# SPDX-License-Identifier: Apache-2.0

import argparse
import asyncio
import concurrent
import contextlib
import datetime
import enum
import gc
import getpass
import importlib.metadata
import importlib.util
import inspect
import ipaddress
import multiprocessing
import os
import re
import signal
import socket
import subprocess
import sys
import tempfile
import threading
import time
import traceback
import uuid
import warnings
import weakref
from asyncio import FIRST_COMPLETED, AbstractEventLoop, Task
from collections import OrderedDict, UserDict, defaultdict
from collections.abc import Hashable, Iterable, Mapping
from dataclasses import dataclass, field
from functools import cache, lru_cache, partial, wraps
from typing import (TYPE_CHECKING, Any, AsyncGenerator, Awaitable, Callable,
                    Dict, Generator, Generic, Iterator, List, Literal,
                    NamedTuple, Optional, Tuple, Type, TypeVar, Union)
from uuid import uuid4

import cloudpickle
import numpy as np
import numpy.typing as npt
import psutil
import torch
import torch.types
import yaml
import zmq
import zmq.asyncio
from packaging.version import Version
from torch.library import Library
from typing_extensions import Never, ParamSpec, TypeIs, assert_never

import vllm.envs as envs
from vllm.logger import enable_trace_function_call, init_logger

if TYPE_CHECKING:
    from vllm.config import VllmConfig

logger = init_logger(__name__)

# Exception strings for non-implemented encoder/decoder scenarios

# Reminder: Please update docs/source/features/compatibility_matrix.md
# If the feature combo become valid

STR_NOT_IMPL_ENC_DEC_SWA = \
    "Sliding window attention for encoder/decoder models " + \
                    "is not currently supported."

STR_NOT_IMPL_ENC_DEC_PREFIX_CACHE = \
    "Prefix caching for encoder/decoder models " + \
                    "is not currently supported."

STR_NOT_IMPL_ENC_DEC_CHUNKED_PREFILL = \
    "Chunked prefill for encoder/decoder models " + \
                    "is not currently supported."

STR_NOT_IMPL_ENC_DEC_LOGIT_SOFTCAP = (
    "Models with logits_soft_cap "
    "require FlashInfer backend, which is "
    "currently not supported for encoder/decoder "
    "models.")

STR_NOT_IMPL_ENC_DEC_LORA = ("LoRA is currently not currently "
                             "supported with encoder/decoder "
                             "models.")

STR_NOT_IMPL_ENC_DEC_PP = ("Pipeline parallelism is not "
                           "currently supported with "
                           "encoder/decoder models.")

STR_NOT_IMPL_ENC_DEC_MM = ("Multimodal is not currently "
                           "supported with encoder/decoder "
                           "models.")

STR_NOT_IMPL_ENC_DEC_SPEC_DEC = ("Speculative decoding is not "
                                 "currently supported with encoder/"
                                 "decoder models.")

STR_NOT_IMPL_ENC_DEC_BACKEND = ("XFormers and Flash-Attention are the only "
                                "backends currently supported with encoder/"
                                "decoder models.")

STR_NOT_IMPL_ENC_DEC_PROMPT_ADAPTER = ("Prompt adapters are not "
                                       "currently supported with encoder/"
                                       "decoder models.")

# Efficiently import all enc/dec error strings
# rather than having to import all of the above
STR_NOT_IMPL_ENC_DEC_ERR_STRS = {
    "STR_NOT_IMPL_ENC_DEC_SWA": STR_NOT_IMPL_ENC_DEC_SWA,
    "STR_NOT_IMPL_ENC_DEC_PREFIX_CACHE": STR_NOT_IMPL_ENC_DEC_PREFIX_CACHE,
    "STR_NOT_IMPL_ENC_DEC_CHUNKED_PREFILL":
    STR_NOT_IMPL_ENC_DEC_CHUNKED_PREFILL,
    "STR_NOT_IMPL_ENC_DEC_LOGIT_SOFTCAP": STR_NOT_IMPL_ENC_DEC_LOGIT_SOFTCAP,
    "STR_NOT_IMPL_ENC_DEC_LORA": STR_NOT_IMPL_ENC_DEC_LORA,
    "STR_NOT_IMPL_ENC_DEC_PP": STR_NOT_IMPL_ENC_DEC_PP,
    "STR_NOT_IMPL_ENC_DEC_MM": STR_NOT_IMPL_ENC_DEC_MM,
    "STR_NOT_IMPL_ENC_DEC_SPEC_DEC": STR_NOT_IMPL_ENC_DEC_SPEC_DEC,
    "STR_NOT_IMPL_ENC_DEC_BACKEND": STR_NOT_IMPL_ENC_DEC_BACKEND,
    "STR_NOT_IMPL_ENC_DEC_PROMPT_ADAPTER": STR_NOT_IMPL_ENC_DEC_PROMPT_ADAPTER,
}

# Constants related to forcing the attention backend selection

# String name of register which may be set in order to
# force auto-selection of attention backend by Attention
# wrapper
STR_BACKEND_ENV_VAR: str = "VLLM_ATTENTION_BACKEND"

# Possible string values of STR_BACKEND_ENV_VAR
# register, corresponding to possible backends
STR_FLASHINFER_ATTN_VAL: str = "FLASHINFER"
STR_TORCH_SDPA_ATTN_VAL: str = "TORCH_SDPA"
STR_ROCM_FLASH_ATTN_VAL: str = "ROCM_FLASH"
STR_XFORMERS_ATTN_VAL: str = "XFORMERS"
STR_FLASH_ATTN_VAL: str = "FLASH_ATTN"
STR_INVALID_VAL: str = "INVALID"

GB_bytes = 1_000_000_000
"""The number of bytes in one gigabyte (GB)."""

GiB_bytes = 1 << 30
"""The number of bytes in one gibibyte (GiB)."""

STR_DTYPE_TO_TORCH_DTYPE = {
    "half": torch.half,
    "bfloat16": torch.bfloat16,
    "float": torch.float,
    "fp8": torch.uint8,
    "fp8_e4m3": torch.uint8,
    "fp8_e5m2": torch.uint8,
}

TORCH_DTYPE_TO_NUMPY_DTYPE = {
    torch.float16: np.float16,
    torch.float32: np.float32,
    torch.float64: np.float64,
    torch.uint8: np.uint8,
    torch.int32: np.int32,
    torch.int64: np.int64,
}

P = ParamSpec('P')
T = TypeVar("T")
U = TypeVar("U")

_K = TypeVar("_K", bound=Hashable)
_V = TypeVar("_V")


class _Sentinel:
    ...


ALL_PINNED_SENTINEL = _Sentinel()


class Device(enum.Enum):
    GPU = enum.auto()
    CPU = enum.auto()


class LayerBlockType(enum.Enum):
    attention = "attention"
    mamba = "mamba"


class Counter:

    def __init__(self, start: int = 0) -> None:
        self.counter = start

    def __next__(self) -> int:
        i = self.counter
        self.counter += 1
        return i

    def reset(self) -> None:
        self.counter = 0


class CacheInfo(NamedTuple):
    hits: int
    total: int

    @property
    def hit_ratio(self) -> float:
        if self.total == 0:
            return 0

        return self.hits / self.total


class LRUCache(Generic[_K, _V]):
    """Note: This class is not thread safe!"""

    def __init__(self, capacity: int) -> None:
        self.cache = OrderedDict[_K, _V]()
        self.pinned_items = set[_K]()
        self.capacity = capacity

        self._hits = 0
        self._total = 0

    def __contains__(self, key: _K) -> bool:
        return key in self.cache

    def __len__(self) -> int:
        return len(self.cache)

    def __getitem__(self, key: _K) -> _V:
        value = self.cache[key]  # Raise KeyError if not exists
        self.cache.move_to_end(key)
        return value

    def __setitem__(self, key: _K, value: _V) -> None:
        self.put(key, value)

    def __delitem__(self, key: _K) -> None:
        self.pop(key)

    def stat(self) -> CacheInfo:
        return CacheInfo(hits=self._hits, total=self._total)

    def touch(self, key: _K) -> None:
        self.cache.move_to_end(key)

    def get(self, key: _K, default: Optional[_V] = None) -> Optional[_V]:
        value: Optional[_V]
        if key in self.cache:
            value = self.cache[key]
            self.cache.move_to_end(key)

            self._hits += 1
        else:
            value = default

        self._total += 1
        return value

    def put(self, key: _K, value: _V) -> None:
        self.cache[key] = value
        self.cache.move_to_end(key)
        self._remove_old_if_needed()

    def pin(self, key: _K) -> None:
        """
        Pins a key in the cache preventing it from being
        evicted in the LRU order.
        """
        if key not in self.cache:
            raise ValueError(f"Cannot pin key: {key} not in cache.")
        self.pinned_items.add(key)

    def _unpin(self, key: _K) -> None:
        self.pinned_items.remove(key)

    def _on_remove(self, key: _K, value: Optional[_V]) -> None:
        pass

    def remove_oldest(self, *, remove_pinned: bool = False) -> None:
        if not self.cache:
            return

        if not remove_pinned:
            # pop the oldest item in the cache that is not pinned
            lru_key = next(
                (key for key in self.cache if key not in self.pinned_items),
                ALL_PINNED_SENTINEL)
            if lru_key is ALL_PINNED_SENTINEL:
                raise RuntimeError("All items are pinned, "
                                   "cannot remove oldest from the cache.")
        else:
            lru_key = next(iter(self.cache))
        self.pop(lru_key)  # type: ignore

    def _remove_old_if_needed(self) -> None:
        while len(self.cache) > self.capacity:
            self.remove_oldest()

    def pop(self, key: _K, default: Optional[_V] = None) -> Optional[_V]:
        run_on_remove = key in self.cache
        value = self.cache.pop(key, default)
        # remove from pinned items
        if key in self.pinned_items:
            self._unpin(key)
        if run_on_remove:
            self._on_remove(key, value)
        return value

    def clear(self) -> None:
        while len(self.cache) > 0:
            self.remove_oldest(remove_pinned=True)
        self.cache.clear()


class PyObjectCache:
    """Used to cache python objects to avoid object allocations
    across scheduler iterations.
    """

    def __init__(self, obj_builder):
        self._obj_builder = obj_builder
        self._index = 0

        self._obj_cache = []
        for _ in range(128):
            self._obj_cache.append(self._obj_builder())

    def _grow_cache(self):
        # Double the size of the cache
        num_objs = len(self._obj_cache)
        for _ in range(num_objs):
            self._obj_cache.append(self._obj_builder())

    def get_object(self):
        """Returns a pre-allocated cached object. If there is not enough
        objects, then the cache size will double.
        """
        if self._index >= len(self._obj_cache):
            self._grow_cache()
            assert self._index < len(self._obj_cache)

        obj = self._obj_cache[self._index]
        self._index += 1

        return obj

    def reset(self):
        """Makes all cached-objects available for the next scheduler iteration.
        """
        self._index = 0


@cache
def get_max_shared_memory_bytes(gpu: int = 0) -> int:
    """Returns the maximum shared memory per thread block in bytes."""
    from vllm import _custom_ops as ops
    max_shared_mem = (
        ops.get_max_shared_memory_per_block_device_attribute(gpu))
    # value 0 will cause MAX_SEQ_LEN become negative and test_attention.py
    # will fail
    assert max_shared_mem > 0, "max_shared_mem can not be zero"
    return int(max_shared_mem)


def get_cpu_memory() -> int:
    """Returns the total CPU memory of the node in bytes."""
    return psutil.virtual_memory().total


def random_uuid() -> str:
    return str(uuid.uuid4().hex)


def make_async(
    func: Callable[P, T],
    executor: Optional[concurrent.futures.Executor] = None
) -> Callable[P, Awaitable[T]]:
    """Take a blocking function, and run it on in an executor thread.

    This function prevents the blocking function from blocking the
    asyncio event loop.
    The code in this function needs to be thread safe.
    """

    def _async_wrapper(*args: P.args, **kwargs: P.kwargs) -> asyncio.Future:
        loop = asyncio.get_event_loop()
        p_func = partial(func, *args, **kwargs)
        return loop.run_in_executor(executor=executor, func=p_func)

    return _async_wrapper


def _next_task(iterator: AsyncGenerator[T, None],
               loop: AbstractEventLoop) -> Task:
    # Can use anext() in python >= 3.10
    return loop.create_task(iterator.__anext__())  # type: ignore[arg-type]


async def merge_async_iterators(
    *iterators: AsyncGenerator[T,
                               None], ) -> AsyncGenerator[Tuple[int, T], None]:
    """Merge multiple asynchronous iterators into a single iterator.

    This method handle the case where some iterators finish before others.
    When it yields, it yields a tuple (i, item) where i is the index of the
    iterator that yields the item.
    """

    loop = asyncio.get_running_loop()

    awaits = {_next_task(pair[1], loop): pair for pair in enumerate(iterators)}
    try:
        while awaits:
            done, _ = await asyncio.wait(awaits.keys(),
                                         return_when=FIRST_COMPLETED)
            for d in done:
                pair = awaits.pop(d)
                try:
                    item = await d
                    i, it = pair
                    awaits[_next_task(it, loop)] = pair
                    yield i, item
                except StopAsyncIteration:
                    pass
    finally:
        # Cancel any remaining iterators
        for f, (_, it) in awaits.items():
            with contextlib.suppress(BaseException):
                f.cancel()
                await it.aclose()


async def collect_from_async_generator(
        iterator: AsyncGenerator[T, None]) -> List[T]:
    """Collect all items from an async generator into a list."""
    items = []
    async for item in iterator:
        items.append(item)
    return items


def get_ip() -> str:
    host_ip = envs.VLLM_HOST_IP
    if "HOST_IP" in os.environ and "VLLM_HOST_IP" not in os.environ:
        logger.warning(
            "The environment variable HOST_IP is deprecated and ignored, as"
            " it is often used by Docker and other software to"
            "interact with the container's network stack. Please "
            "use VLLM_HOST_IP instead to set the IP address for vLLM processes"
            " to communicate with each other.")
    if host_ip:
        return host_ip

    # IP is not set, try to get it from the network interface

    # try ipv4
    s = socket.socket(socket.AF_INET, socket.SOCK_DGRAM)
    try:
        s.connect(("8.8.8.8", 80))  # Doesn't need to be reachable
        return s.getsockname()[0]
    except Exception:
        pass

    # try ipv6
    try:
        s = socket.socket(socket.AF_INET6, socket.SOCK_DGRAM)
        # Google's public DNS server, see
        # https://developers.google.com/speed/public-dns/docs/using#addresses
        s.connect(("2001:4860:4860::8888", 80))  # Doesn't need to be reachable
        return s.getsockname()[0]
    except Exception:
        pass

    warnings.warn(
        "Failed to get the IP address, using 0.0.0.0 by default."
        "The value can be set by the environment variable"
        " VLLM_HOST_IP or HOST_IP.",
        stacklevel=2)
    return "0.0.0.0"


def is_valid_ipv6_address(address: str) -> bool:
    try:
        ipaddress.IPv6Address(address)
        return True
    except ValueError:
        return False


def get_distributed_init_method(ip: str, port: int) -> str:
    # Brackets are not permitted in ipv4 addresses,
    # see https://github.com/python/cpython/issues/103848
    return f"tcp://[{ip}]:{port}" if ":" in ip else f"tcp://{ip}:{port}"


def get_open_zmq_ipc_path() -> str:
    base_rpc_path = envs.VLLM_RPC_BASE_PATH
    return f"ipc://{base_rpc_path}/{uuid4()}"


def get_open_port() -> int:
    """
    Get an open port for the vLLM process to listen on.
    An edge case to handle, is when we run data parallel,
    we need to avoid ports that are potentially used by
    the data parallel master process.
    Right now we reserve 10 ports for the data parallel master
    process. Currently it uses 2 ports.
    """
    if "VLLM_DP_MASTER_PORT" in os.environ:
        dp_port = envs.VLLM_DP_MASTER_PORT
        while True:
            port = _get_open_port()
            if port >= dp_port and port < dp_port + 10:
                continue
            return port
    return _get_open_port()


def _get_open_port() -> int:
    port = envs.VLLM_PORT
    if port is not None:
        while True:
            try:
                with socket.socket(socket.AF_INET, socket.SOCK_STREAM) as s:
                    s.bind(("", port))
                    return port
            except OSError:
                port += 1  # Increment port number if already in use
                logger.info("Port %d is already in use, trying port %d",
                            port - 1, port)
    # try ipv4
    try:
        with socket.socket(socket.AF_INET, socket.SOCK_STREAM) as s:
            s.bind(("", 0))
            return s.getsockname()[1]
    except OSError:
        # try ipv6
        with socket.socket(socket.AF_INET6, socket.SOCK_STREAM) as s:
            s.bind(("", 0))
            return s.getsockname()[1]


def find_process_using_port(port: int) -> Optional[psutil.Process]:
    # TODO: We can not check for running processes with network
    # port on macOS. Therefore, we can not have a full graceful shutdown
    # of vLLM. For now, let's not look for processes in this case.
    # Ref: https://www.florianreinhard.de/accessdenied-in-psutil/
    if sys.platform.startswith("darwin"):
        return None

    for conn in psutil.net_connections():
        if conn.laddr.port == port:
            try:
                return psutil.Process(conn.pid)
            except psutil.NoSuchProcess:
                return None
    return None


def update_environment_variables(envs: Dict[str, str]):
    for k, v in envs.items():
        if k in os.environ and os.environ[k] != v:
            logger.warning(
                "Overwriting environment variable %s "
                "from '%s' to '%s'", k, os.environ[k], v)
        os.environ[k] = v


def chunk_list(lst: List[T], chunk_size: int):
    """Yield successive chunk_size chunks from lst."""
    for i in range(0, len(lst), chunk_size):
        yield lst[i:i + chunk_size]


def cdiv(a: int, b: int) -> int:
    """Ceiling division."""
    return -(a // -b)


def round_up(x: int, y: int) -> int:
    return ((x + y - 1) // y) * y


def round_down(x: int, y: int) -> int:
    return (x // y) * y


def _generate_random_fp8(
    tensor: torch.Tensor,
    low: float,
    high: float,
) -> None:
    # NOTE(zhaoyang): Due to NaN and Inf representation for fp8 data type,
    # it may occur Inf or NaN if we directly use torch.randint
    # to generate random data for fp8 data.
    # For example, s.11111.00 in fp8e5m2 format represents Inf.
    #     | E4M3        | E5M2
    #-----|-------------|-------------------
    # Inf | N/A         | s.11111.00
    # NaN | s.1111.111  | s.11111.{01,10,11}
    from vllm import _custom_ops as ops
    tensor_tmp = torch.empty_like(tensor, dtype=torch.float16)
    tensor_tmp.uniform_(low, high)
    ops.convert_fp8(tensor, tensor_tmp)
    del tensor_tmp


def get_kv_cache_torch_dtype(
        cache_dtype: Optional[Union[str, torch.dtype]],
        model_dtype: Optional[Union[str, torch.dtype]] = None) -> torch.dtype:
    if isinstance(cache_dtype, str):
        if cache_dtype == "auto":
            if isinstance(model_dtype, str):
                torch_dtype = STR_DTYPE_TO_TORCH_DTYPE[model_dtype]
            elif isinstance(model_dtype, torch.dtype):
                torch_dtype = model_dtype
            else:
                raise ValueError(f"Invalid model dtype: {model_dtype}")
        elif cache_dtype in ["half", "bfloat16", "float"]:
            torch_dtype = STR_DTYPE_TO_TORCH_DTYPE[cache_dtype]
        elif cache_dtype == "fp8":
            torch_dtype = torch.uint8
        else:
            raise ValueError(f"Invalid kv cache dtype: {cache_dtype}")
    elif isinstance(cache_dtype, torch.dtype):
        torch_dtype = cache_dtype
    else:
        raise ValueError(f"Invalid kv cache dtype: {cache_dtype}")
    return torch_dtype


def create_kv_caches_with_random_flash(
    num_blocks: int,
    block_size: int,
    num_layers: int,
    num_heads: int,
    head_size: int,
    cache_dtype: Optional[Union[str, torch.dtype]],
    model_dtype: Optional[Union[str, torch.dtype]] = None,
    seed: int = 0,
    device: Optional[str] = "cuda",
) -> Tuple[List[torch.Tensor], List[torch.Tensor]]:
    from vllm.platforms import current_platform
    current_platform.seed_everything(seed)

    torch_dtype = get_kv_cache_torch_dtype(cache_dtype, model_dtype)
    key_value_cache_shape = (num_blocks, 2, block_size, num_heads, head_size)
    scale = head_size**-0.5

    key_caches: List[torch.Tensor] = []
    value_caches: List[torch.Tensor] = []

    for _ in range(num_layers):
        key_value_cache = torch.empty(size=key_value_cache_shape,
                                      dtype=torch_dtype,
                                      device=device)
        if cache_dtype in ["auto", "half", "bfloat16", "float"]:
            key_value_cache.uniform_(-scale, scale)
        elif cache_dtype == 'fp8':
            _generate_random_fp8(key_value_cache, -scale, scale)
        else:
            raise ValueError(
                f"Does not support key cache of type {cache_dtype}")
        key_caches.append(key_value_cache[:, 0])
        value_caches.append(key_value_cache[:, 1])
    return key_caches, value_caches


def create_kv_caches_with_random(
    num_blocks: int,
    block_size: int,
    num_layers: int,
    num_heads: int,
    head_size: int,
    cache_dtype: Optional[Union[str, torch.dtype]],
    model_dtype: Optional[Union[str, torch.dtype]] = None,
    seed: int = 0,
    device: Optional[str] = "cuda",
) -> Tuple[List[torch.Tensor], List[torch.Tensor]]:

    if cache_dtype == "fp8" and head_size % 16:
        raise ValueError(
            f"Does not support key cache of type fp8 with head_size {head_size}"
        )
    from vllm.platforms import current_platform
    current_platform.seed_everything(seed)

    torch_dtype = get_kv_cache_torch_dtype(cache_dtype, model_dtype)

    scale = head_size**-0.5
    x = 16 // torch.tensor([], dtype=torch_dtype).element_size()
    key_cache_shape = (num_blocks, num_heads, head_size // x, block_size, x)
    key_caches: List[torch.Tensor] = []
    for _ in range(num_layers):
        key_cache = torch.empty(size=key_cache_shape,
                                dtype=torch_dtype,
                                device=device)
        if cache_dtype in ["auto", "half", "bfloat16", "float"]:
            key_cache.uniform_(-scale, scale)
        elif cache_dtype == 'fp8':
            _generate_random_fp8(key_cache, -scale, scale)
        else:
            raise ValueError(
                f"Does not support key cache of type {cache_dtype}")
        key_caches.append(key_cache)

    value_cache_shape = (num_blocks, num_heads, head_size, block_size)
    value_caches: List[torch.Tensor] = []
    for _ in range(num_layers):
        value_cache = torch.empty(size=value_cache_shape,
                                  dtype=torch_dtype,
                                  device=device)
        if cache_dtype in ["auto", "half", "bfloat16", "float"]:
            value_cache.uniform_(-scale, scale)
        elif cache_dtype == 'fp8':
            _generate_random_fp8(value_cache, -scale, scale)
        else:
            raise ValueError(
                f"Does not support value cache of type {cache_dtype}")
        value_caches.append(value_cache)
    return key_caches, value_caches


@cache
def is_pin_memory_available() -> bool:
    from vllm.platforms import current_platform
    return current_platform.is_pin_memory_available()


class DeviceMemoryProfiler:

    def __init__(self, device: Optional[torch.types.Device] = None):
        self.device = device

    def current_memory_usage(self) -> float:
        # Return the memory usage in bytes.
        from vllm.platforms import current_platform
        return current_platform.get_current_memory_usage(self.device)

    def __enter__(self):
        self.initial_memory = self.current_memory_usage()
        # This allows us to call methods of the context manager if needed
        return self

    def __exit__(self, exc_type, exc_val, exc_tb):
        self.final_memory = self.current_memory_usage()
        self.consumed_memory = self.final_memory - self.initial_memory

        # Force garbage collection
        gc.collect()


def make_ndarray_with_pad(
    x: List[List[T]],
    pad: T,
    dtype: npt.DTypeLike,
    *,
    max_len: Optional[int] = None,
) -> npt.NDArray:
    """
    Make a padded array from 2D inputs.

    The padding is applied to the end of each inner list until it reaches
    `max_len`.
    """
    if max_len is None:
        # Unlike for most functions, map is faster than a genexpr over `len`
        max_len = max(map(len, x), default=0)

    padded_x = np.full((len(x), max_len), pad, dtype=dtype)
    for ind, blocktb in enumerate(x):
        assert len(blocktb) <= max_len
        padded_x[ind, :len(blocktb)] = blocktb

    return padded_x


def make_tensor_with_pad(
    x: List[List[T]],
    pad: T,
    dtype: torch.dtype,
    *,
    max_len: Optional[int] = None,
    device: Optional[Union[str, torch.device]] = None,
    pin_memory: bool = False,
) -> torch.Tensor:
    """
    Make a padded tensor from 2D inputs.

    The padding is applied to the end of each inner list until it reaches
    `max_len`.
    """
    np_dtype = TORCH_DTYPE_TO_NUMPY_DTYPE[dtype]
    padded_x = make_ndarray_with_pad(x, pad, np_dtype, max_len=max_len)

    tensor = torch.from_numpy(padded_x).to(device)
    if pin_memory:
        tensor = tensor.pin_memory()

    return tensor


def async_tensor_h2d(
    data: list,
    dtype: torch.dtype,
    target_device: Union[str, torch.device],
    pin_memory: bool,
) -> torch.Tensor:
    """Asynchronously create a tensor and copy it from host to device."""
    t = torch.tensor(data, dtype=dtype, pin_memory=pin_memory, device="cpu")
    return t.to(device=target_device, non_blocking=True)


def get_dtype_size(dtype: torch.dtype) -> int:
    """Get the size of the data type in bytes."""
    return torch.tensor([], dtype=dtype).element_size()


def align_to_256bytes(extent: int, dtype: torch.dtype) -> int:
    dtype_size = get_dtype_size(dtype)
    eles_per_256bytes = 256 // dtype_size
    return round_up(extent, eles_per_256bytes)


# `collections` helpers
def is_list_of(
    value: object,
    typ: Union[type[T], tuple[type[T], ...]],
    *,
    check: Literal["first", "all"] = "first",
) -> TypeIs[List[T]]:
    if not isinstance(value, list):
        return False

    if check == "first":
        return len(value) == 0 or isinstance(value[0], typ)
    elif check == "all":
        return all(isinstance(v, typ) for v in value)

    assert_never(check)


JSONTree = Union[Dict[str, "JSONTree[T]"], List["JSONTree[T]"],
                 Tuple["JSONTree[T]", ...], T]
"""A nested JSON structure where the leaves need not be JSON-serializable."""


def json_map_leaves(func: Callable[[T], U], value: JSONTree[T]) -> JSONTree[U]:
    if isinstance(value, dict):
        return {k: json_map_leaves(func, v) for k, v in value.items()}
    elif isinstance(value, list):
        return [json_map_leaves(func, v) for v in value]
    elif isinstance(value, tuple):
        return tuple(json_map_leaves(func, v) for v in value)
    else:
        return func(value)


def flatten_2d_lists(lists: List[List[T]]) -> List[T]:
    """Flatten a list of lists to a single list."""
    return [item for sublist in lists for item in sublist]


def full_groupby(values: Iterable[_V], *, key: Callable[[_V], _K]):
    """
    Unlike :class:`itertools.groupby`, groups are not broken by
    non-contiguous data.
    """
    groups = defaultdict[_K, list[_V]](list)

    for value in values:
        groups[key(value)].append(value)

    return groups.items()


# TODO: This function can be removed if transformer_modules classes are
# serialized by value when communicating between processes
def init_cached_hf_modules() -> None:
    """
    Lazy initialization of the Hugging Face modules.
    """
    from transformers.dynamic_module_utils import init_hf_modules
    init_hf_modules()


@cache
def find_library(lib_name: str) -> str:
    """
    Find the library file in the system.
    `lib_name` is full filename, with both prefix and suffix.
    This function resolves `lib_name` to the full path of the library.
    """
    # Adapted from https://github.com/openai/triton/blob/main/third_party/nvidia/backend/driver.py#L19 # noqa
    # According to https://en.wikipedia.org/wiki/Filesystem_Hierarchy_Standard
    # `/sbin/ldconfig` should exist in all Linux systems.
    # `/sbin/ldconfig` searches the library in the system
    libs = subprocess.check_output(["/sbin/ldconfig", "-p"]).decode()
    # each line looks like the following:
    # libcuda.so.1 (libc6,x86-64) => /lib/x86_64-linux-gnu/libcuda.so.1
    locs = [line.split()[-1] for line in libs.splitlines() if lib_name in line]
    # `LD_LIBRARY_PATH` searches the library in the user-defined paths
    env_ld_library_path = envs.LD_LIBRARY_PATH
    if not locs and env_ld_library_path:
        locs = [
            os.path.join(dir, lib_name)
            for dir in env_ld_library_path.split(":")
            if os.path.exists(os.path.join(dir, lib_name))
        ]
    if not locs:
        raise ValueError(f"Cannot find {lib_name} in the system.")
    return locs[0]


def find_nccl_library() -> str:
    """
    We either use the library file specified by the `VLLM_NCCL_SO_PATH`
    environment variable, or we find the library file brought by PyTorch.
    After importing `torch`, `libnccl.so.2` or `librccl.so.1` can be
    found by `ctypes` automatically.
    """
    so_file = envs.VLLM_NCCL_SO_PATH

    # manually load the nccl library
    if so_file:
        logger.info(
            "Found nccl from environment variable VLLM_NCCL_SO_PATH=%s",
            so_file)
    else:
        if torch.version.cuda is not None:
            so_file = "libnccl.so.2"
        elif torch.version.hip is not None:
            so_file = "librccl.so.1"
        else:
            raise ValueError("NCCL only supports CUDA and ROCm backends.")
        logger.info("Found nccl from library %s", so_file)
    return so_file


prev_set_stream = torch.cuda.set_stream

_current_stream = None


def _patched_set_stream(stream: torch.cuda.Stream) -> None:
    global _current_stream
    _current_stream = stream
    prev_set_stream(stream)


torch.cuda.set_stream = _patched_set_stream


def current_stream() -> torch.cuda.Stream:
    """
    replace `torch.cuda.current_stream()` with `vllm.utils.current_stream()`.
    it turns out that `torch.cuda.current_stream()` is quite expensive,
    as it will construct a new stream object at each call.
    here we patch `torch.cuda.set_stream` to keep track of the current stream
    directly, so that we can avoid calling `torch.cuda.current_stream()`.

    the underlying hypothesis is that we do not call `torch._C._cuda_setStream`
    from C/C++ code.
    """
    from vllm.platforms import current_platform
    global _current_stream
    if _current_stream is None:
        # when this function is called before any stream is set,
        # we return the default stream.
        # On ROCm using the default 0 stream in combination with RCCL
        # is hurting performance. Therefore creating a dedicated stream
        # per process
        _current_stream = torch.cuda.Stream() if current_platform.is_rocm(
        ) else torch.cuda.current_stream()
    return _current_stream


def enable_trace_function_call_for_thread(vllm_config: "VllmConfig") -> None:
    """Set up function tracing for the current thread,
    if enabled via the VLLM_TRACE_FUNCTION environment variable
    """

    if envs.VLLM_TRACE_FUNCTION:
        tmp_dir = tempfile.gettempdir()
        # add username to tmp_dir to avoid permission issues
        tmp_dir = os.path.join(tmp_dir, getpass.getuser())
        filename = (f"VLLM_TRACE_FUNCTION_for_process_{os.getpid()}"
                    f"_thread_{threading.get_ident()}_"
                    f"at_{datetime.datetime.now()}.log").replace(" ", "_")
        log_path = os.path.join(tmp_dir, "vllm",
                                f"vllm-instance-{vllm_config.instance_id}",
                                filename)
        os.makedirs(os.path.dirname(log_path), exist_ok=True)
        enable_trace_function_call(log_path)


# `functools` helpers
def identity(value: T, **kwargs) -> T:
    """Returns the first provided value."""
    return value


F = TypeVar('F', bound=Callable[..., Any])


def deprecate_args(
    start_index: int,
    is_deprecated: Union[bool, Callable[[], bool]] = True,
    additional_message: Optional[str] = None,
) -> Callable[[F], F]:

    if not callable(is_deprecated):
        is_deprecated = partial(identity, is_deprecated)

    def wrapper(fn: F) -> F:

        params = inspect.signature(fn).parameters
        pos_types = (
            inspect.Parameter.POSITIONAL_ONLY,
            inspect.Parameter.POSITIONAL_OR_KEYWORD,
        )
        pos_kws = [
            kw for kw, param in params.items() if param.kind in pos_types
        ]

        @wraps(fn)
        def inner(*args, **kwargs):
            if is_deprecated():
                deprecated_args = pos_kws[start_index:len(args)]
                if deprecated_args:
                    msg = (
                        f"The positional arguments {deprecated_args} are "
                        "deprecated and will be removed in a future update.")
                    if additional_message is not None:
                        msg += f" {additional_message}"

                    warnings.warn(
                        DeprecationWarning(msg),
                        stacklevel=3,  # The inner function takes up one level
                    )

            return fn(*args, **kwargs)

        return inner  # type: ignore

    return wrapper


def deprecate_kwargs(
    *kws: str,
    is_deprecated: Union[bool, Callable[[], bool]] = True,
    additional_message: Optional[str] = None,
) -> Callable[[F], F]:
    deprecated_kws = set(kws)

    if not callable(is_deprecated):
        is_deprecated = partial(identity, is_deprecated)

    def wrapper(fn: F) -> F:

        @wraps(fn)
        def inner(*args, **kwargs):
            if is_deprecated():
                deprecated_kwargs = kwargs.keys() & deprecated_kws
                if deprecated_kwargs:
                    msg = (
                        f"The keyword arguments {deprecated_kwargs} are "
                        "deprecated and will be removed in a future update.")
                    if additional_message is not None:
                        msg += f" {additional_message}"

                    warnings.warn(
                        DeprecationWarning(msg),
                        stacklevel=3,  # The inner function takes up one level
                    )

            return fn(*args, **kwargs)

        return inner  # type: ignore

    return wrapper


@lru_cache(maxsize=8)
def _cuda_device_count_stateless(
        cuda_visible_devices: Optional[str] = None) -> int:
    # Note: cuda_visible_devices is not used, but we keep it as an argument for
    # LRU Cache purposes.

    # Code below is based on
    # https://github.com/pytorch/pytorch/blob/
    # c1cd946818442aca8c7f812b16d187ce1586c3bc/
    # torch/cuda/__init__.py#L831C1-L831C17
    import torch.cuda
    import torch.version

    from vllm.platforms import current_platform
    if not torch.cuda._is_compiled():
        return 0
    if current_platform.is_rocm():
        # ROCm uses amdsmi instead of nvml for stateless device count
        # This requires a sufficiently modern version of Torch 2.4.0
        raw_count = torch.cuda._device_count_amdsmi() if (hasattr(
            torch.cuda, "_device_count_amdsmi")) else -1
    else:
        raw_count = torch.cuda._device_count_nvml()
    r = torch._C._cuda_getDeviceCount() if raw_count < 0 else raw_count
    return r


def cuda_device_count_stateless() -> int:
    """Get number of CUDA devices, caching based on the value of
    CUDA_VISIBLE_DEVICES at the time of call.

    This should be used instead of torch.cuda.device_count()
    unless CUDA_VISIBLE_DEVICES has already been set to the desired
    value."""

    # This can be removed and simply replaced with torch.cuda.get_device_count
    # after https://github.com/pytorch/pytorch/pull/122815 is released.
    return _cuda_device_count_stateless(envs.CUDA_VISIBLE_DEVICES)


def cuda_is_initialized() -> bool:
    """Check if CUDA is initialized."""
    if not torch.cuda._is_compiled():
        return False
    return torch.cuda.is_initialized()


def weak_bind(bound_method: Callable[..., Any], ) -> Callable[..., None]:
    """Make an instance method that weakly references
    its associated instance and no-ops once that
    instance is collected."""
    ref = weakref.ref(bound_method.__self__)  # type: ignore[attr-defined]
    unbound = bound_method.__func__  # type: ignore[attr-defined]

    def weak_bound(*args, **kwargs) -> None:
        if inst := ref():
            unbound(inst, *args, **kwargs)

    return weak_bound


#From: https://stackoverflow.com/a/4104188/2749989
def run_once(f: Callable[P, None]) -> Callable[P, None]:

    def wrapper(*args: P.args, **kwargs: P.kwargs) -> None:
        if not wrapper.has_run:  # type: ignore[attr-defined]
            wrapper.has_run = True  # type: ignore[attr-defined]
            return f(*args, **kwargs)

    wrapper.has_run = False  # type: ignore[attr-defined]
    return wrapper


class StoreBoolean(argparse.Action):

    def __call__(self, parser, namespace, values, option_string=None):
        if values.lower() == "true":
            setattr(namespace, self.dest, True)
        elif values.lower() == "false":
            setattr(namespace, self.dest, False)
        else:
            raise ValueError(f"Invalid boolean value: {values}. "
                             "Expected 'true' or 'false'.")


class SortedHelpFormatter(argparse.HelpFormatter):
    """SortedHelpFormatter that sorts arguments by their option strings."""

    def add_arguments(self, actions):
        actions = sorted(actions, key=lambda x: x.option_strings)
        super().add_arguments(actions)


class FlexibleArgumentParser(argparse.ArgumentParser):
    """ArgumentParser that allows both underscore and dash in names."""

    def __init__(self, *args, **kwargs):
        # Set the default 'formatter_class' to SortedHelpFormatter
        if 'formatter_class' not in kwargs:
            kwargs['formatter_class'] = SortedHelpFormatter
        super().__init__(*args, **kwargs)

    def parse_args(self, args=None, namespace=None):
        if args is None:
            args = sys.argv[1:]

        if '--config' in args:
            args = self._pull_args_from_config(args)

        # Convert underscores to dashes and vice versa in argument names
        processed_args = []
        for arg in args:
            if arg.startswith('--'):
                if '=' in arg:
                    key, value = arg.split('=', 1)
                    key = '--' + key[len('--'):].replace('_', '-')
                    processed_args.append(f'{key}={value}')
                else:
                    processed_args.append('--' +
                                          arg[len('--'):].replace('_', '-'))
            elif arg.startswith('-O') and arg != '-O' and len(arg) == 2:
                # allow -O flag to be used without space, e.g. -O3
                processed_args.append('-O')
                processed_args.append(arg[2:])
            else:
                processed_args.append(arg)

        return super().parse_args(processed_args, namespace)

    def check_port(self, value):
        try:
            value = int(value)
<<<<<<< HEAD
        except ValueError as err:
            raise argparse.ArgumentTypeError("Port must be an integer") from err
=======
        except ValueError:
            msg = "Port must be an integer"
            raise argparse.ArgumentTypeError(msg) from None
>>>>>>> 558db808

        if not (1024 <= value <= 65535):
            raise argparse.ArgumentTypeError(
                "Port must be between 1024 and 65535")

        return value

    def _pull_args_from_config(self, args: List[str]) -> List[str]:
        """Method to pull arguments specified in the config file
        into the command-line args variable.

        The arguments in config file will be inserted between
        the argument list.

        example:
        ```yaml
            port: 12323
            tensor-parallel-size: 4
        ```
        ```python
        $: vllm {serve,chat,complete} "facebook/opt-12B" \
            --config config.yaml -tp 2
        $: args = [
            "serve,chat,complete",
            "facebook/opt-12B",
            '--config', 'config.yaml',
            '-tp', '2'
        ]
        $: args = [
            "serve,chat,complete",
            "facebook/opt-12B",
            '--port', '12323',
            '--tensor-parallel-size', '4',
            '-tp', '2'
            ]
        ```

        Please note how the config args are inserted after the sub command.
        this way the order of priorities is maintained when these are args
        parsed by super().
        """
        assert args.count(
            '--config') <= 1, "More than one config file specified!"

        index = args.index('--config')
        if index == len(args) - 1:
            raise ValueError("No config file specified! \
                             Please check your command-line arguments.")

        file_path = args[index + 1]

        config_args = self._load_config_file(file_path)

        # 0th index is for {serve,chat,complete}
        # followed by model_tag (only for serve)
        # followed by config args
        # followed by rest of cli args.
        # maintaining this order will enforce the precedence
        # of cli > config > defaults
        if args[0] == "serve":
            if index == 1:
                raise ValueError(
                    "No model_tag specified! Please check your command-line"
                    " arguments.")
            args = [args[0]] + [
                args[1]
            ] + config_args + args[2:index] + args[index + 2:]
        else:
            args = [args[0]] + config_args + args[1:index] + args[index + 2:]

        return args

    def _load_config_file(self, file_path: str) -> List[str]:
        """Loads a yaml file and returns the key value pairs as a
        flattened list with argparse like pattern
        ```yaml
            port: 12323
            tensor-parallel-size: 4
        ```
        returns:
            processed_args: list[str] = [
                '--port': '12323',
                '--tensor-parallel-size': '4'
            ]

        """

        extension: str = file_path.split('.')[-1]
        if extension not in ('yaml', 'yml'):
            raise ValueError(
                "Config file must be of a yaml/yml type.\
                              %s supplied", extension)

        # only expecting a flat dictionary of atomic types
        processed_args: List[str] = []

        config: Dict[str, Union[int, str]] = {}
        try:
            with open(file_path) as config_file:
                config = yaml.safe_load(config_file)
        except Exception as ex:
            logger.error(
                "Unable to read the config file at %s. \
                Make sure path is correct", file_path)
            raise ex

        store_boolean_arguments = [
            action.dest for action in self._actions
            if isinstance(action, StoreBoolean)
        ]

        for key, value in config.items():
            if isinstance(value, bool) and key not in store_boolean_arguments:
                if value:
                    processed_args.append('--' + key)
            else:
                processed_args.append('--' + key)
                processed_args.append(str(value))

        return processed_args


async def _run_task_with_lock(task: Callable, lock: asyncio.Lock, *args,
                              **kwargs):
    """Utility function to run async task in a lock"""
    async with lock:
        return await task(*args, **kwargs)


def supports_kw(
    callable: Callable[..., object],
    kw_name: str,
    *,
    requires_kw_only: bool = False,
    allow_var_kwargs: bool = True,
) -> bool:
    """Check if a keyword is a valid kwarg for a callable; if requires_kw_only
    disallows kwargs names that can also be positional arguments.
    """
    params = inspect.signature(callable).parameters
    if not params:
        return False

    param_val = params.get(kw_name)

    # Types where the it may be valid, i.e., explicitly defined & nonvariadic
    passable_kw_types = set((inspect.Parameter.POSITIONAL_ONLY,
                             inspect.Parameter.POSITIONAL_OR_KEYWORD,
                             inspect.Parameter.KEYWORD_ONLY))

    if param_val:
        is_sig_param = param_val.kind in passable_kw_types
        # We want kwargs only, but this is passable as a positional arg
        if (requires_kw_only and is_sig_param
                and param_val.kind != inspect.Parameter.KEYWORD_ONLY):
            return False
        if ((requires_kw_only
             and param_val.kind == inspect.Parameter.KEYWORD_ONLY)
                or (not requires_kw_only and is_sig_param)):
            return True

    # If we're okay with var-kwargs, it's supported as long as
    # the kw_name isn't something like *args, **kwargs
    if allow_var_kwargs:
        # Get the last param; type is ignored here because params is a proxy
        # mapping, but it wraps an ordered dict, and they appear in order.
        # Ref: https://docs.python.org/3/library/inspect.html#inspect.Signature.parameters
        last_param = params[next(reversed(params))]  # type: ignore
        return (last_param.kind == inspect.Parameter.VAR_KEYWORD
                and last_param.name != kw_name)
    return False


def resolve_mm_processor_kwargs(
    init_kwargs: Optional[Mapping[str, object]],
    inference_kwargs: Optional[Mapping[str, object]],
    callable: Callable[..., object],
    *,
    requires_kw_only: bool = True,
    allow_var_kwargs: bool = False,
) -> Dict[str, Any]:
    """Applies filtering to eliminate invalid mm_processor_kwargs, i.e.,
    those who are not explicit keywords to the given callable (of one is
    given; otherwise no filtering is done), then merges the kwarg dicts,
    giving priority to inference_kwargs if there are any collisions.

    In the case that no kwarg overrides are provided, returns an empty
    dict so that it can still be kwarg expanded into the callable later on.

    If allow_var_kwargs=True, allows for things that can be expanded into
    kwargs as long as they aren't naming collision for var_kwargs or potential
    positional arguments.
    """
    # Filter inference time multimodal processor kwargs provided
    runtime_mm_kwargs = get_allowed_kwarg_only_overrides(
        callable,
        overrides=inference_kwargs,
        requires_kw_only=requires_kw_only,
        allow_var_kwargs=allow_var_kwargs,
    )

    # Filter init time multimodal processor kwargs provided
    init_mm_kwargs = get_allowed_kwarg_only_overrides(
        callable,
        overrides=init_kwargs,
        requires_kw_only=requires_kw_only,
        allow_var_kwargs=allow_var_kwargs,
    )

    # Merge the final processor kwargs, prioritizing inference
    # time values over the initialization time values.
    mm_processor_kwargs = {**init_mm_kwargs, **runtime_mm_kwargs}
    return mm_processor_kwargs


def get_allowed_kwarg_only_overrides(
    callable: Callable[..., object],
    overrides: Optional[Mapping[str, object]],
    *,
    requires_kw_only: bool = True,
    allow_var_kwargs: bool = False,
) -> Dict[str, Any]:
    """
    Given a callable which has one or more keyword only params and a dict
    mapping param names to values, drop values that can be not be kwarg
    expanded to overwrite one or more keyword-only args. This is used in a
    few places to handle custom processor overrides for multimodal models,
    e.g., for profiling when processor options provided by the user
    may affect the number of mm tokens per instance.

    Args:
        callable: Callable which takes 0 or more keyword only arguments.
                  If None is provided, all overrides names are allowed.
        overrides: Potential overrides to be used when invoking the callable.
        allow_var_kwargs: Allows overrides that are expandable for var kwargs.

    Returns:
        Dictionary containing the kwargs to be leveraged which may be used
        to overwrite one or more keyword only arguments when invoking the
        callable.
    """
    if not overrides:
        return {}

    # Drop any mm_processor_kwargs provided by the user that
    # are not kwargs, unless it can fit it var_kwargs param
    filtered_overrides = {
        kwarg_name: val
        for kwarg_name, val in overrides.items()
        if supports_kw(callable,
                       kwarg_name,
                       requires_kw_only=requires_kw_only,
                       allow_var_kwargs=allow_var_kwargs)
    }

    # If anything is dropped, log a warning
    dropped_keys = overrides.keys() - filtered_overrides.keys()
    if dropped_keys:
        if requires_kw_only:
            logger.warning(
                "The following intended overrides are not keyword-only args "
                "and and will be dropped: %s", dropped_keys)
        else:
            logger.warning(
                "The following intended overrides are not keyword args "
                "and and will be dropped: %s", dropped_keys)

    return filtered_overrides


# Using dynamo with vLLM doesn't really work well with PyTorch versions < 2.4.0.
# In particular, the FakeScalarType is not supported for earlier versions of
# PyTorch which breaks dynamo for any ops registered using ScalarType.
def supports_dynamo() -> bool:
    base_torch_version = Version(Version(torch.__version__).base_version)
    return base_torch_version >= Version("2.4.0")


# Some backends use pytorch version < 2.4.0 which doesn't
# support `torch.library.custom_op`.
def supports_custom_op() -> bool:
    return hasattr(torch.library, "custom_op")


class AtomicCounter:
    """An atomic, thread-safe counter"""

    def __init__(self, initial=0):
        """Initialize a new atomic counter to given initial value"""
        self._value = initial
        self._lock = threading.Lock()

    def inc(self, num=1):
        """Atomically increment the counter by num and return the new value"""
        with self._lock:
            self._value += num
            return self._value

    def dec(self, num=1):
        """Atomically decrement the counter by num and return the new value"""
        with self._lock:
            self._value -= num
            return self._value

    @property
    def value(self):
        return self._value


# Adapted from: https://stackoverflow.com/a/47212782/5082708
class LazyDict(Mapping[str, T], Generic[T]):

    def __init__(self, factory: Dict[str, Callable[[], T]]):
        self._factory = factory
        self._dict: Dict[str, T] = {}

    def __getitem__(self, key: str) -> T:
        if key not in self._dict:
            if key not in self._factory:
                raise KeyError(key)
            self._dict[key] = self._factory[key]()
        return self._dict[key]

    def __setitem__(self, key: str, value: Callable[[], T]):
        self._factory[key] = value

    def __iter__(self):
        return iter(self._factory)

    def __len__(self):
        return len(self._factory)


class ClassRegistry(UserDict[Type[T], _V]):

    def __getitem__(self, key: Type[T]) -> _V:
        for cls in key.mro():
            if cls in self.data:
                return self.data[cls]

        raise KeyError(key)

    def __contains__(self, key: object) -> bool:
        return self.contains(key)

    def contains(self, key: object, *, strict: bool = False) -> bool:
        if not isinstance(key, type):
            return False

        if strict:
            return key in self.data

        return any(cls in self.data for cls in key.mro())


def weak_ref_tensor(tensor: torch.Tensor) -> torch.Tensor:
    """
    Create a weak reference to a tensor.
    The new tensor will share the same data as the original tensor,
    but will not keep the original tensor alive.
    """
    return torch.ops._C.weak_ref_tensor(tensor)


def weak_ref_tensors(
    tensors: Union[torch.Tensor, List[torch.Tensor], Tuple[torch.Tensor]]
) -> Union[torch.Tensor, List[torch.Tensor], Tuple[torch.Tensor]]:
    """
    Convenience function to create weak references to tensors,
    for single tensor, list of tensors or tuple of tensors.
    """
    if isinstance(tensors, torch.Tensor):
        return weak_ref_tensor(tensors)
    if isinstance(tensors, list):
        return [weak_ref_tensor(t) for t in tensors]
    if isinstance(tensors, tuple):
        return tuple(weak_ref_tensor(t) for t in tensors)
    raise ValueError("Invalid type for tensors")


def is_in_doc_build() -> bool:
    try:
        from sphinx.ext.autodoc.mock import _MockModule
        return isinstance(torch, _MockModule)
    except ModuleNotFoundError:
        return False


def import_from_path(module_name: str, file_path: Union[str, os.PathLike]):
    """
    Import a Python file according to its file path.

    Based on the official recipe:
    https://docs.python.org/3/library/importlib.html#importing-a-source-file-directly
    """
    spec = importlib.util.spec_from_file_location(module_name, file_path)
    if spec is None:
        raise ModuleNotFoundError(f"No module named '{module_name}'")

    assert spec.loader is not None

    module = importlib.util.module_from_spec(spec)
    sys.modules[module_name] = module
    spec.loader.exec_module(module)
    return module


@cache
def get_vllm_optional_dependencies():
    metadata = importlib.metadata.metadata("vllm")
    requirements = metadata.get_all("Requires-Dist", [])
    extras = metadata.get_all("Provides-Extra", [])

    return {
        extra: [
            re.split(r";|>=|<=|==", req)[0] for req in requirements
            if req.endswith(f'extra == "{extra}"')
        ]
        for extra in extras
    }


class _PlaceholderBase:
    """
    Disallows downstream usage of placeholder modules.

    We need to explicitly override each dunder method because
    :meth:`__getattr__` is not called when they are accessed.

    See also:
        [Special method lookup](https://docs.python.org/3/reference/datamodel.html#special-lookup)
    """

    def __getattr__(self, key: str) -> Never:
        """
        The main class should implement this to throw an error
        for attribute accesses representing downstream usage.
        """
        raise NotImplementedError

    # [Basic customization]

    def __lt__(self, other: object):
        return self.__getattr__("__lt__")

    def __le__(self, other: object):
        return self.__getattr__("__le__")

    def __eq__(self, other: object):
        return self.__getattr__("__eq__")

    def __ne__(self, other: object):
        return self.__getattr__("__ne__")

    def __gt__(self, other: object):
        return self.__getattr__("__gt__")

    def __ge__(self, other: object):
        return self.__getattr__("__ge__")

    def __hash__(self):
        return self.__getattr__("__hash__")

    def __bool__(self):
        return self.__getattr__("__bool__")

    # [Callable objects]

    def __call__(self, *args: object, **kwargs: object):
        return self.__getattr__("__call__")

    # [Container types]

    def __len__(self):
        return self.__getattr__("__len__")

    def __getitem__(self, key: object):
        return self.__getattr__("__getitem__")

    def __setitem__(self, key: object, value: object):
        return self.__getattr__("__setitem__")

    def __delitem__(self, key: object):
        return self.__getattr__("__delitem__")

    # __missing__ is optional according to __getitem__ specification,
    # so it is skipped

    # __iter__ and __reversed__ have a default implementation
    # based on __len__ and __getitem__, so they are skipped.

    # [Numeric Types]

    def __add__(self, other: object):
        return self.__getattr__("__add__")

    def __sub__(self, other: object):
        return self.__getattr__("__sub__")

    def __mul__(self, other: object):
        return self.__getattr__("__mul__")

    def __matmul__(self, other: object):
        return self.__getattr__("__matmul__")

    def __truediv__(self, other: object):
        return self.__getattr__("__truediv__")

    def __floordiv__(self, other: object):
        return self.__getattr__("__floordiv__")

    def __mod__(self, other: object):
        return self.__getattr__("__mod__")

    def __divmod__(self, other: object):
        return self.__getattr__("__divmod__")

    def __pow__(self, other: object, modulo: object = ...):
        return self.__getattr__("__pow__")

    def __lshift__(self, other: object):
        return self.__getattr__("__lshift__")

    def __rshift__(self, other: object):
        return self.__getattr__("__rshift__")

    def __and__(self, other: object):
        return self.__getattr__("__and__")

    def __xor__(self, other: object):
        return self.__getattr__("__xor__")

    def __or__(self, other: object):
        return self.__getattr__("__or__")

    # r* and i* methods have lower priority than
    # the methods for left operand so they are skipped

    def __neg__(self):
        return self.__getattr__("__neg__")

    def __pos__(self):
        return self.__getattr__("__pos__")

    def __abs__(self):
        return self.__getattr__("__abs__")

    def __invert__(self):
        return self.__getattr__("__invert__")

    # __complex__, __int__ and __float__ have a default implementation
    # based on __index__, so they are skipped.

    def __index__(self):
        return self.__getattr__("__index__")

    def __round__(self, ndigits: object = ...):
        return self.__getattr__("__round__")

    def __trunc__(self):
        return self.__getattr__("__trunc__")

    def __floor__(self):
        return self.__getattr__("__floor__")

    def __ceil__(self):
        return self.__getattr__("__ceil__")

    # [Context managers]

    def __enter__(self):
        return self.__getattr__("__enter__")

    def __exit__(self, *args: object, **kwargs: object):
        return self.__getattr__("__exit__")


class PlaceholderModule(_PlaceholderBase):
    """
    A placeholder object to use when a module does not exist.

    This enables more informative errors when trying to access attributes
    of a module that does not exists.
    """

    def __init__(self, name: str) -> None:
        super().__init__()

        # Apply name mangling to avoid conflicting with module attributes
        self.__name = name

    def placeholder_attr(self, attr_path: str):
        return _PlaceholderModuleAttr(self, attr_path)

    def __getattr__(self, key: str):
        name = self.__name

        try:
            importlib.import_module(name)
        except ImportError as exc:
            for extra, names in get_vllm_optional_dependencies().items():
                if name in names:
                    msg = f"Please install vllm[{extra}] for {extra} support"
                    raise ImportError(msg) from exc

            raise exc

        raise AssertionError("PlaceholderModule should not be used "
                             "when the original module can be imported")


class _PlaceholderModuleAttr(_PlaceholderBase):

    def __init__(self, module: PlaceholderModule, attr_path: str) -> None:
        super().__init__()

        # Apply name mangling to avoid conflicting with module attributes
        self.__module = module
        self.__attr_path = attr_path

    def placeholder_attr(self, attr_path: str):
        return _PlaceholderModuleAttr(self.__module,
                                      f"{self.__attr_path}.{attr_path}")

    def __getattr__(self, key: str):
        getattr(self.__module, f"{self.__attr_path}.{key}")

        raise AssertionError("PlaceholderModule should not be used "
                             "when the original module can be imported")


# create a library to hold the custom op
vllm_lib = Library("vllm", "FRAGMENT")  # noqa


def direct_register_custom_op(
    op_name: str,
    op_func: Callable,
    mutates_args: List[str],
    fake_impl: Optional[Callable] = None,
    target_lib: Optional[Library] = None,
    dispatch_key: str = "CUDA",
):
    """
    `torch.library.custom_op` can have significant overhead because it
    needs to consider complicated dispatching logic. This function
    directly registers a custom op and dispatches it to the CUDA backend.
    See https://gist.github.com/youkaichao/ecbea9ec9fc79a45d2adce1784d7a9a5
    for more details.

    By default, the custom op is registered to the vLLM library. If you
    want to register it to a different library, you can pass the library
    object to the `target_lib` argument.

    IMPORTANT: the lifetime of the operator is tied to the lifetime of the
    library object. If you want to bind the operator to a different library,
    make sure the library object is alive when the operator is used.
    """
    if is_in_doc_build():
        return

    if not supports_custom_op():
        from vllm.platforms import current_platform
        assert not current_platform.is_cuda_alike(), (
            "cuda platform needs torch>=2.4 to support custom op, "
            "chances are you are using an old version of pytorch "
            "or a custom build of pytorch. It is recommended to "
            "use vLLM in a fresh new environment and let it install "
            "the required dependencies.")
        return

    import torch.library
    if hasattr(torch.library, "infer_schema"):
        schema_str = torch.library.infer_schema(op_func,
                                                mutates_args=mutates_args)
    else:
        # for pytorch 2.4
        import torch._custom_op.impl
        schema_str = torch._custom_op.impl.infer_schema(op_func, mutates_args)
    my_lib = target_lib or vllm_lib
    my_lib.define(op_name + schema_str)
    my_lib.impl(op_name, op_func, dispatch_key=dispatch_key)
    if fake_impl is not None:
        my_lib._register_fake(op_name, fake_impl)


def resolve_obj_by_qualname(qualname: str) -> Any:
    """
    Resolve an object by its fully qualified name.
    """
    module_name, obj_name = qualname.rsplit(".", 1)
    module = importlib.import_module(module_name)
    return getattr(module, obj_name)


def kill_process_tree(pid: int):
    """
    Kills all descendant processes of the given pid by sending SIGKILL.

    Args:
        pid (int): Process ID of the parent process
    """
    try:
        parent = psutil.Process(pid)
    except psutil.NoSuchProcess:
        return

    # Get all children recursively
    children = parent.children(recursive=True)

    # Send SIGKILL to all children first
    for child in children:
        with contextlib.suppress(ProcessLookupError):
            os.kill(child.pid, signal.SIGKILL)

    # Finally kill the parent
    with contextlib.suppress(ProcessLookupError):
        os.kill(pid, signal.SIGKILL)


@dataclass
class MemorySnapshot:
    """Memory snapshot."""
    torch_peak: int = 0
    cuda_memory: int = 0
    torch_memory: int = 0
    non_torch_memory: int = 0
    timestamp: float = 0.0
    auto_measure: bool = True

    def __post_init__(self):
        if self.auto_measure:
            self.measure()

    def measure(self):
        # we measure the torch peak memory usage via allocated_bytes,
        # rather than `torch.cuda.memory_reserved()` .
        # After `torch.cuda.reset_peak_memory_stats()`,
        # `torch.cuda.memory_reserved()` will keep growing, and only shrink
        # when we call `torch.cuda.empty_cache()` or OOM happens.
        self.torch_peak = torch.cuda.memory_stats().get(
            "allocated_bytes.all.peak", 0)

        self.cuda_memory = torch.cuda.mem_get_info(
        )[1] - torch.cuda.mem_get_info()[0]

        # torch.cuda.memory_reserved() is how many bytes
        # PyTorch gets from cuda (by calling cudaMalloc, etc.)
        # this is used to measure the non-torch memory usage
        self.torch_memory = torch.cuda.memory_reserved()

        self.non_torch_memory = self.cuda_memory - self.torch_memory
        self.timestamp = time.time()

    def __sub__(self, other: "MemorySnapshot") -> "MemorySnapshot":
        return MemorySnapshot(
            torch_peak=self.torch_peak - other.torch_peak,
            cuda_memory=self.cuda_memory - other.cuda_memory,
            torch_memory=self.torch_memory - other.torch_memory,
            non_torch_memory=self.non_torch_memory - other.non_torch_memory,
            timestamp=self.timestamp - other.timestamp,
            auto_measure=False,
        )


@dataclass
class MemoryProfilingResult:
    """Memory profiling result. All numbers are in bytes.
    """
    non_kv_cache_memory: int = 0
    torch_peak_increase: int = 0
    non_torch_increase: int = 0
    weights_memory: float = 0
    before_create: MemorySnapshot = field(default_factory=MemorySnapshot)
    before_profile: MemorySnapshot = field(default_factory=MemorySnapshot)
    after_profile: MemorySnapshot = field(default_factory=MemorySnapshot)
    profile_time: float = 0.0


@contextlib.contextmanager
def memory_profiling(
        baseline_snapshot: MemorySnapshot,
        weights_memory: int) -> Generator[MemoryProfilingResult, None, None]:
    """Memory profiling context manager.
    baseline_snapshot: the memory snapshot before the current vLLM instance.
    weights_memory: memory used by PyTorch when loading the model weights.
        Note that, before loading the model weights, we also initialize the device
        and distributed environment, which may consume some memory. This part is not
        included in the weights_memory because PyTorch does not control it.

    The memory in one GPU can be classified into 3 categories:
    1. memory used by anything other than the current vLLM instance.
    2. memory used by torch in the current vLLM instance.
    3. memory used in the current vLLM instance, but not by torch.

    A quantitive example:

    Before creating the current vLLM instance:
        category 1: 1 GiB
        category 2: 0 GiB
        category 3: 0 GiB

    After creating the current vLLM instance and loading the model,
    (i.e. before profiling):
        category 1: 1 GiB
        category 2: 2 GiB (model weights take 2 GiB)
        category 3: 0.5 GiB (memory used by NCCL)

    During profiling (peak):
        category 1: 1 GiB
        category 2: 4 GiB (peak activation tensors take 2 GiB)
        category 3: 1 GiB (memory used by NCCL + buffers for some attention backends)

    After profiling:
        category 1: 1 GiB
        category 2: 3 GiB (after garbage-collecting activation tensors)
        category 3: 1 GiB (memory used by NCCL + buffers for some attention backends)

    In this case, non-kv cache takes 5 GiB in total, including:
    a. 2 GiB used by the model weights (category 2)
    b. 2 GiB reserved for the peak activation tensors (category 2)
    c. 1 GiB used by non-torch components (category 3)

    The memory used for loading weights (a.) is directly given from the argument `weights_memory`.

    The increase of `torch.cuda.memory_stats()["allocated_bytes.all.peak"]` during profiling gives (b.).

    The increase of `non_torch_memory` from creating the current vLLM instance until after profiling to get (c.).
    """ # noqa
    gc.collect()
    torch.cuda.empty_cache()
    torch.cuda.reset_peak_memory_stats()

    result = MemoryProfilingResult()

    result.before_create = baseline_snapshot
    # the part of memory used for holding the model weights
    result.weights_memory = weights_memory

    result.before_profile.measure()

    yield result

    gc.collect()
    torch.cuda.empty_cache()

    result.after_profile.measure()

    diff_profile = result.after_profile - result.before_profile
    diff_from_create = result.after_profile - result.before_create
    result.torch_peak_increase = diff_profile.torch_peak
    result.non_torch_increase = diff_from_create.non_torch_memory
    result.profile_time = diff_profile.timestamp
    result.non_kv_cache_memory = result.non_torch_increase + result.torch_peak_increase + result.weights_memory  # noqa


# Adapted from: https://github.com/sgl-project/sglang/blob/v0.4.1/python/sglang/srt/utils.py#L630 # noqa: E501
def set_ulimit(target_soft_limit=65535):
    if sys.platform.startswith('win'):
        logger.info("Windows detected, skipping ulimit adjustment.")
        return

    import resource
    resource_type = resource.RLIMIT_NOFILE
    current_soft, current_hard = resource.getrlimit(resource_type)

    if current_soft < target_soft_limit:
        try:
            resource.setrlimit(resource_type,
                               (target_soft_limit, current_hard))
        except ValueError as e:
            logger.warning(
                "Found ulimit of %s and failed to automatically increase"
                "with error %s. This can cause fd limit errors like"
                "`OSError: [Errno 24] Too many open files`. Consider "
                "increasing with ulimit -n", current_soft, e)


# Adapted from: https://github.com/sgl-project/sglang/blob/v0.4.1/python/sglang/utils.py#L28 # noqa: E501
def get_exception_traceback():
    etype, value, tb = sys.exc_info()
    err_str = "".join(traceback.format_exception(etype, value, tb))
    return err_str


# Adapted from: https://github.com/sgl-project/sglang/blob/v0.4.1/python/sglang/srt/utils.py#L783 # noqa: E501
def make_zmq_socket(
    ctx: Union[zmq.asyncio.Context, zmq.Context],  # type: ignore[name-defined]
    path: str,
    type: Any,
) -> Union[zmq.Socket, zmq.asyncio.Socket]:  # type: ignore[name-defined]
    """Make a ZMQ socket with the proper bind/connect semantics."""

    mem = psutil.virtual_memory()
    socket = ctx.socket(type)

    # Calculate buffer size based on system memory
    total_mem = mem.total / 1024**3
    available_mem = mem.available / 1024**3
    # For systems with substantial memory (>32GB total, >16GB available):
    # - Set a large 0.5GB buffer to improve throughput
    # For systems with less memory:
    # - Use system default (-1) to avoid excessive memory consumption
    if total_mem > 32 and available_mem > 16:
        buf_size = int(0.5 * 1024**3)  # 0.5GB in bytes
    else:
        buf_size = -1  # Use system default buffer size

    if type == zmq.constants.PULL:
        socket.setsockopt(zmq.constants.RCVHWM, 0)
        socket.setsockopt(zmq.constants.RCVBUF, buf_size)
        socket.connect(path)
    elif type == zmq.constants.PUSH:
        socket.setsockopt(zmq.constants.SNDHWM, 0)
        socket.setsockopt(zmq.constants.SNDBUF, buf_size)
        socket.bind(path)
    else:
        raise ValueError(f"Unknown Socket Type: {type}")

    return socket


@contextlib.contextmanager
def zmq_socket_ctx(
        path: str,
        type: Any) -> Iterator[zmq.Socket]:  # type: ignore[name-defined]
    """Context manager for a ZMQ socket"""

    ctx = zmq.Context(io_threads=2)  # type: ignore[attr-defined]
    try:
        yield make_zmq_socket(ctx, path, type)

    except KeyboardInterrupt:
        logger.debug("Got Keyboard Interrupt.")

    finally:
        ctx.destroy(linger=0)


def _check_multiproc_method():
    if (cuda_is_initialized()
            and os.environ.get("VLLM_WORKER_MULTIPROC_METHOD") != "spawn"):
        logger.warning("CUDA was previously initialized. We must use "
                       "the `spawn` multiprocessing start method. Setting "
                       "VLLM_WORKER_MULTIPROC_METHOD to 'spawn'. "
                       "See https://docs.vllm.ai/en/latest/getting_started/"
                       "troubleshooting.html#python-multiprocessing "
                       "for more information.")
        os.environ["VLLM_WORKER_MULTIPROC_METHOD"] = "spawn"


def get_mp_context():
    _check_multiproc_method()
    mp_method = envs.VLLM_WORKER_MULTIPROC_METHOD
    return multiprocessing.get_context(mp_method)


def bind_kv_cache(
        ctx: Dict[str, Any],
        kv_cache: List[List[torch.Tensor]],  # [virtual_engine][layer_index]
) -> None:
    # Bind the kv_cache tensor to Attention modules, similar to
    # ctx[layer_name].kv_cache[ve]=kv_cache[ve][extract_layer_index(layer_name)]
    # Special things handled here:
    # 1. Some models have non-attention layers, e.g., Jamba
    # 2. Pipeline parallelism, each rank only has a subset of layers
    # 3. Encoder attention has no kv cache
    # 4. Encoder-decoder models, encoder-decoder attention and decoder-only
    #    attention of the same layer (e.g., bart's decoder.layers.1.self_attn
    #    and decoder.layers.1.encoder_attn) is mapped to the same kv cache
    #    tensor
    from vllm.attention import AttentionType
    from vllm.model_executor.models.utils import extract_layer_index
    layer_need_kv_cache = [
        layer_name for layer_name in ctx
        if ctx[layer_name].attn_type in (AttentionType.DECODER,
                                         AttentionType.ENCODER_DECODER)
    ]
    layer_index_sorted = sorted(
        set(
            extract_layer_index(layer_name)
            for layer_name in layer_need_kv_cache))
    for layer_name in layer_need_kv_cache:
        kv_cache_idx = layer_index_sorted.index(
            extract_layer_index(layer_name))
        forward_ctx = ctx[layer_name]
        assert len(forward_ctx.kv_cache) == len(kv_cache)
        for ve, ve_kv_cache in enumerate(kv_cache):
            forward_ctx.kv_cache[ve] = ve_kv_cache[kv_cache_idx]


def run_method(obj: Any, method: Union[str, bytes, Callable], args: Tuple[Any],
               kwargs: Dict[str, Any]) -> Any:
    """
    Run a method of an object with the given arguments and keyword arguments.
    If the method is string, it will be converted to a method using getattr.
    If the method is serialized bytes and will be deserialized using
    cloudpickle.
    If the method is a callable, it will be called directly.
    """
    if isinstance(method, bytes):
        func = partial(cloudpickle.loads(method), obj)
    elif isinstance(method, str):
        try:
            func = getattr(obj, method)
        except AttributeError:
            raise NotImplementedError(f"Method {method!r} is not"
                                      " implemented.") from None
    else:
        func = partial(method, obj)  # type: ignore
    return func(*args, **kwargs)


def import_pynvml():
    """
    Historical comments:

    libnvml.so is the library behind nvidia-smi, and
    pynvml is a Python wrapper around it. We use it to get GPU
    status without initializing CUDA context in the current process.
    Historically, there are two packages that provide pynvml:
    - `nvidia-ml-py` (https://pypi.org/project/nvidia-ml-py/): The official
        wrapper. It is a dependency of vLLM, and is installed when users
        install vLLM. It provides a Python module named `pynvml`.
    - `pynvml` (https://pypi.org/project/pynvml/): An unofficial wrapper.
        Prior to version 12.0, it also provides a Python module `pynvml`,
        and therefore conflicts with the official one. What's worse,
        the module is a Python package, and has higher priority than
        the official one which is a standalone Python file.
        This causes errors when both of them are installed.
        Starting from version 12.0, it migrates to a new module
        named `pynvml_utils` to avoid the conflict.
    It is so confusing that many packages in the community use the
    unofficial one by mistake, and we have to handle this case.
    For example, `nvcr.io/nvidia/pytorch:24.12-py3` uses the unofficial
    one, and it will cause errors, see the issue
    https://github.com/vllm-project/vllm/issues/12847 for example.
    After all the troubles, we decide to copy the official `pynvml`
    module to our codebase, and use it directly.
    """
    import vllm.third_party.pynvml as pynvml
    return pynvml


def warn_for_unimplemented_methods(cls: Type[T]) -> Type[T]:
    """
    A replacement for `abc.ABC`.
    When we use `abc.ABC`, subclasses will fail to instantiate
    if they do not implement all abstract methods.
    Here, we only require `raise NotImplementedError` in the
    base class, and log a warning if the method is not implemented
    in the subclass.
    """

    original_init = cls.__init__

    def find_unimplemented_methods(self: object):
        unimplemented_methods = []
        for attr_name in dir(self):
            # bypass inner method
            if attr_name.startswith('_'):
                continue

            try:
                attr = getattr(self, attr_name)
                # get the func of callable method
                if callable(attr):
                    attr_func = attr.__func__
            except AttributeError:
                continue
            src = inspect.getsource(attr_func)
            if "NotImplementedError" in src:
                unimplemented_methods.append(attr_name)
        if unimplemented_methods:
            method_names = ','.join(unimplemented_methods)
            msg = (f"Methods {method_names} not implemented in {self}")
            logger.warning(msg)

    @wraps(original_init)
    def wrapped_init(self, *args, **kwargs) -> None:
        original_init(self, *args, **kwargs)
        find_unimplemented_methods(self)

    type.__setattr__(cls, '__init__', wrapped_init)
    return cls<|MERGE_RESOLUTION|>--- conflicted
+++ resolved
@@ -1216,14 +1216,9 @@
     def check_port(self, value):
         try:
             value = int(value)
-<<<<<<< HEAD
-        except ValueError as err:
-            raise argparse.ArgumentTypeError("Port must be an integer") from err
-=======
         except ValueError:
             msg = "Port must be an integer"
             raise argparse.ArgumentTypeError(msg) from None
->>>>>>> 558db808
 
         if not (1024 <= value <= 65535):
             raise argparse.ArgumentTypeError(
