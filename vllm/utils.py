import argparse
import asyncio
import concurrent
import contextlib
import datetime
import enum
import gc
import getpass
import importlib.util
import inspect
import ipaddress
import os
import signal
import socket
import subprocess
import sys
import tempfile
import threading
import time
import uuid
import warnings
import weakref
from asyncio import FIRST_COMPLETED, AbstractEventLoop, Task
from collections import UserDict, defaultdict
from collections.abc import Iterable, Mapping
from dataclasses import dataclass, field
from functools import lru_cache, partial, wraps
from typing import (TYPE_CHECKING, Any, AsyncGenerator, Awaitable, Callable,
                    Dict, Generator, Generic, Hashable, List, Literal,
                    Optional, OrderedDict, Set, Tuple, Type, TypeVar, Union,
                    overload)
from uuid import uuid4

import numpy as np
import numpy.typing as npt
import psutil
import torch
import torch.types
import yaml
from packaging.version import Version
from torch.library import Library
from typing_extensions import ParamSpec, TypeIs, assert_never

import vllm.envs as envs
from vllm.logger import enable_trace_function_call, init_logger
from vllm.platforms import current_platform

if TYPE_CHECKING:
    from vllm.config import VllmConfig

logger = init_logger(__name__)

# Exception strings for non-implemented encoder/decoder scenarios

# Reminder: Please update docs/source/usage/compatibility_matrix.rst
# If the feature combo become valid

STR_NOT_IMPL_ENC_DEC_SWA = \
    "Sliding window attention for encoder/decoder models " + \
                    "is not currently supported."

STR_NOT_IMPL_ENC_DEC_PREFIX_CACHE = \
    "Prefix caching for encoder/decoder models " + \
                    "is not currently supported."

STR_NOT_IMPL_ENC_DEC_CHUNKED_PREFILL = \
    "Chunked prefill for encoder/decoder models " + \
                    "is not currently supported."

STR_NOT_IMPL_ENC_DEC_LOGIT_SOFTCAP = (
    "Models with logits_soft_cap "
    "require FlashInfer backend, which is "
    "currently not supported for encoder/decoder "
    "models.")

STR_NOT_IMPL_ENC_DEC_LORA = ("LoRA is currently not currently "
                             "supported with encoder/decoder "
                             "models.")

STR_NOT_IMPL_ENC_DEC_PP = ("Pipeline parallelism is not "
                           "currently supported with "
                           "encoder/decoder models.")

STR_NOT_IMPL_ENC_DEC_MM = ("Multimodal is not currently "
                           "supported with encoder/decoder "
                           "models.")

STR_NOT_IMPL_ENC_DEC_SPEC_DEC = ("Speculative decoding is not "
                                 "currently supported with encoder/"
                                 "decoder models.")

STR_NOT_IMPL_ENC_DEC_BACKEND = ("XFormers and Flash-Attention are the only "
                                "backends currently supported with encoder/"
                                "decoder models.")

STR_NOT_IMPL_ENC_DEC_PROMPT_ADAPTER = ("Prompt adapters are not "
                                       "currently supported with encoder/"
                                       "decoder models.")

# Efficiently import all enc/dec error strings
# rather than having to import all of the above
STR_NOT_IMPL_ENC_DEC_ERR_STRS = {
    "STR_NOT_IMPL_ENC_DEC_SWA": STR_NOT_IMPL_ENC_DEC_SWA,
    "STR_NOT_IMPL_ENC_DEC_PREFIX_CACHE": STR_NOT_IMPL_ENC_DEC_PREFIX_CACHE,
    "STR_NOT_IMPL_ENC_DEC_CHUNKED_PREFILL":
    STR_NOT_IMPL_ENC_DEC_CHUNKED_PREFILL,
    "STR_NOT_IMPL_ENC_DEC_LOGIT_SOFTCAP": STR_NOT_IMPL_ENC_DEC_LOGIT_SOFTCAP,
    "STR_NOT_IMPL_ENC_DEC_LORA": STR_NOT_IMPL_ENC_DEC_LORA,
    "STR_NOT_IMPL_ENC_DEC_PP": STR_NOT_IMPL_ENC_DEC_PP,
    "STR_NOT_IMPL_ENC_DEC_MM": STR_NOT_IMPL_ENC_DEC_MM,
    "STR_NOT_IMPL_ENC_DEC_SPEC_DEC": STR_NOT_IMPL_ENC_DEC_SPEC_DEC,
    "STR_NOT_IMPL_ENC_DEC_BACKEND": STR_NOT_IMPL_ENC_DEC_BACKEND,
    "STR_NOT_IMPL_ENC_DEC_PROMPT_ADAPTER": STR_NOT_IMPL_ENC_DEC_PROMPT_ADAPTER,
}

# Constants related to forcing the attention backend selection

# String name of register which may be set in order to
# force auto-selection of attention backend by Attention
# wrapper
STR_BACKEND_ENV_VAR: str = "VLLM_ATTENTION_BACKEND"

# Possible string values of STR_BACKEND_ENV_VAR
# register, corresponding to possible backends
STR_FLASHINFER_ATTN_VAL: str = "FLASHINFER"
STR_TORCH_SDPA_ATTN_VAL: str = "TORCH_SDPA"
STR_ROCM_FLASH_ATTN_VAL: str = "ROCM_FLASH"
STR_XFORMERS_ATTN_VAL: str = "XFORMERS"
STR_FLASH_ATTN_VAL: str = "FLASH_ATTN"
STR_INVALID_VAL: str = "INVALID"

GB_bytes = 1_000_000_000
"""The number of bytes in one gigabyte (GB)."""

GiB_bytes = 1 << 30
"""The number of bytes in one gibibyte (GiB)."""

STR_DTYPE_TO_TORCH_DTYPE = {
    "half": torch.half,
    "bfloat16": torch.bfloat16,
    "float": torch.float,
    "fp8": torch.uint8,
    "fp8_e4m3": torch.uint8,
    "fp8_e5m2": torch.uint8,
}

TORCH_DTYPE_TO_NUMPY_DTYPE = {
    torch.float16: np.float16,
    torch.float32: np.float32,
    torch.float64: np.float64,
    torch.uint8: np.uint8,
    torch.int32: np.int32,
    torch.int64: np.int64,
}

P = ParamSpec('P')
K = TypeVar("K")
T = TypeVar("T")
U = TypeVar("U")


class _Sentinel:
    ...


ALL_PINNED_SENTINEL = _Sentinel()


class Device(enum.Enum):
    GPU = enum.auto()
    CPU = enum.auto()


class LayerBlockType(enum.Enum):
    attention = "attention"
    mamba = "mamba"


class Counter:

    def __init__(self, start: int = 0) -> None:
        self.counter = start

    def __next__(self) -> int:
        i = self.counter
        self.counter += 1
        return i

    def reset(self) -> None:
        self.counter = 0


class LRUCache(Generic[T]):

    def __init__(self, capacity: int):
        self.cache: OrderedDict[Hashable, T] = OrderedDict()
        self.pinned_items: Set[Hashable] = set()
        self.capacity = capacity

    def __contains__(self, key: Hashable) -> bool:
        return key in self.cache

    def __len__(self) -> int:
        return len(self.cache)

    def __getitem__(self, key: Hashable) -> T:
        value = self.cache[key]  # Raise KeyError if not exists
        self.cache.move_to_end(key)
        return value

    def __setitem__(self, key: Hashable, value: T) -> None:
        self.put(key, value)

    def __delitem__(self, key: Hashable) -> None:
        self.pop(key)

    def touch(self, key: Hashable) -> None:
        self.cache.move_to_end(key)

    def get(self,
            key: Hashable,
            default_value: Optional[T] = None) -> Optional[T]:
        value: Optional[T]
        if key in self.cache:
            value = self.cache[key]
            self.cache.move_to_end(key)
        else:
            value = default_value
        return value

    def put(self, key: Hashable, value: T) -> None:
        self.cache[key] = value
        self.cache.move_to_end(key)
        self._remove_old_if_needed()

    def pin(self, key: Hashable) -> None:
        """
        Pins a key in the cache preventing it from being
        evicted in the LRU order.
        """
        if key not in self.cache:
            raise ValueError(f"Cannot pin key: {key} not in cache.")
        self.pinned_items.add(key)

    def _unpin(self, key: Hashable) -> None:
        self.pinned_items.remove(key)

    def _on_remove(self, key: Hashable, value: Optional[T]):
        pass

    def remove_oldest(self, remove_pinned=False):
        if not self.cache:
            return

        if not remove_pinned:
            # pop the oldest item in the cache that is not pinned
            lru_key = next(
                (key for key in self.cache if key not in self.pinned_items),
                ALL_PINNED_SENTINEL)
            if lru_key is ALL_PINNED_SENTINEL:
                raise RuntimeError("All items are pinned, "
                                   "cannot remove oldest from the cache.")
        else:
            lru_key = next(iter(self.cache))
        self.pop(lru_key)

    def _remove_old_if_needed(self) -> None:
        while len(self.cache) > self.capacity:
            self.remove_oldest()

    def pop(self,
            key: Hashable,
            default_value: Optional[T] = None) -> Optional[T]:
        run_on_remove = key in self.cache
        value: Optional[T] = self.cache.pop(key, default_value)
        # remove from pinned items
        if key in self.pinned_items:
            self._unpin(key)
        if run_on_remove:
            self._on_remove(key, value)
        return value

    def clear(self):
        while len(self.cache) > 0:
            self.remove_oldest(remove_pinned=True)
        self.cache.clear()


class PyObjectCache:
    """Used to cache python objects to avoid object allocations
    across scheduler iterations.
    """

    def __init__(self, obj_builder):
        self._obj_builder = obj_builder
        self._index = 0

        self._obj_cache = []
        for _ in range(128):
            self._obj_cache.append(self._obj_builder())

    def _grow_cache(self):
        # Double the size of the cache
        num_objs = len(self._obj_cache)
        for _ in range(num_objs):
            self._obj_cache.append(self._obj_builder())

    def get_object(self):
        """Returns a pre-allocated cached object. If there is not enough
        objects, then the cache size will double.
        """
        if self._index >= len(self._obj_cache):
            self._grow_cache()
            assert self._index < len(self._obj_cache)

        obj = self._obj_cache[self._index]
        self._index += 1

        return obj

    def reset(self):
        """Makes all cached-objects available for the next scheduler iteration.
        """
        self._index = 0


@lru_cache(maxsize=None)
def get_max_shared_memory_bytes(gpu: int = 0) -> int:
    """Returns the maximum shared memory per thread block in bytes."""
    from vllm import _custom_ops as ops
    max_shared_mem = (
        ops.get_max_shared_memory_per_block_device_attribute(gpu))
    # value 0 will cause MAX_SEQ_LEN become negative and test_attention.py
    # will fail
    assert max_shared_mem > 0, "max_shared_mem can not be zero"
    return int(max_shared_mem)


def get_cpu_memory() -> int:
    """Returns the total CPU memory of the node in bytes."""
    return psutil.virtual_memory().total


def random_uuid() -> str:
    return str(uuid.uuid4().hex)


def make_async(
    func: Callable[P, T],
    executor: Optional[concurrent.futures.Executor] = None
) -> Callable[P, Awaitable[T]]:
    """Take a blocking function, and run it on in an executor thread.

    This function prevents the blocking function from blocking the
    asyncio event loop.
    The code in this function needs to be thread safe.
    """

    def _async_wrapper(*args: P.args, **kwargs: P.kwargs) -> asyncio.Future:
        loop = asyncio.get_event_loop()
        p_func = partial(func, *args, **kwargs)
        return loop.run_in_executor(executor=executor, func=p_func)

    return _async_wrapper


def _next_task(iterator: AsyncGenerator[T, None],
               loop: AbstractEventLoop) -> Task:
    # Can use anext() in python >= 3.10
    return loop.create_task(iterator.__anext__())  # type: ignore[arg-type]


async def merge_async_iterators(
    *iterators: AsyncGenerator[T,
                               None], ) -> AsyncGenerator[Tuple[int, T], None]:
    """Merge multiple asynchronous iterators into a single iterator.

    This method handle the case where some iterators finish before others.
    When it yields, it yields a tuple (i, item) where i is the index of the
    iterator that yields the item.
    """

    loop = asyncio.get_running_loop()

    awaits = {_next_task(pair[1], loop): pair for pair in enumerate(iterators)}
    try:
        while awaits:
            done, _ = await asyncio.wait(awaits.keys(),
                                         return_when=FIRST_COMPLETED)
            for d in done:
                pair = awaits.pop(d)
                try:
                    item = await d
                    i, it = pair
                    awaits[_next_task(it, loop)] = pair
                    yield i, item
                except StopAsyncIteration:
                    pass
    finally:
        # Cancel any remaining iterators
        for f, (_, it) in awaits.items():
            with contextlib.suppress(BaseException):
                f.cancel()
                await it.aclose()


async def collect_from_async_generator(
        iterator: AsyncGenerator[T, None]) -> List[T]:
    """Collect all items from an async generator into a list."""
    items = []
    async for item in iterator:
        items.append(item)
    return items


def get_ip() -> str:
    host_ip = envs.VLLM_HOST_IP
    if "HOST_IP" in os.environ and "VLLM_HOST_IP" not in os.environ:
        logger.warning(
            "The environment variable HOST_IP is deprecated and ignored, as"
            " it is often used by Docker and other software to"
            "interact with the container's network stack. Please"
            "use VLLM_HOST_IP instead to set the IP address for vLLM processes"
            " to communicate with each other.")
    if host_ip:
        return host_ip

    # IP is not set, try to get it from the network interface

    # try ipv4
    s = socket.socket(socket.AF_INET, socket.SOCK_DGRAM)
    try:
        s.connect(("8.8.8.8", 80))  # Doesn't need to be reachable
        return s.getsockname()[0]
    except Exception:
        pass

    # try ipv6
    try:
        s = socket.socket(socket.AF_INET6, socket.SOCK_DGRAM)
        # Google's public DNS server, see
        # https://developers.google.com/speed/public-dns/docs/using#addresses
        s.connect(("2001:4860:4860::8888", 80))  # Doesn't need to be reachable
        return s.getsockname()[0]
    except Exception:
        pass

    warnings.warn(
        "Failed to get the IP address, using 0.0.0.0 by default."
        "The value can be set by the environment variable"
        " VLLM_HOST_IP or HOST_IP.",
        stacklevel=2)
    return "0.0.0.0"


def is_valid_ipv6_address(address: str) -> bool:
    try:
        ipaddress.IPv6Address(address)
        return True
    except ValueError:
        return False


def get_distributed_init_method(ip: str, port: int) -> str:
    # Brackets are not permitted in ipv4 addresses,
    # see https://github.com/python/cpython/issues/103848
    return f"tcp://[{ip}]:{port}" if ":" in ip else f"tcp://{ip}:{port}"


def get_open_zmq_ipc_path() -> str:
    base_rpc_path = envs.VLLM_RPC_BASE_PATH
    return f"ipc://{base_rpc_path}/{uuid4()}"


def get_open_port() -> int:
    port = envs.VLLM_PORT
    if port is not None:
        while True:
            try:
                with socket.socket(socket.AF_INET, socket.SOCK_STREAM) as s:
                    s.bind(("", port))
                    return port
            except OSError:
                port += 1  # Increment port number if already in use
                logger.info("Port %d is already in use, trying port %d",
                            port - 1, port)
    # try ipv4
    try:
        with socket.socket(socket.AF_INET, socket.SOCK_STREAM) as s:
            s.bind(("", 0))
            return s.getsockname()[1]
    except OSError:
        # try ipv6
        with socket.socket(socket.AF_INET6, socket.SOCK_STREAM) as s:
            s.bind(("", 0))
            return s.getsockname()[1]


def find_process_using_port(port: int) -> Optional[psutil.Process]:
    for conn in psutil.net_connections():
        if conn.laddr.port == port:
            try:
                return psutil.Process(conn.pid)
            except psutil.NoSuchProcess:
                return None
    return None


def update_environment_variables(envs: Dict[str, str]):
    for k, v in envs.items():
        if k in os.environ and os.environ[k] != v:
            logger.warning(
                "Overwriting environment variable %s "
                "from '%s' to '%s'", k, os.environ[k], v)
        os.environ[k] = v


def chunk_list(lst: List[T], chunk_size: int):
    """Yield successive chunk_size chunks from lst."""
    for i in range(0, len(lst), chunk_size):
        yield lst[i:i + chunk_size]


def cdiv(a: int, b: int) -> int:
    """Ceiling division."""
    return -(a // -b)


def _generate_random_fp8(
    tensor: torch.Tensor,
    low: float,
    high: float,
) -> None:
    # NOTE(zhaoyang): Due to NaN and Inf representation for fp8 data type,
    # it may occur Inf or NaN if we directly use torch.randint
    # to generate random data for fp8 data.
    # For example, s.11111.00 in fp8e5m2 format represents Inf.
    #     | E4M3        | E5M2
    #-----|-------------|-------------------
    # Inf | N/A         | s.11111.00
    # NaN | s.1111.111  | s.11111.{01,10,11}
    from vllm import _custom_ops as ops
    tensor_tmp = torch.empty_like(tensor, dtype=torch.float16)
    tensor_tmp.uniform_(low, high)
    ops.convert_fp8(tensor, tensor_tmp)
    del tensor_tmp


def get_kv_cache_torch_dtype(
        cache_dtype: Optional[Union[str, torch.dtype]],
        model_dtype: Optional[Union[str, torch.dtype]] = None) -> torch.dtype:
    if isinstance(cache_dtype, str):
        if cache_dtype == "auto":
            if isinstance(model_dtype, str):
                torch_dtype = STR_DTYPE_TO_TORCH_DTYPE[model_dtype]
            elif isinstance(model_dtype, torch.dtype):
                torch_dtype = model_dtype
            else:
                raise ValueError(f"Invalid model dtype: {model_dtype}")
        elif cache_dtype in ["half", "bfloat16", "float"]:
            torch_dtype = STR_DTYPE_TO_TORCH_DTYPE[cache_dtype]
        elif cache_dtype == "fp8":
            torch_dtype = torch.uint8
        else:
            raise ValueError(f"Invalid kv cache dtype: {cache_dtype}")
    elif isinstance(cache_dtype, torch.dtype):
        torch_dtype = cache_dtype
    else:
        raise ValueError(f"Invalid kv cache dtype: {cache_dtype}")
    return torch_dtype


def create_kv_caches_with_random_flash(
    num_blocks: int,
    block_size: int,
    num_layers: int,
    num_heads: int,
    head_size: int,
    cache_dtype: Optional[Union[str, torch.dtype]],
    model_dtype: Optional[Union[str, torch.dtype]] = None,
    seed: int = 0,
    device: Optional[str] = "cuda",
) -> Tuple[List[torch.Tensor], List[torch.Tensor]]:
    current_platform.seed_everything(seed)

    torch_dtype = get_kv_cache_torch_dtype(cache_dtype, model_dtype)
    key_value_cache_shape = (num_blocks, 2, block_size, num_heads, head_size)
    scale = head_size**-0.5

    key_caches: List[torch.Tensor] = []
    value_caches: List[torch.Tensor] = []

    for _ in range(num_layers):
        key_value_cache = torch.empty(size=key_value_cache_shape,
                                      dtype=torch_dtype,
                                      device=device)
        if cache_dtype in ["auto", "half", "bfloat16", "float"]:
            key_value_cache.uniform_(-scale, scale)
        elif cache_dtype == 'fp8':
            _generate_random_fp8(key_value_cache, -scale, scale)
        else:
            raise ValueError(
                f"Does not support key cache of type {cache_dtype}")
        key_caches.append(key_value_cache[:, 0])
        value_caches.append(key_value_cache[:, 1])
    return key_caches, value_caches


def create_kv_caches_with_random(
    num_blocks: int,
    block_size: int,
    num_layers: int,
    num_heads: int,
    head_size: int,
    cache_dtype: Optional[Union[str, torch.dtype]],
    model_dtype: Optional[Union[str, torch.dtype]] = None,
    seed: int = 0,
    device: Optional[str] = "cuda",
) -> Tuple[List[torch.Tensor], List[torch.Tensor]]:

    if cache_dtype == "fp8" and head_size % 16:
        raise ValueError(
            f"Does not support key cache of type fp8 with head_size {head_size}"
        )

    current_platform.seed_everything(seed)

    torch_dtype = get_kv_cache_torch_dtype(cache_dtype, model_dtype)

    scale = head_size**-0.5
    x = 16 // torch.tensor([], dtype=torch_dtype).element_size()
    key_cache_shape = (num_blocks, num_heads, head_size // x, block_size, x)
    key_caches: List[torch.Tensor] = []
    for _ in range(num_layers):
        key_cache = torch.empty(size=key_cache_shape,
                                dtype=torch_dtype,
                                device=device)
        if cache_dtype in ["auto", "half", "bfloat16", "float"]:
            key_cache.uniform_(-scale, scale)
        elif cache_dtype == 'fp8':
            _generate_random_fp8(key_cache, -scale, scale)
        else:
            raise ValueError(
                f"Does not support key cache of type {cache_dtype}")
        key_caches.append(key_cache)

    value_cache_shape = (num_blocks, num_heads, head_size, block_size)
    value_caches: List[torch.Tensor] = []
    for _ in range(num_layers):
        value_cache = torch.empty(size=value_cache_shape,
                                  dtype=torch_dtype,
                                  device=device)
        if cache_dtype in ["auto", "half", "bfloat16", "float"]:
            value_cache.uniform_(-scale, scale)
        elif cache_dtype == 'fp8':
            _generate_random_fp8(value_cache, -scale, scale)
        else:
            raise ValueError(
                f"Does not support value cache of type {cache_dtype}")
        value_caches.append(value_cache)
    return key_caches, value_caches


@lru_cache
def print_info_once(msg: str) -> None:
    # Set the stacklevel to 2 to print the caller's line info
    logger.info(msg, stacklevel=2)


@lru_cache
def print_warning_once(msg: str) -> None:
    # Set the stacklevel to 2 to print the caller's line info
    logger.warning(msg, stacklevel=2)


@lru_cache(maxsize=None)
def is_pin_memory_available() -> bool:
    return current_platform.is_pin_memory_available()


class DeviceMemoryProfiler:

    def __init__(self, device: Optional[torch.types.Device] = None):
        self.device = device

    def current_memory_usage(self) -> float:
        # Return the memory usage in bytes.
        if current_platform.is_cuda_alike():
            torch.cuda.reset_peak_memory_stats(self.device)
            mem = torch.cuda.max_memory_allocated(self.device)
        elif current_platform.is_xpu():
            torch.xpu.reset_peak_memory_stats(self.device)  # type: ignore
            mem = torch.xpu.max_memory_allocated(self.device)  # type: ignore
        return mem

    def __enter__(self):
        self.initial_memory = self.current_memory_usage()
        # This allows us to call methods of the context manager if needed
        return self

    def __exit__(self, exc_type, exc_val, exc_tb):
        self.final_memory = self.current_memory_usage()
        self.consumed_memory = self.final_memory - self.initial_memory

        # Force garbage collection
        gc.collect()


def make_ndarray_with_pad(
    x: List[List[T]],
    pad: T,
    dtype: npt.DTypeLike,
    *,
    max_len: Optional[int] = None,
) -> npt.NDArray:
    """
    Make a padded array from 2D inputs.

    The padding is applied to the end of each inner list until it reaches
    `max_len`.
    """
    if max_len is None:
        # Unlike for most functions, map is faster than a genexpr over `len`
        max_len = max(map(len, x), default=0)

    padded_x = np.full((len(x), max_len), pad, dtype=dtype)
    for ind, blocktb in enumerate(x):
        assert len(blocktb) <= max_len
        padded_x[ind, :len(blocktb)] = blocktb

    return padded_x


def make_tensor_with_pad(
    x: List[List[T]],
    pad: T,
    dtype: torch.dtype,
    *,
    max_len: Optional[int] = None,
    device: Optional[Union[str, torch.device]] = None,
    pin_memory: bool = False,
) -> torch.Tensor:
    """
    Make a padded tensor from 2D inputs.

    The padding is applied to the end of each inner list until it reaches
    `max_len`.
    """
    np_dtype = TORCH_DTYPE_TO_NUMPY_DTYPE[dtype]
    padded_x = make_ndarray_with_pad(x, pad, np_dtype, max_len=max_len)

    tensor = torch.from_numpy(padded_x).to(device)
    if pin_memory:
        tensor = tensor.pin_memory()

    return tensor


def async_tensor_h2d(
    data: list,
    dtype: torch.dtype,
    target_device: Union[str, torch.device],
    pin_memory: bool,
) -> torch.Tensor:
    """Asynchronously create a tensor and copy it from host to device."""
    t = torch.tensor(data, dtype=dtype, pin_memory=pin_memory, device="cpu")
    return t.to(device=target_device, non_blocking=True)


def get_dtype_size(dtype: torch.dtype) -> int:
    """Get the size of the data type in bytes."""
    return torch.tensor([], dtype=dtype).element_size()


# `collections` helpers
def is_list_of(
    value: object,
    typ: Union[type[T], tuple[type[T], ...]],
    *,
    check: Literal["first", "all"] = "first",
) -> TypeIs[List[T]]:
    if not isinstance(value, list):
        return False

    if check == "first":
        return len(value) == 0 or isinstance(value[0], typ)
    elif check == "all":
        return all(isinstance(v, typ) for v in value)

    assert_never(check)


JSONTree = Union[Dict[str, "JSONTree[T]"], List["JSONTree[T]"],
                 Tuple["JSONTree[T]", ...], T]
"""A nested JSON structure where the leaves need not be JSON-serializable."""


@overload
def json_map_leaves(
    func: Callable[[T], U],
    value: Dict[str, JSONTree[T]],
) -> Dict[str, JSONTree[U]]:
    ...


@overload
def json_map_leaves(
    func: Callable[[T], U],
    value: List[JSONTree[T]],
) -> List[JSONTree[U]]:
    ...


@overload
def json_map_leaves(
    func: Callable[[T], U],
    value: Tuple[JSONTree[T], ...],
) -> Tuple[JSONTree[U], ...]:
    ...


@overload
def json_map_leaves(
    func: Callable[[T], U],
    value: JSONTree[T],
) -> JSONTree[U]:
    ...


def json_map_leaves(func: Callable[[T], U], value: JSONTree[T]) -> JSONTree[U]:
    if isinstance(value, dict):
        return {k: json_map_leaves(func, v) for k, v in value.items()}
    elif isinstance(value, list):
        return [json_map_leaves(func, v) for v in value]
    elif isinstance(value, tuple):
        return tuple(json_map_leaves(func, v) for v in value)
    else:
        return func(value)


def flatten_2d_lists(lists: List[List[T]]) -> List[T]:
    """Flatten a list of lists to a single list."""
    return [item for sublist in lists for item in sublist]


_K = TypeVar("_K", bound=Hashable)
_V = TypeVar("_V")


def full_groupby(values: Iterable[_V], *, key: Callable[[_V], _K]):
    """
    Unlike :class:`itertools.groupby`, groups are not broken by
    non-contiguous data.
    """
    groups = defaultdict[_K, list[_V]](list)

    for value in values:
        groups[key(value)].append(value)

    return groups.items()


# TODO: This function can be removed if transformer_modules classes are
# serialized by value when communicating between processes
def init_cached_hf_modules() -> None:
    """
    Lazy initialization of the Hugging Face modules.
    """
    from transformers.dynamic_module_utils import init_hf_modules
    init_hf_modules()


@lru_cache(maxsize=None)
def find_library(lib_name: str) -> str:
    """
    Find the library file in the system.
    `lib_name` is full filename, with both prefix and suffix.
    This function resolves `lib_name` to the full path of the library.
    """
    # Adapted from https://github.com/openai/triton/blob/main/third_party/nvidia/backend/driver.py#L19 # noqa
    # According to https://en.wikipedia.org/wiki/Filesystem_Hierarchy_Standard
    # `/sbin/ldconfig` should exist in all Linux systems.
    # `/sbin/ldconfig` searches the library in the system
    libs = subprocess.check_output(["/sbin/ldconfig", "-p"]).decode()
    # each line looks like the following:
    # libcuda.so.1 (libc6,x86-64) => /lib/x86_64-linux-gnu/libcuda.so.1
    locs = [line.split()[-1] for line in libs.splitlines() if lib_name in line]
    # `LD_LIBRARY_PATH` searches the library in the user-defined paths
    env_ld_library_path = envs.LD_LIBRARY_PATH
    if not locs and env_ld_library_path:
        locs = [
            os.path.join(dir, lib_name)
            for dir in env_ld_library_path.split(":")
            if os.path.exists(os.path.join(dir, lib_name))
        ]
    if not locs:
        raise ValueError(f"Cannot find {lib_name} in the system.")
    return locs[0]


def find_nccl_library() -> str:
    """
    We either use the library file specified by the `VLLM_NCCL_SO_PATH`
    environment variable, or we find the library file brought by PyTorch.
    After importing `torch`, `libnccl.so.2` or `librccl.so.1` can be
    found by `ctypes` automatically.
    """
    so_file = envs.VLLM_NCCL_SO_PATH

    # manually load the nccl library
    if so_file:
        logger.info(
            "Found nccl from environment variable VLLM_NCCL_SO_PATH=%s",
            so_file)
    else:
        if torch.version.cuda is not None:
            so_file = "libnccl.so.2"
        elif torch.version.hip is not None:
            so_file = "librccl.so.1"
        else:
            raise ValueError("NCCL only supports CUDA and ROCm backends.")
        logger.info("Found nccl from library %s", so_file)
    return so_file


def enable_trace_function_call_for_thread(vllm_config: "VllmConfig") -> None:
    """Set up function tracing for the current thread,
    if enabled via the VLLM_TRACE_FUNCTION environment variable
    """

    if envs.VLLM_TRACE_FUNCTION:
        tmp_dir = tempfile.gettempdir()
        # add username to tmp_dir to avoid permission issues
        tmp_dir = os.path.join(tmp_dir, getpass.getuser())
        filename = (f"VLLM_TRACE_FUNCTION_for_process_{os.getpid()}"
                    f"_thread_{threading.get_ident()}_"
                    f"at_{datetime.datetime.now()}.log").replace(" ", "_")
        log_path = os.path.join(tmp_dir, "vllm",
                                f"vllm-instance-{vllm_config.instance_id}",
                                filename)
        os.makedirs(os.path.dirname(log_path), exist_ok=True)
        enable_trace_function_call(log_path)


# `functools` helpers
def identity(value: T, **kwargs) -> T:
    """Returns the first provided value."""
    return value


F = TypeVar('F', bound=Callable[..., Any])


def deprecate_args(
    start_index: int,
    is_deprecated: Union[bool, Callable[[], bool]] = True,
    additional_message: Optional[str] = None,
) -> Callable[[F], F]:

    if not callable(is_deprecated):
        is_deprecated = partial(identity, is_deprecated)

    def wrapper(fn: F) -> F:

        params = inspect.signature(fn).parameters
        pos_types = (
            inspect.Parameter.POSITIONAL_ONLY,
            inspect.Parameter.POSITIONAL_OR_KEYWORD,
        )
        pos_kws = [
            kw for kw, param in params.items() if param.kind in pos_types
        ]

        @wraps(fn)
        def inner(*args, **kwargs):
            if is_deprecated():
                deprecated_args = pos_kws[start_index:len(args)]
                if deprecated_args:
                    msg = (
                        f"The positional arguments {deprecated_args} are "
                        "deprecated and will be removed in a future update.")
                    if additional_message is not None:
                        msg += f" {additional_message}"

                    warnings.warn(
                        DeprecationWarning(msg),
                        stacklevel=3,  # The inner function takes up one level
                    )

            return fn(*args, **kwargs)

        return inner  # type: ignore

    return wrapper


def deprecate_kwargs(
    *kws: str,
    is_deprecated: Union[bool, Callable[[], bool]] = True,
    additional_message: Optional[str] = None,
) -> Callable[[F], F]:
    deprecated_kws = set(kws)

    if not callable(is_deprecated):
        is_deprecated = partial(identity, is_deprecated)

    def wrapper(fn: F) -> F:

        @wraps(fn)
        def inner(*args, **kwargs):
            if is_deprecated():
                deprecated_kwargs = kwargs.keys() & deprecated_kws
                if deprecated_kwargs:
                    msg = (
                        f"The keyword arguments {deprecated_kwargs} are "
                        "deprecated and will be removed in a future update.")
                    if additional_message is not None:
                        msg += f" {additional_message}"

                    warnings.warn(
                        DeprecationWarning(msg),
                        stacklevel=3,  # The inner function takes up one level
                    )

            return fn(*args, **kwargs)

        return inner  # type: ignore

    return wrapper


@lru_cache(maxsize=8)
def _cuda_device_count_stateless(
        cuda_visible_devices: Optional[str] = None) -> int:
    # Note: cuda_visible_devices is not used, but we keep it as an argument for
    # LRU Cache purposes.

    # Code below is based on
    # https://github.com/pytorch/pytorch/blob/
    # c1cd946818442aca8c7f812b16d187ce1586c3bc/
    # torch/cuda/__init__.py#L831C1-L831C17
    import torch.cuda
    import torch.version

    if not torch.cuda._is_compiled():
        return 0
    if current_platform.is_rocm():
        # ROCm uses amdsmi instead of nvml for stateless device count
        # This requires a sufficiently modern version of Torch 2.4.0
        raw_count = torch.cuda._device_count_amdsmi() if (hasattr(
            torch.cuda, "_device_count_amdsmi")) else -1
    else:
        raw_count = torch.cuda._device_count_nvml()
    r = torch._C._cuda_getDeviceCount() if raw_count < 0 else raw_count
    return r


def cuda_device_count_stateless() -> int:
    """Get number of CUDA devices, caching based on the value of
    CUDA_VISIBLE_DEVICES at the time of call.

    This should be used instead of torch.cuda.device_count()
    unless CUDA_VISIBLE_DEVICES has already been set to the desired
    value."""

    # This can be removed and simply replaced with torch.cuda.get_device_count
    # after https://github.com/pytorch/pytorch/pull/122815 is released.
    return _cuda_device_count_stateless(envs.CUDA_VISIBLE_DEVICES)


def cuda_is_initialized() -> bool:
    """Check if CUDA is initialized."""
    if not torch.cuda._is_compiled():
        return False
    return torch.cuda.is_initialized()


def weak_bind(bound_method: Callable[..., Any], ) -> Callable[..., None]:
    """Make an instance method that weakly references
    its associated instance and no-ops once that
    instance is collected."""
    ref = weakref.ref(bound_method.__self__)  # type: ignore[attr-defined]
    unbound = bound_method.__func__  # type: ignore[attr-defined]

    def weak_bound(*args, **kwargs) -> None:
        if inst := ref():
            unbound(inst, *args, **kwargs)

    return weak_bound


#From: https://stackoverflow.com/a/4104188/2749989
def run_once(f: Callable[P, None]) -> Callable[P, None]:

    def wrapper(*args: P.args, **kwargs: P.kwargs) -> None:
        if not wrapper.has_run:  # type: ignore[attr-defined]
            wrapper.has_run = True  # type: ignore[attr-defined]
            return f(*args, **kwargs)

    wrapper.has_run = False  # type: ignore[attr-defined]
    return wrapper


class StoreBoolean(argparse.Action):

    def __call__(self, parser, namespace, values, option_string=None):
        if values.lower() == "true":
            setattr(namespace, self.dest, True)
        elif values.lower() == "false":
            setattr(namespace, self.dest, False)
        else:
            raise ValueError(f"Invalid boolean value: {values}. "
                             "Expected 'true' or 'false'.")


class SortedHelpFormatter(argparse.HelpFormatter):
    """SortedHelpFormatter that sorts arguments by their option strings."""

    def add_arguments(self, actions):
        actions = sorted(actions, key=lambda x: x.option_strings)
        super().add_arguments(actions)


class FlexibleArgumentParser(argparse.ArgumentParser):
    """ArgumentParser that allows both underscore and dash in names."""

    def __init__(self, *args, **kwargs):
        # Set the default 'formatter_class' to SortedHelpFormatter
        if 'formatter_class' not in kwargs:
            kwargs['formatter_class'] = SortedHelpFormatter
        super().__init__(*args, **kwargs)

    def parse_args(self, args=None, namespace=None):
        if args is None:
            args = sys.argv[1:]

        if '--config' in args:
            args = self._pull_args_from_config(args)

        # Convert underscores to dashes and vice versa in argument names
        processed_args = []
        for arg in args:
            if arg.startswith('--'):
                if '=' in arg:
                    key, value = arg.split('=', 1)
                    key = '--' + key[len('--'):].replace('_', '-')
                    processed_args.append(f'{key}={value}')
                else:
                    processed_args.append('--' +
                                          arg[len('--'):].replace('_', '-'))
            elif arg.startswith('-O') and arg != '-O' and len(arg) == 2:
                # allow -O flag to be used without space, e.g. -O3
                processed_args.append('-O')
                processed_args.append(arg[2:])
            else:
                processed_args.append(arg)

        return super().parse_args(processed_args, namespace)

    def _pull_args_from_config(self, args: List[str]) -> List[str]:
        """Method to pull arguments specified in the config file
        into the command-line args variable.

        The arguments in config file will be inserted between
        the argument list.

        example:
        ```yaml
            port: 12323
            tensor-parallel-size: 4
        ```
        ```python
        $: vllm {serve,chat,complete} "facebook/opt-12B" \
            --config config.yaml -tp 2
        $: args = [
            "serve,chat,complete",
            "facebook/opt-12B",
            '--config', 'config.yaml',
            '-tp', '2'
        ]
        $: args = [
            "serve,chat,complete",
            "facebook/opt-12B",
            '--port', '12323',
            '--tensor-parallel-size', '4',
            '-tp', '2'
            ]
        ```

        Please note how the config args are inserted after the sub command.
        this way the order of priorities is maintained when these are args
        parsed by super().
        """
        assert args.count(
            '--config') <= 1, "More than one config file specified!"

        index = args.index('--config')
        if index == len(args) - 1:
            raise ValueError("No config file specified! \
                             Please check your command-line arguments.")

        file_path = args[index + 1]

        config_args = self._load_config_file(file_path)

        # 0th index is for {serve,chat,complete}
        # followed by model_tag (only for serve)
        # followed by config args
        # followed by rest of cli args.
        # maintaining this order will enforce the precedence
        # of cli > config > defaults
        if args[0] == "serve":
            if index == 1:
                raise ValueError(
                    "No model_tag specified! Please check your command-line"
                    " arguments.")
            args = [args[0]] + [
                args[1]
            ] + config_args + args[2:index] + args[index + 2:]
        else:
            args = [args[0]] + config_args + args[1:index] + args[index + 2:]

        return args

    def _load_config_file(self, file_path: str) -> List[str]:
        """Loads a yaml file and returns the key value pairs as a
        flattened list with argparse like pattern
        ```yaml
            port: 12323
            tensor-parallel-size: 4
        ```
        returns:
            processed_args: list[str] = [
                '--port': '12323',
                '--tensor-parallel-size': '4'
            ]

        """

        extension: str = file_path.split('.')[-1]
        if extension not in ('yaml', 'yml'):
            raise ValueError(
                "Config file must be of a yaml/yml type.\
                              %s supplied", extension)

        # only expecting a flat dictionary of atomic types
        processed_args: List[str] = []

        config: Dict[str, Union[int, str]] = {}
        try:
            with open(file_path) as config_file:
                config = yaml.safe_load(config_file)
        except Exception as ex:
            logger.error(
                "Unable to read the config file at %s. \
                Make sure path is correct", file_path)
            raise ex

        store_boolean_arguments = [
            action.dest for action in self._actions
            if isinstance(action, StoreBoolean)
        ]

        for key, value in config.items():
            if isinstance(value, bool) and key not in store_boolean_arguments:
                if value:
                    processed_args.append('--' + key)
            else:
                processed_args.append('--' + key)
                processed_args.append(str(value))

        return processed_args


async def _run_task_with_lock(task: Callable, lock: asyncio.Lock, *args,
                              **kwargs):
    """Utility function to run async task in a lock"""
    async with lock:
        return await task(*args, **kwargs)


def supports_kw(
    callable: Callable[..., object],
    kw_name: str,
    *,
    requires_kw_only: bool = False,
    allow_var_kwargs: bool = True,
) -> bool:
    """Check if a keyword is a valid kwarg for a callable; if requires_kw_only
    disallows kwargs names that can also be positional arguments.
    """
    params = inspect.signature(callable).parameters
    if not params:
        return False

    param_val = params.get(kw_name)

    # Types where the it may be valid, i.e., explicitly defined & nonvariadic
    passable_kw_types = set((inspect.Parameter.POSITIONAL_ONLY,
                             inspect.Parameter.POSITIONAL_OR_KEYWORD,
                             inspect.Parameter.KEYWORD_ONLY))

    if param_val:
        is_sig_param = param_val.kind in passable_kw_types
        # We want kwargs only, but this is passable as a positional arg
        if (requires_kw_only and is_sig_param
                and param_val.kind != inspect.Parameter.KEYWORD_ONLY):
            return False
        if ((requires_kw_only
             and param_val.kind == inspect.Parameter.KEYWORD_ONLY)
                or (not requires_kw_only and is_sig_param)):
            return True

    # If we're okay with var-kwargs, it's supported as long as
    # the kw_name isn't something like *args, **kwargs
    if allow_var_kwargs:
        # Get the last param; type is ignored here because params is a proxy
        # mapping, but it wraps an ordered dict, and they appear in order.
        # Ref: https://docs.python.org/3/library/inspect.html#inspect.Signature.parameters
        last_param = params[next(reversed(params))]  # type: ignore
        return (last_param.kind == inspect.Parameter.VAR_KEYWORD
                and last_param.name != kw_name)
    return False


def resolve_mm_processor_kwargs(
    init_kwargs: Optional[Mapping[str, object]],
    inference_kwargs: Optional[Mapping[str, object]],
    callable: Callable[..., object],
    *,
    requires_kw_only: bool = True,
    allow_var_kwargs: bool = False,
) -> Dict[str, Any]:
    """Applies filtering to eliminate invalid mm_processor_kwargs, i.e.,
    those who are not explicit keywords to the given callable (of one is
    given; otherwise no filtering is done), then merges the kwarg dicts,
    giving priority to inference_kwargs if there are any collisions.

    In the case that no kwarg overrides are provided, returns an empty
    dict so that it can still be kwarg expanded into the callable later on.

    If allow_var_kwargs=True, allows for things that can be expanded into
    kwargs as long as they aren't naming collision for var_kwargs or potential
    positional arguments.
    """
    # Filter inference time multimodal processor kwargs provided
    runtime_mm_kwargs = get_allowed_kwarg_only_overrides(
        callable,
        overrides=inference_kwargs,
        requires_kw_only=requires_kw_only,
        allow_var_kwargs=allow_var_kwargs,
    )

    # Filter init time multimodal processor kwargs provided
    init_mm_kwargs = get_allowed_kwarg_only_overrides(
        callable,
        overrides=init_kwargs,
        requires_kw_only=requires_kw_only,
        allow_var_kwargs=allow_var_kwargs,
    )

    # Merge the final processor kwargs, prioritizing inference
    # time values over the initialization time values.
    mm_processor_kwargs = {**init_mm_kwargs, **runtime_mm_kwargs}
    return mm_processor_kwargs


def get_allowed_kwarg_only_overrides(
    callable: Callable[..., object],
    overrides: Optional[Mapping[str, object]],
<<<<<<< HEAD
=======
    *,
    requires_kw_only: bool = True,
>>>>>>> 98356735
    allow_var_kwargs: bool = False,
) -> Dict[str, Any]:
    """
    Given a callable which has one or more keyword only params and a dict
    mapping param names to values, drop values that can be not be kwarg
    expanded to overwrite one or more keyword-only args. This is used in a
    few places to handle custom processor overrides for multimodal models,
    e.g., for profiling when processor options provided by the user
    may affect the number of mm tokens per instance.

    Args:
        callable: Callable which takes 0 or more keyword only arguments.
                  If None is provided, all overrides names are allowed.
        overrides: Potential overrides to be used when invoking the callable.
        allow_var_kwargs: Allows overrides that are expandable for var kwargs.

    Returns:
        Dictionary containing the kwargs to be leveraged which may be used
        to overwrite one or more keyword only arguments when invoking the
        callable.
    """
    if not overrides:
        return {}

    # Drop any mm_processor_kwargs provided by the user that
    # are not kwargs, unless it can fit it var_kwargs param
    filtered_overrides = {
        kwarg_name: val
        for kwarg_name, val in overrides.items()
        if supports_kw(callable,
                       kwarg_name,
                       requires_kw_only=requires_kw_only,
                       allow_var_kwargs=allow_var_kwargs)
    }

    # If anything is dropped, log a warning
    dropped_keys = overrides.keys() - filtered_overrides.keys()
    if dropped_keys:
        if requires_kw_only:
            logger.warning(
                "The following intended overrides are not keyword-only args "
                "and and will be dropped: %s", dropped_keys)
        else:
            logger.warning(
                "The following intended overrides are not keyword args "
                "and and will be dropped: %s", dropped_keys)

    return filtered_overrides


# Using dynamo with vLLM doesn't really work well with PyTorch versions < 2.4.0.
# In particular, the FakeScalarType is not supported for earlier versions of
# PyTorch which breaks dynamo for any ops registered using ScalarType.
def supports_dynamo() -> bool:
    base_torch_version = Version(Version(torch.__version__).base_version)
    return base_torch_version >= Version("2.4.0")


# Some backends use pytorch version < 2.4.0 which doesn't
# support `torch.library.custom_op`.
def supports_custom_op() -> bool:
    return hasattr(torch.library, "custom_op")


class AtomicCounter:
    """An atomic, thread-safe counter"""

    def __init__(self, initial=0):
        """Initialize a new atomic counter to given initial value"""
        self._value = initial
        self._lock = threading.Lock()

    def inc(self, num=1):
        """Atomically increment the counter by num and return the new value"""
        with self._lock:
            self._value += num
            return self._value

    def dec(self, num=1):
        """Atomically decrement the counter by num and return the new value"""
        with self._lock:
            self._value -= num
            return self._value

    @property
    def value(self):
        return self._value


# Adapted from: https://stackoverflow.com/a/47212782/5082708
class LazyDict(Mapping[str, T], Generic[T]):

    def __init__(self, factory: Dict[str, Callable[[], T]]):
        self._factory = factory
        self._dict: Dict[str, T] = {}

    def __getitem__(self, key: str) -> T:
        if key not in self._dict:
            if key not in self._factory:
                raise KeyError(key)
            self._dict[key] = self._factory[key]()
        return self._dict[key]

    def __setitem__(self, key: str, value: Callable[[], T]):
        self._factory[key] = value

    def __iter__(self):
        return iter(self._factory)

    def __len__(self):
        return len(self._factory)


class ClassRegistry(UserDict[Type[T], _V]):

    def __getitem__(self, key: Type[T]) -> _V:
        for cls in key.mro():
            if cls in self.data:
                return self.data[cls]

        raise KeyError(key)

    def __contains__(self, key: object) -> bool:
        return self.contains(key)

    def contains(self, key: object, *, strict: bool = False) -> bool:
        if not isinstance(key, type):
            return False

        if strict:
            return key in self.data

        return any(cls in self.data for cls in key.mro())


def weak_ref_tensor(tensor: torch.Tensor) -> torch.Tensor:
    """
    Create a weak reference to a tensor.
    The new tensor will share the same data as the original tensor,
    but will not keep the original tensor alive.
    """
    return torch.ops._C.weak_ref_tensor(tensor)


def weak_ref_tensors(
    tensors: Union[torch.Tensor, List[torch.Tensor], Tuple[torch.Tensor]]
) -> Union[torch.Tensor, List[torch.Tensor], Tuple[torch.Tensor]]:
    """
    Convenience function to create weak references to tensors,
    for single tensor, list of tensors or tuple of tensors.
    """
    if isinstance(tensors, torch.Tensor):
        return weak_ref_tensor(tensors)
    if isinstance(tensors, list):
        return [weak_ref_tensor(t) for t in tensors]
    if isinstance(tensors, tuple):
        return tuple(weak_ref_tensor(t) for t in tensors)
    raise ValueError("Invalid type for tensors")


def is_in_doc_build() -> bool:
    try:
        from sphinx.ext.autodoc.mock import _MockModule
        return isinstance(torch, _MockModule)
    except ModuleNotFoundError:
        return False


def import_from_path(module_name: str, file_path: Union[str, os.PathLike]):
    """
    Import a Python file according to its file path.

    Based on the official recipe:
    https://docs.python.org/3/library/importlib.html#importing-a-source-file-directly
    """
    spec = importlib.util.spec_from_file_location(module_name, file_path)
    if spec is None:
        raise ModuleNotFoundError(f"No module named '{module_name}'")

    assert spec.loader is not None

    module = importlib.util.module_from_spec(spec)
    sys.modules[module_name] = module
    spec.loader.exec_module(module)
    return module


# create a library to hold the custom op
vllm_lib = Library("vllm", "FRAGMENT")  # noqa


def direct_register_custom_op(
    op_name: str,
    op_func: Callable,
    mutates_args: List[str],
    fake_impl: Optional[Callable] = None,
    target_lib: Optional[Library] = None,
    dispatch_key: str = "CUDA",
):
    """
    `torch.library.custom_op` can have significant overhead because it
    needs to consider complicated dispatching logic. This function
    directly registers a custom op and dispatches it to the CUDA backend.
    See https://gist.github.com/youkaichao/ecbea9ec9fc79a45d2adce1784d7a9a5
    for more details.

    By default, the custom op is registered to the vLLM library. If you
    want to register it to a different library, you can pass the library
    object to the `target_lib` argument.

    IMPORTANT: the lifetime of the operator is tied to the lifetime of the
    library object. If you want to bind the operator to a different library,
    make sure the library object is alive when the operator is used.
    """
    if is_in_doc_build() or not supports_custom_op():
        return
    import torch.library
    if hasattr(torch.library, "infer_schema"):
        schema_str = torch.library.infer_schema(op_func,
                                                mutates_args=mutates_args)
    else:
        # for pytorch 2.4
        import torch._custom_op.impl
        schema_str = torch._custom_op.impl.infer_schema(op_func, mutates_args)
    my_lib = target_lib or vllm_lib
    my_lib.define(op_name + schema_str)
    my_lib.impl(op_name, op_func, dispatch_key=dispatch_key)
    if fake_impl is not None:
        my_lib._register_fake(op_name, fake_impl)


def resolve_obj_by_qualname(qualname: str) -> Any:
    """
    Resolve an object by its fully qualified name.
    """
    module_name, obj_name = qualname.rsplit(".", 1)
    module = importlib.import_module(module_name)
    return getattr(module, obj_name)


def kill_process_tree(pid: int):
    """
    Kills all descendant processes of the given pid by sending SIGKILL.

    Args:
        pid (int): Process ID of the parent process
    """
    try:
        parent = psutil.Process(pid)
    except psutil.NoSuchProcess:
        return

    # Get all children recursively
    children = parent.children(recursive=True)

    # Send SIGKILL to all children first
    for child in children:
        with contextlib.suppress(ProcessLookupError):
            os.kill(child.pid, signal.SIGKILL)

    # Finally kill the parent
    with contextlib.suppress(ProcessLookupError):
        os.kill(pid, signal.SIGKILL)


@dataclass
class MemorySnapshot:
    """Memory snapshot."""
    torch_peak_in_bytes: int = 0
    torch_memory_in_bytes: int = 0
    timestamp: float = 0.0

    def measure(self):
        self.torch_peak_in_bytes = torch.cuda.memory_stats(
        )["allocated_bytes.all.peak"]
        self.torch_memory_in_bytes = torch.cuda.memory_stats(
        )["allocated_bytes.all.current"]
        self.timestamp = time.time()

    def __sub__(self, other: "MemorySnapshot") -> "MemorySnapshot":
        """support a - b"""
        return MemorySnapshot(
            torch_peak_in_bytes=self.torch_peak_in_bytes -
            other.torch_peak_in_bytes,
            torch_memory_in_bytes=self.torch_memory_in_bytes -
            other.torch_memory_in_bytes,
            timestamp=self.timestamp - other.timestamp)


@dataclass
class MemoryProfilingResult:
    """Memory profiling result.
    """  # noqa
    baseline_memory_in_bytes: int = 0
    non_kv_cache_memory_in_bytes: int = 0
    torch_peak_increase_in_bytes: int = 0
    non_torch_increase_in_bytes: int = 0
    weights_memory_in_bytes: float = 0
    before_profile: MemorySnapshot = field(default_factory=MemorySnapshot)
    after_profile: MemorySnapshot = field(default_factory=MemorySnapshot)
    profile_time: float = 0.0


@contextlib.contextmanager
def memory_profiling(
    baseline_memory_in_bytes: int, weights_memory_in_bytes: int
) -> Generator[MemoryProfilingResult, None, None]:
    """Memory profiling context manager.
    baseline_memory_in_bytes: memory used by all the components other than
        the current vLLM instance. It contains: memory used by other processes, memory
        used by another vLLM instance in the same process, etc. It is usually measured
        before the current vLLM instance initialize the device. And we assume it is
        constant during the profiling of the current vLLM instance.
    weights_memory_in_bytes: memory used by PyTorch when loading the model weights.
        Note that, before loading the model weights, we also initialize the device
        and distributed environment, which may consume some memory. This part is not
        included in the weights_memory_in_bytes because PyTorch does not control it.

    The memory in one GPU can be classified into 3 categories:
    1. memory used by anything other than the current vLLM instance.
    2. memory used by torch in the current vLLM instance.
    3. memory used in the current vLLM instance, but not by torch.

    A quantitive example:

    Before creating the current vLLM instance:
        category 1: 1 GiB
        category 2: 0 GiB
        category 3: 0 GiB

    After creating the current vLLM instance and loading the model,
    (i.e. before profiling):
        category 1: 1 GiB
        category 2: 2 GiB (model weights take 2 GiB)
        category 3: 0.5 GiB (memory used by NCCL)

    During profiling (peak):
        category 1: 1 GiB
        category 2: 4 GiB (peak activation tensors take 2 GiB)
        category 3: 1 GiB (memory used by NCCL + buffers for some attention backends)

    After profiling:
        category 1: 1 GiB
        category 2: 3 GiB (after garbage-collecting activation tensors)
        category 3: 1 GiB (memory used by NCCL + buffers for some attention backends)

    In this case, non-kv cache takes 5 GiB in total, including:
    a. 2 GiB used by the model weights (category 2)
    b. 2 GiB reserved for the peak activation tensors (category 2)
    c. 1 GiB used by non-torch components (category 3)

    The memory used for loading weights (a.) is directly given from the argument `weights_memory_in_bytes`.

    The increase of ``torch.cuda.memory_stats()["allocated_bytes.all.peak"]` after profiling gives (b.).

    (c.) is tricky. We measure the total memory used in this GPU (`torch.cuda.mem_get_info()[1] - torch.cuda.mem_get_info()[0]`),
    subtract the baseline memory, the memory used by the model weights, and diff of `torch.cuda.memory_stats()["allocated_bytes.all.current"]`.
    """ # noqa
    torch.cuda.reset_peak_memory_stats()

    result = MemoryProfilingResult()

    result.baseline_memory_in_bytes = baseline_memory_in_bytes
    # the part of memory used for holding the model weights
    result.weights_memory_in_bytes = weights_memory_in_bytes

    result.before_profile.measure()

    yield result

    gc.collect()
    torch.cuda.empty_cache()

    result.after_profile.measure()

    diff = result.after_profile - result.before_profile
    result.torch_peak_increase_in_bytes = diff.torch_peak_in_bytes
    current_cuda_memory_bytes = torch.cuda.mem_get_info(
    )[1] - torch.cuda.mem_get_info()[0]
    result.non_torch_increase_in_bytes = current_cuda_memory_bytes - baseline_memory_in_bytes - weights_memory_in_bytes - diff.torch_memory_in_bytes  # noqa
    result.profile_time = diff.timestamp
    result.non_kv_cache_memory_in_bytes = result.non_torch_increase_in_bytes + result.torch_peak_increase_in_bytes + result.weights_memory_in_bytes  # noqa<|MERGE_RESOLUTION|>--- conflicted
+++ resolved
@@ -1368,11 +1368,8 @@
 def get_allowed_kwarg_only_overrides(
     callable: Callable[..., object],
     overrides: Optional[Mapping[str, object]],
-<<<<<<< HEAD
-=======
     *,
     requires_kw_only: bool = True,
->>>>>>> 98356735
     allow_var_kwargs: bool = False,
 ) -> Dict[str, Any]:
     """
