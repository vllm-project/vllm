--- conflicted
+++ resolved
@@ -1747,35 +1747,6 @@
 
 
 @cache
-<<<<<<< HEAD
-def aiter_moe_enabled() -> bool:
-    return envs.VLLM_USE_AITER and envs.VLLM_USE_AITER_MOE
-
-
-@cache
-def aiter_2stage_moe_enabled() -> bool:
-    return envs.VLLM_USE_AITER and envs.VLLM_USE_AITER_2STAGE_MOE
-
-
-@cache
-def aiter_fp8_block_moe_enabled() -> bool:
-    return envs.VLLM_USE_AITER and envs.VLLM_USE_AITER_FP8_BLOCK_MOE
-
-
-@cache
-def aiter_paged_attn_enabled() -> bool:
-    return envs.VLLM_USE_AITER and envs.VLLM_USE_AITER_PAGED_ATTN
-
-
-@cache
-def aiter_linear_enabled() -> bool:
-    return envs.VLLM_USE_AITER and envs.VLLM_USE_AITER_LINEAR
-
-
-@cache
-def aiter_norm_enabled() -> bool:
-    return envs.VLLM_USE_AITER and envs.VLLM_USE_AITER_NORM
-=======
 def is_rocm() -> bool:
     from vllm.platforms import current_platform
     return current_platform.is_rocm()
@@ -1792,33 +1763,33 @@
 
 
 @cache
+def aiter_2stage_moe_enabled() -> bool:
+    return aiter_moe_enabled() and envs.VLLM_ROCM_USE_AITER_2STAGE_MOE
+
+
+@cache
 def aiter_fp8_block_moe_enabled() -> bool:
     return aiter_moe_enabled() and envs.VLLM_ROCM_USE_AITER_FP8_BLOCK_MOE
+
+
+@cache
+def aiter_paged_attn_enabled() -> bool:
+    return aiter_enabled() and envs.VLLM_ROCM_USE_AITER_PAGED_ATTN
+
+
+@cache
+def aiter_mla_enabled() -> bool:
+    return aiter_enabled() and envs.VLLM_ROCM_USE_AITER_MLA
+
+
+@cache
+def aiter_linear_enabled() -> bool:
+    return aiter_enabled() and envs.VLLM_ROCM_USE_AITER_LINEAR
 
 
 @cache
 def aiter_block_gemm_enabled() -> bool:
     return aiter_enabled() and envs.VLLM_ROCM_USE_AITER_BLOCK_GEMM
-
-
-@cache
-def aiter_linear_enabled() -> bool:
-    return aiter_enabled() and envs.VLLM_ROCM_USE_AITER_LINEAR
->>>>>>> 2c445ae1
-
-
-@cache
-def aiter_mla_enabled() -> bool:
-<<<<<<< HEAD
-    return envs.VLLM_USE_AITER and envs.VLLM_USE_AITER_MLA
-
-
-@cache
-def aiter_block_gemm_enabled() -> bool:
-    return envs.VLLM_USE_AITER and envs.VLLM_USE_AITER_BLOCK_GEMM
-=======
-    return aiter_enabled() and envs.VLLM_ROCM_USE_AITER_MLA
->>>>>>> 2c445ae1
 
 
 def weak_ref_tensors(
