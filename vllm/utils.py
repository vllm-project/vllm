import argparse
import asyncio
import contextlib
import datetime
import enum
import gc
import inspect
import ipaddress
import os
import random
import re
import socket
import subprocess
import sys
import tempfile
import threading
import time
import uuid
import warnings
import weakref
from asyncio import FIRST_COMPLETED, AbstractEventLoop, Future, Task
from collections.abc import Mapping
from functools import lru_cache, partial, wraps
from platform import uname
from typing import (Any, AsyncGenerator, Awaitable, Callable, Dict, Generic,
                    Hashable, List, Literal, Optional, OrderedDict, Set, Tuple,
                    Type, TypeVar, Union, overload)
from uuid import uuid4

import numpy as np
import numpy.typing as npt
import psutil
import torch
import torch.types
import yaml
from packaging.version import Version
from typing_extensions import ParamSpec, TypeIs, assert_never

import vllm.envs as envs
from vllm.logger import enable_trace_function_call, init_logger
from vllm.platforms import current_platform

logger = init_logger(__name__)

# Exception strings for non-implemented encoder/decoder scenarios

# Reminder: Please update docs/source/serving/compatibility_matrix.rst
# If the feature combo become valid

STR_NOT_IMPL_ENC_DEC_SWA = \
    "Sliding window attention for encoder/decoder models " + \
                    "is not currently supported."

STR_NOT_IMPL_ENC_DEC_PREFIX_CACHE = \
    "Prefix caching for encoder/decoder models " + \
                    "is not currently supported."

STR_NOT_IMPL_ENC_DEC_CHUNKED_PREFILL = \
    "Chunked prefill for encoder/decoder models " + \
                    "is not currently supported."

STR_NOT_IMPL_ENC_DEC_LOGIT_SOFTCAP = (
    "Models with logits_soft_cap "
    "require FlashInfer backend, which is "
    "currently not supported for encoder/decoder "
    "models.")

STR_NOT_IMPL_ENC_DEC_LORA = ("LoRA is currently not currently "
                             "supported with encoder/decoder "
                             "models.")

STR_NOT_IMPL_ENC_DEC_PP = ("Pipeline parallelism is not "
                           "currently supported with "
                           "encoder/decoder models.")

STR_NOT_IMPL_ENC_DEC_MM = ("Multimodal is not currently "
                           "supported with encoder/decoder "
                           "models.")

STR_NOT_IMPL_ENC_DEC_SPEC_DEC = ("Speculative decoding is not "
                                 "currently supported with encoder/"
                                 "decoder models.")

STR_NOT_IMPL_ENC_DEC_BACKEND = ("XFormers is the only backend "
                                "currently supported with encoder/"
                                "decoder models.")

STR_NOT_IMPL_ENC_DEC_PROMPT_ADAPTER = ("Prompt adapters are not "
                                       "currently supported with encoder/"
                                       "decoder models.")

STR_NOT_IMPL_ENC_DEC_CPU = ("CPU is not currently supported with "
                            "encoder/decoder models.")

# Efficiently import all enc/dec error strings
# rather than having to import all of the above
STR_NOT_IMPL_ENC_DEC_ERR_STRS = {
    "STR_NOT_IMPL_ENC_DEC_SWA": STR_NOT_IMPL_ENC_DEC_SWA,
    "STR_NOT_IMPL_ENC_DEC_PREFIX_CACHE": STR_NOT_IMPL_ENC_DEC_PREFIX_CACHE,
    "STR_NOT_IMPL_ENC_DEC_CHUNKED_PREFILL":
    STR_NOT_IMPL_ENC_DEC_CHUNKED_PREFILL,
    "STR_NOT_IMPL_ENC_DEC_LOGIT_SOFTCAP": STR_NOT_IMPL_ENC_DEC_LOGIT_SOFTCAP,
    "STR_NOT_IMPL_ENC_DEC_LORA": STR_NOT_IMPL_ENC_DEC_LORA,
    "STR_NOT_IMPL_ENC_DEC_PP": STR_NOT_IMPL_ENC_DEC_PP,
    "STR_NOT_IMPL_ENC_DEC_MM": STR_NOT_IMPL_ENC_DEC_MM,
    "STR_NOT_IMPL_ENC_DEC_SPEC_DEC": STR_NOT_IMPL_ENC_DEC_SPEC_DEC,
    "STR_NOT_IMPL_ENC_DEC_BACKEND": STR_NOT_IMPL_ENC_DEC_BACKEND,
    "STR_NOT_IMPL_ENC_DEC_PROMPT_ADAPTER": STR_NOT_IMPL_ENC_DEC_PROMPT_ADAPTER,
    "STR_NOT_IMPL_ENC_DEC_CPU": STR_NOT_IMPL_ENC_DEC_CPU
}

# Constants related to forcing the attention backend selection

# String name of register which may be set in order to
# force auto-selection of attention backend by Attention
# wrapper
STR_BACKEND_ENV_VAR: str = "VLLM_ATTENTION_BACKEND"

# Possible string values of STR_BACKEND_ENV_VAR
# register, corresponding to possible backends
STR_FLASHINFER_ATTN_VAL: str = "FLASHINFER"
STR_TORCH_SDPA_ATTN_VAL: str = "TORCH_SDPA"
STR_ROCM_FLASH_ATTN_VAL: str = "ROCM_FLASH"
STR_XFORMERS_ATTN_VAL: str = "XFORMERS"
STR_FLASH_ATTN_VAL: str = "FLASH_ATTN"
STR_INVALID_VAL: str = "INVALID"

GB_bytes = 1_000_000_000
"""The number of bytes in one gigabyte (GB)."""

GiB_bytes = 1 << 30
"""The number of bytes in one gibibyte (GiB)."""

STR_DTYPE_TO_TORCH_DTYPE = {
    "half": torch.half,
    "bfloat16": torch.bfloat16,
    "float": torch.float,
    "fp8": torch.uint8,
    "fp8_e4m3": torch.uint8,
    "fp8_e5m2": torch.uint8,
}

TORCH_DTYPE_TO_NUMPY_DTYPE = {
    torch.float16: np.float16,
    torch.float32: np.float32,
    torch.float64: np.float64,
    torch.uint8: np.uint8,
    torch.int32: np.int32,
    torch.int64: np.int64,
}

P = ParamSpec('P')
K = TypeVar("K")
T = TypeVar("T")
U = TypeVar("U")


class _Sentinel:
    ...


ALL_PINNED_SENTINEL = _Sentinel()


class rpd_trace():

    def __init__(self,
                 filename=None,
                 name=None,
                 nvtx=False,
                 args=None,
                 skip=False):
        self.skip = skip
        if not self.skip:
            self.name = name
            self.args = args if args else ""
            self.rpd = self.initialize_rpd_tracer(filename, nvtx)

    def _recreate_cm(self):
        return self

    def __call__(self, func):
        if not self.skip:
            if self.name:
                self.name += f"{func.__name__}"
            else:
                self.name = f"{func.__qualname__}"

            @wraps(func)
            def inner(*args, **kwds):
                with self._recreate_cm():
                    return func(*args, **kwds)

            return inner
        return func

    def __enter__(self):
        if not self.skip:
            self.rpd.__enter__()
            self.rpd.rangePush("python", f"{self.name}", f"{self.args}")
        return self

    def __exit__(self, *exc):
        if not self.skip:
            self.rpd.rangePop()
            self.rpd.__exit__(None, None, None)
        return False

    @staticmethod
    def setup_environment_variables(filename):
        os.environ['RPDT_AUTOSTART'] = '0'
        os.environ['RPDT_FILENAME'] = filename

    def initialize_rpd_tracer(self, filename, nvtx):
        try:
            from rpdTracerControl import rpdTracerControl
            rpd_trace.setup_environment_variables(filename)
            rpdTracerControl.setFilename(name=filename, append=True)
            return rpdTracerControl(nvtx=nvtx)
        except Exception as e:
            print(f"Error initializing rpdTracerControl: {e}")
            raise

    @staticmethod
    def create_file(filename):
        import sqlite3

        from rocpd.schema import RocpdSchema
        try:
            print("Creating empty rpd schema file ...")
            filename = str(filename)
            with sqlite3.connect(filename) as connection:
                schema = RocpdSchema()
                schema.writeSchema(connection)
                connection.commit()
        except sqlite3.OperationalError as e:
            print(f"SQLite operational error: {e}")
        except Exception as e:
            print(f"An error occurred while creating the filename: {e}")


@lru_cache(maxsize=None)
def is_hipScopedMarker_available():
    try:
        from hipScopedMarker import hipScopedMarker
    except ImportError:
        hipScopedMarker = None
    return hipScopedMarker is not None


class rpd_mark():

    def __init__(self, name=None):
        self.name = name

    def __call__(self, func):

        if is_hipScopedMarker_available():
            from hipScopedMarker import hipScopedMarker

            @wraps(func)
            def inner(*args, **kwds):
                marker_name = self.name if self.name else f"{func.__name__}"
                with hipScopedMarker(f"{marker_name}"):
                    return func(*args, **kwds)

            return inner

        else:
            return func


class Device(enum.Enum):
    GPU = enum.auto()
    CPU = enum.auto()


class Counter:

    def __init__(self, start: int = 0) -> None:
        self.counter = start

    def __next__(self) -> int:
        i = self.counter
        self.counter += 1
        return i

    def reset(self) -> None:
        self.counter = 0


class LRUCache(Generic[T]):

    def __init__(self, capacity: int):
        self.cache: OrderedDict[Hashable, T] = OrderedDict()
        self.pinned_items: Set[Hashable] = set()
        self.capacity = capacity

    def __contains__(self, key: Hashable) -> bool:
        return key in self.cache

    def __len__(self) -> int:
        return len(self.cache)

    def __getitem__(self, key: Hashable) -> T:
        value = self.cache[key]  # Raise KeyError if not exists
        self.cache.move_to_end(key)
        return value

    def __setitem__(self, key: Hashable, value: T) -> None:
        self.put(key, value)

    def __delitem__(self, key: Hashable) -> None:
        self.pop(key)

    def touch(self, key: Hashable) -> None:
        self.cache.move_to_end(key)

    def get(self,
            key: Hashable,
            default_value: Optional[T] = None) -> Optional[T]:
        value: Optional[T]
        if key in self.cache:
            value = self.cache[key]
            self.cache.move_to_end(key)
        else:
            value = default_value
        return value

    def put(self, key: Hashable, value: T) -> None:
        self.cache[key] = value
        self.cache.move_to_end(key)
        self._remove_old_if_needed()

    def pin(self, key: Hashable) -> None:
        """
        Pins a key in the cache preventing it from being
        evicted in the LRU order.
        """
        if key not in self.cache:
            raise ValueError(f"Cannot pin key: {key} not in cache.")
        self.pinned_items.add(key)

    def _unpin(self, key: Hashable) -> None:
        self.pinned_items.remove(key)

    def _on_remove(self, key: Hashable, value: Optional[T]):
        pass

    def remove_oldest(self, remove_pinned=False):
        if not self.cache:
            return

        if not remove_pinned:
            # pop the oldest item in the cache that is not pinned
            lru_key = next(
                (key for key in self.cache if key not in self.pinned_items),
                ALL_PINNED_SENTINEL)
            if lru_key is ALL_PINNED_SENTINEL:
                raise RuntimeError("All items are pinned, "
                                   "cannot remove oldest from the cache.")
        else:
            lru_key = next(iter(self.cache))
        self.pop(lru_key)

    def _remove_old_if_needed(self) -> None:
        while len(self.cache) > self.capacity:
            self.remove_oldest()

    def pop(self,
            key: Hashable,
            default_value: Optional[T] = None) -> Optional[T]:
        run_on_remove = key in self.cache
        value: Optional[T] = self.cache.pop(key, default_value)
        # remove from pinned items
        if key in self.pinned_items:
            self._unpin(key)
        if run_on_remove:
            self._on_remove(key, value)
        return value

    def clear(self):
        while len(self.cache) > 0:
            self.remove_oldest(remove_pinned=True)
        self.cache.clear()


class PyObjectCache:
    """Used to cache python objects to avoid object allocations
    across scheduler iterations.
    """

    def __init__(self, obj_builder):
        self._obj_builder = obj_builder
        self._index = 0

        self._obj_cache = []
        for _ in range(128):
            self._obj_cache.append(self._obj_builder())

    def _grow_cache(self):
        # Double the size of the cache
        num_objs = len(self._obj_cache)
        for _ in range(num_objs):
            self._obj_cache.append(self._obj_builder())

    def get_object(self):
        """Returns a pre-allocated cached object. If there is not enough
        objects, then the cache size will double.
        """
        if self._index >= len(self._obj_cache):
            self._grow_cache()
            assert self._index < len(self._obj_cache)

        obj = self._obj_cache[self._index]
        self._index += 1

        return obj

    def reset(self):
        """Makes all cached-objects available for the next scheduler iteration.
        """
        self._index = 0


<<<<<<< HEAD
def is_hip() -> bool:
    return torch.version.hip is not None


@lru_cache(maxsize=None)
def is_navi4x() -> bool:
    if not is_hip() or not torch.cuda.is_available():
        return False
    # All (visible) GPUs must be of the same type,
    # otherwise FP8 results can't be guaranteed.
    archName = torch.cuda.get_device_properties('cuda').gcnArchName
    return (archName is not None) and \
        (re.match("gfx12[0-9]{2}", archName) is not None)


@lru_cache(maxsize=None)
def is_cpu() -> bool:
    from importlib.metadata import PackageNotFoundError, version
    try:
        return "cpu" in version("vllm")
    except PackageNotFoundError:
        return False


@lru_cache(maxsize=None)
def is_openvino() -> bool:
    from importlib.metadata import PackageNotFoundError, version
    try:
        return "openvino" in version("vllm")
    except PackageNotFoundError:
        return False


@lru_cache(maxsize=None)
def is_neuron() -> bool:
    try:
        import transformers_neuronx
    except ImportError:
        transformers_neuronx = None
    return transformers_neuronx is not None


@lru_cache(maxsize=None)
def is_xpu() -> bool:
    from importlib.metadata import PackageNotFoundError, version
    try:
        is_xpu_flag = "xpu" in version("vllm")
    except PackageNotFoundError:
        return False
    # vllm is not build with xpu
    if not is_xpu_flag:
        return False
    try:
        import intel_extension_for_pytorch as ipex  # noqa: F401
        _import_ipex = True
    except ImportError as e:
        logger.warning("Import Error for IPEX: %s", e.msg)
        _import_ipex = False
    # ipex dependency is not ready
    if not _import_ipex:
        logger.warning("not found ipex lib")
        return False
    return hasattr(torch, "xpu") and torch.xpu.is_available()


=======
>>>>>>> 2adb4409
@lru_cache(maxsize=None)
def get_max_shared_memory_bytes(gpu: int = 0) -> int:
    """Returns the maximum shared memory per thread block in bytes."""
    from vllm import _custom_ops as ops
    max_shared_mem = (
        ops.get_max_shared_memory_per_block_device_attribute(gpu))
    # value 0 will cause MAX_SEQ_LEN become negative and test_attention.py
    # will fail
    assert max_shared_mem > 0, "max_shared_mem can not be zero"
    return int(max_shared_mem)


def get_cpu_memory() -> int:
    """Returns the total CPU memory of the node in bytes."""
    return psutil.virtual_memory().total


def seed_everything(seed: int) -> None:
    """
    Set the seed of each random module.

    Loosely based on: https://github.com/Lightning-AI/pytorch-lightning/blob/2.4.0/src/lightning/fabric/utilities/seed.py#L20
    """
    random.seed(seed)
    np.random.seed(seed)

    if current_platform.is_cuda_alike():
        torch.cuda.manual_seed_all(seed)

    if current_platform.is_xpu():
        torch.xpu.manual_seed_all(seed)


def random_uuid() -> str:
    return str(uuid.uuid4().hex)


@lru_cache(maxsize=None)
def get_vllm_instance_id() -> str:
    """
    If the environment variable VLLM_INSTANCE_ID is set, return it.
    Otherwise, return a random UUID.
    Instance id represents an instance of the VLLM. All processes in the same
    instance should have the same instance id.
    """
    return envs.VLLM_INSTANCE_ID or f"vllm-instance-{random_uuid()}"


@lru_cache(maxsize=None)
def in_wsl() -> bool:
    # Reference: https://github.com/microsoft/WSL/issues/4071
    return "microsoft" in " ".join(uname()).lower()


def make_async(func: Callable[P, T]) -> Callable[P, Awaitable[T]]:
    """Take a blocking function, and run it on in an executor thread.

    This function prevents the blocking function from blocking the
    asyncio event loop.
    The code in this function needs to be thread safe.
    """

    def _async_wrapper(*args: P.args, **kwargs: P.kwargs) -> asyncio.Future:
        loop = asyncio.get_event_loop()
        p_func = partial(func, *args, **kwargs)
        return loop.run_in_executor(executor=None, func=p_func)

    return _async_wrapper


def _next_task(iterator: AsyncGenerator[T, None],
               loop: AbstractEventLoop) -> Task:
    # Can use anext() in python >= 3.10
    return loop.create_task(iterator.__anext__())  # type: ignore[arg-type]


async def iterate_with_cancellation(
    iterator: AsyncGenerator[T, None],
    is_cancelled: Callable[[], Awaitable[bool]],
) -> AsyncGenerator[T, None]:
    """Convert async iterator into one that polls the provided function
    at least once per second to check for client cancellation.
    """

    loop = asyncio.get_running_loop()

    awaits: List[Future[T]] = [_next_task(iterator, loop)]
    next_cancel_check: float = 0
    while True:
        done, pending = await asyncio.wait(awaits, timeout=1.5)

        # Check for cancellation at most once per second
        time_now = time.time()
        if time_now >= next_cancel_check:
            if await is_cancelled():
                with contextlib.suppress(BaseException):
                    awaits[0].cancel()
                    await iterator.aclose()
                raise asyncio.CancelledError("client cancelled")
            next_cancel_check = time_now + 1

        if done:
            try:
                item = await awaits[0]
                awaits[0] = _next_task(iterator, loop)
                yield item
            except StopAsyncIteration:
                # we are done
                return


async def merge_async_iterators(
    *iterators: AsyncGenerator[T, None],
    is_cancelled: Optional[Callable[[], Awaitable[bool]]] = None,
) -> AsyncGenerator[Tuple[int, T], None]:
    """Merge multiple asynchronous iterators into a single iterator.

    This method handle the case where some iterators finish before others.
    When it yields, it yields a tuple (i, item) where i is the index of the
    iterator that yields the item.

    It also optionally polls a provided function at least once per second
    to check for client cancellation.
    """

    loop = asyncio.get_running_loop()

    awaits = {_next_task(pair[1], loop): pair for pair in enumerate(iterators)}
    timeout = None if is_cancelled is None else 1.5
    next_cancel_check: float = 0
    try:
        while awaits:
            done, pending = await asyncio.wait(awaits.keys(),
                                               return_when=FIRST_COMPLETED,
                                               timeout=timeout)
            if is_cancelled is not None:
                # Check for cancellation at most once per second
                time_now = time.time()
                if time_now >= next_cancel_check:
                    if await is_cancelled():
                        raise asyncio.CancelledError("client cancelled")
                    next_cancel_check = time_now + 1
            for d in done:
                pair = awaits.pop(d)
                try:
                    item = await d
                    i, it = pair
                    awaits[_next_task(it, loop)] = pair
                    yield i, item
                except StopAsyncIteration:
                    pass
    finally:
        # Cancel any remaining iterators
        for f, (_, it) in awaits.items():
            with contextlib.suppress(BaseException):
                f.cancel()
                await it.aclose()


async def collect_from_async_generator(
        iterator: AsyncGenerator[T, None]) -> List[T]:
    """Collect all items from an async generator into a list."""
    items = []
    async for item in iterator:
        items.append(item)
    return items


def get_ip() -> str:
    host_ip = envs.VLLM_HOST_IP
    if host_ip:
        return host_ip

    # IP is not set, try to get it from the network interface

    # try ipv4
    s = socket.socket(socket.AF_INET, socket.SOCK_DGRAM)
    try:
        s.connect(("8.8.8.8", 80))  # Doesn't need to be reachable
        return s.getsockname()[0]
    except Exception:
        pass

    # try ipv6
    try:
        s = socket.socket(socket.AF_INET6, socket.SOCK_DGRAM)
        # Google's public DNS server, see
        # https://developers.google.com/speed/public-dns/docs/using#addresses
        s.connect(("2001:4860:4860::8888", 80))  # Doesn't need to be reachable
        return s.getsockname()[0]
    except Exception:
        pass

    warnings.warn(
        "Failed to get the IP address, using 0.0.0.0 by default."
        "The value can be set by the environment variable"
        " VLLM_HOST_IP or HOST_IP.",
        stacklevel=2)
    return "0.0.0.0"


def is_valid_ipv6_address(address: str) -> bool:
    try:
        ipaddress.IPv6Address(address)
        return True
    except ValueError:
        return False


def get_distributed_init_method(ip: str, port: int) -> str:
    # Brackets are not permitted in ipv4 addresses,
    # see https://github.com/python/cpython/issues/103848
    return f"tcp://[{ip}]:{port}" if ":" in ip else f"tcp://{ip}:{port}"


def get_open_zmq_ipc_path() -> str:
    base_rpc_path = envs.VLLM_RPC_BASE_PATH
    return f"ipc://{base_rpc_path}/{uuid4()}"


def get_open_port() -> int:
    port = envs.VLLM_PORT
    if port is not None:
        while True:
            try:
                with socket.socket(socket.AF_INET, socket.SOCK_STREAM) as s:
                    s.bind(("", port))
                    return port
            except OSError:
                port += 1  # Increment port number if already in use
                logger.info("Port %d is already in use, trying port %d",
                            port - 1, port)
    # try ipv4
    try:
        with socket.socket(socket.AF_INET, socket.SOCK_STREAM) as s:
            s.bind(("", 0))
            return s.getsockname()[1]
    except OSError:
        # try ipv6
        with socket.socket(socket.AF_INET6, socket.SOCK_STREAM) as s:
            s.bind(("", 0))
            return s.getsockname()[1]


def find_process_using_port(port: int) -> Optional[psutil.Process]:
    for conn in psutil.net_connections():
        if conn.laddr.port == port:
            try:
                return psutil.Process(conn.pid)
            except psutil.NoSuchProcess:
                return None
    return None


def update_environment_variables(envs: Dict[str, str]):
    for k, v in envs.items():
        if k in os.environ and os.environ[k] != v:
            logger.warning(
                "Overwriting environment variable %s "
                "from '%s' to '%s'", k, os.environ[k], v)
        os.environ[k] = v


def chunk_list(lst: List[T], chunk_size: int):
    """Yield successive chunk_size chunks from lst."""
    for i in range(0, len(lst), chunk_size):
        yield lst[i:i + chunk_size]


def cdiv(a: int, b: int) -> int:
    """Ceiling division."""
    return -(a // -b)


def _generate_random_fp8(
    tensor: torch.Tensor,
    low: float,
    high: float,
) -> None:
    # NOTE(zhaoyang): Due to NaN and Inf representation for fp8 data type,
    # it may occur Inf or NaN if we directly use torch.randint
    # to generate random data for fp8 data.
    # For example, s.11111.00 in fp8e5m2 format represents Inf.
    #     | E4M3        | E5M2
    #-----|-------------|-------------------
    # Inf | N/A         | s.11111.00
    # NaN | s.1111.111  | s.11111.{01,10,11}
    from vllm import _custom_ops as ops
    tensor_tmp = torch.empty_like(tensor, dtype=torch.float16)
    tensor_tmp.uniform_(low, high)
    ops.convert_fp8(tensor, tensor_tmp)
    del tensor_tmp


def get_kv_cache_torch_dtype(
        cache_dtype: Optional[Union[str, torch.dtype]],
        model_dtype: Optional[Union[str, torch.dtype]] = None) -> torch.dtype:
    if isinstance(cache_dtype, str):
        if cache_dtype == "auto":
            if isinstance(model_dtype, str):
                torch_dtype = STR_DTYPE_TO_TORCH_DTYPE[model_dtype]
            elif isinstance(model_dtype, torch.dtype):
                torch_dtype = model_dtype
            else:
                raise ValueError(f"Invalid model dtype: {model_dtype}")
        elif cache_dtype in ["half", "bfloat16", "float"]:
            torch_dtype = STR_DTYPE_TO_TORCH_DTYPE[cache_dtype]
        elif cache_dtype == "fp8":
            torch_dtype = torch.uint8
        else:
            raise ValueError(f"Invalid kv cache dtype: {cache_dtype}")
    elif isinstance(cache_dtype, torch.dtype):
        torch_dtype = cache_dtype
    else:
        raise ValueError(f"Invalid kv cache dtype: {cache_dtype}")
    return torch_dtype


def create_kv_caches_with_random_flash(
    num_blocks: int,
    block_size: int,
    num_layers: int,
    num_heads: int,
    head_size: int,
    cache_dtype: Optional[Union[str, torch.dtype]],
    model_dtype: Optional[Union[str, torch.dtype]] = None,
    seed: int = 0,
    device: Optional[str] = "cuda",
) -> Tuple[List[torch.Tensor], List[torch.Tensor]]:
    seed_everything(seed)

    torch_dtype = get_kv_cache_torch_dtype(cache_dtype, model_dtype)
    key_value_cache_shape = (num_blocks, 2, block_size, num_heads, head_size)
    scale = head_size**-0.5

    key_caches: List[torch.Tensor] = []
    value_caches: List[torch.Tensor] = []

    for _ in range(num_layers):
        key_value_cache = torch.empty(size=key_value_cache_shape,
                                      dtype=torch_dtype,
                                      device=device)
        if cache_dtype in ["auto", "half", "bfloat16", "float"]:
            key_value_cache.uniform_(-scale, scale)
        elif cache_dtype == 'fp8':
            _generate_random_fp8(key_value_cache, -scale, scale)
        else:
            raise ValueError(
                f"Does not support key cache of type {cache_dtype}")
        key_caches.append(key_value_cache[:, 0])
        value_caches.append(key_value_cache[:, 1])
    return key_caches, value_caches


def create_kv_caches_with_random(
    num_blocks: int,
    block_size: int,
    num_layers: int,
    num_heads: int,
    head_size: int,
    cache_dtype: Optional[Union[str, torch.dtype]],
    model_dtype: Optional[Union[str, torch.dtype]] = None,
    seed: int = 0,
    device: Optional[str] = "cuda",
) -> Tuple[List[torch.Tensor], List[torch.Tensor]]:

    if cache_dtype == "fp8" and head_size % 16:
        raise ValueError(
            f"Does not support key cache of type fp8 with head_size {head_size}"
        )

    seed_everything(seed)

    torch_dtype = get_kv_cache_torch_dtype(cache_dtype, model_dtype)

    scale = head_size**-0.5
    x = 16 // torch.tensor([], dtype=torch_dtype).element_size()
    key_cache_shape = (num_blocks, num_heads, head_size // x, block_size, x)
    key_caches: List[torch.Tensor] = []
    for _ in range(num_layers):
        key_cache = torch.empty(size=key_cache_shape,
                                dtype=torch_dtype,
                                device=device)
        if cache_dtype in ["auto", "half", "bfloat16", "float"]:
            key_cache.uniform_(-scale, scale)
        elif cache_dtype == 'fp8':
            _generate_random_fp8(key_cache, -scale, scale)
        else:
            raise ValueError(
                f"Does not support key cache of type {cache_dtype}")
        key_caches.append(key_cache)

    value_cache_shape = (num_blocks, num_heads, head_size, block_size)
    value_caches: List[torch.Tensor] = []
    for _ in range(num_layers):
        value_cache = torch.empty(size=value_cache_shape,
                                  dtype=torch_dtype,
                                  device=device)
        if cache_dtype in ["auto", "half", "bfloat16", "float"]:
            value_cache.uniform_(-scale, scale)
        elif cache_dtype == 'fp8':
            _generate_random_fp8(value_cache, -scale, scale)
        else:
            raise ValueError(
                f"Does not support value cache of type {cache_dtype}")
        value_caches.append(value_cache)
    return key_caches, value_caches


@lru_cache
def print_warning_once(msg: str) -> None:
    # Set the stacklevel to 2 to print the caller's line info
    logger.warning(msg, stacklevel=2)


@lru_cache(maxsize=None)
def is_pin_memory_available() -> bool:

    if in_wsl():
        # Pinning memory in WSL is not supported.
        # https://docs.nvidia.com/cuda/wsl-user-guide/index.html#known-limitations-for-linux-cuda-applications
        print_warning_once("Using 'pin_memory=False' as WSL is detected. "
                           "This may slow down the performance.")
        return False
    elif current_platform.is_xpu():
        print_warning_once("Pin memory is not supported on XPU.")
        return False
    elif current_platform.is_neuron():
        print_warning_once("Pin memory is not supported on Neuron.")
        return False
    elif current_platform.is_cpu() or current_platform.is_openvino():
        return False
    return True


class DeviceMemoryProfiler:

    def __init__(self, device: Optional[torch.types.Device] = None):
        self.device = device

    def current_memory_usage(self) -> float:
        # Return the memory usage in bytes.
        if current_platform.is_cuda_alike():
            torch.cuda.reset_peak_memory_stats(self.device)
            mem = torch.cuda.max_memory_allocated(self.device)
        elif current_platform.is_xpu():
            torch.xpu.reset_peak_memory_stats(self.device)  # type: ignore
            mem = torch.xpu.max_memory_allocated(self.device)  # type: ignore
        return mem

    def __enter__(self):
        self.initial_memory = self.current_memory_usage()
        # This allows us to call methods of the context manager if needed
        return self

    def __exit__(self, exc_type, exc_val, exc_tb):
        self.final_memory = self.current_memory_usage()
        self.consumed_memory = self.final_memory - self.initial_memory

        # Force garbage collection
        gc.collect()


def make_ndarray_with_pad(
    x: List[List[T]],
    pad: T,
    dtype: npt.DTypeLike,
    *,
    max_len: Optional[int] = None,
) -> npt.NDArray:
    """
    Make a padded array from 2D inputs.

    The padding is applied to the end of each inner list until it reaches
    `max_len`.
    """
    if max_len is None:
        # Unlike for most functions, map is faster than a genexpr over `len`
        max_len = max(map(len, x), default=0)

    padded_x = np.full((len(x), max_len), pad, dtype=dtype)
    for ind, blocktb in enumerate(x):
        assert len(blocktb) <= max_len
        padded_x[ind, :len(blocktb)] = blocktb

    return padded_x


def make_tensor_with_pad(
    x: List[List[T]],
    pad: T,
    dtype: torch.dtype,
    *,
    max_len: Optional[int] = None,
    device: Optional[Union[str, torch.device]] = None,
    pin_memory: bool = False,
) -> torch.Tensor:
    """
    Make a padded tensor from 2D inputs.

    The padding is applied to the end of each inner list until it reaches
    `max_len`.
    """
    np_dtype = TORCH_DTYPE_TO_NUMPY_DTYPE[dtype]
    padded_x = make_ndarray_with_pad(x, pad, np_dtype, max_len=max_len)

    tensor = torch.from_numpy(padded_x).to(device)
    if pin_memory:
        tensor = tensor.pin_memory()

    return tensor


def async_tensor_h2d(
    data: list,
    dtype: torch.dtype,
    target_device: Union[str, torch.device],
    pin_memory: bool,
) -> torch.Tensor:
    """Asynchronously create a tensor and copy it from host to device."""
    t = torch.tensor(data, dtype=dtype, pin_memory=pin_memory, device="cpu")
    return t.to(device=target_device, non_blocking=True)


def get_dtype_size(dtype: torch.dtype) -> int:
    """Get the size of the data type in bytes."""
    return torch.tensor([], dtype=dtype).element_size()


# `collections` helpers
def is_list_of(
    value: object,
    typ: Type[T],
    *,
    check: Literal["first", "all"] = "first",
) -> TypeIs[List[T]]:
    if not isinstance(value, list):
        return False

    if check == "first":
        return len(value) == 0 or isinstance(value[0], typ)
    elif check == "all":
        return all(isinstance(v, typ) for v in value)

    assert_never(check)


JSONTree = Union[Dict[str, "JSONTree[T]"], List["JSONTree[T]"],
                 Tuple["JSONTree[T]", ...], T]
"""A nested JSON structure where the leaves need not be JSON-serializable."""


@overload
def json_map_leaves(
    func: Callable[[T], U],
    value: Dict[str, JSONTree[T]],
) -> Dict[str, JSONTree[U]]:
    ...


@overload
def json_map_leaves(
    func: Callable[[T], U],
    value: List[JSONTree[T]],
) -> List[JSONTree[U]]:
    ...


@overload
def json_map_leaves(
    func: Callable[[T], U],
    value: Tuple[JSONTree[T], ...],
) -> Tuple[JSONTree[U], ...]:
    ...


@overload
def json_map_leaves(
    func: Callable[[T], U],
    value: JSONTree[T],
) -> JSONTree[U]:
    ...


def json_map_leaves(func: Callable[[T], U], value: JSONTree[T]) -> JSONTree[U]:
    if isinstance(value, dict):
        return {k: json_map_leaves(func, v) for k, v in value.items()}
    elif isinstance(value, list):
        return [json_map_leaves(func, v) for v in value]
    elif isinstance(value, tuple):
        return tuple(json_map_leaves(func, v) for v in value)
    else:
        return func(value)


def flatten_2d_lists(lists: List[List[T]]) -> List[T]:
    """Flatten a list of lists to a single list."""
    return [item for sublist in lists for item in sublist]


# TODO: This function can be removed if transformer_modules classes are
# serialized by value when communicating between processes
def init_cached_hf_modules() -> None:
    """
    Lazy initialization of the Hugging Face modules.
    """
    from transformers.dynamic_module_utils import init_hf_modules
    init_hf_modules()


@lru_cache(maxsize=None)
def find_library(lib_name: str) -> str:
    """
    Find the library file in the system.
    `lib_name` is full filename, with both prefix and suffix.
    This function resolves `lib_name` to the full path of the library.
    """
    # Adapted from https://github.com/openai/triton/blob/main/third_party/nvidia/backend/driver.py#L19 # noqa
    # According to https://en.wikipedia.org/wiki/Filesystem_Hierarchy_Standard
    # `/sbin/ldconfig` should exist in all Linux systems.
    # `/sbin/ldconfig` searches the library in the system
    libs = subprocess.check_output(["/sbin/ldconfig", "-p"]).decode()
    # each line looks like the following:
    # libcuda.so.1 (libc6,x86-64) => /lib/x86_64-linux-gnu/libcuda.so.1
    locs = [line.split()[-1] for line in libs.splitlines() if lib_name in line]
    # `LD_LIBRARY_PATH` searches the library in the user-defined paths
    env_ld_library_path = envs.LD_LIBRARY_PATH
    if not locs and env_ld_library_path:
        locs = [
            os.path.join(dir, lib_name)
            for dir in env_ld_library_path.split(":")
            if os.path.exists(os.path.join(dir, lib_name))
        ]
    if not locs:
        raise ValueError(f"Cannot find {lib_name} in the system.")
    return locs[0]


def find_nccl_library() -> str:
    """
    We either use the library file specified by the `VLLM_NCCL_SO_PATH`
    environment variable, or we find the library file brought by PyTorch.
    After importing `torch`, `libnccl.so.2` or `librccl.so.1` can be
    found by `ctypes` automatically.
    """
    so_file = envs.VLLM_NCCL_SO_PATH

    # manually load the nccl library
    if so_file:
        logger.info(
            "Found nccl from environment variable VLLM_NCCL_SO_PATH=%s",
            so_file)
    else:
        if torch.version.cuda is not None:
            so_file = "libnccl.so.2"
        elif torch.version.hip is not None:
            so_file = "librccl.so.1"
        else:
            raise ValueError("NCCL only supports CUDA and ROCm backends.")
        logger.info("Found nccl from library %s", so_file)
    return so_file


def enable_trace_function_call_for_thread() -> None:
    """Set up function tracing for the current thread,
    if enabled via the VLLM_TRACE_FUNCTION environment variable
    """

    if envs.VLLM_TRACE_FUNCTION:
        tmp_dir = tempfile.gettempdir()
        filename = (f"VLLM_TRACE_FUNCTION_for_process_{os.getpid()}"
                    f"_thread_{threading.get_ident()}_"
                    f"at_{datetime.datetime.now()}.log").replace(" ", "_")
        log_path = os.path.join(tmp_dir, "vllm", get_vllm_instance_id(),
                                filename)
        os.makedirs(os.path.dirname(log_path), exist_ok=True)
        enable_trace_function_call(log_path)


# `functools` helpers
def identity(value: T) -> T:
    return value


F = TypeVar('F', bound=Callable[..., Any])


def deprecate_args(
    start_index: int,
    is_deprecated: Union[bool, Callable[[], bool]] = True,
    additional_message: Optional[str] = None,
) -> Callable[[F], F]:

    if not callable(is_deprecated):
        is_deprecated = partial(identity, is_deprecated)

    def wrapper(fn: F) -> F:

        params = inspect.signature(fn).parameters
        pos_types = (
            inspect.Parameter.POSITIONAL_ONLY,
            inspect.Parameter.POSITIONAL_OR_KEYWORD,
        )
        pos_kws = [
            kw for kw, param in params.items() if param.kind in pos_types
        ]

        @wraps(fn)
        def inner(*args, **kwargs):
            if is_deprecated():
                deprecated_args = pos_kws[start_index:len(args)]
                if deprecated_args:
                    msg = (
                        f"The positional arguments {deprecated_args} are "
                        "deprecated and will be removed in a future update.")
                    if additional_message is not None:
                        msg += f" {additional_message}"

                    warnings.warn(
                        DeprecationWarning(msg),
                        stacklevel=3,  # The inner function takes up one level
                    )

            return fn(*args, **kwargs)

        return inner  # type: ignore

    return wrapper


def deprecate_kwargs(
    *kws: str,
    is_deprecated: Union[bool, Callable[[], bool]] = True,
    additional_message: Optional[str] = None,
) -> Callable[[F], F]:
    deprecated_kws = set(kws)

    if not callable(is_deprecated):
        is_deprecated = partial(identity, is_deprecated)

    def wrapper(fn: F) -> F:

        @wraps(fn)
        def inner(*args, **kwargs):
            if is_deprecated():
                deprecated_kwargs = kwargs.keys() & deprecated_kws
                if deprecated_kwargs:
                    msg = (
                        f"The keyword arguments {deprecated_kwargs} are "
                        "deprecated and will be removed in a future update.")
                    if additional_message is not None:
                        msg += f" {additional_message}"

                    warnings.warn(
                        DeprecationWarning(msg),
                        stacklevel=3,  # The inner function takes up one level
                    )

            return fn(*args, **kwargs)

        return inner  # type: ignore

    return wrapper


@lru_cache(maxsize=8)
def _cuda_device_count_stateless(
        cuda_visible_devices: Optional[str] = None) -> int:
    # Note: cuda_visible_devices is not used, but we keep it as an argument for
    # LRU Cache purposes.

    # Code below is based on
    # https://github.com/pytorch/pytorch/blob/
    # c1cd946818442aca8c7f812b16d187ce1586c3bc/
    # torch/cuda/__init__.py#L831C1-L831C17
    import torch.cuda
    import torch.version

    if not torch.cuda._is_compiled():
        return 0
    if current_platform.is_rocm():
        # ROCm uses amdsmi instead of nvml for stateless device count
        # This requires a sufficiently modern version of Torch 2.4.0
        raw_count = torch.cuda._device_count_amdsmi() if (hasattr(
            torch.cuda, "_device_count_amdsmi")) else -1
    else:
        raw_count = torch.cuda._device_count_nvml()
    r = torch._C._cuda_getDeviceCount() if raw_count < 0 else raw_count
    return r


def cuda_device_count_stateless() -> int:
    """Get number of CUDA devices, caching based on the value of
    CUDA_VISIBLE_DEVICES at the time of call.

    This should be used instead of torch.cuda.device_count()
    unless CUDA_VISIBLE_DEVICES has already been set to the desired
    value."""

    # This can be removed and simply replaced with torch.cuda.get_device_count
    # after https://github.com/pytorch/pytorch/pull/122815 is released.
    return _cuda_device_count_stateless(envs.CUDA_VISIBLE_DEVICES)


def cuda_is_initialized() -> bool:
    """Check if CUDA is initialized."""
    if not torch.cuda._is_compiled():
        return False
    return torch.cuda.is_initialized()


def weak_bind(bound_method: Callable[..., Any], ) -> Callable[..., None]:
    """Make an instance method that weakly references
    its associated instance and no-ops once that
    instance is collected."""
    ref = weakref.ref(bound_method.__self__)  # type: ignore[attr-defined]
    unbound = bound_method.__func__  # type: ignore[attr-defined]

    def weak_bound(*args, **kwargs) -> None:
        if inst := ref():
            unbound(inst, *args, **kwargs)

    return weak_bound


#From: https://stackoverflow.com/a/4104188/2749989
def run_once(f: Callable[P, None]) -> Callable[P, None]:

    def wrapper(*args: P.args, **kwargs: P.kwargs) -> None:
        if not wrapper.has_run:  # type: ignore[attr-defined]
            wrapper.has_run = True  # type: ignore[attr-defined]
            return f(*args, **kwargs)

    wrapper.has_run = False  # type: ignore[attr-defined]
    return wrapper


class StoreBoolean(argparse.Action):

    def __call__(self, parser, namespace, values, option_string=None):
        if values.lower() == "true":
            setattr(namespace, self.dest, True)
        elif values.lower() == "false":
            setattr(namespace, self.dest, False)
        else:
            raise ValueError(f"Invalid boolean value: {values}. "
                             "Expected 'true' or 'false'.")


class FlexibleArgumentParser(argparse.ArgumentParser):
    """ArgumentParser that allows both underscore and dash in names."""

    def parse_args(self, args=None, namespace=None):
        if args is None:
            args = sys.argv[1:]

        if '--config' in args:
            args = self._pull_args_from_config(args)

        # Convert underscores to dashes and vice versa in argument names
        processed_args = []
        for arg in args:
            if arg.startswith('--'):
                if '=' in arg:
                    key, value = arg.split('=', 1)
                    key = '--' + key[len('--'):].replace('_', '-')
                    processed_args.append(f'{key}={value}')
                else:
                    processed_args.append('--' +
                                          arg[len('--'):].replace('_', '-'))
            else:
                processed_args.append(arg)

        return super().parse_args(processed_args, namespace)

    def _pull_args_from_config(self, args: List[str]) -> List[str]:
        """Method to pull arguments specified in the config file
        into the command-line args variable.

        The arguments in config file will be inserted between
        the argument list.

        example:
        ```yaml
            port: 12323
            tensor-parallel-size: 4
        ```
        ```python
        $: vllm {serve,chat,complete} "facebook/opt-12B" \
            --config config.yaml -tp 2
        $: args = [
            "serve,chat,complete",
            "facebook/opt-12B",
            '--config', 'config.yaml',
            '-tp', '2'
        ]
        $: args = [
            "serve,chat,complete",
            "facebook/opt-12B",
            '--port', '12323',
            '--tensor-parallel-size', '4',
            '-tp', '2'
            ]
        ```

        Please note how the config args are inserted after the sub command.
        this way the order of priorities is maintained when these are args
        parsed by super().
        """
        assert args.count(
            '--config') <= 1, "More than one config file specified!"

        index = args.index('--config')
        if index == len(args) - 1:
            raise ValueError("No config file specified! \
                             Please check your command-line arguments.")

        file_path = args[index + 1]

        config_args = self._load_config_file(file_path)

        # 0th index is for {serve,chat,complete}
        # followed by model_tag (only for serve)
        # followed by config args
        # followed by rest of cli args.
        # maintaining this order will enforce the precedence
        # of cli > config > defaults
        if args[0] == "serve":
            if index == 1:
                raise ValueError(
                    "No model_tag specified! Please check your command-line"
                    " arguments.")
            args = [args[0]] + [
                args[1]
            ] + config_args + args[2:index] + args[index + 2:]
        else:
            args = [args[0]] + config_args + args[1:index] + args[index + 2:]

        return args

    def _load_config_file(self, file_path: str) -> List[str]:
        """Loads a yaml file and returns the key value pairs as a
        flattened list with argparse like pattern
        ```yaml
            port: 12323
            tensor-parallel-size: 4
        ```
        returns:
            processed_args: list[str] = [
                '--port': '12323',
                '--tensor-parallel-size': '4'
            ]

        """

        extension: str = file_path.split('.')[-1]
        if extension not in ('yaml', 'yml'):
            raise ValueError(
                "Config file must be of a yaml/yml type.\
                              %s supplied", extension)

        # only expecting a flat dictionary of atomic types
        processed_args: List[str] = []

        config: Dict[str, Union[int, str]] = {}
        try:
            with open(file_path, 'r') as config_file:
                config = yaml.safe_load(config_file)
        except Exception as ex:
            logger.error(
                "Unable to read the config file at %s. \
                Make sure path is correct", file_path)
            raise ex

        store_boolean_arguments = [
            action.dest for action in self._actions
            if isinstance(action, StoreBoolean)
        ]

        for key, value in config.items():
            if isinstance(value, bool) and key not in store_boolean_arguments:
                if value:
                    processed_args.append('--' + key)
            else:
                processed_args.append('--' + key)
                processed_args.append(str(value))

        return processed_args


async def _run_task_with_lock(task: Callable, lock: asyncio.Lock, *args,
                              **kwargs):
    """Utility function to run async task in a lock"""
    async with lock:
        return await task(*args, **kwargs)


def supports_kw(
    callable: Callable[..., object],
    kw_name: str,
    requires_kw_only: bool = False,
    allow_var_kwargs: bool = True,
) -> bool:
    """Check if a keyword is a valid kwarg for a callable; if requires_kw_only
    disallows kwargs names that can also be positional arguments.
    """
    params = inspect.signature(callable).parameters
    if not params:
        return False

    param_val = params.get(kw_name)

    # Types where the it may be valid, i.e., explicitly defined & nonvariadic
    passable_kw_types = set((inspect.Parameter.POSITIONAL_ONLY,
                             inspect.Parameter.POSITIONAL_OR_KEYWORD,
                             inspect.Parameter.KEYWORD_ONLY))

    if param_val:
        is_sig_param = param_val.kind in passable_kw_types
        # We want kwargs only, but this is passable as a positional arg
        if (requires_kw_only and is_sig_param
                and param_val.kind != inspect.Parameter.KEYWORD_ONLY):
            return False
        if ((requires_kw_only
             and param_val.kind == inspect.Parameter.KEYWORD_ONLY)
                or (not requires_kw_only and is_sig_param)):
            return True

    # If we're okay with var-kwargs, it's supported as long as
    # the kw_name isn't something like *args, **kwargs
    if allow_var_kwargs:
        # Get the last param; type is ignored here because params is a proxy
        # mapping, but it wraps an ordered dict, and they appear in order.
        # Ref: https://docs.python.org/3/library/inspect.html#inspect.Signature.parameters
        last_param = params[next(reversed(params))]  # type: ignore
        return (last_param.kind == inspect.Parameter.VAR_KEYWORD
                and last_param.name != kw_name)
    return False


def resolve_mm_processor_kwargs(
    init_kwargs: Optional[Dict[str, Any]],
    inference_kwargs: Optional[Dict[str, Any]],
    callable: Callable[..., object],
    allow_var_kwargs: bool = False,
) -> Dict[str, Any]:
    """Applies filtering to eliminate invalid mm_processor_kwargs, i.e.,
    those who are not explicit keywords to the given callable (of one is
    given; otherwise no filtering is done), then merges the kwarg dicts,
    giving priority to inference_kwargs if there are any collisions.

    In the case that no kwarg overrides are provided, returns an empty
    dict so that it can still be kwarg expanded into the callable later on.

    If allow_var_kwargs=True, allows for things that can be expanded into
    kwargs as long as they aren't naming collision for var_kwargs or potential
    positional arguments.
    """
    # Filter inference time multimodal processor kwargs provided
    runtime_mm_kwargs = get_allowed_kwarg_only_overrides(
        callable,
        overrides=inference_kwargs,
        allow_var_kwargs=allow_var_kwargs)

    # Filter init time multimodal processor kwargs provided
    init_mm_kwargs = get_allowed_kwarg_only_overrides(
        callable, overrides=init_kwargs, allow_var_kwargs=allow_var_kwargs)

    # Merge the final processor kwargs, prioritizing inference
    # time values over the initialization time values.
    mm_processor_kwargs = {**init_mm_kwargs, **runtime_mm_kwargs}
    return mm_processor_kwargs


def get_allowed_kwarg_only_overrides(
    callable: Callable[..., object],
    overrides: Optional[Dict[str, Any]],
    allow_var_kwargs: bool = False,
) -> Dict[str, Any]:
    """
    Given a callable which has one or more keyword only params and a dict
    mapping param names to values, drop values that can be not be kwarg
    expanded to overwrite one or more keyword-only args. This is used in a
    few places to handle custom processor overrides for multimodal models,
    e.g., for profiling when processor options provided by the user
    may affect the number of mm tokens per instance.

    Args:
        callable: Callable which takes 0 or more keyword only arguments.
                  If None is provided, all overrides names are allowed.
        overrides: Potential overrides to be used when invoking the callable.
        allow_var_kwargs: Allows overrides that are expandable for var kwargs.

    Returns:
        Dictionary containing the kwargs to be leveraged which may be used
        to overwrite one or more keyword only arguments when invoking the
        callable.
    """
    if not overrides:
        return {}

    # Drop any mm_processor_kwargs provided by the user that
    # are not kwargs, unless it can fit it var_kwargs param
    filtered_overrides = {
        kwarg_name: val
        for kwarg_name, val in overrides.items()
        if supports_kw(callable,
                       kwarg_name,
                       requires_kw_only=True,
                       allow_var_kwargs=allow_var_kwargs)
    }

    # If anything is dropped, log a warning
    dropped_keys = overrides.keys() - filtered_overrides.keys()
    if dropped_keys:
        logger.warning(
            "The following intended overrides are not keyword-only args "
            "and and will be dropped: %s", dropped_keys)

    return filtered_overrides


# Using dynamo with vLLM doesn't really work well with PyTorch versions < 2.4.0.
# In particular, the FakeScalarType is not supported for earlier versions of
# PyTorch which breaks dynamo for any ops registered using ScalarType.
def supports_dynamo() -> bool:
    base_torch_version = Version(Version(torch.__version__).base_version)
    return base_torch_version >= Version("2.4.0")


# Some backends use pytorch version < 2.4.0 which doesn't
# support `torch.library.custom_op`.
def supports_custom_op() -> bool:
    return hasattr(torch.library, "custom_op")


class AtomicCounter:
    """An atomic, thread-safe counter"""

    def __init__(self, initial=0):
        """Initialize a new atomic counter to given initial value"""
        self._value = initial
        self._lock = threading.Lock()

    def inc(self, num=1):
        """Atomically increment the counter by num and return the new value"""
        with self._lock:
            self._value += num
            return self._value

    def dec(self, num=1):
        """Atomically decrement the counter by num and return the new value"""
        with self._lock:
            self._value -= num
            return self._value

    @property
    def value(self):
        return self._value


# Adapted from: https://stackoverflow.com/a/47212782/5082708
class LazyDict(Mapping, Generic[T]):

    def __init__(self, factory: Dict[str, Callable[[], T]]):
        self._factory = factory
        self._dict: Dict[str, T] = {}

    def __getitem__(self, key) -> T:
        if key not in self._dict:
            if key not in self._factory:
                raise KeyError(key)
            self._dict[key] = self._factory[key]()
        return self._dict[key]

    def __iter__(self):
        return iter(self._factory)

    def __len__(self):
        return len(self._factory)


def weak_ref_tensor(tensor: torch.Tensor) -> torch.Tensor:
    """
    Create a weak reference to a tensor.
    The new tensor will share the same data as the original tensor,
    but will not keep the original tensor alive.
    """
    return torch.ops._C.weak_ref_tensor(tensor)<|MERGE_RESOLUTION|>--- conflicted
+++ resolved
@@ -8,7 +8,6 @@
 import ipaddress
 import os
 import random
-import re
 import socket
 import subprocess
 import sys
@@ -423,74 +422,6 @@
         self._index = 0
 
 
-<<<<<<< HEAD
-def is_hip() -> bool:
-    return torch.version.hip is not None
-
-
-@lru_cache(maxsize=None)
-def is_navi4x() -> bool:
-    if not is_hip() or not torch.cuda.is_available():
-        return False
-    # All (visible) GPUs must be of the same type,
-    # otherwise FP8 results can't be guaranteed.
-    archName = torch.cuda.get_device_properties('cuda').gcnArchName
-    return (archName is not None) and \
-        (re.match("gfx12[0-9]{2}", archName) is not None)
-
-
-@lru_cache(maxsize=None)
-def is_cpu() -> bool:
-    from importlib.metadata import PackageNotFoundError, version
-    try:
-        return "cpu" in version("vllm")
-    except PackageNotFoundError:
-        return False
-
-
-@lru_cache(maxsize=None)
-def is_openvino() -> bool:
-    from importlib.metadata import PackageNotFoundError, version
-    try:
-        return "openvino" in version("vllm")
-    except PackageNotFoundError:
-        return False
-
-
-@lru_cache(maxsize=None)
-def is_neuron() -> bool:
-    try:
-        import transformers_neuronx
-    except ImportError:
-        transformers_neuronx = None
-    return transformers_neuronx is not None
-
-
-@lru_cache(maxsize=None)
-def is_xpu() -> bool:
-    from importlib.metadata import PackageNotFoundError, version
-    try:
-        is_xpu_flag = "xpu" in version("vllm")
-    except PackageNotFoundError:
-        return False
-    # vllm is not build with xpu
-    if not is_xpu_flag:
-        return False
-    try:
-        import intel_extension_for_pytorch as ipex  # noqa: F401
-        _import_ipex = True
-    except ImportError as e:
-        logger.warning("Import Error for IPEX: %s", e.msg)
-        _import_ipex = False
-    # ipex dependency is not ready
-    if not _import_ipex:
-        logger.warning("not found ipex lib")
-        return False
-    return hasattr(torch, "xpu") and torch.xpu.is_available()
-
-
-=======
->>>>>>> 2adb4409
 @lru_cache(maxsize=None)
 def get_max_shared_memory_bytes(gpu: int = 0) -> int:
     """Returns the maximum shared memory per thread block in bytes."""
@@ -1679,4 +1610,14 @@
     The new tensor will share the same data as the original tensor,
     but will not keep the original tensor alive.
     """
-    return torch.ops._C.weak_ref_tensor(tensor)+    return torch.ops._C.weak_ref_tensor(tensor)
+
+
+@lru_cache(maxsize=None)
+def is_navi() -> bool:
+    if not current_platform.is_rocm() or not torch.cuda.is_available():
+        return False
+    # All (visible) GPUs must be of the same type,
+    # otherwise FP8 results can't be guaranteed.
+    archName = torch.cuda.get_device_properties('cuda').gcnArchName
+    return archName is not None and "gfx1" in archName