--- conflicted
+++ resolved
@@ -2446,7 +2446,7 @@
     return decorator
 
 
-<<<<<<< HEAD
+
 # Only relevant for models using ALiBi (e.g, MPT)
 def check_use_alibi(model_config: ModelConfig) -> bool:
     return (getattr(model_config.hf_text_config, "alibi", False)  # Falcon
@@ -2457,7 +2457,8 @@
             or
             (hasattr(model_config.hf_text_config, "attn_config")  # MPT
              and model_config.hf_text_config.attn_config.get("alibi", False)))
-=======
+
+  
 def sha256(input) -> int:
     """Hash any picklable Python object using SHA-256.
 
@@ -2474,4 +2475,3 @@
     input_bytes = pickle.dumps(input, protocol=pickle.HIGHEST_PROTOCOL)
     return int.from_bytes(hashlib.sha256(input_bytes).digest(),
                           byteorder="big")
->>>>>>> 9d119a86
