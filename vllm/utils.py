--- conflicted
+++ resolved
@@ -19,13 +19,9 @@
 import warnings
 import weakref
 from asyncio import FIRST_COMPLETED, AbstractEventLoop, Future, Task
-<<<<<<< HEAD
-from collections.abc import Mapping
-from contextlib import contextmanager
-=======
 from collections import defaultdict
 from collections.abc import Iterable, Mapping
->>>>>>> cf73f0c9
+from contextlib import contextmanager
 from functools import lru_cache, partial, wraps
 from platform import uname
 from typing import (Any, AsyncGenerator, Awaitable, Callable, Dict, Generic,
