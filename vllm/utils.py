import enum
import os
import socket
import uuid
from platform import uname
from typing import List

import psutil
import torch
import asyncio
from functools import partial
from typing import (
    Awaitable,
    Callable,
    TypeVar,
)
from collections import OrderedDict
from typing import Any, Hashable, Optional

T = TypeVar("T")


class Device(enum.Enum):
    GPU = enum.auto()
    CPU = enum.auto()


class Counter:

    def __init__(self, start: int = 0) -> None:
        self.counter = start

    def __next__(self) -> int:
        i = self.counter
        self.counter += 1
        return i

    def reset(self) -> None:
        self.counter = 0


class LRUCache:

    def __init__(self, capacity: int):
        self.cache = OrderedDict()
        self.capacity = capacity

    def __contains__(self, key: Hashable) -> bool:
        return key in self.cache

    def __len__(self) -> int:
        return len(self.cache)

    def __getitem__(self, key: Hashable) -> Any:
        return self.get(key)

    def __setitem__(self, key: Hashable, value: Any) -> None:
        self.put(key, value)

    def __delitem__(self, key: Hashable) -> None:
        self.pop(key)

    def touch(self, key: Hashable) -> None:
        self.cache.move_to_end(key)

    def get(self, key: Hashable, default_value: Optional[Any] = None) -> int:
        if key in self.cache:
            value = self.cache[key]
            self.cache.move_to_end(key)
        else:
            value = default_value
        return value

    def put(self, key: Hashable, value: Any) -> None:
        self.cache[key] = value
        self.cache.move_to_end(key)
        self._remove_old_if_needed()

    def _on_remove(self, key: Hashable, value: Any):
        pass

    def remove_oldest(self):
        if not self.cache:
            return
        key, value = self.cache.popitem(last=False)
        self._on_remove(key, value)

    def _remove_old_if_needed(self) -> None:
        while len(self.cache) > self.capacity:
            self.remove_oldest()

    def pop(self, key: int, default_value: Optional[Any] = None) -> Any:
        run_on_remove = key in self.cache
        value = self.cache.pop(key, default_value)
        if run_on_remove:
            self._on_remove(key, value)
        return value

    def clear(self):
        while len(self.cache) > 0:
            self.remove_oldest()
        self.cache.clear()


def is_hip() -> bool:
    return torch.version.hip is not None


def get_max_shared_memory_bytes(gpu: int = 0) -> int:
    """Returns the maximum shared memory per thread block in bytes."""
<<<<<<< HEAD

    max_shared_mem = cuda_utils.get_max_shared_memory_per_block_device_attribute(
        gpu)
    # value 0 will cause MAX_SEQ_LEN become negative and test_attention.py will fail
    assert max_shared_mem > 0, "max_shared_mem can not be zero"
=======
    # NOTE: This import statement should be executed lazily since
    # the Neuron-X backend does not have the `cuda_utils` module.
    from vllm._C import cuda_utils

    # https://docs.nvidia.com/cuda/cuda-runtime-api/group__CUDART__TYPES.html
    cudaDevAttrMaxSharedMemoryPerBlockOptin = 97 if not is_hip() else 74
    max_shared_mem = cuda_utils.get_device_attribute(
        cudaDevAttrMaxSharedMemoryPerBlockOptin, gpu)
>>>>>>> 3a7dd7e3
    return int(max_shared_mem)


def get_cpu_memory() -> int:
    """Returns the total CPU memory of the node in bytes."""
    return psutil.virtual_memory().total


def random_uuid() -> str:
    return str(uuid.uuid4().hex)


def in_wsl() -> bool:
    # Reference: https://github.com/microsoft/WSL/issues/4071
    return "microsoft" in " ".join(uname()).lower()


def make_async(func: Callable[..., T]) -> Callable[..., Awaitable[T]]:
    """Take a blocking function, and run it on in an executor thread.

    This function prevents the blocking function from blocking the
    asyncio event loop.
    The code in this function needs to be thread safe.
    """

    def _async_wrapper(*args, **kwargs) -> asyncio.Future:
        loop = asyncio.get_event_loop()
        p_func = partial(func, *args, **kwargs)
        return loop.run_in_executor(executor=None, func=p_func)

    return _async_wrapper


def get_ip() -> str:
    s = socket.socket(socket.AF_INET, socket.SOCK_DGRAM)
    s.connect(("8.8.8.8", 80))  # Doesn't need to be reachable
    return s.getsockname()[0]


def get_distributed_init_method(ip: str, port: int) -> str:
    return f"tcp://{ip}:{port}"


def get_open_port() -> int:
    with socket.socket(socket.AF_INET, socket.SOCK_STREAM) as s:
        s.bind(("", 0))
        return s.getsockname()[1]


def set_cuda_visible_devices(device_ids: List[int]) -> None:
    os.environ["CUDA_VISIBLE_DEVICES"] = ",".join(map(str, device_ids))<|MERGE_RESOLUTION|>--- conflicted
+++ resolved
@@ -108,22 +108,14 @@
 
 def get_max_shared_memory_bytes(gpu: int = 0) -> int:
     """Returns the maximum shared memory per thread block in bytes."""
-<<<<<<< HEAD
+    # NOTE: This import statement should be executed lazily since
+    # the Neuron-X backend does not have the `cuda_utils` module.
+    from vllm._C import cuda_utils
 
     max_shared_mem = cuda_utils.get_max_shared_memory_per_block_device_attribute(
         gpu)
     # value 0 will cause MAX_SEQ_LEN become negative and test_attention.py will fail
     assert max_shared_mem > 0, "max_shared_mem can not be zero"
-=======
-    # NOTE: This import statement should be executed lazily since
-    # the Neuron-X backend does not have the `cuda_utils` module.
-    from vllm._C import cuda_utils
-
-    # https://docs.nvidia.com/cuda/cuda-runtime-api/group__CUDART__TYPES.html
-    cudaDevAttrMaxSharedMemoryPerBlockOptin = 97 if not is_hip() else 74
-    max_shared_mem = cuda_utils.get_device_attribute(
-        cudaDevAttrMaxSharedMemoryPerBlockOptin, gpu)
->>>>>>> 3a7dd7e3
     return int(max_shared_mem)
 
 
