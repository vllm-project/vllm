--- conflicted
+++ resolved
@@ -2288,11 +2288,7 @@
     return pynvml
 
 
-<<<<<<< HEAD
 def warn_for_unimplemented_methods(cls: _TT) -> _TT:
-=======
-def warn_for_unimplemented_methods(cls: type[T]) -> type[T]:
->>>>>>> f68cce8e
     """
     A replacement for :class:`abc.ABC`.
     When we use :class:`abc.ABC`, subclasses will fail to instantiate
