# SPDX-License-Identifier: Apache-2.0
<<<<<<< HEAD
from collections.abc import Mapping
=======

import functools
import json
from collections import UserDict
from collections.abc import Mapping, Sequence
>>>>>>> 83f3c3bd
from dataclasses import dataclass
from typing import TYPE_CHECKING, Generic, Optional, Protocol, TypeVar

import torch.nn as nn
from typing_extensions import deprecated

from vllm.envs import VLLM_MM_INPUT_CACHE_GIB
from vllm.inputs import InputProcessingContext
from vllm.logger import init_logger
from vllm.transformers_utils.tokenizer import (AnyTokenizer,
                                               cached_tokenizer_from_config)
from vllm.utils import ClassRegistry

from .processing import (BaseMultiModalProcessor, BaseProcessingInfo,
                         ProcessingCache)
from .profiling import (BaseDummyInputsBuilder, DummyDecoderData,
                        DummyEncoderData, MultiModalProfiler)

if TYPE_CHECKING:
    from vllm.config import ModelConfig

logger = init_logger(__name__)

N = TypeVar("N", bound=type[nn.Module])
_I = TypeVar("_I", bound=BaseProcessingInfo)
_I_co = TypeVar("_I_co", bound=BaseProcessingInfo, covariant=True)


class ProcessingInfoFactory(Protocol[_I_co]):
    """Constructs a :class:`MultiModalProcessor` instance from the context."""

    def __call__(
        self,
        ctx: InputProcessingContext,
    ) -> _I_co:
        ...


class DummyInputsBuilderFactory(Protocol[_I]):
    """
    Constructs a :class:`BaseDummyInputsBuilder` instance from the context.
    """

    def __call__(self, info: _I) -> BaseDummyInputsBuilder[_I]:
        ...


class MultiModalProcessorFactory(Protocol[_I]):
    """Constructs a :class:`MultiModalProcessor` instance from the context."""

    def __call__(
        self,
        info: _I,
        dummy_inputs: BaseDummyInputsBuilder[_I],
        *,
        cache: Optional[ProcessingCache] = None,
    ) -> BaseMultiModalProcessor[_I]:
        ...


@dataclass(frozen=True)
class _ProcessorFactories(Generic[_I]):
    info: ProcessingInfoFactory[_I]
    processor: MultiModalProcessorFactory[_I]
    dummy_inputs: DummyInputsBuilderFactory[_I]

    def build_processor(
        self,
        ctx: InputProcessingContext,
        *,
        cache: Optional[ProcessingCache] = None,
    ):
        info = self.info(ctx)
        dummy_inputs_builder = self.dummy_inputs(info)
        return self.processor(info, dummy_inputs_builder, cache=cache)


class MultiModalRegistry:
    """
    A registry that dispatches data processing according to the model.
    """

    def __init__(self) -> None:
        self._processor_factories = ClassRegistry[nn.Module,
                                                  _ProcessorFactories]()

        self._processing_cache = ProcessingCache(VLLM_MM_INPUT_CACHE_GIB)

<<<<<<< HEAD
    @deprecated("Legacy input processor/mapper pipeline has been removed. "
                "Please update your model runner to use "
                "`seq_group_metadata.multi_modal_data` directly without "
                "further processing.")
=======
    def register_plugin(self, plugin: MultiModalPlugin) -> None:
        """
        Register a multi-modal plugin so it can be recognized by vLLM.
        """
        data_type_key = plugin.get_data_key()

        if data_type_key in self._plugins:
            logger.warning(
                "A plugin is already registered for data type %s, "
                "and will be overwritten by the new plugin %s.", data_type_key,
                plugin)

        self._plugins[data_type_key] = plugin

    def _get_plugin(self, data_type_key: str):
        plugin = self._plugins.get(data_type_key)
        if plugin is not None:
            return plugin

        msg = f"Unknown multi-modal data type: {data_type_key}"
        raise NotImplementedError(msg)

    def register_input_mapper(
        self,
        data_type_key: str,
        mapper: Optional[MultiModalInputMapper] = None,
    ):
        """
        Register an input mapper for a specific modality to a model class.

        See :meth:`MultiModalPlugin.register_input_mapper` for more details.
        """
        return self._get_plugin(data_type_key).register_input_mapper(mapper)

    def register_image_input_mapper(
        self,
        mapper: Optional[MultiModalInputMapper] = None,
    ):
        """
        Register an input mapper for image data to a model class.

        See :meth:`MultiModalPlugin.register_input_mapper` for more details.
        """
        return self.register_input_mapper("image", mapper)

    def map_input(
        self,
        model_config: "ModelConfig",
        data: MultiModalDataDict,
        mm_processor_kwargs: Optional[dict[str, Any]] = None,
    ) -> MultiModalKwargs:
        """
        Apply an input mapper to the data passed to the model.

        The data belonging to each modality is passed to the corresponding
        plugin which in turn converts the data into into keyword arguments
        via the input mapper registered for that model.

        See :meth:`MultiModalPlugin.map_input` for more details.

        Note:
            This should be called after :meth:`init_mm_limits_per_prompt`.
        """
        merged_dict = dict[str, NestedTensors]()

        for data_key, data_value in data.items():
            plugin = self._get_plugin(data_key)

            num_items = len(data_value) if isinstance(data_value, list) else 1
            max_items = self._limits_by_model[model_config][data_key]
            if num_items > max_items:
                raise ValueError(
                    f"You set '{json.dumps({data_key: max_items})}' (or "
                    "defaulted to 1) in `--limit-mm-per-prompt`, but found "
                    f"{num_items} items in the same prompt.")

            input_dict = plugin.map_input(model_config, data_value,
                                          mm_processor_kwargs)
            for input_key, input_tensor in input_dict.items():
                if input_key in merged_dict:
                    raise ValueError(f"The input mappers (keys={set(data)}) "
                                     f"resulted in a conflicting keyword "
                                     f"argument to `forward()`: {input_key}")

                merged_dict[input_key] = input_tensor

        return MultiModalKwargs(merged_dict)

>>>>>>> 83f3c3bd
    def create_input_mapper(self, model_config: "ModelConfig"):
        return lambda data, mm_processor_kwargs: data

    def get_max_tokens_per_item_by_modality(
        self,
        model_config: "ModelConfig",
    ) -> Mapping[str, int]:
        """
        Get the maximum number of tokens per data item from each modality based 
        on underlying model configuration.
        """
<<<<<<< HEAD
        processor = self.create_processor(model_config, disable_cache=True)
        seq_len = model_config.max_model_len
        mm_limits = self.get_mm_limits_per_prompt(model_config)
        return processor.info.get_mm_max_tokens_per_item(seq_len, mm_limits)
=======
        if self.has_processor(model_config):
            processor = self.create_processor(model_config, disable_cache=True)
            profiler = MultiModalProfiler(processor)

            seq_len = model_config.max_model_len
            mm_limits = self.get_mm_limits_per_prompt(model_config)

            return profiler.get_mm_max_tokens(
                seq_len,
                {
                    modality: 1
                    for modality, limit in mm_limits.items() if limit > 0
                },
            )

        return {
            key: plugin.get_max_multimodal_tokens(model_config)
            for key, plugin in self._plugins.items()
        }
>>>>>>> 83f3c3bd

    def get_max_tokens_per_item_by_nonzero_modality(
        self,
        model_config: "ModelConfig",
    ) -> Mapping[str, int]:
        """
        Get the maximum number of tokens per data item from each modality based
        on underlying model configuration, excluding modalities that user 
        explicitly disabled via `limit_mm_per_prompt`.

        Note:
            This is currently directly used only in V1 for profiling the memory 
            usage of a model.
        """
        mm_limits = self.get_mm_limits_per_prompt(model_config)

        return {
            key: max_tokens_per_mm_item
            for key, max_tokens_per_mm_item in
            self.get_max_tokens_per_item_by_modality(model_config).items()
            if mm_limits[key] > 0
        }

    def get_max_tokens_by_modality(
        self,
        model_config: "ModelConfig",
    ) -> Mapping[str, int]:
        """
        Get the maximum number of tokens from each modality
        for profiling the memory usage of a model.

        See :meth:`MultiModalPlugin.get_max_multimodal_tokens` for more details.
        """
        mm_limits = self.get_mm_limits_per_prompt(model_config)

        return {
            key: mm_limits[key] * max_tokens_per_mm_item
            for key, max_tokens_per_mm_item in
            self.get_max_tokens_per_item_by_modality(model_config).items()
        }

    def get_max_multimodal_tokens(self, model_config: "ModelConfig") -> int:
        """
        Get the maximum number of multi-modal tokens
        for profiling the memory usage of a model.

        See :meth:`MultiModalPlugin.get_max_multimodal_tokens` for more details.
        """
        return sum(self.get_max_tokens_by_modality(model_config).values())

    @deprecated("Legacy input processor/mapper pipeline has been removed. "
                "Please update your model runner to use "
                "`seq_group_metadata.multi_modal_data` directly without "
                "further processing.")
    def init_mm_limits_per_prompt(
        self,
        model_config: "ModelConfig",
    ) -> None:
        pass

    def get_mm_limits_per_prompt(
        self,
        model_config: "ModelConfig",
    ) -> Mapping[str, int]:
        """
        Get the maximum number of multi-modal input instances for each modality
        that are allowed per prompt for a model class.
        """
        processor = self.create_processor(model_config, disable_cache=True)
        profiler = MultiModalProfiler(processor)
        return profiler.get_mm_limits()

    def register_processor(
        self,
        processor: MultiModalProcessorFactory[_I],
        *,
        info: ProcessingInfoFactory[_I],
        dummy_inputs: DummyInputsBuilderFactory[_I],
    ):
        """
        Register a multi-modal processor to a model class. The processor
        is constructed lazily, hence a factory method should be passed.

        When the model receives multi-modal data, the provided function is
        invoked to transform the data into a dictionary of model inputs.

        See also:
            :ref:`mm-processing`
        """

        def wrapper(model_cls: N) -> N:
            if self._processor_factories.contains(model_cls, strict=True):
                logger.warning(
                    "Model class %s already has a multi-modal processor "
                    "registered to %s. It is overwritten by the new one.",
                    model_cls, self)

            self._processor_factories[model_cls] = _ProcessorFactories(
                info=info,
                dummy_inputs=dummy_inputs,
                processor=processor,
            )

            return model_cls

        return wrapper

    def _get_model_cls(self, model_config: "ModelConfig"):
        # Avoid circular import
        from vllm.model_executor.model_loader import get_model_architecture

        model_cls, _ = get_model_architecture(model_config)
        return model_cls

    @deprecated("Legacy input processor/mapper pipeline has been removed. "
                "Please update your model runner to use "
                "`seq_group_metadata.multi_modal_data` directly without "
                "further processing.")
    def has_processor(self, model_config: "ModelConfig") -> bool:
        return True

    def create_processor(
        self,
        model_config: "ModelConfig",
        *,
        tokenizer: Optional[AnyTokenizer] = None,
        disable_cache: Optional[bool] = None,
    ) -> BaseMultiModalProcessor[BaseProcessingInfo]:
        """
        Create a multi-modal processor for a specific model and tokenizer.

        See also:
            :ref:`mm-processing`
        """
        if tokenizer is None:
            tokenizer = cached_tokenizer_from_config(model_config)
        if disable_cache is None:
            disable_cache = model_config.disable_mm_preprocessor_cache

        model_cls = self._get_model_cls(model_config)
        factories = self._processor_factories[model_cls]

        ctx = InputProcessingContext(model_config, tokenizer)
        cache = None if disable_cache else self._processing_cache

        return factories.build_processor(ctx, cache=cache)

    def get_decoder_dummy_data(
        self,
        model_config: "ModelConfig",
        seq_len: int,
        mm_counts: Optional[Mapping[str, int]] = None,
    ) -> DummyDecoderData:
        """
        Create dummy data for profiling the memory usage of a model.

        The model is identified by ``model_config``.
        """
        processor = self.create_processor(model_config, disable_cache=True)
        profiler = MultiModalProfiler(processor)
        dummy_data = profiler.get_decoder_dummy_data(seq_len, mm_counts)

        # Having more tokens is over-conservative but otherwise fine
        token_ids = dummy_data.prompt_token_ids
        if len(token_ids) < seq_len:
            raise AssertionError(
                f"Expected at least {seq_len} dummy tokens for profiling, "
                f"but found {len(token_ids)} tokens instead.")

        return dummy_data

    def get_encoder_dummy_data(
        self,
        model_config: "ModelConfig",
        seq_len: int,
        mm_counts: Optional[Mapping[str, int]] = None,
    ) -> DummyEncoderData:
        """
        Create dummy data for profiling the memory usage of a model.

        The model is identified by ``model_config``.
        """
        processor = self.create_processor(model_config, disable_cache=True)
        profiler = MultiModalProfiler(processor)
        dummy_data = profiler.get_encoder_dummy_data(seq_len, mm_counts)

        # Having more tokens is over-conservative but otherwise fine
        token_ids = dummy_data.prompt_token_ids
        if len(token_ids) < seq_len:
            logger.warning_once(
                f"Expected at least {seq_len} dummy encoder tokens for "
                f"profiling, but found {len(token_ids)} tokens instead.")

        return dummy_data<|MERGE_RESOLUTION|>--- conflicted
+++ resolved
@@ -1,13 +1,5 @@
 # SPDX-License-Identifier: Apache-2.0
-<<<<<<< HEAD
 from collections.abc import Mapping
-=======
-
-import functools
-import json
-from collections import UserDict
-from collections.abc import Mapping, Sequence
->>>>>>> 83f3c3bd
 from dataclasses import dataclass
 from typing import TYPE_CHECKING, Generic, Optional, Protocol, TypeVar
 
@@ -96,101 +88,10 @@
 
         self._processing_cache = ProcessingCache(VLLM_MM_INPUT_CACHE_GIB)
 
-<<<<<<< HEAD
     @deprecated("Legacy input processor/mapper pipeline has been removed. "
                 "Please update your model runner to use "
                 "`seq_group_metadata.multi_modal_data` directly without "
                 "further processing.")
-=======
-    def register_plugin(self, plugin: MultiModalPlugin) -> None:
-        """
-        Register a multi-modal plugin so it can be recognized by vLLM.
-        """
-        data_type_key = plugin.get_data_key()
-
-        if data_type_key in self._plugins:
-            logger.warning(
-                "A plugin is already registered for data type %s, "
-                "and will be overwritten by the new plugin %s.", data_type_key,
-                plugin)
-
-        self._plugins[data_type_key] = plugin
-
-    def _get_plugin(self, data_type_key: str):
-        plugin = self._plugins.get(data_type_key)
-        if plugin is not None:
-            return plugin
-
-        msg = f"Unknown multi-modal data type: {data_type_key}"
-        raise NotImplementedError(msg)
-
-    def register_input_mapper(
-        self,
-        data_type_key: str,
-        mapper: Optional[MultiModalInputMapper] = None,
-    ):
-        """
-        Register an input mapper for a specific modality to a model class.
-
-        See :meth:`MultiModalPlugin.register_input_mapper` for more details.
-        """
-        return self._get_plugin(data_type_key).register_input_mapper(mapper)
-
-    def register_image_input_mapper(
-        self,
-        mapper: Optional[MultiModalInputMapper] = None,
-    ):
-        """
-        Register an input mapper for image data to a model class.
-
-        See :meth:`MultiModalPlugin.register_input_mapper` for more details.
-        """
-        return self.register_input_mapper("image", mapper)
-
-    def map_input(
-        self,
-        model_config: "ModelConfig",
-        data: MultiModalDataDict,
-        mm_processor_kwargs: Optional[dict[str, Any]] = None,
-    ) -> MultiModalKwargs:
-        """
-        Apply an input mapper to the data passed to the model.
-
-        The data belonging to each modality is passed to the corresponding
-        plugin which in turn converts the data into into keyword arguments
-        via the input mapper registered for that model.
-
-        See :meth:`MultiModalPlugin.map_input` for more details.
-
-        Note:
-            This should be called after :meth:`init_mm_limits_per_prompt`.
-        """
-        merged_dict = dict[str, NestedTensors]()
-
-        for data_key, data_value in data.items():
-            plugin = self._get_plugin(data_key)
-
-            num_items = len(data_value) if isinstance(data_value, list) else 1
-            max_items = self._limits_by_model[model_config][data_key]
-            if num_items > max_items:
-                raise ValueError(
-                    f"You set '{json.dumps({data_key: max_items})}' (or "
-                    "defaulted to 1) in `--limit-mm-per-prompt`, but found "
-                    f"{num_items} items in the same prompt.")
-
-            input_dict = plugin.map_input(model_config, data_value,
-                                          mm_processor_kwargs)
-            for input_key, input_tensor in input_dict.items():
-                if input_key in merged_dict:
-                    raise ValueError(f"The input mappers (keys={set(data)}) "
-                                     f"resulted in a conflicting keyword "
-                                     f"argument to `forward()`: {input_key}")
-
-                merged_dict[input_key] = input_tensor
-
-        return MultiModalKwargs(merged_dict)
-
->>>>>>> 83f3c3bd
     def create_input_mapper(self, model_config: "ModelConfig"):
         return lambda data, mm_processor_kwargs: data
 
@@ -202,32 +103,19 @@
         Get the maximum number of tokens per data item from each modality based 
         on underlying model configuration.
         """
-<<<<<<< HEAD
         processor = self.create_processor(model_config, disable_cache=True)
+        profiler = MultiModalProfiler(processor)
+
         seq_len = model_config.max_model_len
         mm_limits = self.get_mm_limits_per_prompt(model_config)
-        return processor.info.get_mm_max_tokens_per_item(seq_len, mm_limits)
-=======
-        if self.has_processor(model_config):
-            processor = self.create_processor(model_config, disable_cache=True)
-            profiler = MultiModalProfiler(processor)
-
-            seq_len = model_config.max_model_len
-            mm_limits = self.get_mm_limits_per_prompt(model_config)
-
-            return profiler.get_mm_max_tokens(
-                seq_len,
-                {
-                    modality: 1
-                    for modality, limit in mm_limits.items() if limit > 0
-                },
-            )
-
-        return {
-            key: plugin.get_max_multimodal_tokens(model_config)
-            for key, plugin in self._plugins.items()
-        }
->>>>>>> 83f3c3bd
+
+        return profiler.get_mm_max_tokens(
+            seq_len,
+            {
+                modality: 1
+                for modality, limit in mm_limits.items() if limit > 0
+            },
+        )
 
     def get_max_tokens_per_item_by_nonzero_modality(
         self,
