--- conflicted
+++ resolved
@@ -286,13 +286,9 @@
         if not model_config.is_multimodal_model:
             raise ValueError(f"{model_config.model} is not a multimodal model")
 
-<<<<<<< HEAD
         mm_config = model_config.get_multimodal_config()
 
-        if tokenizer is None:
-=======
         if tokenizer is None and not model_config.skip_tokenizer_init:
->>>>>>> 7234fe26
             tokenizer = cached_tokenizer_from_config(model_config)
         if disable_cache is None:
             disable_cache = mm_config.disable_mm_preprocessor_cache
