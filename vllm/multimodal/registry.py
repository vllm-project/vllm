--- conflicted
+++ resolved
@@ -3,9 +3,6 @@
 from collections.abc import Mapping
 from dataclasses import dataclass
 from typing import TYPE_CHECKING, Generic, Protocol, TypeVar, cast
-<<<<<<< HEAD
-
-import torch.nn as nn
 
 from vllm.config.multimodal import BaseDummyOptions
 from vllm.logger import init_logger
@@ -13,13 +10,6 @@
     TokenizerLike,
     cached_tokenizer_from_config,
 )
-from vllm.utils.collection_utils import ClassRegistry
-=======
-
-from vllm.config.multimodal import BaseDummyOptions
-from vllm.logger import init_logger
-from vllm.transformers_utils.tokenizer import AnyTokenizer, cached_tokenizer_from_config
->>>>>>> 3fd1fb0b
 
 from .cache import BaseMultiModalProcessorCache
 from .processing import (
