# SPDX-License-Identifier: Apache-2.0

import base64
from functools import partial
from io import BytesIO
from pathlib import Path

import numpy as np
import numpy.typing as npt
from PIL import Image

<<<<<<< HEAD
from vllm.utils import PlaceholderModule
=======
from vllm.inputs.registry import InputContext
from vllm.logger import init_logger
from vllm.transformers_utils.processor import cached_get_video_processor
from vllm.utils import is_list_of
>>>>>>> 83f3c3bd

from .base import MediaIO
from .image import ImageMediaIO

<<<<<<< HEAD
try:
    import decord
except ImportError:
    decord = PlaceholderModule("decord")  # type: ignore[assignment]
=======
logger = init_logger(__name__)


class VideoPlugin(ImagePlugin):
    """Plugin for video data."""

    def get_data_key(self) -> str:
        return "video"

    def _get_hf_video_processor(
        self,
        model_config: "ModelConfig",
        mm_processor_kwargs: Optional[dict[str, Any]] = None,
    ):
        if mm_processor_kwargs is None:
            mm_processor_kwargs = {}
        return cached_get_video_processor(
            model_config.model,
            trust_remote_code=model_config.trust_remote_code,
            **mm_processor_kwargs)

    def _default_input_mapper(
        self,
        ctx: InputContext,
        data: ModalityData[VideoItem],
        **mm_processor_kwargs,
    ) -> MultiModalKwargs:
        model_config = ctx.model_config

        if isinstance(data, list) and len(data) == 1:
            data = data[0]  # type: ignore

        if isinstance(data, np.ndarray) or is_list_of(data, np.ndarray):
            video_processor = self._get_hf_video_processor(
                model_config,
                mm_processor_kwargs,
            )
            if video_processor is None:
                raise RuntimeError("No HuggingFace processor is available "
                                   "to process the video object")
            try:
                # NOTE: Similar to image; it may be a good idea to filter and
                # pass mm_processor_kwargs here too, but for now we don't to
                # avoid extra complexity if the initializer and preprocess
                # signatures of the processor don't align
                batch_data = video_processor(data, return_tensors="pt").data
            except Exception:
                logger.error("Failed to process video (%s)", data)
                raise

            return MultiModalKwargs(batch_data)

        raise TypeError(f"Invalid video type: {type(data)}")

    def _default_max_multimodal_tokens(self, ctx: InputContext) -> int:
        return 4096
>>>>>>> 83f3c3bd


def resize_video(frames: npt.NDArray, size: tuple[int, int]) -> npt.NDArray:
    num_frames, _, _, channels = frames.shape
    new_height, new_width = size
    resized_frames = np.empty((num_frames, new_height, new_width, channels),
                              dtype=frames.dtype)
    # lazy import cv2 to avoid bothering users who only use text models
    import cv2
    for i, frame in enumerate(frames):
        resized_frame = cv2.resize(frame, (new_width, new_height))
        resized_frames[i] = resized_frame
    return resized_frames


def rescale_video_size(frames: npt.NDArray, size_factor: float) -> npt.NDArray:
    _, height, width, _ = frames.shape
    new_height = int(height * size_factor)
    new_width = int(width * size_factor)

    return resize_video(frames, (new_height, new_width))


def sample_frames_from_video(frames: npt.NDArray,
                             num_frames: int) -> npt.NDArray:
    total_frames = frames.shape[0]
    if num_frames == -1:
        return frames

    frame_indices = np.linspace(0, total_frames - 1, num_frames, dtype=int)
    sampled_frames = frames[frame_indices, ...]
    return sampled_frames


class VideoLoader:

    @classmethod
    def load_bytes(self, data: bytes, num_frames: int = -1) -> npt.NDArray:
        raise NotImplementedError


class OpenCVVideoBackend(VideoLoader):

    def get_cv2_video_api(self):
        import cv2.videoio_registry as vr

        api_pref = None
        for backend in vr.getStreamBufferedBackends():
            if not vr.hasBackend(backend):
                continue
            if not vr.isBackendBuiltIn(backend):
                _, abi, api = vr.getStreamBufferedBackendPluginVersion(backend)
                if (abi < 1 or (abi == 1 and api < 2)):
                    continue
            api_pref = backend
            break
        return api_pref

    @classmethod
    def load_bytes(cls, data: bytes, num_frames: int = -1) -> npt.NDArray:
        import cv2

        backend = cls().get_cv2_video_api()
        cap = cv2.VideoCapture(BytesIO(data), backend, [])
        if not cap.isOpened():
            raise ValueError("Could not open video stream")

        total_frames_num = int(cap.get(cv2.CAP_PROP_FRAME_COUNT))
        full_read = num_frames == -1 or total_frames_num < num_frames
        if full_read:
            frame_idx = list(range(0, total_frames_num))
        else:
            uniform_sampled_frames = np.linspace(0,
                                                 total_frames_num - 1,
                                                 num_frames,
                                                 dtype=int)
            frame_idx = uniform_sampled_frames.tolist()

        width = int(cap.get(cv2.CAP_PROP_FRAME_WIDTH))
        height = int(cap.get(cv2.CAP_PROP_FRAME_HEIGHT))
        frames = np.empty((len(frame_idx), height, width, 3), dtype=np.uint8)

        i = 0
        for idx in range(total_frames_num):
            ok = cap.grab()  # next img
            if not ok:
                break
            if idx in frame_idx:  # only decompress needed
                ret, frame = cap.retrieve()
                if ret:
                    frames[i] = cv2.cvtColor(frame, cv2.COLOR_BGR2RGB)
                    i += 1
        # we expect all frames loaded
        assert i == num_frames
        return frames


class VideoMediaIO(MediaIO[npt.NDArray]):

    def __init__(
        self,
        image_io: ImageMediaIO,
        *,
        num_frames: int = 32,
    ) -> None:
        super().__init__()

        self.image_io = image_io
        self.num_frames = num_frames
        self.video_loader = OpenCVVideoBackend

    def load_bytes(self, data: bytes) -> npt.NDArray:
        return self.video_loader.load_bytes(data, self.num_frames)

    def load_base64(self, media_type: str, data: str) -> npt.NDArray:
        if media_type.lower() == "video/jpeg":
            load_frame = partial(
                self.image_io.load_base64,
                "image/jpeg",
            )

            return np.stack([
                np.array(load_frame(frame_data))
                for frame_data in data.split(",")
            ])

        return self.load_bytes(base64.b64decode(data))

    def load_file(self, filepath: Path) -> npt.NDArray:
        with filepath.open("rb") as f:
            data = f.read()

        return self.load_bytes(data)

    def encode_base64(
        self,
        media: npt.NDArray,
        *,
        video_format: str = "JPEG",
    ) -> str:
        video = media

        if video_format == "JPEG":
            encode_frame = partial(
                self.image_io.encode_base64,
                image_format=video_format,
            )

            return ",".join(
                encode_frame(Image.fromarray(frame)) for frame in video)

        msg = "Only JPEG format is supported for now."
        raise NotImplementedError(msg)<|MERGE_RESOLUTION|>--- conflicted
+++ resolved
@@ -9,81 +9,8 @@
 import numpy.typing as npt
 from PIL import Image
 
-<<<<<<< HEAD
-from vllm.utils import PlaceholderModule
-=======
-from vllm.inputs.registry import InputContext
-from vllm.logger import init_logger
-from vllm.transformers_utils.processor import cached_get_video_processor
-from vllm.utils import is_list_of
->>>>>>> 83f3c3bd
-
 from .base import MediaIO
 from .image import ImageMediaIO
-
-<<<<<<< HEAD
-try:
-    import decord
-except ImportError:
-    decord = PlaceholderModule("decord")  # type: ignore[assignment]
-=======
-logger = init_logger(__name__)
-
-
-class VideoPlugin(ImagePlugin):
-    """Plugin for video data."""
-
-    def get_data_key(self) -> str:
-        return "video"
-
-    def _get_hf_video_processor(
-        self,
-        model_config: "ModelConfig",
-        mm_processor_kwargs: Optional[dict[str, Any]] = None,
-    ):
-        if mm_processor_kwargs is None:
-            mm_processor_kwargs = {}
-        return cached_get_video_processor(
-            model_config.model,
-            trust_remote_code=model_config.trust_remote_code,
-            **mm_processor_kwargs)
-
-    def _default_input_mapper(
-        self,
-        ctx: InputContext,
-        data: ModalityData[VideoItem],
-        **mm_processor_kwargs,
-    ) -> MultiModalKwargs:
-        model_config = ctx.model_config
-
-        if isinstance(data, list) and len(data) == 1:
-            data = data[0]  # type: ignore
-
-        if isinstance(data, np.ndarray) or is_list_of(data, np.ndarray):
-            video_processor = self._get_hf_video_processor(
-                model_config,
-                mm_processor_kwargs,
-            )
-            if video_processor is None:
-                raise RuntimeError("No HuggingFace processor is available "
-                                   "to process the video object")
-            try:
-                # NOTE: Similar to image; it may be a good idea to filter and
-                # pass mm_processor_kwargs here too, but for now we don't to
-                # avoid extra complexity if the initializer and preprocess
-                # signatures of the processor don't align
-                batch_data = video_processor(data, return_tensors="pt").data
-            except Exception:
-                logger.error("Failed to process video (%s)", data)
-                raise
-
-            return MultiModalKwargs(batch_data)
-
-        raise TypeError(f"Invalid video type: {type(data)}")
-
-    def _default_max_multimodal_tokens(self, ctx: InputContext) -> int:
-        return 4096
->>>>>>> 83f3c3bd
 
 
 def resize_video(frames: npt.NDArray, size: tuple[int, int]) -> npt.NDArray:
