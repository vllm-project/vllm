# SPDX-License-Identifier: Apache-2.0
# SPDX-FileCopyrightText: Copyright contributors to the vLLM project

import asyncio
import atexit
from collections.abc import Iterable
from concurrent.futures import ThreadPoolExecutor
from functools import partial
from itertools import groupby
from pathlib import Path
from typing import TYPE_CHECKING, Any, Optional, TypeVar, Union
from urllib.parse import ParseResult, urlparse
from urllib.request import url2pathname

import numpy as np
import numpy.typing as npt
import torch
from PIL import Image, UnidentifiedImageError

import vllm.envs as envs
from vllm.connections import HTTPConnection, global_http_connection
from vllm.utils.jsontree import json_map_leaves

from .audio import AudioMediaIO
from .base import MediaIO
from .image import ImageEmbeddingMediaIO, ImageMediaIO
from .video import VideoMediaIO

_M = TypeVar("_M")

if TYPE_CHECKING:
    from .inputs import (
        BatchedTensorInputs,
        MultiModalKwargsItem,
        MultiModalKwargsItems,
        MultiModalPlaceholderDict,
    )
else:
    BatchedTensorInputs = Any
    MultiModalKwargsItem = Any
    MultiModalKwargsItems = Any
    MultiModalPlaceholderDict = Any

global_thread_pool = ThreadPoolExecutor(
    max_workers=envs.VLLM_MEDIA_LOADING_THREAD_COUNT
)
atexit.register(global_thread_pool.shutdown)


class MediaConnector:
    def __init__(
        self,
        media_io_kwargs: Optional[dict[str, dict[str, Any]]] = None,
        connection: HTTPConnection = global_http_connection,
        *,
        allowed_local_media_path: str = "",
        allowed_media_domains: Optional[list[str]] = None,
    ) -> None:
        """
        Args:
            media_io_kwargs: Additional args passed to process media
                             inputs, keyed by modalities. For example,
                             to set num_frames for video, set
                             `--media-io-kwargs '{"video":{"num_frames":40}}'`
            connection: HTTP connection client to download media contents.
            allowed_local_media_path: A local directory to load media files
                                      from.
        """
        super().__init__()

        self.media_io_kwargs: dict[str, dict[str, Any]] = (
            media_io_kwargs if media_io_kwargs else {}
        )
        self.connection = connection

        if allowed_local_media_path:
            allowed_local_media_path_ = Path(allowed_local_media_path)

            if not allowed_local_media_path_.exists():
                raise ValueError(
                    "Invalid `--allowed-local-media-path`: The path "
                    f"{allowed_local_media_path_} does not exist."
                )
            if not allowed_local_media_path_.is_dir():
                raise ValueError(
                    "Invalid `--allowed-local-media-path`: The path "
                    f"{allowed_local_media_path_} must be a directory."
                )
        else:
            allowed_local_media_path_ = None

        self.allowed_local_media_path = allowed_local_media_path_
        if allowed_media_domains is None:
            allowed_media_domains = []
        self.allowed_media_domains = allowed_media_domains

    def _load_data_url(
        self,
        url_spec: ParseResult,
        media_io: MediaIO[_M],
    ) -> _M:  # type: ignore[type-var]
        data_spec, data = url_spec.path.split(",", 1)
        media_type, data_type = data_spec.split(";", 1)

        if data_type != "base64":
            msg = "Only base64 data URLs are supported for now."
            raise NotImplementedError(msg)

        return media_io.load_base64(media_type, data)

    def _load_file_url(
        self,
        url_spec: ParseResult,
        media_io: MediaIO[_M],
    ) -> _M:  # type: ignore[type-var]
        allowed_local_media_path = self.allowed_local_media_path
        if allowed_local_media_path is None:
            raise RuntimeError(
                "Cannot load local files without `--allowed-local-media-path`."
            )

        filepath = Path(url2pathname(url_spec.path))
        if allowed_local_media_path not in filepath.resolve().parents:
            raise ValueError(
                f"The file path {filepath} must be a subpath "
                f"of `--allowed-local-media-path` {allowed_local_media_path}."
            )

        return media_io.load_file(filepath)

    def _assert_url_in_allowed_media_domains(self, url_spec) -> None:
        if (
            self.allowed_media_domains
            and url_spec.hostname not in self.allowed_media_domains
        ):
            raise ValueError(
                f"The URL must be from one of the allowed domains: "
                f"{self.allowed_media_domains}. Input URL domain: "
                f"{url_spec.hostname}"
            )

    def load_from_url(
        self,
        url: str,
        media_io: MediaIO[_M],
        *,
        fetch_timeout: Optional[int] = None,
    ) -> _M:  # type: ignore[type-var]
        url_spec = urlparse(url)

        if url_spec.scheme.startswith("http"):
            self._assert_url_in_allowed_media_domains(url_spec)

            connection = self.connection
            data = connection.get_bytes(
                url,
                timeout=fetch_timeout,
                allow_redirects=envs.VLLM_MEDIA_URL_ALLOW_REDIRECTS,
            )

            return media_io.load_bytes(data)

        if url_spec.scheme == "data":
            return self._load_data_url(url_spec, media_io)

        if url_spec.scheme == "file":
            return self._load_file_url(url_spec, media_io)

        msg = "The URL must be either a HTTP, data or file URL."
        raise ValueError(msg)

    async def load_from_url_async(
        self,
        url: str,
        media_io: MediaIO[_M],
        *,
        fetch_timeout: Optional[int] = None,
    ) -> _M:
        url_spec = urlparse(url)
        loop = asyncio.get_running_loop()

        if url_spec.scheme.startswith("http"):
            self._assert_url_in_allowed_media_domains(url_spec)

            connection = self.connection
<<<<<<< HEAD
            data = await connection.async_get_bytes(url, timeout=fetch_timeout)
=======
            data = await connection.async_get_bytes(
                url,
                timeout=fetch_timeout,
                allow_redirects=envs.VLLM_MEDIA_URL_ALLOW_REDIRECTS,
            )
>>>>>>> 03587f55
            future = loop.run_in_executor(global_thread_pool, media_io.load_bytes, data)
            return await future

        if url_spec.scheme == "data":
            future = loop.run_in_executor(
                global_thread_pool, self._load_data_url, url_spec, media_io
            )
            return await future

        if url_spec.scheme == "file":
            future = loop.run_in_executor(
                global_thread_pool, self._load_file_url, url_spec, media_io
            )
            return await future
        msg = "The URL must be either a HTTP, data or file URL."
        raise ValueError(msg)

    def fetch_audio(
        self,
        audio_url: str,
    ) -> tuple[np.ndarray, Union[int, float]]:
        """
        Load audio from a URL.
        """
        audio_io = AudioMediaIO(**self.media_io_kwargs.get("audio", {}))

        return self.load_from_url(
            audio_url,
            audio_io,
            fetch_timeout=envs.VLLM_AUDIO_FETCH_TIMEOUT,
        )

    async def fetch_audio_async(
        self,
        audio_url: str,
    ) -> tuple[np.ndarray, Union[int, float]]:
        """
        Asynchronously fetch audio from a URL.
        """
        audio_io = AudioMediaIO(**self.media_io_kwargs.get("audio", {}))

        return await self.load_from_url_async(
            audio_url,
            audio_io,
            fetch_timeout=envs.VLLM_AUDIO_FETCH_TIMEOUT,
        )

    def fetch_image(
        self,
        image_url: str,
        *,
        image_mode: str = "RGB",
    ) -> Image.Image:
        """
        Load a PIL image from an HTTP or base64 data URL.

        By default, the image is converted into RGB format.
        """
        image_io = ImageMediaIO(
            image_mode=image_mode, **self.media_io_kwargs.get("image", {})
        )

        try:
            return self.load_from_url(
                image_url,
                image_io,
                fetch_timeout=envs.VLLM_IMAGE_FETCH_TIMEOUT,
            )
        except UnidentifiedImageError as e:
            # convert to ValueError to be properly caught upstream
            raise ValueError(str(e)) from e

    async def fetch_image_async(
        self,
        image_url: str,
        *,
        image_mode: str = "RGB",
    ) -> Image.Image:
        """
        Asynchronously load a PIL image from an HTTP or base64 data URL.

        By default, the image is converted into RGB format.
        """
        image_io = ImageMediaIO(
            image_mode=image_mode, **self.media_io_kwargs.get("image", {})
        )

        try:
            return await self.load_from_url_async(
                image_url,
                image_io,
                fetch_timeout=envs.VLLM_IMAGE_FETCH_TIMEOUT,
            )
        except UnidentifiedImageError as e:
            # convert to ValueError to be properly caught upstream
            raise ValueError(str(e)) from e

    def fetch_video(
        self,
        video_url: str,
        *,
        image_mode: str = "RGB",
    ) -> tuple[npt.NDArray, dict[str, Any]]:
        """
        Load video from an HTTP or base64 data URL.
        """
        image_io = ImageMediaIO(
            image_mode=image_mode, **self.media_io_kwargs.get("image", {})
        )
        video_io = VideoMediaIO(image_io, **self.media_io_kwargs.get("video", {}))

        return self.load_from_url(
            video_url,
            video_io,
            fetch_timeout=envs.VLLM_VIDEO_FETCH_TIMEOUT,
        )

    async def fetch_video_async(
        self,
        video_url: str,
        *,
        image_mode: str = "RGB",
    ) -> tuple[npt.NDArray, dict[str, Any]]:
        """
        Asynchronously load video from an HTTP or base64 data URL.

        By default, the image is converted into RGB format.
        """
        image_io = ImageMediaIO(
            image_mode=image_mode, **self.media_io_kwargs.get("image", {})
        )
        video_io = VideoMediaIO(image_io, **self.media_io_kwargs.get("video", {}))

        return await self.load_from_url_async(
            video_url,
            video_io,
            fetch_timeout=envs.VLLM_VIDEO_FETCH_TIMEOUT,
        )

    def fetch_image_embedding(
        self,
        data: str,
    ) -> torch.Tensor:
        """
        Load image embedding from a URL.
        """
        image_embedding_io = ImageEmbeddingMediaIO()

        return image_embedding_io.load_base64("", data)


def encode_audio_base64(
    audio: np.ndarray,
    sampling_rate: int,
) -> str:
    """Encode audio as base64."""
    audio_io = AudioMediaIO()
    return audio_io.encode_base64((audio, sampling_rate))


def encode_image_base64(
    image: Image.Image,
    *,
    image_mode: str = "RGB",
    format: str = "JPEG",
) -> str:
    """
    Encode a pillow image to base64 format.

    By default, the image is converted into RGB format before being encoded.
    """
    image_io = ImageMediaIO(image_mode=image_mode)
    return image_io.encode_base64(image, image_format=format)


def encode_video_base64(frames: npt.NDArray) -> str:
    image_io = ImageMediaIO()
    video_io = VideoMediaIO(image_io)
    return video_io.encode_base64(frames)


def argsort_mm_positions(
    mm_positions: MultiModalPlaceholderDict,
) -> list[tuple[str, int]]:
    """
    Given a `MultiModalPlaceholderDict`, output a sequence of keys to
    sort the dictionary by `offset` (starting index in the input sequence)
    in ascending order.

    Returns:
        A list of `(modality, idx)`, which can be used to access an item
        by `mm_positions[modality][idx]`.
    """
    flat_items = (
        (modality, idx, item)
        for modality, items in mm_positions.items()
        for idx, item in enumerate(items)
    )

    sorted_flat_items = sorted(flat_items, key=lambda x: x[2].offset)

    return [(modality, idx) for modality, idx, _ in sorted_flat_items]


def group_mm_kwargs_by_modality(
    mm_kwargs: list[MultiModalKwargsItem],
    *,
    device: torch.types.Device = None,
    pin_memory: bool = False,
    merge_by_field_config: Optional[bool] = None,
) -> Iterable[tuple[str, int, BatchedTensorInputs]]:
    """Group consecutive `MultiModalKwargsItem`s from `mm_kwargs` with the same
    modality together into the same `MultiModalKwargs` instance.

    Args:
        mm_kwargs: List of `MultiModalKwargsItem`.
        device: The device to place the grouped tensors on.
        pin_memory: Whether to pin memory for faster host-to-device transfer.

    Yields:
        A tuple `(modality, num_items, grouped_kwargs)`.
    """
    if merge_by_field_config is None:
        raise RuntimeError(
            "`group_mm_kwargs_by_modality` now requires "
            "`merge_by_field_config` arg, please update your model runner "
            "according to https://github.com/vllm-project/vllm/pull/25676."
        )

    from vllm.multimodal.inputs import MultiModalKwargs, MultiModalKwargsItems

    for modality, items in groupby(mm_kwargs, key=lambda item: item.modality):
        items_lst = list(items)

        # TODO: Deprecate `merge_by_field_config` once
        # we have migrated all in-tree models
        if merge_by_field_config:
            mm_kwargs_group: BatchedTensorInputs = dict(
                MultiModalKwargsItems.from_seq(items_lst).get_data(
                    pin_memory=pin_memory
                )
            )

            if device is not None:
                mm_kwargs_group = json_map_leaves(
                    lambda x: x.to(device=device),
                    mm_kwargs_group,
                )
        else:
            mm_kwargs_group = MultiModalKwargs.as_kwargs(
                MultiModalKwargs.batch(
                    [
                        MultiModalKwargsItems.from_seq([item]).get_data()
                        for item in items_lst
                    ],
                    pin_memory=pin_memory,
                ),
                device=device,
            )

        yield modality, len(items_lst), mm_kwargs_group


def fetch_audio(
    audio_url: str,
    audio_io_kwargs: Optional[dict[str, Any]] = None,
) -> tuple[np.ndarray, Union[int, float]]:
    """
    Args:
        audio_url: URL of the audio file to fetch.
        audio_io_kwargs: Additional kwargs passed to handle audio IO.
    """
    media_io_kwargs = None if not audio_io_kwargs else {"audio": audio_io_kwargs}
    media_connector = MediaConnector(media_io_kwargs=media_io_kwargs)
    return media_connector.fetch_audio(audio_url)


def fetch_image(
    image_url: str,
    image_io_kwargs: Optional[dict[str, Any]] = None,
) -> Image.Image:
    """
    Args:
        image_url: URL of the image file to fetch.
        image_io_kwargs: Additional kwargs passed to handle image IO.
    """
    media_io_kwargs = None if not image_io_kwargs else {"image": image_io_kwargs}
    media_connector = MediaConnector(media_io_kwargs=media_io_kwargs)
    return media_connector.fetch_image(image_url)


def fetch_video(
    video_url: str,
    video_io_kwargs: Optional[dict[str, Any]] = None,
) -> tuple[npt.NDArray, dict[str, Any]]:
    """
    Args:
        video_url: URL of the video file to fetch.
        video_io_kwargs: Additional kwargs passed to handle video IO.
    """
    media_io_kwargs = None if not video_io_kwargs else {"video": video_io_kwargs}
    media_connector = MediaConnector(media_io_kwargs=media_io_kwargs)
    return media_connector.fetch_video(video_url)<|MERGE_RESOLUTION|>--- conflicted
+++ resolved
@@ -183,15 +183,11 @@
             self._assert_url_in_allowed_media_domains(url_spec)
 
             connection = self.connection
-<<<<<<< HEAD
-            data = await connection.async_get_bytes(url, timeout=fetch_timeout)
-=======
             data = await connection.async_get_bytes(
                 url,
                 timeout=fetch_timeout,
                 allow_redirects=envs.VLLM_MEDIA_URL_ALLOW_REDIRECTS,
             )
->>>>>>> 03587f55
             future = loop.run_in_executor(global_thread_pool, media_io.load_bytes, data)
             return await future
 
