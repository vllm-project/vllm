--- conflicted
+++ resolved
@@ -1163,9 +1163,6 @@
             out_mm_kwargs=out_mm_kwargs,
         )
 
-<<<<<<< HEAD
-        return self._bind_and_group_updates(unbound_prompt_updates)
-=======
         mm_prompt_updates = self._bind_and_group_updates(
             unbound_prompt_updates)
 
@@ -1183,7 +1180,6 @@
                 )
 
         return mm_prompt_updates
->>>>>>> afb22c84
 
     def _find_mm_placeholders(
         self,
@@ -1622,18 +1618,11 @@
             mm_missing_kwargs,
         )
 
-<<<<<<< HEAD
         mm_kwargs, mm_prompt_updates = self._merge_mm_kwargs(
             cache,
             mm_hashes=mm_hashes,
             mm_missing_kwargs=mm_missing_kwargs,
             mm_missing_prompt_updates=mm_missing_prompt_updates,
-=======
-        mm_prompt_updates = self._get_mm_prompt_updates(
-            mm_data_items,
-            hf_processor_mm_kwargs,
-            mm_kwargs,
->>>>>>> afb22c84
         )
 
         mm_info = MultiModalProcessingInfo(
