# SPDX-License-Identifier: Apache-2.0
# SPDX-FileCopyrightText: Copyright contributors to the vLLM project
import time
from abc import ABC, abstractmethod
from collections import defaultdict
from collections.abc import Callable, Generator, ItemsView, Iterable, Mapping, Sequence
from dataclasses import dataclass, field, replace
from enum import Enum
from functools import lru_cache
from typing import (
    TYPE_CHECKING,
    Any,
    Generic,
    NamedTuple,
    Optional,
    Protocol,
    Union,
    cast,
    overload,
)

import regex as re
import torch
from typing_extensions import TypeVar, assert_never

from vllm.logger import init_logger
from vllm.transformers_utils.processor import cached_processor_from_config
from vllm.transformers_utils.tokenizer import AnyTokenizer, decode_tokens, encode_tokens
from vllm.utils import flatten_2d_lists, full_groupby, get_allowed_kwarg_only_overrides
from vllm.utils.jsontree import JSONTree, json_map_leaves

from .hasher import MultiModalHasher
from .inputs import (
    MultiModalDataDict,
    MultiModalEncDecInputs,
    MultiModalFieldConfig,
    MultiModalInputs,
    MultiModalKwargsItem,
    MultiModalKwargsItems,
    MultiModalKwargsOptionalItems,
    MultiModalUUIDDict,
    PlaceholderRange,
)
from .parse import (
    DictEmbeddingItems,
    EmbeddingItems,
    MultiModalDataItems,
    MultiModalDataParser,
)

if TYPE_CHECKING:
    from transformers.configuration_utils import PretrainedConfig
    from transformers.feature_extraction_utils import BatchFeature
    from transformers.processing_utils import ProcessorMixin

    from vllm.config import ModelConfig

    from .cache import BaseMultiModalProcessorCache
    from .profiling import BaseDummyInputsBuilder

logger = init_logger(__name__)

_S = TypeVar("_S", str, list[int])

PromptSeq = Union[str, list[int]]
"""A token sequence (list of token IDs) or text."""


@lru_cache(maxsize=2048)
def _cached_encode(
    tokenizer: AnyTokenizer,
    text: str,
    *,
    add_special_tokens: Optional[bool] = None,
) -> list[int]:
    return encode_tokens(tokenizer, text, add_special_tokens=add_special_tokens)


@lru_cache(maxsize=2048)
def _cached_decode(
    tokenizer: AnyTokenizer,
    token_ids: tuple[int, ...],
    *,
    skip_special_tokens: Optional[bool] = None,
) -> str:
    return decode_tokens(
        tokenizer, list(token_ids), skip_special_tokens=skip_special_tokens
    )


def _seq2text(tokenizer: AnyTokenizer, seq: PromptSeq) -> str:
    if isinstance(seq, str):
        return seq

    return _cached_decode(tokenizer, tuple(seq))


def _seq2tokens(tokenizer: AnyTokenizer, seq: PromptSeq) -> list[int]:
    if isinstance(seq, str):
        return _cached_encode(tokenizer, seq, add_special_tokens=False)

    return seq


class _GetMatchIndex(Protocol):
    def __call__(
        self,
        tokenizer: AnyTokenizer,
        prompt: PromptSeq,
        start_idx: int = 0,
    ) -> Optional[int]: ...


@dataclass
class PromptIndex:
    """Resolves to an index in the prompt."""

    get_match_index: _GetMatchIndex


class PromptIndexTargets:
    @staticmethod
    def start() -> PromptIndex:
        """
        Resolves to the start of the prompt (before the first token).

        This results in a match even if the prompt is empty.
        """
        return PromptIndex(lambda tokenizer, prompt, start_idx=0: 0)

    @staticmethod
    def prefix(seq: PromptSeq) -> PromptIndex:
        """
        Resolves to a location in the prompt after the given prefix.
        """

        def get_match_index(
            tokenizer: AnyTokenizer,
            prompt: PromptSeq,
            start_idx: int = 0,
        ) -> Optional[int]:
            if start_idx != 0:
                return None

            prefix = seq

            if isinstance(prompt, str):
                if not isinstance(prefix, str):
                    # Make both `str`
                    prefix = decode_tokens(tokenizer, prefix)
            else:
                if isinstance(prefix, str):
                    # Make both `list[int]`
                    prefix = encode_tokens(tokenizer, prefix, add_special_tokens=False)

            match_idx = len(prefix)
            return match_idx if prompt[:match_idx] == prefix else None

        return PromptIndex(get_match_index)

    @staticmethod
    def end() -> PromptIndex:
        """
        Resolves to the end of the prompt (after the last token).

        This results in a match even if the prompt is empty.
        """
        return PromptIndex(lambda tokenizer, prompt, start_idx=0: len(prompt))


UpdateTarget = Union[PromptSeq, PromptIndex]
"""
The token sequence or text to update.
"""

PromptUpdateTarget = Union[Callable[[int], UpdateTarget], UpdateTarget]
"""
Given the index of the processed item within
[`modality`][vllm.multimodal.processing.PromptUpdate.modality],
output the corresponding token sequence (or text).

For convenience, you can directly pass in the token sequence (or text)
instead of a function if it does not depend on the input.
"""


@dataclass
class PromptUpdateDetails(Generic[_S]):
    """Details about the token sequence or text that are part of the update."""

    full: _S
    """The full content."""

    is_embed: Optional[Callable[[AnyTokenizer, PromptSeq], torch.Tensor]] = None
    """
    Given [`full`][vllm.multimodal.processing.PromptUpdateDetails.full],
    return a boolean mask of shape `(len(full),)` indicating which positions
    of `full` to assign embeddings to.

    `None` (default) means to assign embeddings to all positions of `full`.

    The embeddings are obtained by calling
    [`SupportsMultiModal.get_multimodal_embeddings`][vllm.model_executor.models.interfaces.SupportsMultiModal.get_multimodal_embeddings].
    """

    @staticmethod
    def from_seq(seq: _S) -> "PromptUpdateDetails[_S]":
        return PromptUpdateDetails(full=seq)

    @staticmethod
    def select_text(
        seq: _S,
        embed_text: str,
    ) -> "PromptUpdateDetails[_S]":
        def is_embed(tokenizer: AnyTokenizer, full: PromptSeq) -> torch.Tensor:
            embed_token_ids = encode_tokens(tokenizer, embed_text)
            token_ids = _seq2tokens(tokenizer, full)

            return torch.isin(
                torch.tensor(token_ids),
                torch.tensor(embed_token_ids),
            )

        return PromptUpdateDetails(full=seq, is_embed=is_embed)

    @staticmethod
    def select_token_id(
        seq: _S,
        embed_token_id: int,
    ) -> "PromptUpdateDetails[_S]":
        def is_embed(tokenizer: AnyTokenizer, full: PromptSeq) -> torch.Tensor:
            token_ids = _seq2tokens(tokenizer, full)

            return torch.tensor(token_ids) == embed_token_id

        return PromptUpdateDetails(full=seq, is_embed=is_embed)


PromptUpdateInfo = Union[PromptSeq, PromptUpdateDetails]
"""
The token sequence or text that are part of the update.

If only part of the content corresponds to feature placeholders, you can
use [`PromptUpdateDetails`][vllm.multimodal.processing.PromptUpdateDetails] to
specify which part.
"""

PromptUpdateContent = Union[Callable[[int], PromptUpdateInfo], PromptUpdateInfo]
"""
Given the index of the processed item within
[`modality`][vllm.multimodal.processing.PromptUpdate.modality],
output the corresponding token sequence (or text).

For convenience, you can directly pass in the token sequence (or text)
instead of a function if it does not depend on the input.
"""


class UpdateMode(str, Enum):
    INSERT = "insert"
    REPLACE = "replace"


@dataclass
class PromptUpdate(ABC):
    """
    Defines how to update a prompt with placeholder tokens.
    """

    modality: str
    """The modality for which the update is made."""

    target: PromptUpdateTarget
    """The token sequence (or text) to update."""

    @property
    @abstractmethod
    def content(self) -> PromptUpdateContent:
        """The placeholder tokens that are part of the update."""
        raise NotImplementedError

    @property
    @abstractmethod
    def mode(self) -> UpdateMode:
        """Defines how to update the prompt."""
        raise NotImplementedError

    def _resolve_target(self, item_idx: int) -> UpdateTarget:
        target = self.target
        if callable(target):
            target = target(item_idx)

        return target

    def _resolve_content(self, item_idx: int) -> PromptUpdateDetails:
        content = self.content
        if callable(content):
            content = content(item_idx)

        if not isinstance(content, PromptUpdateDetails):
            content = PromptUpdateDetails.from_seq(content)

        return content

    def resolve(self, item_idx: int) -> "ResolvedPromptUpdate":
        """
        Given the index of the processed item within
        [`modality`][vllm.multimodal.processing.PromptUpdate.modality],
        output a copy of this object with its lazy attributes resolved.
        """
        return ResolvedPromptUpdate(
            modality=self.modality,
            item_idx=item_idx,
            mode=self.mode,
            target=self._resolve_target(item_idx),
            content=self._resolve_content(item_idx),
        )


@dataclass
class PromptInsertion(PromptUpdate):
    """
    Defines how to insert placeholder tokens into a prompt.

    Example:

    For each image, insert a number of ``<image>`` feature placeholders
    equal to the feature size of the vision encoder after the ``<s>`` token:

    ```python
    PromptInsertion(
        modality="image",
        target="<s>",
        insertion="<image>" * image_feature_size,
    )
    ```

    Insert these tokens at the start of the prompt:

    ```python
    PromptInsertion(
        modality="image",
        target=PromptIndexTargets.start(),
        insertion="<image>" * image_feature_size,
    )
    ```

    Insert these tokens after a prefix ``Images:``:

    ```python
    PromptInsertion(
        modality="image",
        target=PromptIndexTargets.prefix("Images:"),
        insertion="<image>" * image_feature_size,
    )
    ```

    Insert these tokens at the end of the prompt:

    ```python
    PromptInsertion(
        modality="image",
        target=PromptIndexTargets.end(),
        insertion="<image>" * image_feature_size,
    )
    ```
    """

    insertion: PromptUpdateContent = field(repr=False)
    """
    Given the index of the processed item within
    [`modality`][vllm.multimodal.processing.PromptUpdate.modality],
    output the token sequence (or text) to insert right after
    [`target`][vllm.multimodal.processing.PromptUpdate.target].

    For convenience, you can directly pass in the token sequence (or text)
    instead of a function if it does not depend on the input.
    """

    @property
    def content(self) -> PromptUpdateContent:
        return self.insertion

    @property
    def mode(self) -> UpdateMode:
        return UpdateMode.INSERT


@dataclass
class PromptReplacement(PromptUpdate):
    """
    Defines how to replace portions of an input prompt with placeholder tokens.

    Example:

    For each image, replace one ``<image>`` input placeholder in the prompt
    with a number of ``<image>`` feature placeholders
    equal to the feature size of the vision encoder:

    ```python
    PromptReplacement(
        modality="image",
        target="<image>",
        replacement="<image>" * image_feature_size,
    )
    ```

    As above, but further pad the feature placeholders with ``<image_bos>``
    and `<image_eos>``, which are not supposed to be passed to the vision
    encoder:

    ```python
    PromptReplacement(
        modality="image",
        target="<image>",
        replacement=PromptUpdateDetails(
            full="".join(
                [
                    "<image_bos>",
                    "<image>" * image_feature_size,
                    "<image_eos>",
                ]
            ),
            features="<image>" * image_feature_size,
        ),
    )
    ```

    To avoid unnecessary tokenization during prompt replacement,
    we recommended passing token sequences instead of text:

    ```python
    PromptReplacement(
        modality="image",
        target=[image_token_id],
        replacement=PromptUpdateDetails(
            full=(
                [image_bos_id] + [image_token_id] * image_feature_size + [image_eos_id]
            ),
            features=[image_token_id] * image_feature_size,
        ),
    )
    ```
    """

    replacement: PromptUpdateContent = field(repr=False)
    """
    Given the index of the processed item within
    [`modality`][vllm.multimodal.processing.PromptUpdate.modality],
    output the token sequence (or text) to replace
    [`target`][vllm.multimodal.processing.PromptUpdate.target].

    For convenience, you can directly pass in the token sequence (or text)
    instead of a function if it does not depend on the input.
    """

    @property
    def content(self) -> PromptUpdateContent:
        return self.replacement

    @property
    def mode(self) -> UpdateMode:
        return UpdateMode.REPLACE


class _HasModalityAttr(Protocol):
    modality: str


class _HasModalityProp(Protocol):
    @property
    def modality(self) -> str: ...


_M = TypeVar("_M", bound=Union[_HasModalityAttr, _HasModalityProp])


def full_groupby_modality(values: Iterable[_M]) -> ItemsView[str, list[_M]]:
    """Convenience function to apply [`full_groupby`][vllm.utils.full_groupby]
    based on modality."""
    return full_groupby(values, key=lambda x: x.modality)


class PromptTargetMatch(NamedTuple):
    start_idx: int
    end_idx: int


@dataclass(frozen=True)
class ResolvedPromptUpdate:
    """
    A [`PromptUpdate`][vllm.multimodal.processing.PromptUpdate] with its
    lazy attributes resolved, apart from those related to tokenization.
    """

    modality: str
    """The modality for which the update is made."""

    item_idx: int
    """The index within `modality` of the item this update pertains to."""

    mode: UpdateMode
    """Defines how to update the prompt."""

    target: UpdateTarget
    """The token sequence (or text) to update."""

    content: PromptUpdateDetails = field(repr=False)
    """The placeholder tokens that are part of the update."""

    def iter_token_matches(
        self,
        prompt: list[int],
        tokenizer: AnyTokenizer,
        *,
        start_idx: int = 0,
    ) -> Generator[PromptTargetMatch]:
        """Yield each instance of `self.target` found in `prompt`."""
        target = self.target

        if isinstance(target, PromptIndex):
            match_idx = target.get_match_index(tokenizer, prompt, start_idx)
            if match_idx is not None:
                yield PromptTargetMatch(match_idx, match_idx)

            return

        target_token_ids = _seq2tokens(tokenizer, target)

        for match in iter_token_matches(prompt, target_token_ids, start_idx=start_idx):
            yield PromptTargetMatch(match.start_idx, match.end_idx)

    def iter_text_matches(
        self,
        prompt: str,
        tokenizer: AnyTokenizer,
        *,
        start_idx: int = 0,
    ) -> Generator[PromptTargetMatch]:
        """Yield each instance of `self.target` found in `prompt`."""
        target = self.target

        if isinstance(target, PromptIndex):
            match_idx = target.get_match_index(tokenizer, prompt, start_idx)
            if match_idx is not None:
                yield PromptTargetMatch(match_idx, match_idx)

            return

        target_text = _seq2text(tokenizer, target)

        for match in re.finditer(re.escape(target_text), prompt, pos=start_idx):
            yield PromptTargetMatch(match.start(), match.end())

    def iter_matches(
        self,
        prompt: Union[list[int], str],
        tokenizer: AnyTokenizer,
        *,
        start_idx: int = 0,
    ) -> Generator[PromptTargetMatch]:
        """Yield each instance of `self.target` found in `prompt`."""
        if isinstance(prompt, str):
            return self.iter_text_matches(prompt, tokenizer, start_idx=start_idx)

        return self.iter_token_matches(prompt, tokenizer, start_idx=start_idx)

    def with_target(self, target: UpdateTarget):
        return replace(self, target=target)

    def with_content(self, content: PromptUpdateInfo):
        if not isinstance(content, PromptUpdateDetails):
            content = PromptUpdateDetails.from_seq(content)

        return replace(self, content=content)


class _TokenMatch(NamedTuple):
    start_idx: int
    end_idx: int


def iter_token_matches(
    token_ids: list[int],
    match_ids: list[int],
    *,
    start_idx: int = 0,
) -> Generator[_TokenMatch]:
    """
    Yield each occurrence of `match_ids` in `token_ids`.

    Note that empty matches are ignored.
    """
    prompt_len = len(token_ids)
    match_len = len(match_ids)

    if match_len == 0:
        return

    while start_idx < prompt_len - match_len + 1:
        end_idx = start_idx + match_len

        if token_ids[start_idx:end_idx] == match_ids:
            yield _TokenMatch(start_idx=start_idx, end_idx=end_idx)

            # Exclude overlapping matches
            start_idx = end_idx
        else:
            start_idx += 1


def replace_token_matches(
    token_ids: list[int],
    match_ids: list[int],
    new_ids: list[int],
) -> list[int]:
    """
    Replace each occurrence of `match_ids` in `token_ids`
    with `new_ids`.

    Note that empty matches are ignored.
    """
    out_seqs = list[list[int]]()
    prev_end_idx = 0

    for match in iter_token_matches(token_ids, match_ids):
        start_idx = match.start_idx
        end_idx = match.end_idx

        out_seqs.append(token_ids[prev_end_idx:start_idx])
        out_seqs.append(new_ids)
        prev_end_idx = end_idx

    out_seqs.append(token_ids[prev_end_idx:])

    return flatten_2d_lists(out_seqs)


@dataclass
class PlaceholderFeaturesInfo:
    modality: str
    item_idx: int
    start_idx: int
    tokens: list[int]
    is_embed: Optional[torch.Tensor]

    @property
    def length(self) -> int:
        return len(self.tokens)

    def to_range(self) -> PlaceholderRange:
        # TODO: Is it worth it to optimize this by stripping the
        # leading and ending positions where `is_embed=False`?
        return PlaceholderRange(
            offset=self.start_idx,
            length=self.length,
            is_embed=self.is_embed,
        )


_MatchToApply = tuple[tuple[str, int], tuple[PromptTargetMatch, int]]


def _find_matches(
    prompt: _S,
    mm_prompt_updates: "MultiModalPromptUpdates",
    tokenizer: AnyTokenizer,
    *,
    prev_end_idx: int = 0,
    current_result: "MultiModalPromptUpdatesApplyResult",
) -> tuple[Optional[UpdateMode], list[_MatchToApply]]:
    mode: Optional[UpdateMode] = None
    mm_matches = dict[tuple[str, int], tuple[PromptTargetMatch, int]]()

    for modality, modality_updates in mm_prompt_updates.items():
        for item_idx, item_updates in enumerate(modality_updates):
            if current_result[modality][item_idx] is not None:
                continue  # Updates have already been applied for this item

            for update_idx, update in enumerate(item_updates):
                if (modality, item_idx) in mm_matches:
                    break  # Already found a match for this item

                for match in update.iter_matches(
                    prompt,
                    tokenizer,
                    start_idx=prev_end_idx,
                ):
                    # All matches should share the same mode
                    if mode is None:
                        mode = update.mode
                    elif mode != update.mode:
                        continue

                    mm_matches[(modality, item_idx)] = match, update_idx
                    break  # Get only the first valid match per item

    # Prioritize earlier matches
    matches_to_apply = sorted(mm_matches.items(), key=lambda item: item[1][0])

    # To avoid conflicts, only replace one non-empty item at a time
    if mode == UpdateMode.REPLACE:
        matches_to_apply_ = list[_MatchToApply]()
        has_non_empty_matches = False

        for item in matches_to_apply:
            _, (match, _) = item
            if match.start_idx == match.end_idx:
                matches_to_apply_.append(item)
            elif not has_non_empty_matches:
                has_non_empty_matches = True
                matches_to_apply_.append(item)

        matches_to_apply = matches_to_apply_

    return mode, matches_to_apply


def _apply_matches(
    prompt: _S,
    mm_prompt_updates: "MultiModalPromptUpdates",
    tokenizer: AnyTokenizer,
) -> tuple[list[_S], "MultiModalPromptUpdatesApplyResult"]:
    prompt_len = len(prompt)

    out_seqs = list[Union[str, list[int]]]()
    out_result: MultiModalPromptUpdatesApplyResult = {
        m: [None] * len(items) for m, items in mm_prompt_updates.items()
    }

    start_idx = prev_end_idx = 0
    while start_idx < max(prompt_len, 1):  # Allow inserts into empty prompt
        found = False

        mode, matches_to_apply = _find_matches(
            prompt,
            mm_prompt_updates,
            tokenizer,
            prev_end_idx=prev_end_idx,
            current_result=out_result,
        )

        if mode is not None:
            for (modality, item_idx), (match, update_idx) in matches_to_apply:
                found = True

                matched_update = mm_prompt_updates[modality][item_idx][update_idx]
                matched_content = matched_update.content.full

                if mode == UpdateMode.INSERT:
                    end_idx_to_insert = match.end_idx
                elif mode == UpdateMode.REPLACE:
                    end_idx_to_insert = match.start_idx
                else:
                    assert_never(mode)

                out_seqs.append(prompt[prev_end_idx:end_idx_to_insert])
                out_seqs.append(
                    _seq2text(tokenizer, matched_content)
                    if isinstance(prompt, str)
                    else _seq2tokens(tokenizer, matched_content)
                )
                out_result[modality][item_idx] = update_idx

                # Exclude overlapping matches
                start_idx = prev_end_idx = match.end_idx

        if not found:
            start_idx += 1

    out_seqs.append(prompt[prev_end_idx:])

    return cast(list[_S], out_seqs), out_result


def apply_token_matches(
    prompt: list[int],
    mm_prompt_updates: "MultiModalPromptUpdates",
    tokenizer: AnyTokenizer,
) -> tuple[list[int], "MultiModalPromptUpdatesApplyResult"]:
    """
    Apply the updates in `mm_prompt_updates` to `prompt`.

    Matches are exclusive even when multiple modalities share
    the same placeholder tokens. In that case, the modality that
    appears earlier in `mm_prompt_updates` takes priority.
    """
    token_id_seqs, result = _apply_matches(prompt, mm_prompt_updates, tokenizer)

    return flatten_2d_lists(token_id_seqs), result


def apply_text_matches(
    prompt: str,
    mm_prompt_updates: "MultiModalPromptUpdates",
    tokenizer: AnyTokenizer,
) -> tuple[str, "MultiModalPromptUpdatesApplyResult"]:
    """
    Apply the updates in `mm_prompt_updates` to `prompt`.

    Matches are exclusive even when multiple modalities share
    the same placeholder tokens. In that case, the modality that
    appears earlier in `mm_prompt_updates` takes priority.
    """
    texts, result = _apply_matches(prompt, mm_prompt_updates, tokenizer)

    return "".join(texts), result


def _iter_placeholders(
    prompt: list[int],
    mm_prompt_updates: "MultiModalPromptUpdates",
    tokenizer: AnyTokenizer,
) -> Iterable[PlaceholderFeaturesInfo]:
    """
    Yield each set of placeholder tokens found in `prompt`.

    Matches are exclusive even when multiple modalities share
    the same placeholder tokens. In that case, the modality that
    appears earlier in `mm_prompt_updates` takes priority.

    Note that empty matches are ignored.
    """
    prompt_len = len(prompt)
    mm_item_counts = {m: len(items) for m, items in mm_prompt_updates.items()}

    item_idx_by_modality = defaultdict[str, int](lambda: 0)

    start_idx = 0
    while start_idx < prompt_len:
        found = False

        for modality, modality_updates in mm_prompt_updates.items():
            item_idx = item_idx_by_modality[modality]
            if item_idx >= mm_item_counts.get(modality, 0):
                continue

            for update in modality_updates[item_idx]:
                content = update.content
                content_tokens_full = _seq2tokens(tokenizer, content.full)
                content_len_full = len(content_tokens_full)
                end_idx_full = start_idx + content_len_full

                if content_len_full == 0 or end_idx_full > prompt_len:
                    continue

                if prompt[start_idx:end_idx_full] == content_tokens_full:
                    content_is_embed = content.is_embed
                    if content_is_embed is not None:
                        content_is_embed = content_is_embed(tokenizer, content.full)

                    yield PlaceholderFeaturesInfo(
                        modality=modality,
                        item_idx=item_idx,
                        start_idx=start_idx,
                        tokens=content_tokens_full,
                        is_embed=content_is_embed,
                    )

                    # Exclude overlapping matches
                    start_idx = end_idx_full
                    item_idx_by_modality[modality] += 1
                    found = True
                    break

            if found:
                break  # Go back to the outer while loop

        if not found:
            start_idx += 1


def find_mm_placeholders(
    prompt: list[int],
    mm_prompt_updates: "MultiModalPromptUpdates",
    tokenizer: AnyTokenizer,
) -> Mapping[str, list[PlaceholderFeaturesInfo]]:
    it = _iter_placeholders(prompt, mm_prompt_updates, tokenizer)
    return dict(full_groupby_modality(it))


_T = TypeVar("_T")
_C = TypeVar("_C", bound="PretrainedConfig", default="PretrainedConfig")
_P = TypeVar("_P", bound="ProcessorMixin", default="ProcessorMixin")


@dataclass(frozen=True)
class InputProcessingContext:
    """
    Contains information about the model which may be used to
    modify the inputs.
    """

    model_config: "ModelConfig"
    """The configuration of the model."""

    tokenizer: AnyTokenizer
    """The tokenizer used to tokenize the inputs."""

    @overload
    def get_hf_config(self, /) -> "PretrainedConfig": ...

    @overload
    def get_hf_config(
        self,
        typ: Union[type[_C], tuple[type[_C], ...]],
        /,
    ) -> _C: ...

    def get_hf_config(
        self,
        typ: Optional[Union[type[Any], tuple[type[Any], ...]]] = None,
        /,
    ) -> Any:
        """
        Get the HuggingFace configuration
        (`transformers.PretrainedConfig`) of the model,
        additionally checking its type.

        Raises:
            TypeError: If the configuration is not of the specified type.
        """
        if typ is None:
            from transformers.configuration_utils import PretrainedConfig

            typ = PretrainedConfig

        hf_config = self.model_config.hf_config
        if not isinstance(hf_config, typ):
            raise TypeError(
                "Invalid type of HuggingFace config. "
                f"Expected type: {typ}, but "
                f"found type: {type(hf_config)}"
            )

        return hf_config

    def get_hf_image_processor_config(self) -> dict[str, Any]:
        """
        Get the HuggingFace image processor configuration of the model.
        """
        return self.model_config.hf_image_processor_config

    def get_mm_config(self):
        """
        Get the multimodal config of the model.

        Raises:
            RuntimeError: If the model is not a multimodal model.
        """
        mm_config = self.model_config.multimodal_config
        if mm_config is None:
            raise RuntimeError("Not a multimodal model")

        return mm_config

    @overload
    def get_hf_processor(self, /, **kwargs: object) -> "ProcessorMixin": ...

    @overload
    def get_hf_processor(
        self,
        typ: Union[type[_P], tuple[type[_P], ...]],
        /,
        **kwargs: object,
    ) -> _P: ...

    def get_hf_processor(
        self,
        typ: Optional[Union[type[Any], tuple[type[Any], ...]]] = None,
        /,
        **kwargs: object,
    ) -> Any:
        """
        Get the HuggingFace processor
        (`transformers.ProcessorMixin`) of the model,
        additionally checking its type.

        Raises:
            TypeError: If the processor is not of the specified type.
        """
        if typ is None:
            from transformers.processing_utils import ProcessorMixin

            typ = ProcessorMixin

        return cached_processor_from_config(
            self.model_config,
            processor_cls=typ,
            tokenizer=self.tokenizer,
            **kwargs,
        )

    def init_processor(
        self,
        typ: type[_T],
        /,
        **kwargs: object,
    ) -> _T:
        """
        Initialize a HuggingFace-like processor class, merging the
        keyword arguments with those in the model's configuration.
        """
        mm_config = self.model_config.get_multimodal_config()
        base_kwargs = mm_config.mm_processor_kwargs
        if base_kwargs is None:
            base_kwargs = {}

        merged_kwargs = {**base_kwargs, **kwargs}

        return typ(**merged_kwargs)

    def _postprocess_output(
        self,
        output: JSONTree,
    ) -> JSONTree:
<<<<<<< HEAD
        mm_config = self.model_config.get_multimodal_config()
        is_mm_processing_gpu = mm_config.mm_processing_device != "cpu"

=======
>>>>>>> 4be7d7c1
        def _postprocess_one(x: object):
            if isinstance(x, torch.Tensor):
                # This mimics the behavior of transformers.BatchFeature
                if x.is_floating_point():
                    x = x.to(dtype=self.model_config.dtype)

                # This is required because we need to transfer the data
                # to engine core, and the serialization process expects
                # CPU tensors.
                # The dtype of model config is usually lower precision
                # so we call this last to transfer less data to CPU
                if is_mm_processing_gpu:
                    x = x.to(device="cpu", non_blocking=True)

            return x

        output = json_map_leaves(_postprocess_one, output)

        # Async GPU -> CPU requires explicit synchronization
        if is_mm_processing_gpu:
            from vllm.platforms import current_platform

            synchronize = current_platform.synchronize
            if synchronize is not None:
                synchronize()

        return output

    def call_hf_processor(
        self,
        hf_processor: "ProcessorMixin",
        data: Mapping[str, object],
        kwargs: Mapping[str, object] = {},
        *,
        num_tries: int = 1,
        max_tries: int = 5,
    ) -> Union["BatchFeature", JSONTree]:
        """
        Call `hf_processor` on the prompt `data`
        (text, image, audio...) with configurable options `kwargs`.
        """
        assert callable(hf_processor)

        mm_config = self.model_config.get_multimodal_config()
        merged_kwargs = mm_config.merge_mm_processor_kwargs(kwargs)

        allowed_kwargs = get_allowed_kwarg_only_overrides(
            hf_processor,
            merged_kwargs,
            requires_kw_only=False,
            allow_var_kwargs=True,
        )

        try:
            output = hf_processor(**data, **allowed_kwargs, return_tensors="pt")
        except Exception as exc:
            # See https://github.com/huggingface/tokenizers/issues/537
            if (
                isinstance(exc, RuntimeError)
                and exc
                and exc.args[0] == "Already borrowed"
                and num_tries < max_tries
            ):
                logger.warning(
                    "Failed to acquire tokenizer in current thread. "
                    "Retrying (%d/%d)...",
                    num_tries,
                    max_tries,
                )
                time.sleep(0.5)
                return self.call_hf_processor(
                    hf_processor,
                    data,
                    kwargs,
                    num_tries=num_tries + 1,
                    max_tries=max_tries,
                )

            msg = (
                f"Failed to apply {type(hf_processor).__name__} "
                f"on data={data} with kwargs={allowed_kwargs}"
            )

            raise ValueError(msg) from exc

        # this emulates output.to(dtype=self.model_config.dtype)
        from transformers.feature_extraction_utils import BatchFeature

        if isinstance(output, BatchFeature):
            output_ = self._postprocess_output(output.data)
            return BatchFeature(output_)

        logger.warning_once(
            "%s did not return `BatchFeature`. "
            "Make sure to match the behaviour of `ProcessorMixin` when "
            "implementing custom processors.",
            type(hf_processor).__name__,
        )

        return self._postprocess_output(output)


class BaseProcessingInfo:
    """Base class to provide the information necessary for data processing."""

    def __init__(self, ctx: InputProcessingContext) -> None:
        super().__init__()

        self.ctx = ctx

    @property
    def model_id(self) -> str:
        return self.ctx.model_config.model

    def get_tokenizer(self) -> AnyTokenizer:
        return self.ctx.tokenizer

    def get_hf_config(self) -> "PretrainedConfig":
        return self.ctx.get_hf_config()

    def get_hf_processor(self, **kwargs: object) -> "ProcessorMixin":
        """
        Subclasses can override this method to handle
        specific kwargs from model config or user inputs.
        """
        return self.ctx.get_hf_processor(**kwargs)

    @abstractmethod
    def get_supported_mm_limits(self) -> Mapping[str, Optional[int]]:
        """
        Return the maximum supported number of items for each modality.

        A value of `None` means unlimited number of items.

        Omitting a modality from the returned dictionary means that
        it is not supported at all.
        """
        raise NotImplementedError

    def get_allowed_mm_limits(self) -> Mapping[str, int]:
        """Return the maximum allowed number of items for each modality."""
        supported_mm_limits = self.get_supported_mm_limits()
        mm_config = self.ctx.get_mm_config()

        allowed_limits = dict[str, int]()
        for modality, supported_limit in supported_mm_limits.items():
            user_limit = mm_config.get_limit_per_prompt(modality)

            allowed_limits[modality] = (
                user_limit
                if supported_limit is None
                else min(user_limit, supported_limit)
            )

        return allowed_limits

    def get_mm_max_tokens_per_item(
        self,
        seq_len: int,
        mm_counts: Mapping[str, int],
    ) -> Optional[Mapping[str, int]]:
        """
        Return the maximum number of tokens per item of for each modality.

        When `None` (the default) is returned, vLLM will generate dummy inputs
        (images/videos) at maximum possible sizes and process them to determine
        the maximum token count per modality.

        This approach works but can be very slow for certain models (e.g.,
        Qwen2.5-VL), leading to very long startup time. For better performance,
        each model can override this method to return pre-computed maximum token
        counts, avoiding the need for dummy input generation and processing.

        Note:
            The maximum number of tokens per item of each modality returned
            from this function should respect the model's maximum sequence
            length and the maximum number of items of each modality allowed,
            and agree with dummy inputs (images/videos) at maximum possible
            sizes.
        """
        return None


_I = TypeVar("_I", bound=BaseProcessingInfo)

MultiModalHashes = dict[str, list[str]]
"""
A collection of hashes with a similar structure as
[`MultiModalKwargsItems`][vllm.multimodal.inputs.MultiModalKwargsItems].
"""

MultiModalPromptUpdates = Mapping[str, list[Sequence[ResolvedPromptUpdate]]]
"""
A collection of prompt updates with a similar structure as
[`MultiModalKwargsItems`][vllm.multimodal.inputs.MultiModalKwargsItems].
"""

MultiModalPromptUpdatesApplyResult = Mapping[str, list[Optional[int]]]
"""
For an item `MultiModalPromptUpdates[k][i]`,
`MultiModalPromptUpdatesApplyResult[k][i]` represents the index of the
`ResolvedPromptUpdate` instance that has been applied, or `None` if none of the
`ResolvedPromptUpdate` instances have been applied.
"""


class MultiModalProcessingInfo(NamedTuple):
    kwargs: MultiModalKwargsOptionalItems
    hashes: MultiModalHashes
    prompt_updates: MultiModalPromptUpdates


class BaseMultiModalProcessor(ABC, Generic[_I]):
    """
    Abstract base class to process multi-modal inputs to be used in vLLM.

    Not to be confused with `transformers.ProcessorMixin`.
    """

    def __init__(
        self,
        info: _I,
        dummy_inputs: "BaseDummyInputsBuilder[_I]",
        *,
        cache: Optional["BaseMultiModalProcessorCache"] = None,
    ) -> None:
        super().__init__()

        self.info = info
        self.dummy_inputs = dummy_inputs
        self.cache = cache

        self.data_parser = self._get_data_parser()

        # Avoid unnecessary recomputation
        self._supported_mm_limits = self.info.get_supported_mm_limits()
        self._allowed_mm_limits = self.info.get_allowed_mm_limits()

    @property
    def supported_mm_limits(self):
        return self._supported_mm_limits

    @property
    def allowed_mm_limits(self):
        return self._allowed_mm_limits

    def __call__(
        self,
        prompt: str,
        mm_data: MultiModalDataDict,
        hf_processor_mm_kwargs: Mapping[str, object],
        *,
        mm_uuids: Optional[MultiModalUUIDDict] = None,
    ) -> MultiModalInputs:
        return self.apply(prompt, mm_data, hf_processor_mm_kwargs, mm_uuids=mm_uuids)

    def _get_data_parser(self) -> MultiModalDataParser:
        """
        Construct a parser to preprocess multi-modal data items
        before passing them to
        [`_get_hf_mm_data`][vllm.multimodal.processing.BaseMultiModalProcessor._get_hf_mm_data].

        You can support additional modalities by creating a subclass
        of [`MultiModalDataParser`][vllm.multimodal.parse.MultiModalDataParser]
        that has additional subparsers.
        """
        return MultiModalDataParser()

    def validate_num_items(
        self,
        modality: str,
        num_items: int,
    ) -> None:
        supported_limit = self.supported_mm_limits.get(modality, 0)
        allowed_limit = self.allowed_mm_limits.get(modality, 0)

        if supported_limit is None:
            supported_limit = allowed_limit

        limit = min(supported_limit, allowed_limit)

        if num_items > limit:
            msg = f"At most {limit} {modality}(s) may be provided in one prompt."

            if num_items <= supported_limit:
                msg += " Set `--limit-mm-per-prompt` to increase this limit."

            raise ValueError(msg)

    def _to_mm_items(
        self,
        mm_data: MultiModalDataDict,
    ) -> MultiModalDataItems:
        """
        Normalize
        [`MultiModalDataDict`][vllm.multimodal.inputs.MultiModalDataDict]
        to [`MultiModalDataItems`][vllm.multimodal.parse.MultiModalDataItems]
        before passing them to
        [`_get_hf_mm_data`][vllm.multimodal.processing.BaseMultiModalProcessor._get_hf_mm_data].
        """
        mm_items = self.data_parser.parse_mm_data(mm_data)
        for modality, items in mm_items.items():
            self.validate_num_items(modality, len(items))

        return mm_items

    @abstractmethod
    def _get_mm_fields_config(
        self,
        hf_inputs: "BatchFeature",
        hf_processor_mm_kwargs: Mapping[str, object],
    ) -> Mapping[str, MultiModalFieldConfig]:
        """Given the HF-processed data, output the metadata of each field."""
        raise NotImplementedError

    @abstractmethod
    def _get_prompt_updates(
        self,
        mm_items: MultiModalDataItems,
        hf_processor_mm_kwargs: Mapping[str, object],
        out_mm_kwargs: MultiModalKwargsItems,
    ) -> Sequence[PromptUpdate]:
        """
        Given the original multi-modal items for this modality
        and HF-processed data, output the updates to perform.

        The information returned by this method is used to update token inputs
        which bypass the HF processor. It is also used to update the output of
        HF processor if the HF process does not apply prompt updates to text
        inputs.

        Moreover, this information is critical to determine the token positions
        in order to construct
        [`PlaceholderRange`][vllm.multimodal.inputs.PlaceholderRange]
        for each multi-modal item.
        """
        raise NotImplementedError

    def _bind_and_group_updates(
        self,
        prompt_updates: Sequence[PromptUpdate],
        mm_item_counts: Mapping[str, int],
    ) -> MultiModalPromptUpdates:
        return {
            modality: [
                [update.resolve(item_idx) for update in updates]
                for item_idx in range(mm_item_counts.get(modality, 0))
            ]
            for modality, updates in full_groupby_modality(prompt_updates)
        }

    def _get_mm_prompt_updates(
        self,
        mm_items: MultiModalDataItems,
        hf_processor_mm_kwargs: Mapping[str, object],
        out_mm_kwargs: MultiModalKwargsItems,
    ) -> MultiModalPromptUpdates:
        unbound_prompt_updates = self._get_prompt_updates(
            mm_items=mm_items,
            hf_processor_mm_kwargs=hf_processor_mm_kwargs,
            out_mm_kwargs=out_mm_kwargs,
        )

        mm_prompt_updates = self._bind_and_group_updates(
            unbound_prompt_updates,
            mm_items.get_all_counts(),
        )

        for modality, prompt_updates in mm_prompt_updates.items():
            for item_idx, item_prompt_updates in enumerate(prompt_updates):
                if len(item_prompt_updates) > 1:
                    logger.warning_once(
                        "Detected %d prompt updates for `mm_items[%r][%s]`. "
                        "Multiple prompt updates per item is now "
                        "deprecated and may be removed in v0.13. "
                        "Instead, please specify dynamic update targets "
                        "in the same prompt update definition by passing "
                        "a function to `PromptUpdate.target`.",
                        len(prompt_updates),
                        modality,
                        item_idx,
                    )

        return mm_prompt_updates

    def _find_mm_placeholders(
        self,
        new_token_ids: list[int],
        mm_prompt_updates: MultiModalPromptUpdates,
    ) -> Mapping[str, list[PlaceholderFeaturesInfo]]:
        tokenizer = self.info.get_tokenizer()

        return find_mm_placeholders(new_token_ids, mm_prompt_updates, tokenizer)

    def _get_hf_mm_data(
        self,
        mm_items: MultiModalDataItems,
    ) -> tuple[Mapping[str, object], Mapping[str, object]]:
        processor_data = dict[str, object]()
        passthrough_data = dict[str, object]()

        for items in mm_items.values():
            processor_data.update(items.get_processor_data())
            passthrough_data.update(items.get_passthrough_data())

        return processor_data, passthrough_data

    def _call_hf_processor(
        self,
        prompt: str,
        # Not to be confused with `mm_data` in `self.apply`.
        # This refers to the data to be passed to HF processor.
        mm_data: Mapping[str, object],
        mm_kwargs: Mapping[str, object],
        tok_kwargs: Mapping[str, object],
    ) -> "BatchFeature":
        """
        Call the HF processor on the prompt text and
        associated multi-modal data.
        """
        return self.info.ctx.call_hf_processor(
            self.info.get_hf_processor(**mm_kwargs),
            dict(text=prompt, **mm_data),
            dict(**mm_kwargs, **tok_kwargs),
        )

    def _hf_processor_applies_updates(
        self,
        prompt_text: str,
        mm_items: MultiModalDataItems,
        hf_processor_mm_kwargs: Mapping[str, object],
        tokenization_kwargs: Mapping[str, object],
    ) -> bool:
        """
        Return whether the HF processor applies prompt updates.

        For most HF processors, this should be `True` when multi-modal
        data items are passed, but `False` when multi-modal embeddings
        are passed.
        """
        return not any(
            isinstance(items, (EmbeddingItems, DictEmbeddingItems))
            for items in mm_items.values()
        )

    def _apply_hf_processor_text_mm(
        self,
        prompt_text: str,
        mm_items: MultiModalDataItems,
        hf_processor_mm_kwargs: Mapping[str, object],
        tokenization_kwargs: Mapping[str, object],
    ) -> tuple[list[int], "BatchFeature", bool]:
        """
        Apply the HF processor on the prompt text and multi-modal data
        together.

        In addition, return whether prompt updates have been applied.
        """
        processor_data, passthrough_data = self._get_hf_mm_data(mm_items)

        processed_data = self._call_hf_processor(
            prompt=prompt_text,
            mm_data=processor_data,
            mm_kwargs=hf_processor_mm_kwargs,
            tok_kwargs=tokenization_kwargs,
        )
        processed_data.update(passthrough_data)

        (prompt_ids,) = processed_data.pop("input_ids").tolist()

        is_update_applied = self._hf_processor_applies_updates(
            prompt_text=prompt_text,
            mm_items=mm_items,
            hf_processor_mm_kwargs=hf_processor_mm_kwargs,
            tokenization_kwargs=tokenization_kwargs,
        )

        return prompt_ids, processed_data, is_update_applied

    def _apply_hf_processor_text_only(
        self,
        prompt_text: str,
        tokenization_kwargs: Mapping[str, object],
    ) -> list[int]:
        """
        Apply the HF processor on the prompt text only.

        Since HF processor requires that text and multi-modal items
        correspond to each other, we create dummy multi-modal items
        to go along with the text.
        """
        prompt_ids, _, _ = self._apply_hf_processor_text_mm(
            prompt_text=prompt_text,
            mm_items=MultiModalDataItems({}),
            hf_processor_mm_kwargs={},
            tokenization_kwargs=tokenization_kwargs,
        )

        return prompt_ids

    def _apply_hf_processor_tokens_only(
        self,
        prompt_tokens: list[int],
    ) -> list[int]:
        """
        Apply the HF processor on the prompt tokens only.

        Most HF processors accept prompt text but not prompt tokens.
        If the HF processor adds or removes tokens that are not related to
        multi-modal data, you should override this method so it is consistent
        with the output of
        [`_apply_hf_processor_text_only`][vllm.multimodal.processing.BaseMultiModalProcessor._apply_hf_processor_text_only]
        on the
        corresponding text.
        """
        return prompt_tokens

    def _apply_hf_processor_mm_only(
        self,
        mm_items: MultiModalDataItems,
        hf_processor_mm_kwargs: Mapping[str, object],
        tokenization_kwargs: Mapping[str, object],
    ) -> "BatchFeature":
        """
        Apply the HF processor on the multi-modal data only.

        Since HF processor requires that text and multi-modal items
        correspond to each other, we generate dummy text using
        [`DummyInputsBuilder`][vllm.multimodal.profiling.BaseDummyInputsBuilder]
        to go along with the multi-modal data.
        """
        mm_counts = mm_items.get_all_counts()

        _, mm_processed_data, _ = self._apply_hf_processor_text_mm(
            prompt_text=self.dummy_inputs.get_dummy_text(mm_counts),
            mm_items=mm_items,
            hf_processor_mm_kwargs=hf_processor_mm_kwargs,
            tokenization_kwargs=tokenization_kwargs,
        )

        return mm_processed_data

    def _apply_hf_processor_main(
        self,
        prompt: Union[str, list[int]],
        mm_items: MultiModalDataItems,
        hf_processor_mm_kwargs: Mapping[str, object],
        tokenization_kwargs: Mapping[str, object],
        *,
        enable_hf_prompt_update: bool,
    ) -> tuple[list[int], "BatchFeature", bool]:
        """
        Apply the HF processor on the prompt text and multi-modal data.

        In addition, return whether prompt updates have been applied
        (for most HF processors, this should be `True`).

        Note:
            If `enable_hf_prompt_update=False`, we use HF processor
            to perform prompt updates if available; HF processor requires
            that the prompt corresponds to multi-modal items.
        """
        if isinstance(prompt, str):
            if enable_hf_prompt_update:
                return self._apply_hf_processor_text_mm(
                    prompt_text=prompt,
                    mm_items=mm_items,
                    hf_processor_mm_kwargs=hf_processor_mm_kwargs,
                    tokenization_kwargs=tokenization_kwargs,
                )

            prompt_ids = self._apply_hf_processor_text_only(prompt, tokenization_kwargs)
        else:
            prompt_ids = self._apply_hf_processor_tokens_only(prompt)

        mm_processed_data = self._apply_hf_processor_mm_only(
            mm_items=mm_items,
            hf_processor_mm_kwargs=hf_processor_mm_kwargs,
            tokenization_kwargs=tokenization_kwargs,
        )

        return prompt_ids, mm_processed_data, False

    def _hash_mm_items(
        self,
        mm_items: MultiModalDataItems,
        hf_processor_mm_kwargs: Mapping[str, object],
        tokenization_kwargs: Mapping[str, object],
        *,
        mm_uuids: Optional[MultiModalUUIDDict] = None,
    ) -> MultiModalHashes:
        """Create MM hashes to be returned.


        Note: When overrides are provided via callers of `apply`,
        `_hash_mm_items` will be bypassed and the overrides will be used.
        """
        model_id = self.info.model_id

        hashes: MultiModalHashes = {}
        mm_uuids = mm_uuids or {}

        for modality, items in mm_items.items():
            if modality in mm_uuids:
                mm_uuids_per_modality = mm_uuids[modality]
                if isinstance(mm_uuids_per_modality, str):
                    mm_uuids_per_modality = [mm_uuids_per_modality]

                # For None entries, compute a hash; otherwise, use provided ID.
                computed: list[str] = []
                for i, item in enumerate(items):
                    item_uuid = mm_uuids_per_modality[i]

                    # NOTE: Even if a item_uuid is provided, we still compute a
                    # hash if `hf_processor_mm_kwargs` or `tokenization_kwargs`
                    # are provided. This is because the processed multimodal
                    # inputs can be different depending on the processor kwargs.
                    if (
                        item_uuid is None
                        or hf_processor_mm_kwargs
                        or tokenization_kwargs
                    ):
                        # NOTE: use provided hash string to hash with kwargs
                        # if available for better performance.
                        item = item_uuid if item_uuid is not None else item
                        computed.append(
                            MultiModalHasher.hash_kwargs(
                                model_id=model_id,
                                **{modality: item},
                                **hf_processor_mm_kwargs,
                                **tokenization_kwargs,
                            )
                        )
                    else:
                        computed.append(item_uuid)
                hashes[modality] = computed
            else:
                hashes[modality] = [
                    MultiModalHasher.hash_kwargs(
                        model_id=model_id,
                        **{modality: item},
                        **hf_processor_mm_kwargs,
                        **tokenization_kwargs,
                    )
                    for item in items
                ]

        return hashes

    def _get_cache_missing_items(
        self,
        cache: "BaseMultiModalProcessorCache",
        mm_data_items: MultiModalDataItems,
        mm_hashes: MultiModalHashes,
    ) -> MultiModalDataItems:
        mm_is_cached = {
            modality: cache.is_cached(hashes) for modality, hashes in mm_hashes.items()
        }

        mm_missing_idxs = {
            modality: [
                idx
                for idx, item_is_cached in enumerate(items_is_cached)
                if not item_is_cached
            ]
            for modality, items_is_cached in mm_is_cached.items()
        }
        mm_missing_data = {}
        for modality, idxs in mm_missing_idxs.items():
            missing_modality_data = []
            for idx in idxs:
                data = mm_data_items[modality][idx]
                if data is None:
                    raise ValueError(
                        f"Cache miss for {modality} at index {idx} "
                        f"but data is not provided."
                    )
                else:
                    missing_modality_data.append(data)
            mm_missing_data[modality] = missing_modality_data

        return self._to_mm_items(mm_missing_data)

    def _recompute_cached_prompt_update(
        self,
        cached_update: ResolvedPromptUpdate,
        new_item_idx: int,
    ) -> ResolvedPromptUpdate:
        """
        Override this if other attributes of `ResolvedPromptUpdate`
        also need to be recomputed after retrieving from the cache.
        """
        return replace(cached_update, item_idx=new_item_idx)

    def _merge_mm_kwargs(
        self,
        cache: "BaseMultiModalProcessorCache",
        mm_hashes: MultiModalHashes,
        mm_missing_kwargs: MultiModalKwargsItems,
        mm_missing_prompt_updates: MultiModalPromptUpdates,
    ) -> tuple[MultiModalKwargsOptionalItems, MultiModalPromptUpdates]:
        # Need to calculate this at the beginning to avoid skipping cache logic
        # for subsequently repeated items in the same modality
        mm_is_cached = {
            modality: cache.is_cached(hashes) for modality, hashes in mm_hashes.items()
        }

        mm_missing_next_idx = defaultdict[str, int](lambda: 0)

        merged_kwargs = defaultdict[str, list[Optional[MultiModalKwargsItem]]](list)
        merged_prompt_updates = defaultdict[str, list[Sequence[ResolvedPromptUpdate]]](
            list
        )
        for modality, hashes in mm_hashes.items():
            missing_kwargs = mm_missing_kwargs.get(modality, [])
            missing_prompt_updates = mm_missing_prompt_updates.get(modality, [])

            for item_idx, item_hash in enumerate(hashes):
                kwargs: Optional[MultiModalKwargsItem]
                if not mm_is_cached[modality][item_idx]:
                    missing_next_idx = mm_missing_next_idx[modality]
                    kwargs = missing_kwargs[missing_next_idx]
                    updates = missing_prompt_updates[missing_next_idx]

                    mm_missing_next_idx[modality] += 1

                    item = kwargs, updates
                else:
                    item = None

                kwargs, updates = cache.get_and_update_item(item, item_hash)

                merged_kwargs[modality].append(kwargs)
                merged_prompt_updates[modality].append(
                    [
                        self._recompute_cached_prompt_update(update, item_idx)
                        for update in updates
                    ]
                )

        mm_kwargs = MultiModalKwargsItems(merged_kwargs)
        mm_prompt_updates = dict(merged_prompt_updates)

        return mm_kwargs, mm_prompt_updates

    def _apply_hf_processor(
        self,
        prompt: Union[str, list[int]],
        mm_data_items: MultiModalDataItems,
        hf_processor_mm_kwargs: Mapping[str, object],
        tokenization_kwargs: Mapping[str, object],
        *,
        mm_uuids: Optional[MultiModalUUIDDict] = None,
    ) -> tuple[list[int], MultiModalProcessingInfo, bool]:
        (
            prompt_ids,
            mm_processed_data,
            is_update_applied,
        ) = self._apply_hf_processor_main(
            prompt=prompt,
            mm_items=mm_data_items,
            hf_processor_mm_kwargs=hf_processor_mm_kwargs,
            tokenization_kwargs=tokenization_kwargs,
            enable_hf_prompt_update=True,
        )

        mm_kwargs = MultiModalKwargsItems.from_hf_inputs(
            mm_processed_data,
            self._get_mm_fields_config(mm_processed_data, hf_processor_mm_kwargs),
        )

        # Use overrides if provided; fallback to data-dependent hashing.
        mm_hashes = self._hash_mm_items(
            mm_data_items,
            hf_processor_mm_kwargs,
            tokenization_kwargs,
            mm_uuids=mm_uuids,
        )

        mm_prompt_updates = self._get_mm_prompt_updates(
            mm_data_items,
            hf_processor_mm_kwargs,
            mm_kwargs,
        )

        mm_info = MultiModalProcessingInfo(
            kwargs=mm_kwargs,
            hashes=mm_hashes,
            prompt_updates=mm_prompt_updates,
        )

        return prompt_ids, mm_info, is_update_applied

    def _cached_apply_hf_processor(
        self,
        prompt: Union[str, list[int]],
        mm_data_items: MultiModalDataItems,
        hf_processor_mm_kwargs: Mapping[str, object],
        tokenization_kwargs: Mapping[str, object],
        *,
        mm_uuids: Optional[MultiModalUUIDDict] = None,
    ) -> tuple[list[int], MultiModalProcessingInfo, bool]:
        """
        Apply the HF processor on the full prompt text,
        caching the results and reusing cached results.
        """
        cache = self.cache

        _, passthrough_data = self._get_hf_mm_data(mm_data_items)
        if cache is None or passthrough_data:
            return self._apply_hf_processor(
                prompt=prompt,
                mm_data_items=mm_data_items,
                hf_processor_mm_kwargs=hf_processor_mm_kwargs,
                tokenization_kwargs=tokenization_kwargs,
                mm_uuids=mm_uuids,
            )

        mm_hashes = self._hash_mm_items(
            mm_data_items,
            hf_processor_mm_kwargs,
            tokenization_kwargs,
            mm_uuids=mm_uuids,
        )

        mm_missing_data_items = self._get_cache_missing_items(
            cache=cache,
            mm_data_items=mm_data_items,
            mm_hashes=mm_hashes,
        )

        # NOTE: `prompt` does not correspond to `mm_missing_data_items`,
        # so we can't apply prompt updates until the new multimodal
        # items are combined with the cached multimodal items
        (
            prompt_ids,
            mm_missing_processed_data,
            is_update_applied,
        ) = self._apply_hf_processor_main(
            prompt=prompt,
            mm_items=mm_missing_data_items,
            hf_processor_mm_kwargs=hf_processor_mm_kwargs,
            tokenization_kwargs=tokenization_kwargs,
            enable_hf_prompt_update=False,
        )

        mm_missing_kwargs = MultiModalKwargsItems.from_hf_inputs(
            mm_missing_processed_data,
            self._get_mm_fields_config(
                mm_missing_processed_data, hf_processor_mm_kwargs
            ),
        )

        mm_missing_prompt_updates = self._get_mm_prompt_updates(
            mm_missing_data_items,
            hf_processor_mm_kwargs,
            mm_missing_kwargs,
        )

        mm_kwargs, mm_prompt_updates = self._merge_mm_kwargs(
            cache,
            mm_hashes=mm_hashes,
            mm_missing_kwargs=mm_missing_kwargs,
            mm_missing_prompt_updates=mm_missing_prompt_updates,
        )

        mm_info = MultiModalProcessingInfo(
            kwargs=mm_kwargs,
            hashes=mm_hashes,
            prompt_updates=mm_prompt_updates,
        )

        return prompt_ids, mm_info, is_update_applied

    def _apply_token_matches(
        self,
        prompt: list[int],
        mm_prompt_updates: MultiModalPromptUpdates,
    ) -> tuple[list[int], MultiModalPromptUpdatesApplyResult]:
        tokenizer = self.info.get_tokenizer()
        return apply_token_matches(prompt, mm_prompt_updates, tokenizer)

    def _apply_text_matches(
        self,
        prompt: str,
        mm_prompt_updates: MultiModalPromptUpdates,
    ) -> tuple[str, MultiModalPromptUpdatesApplyResult]:
        tokenizer = self.info.get_tokenizer()
        return apply_text_matches(prompt, mm_prompt_updates, tokenizer)

    def _apply_prompt_updates(
        self,
        token_ids: list[int],
        mm_prompt_updates: MultiModalPromptUpdates,
    ) -> tuple[list[int], Mapping[str, list[PlaceholderFeaturesInfo]]]:
        tokenizer = self.info.get_tokenizer()

        new_token_ids, match_result = self._apply_token_matches(
            token_ids,
            mm_prompt_updates,
        )

        # If the search text does not represent a special token,
        # it may have different token IDs in the prompt, because
        # the tokens may go across the boundaries of the search text.
        # ----
        # e.g. when searching for "foo" in "food", if "food" itself makes
        # up a token, then the token ID of "foo" will not appear at all
        # ----
        # Since it is inefficient to search for all possible tokenizations
        # of the search text in the prompt, we instead perform string-based
        # updates on the decoded token IDs, then encode them back.
<<<<<<< HEAD
        if all(
            all(update_idx is not None for update_idx in update_idxs)
            for update_idxs in match_result.values()
        ):
            new_text = decode_tokens(tokenizer, new_token_ids)
        else:
=======
        if not all(
            all(update_idx is not None for update_idx in update_idxs)
            for update_idxs in match_result.values()
        ):
>>>>>>> 4be7d7c1
            new_text, match_result = self._apply_text_matches(
                decode_tokens(tokenizer, token_ids),
                mm_prompt_updates,
            )

            new_token_ids = encode_tokens(
                tokenizer,
                new_text,
                add_special_tokens=False,
            )

        matched_updates = defaultdict[str, list[Sequence[ResolvedPromptUpdate]]](list)
        for modality, update_idxs in match_result.items():
            for item_idx, update_idx in enumerate(update_idxs):
                assert update_idx is not None, (
                    "Failed to apply prompt replacement for "
                    f"mm_items[{modality!r}][{item_idx}]"
                )

                matched_updates[modality].append(
                    [mm_prompt_updates[modality][item_idx][update_idx]]
                )

        placeholders = self._find_mm_placeholders(
            new_token_ids,
            dict(matched_updates),
        )

        return new_token_ids, placeholders

    def _validate_mm_kwargs(
        self,
        mm_kwargs: MultiModalKwargsOptionalItems,
        mm_item_counts: Mapping[str, int],
    ) -> None:
        for modality, item_count in mm_item_counts.items():
            items = mm_kwargs.get(modality, [])

            if len(items) != item_count:
                raise RuntimeError(
                    f"Expected there to be {item_count} {modality} items in "
                    f"keyword arguments corresponding to {item_count} "
                    f"{modality} data items, but only found {len(items)}! "
                    "There is likely a problem with your "
                    "implementation of merged multi-modal processor for this "
                    "model (usually arising from an inconsistency between "
                    "`_call_hf_processor` and `_get_mm_fields_config`)."
                )

    def _validate_mm_updates(
        self,
        mm_updates: MultiModalPromptUpdates,
        mm_item_counts: Mapping[str, int],
    ) -> None:
        for modality, item_count in mm_item_counts.items():
            placeholders = mm_updates.get(modality, [])

            if len(placeholders) != item_count:
                raise RuntimeError(
                    f"Expected there to be {item_count} prompt updates "
                    f"corresponding to {item_count} {modality} items, but "
                    f"instead found {len(placeholders)} prompt updates! "
                    "This is likely because you forgot to include input "
                    "placeholder tokens (e.g., `<image>`, `<|image_pad|>`) "
                    "in the prompt. If the model has a chat template, make "
                    "sure you have applied it before calling `LLM.generate`."
                )
<<<<<<< HEAD
=======

    def _validate_mm_placeholders(
        self,
        mm_placeholders: Mapping[str, list[PlaceholderFeaturesInfo]],
        mm_item_counts: Mapping[str, int],
    ) -> None:
        for modality, item_count in mm_item_counts.items():
            placeholders = mm_placeholders.get(modality, [])

            if len(placeholders) != item_count:
                raise RuntimeError(
                    f"Expected there to be {item_count} prompt placeholders "
                    f"corresponding to {item_count} {modality} items, but "
                    f"instead found {len(placeholders)} prompt placeholders! "
                    "Make sure the implementation of `_call_hf_processor` and "
                    "`_get_mm_fields_config` are consistent with each other."
                )
>>>>>>> 4be7d7c1

    def _maybe_apply_prompt_updates(
        self,
        mm_items: MultiModalDataItems,
        prompt_ids: list[int],
        mm_kwargs: MultiModalKwargsOptionalItems,
        mm_prompt_updates: MultiModalPromptUpdates,
        is_update_applied: bool,
    ) -> tuple[list[int], Mapping[str, list[PlaceholderFeaturesInfo]]]:
        mm_item_counts = mm_items.get_all_counts()
        self._validate_mm_kwargs(mm_kwargs, mm_item_counts)
        self._validate_mm_updates(mm_prompt_updates, mm_item_counts)

        if is_update_applied:
            mm_placeholders = self._find_mm_placeholders(
                prompt_ids,
                mm_prompt_updates,
            )
            self._validate_mm_placeholders(mm_placeholders, mm_item_counts)
        else:
            prompt_ids, mm_placeholders = self._apply_prompt_updates(
                prompt_ids,
                mm_prompt_updates,
            )
            self._validate_mm_placeholders(mm_placeholders, mm_item_counts)

        return prompt_ids, mm_placeholders

    def apply(
        self,
        prompt: Union[str, list[int]],
        mm_data: MultiModalDataDict,
        hf_processor_mm_kwargs: Mapping[str, object],
        tokenization_kwargs: Optional[Mapping[str, object]] = None,
        *,
        mm_uuids: Optional[MultiModalUUIDDict] = None,
    ) -> MultiModalInputs:
        """
        Process multi-modal inputs to be used in vLLM.

        The main steps are:

        1. Apply HF Processor on prompt text and multi-modal data together,
           outputting token IDs and processed tensors.
        2. Find and update sequences in the token IDs with placeholder tokens.
           The number of placeholder tokens equals the feature size of the
           multi-modal data outputted by the multi-modal encoder.
        3. Extract information about the placeholder tokens from the
           processed token IDs.
        """
        mm_items = self._to_mm_items(mm_data)

        if tokenization_kwargs is None:
            tokenization_kwargs = {}

        (
            prompt_ids,
            mm_info,
            is_update_applied,
        ) = self._cached_apply_hf_processor(
            prompt,
            mm_items,
            hf_processor_mm_kwargs,
            tokenization_kwargs=tokenization_kwargs,
            mm_uuids=mm_uuids,
        )

        # NOTE: tokenization_kwargs are not required to init processor
        prompt_ids, mm_placeholders = self._maybe_apply_prompt_updates(
            mm_items=mm_items,
            prompt_ids=prompt_ids,
            mm_kwargs=mm_info.kwargs,
            mm_prompt_updates=mm_info.prompt_updates,
            is_update_applied=is_update_applied,
        )

        mm_placeholder_ranges = {
            modality: [item.to_range() for item in placeholders]
            for modality, placeholders in mm_placeholders.items()
        }

        return MultiModalInputs(
            type="multimodal",
            prompt_token_ids=prompt_ids,
            mm_kwargs=mm_info.kwargs,
            mm_hashes=mm_info.hashes,
            mm_placeholders=mm_placeholder_ranges,
        )


class EncDecMultiModalProcessor(BaseMultiModalProcessor[_I]):
    @abstractmethod
    def create_encoder_prompt(
        self,
        prompt: Union[str, list[int]],
        mm_data: MultiModalDataDict,
    ) -> Union[str, list[int]]:
        """
        Create input prompt for the encoder. HF processor will be applied on
        this prompt during profiling and generation.
        """
        raise NotImplementedError

    @property
    def pad_dummy_encoder_prompt(self) -> bool:
        return False

    def create_decoder_prompt(
        self,
        prompt: Union[str, list[int]],
        mm_data: MultiModalDataDict,
    ) -> Union[str, list[int]]:
        """Create input prompt for the decoder."""
        return prompt

    def _get_enc_dec_inputs(
        self,
        prompt: Union[str, list[int]],
        mm_data: MultiModalDataDict,
        encoder_inputs: MultiModalInputs,
    ):
        tokenizer = self.info.get_tokenizer()
<<<<<<< HEAD
        decoder_prompt = self.create_decoder_prompt(prompt, mm_data)
        if isinstance(decoder_prompt, str):
            decoder_prompt_ids = encode_tokens(
                tokenizer, decoder_prompt, add_special_tokens=False
=======
        decoder_prompt_raw = self.create_decoder_prompt(prompt, mm_data)
        if isinstance(decoder_prompt_raw, str):
            decoder_prompt_ids = encode_tokens(
                tokenizer, decoder_prompt_raw, add_special_tokens=False
>>>>>>> 4be7d7c1
            )
        else:
            decoder_prompt_ids = decoder_prompt_raw

        mm_inputs = MultiModalEncDecInputs(
            encoder_prompt_token_ids=encoder_inputs["prompt_token_ids"],
            **encoder_inputs,
        )
<<<<<<< HEAD
        mm_inputs.update(
            {"prompt": decoder_prompt, "prompt_token_ids": decoder_prompt_ids}
        )
=======
        mm_inputs["prompt_token_ids"] = decoder_prompt_ids
>>>>>>> 4be7d7c1
        return mm_inputs

    def apply(
        self,
        prompt: Union[str, list[int]],
        mm_data: MultiModalDataDict,
        hf_processor_mm_kwargs: Mapping[str, object],
        tokenization_kwargs: Optional[Mapping[str, object]] = None,
        *,
        mm_uuids: Optional[MultiModalUUIDDict] = None,
    ) -> MultiModalEncDecInputs:
        """
        Process multi-modal inputs to be used in vLLM.
        The main processing steps are modified to fit encoder-decoder model:
        1. Create encoder prompt from input prompt text.
        2. Apply the HF processor on encoder prompt.
        3. Copy the input prompt text as decoder prompt inputs.
        """
        encoder_prompt = self.create_encoder_prompt(prompt, mm_data)
        encoder_inputs = super().apply(
            encoder_prompt,
            mm_data,
            hf_processor_mm_kwargs,
            tokenization_kwargs,
            mm_uuids=mm_uuids,
        )

        return self._get_enc_dec_inputs(
            prompt=prompt,
            mm_data=mm_data,
            encoder_inputs=encoder_inputs,
        )<|MERGE_RESOLUTION|>--- conflicted
+++ resolved
@@ -1014,12 +1014,9 @@
         self,
         output: JSONTree,
     ) -> JSONTree:
-<<<<<<< HEAD
         mm_config = self.model_config.get_multimodal_config()
         is_mm_processing_gpu = mm_config.mm_processing_device != "cpu"
 
-=======
->>>>>>> 4be7d7c1
         def _postprocess_one(x: object):
             if isinstance(x, torch.Tensor):
                 # This mimics the behavior of transformers.BatchFeature
@@ -1932,19 +1929,10 @@
         # Since it is inefficient to search for all possible tokenizations
         # of the search text in the prompt, we instead perform string-based
         # updates on the decoded token IDs, then encode them back.
-<<<<<<< HEAD
-        if all(
-            all(update_idx is not None for update_idx in update_idxs)
-            for update_idxs in match_result.values()
-        ):
-            new_text = decode_tokens(tokenizer, new_token_ids)
-        else:
-=======
         if not all(
             all(update_idx is not None for update_idx in update_idxs)
             for update_idxs in match_result.values()
         ):
->>>>>>> 4be7d7c1
             new_text, match_result = self._apply_text_matches(
                 decode_tokens(tokenizer, token_ids),
                 mm_prompt_updates,
@@ -2012,8 +2000,6 @@
                     "in the prompt. If the model has a chat template, make "
                     "sure you have applied it before calling `LLM.generate`."
                 )
-<<<<<<< HEAD
-=======
 
     def _validate_mm_placeholders(
         self,
@@ -2031,7 +2017,6 @@
                     "Make sure the implementation of `_call_hf_processor` and "
                     "`_get_mm_fields_config` are consistent with each other."
                 )
->>>>>>> 4be7d7c1
 
     def _maybe_apply_prompt_updates(
         self,
@@ -2154,17 +2139,10 @@
         encoder_inputs: MultiModalInputs,
     ):
         tokenizer = self.info.get_tokenizer()
-<<<<<<< HEAD
-        decoder_prompt = self.create_decoder_prompt(prompt, mm_data)
-        if isinstance(decoder_prompt, str):
-            decoder_prompt_ids = encode_tokens(
-                tokenizer, decoder_prompt, add_special_tokens=False
-=======
         decoder_prompt_raw = self.create_decoder_prompt(prompt, mm_data)
         if isinstance(decoder_prompt_raw, str):
             decoder_prompt_ids = encode_tokens(
                 tokenizer, decoder_prompt_raw, add_special_tokens=False
->>>>>>> 4be7d7c1
             )
         else:
             decoder_prompt_ids = decoder_prompt_raw
@@ -2173,13 +2151,7 @@
             encoder_prompt_token_ids=encoder_inputs["prompt_token_ids"],
             **encoder_inputs,
         )
-<<<<<<< HEAD
-        mm_inputs.update(
-            {"prompt": decoder_prompt, "prompt_token_ids": decoder_prompt_ids}
-        )
-=======
         mm_inputs["prompt_token_ids"] = decoder_prompt_ids
->>>>>>> 4be7d7c1
         return mm_inputs
 
     def apply(
