# SPDX-License-Identifier: Apache-2.0
# SPDX-FileCopyrightText: Copyright contributors to the vLLM project
from abc import ABC, abstractmethod
from collections import defaultdict
from collections.abc import (Callable, Generator, ItemsView, Iterable, Mapping,
                             Sequence)
from dataclasses import dataclass, field, replace
from enum import Enum
from functools import lru_cache
from typing import (TYPE_CHECKING, Generic, NamedTuple, Optional, Protocol,
                    TypeVar, Union, cast)

import regex as re
import torch
from typing_extensions import assert_never

from vllm.inputs import InputProcessingContext
from vllm.logger import init_logger
from vllm.transformers_utils.tokenizer import (AnyTokenizer, decode_tokens,
                                               encode_tokens)
from vllm.utils import flatten_2d_lists, full_groupby

from .hasher import MultiModalHasher
from .inputs import (MultiModalDataDict, MultiModalEncDecInputs,
                     MultiModalFieldConfig, MultiModalInputs,
                     MultiModalKwargsItem, MultiModalKwargsItems,
                     MultiModalKwargsOptionalItems, PlaceholderRange)
from .parse import (DictEmbeddingItems, EmbeddingItems, MultiModalDataItems,
                    MultiModalDataParser)

if TYPE_CHECKING:
    from transformers.configuration_utils import PretrainedConfig
    from transformers.feature_extraction_utils import BatchFeature
    from transformers.processing_utils import ProcessorMixin

    from .cache import BaseMultiModalProcessorCache
    from .profiling import BaseDummyInputsBuilder

logger = init_logger(__name__)

_S = TypeVar("_S", str, list[int])

PromptSeq = Union[str, list[int]]
"""A token sequence (list of token IDs) or text."""


@lru_cache(maxsize=2048)
def _cached_encode(
    tokenizer: AnyTokenizer,
    text: str,
    *,
    add_special_tokens: Optional[bool] = None,
) -> list[int]:
    return encode_tokens(tokenizer,
                         text,
                         add_special_tokens=add_special_tokens)


@lru_cache(maxsize=2048)
def _cached_decode(
    tokenizer: AnyTokenizer,
    token_ids: tuple[int, ...],
    *,
    skip_special_tokens: Optional[bool] = None,
) -> str:
    return decode_tokens(tokenizer,
                         list(token_ids),
                         skip_special_tokens=skip_special_tokens)


def _seq2text(tokenizer: AnyTokenizer, seq: PromptSeq) -> str:
    if isinstance(seq, str):
        return seq

    return _cached_decode(tokenizer, tuple(seq))


def _seq2tokens(tokenizer: AnyTokenizer, seq: PromptSeq) -> list[int]:
    if isinstance(seq, str):
        return _cached_encode(tokenizer, seq, add_special_tokens=False)

    return seq


class _GetMatchIndex(Protocol):

    def __call__(
        self,
        tokenizer: AnyTokenizer,
        prompt: PromptSeq,
        start_idx: int = 0,
    ) -> Optional[int]:
        ...


@dataclass
class PromptIndex:
    """Resolves to an index in the prompt."""
    get_match_index: _GetMatchIndex


class PromptIndexTargets:

    @staticmethod
    def start() -> PromptIndex:
        """
        Resolves to the start of the prompt (before the first token).

        This results in a match even if the prompt is empty.
        """
        return PromptIndex(lambda tokenizer, prompt, start_idx=0: 0)

    @staticmethod
    def prefix(seq: PromptSeq) -> PromptIndex:
        """
        Resolves to a location in the prompt after the given prefix.
        """

        def get_match_index(
            tokenizer: AnyTokenizer,
            prompt: PromptSeq,
            start_idx: int = 0,
        ) -> Optional[int]:
            if start_idx != 0:
                return None

            prefix = seq

            if isinstance(prompt, str):
                if not isinstance(prefix, str):
                    # Make both `str`
                    prefix = decode_tokens(tokenizer, prefix)
            else:
                if isinstance(prefix, str):
                    # Make both `list[int]`
                    prefix = encode_tokens(tokenizer,
                                           prefix,
                                           add_special_tokens=False)

            match_idx = len(prefix)
            return match_idx if prompt[:match_idx] == prefix else None

        return PromptIndex(get_match_index)

    @staticmethod
    def end() -> PromptIndex:
        """
        Resolves to the end of the prompt (after the last token).

        This results in a match even if the prompt is empty.
        """
        return PromptIndex(lambda tokenizer, prompt, start_idx=0: len(prompt))


UpdateTarget = Union[PromptSeq, PromptIndex]
"""
The token sequence or text to update.
"""

PromptUpdateTarget = Union[Callable[[int], UpdateTarget], UpdateTarget]
"""
Given the index of the processed item within
[`modality`][vllm.multimodal.processing.PromptUpdate.modality],
output the corresponding token sequence (or text).

For convenience, you can directly pass in the token sequence (or text)
instead of a function if it does not depend on the input.
"""


@dataclass
class PromptUpdateDetails(Generic[_S]):
    """Details about the token sequence or text that are part of the update."""

    full: _S
    """The full content."""

    is_embed: Optional[Callable[[AnyTokenizer, PromptSeq],
                                torch.Tensor]] = None
    """
    Given [`full`][vllm.multimodal.processing.PromptUpdateDetails.full],
    return a boolean mask of shape `(len(full),)` indicating which positions
    of `full` to assign embeddings to.

    `None` (default) means to assign embeddings to all positions of `full`.

    The embeddings are obtained by calling
    [`SupportsMultiModal.get_multimodal_embeddings`][vllm.model_executor.models.interfaces.SupportsMultiModal.get_multimodal_embeddings].
    """

    @staticmethod
    def from_seq(seq: _S) -> "PromptUpdateDetails[_S]":
        return PromptUpdateDetails(full=seq)

    @staticmethod
    def select_text(
        seq: _S,
        embed_text: str,
    ) -> "PromptUpdateDetails[_S]":

        def is_embed(tokenizer: AnyTokenizer, full: PromptSeq) -> torch.Tensor:
            embed_token_ids = encode_tokens(tokenizer, embed_text)
            token_ids = _seq2tokens(tokenizer, full)

            return torch.isin(
                torch.tensor(token_ids),
                torch.tensor(embed_token_ids),
            )

        return PromptUpdateDetails(full=seq, is_embed=is_embed)

    @staticmethod
    def select_token_id(
        seq: _S,
        embed_token_id: int,
    ) -> "PromptUpdateDetails[_S]":

        def is_embed(tokenizer: AnyTokenizer, full: PromptSeq) -> torch.Tensor:
            token_ids = _seq2tokens(tokenizer, full)

            return torch.tensor(token_ids) == embed_token_id

        return PromptUpdateDetails(full=seq, is_embed=is_embed)


PromptUpdateInfo = Union[PromptSeq, PromptUpdateDetails]
"""
The token sequence or text that are part of the update.

If only part of the content corresponds to feature placeholders, you can
use [`PromptUpdateDetails`][vllm.multimodal.processing.PromptUpdateDetails] to
specify which part.
"""

PromptUpdateContent = Union[Callable[[int], PromptUpdateInfo],
                            PromptUpdateInfo]
"""
Given the index of the processed item within
[`modality`][vllm.multimodal.processing.PromptUpdate.modality],
output the corresponding token sequence (or text).

For convenience, you can directly pass in the token sequence (or text)
instead of a function if it does not depend on the input.
"""


class UpdateMode(str, Enum):
    INSERT = "insert"
    REPLACE = "replace"


@dataclass
class PromptUpdate(ABC):
    """
    Defines how to update a prompt with placeholder tokens.
    """

    modality: str
    """The modality for which the update is made."""

    target: PromptUpdateTarget
    """The token sequence (or text) to update."""

    @property
    @abstractmethod
    def content(self) -> PromptUpdateContent:
        """The placeholder tokens that are part of the update."""
        raise NotImplementedError

    @property
    @abstractmethod
    def mode(self) -> UpdateMode:
        """Defines how to update the prompt."""
        raise NotImplementedError

    def _resolve_target(self, item_idx: int) -> UpdateTarget:
        target = self.target
        if callable(target):
            target = target(item_idx)

        return target

    def _resolve_content(self, item_idx: int) -> PromptUpdateDetails:
        content = self.content
        if callable(content):
            content = content(item_idx)

        if not isinstance(content, PromptUpdateDetails):
            content = PromptUpdateDetails.from_seq(content)

        return content

    def resolve(self, item_idx: int) -> "ResolvedPromptUpdate":
        """
        Given the index of the processed item within
        [`modality`][vllm.multimodal.processing.PromptUpdate.modality],
        output a copy of this object with its lazy attributes resolved.
        """
        return ResolvedPromptUpdate(
            modality=self.modality,
            item_idx=item_idx,
            mode=self.mode,
            target=self._resolve_target(item_idx),
            content=self._resolve_content(item_idx),
        )


@dataclass
class PromptInsertion(PromptUpdate):
    """
    Defines how to insert placeholder tokens into a prompt.

    Example:

    For each image, insert a number of ``<image>`` feature placeholders
    equal to the feature size of the vision encoder after the ``<s>`` token:

    ```python
    PromptInsertion(
        modality="image",
        target="<s>",
        insertion="<image>" * image_feature_size,
    )
    ```

    Insert these tokens at the start of the prompt:

    ```python
    PromptInsertion(
        modality="image",
        target=PromptIndexTargets.start(),
        insertion="<image>" * image_feature_size,
    )
    ```

    Insert these tokens after a prefix ``Images:``:

    ```python
    PromptInsertion(
        modality="image",
        target=PromptIndexTargets.prefix("Images:"),
        insertion="<image>" * image_feature_size,
    )
    ```

    Insert these tokens at the end of the prompt:

    ```python
    PromptInsertion(
        modality="image",
        target=PromptIndexTargets.end(),
        insertion="<image>" * image_feature_size,
    )
    ```
    """

    insertion: PromptUpdateContent = field(repr=False)
    """
    Given the index of the processed item within
    [`modality`][vllm.multimodal.processing.PromptUpdate.modality],
    output the token sequence (or text) to insert right after
    [`target`][vllm.multimodal.processing.PromptUpdate.target].

    For convenience, you can directly pass in the token sequence (or text)
    instead of a function if it does not depend on the input.
    """

    @property
    def content(self) -> PromptUpdateContent:
        return self.insertion

    @property
    def mode(self) -> UpdateMode:
        return UpdateMode.INSERT


@dataclass
class PromptReplacement(PromptUpdate):
    """
    Defines how to replace portions of an input prompt with placeholder tokens.

    Example:

    For each image, replace one ``<image>`` input placeholder in the prompt
    with a number of ``<image>`` feature placeholders
    equal to the feature size of the vision encoder:

    ```python
    PromptReplacement(
        modality="image",
        target="<image>",
        replacement="<image>" * image_feature_size,
    )
    ```

    As above, but further pad the feature placeholders with ``<image_bos>``
    and `<image_eos>``, which are not supposed to be passed to the vision
    encoder:

    ```python
    PromptReplacement(
        modality="image",
        target="<image>",
        replacement=PromptUpdateDetails(
            full="".join([
                "<image_bos>",
                "<image>" * image_feature_size,
                "<image_eos>",
            ]),
            features="<image>" * image_feature_size,
        ),
    )
    ```

    To avoid unnecessary tokenization during prompt replacement,
    we recommended passing token sequences instead of text:

    ```python
    PromptReplacement(
        modality="image",
        target=[image_token_id],
        replacement=PromptUpdateDetails(
            full=([image_bos_id] + [image_token_id] * image_feature_size
                    + [image_eos_id]),
            features=[image_token_id] * image_feature_size,
        ),
    )
    ```
    """

    replacement: PromptUpdateContent = field(repr=False)
    """
    Given the index of the processed item within
    [`modality`][vllm.multimodal.processing.PromptUpdate.modality],
    output the token sequence (or text) to replace
    [`target`][vllm.multimodal.processing.PromptUpdate.target].

    For convenience, you can directly pass in the token sequence (or text)
    instead of a function if it does not depend on the input.
    """

    @property
    def content(self) -> PromptUpdateContent:
        return self.replacement

    @property
    def mode(self) -> UpdateMode:
        return UpdateMode.REPLACE


class _HasModalityAttr(Protocol):
    modality: str


class _HasModalityProp(Protocol):

    @property
    def modality(self) -> str:
        ...


_M = TypeVar("_M", bound=Union[_HasModalityAttr, _HasModalityProp])


def full_groupby_modality(values: Iterable[_M]) -> ItemsView[str, list[_M]]:
    """Convenience function to apply [`full_groupby`][vllm.utils.full_groupby]
    based on modality."""
    return full_groupby(values, key=lambda x: x.modality)


class PromptTargetMatch(NamedTuple):
    start_idx: int
    end_idx: int


@dataclass(frozen=True)
class ResolvedPromptUpdate:
    """
    A [`PromptUpdate`][vllm.multimodal.processing.PromptUpdate] with its
    lazy attributes resolved, apart from those related to tokenization.
    """

    modality: str
    """The modality for which the update is made."""

    item_idx: int
    """The index within `modality` of the item this update pertains to."""

    mode: UpdateMode
    """Defines how to update the prompt."""

    target: UpdateTarget
    """The token sequence (or text) to update."""

    content: PromptUpdateDetails = field(repr=False)
    """The placeholder tokens that are part of the update."""

    def iter_token_matches(
        self,
        prompt: list[int],
        tokenizer: AnyTokenizer,
        *,
        start_idx: int = 0,
    ) -> Generator[PromptTargetMatch]:
        """Yield each instance of `self.target` found in `prompt`."""
        target = self.target

        if isinstance(target, PromptIndex):
            match_idx = target.get_match_index(tokenizer, prompt, start_idx)
            if match_idx is not None:
                yield PromptTargetMatch(match_idx, match_idx)

            return

        target_token_ids = _seq2tokens(tokenizer, target)

        for match in iter_token_matches(prompt,
                                        target_token_ids,
                                        start_idx=start_idx):
            yield PromptTargetMatch(match.start_idx, match.end_idx)

    def iter_text_matches(
        self,
        prompt: str,
        tokenizer: AnyTokenizer,
        *,
        start_idx: int = 0,
    ) -> Generator[PromptTargetMatch]:
        """Yield each instance of `self.target` found in `prompt`."""
        target = self.target

        if isinstance(target, PromptIndex):
            match_idx = target.get_match_index(tokenizer, prompt, start_idx)
            if match_idx is not None:
                yield PromptTargetMatch(match_idx, match_idx)

            return

        target_text = _seq2text(tokenizer, target)

        for match in re.finditer(re.escape(target_text), prompt,
                                 pos=start_idx):
            yield PromptTargetMatch(match.start(), match.end())

    def iter_matches(
        self,
        prompt: Union[list[int], str],
        tokenizer: AnyTokenizer,
        *,
        start_idx: int = 0,
    ) -> Generator[PromptTargetMatch]:
        """Yield each instance of `self.target` found in `prompt`."""
        if isinstance(prompt, str):
            return self.iter_text_matches(prompt,
                                          tokenizer,
                                          start_idx=start_idx)

        return self.iter_token_matches(prompt, tokenizer, start_idx=start_idx)

    def with_target(self, target: UpdateTarget):
        return replace(self, target=target)

    def with_content(self, content: PromptUpdateInfo):
        if not isinstance(content, PromptUpdateDetails):
            content = PromptUpdateDetails.from_seq(content)

        return replace(self, content=content)


class _TokenMatch(NamedTuple):
    start_idx: int
    end_idx: int


def iter_token_matches(
    token_ids: list[int],
    match_ids: list[int],
    *,
    start_idx: int = 0,
) -> Generator[_TokenMatch]:
    """
    Yield each occurrence of `match_ids` in `token_ids`.

    Note that empty matches are ignored.
    """
    prompt_len = len(token_ids)
    match_len = len(match_ids)

    if match_len == 0:
        return

    while start_idx < prompt_len - match_len + 1:
        end_idx = start_idx + match_len

        if token_ids[start_idx:end_idx] == match_ids:
            yield _TokenMatch(start_idx=start_idx, end_idx=end_idx)

            # Exclude overlapping matches
            start_idx = end_idx
        else:
            start_idx += 1


def replace_token_matches(
    token_ids: list[int],
    match_ids: list[int],
    new_ids: list[int],
) -> list[int]:
    """
    Replace each occurrence of `match_ids` in `token_ids`
    with `new_ids`.

    Note that empty matches are ignored.
    """
    out_seqs = list[list[int]]()
    prev_end_idx = 0

    for match in iter_token_matches(token_ids, match_ids):
        start_idx = match.start_idx
        end_idx = match.end_idx

        out_seqs.append(token_ids[prev_end_idx:start_idx])
        out_seqs.append(new_ids)
        prev_end_idx = end_idx

    out_seqs.append(token_ids[prev_end_idx:])

    return flatten_2d_lists(out_seqs)


@dataclass
class PlaceholderFeaturesInfo:
    modality: str
    item_idx: int
    start_idx: int
    tokens: list[int]
    is_embed: Optional[torch.Tensor]

    @property
    def length(self) -> int:
        return len(self.tokens)

    def to_range(self) -> PlaceholderRange:
        # TODO: Is it worth it to optimize this by stripping the
        # leading and ending positions where `is_embed=False`?
        return PlaceholderRange(
            offset=self.start_idx,
            length=self.length,
            is_embed=self.is_embed,
        )


_MatchToApply = tuple[tuple[str, int], tuple[PromptTargetMatch, int]]


def _find_matches(
    prompt: _S,
    mm_prompt_updates: "MultiModalPromptUpdates",
    tokenizer: AnyTokenizer,
    *,
    prev_end_idx: int = 0,
    current_result: "MultiModalPromptUpdatesApplyResult",
) -> tuple[Optional[UpdateMode], list[_MatchToApply]]:
    mode: Optional[UpdateMode] = None
    mm_matches = dict[tuple[str, int], tuple[PromptTargetMatch, int]]()

    for modality, modality_updates in mm_prompt_updates.items():
        for item_idx, item_updates in enumerate(modality_updates):
            if current_result[modality][item_idx] is not None:
                continue  # Updates have already been applied for this item

            for update_idx, update in enumerate(item_updates):
                if (modality, item_idx) in mm_matches:
                    break  # Already found a match for this item

                for match in update.iter_matches(
                        prompt,
                        tokenizer,
                        start_idx=prev_end_idx,
                ):
                    # All matches should share the same mode
                    if mode is None:
                        mode = update.mode
                    elif mode != update.mode:
                        continue

                    mm_matches[(modality, item_idx)] = match, update_idx
                    break  # Get only the first valid match per item

    # Prioritize earlier matches
    matches_to_apply = sorted(mm_matches.items(), key=lambda item: item[1][0])

    # To avoid conflicts, only replace one non-empty item at a time
    if mode == UpdateMode.REPLACE:
        matches_to_apply_ = list[_MatchToApply]()
        has_non_empty_matches = False

        for item in matches_to_apply:
            _, (match, _) = item
            if match.start_idx == match.end_idx:
                matches_to_apply_.append(item)
            elif not has_non_empty_matches:
                has_non_empty_matches = True
                matches_to_apply_.append(item)

        matches_to_apply = matches_to_apply_

    return mode, matches_to_apply


def _apply_matches(
    prompt: _S,
    mm_prompt_updates: "MultiModalPromptUpdates",
    tokenizer: AnyTokenizer,
) -> tuple[list[_S], "MultiModalPromptUpdatesApplyResult"]:
    prompt_len = len(prompt)

    out_seqs = list[Union[str, list[int]]]()
    out_result: MultiModalPromptUpdatesApplyResult = {
        m: [None] * len(items)
        for m, items in mm_prompt_updates.items()
    }

    start_idx = prev_end_idx = 0
    while start_idx < max(prompt_len, 1):  # Allow inserts into empty prompt
        found = False

        mode, matches_to_apply = _find_matches(
            prompt,
            mm_prompt_updates,
            tokenizer,
            prev_end_idx=prev_end_idx,
            current_result=out_result,
        )

        if mode is not None:
            for (modality, item_idx), (match, update_idx) in matches_to_apply:
                found = True

                matched_update = mm_prompt_updates[modality][item_idx][
                    update_idx]
                matched_content = matched_update.content.full

                if mode == UpdateMode.INSERT:
                    end_idx_to_insert = match.end_idx
                elif mode == UpdateMode.REPLACE:
                    end_idx_to_insert = match.start_idx
                else:
                    assert_never(mode)

                out_seqs.append(prompt[prev_end_idx:end_idx_to_insert])
                out_seqs.append(
                    _seq2text(tokenizer, matched_content
                              ) if isinstance(prompt, str) else _seq2tokens(
                                  tokenizer, matched_content))
                out_result[modality][item_idx] = update_idx

                # Exclude overlapping matches
                start_idx = prev_end_idx = match.end_idx

        if not found:
            start_idx += 1

    out_seqs.append(prompt[prev_end_idx:])

    return cast(list[_S], out_seqs), out_result


def apply_token_matches(
    prompt: list[int],
    mm_prompt_updates: "MultiModalPromptUpdates",
    tokenizer: AnyTokenizer,
) -> tuple[list[int], "MultiModalPromptUpdatesApplyResult"]:
    """
    Apply the updates in `mm_prompt_updates` to `prompt`.

    Matches are exclusive even when multiple modalities share
    the same placeholder tokens. In that case, the modality that
    appears earlier in `mm_prompt_updates` takes priority.
    """
    token_id_seqs, result = _apply_matches(prompt, mm_prompt_updates,
                                           tokenizer)

    return flatten_2d_lists(token_id_seqs), result


def apply_text_matches(
    prompt: str,
    mm_prompt_updates: "MultiModalPromptUpdates",
    tokenizer: AnyTokenizer,
) -> tuple[str, "MultiModalPromptUpdatesApplyResult"]:
    """
    Apply the updates in `mm_prompt_updates` to `prompt`.

    Matches are exclusive even when multiple modalities share
    the same placeholder tokens. In that case, the modality that
    appears earlier in `mm_prompt_updates` takes priority.
    """
    texts, result = _apply_matches(prompt, mm_prompt_updates, tokenizer)

    return "".join(texts), result


def _iter_placeholders(
    prompt: list[int],
    mm_prompt_updates: "MultiModalPromptUpdates",
    tokenizer: AnyTokenizer,
) -> Iterable[PlaceholderFeaturesInfo]:
    """
    Yield each set of placeholder tokens found in `prompt`.

    Matches are exclusive even when multiple modalities share
    the same placeholder tokens. In that case, the modality that
    appears earlier in `mm_prompt_updates` takes priority.

    Note that empty matches are ignored.
    """
    prompt_len = len(prompt)
    mm_item_counts = {m: len(items) for m, items in mm_prompt_updates.items()}

    item_idx_by_modality = defaultdict[str, int](lambda: 0)

    start_idx = 0
    while start_idx < prompt_len:
        found = False

        for modality, modality_updates in mm_prompt_updates.items():
            item_idx = item_idx_by_modality[modality]
            if item_idx >= mm_item_counts.get(modality, 0):
                continue

            for update in modality_updates[item_idx]:
                content = update.content
                content_tokens_full = _seq2tokens(tokenizer, content.full)
                content_len_full = len(content_tokens_full)
                end_idx_full = start_idx + content_len_full

                if content_len_full == 0 or end_idx_full > prompt_len:
                    continue

                if prompt[start_idx:end_idx_full] == content_tokens_full:
                    content_is_embed = content.is_embed
                    if content_is_embed is not None:
                        content_is_embed = content_is_embed(
                            tokenizer, content.full)

                    yield PlaceholderFeaturesInfo(
                        modality=modality,
                        item_idx=item_idx,
                        start_idx=start_idx,
                        tokens=content_tokens_full,
                        is_embed=content_is_embed,
                    )

                    # Exclude overlapping matches
                    start_idx = end_idx_full
                    item_idx_by_modality[modality] += 1
                    found = True
                    break

            if found:
                break  # Go back to the outer while loop

        if not found:
            start_idx += 1


def find_mm_placeholders(
    prompt: list[int],
    mm_prompt_updates: "MultiModalPromptUpdates",
    tokenizer: AnyTokenizer,
) -> Mapping[str, list[PlaceholderFeaturesInfo]]:
    it = _iter_placeholders(prompt, mm_prompt_updates, tokenizer)
    return dict(full_groupby_modality(it))


class BaseProcessingInfo:
    """Base class to provide the information necessary for data processing."""

    def __init__(self, ctx: InputProcessingContext) -> None:
        super().__init__()

        self.ctx = ctx

    @property
    def model_id(self) -> str:
        return self.ctx.model_config.model

    def get_tokenizer(self) -> AnyTokenizer:
        return self.ctx.tokenizer

    def get_hf_config(self) -> "PretrainedConfig":
        return self.ctx.get_hf_config()

    def get_hf_processor(self, **kwargs: object) -> "ProcessorMixin":
        """
        Subclasses can override this method to handle
        specific kwargs from model config or user inputs.
        """
        return self.ctx.get_hf_processor(**kwargs)

    @abstractmethod
    def get_supported_mm_limits(self) -> Mapping[str, Optional[int]]:
        """
        Return the maximum supported number of items for each modality.

        A value of `None` means unlimited number of items.

        Omitting a modality from the returned dictionary means that
        it is not supported at all.
        """
        raise NotImplementedError

    def get_allowed_mm_limits(self) -> Mapping[str, int]:
        """Return the maximum allowed number of items for each modality."""
        supported_mm_limits = self.get_supported_mm_limits()
        mm_config = self.ctx.get_mm_config()

        allowed_limits = dict[str, int]()
        for modality, supported_limit in supported_mm_limits.items():
            user_limit = mm_config.get_limit_per_prompt(modality)

            allowed_limits[modality] = (user_limit if supported_limit is None
                                        else min(user_limit, supported_limit))

        return allowed_limits

    def get_mm_max_tokens_per_item(
        self,
        seq_len: int,
        mm_counts: Mapping[str, int],
    ) -> Optional[Mapping[str, int]]:
        """
        Return the maximum number of tokens per item of for each modality.
        
        When `None` (the default) is returned, vLLM will generate dummy inputs
        (images/videos) at maximum possible sizes and process them to determine
        the maximum token count per modality.

        This approach works but can be very slow for certain models (e.g.,
        Qwen2.5-VL), leading to very long startup time. For better performance,
        each model can override this method to return pre-computed maximum token
        counts, avoiding the need for dummy input generation and processing.

        Note:
            The maximum number of tokens per item of each modality returned 
            from this function should respect the model's maximum sequence
            length and the maximum number of items of each modality allowed,
            and agree with dummy inputs (images/videos) at maximum possible
            sizes.
        """
        return None


_I = TypeVar("_I", bound=BaseProcessingInfo)

MultiModalHashes = dict[str, list[str]]
"""
A collection of hashes with a similar structure as
[`MultiModalKwargsItems`][vllm.multimodal.inputs.MultiModalKwargsItems].
"""

MultiModalPromptUpdates = Mapping[str, list[Sequence[ResolvedPromptUpdate]]]
"""
A collection of prompt updates with a similar structure as
[`MultiModalKwargsItems`][vllm.multimodal.inputs.MultiModalKwargsItems].
"""

MultiModalPromptUpdatesApplyResult = Mapping[str, list[Optional[int]]]
"""
For an item `MultiModalPromptUpdates[k][i]`,
`MultiModalPromptUpdatesApplyResult[k][i]` represents the index of the
`ResolvedPromptUpdate` instance that has been applied, or `None` if none of the
`ResolvedPromptUpdate` instances have been applied.
"""


class MultiModalProcessingInfo(NamedTuple):
    kwargs: MultiModalKwargsOptionalItems
    hashes: MultiModalHashes
    prompt_updates: MultiModalPromptUpdates


class BaseMultiModalProcessor(ABC, Generic[_I]):
    """
    Abstract base class to process multi-modal inputs to be used in vLLM.

    Not to be confused with `transformers.ProcessorMixin`.
    """

    def __init__(
        self,
        info: _I,
        dummy_inputs: "BaseDummyInputsBuilder[_I]",
        *,
        cache: Optional["BaseMultiModalProcessorCache"] = None,
    ) -> None:
        super().__init__()

        self.info = info
        self.dummy_inputs = dummy_inputs
        self.cache = cache

        self.data_parser = self._get_data_parser()

        # Avoid unnecessary recomputation
        self._supported_mm_limits = self.info.get_supported_mm_limits()
        self._allowed_mm_limits = self.info.get_allowed_mm_limits()

    @property
    def supported_mm_limits(self):
        return self._supported_mm_limits

    @property
    def allowed_mm_limits(self):
        return self._allowed_mm_limits

    def __call__(
        self,
        prompt: str,
        mm_data: MultiModalDataDict,
        hf_processor_mm_kwargs: Mapping[str, object],
        *,
        mm_hash_overrides: Optional[MultiModalHashes] = None,
    ) -> MultiModalInputs:
        return self.apply(prompt,
                          mm_data,
                          hf_processor_mm_kwargs,
                          mm_hash_overrides=mm_hash_overrides)

    def _get_data_parser(self) -> MultiModalDataParser:
        """
        Construct a parser to preprocess multi-modal data items
        before passing them to
        [`_get_hf_mm_data`][vllm.multimodal.processing.BaseMultiModalProcessor._get_hf_mm_data].

        You can support additional modalities by creating a subclass
        of [`MultiModalDataParser`][vllm.multimodal.parse.MultiModalDataParser]
        that has additional subparsers.
        """
        return MultiModalDataParser()

    def validate_num_items(
        self,
        modality: str,
        num_items: int,
    ) -> None:
        supported_limit = self.supported_mm_limits.get(modality, 0)
        allowed_limit = self.allowed_mm_limits.get(modality, 0)

        if supported_limit is None:
            supported_limit = allowed_limit

        limit = min(supported_limit, allowed_limit)

        if num_items > limit:
            msg = (f"At most {limit} {modality}(s) may be provided in "
                   "one prompt.")

            if num_items <= supported_limit:
                msg += " Set `--limit-mm-per-prompt` to increase this limit."

            raise ValueError(msg)

    def _to_mm_items(
        self,
        mm_data: MultiModalDataDict,
    ) -> MultiModalDataItems:
        """
        Normalize
        [`MultiModalDataDict`][vllm.multimodal.inputs.MultiModalDataDict]
        to [`MultiModalDataItems`][vllm.multimodal.parse.MultiModalDataItems]
        before passing them to
        [`_get_hf_mm_data`][vllm.multimodal.processing.BaseMultiModalProcessor._get_hf_mm_data].
        """
        mm_items = self.data_parser.parse_mm_data(mm_data)

        for modality, items in mm_items.items():
            self.validate_num_items(modality, len(items))

        return mm_items

    @abstractmethod
    def _get_mm_fields_config(
        self,
        hf_inputs: "BatchFeature",
        hf_processor_mm_kwargs: Mapping[str, object],
    ) -> Mapping[str, MultiModalFieldConfig]:
        """Given the HF-processed data, output the metadata of each field."""
        raise NotImplementedError

    @abstractmethod
    def _get_prompt_updates(
        self,
        mm_items: MultiModalDataItems,
        hf_processor_mm_kwargs: Mapping[str, object],
        out_mm_kwargs: MultiModalKwargsItems,
    ) -> Sequence[PromptUpdate]:
        """
        Given the original multi-modal items for this modality
        and HF-processed data, output the updates to perform.

        The information returned by this method is used to update token inputs
        which bypass the HF processor. It is also used to update the output of
        HF processor if the HF process does not apply prompt updates to text
        inputs.

        Moreover, this information is critical to determine the token positions
        in order to construct
        [`PlaceholderRange`][vllm.multimodal.inputs.PlaceholderRange]
        for each multi-modal item.
        """
        raise NotImplementedError

    def _bind_and_group_updates(
        self,
        prompt_updates: Sequence[PromptUpdate],
        mm_item_counts: Mapping[str, int],
    ) -> MultiModalPromptUpdates:
        return {
            modality: [[update.resolve(item_idx) for update in updates]
                       for item_idx in range(mm_item_counts.get(modality, 0))]
            for modality, updates in full_groupby_modality(prompt_updates)
        }

    def _get_mm_prompt_updates(
        self,
        mm_items: MultiModalDataItems,
        hf_processor_mm_kwargs: Mapping[str, object],
        out_mm_kwargs: MultiModalKwargsItems,
    ) -> MultiModalPromptUpdates:
        unbound_prompt_updates = self._get_prompt_updates(
            mm_items=mm_items,
            hf_processor_mm_kwargs=hf_processor_mm_kwargs,
            out_mm_kwargs=out_mm_kwargs,
        )

        mm_prompt_updates = self._bind_and_group_updates(
            unbound_prompt_updates,
            mm_items.get_all_counts(),
        )

        for modality, prompt_updates in mm_prompt_updates.items():
            for item_idx, item_prompt_updates in enumerate(prompt_updates):
                if len(item_prompt_updates) > 1:
                    logger.warning_once(
                        "Detected %d prompt updates for `mm_items[%r][%s]`. "
                        "Multiple prompt updates per item is now "
                        "deprecated and may be removed in v0.13. "
                        "Instead, please specify dynamic update targets "
                        "in the same prompt update definition by passing "
                        "a function to `PromptUpdate.target`.",
                        len(prompt_updates),
                        modality,
                        item_idx,
                    )

        return mm_prompt_updates

    def _find_mm_placeholders(
        self,
        new_token_ids: list[int],
        mm_prompt_updates: MultiModalPromptUpdates,
    ) -> Mapping[str, list[PlaceholderFeaturesInfo]]:
        tokenizer = self.info.get_tokenizer()

        return find_mm_placeholders(new_token_ids, mm_prompt_updates,
                                    tokenizer)

    def _get_hf_mm_data(
        self,
        mm_items: MultiModalDataItems,
    ) -> tuple[Mapping[str, object], Mapping[str, object]]:
        processor_data = dict[str, object]()
        passthrough_data = dict[str, object]()

        for items in mm_items.values():
            processor_data.update(items.get_processor_data())
            passthrough_data.update(items.get_passthrough_data())

        return processor_data, passthrough_data

    def _call_hf_processor(
        self,
        prompt: str,
        # Not to be confused with `mm_data` in `self.apply`.
        # This refers to the data to be passed to HF processor.
        mm_data: Mapping[str, object],
        mm_kwargs: Mapping[str, object],
        tok_kwargs: Mapping[str, object],
    ) -> "BatchFeature":
        """
        Call the HF processor on the prompt text and
        associated multi-modal data.
        """
        return self.info.ctx.call_hf_processor(
            self.info.get_hf_processor(**mm_kwargs),
            dict(text=prompt, **mm_data),
            dict(**mm_kwargs, **tok_kwargs),
        )

    def _hf_processor_applies_updates(
        self,
        prompt_text: str,
        mm_items: MultiModalDataItems,
        hf_processor_mm_kwargs: Mapping[str, object],
        tokenization_kwargs: Mapping[str, object],
    ) -> bool:
        """
        Return whether the HF processor applies prompt updates.

        For most HF processors, this should be `True` when multi-modal
        data items are passed, but `False` when multi-modal embeddings
        are passed.
        """
        return not any(
            isinstance(items, (EmbeddingItems, DictEmbeddingItems))
            for items in mm_items.values())

    def _apply_hf_processor_text_mm(
        self,
        prompt_text: str,
        mm_items: MultiModalDataItems,
        hf_processor_mm_kwargs: Mapping[str, object],
        tokenization_kwargs: Mapping[str, object],
    ) -> tuple[list[int], "BatchFeature", bool]:
        """
        Apply the HF processor on the prompt text and multi-modal data
        together.

        In addition, return whether prompt updates have been applied.
        """
        processor_data, passthrough_data = self._get_hf_mm_data(mm_items)

        processed_data = self._call_hf_processor(
            prompt=prompt_text,
            mm_data=processor_data,
            mm_kwargs=hf_processor_mm_kwargs,
            tok_kwargs=tokenization_kwargs,
        )
        processed_data.update(passthrough_data)

        prompt_ids, = processed_data.pop("input_ids").tolist()

        is_update_applied = self._hf_processor_applies_updates(
            prompt_text=prompt_text,
            mm_items=mm_items,
            hf_processor_mm_kwargs=hf_processor_mm_kwargs,
            tokenization_kwargs=tokenization_kwargs,
        )

        return prompt_ids, processed_data, is_update_applied

    def _apply_hf_processor_text_only(
        self,
        prompt_text: str,
        tokenization_kwargs: Mapping[str, object],
    ) -> list[int]:
        """
        Apply the HF processor on the prompt text only.

        Since HF processor requires that text and multi-modal items
        correspond to each other, we create dummy multi-modal items
        to go along with the text.
        """
        prompt_ids, _, _ = self._apply_hf_processor_text_mm(
            prompt_text=prompt_text,
            mm_items=MultiModalDataItems({}),
            hf_processor_mm_kwargs={},
            tokenization_kwargs=tokenization_kwargs,
        )

        return prompt_ids

    def _apply_hf_processor_tokens_only(
        self,
        prompt_tokens: list[int],
    ) -> list[int]:
        """
        Apply the HF processor on the prompt tokens only.

        Most HF processors accept prompt text but not prompt tokens.
        If the HF processor adds or removes tokens that are not related to
        multi-modal data, you should override this method so it is consistent
        with the output of
        [`_apply_hf_processor_text_only`][vllm.multimodal.processing.BaseMultiModalProcessor._apply_hf_processor_text_only]
        on the
        corresponding text.
        """
        return prompt_tokens

    def _apply_hf_processor_mm_only(
        self,
        mm_items: MultiModalDataItems,
        hf_processor_mm_kwargs: Mapping[str, object],
        tokenization_kwargs: Mapping[str, object],
    ) -> "BatchFeature":
        """
        Apply the HF processor on the multi-modal data only.

        Since HF processor requires that text and multi-modal items
        correspond to each other, we generate dummy text using
        [`DummyInputsBuilder`][vllm.multimodal.profiling.BaseDummyInputsBuilder]
        to go along with the multi-modal data.
        """
        mm_counts = mm_items.get_all_counts()

        _, mm_processed_data, _ = self._apply_hf_processor_text_mm(
            prompt_text=self.dummy_inputs.get_dummy_text(mm_counts),
            mm_items=mm_items,
            hf_processor_mm_kwargs=hf_processor_mm_kwargs,
            tokenization_kwargs=tokenization_kwargs,
        )

        return mm_processed_data

    def _apply_hf_processor_main(
        self,
        prompt: Union[str, list[int]],
        mm_items: MultiModalDataItems,
        hf_processor_mm_kwargs: Mapping[str, object],
        tokenization_kwargs: Mapping[str, object],
        *,
        enable_hf_prompt_update: bool,
    ) -> tuple[list[int], "BatchFeature", bool]:
        """
        Apply the HF processor on the prompt text and multi-modal data.

        In addition, return whether prompt updates have been applied
        (for most HF processors, this should be `True`).

        Note:
            If `enable_hf_prompt_update=False`, we use HF processor
            to perform prompt updates if available; HF processor requires
            that the prompt corresponds to multi-modal items.
        """
        if isinstance(prompt, str):
            if enable_hf_prompt_update:
                return self._apply_hf_processor_text_mm(
                    prompt_text=prompt,
                    mm_items=mm_items,
                    hf_processor_mm_kwargs=hf_processor_mm_kwargs,
                    tokenization_kwargs=tokenization_kwargs,
                )

            prompt_ids = self._apply_hf_processor_text_only(
                prompt, tokenization_kwargs)
        else:
            prompt_ids = self._apply_hf_processor_tokens_only(prompt)

        mm_processed_data = self._apply_hf_processor_mm_only(
            mm_items=mm_items,
            hf_processor_mm_kwargs=hf_processor_mm_kwargs,
            tokenization_kwargs=tokenization_kwargs,
        )

        return prompt_ids, mm_processed_data, False

    def _hash_mm_items(
        self,
        mm_items: MultiModalDataItems,
        hf_processor_mm_kwargs: Mapping[str, object],
        tokenization_kwargs: Mapping[str, object],
    ) -> MultiModalHashes:
        """Create MM hashes to be returned (only used in V1).

        Note: When overrides are provided via callers of `apply`,
        `_hash_mm_items` will be bypassed and the overrides will be used.
        """
        model_id = self.info.model_id

        return {
            modality: [
                MultiModalHasher.hash_kwargs(model_id=model_id,
                                             **{modality: item},
                                             **hf_processor_mm_kwargs,
                                             **tokenization_kwargs)
                for item in items
            ]
            for modality, items in mm_items.items()
        }

    def _get_cache_missing_items(
        self,
        cache: "BaseMultiModalProcessorCache",
        mm_data_items: MultiModalDataItems,
        mm_hashes: MultiModalHashes,
    ) -> MultiModalDataItems:
        mm_is_cached = {
            modality: cache.is_cached(hashes)
            for modality, hashes in mm_hashes.items()
        }

        mm_missing_idxs = {
            modality: [
                idx for idx, item_is_cached in enumerate(items_is_cached)
                if not item_is_cached
            ]
            for modality, items_is_cached in mm_is_cached.items()
        }
        mm_missing_data = {
            modality: [mm_data_items[modality][idx] for idx in idxs]
            for modality, idxs in mm_missing_idxs.items()
        }

        return self._to_mm_items(mm_missing_data)

    def _recompute_cached_prompt_update(
        self,
        cached_update: ResolvedPromptUpdate,
        new_item_idx: int,
    ) -> ResolvedPromptUpdate:
        """
        Override this if other attributes of `ResolvedPromptUpdate`
        also need to be recomputed after retrieving from the cache.
        """
        return replace(cached_update, item_idx=new_item_idx)

    def _merge_mm_kwargs(
        self,
        cache: "BaseMultiModalProcessorCache",
        mm_hashes: MultiModalHashes,
        mm_missing_kwargs: MultiModalKwargsItems,
        mm_missing_prompt_updates: MultiModalPromptUpdates,
    ) -> tuple[MultiModalKwargsOptionalItems, MultiModalPromptUpdates]:
        # Need to calculate this at the beginning to avoid skipping cache logic
        # for subsequently repeated items in the same modality
        mm_is_cached = {
            modality: cache.is_cached(hashes)
            for modality, hashes in mm_hashes.items()
        }

        mm_missing_next_idx = defaultdict[str, int](lambda: 0)

        merged_kwargs = defaultdict[str,
                                    list[Optional[MultiModalKwargsItem]]](list)
        merged_prompt_updates = defaultdict[
            str, list[Sequence[ResolvedPromptUpdate]]](list)
        for modality, hashes in mm_hashes.items():
            missing_kwargs = mm_missing_kwargs.get(modality, [])
            missing_prompt_updates = mm_missing_prompt_updates.get(
                modality, [])

            for item_idx, item_hash in enumerate(hashes):
                kwargs: Optional[MultiModalKwargsItem]
                if not mm_is_cached[modality][item_idx]:
                    missing_next_idx = mm_missing_next_idx[modality]
                    kwargs = missing_kwargs[missing_next_idx]
                    updates = missing_prompt_updates[missing_next_idx]

                    mm_missing_next_idx[modality] += 1

                    item = kwargs, updates
                else:
                    item = None

                kwargs, updates = cache.get_and_update_item(item, item_hash)

                merged_kwargs[modality].append(kwargs)
                merged_prompt_updates[modality].append([
                    self._recompute_cached_prompt_update(update, item_idx)
                    for update in updates
                ])

        mm_kwargs = MultiModalKwargsItems(merged_kwargs)
        mm_prompt_updates = dict(merged_prompt_updates)

        return mm_kwargs, mm_prompt_updates

    def _apply_hf_processor(
        self,
        prompt: Union[str, list[int]],
        mm_data_items: MultiModalDataItems,
        hf_processor_mm_kwargs: Mapping[str, object],
        tokenization_kwargs: Mapping[str, object],
        *,
        mm_hash_overrides: Optional[MultiModalHashes] = None,
    ) -> tuple[list[int], MultiModalProcessingInfo, bool]:
        (
            prompt_ids,
            mm_processed_data,
            is_update_applied,
        ) = self._apply_hf_processor_main(
            prompt=prompt,
            mm_items=mm_data_items,
            hf_processor_mm_kwargs=hf_processor_mm_kwargs,
            tokenization_kwargs=tokenization_kwargs,
            enable_hf_prompt_update=True,
        )

        mm_kwargs = MultiModalKwargsItems.from_hf_inputs(
            mm_processed_data,
            self._get_mm_fields_config(mm_processed_data,
                                       hf_processor_mm_kwargs),
        )

        # Use overrides if provided; fallback to data-dependent hashing.
        mm_hashes = (mm_hash_overrides if mm_hash_overrides is not None else
                     self._hash_mm_items(mm_data_items, hf_processor_mm_kwargs,
                                         tokenization_kwargs))

        mm_prompt_updates = self._get_mm_prompt_updates(
            mm_data_items,
            hf_processor_mm_kwargs,
            mm_kwargs,
        )

        mm_info = MultiModalProcessingInfo(
            kwargs=mm_kwargs,
            hashes=mm_hashes,
            prompt_updates=mm_prompt_updates,
        )

        return prompt_ids, mm_info, is_update_applied

    def _cached_apply_hf_processor(
        self,
        prompt: Union[str, list[int]],
        mm_data_items: MultiModalDataItems,
        hf_processor_mm_kwargs: Mapping[str, object],
        tokenization_kwargs: Mapping[str, object],
        *,
        mm_hash_overrides: Optional[MultiModalHashes] = None,
    ) -> tuple[list[int], MultiModalProcessingInfo, bool]:
        """
        Apply the HF processor on the full prompt text,
        caching the results and reusing cached results.
        """
        cache = self.cache

        _, passthrough_data = self._get_hf_mm_data(mm_data_items)
        if cache is None or passthrough_data:
            return self._apply_hf_processor(
                prompt=prompt,
                mm_data_items=mm_data_items,
                hf_processor_mm_kwargs=hf_processor_mm_kwargs,
                tokenization_kwargs=tokenization_kwargs,
                mm_hash_overrides=mm_hash_overrides,
            )

<<<<<<< HEAD
        # Use overrides if provided; fallback to data-dependent hashing.
        mm_hashes = (mm_hash_overrides if mm_hash_overrides is not None else
                     self._hash_mm_items(mm_data_items, hf_processor_mm_kwargs,
                                         tokenization_kwargs))
        (
            mm_cache_items_or_hashes,
            mm_missing_data_items,
        ) = self._get_cache_missing_items(
=======
        mm_hashes = self._hash_mm_items(mm_data_items, hf_processor_mm_kwargs,
                                        tokenization_kwargs)

        mm_missing_data_items = self._get_cache_missing_items(
>>>>>>> 69244e67
            cache=cache,
            mm_data_items=mm_data_items,
            mm_hashes=mm_hashes,
        )

        # NOTE: `prompt` does not correspond to `mm_missing_data_items`,
        # so we can't apply prompt updates until the new multimodal
        # items are combined with the cached multimodal items
        (
            prompt_ids,
            mm_missing_processed_data,
            is_update_applied,
        ) = self._apply_hf_processor_main(
            prompt=prompt,
            mm_items=mm_missing_data_items,
            hf_processor_mm_kwargs=hf_processor_mm_kwargs,
            tokenization_kwargs=tokenization_kwargs,
            enable_hf_prompt_update=False,
        )

        mm_missing_kwargs = MultiModalKwargsItems.from_hf_inputs(
            mm_missing_processed_data,
            self._get_mm_fields_config(mm_missing_processed_data,
                                       hf_processor_mm_kwargs),
        )

        mm_missing_prompt_updates = self._get_mm_prompt_updates(
            mm_missing_data_items,
            hf_processor_mm_kwargs,
            mm_missing_kwargs,
        )

        mm_kwargs, mm_prompt_updates = self._merge_mm_kwargs(
            cache,
            mm_hashes=mm_hashes,
            mm_missing_kwargs=mm_missing_kwargs,
            mm_missing_prompt_updates=mm_missing_prompt_updates,
        )

        mm_info = MultiModalProcessingInfo(
            kwargs=mm_kwargs,
            hashes=mm_hashes,
            prompt_updates=mm_prompt_updates,
        )

        return prompt_ids, mm_info, is_update_applied

    def _apply_token_matches(
        self,
        prompt: list[int],
        mm_prompt_updates: MultiModalPromptUpdates,
    ) -> tuple[list[int], MultiModalPromptUpdatesApplyResult]:
        tokenizer = self.info.get_tokenizer()
        return apply_token_matches(prompt, mm_prompt_updates, tokenizer)

    def _apply_text_matches(
        self,
        prompt: str,
        mm_prompt_updates: MultiModalPromptUpdates,
    ) -> tuple[str, MultiModalPromptUpdatesApplyResult]:
        tokenizer = self.info.get_tokenizer()
        return apply_text_matches(prompt, mm_prompt_updates, tokenizer)

    def _apply_prompt_updates(
        self,
        token_ids: list[int],
        mm_prompt_updates: MultiModalPromptUpdates,
    ) -> tuple[list[int], str, Mapping[str, list[PlaceholderFeaturesInfo]]]:
        tokenizer = self.info.get_tokenizer()

        new_token_ids, match_result = self._apply_token_matches(
            token_ids,
            mm_prompt_updates,
        )

        # If the search text does not represent a special token,
        # it may have different token IDs in the prompt, because
        # the tokens may go across the boundaries of the search text.
        # ----
        # e.g. when searching for "foo" in "food", if "food" itself makes
        # up a token, then the token ID of "foo" will not appear at all
        # ----
        # Since it is inefficient to search for all possible tokenizations
        # of the search text in the prompt, we instead perform string-based
        # updates on the decoded token IDs, then encode them back.
        if all(
                all(update_idx is not None for update_idx in update_idxs)
                for update_idxs in match_result.values()):
            new_text = decode_tokens(tokenizer, new_token_ids)
        else:
            new_text, match_result = self._apply_text_matches(
                decode_tokens(tokenizer, token_ids),
                mm_prompt_updates,
            )

            new_token_ids = encode_tokens(
                tokenizer,
                new_text,
                add_special_tokens=False,
            )

        matched_updates = defaultdict[
            str, list[Sequence[ResolvedPromptUpdate]]](list)
        for modality, update_idxs in match_result.items():
            for item_idx, update_idx in enumerate(update_idxs):
                assert update_idx is not None, (
                    "Failed to apply prompt replacement for "
                    f"mm_items[{modality!r}][{item_idx}]")

                matched_updates[modality].append(
                    [mm_prompt_updates[modality][item_idx][update_idx]])

        placeholders = self._find_mm_placeholders(
            new_token_ids,
            dict(matched_updates),
        )

        return new_token_ids, new_text, placeholders

    def _validate_mm_kwargs(
        self,
        mm_kwargs: MultiModalKwargsOptionalItems,
        mm_item_counts: Mapping[str, int],
    ) -> None:
        for modality, item_count in mm_item_counts.items():
            items = mm_kwargs.get(modality, [])

            if len(items) != item_count:
                raise RuntimeError(
                    f"Expected there to be {item_count} {modality} items in "
                    f"keyword arguments corresponding to {item_count} "
                    f"{modality} data items, but only found {len(items)}! "
                    "There is likely a problem with your "
                    "implementation of merged multi-modal processor for this "
                    "model (usually arising from an inconsistency between "
                    "`_call_hf_processor` and `_get_mm_fields_config`).")

    def _validate_mm_placeholders(
        self,
        mm_placeholders: Mapping[str, list[PlaceholderFeaturesInfo]],
        mm_item_counts: Mapping[str, int],
    ) -> None:
        for modality, item_count in mm_item_counts.items():
            placeholders = mm_placeholders.get(modality, [])

            if len(placeholders) != item_count:
                # NOTE: If you are a model developer, this can also arise from
                # an inconsistency between `_call_hf_processor` and
                # `_get_mm_fields_config` implementations
                raise RuntimeError(
                    f"Expected there to be {item_count} prompt updates "
                    f"corresponding to {item_count} {modality} items, but "
                    f"instead found {len(placeholders)} prompt updates! "
                    "This is likely because you forgot to include input "
                    "placeholder tokens (e.g., `<image>`, `<|image_pad|>`) "
                    "in the prompt. If the model has a chat template, make "
                    "sure you have applied it before calling `LLM.generate`.")

    def _maybe_apply_prompt_updates(
        self,
        mm_items: MultiModalDataItems,
        prompt_ids: list[int],
        mm_kwargs: MultiModalKwargsOptionalItems,
        mm_prompt_updates: MultiModalPromptUpdates,
        is_update_applied: bool,
    ) -> tuple[list[int], str, Mapping[str, list[PlaceholderFeaturesInfo]]]:
        mm_item_counts = mm_items.get_all_counts()
        self._validate_mm_kwargs(mm_kwargs, mm_item_counts)

        if is_update_applied:
            mm_placeholders = self._find_mm_placeholders(
                prompt_ids,
                mm_prompt_updates,
            )
            self._validate_mm_placeholders(mm_placeholders, mm_item_counts)

            tokenizer = self.info.get_tokenizer()
            prompt = decode_tokens(tokenizer, prompt_ids)
        else:
            (
                prompt_ids,
                prompt,
                mm_placeholders,
            ) = self._apply_prompt_updates(
                prompt_ids,
                mm_prompt_updates,
            )
            self._validate_mm_placeholders(mm_placeholders, mm_item_counts)

        return prompt_ids, prompt, mm_placeholders

    def apply(
        self,
        prompt: Union[str, list[int]],
        mm_data: MultiModalDataDict,
        hf_processor_mm_kwargs: Mapping[str, object],
        tokenization_kwargs: Optional[Mapping[str, object]] = None,
        *,
        mm_hash_overrides: Optional[dict[str, list[str]]] = None,
    ) -> MultiModalInputs:
        """
        Process multi-modal inputs to be used in vLLM.

        The main steps are:

        1. Apply HF Processor on prompt text and multi-modal data together,
           outputting token IDs and processed tensors.
        2. Find and update sequences in the token IDs with placeholder tokens.
           The number of placeholder tokens equals the feature size of the
           multi-modal data outputted by the multi-modal encoder.
        3. Extract information about the placeholder tokens from the
           processed token IDs.
        """
        mm_items = self._to_mm_items(mm_data)

        if tokenization_kwargs is None:
            tokenization_kwargs = {}

        (
            prompt_ids,
            mm_info,
            is_update_applied,
        ) = self._cached_apply_hf_processor(
            prompt,
            mm_items,
            hf_processor_mm_kwargs,
            tokenization_kwargs=tokenization_kwargs,
            mm_hash_overrides=mm_hash_overrides,
        )

        # NOTE: tokenization_kwargs are not required to init processor
        prompt_ids, prompt, mm_placeholders = self._maybe_apply_prompt_updates(
            mm_items=mm_items,
            prompt_ids=prompt_ids,
            mm_kwargs=mm_info.kwargs,
            mm_prompt_updates=mm_info.prompt_updates,
            is_update_applied=is_update_applied,
        )

        mm_placeholder_ranges = {
            modality: [item.to_range() for item in placeholders]
            for modality, placeholders in mm_placeholders.items()
        }

        return MultiModalInputs(
            type="multimodal",
            prompt=prompt,
            prompt_token_ids=prompt_ids,
            mm_kwargs=mm_info.kwargs,
            mm_hashes=mm_info.hashes,
            mm_placeholders=mm_placeholder_ranges,
        )


class EncDecMultiModalProcessor(BaseMultiModalProcessor[_I]):

    @abstractmethod
    def create_encoder_prompt(
        self,
        prompt: Union[str, list[int]],
        mm_data: MultiModalDataDict,
    ) -> Union[str, list[int]]:
        """
        Create input prompt for the encoder. HF processor will be applied on
        this prompt during profiling and generation.
        """
        raise NotImplementedError

    @property
    def pad_dummy_encoder_prompt(self) -> bool:
        return False

    def create_decoder_prompt(
        self,
        prompt: Union[str, list[int]],
        mm_data: MultiModalDataDict,
    ) -> Union[str, list[int]]:
        """Create input prompt for the decoder."""
        return prompt

    def _get_enc_dec_inputs(
        self,
        prompt: Union[str, list[int]],
        mm_data: MultiModalDataDict,
        encoder_inputs: MultiModalInputs,
    ):
        tokenizer = self.info.get_tokenizer()
        decoder_prompt = self.create_decoder_prompt(prompt, mm_data)
        if isinstance(decoder_prompt, str):
            decoder_prompt_ids = encode_tokens(tokenizer,
                                               decoder_prompt,
                                               add_special_tokens=False)
        else:
            decoder_prompt_ids = decoder_prompt
            decoder_prompt = decode_tokens(tokenizer, decoder_prompt)

        mm_inputs = MultiModalEncDecInputs(
            encoder_prompt=encoder_inputs["prompt"],
            encoder_prompt_token_ids=encoder_inputs["prompt_token_ids"],
            **encoder_inputs)
        mm_inputs.update({
            "prompt": decoder_prompt,
            "prompt_token_ids": decoder_prompt_ids
        })
        return mm_inputs

    def apply(
        self,
        prompt: Union[str, list[int]],
        mm_data: MultiModalDataDict,
        hf_processor_mm_kwargs: Mapping[str, object],
        tokenization_kwargs: Optional[Mapping[str, object]] = None,
        *,
        mm_hash_overrides: Optional[MultiModalHashes] = None,
    ) -> MultiModalEncDecInputs:
        """
        Process multi-modal inputs to be used in vLLM.
        The main processing steps are modified to fit encoder-decoder model:
        1. Create encoder prompt from input prompt text.
        2. Apply the HF processor on encoder prompt.
        3. Copy the input prompt text as decoder prompt inputs.
        """
        encoder_prompt = self.create_encoder_prompt(prompt, mm_data)
        encoder_inputs = super().apply(
            encoder_prompt,
            mm_data,
            hf_processor_mm_kwargs,
            tokenization_kwargs,
            mm_hash_overrides=mm_hash_overrides,
        )

        return self._get_enc_dec_inputs(
            prompt=prompt,
            mm_data=mm_data,
            encoder_inputs=encoder_inputs,
        )<|MERGE_RESOLUTION|>--- conflicted
+++ resolved
@@ -1538,21 +1538,12 @@
                 mm_hash_overrides=mm_hash_overrides,
             )
 
-<<<<<<< HEAD
         # Use overrides if provided; fallback to data-dependent hashing.
         mm_hashes = (mm_hash_overrides if mm_hash_overrides is not None else
                      self._hash_mm_items(mm_data_items, hf_processor_mm_kwargs,
                                          tokenization_kwargs))
-        (
-            mm_cache_items_or_hashes,
-            mm_missing_data_items,
-        ) = self._get_cache_missing_items(
-=======
-        mm_hashes = self._hash_mm_items(mm_data_items, hf_processor_mm_kwargs,
-                                        tokenization_kwargs)
 
         mm_missing_data_items = self._get_cache_missing_items(
->>>>>>> 69244e67
             cache=cache,
             mm_data_items=mm_data_items,
             mm_hashes=mm_hashes,
