--- conflicted
+++ resolved
@@ -12,11 +12,6 @@
                     TypeVar, Union, cast)
 
 import torch
-<<<<<<< HEAD
-from cachetools import LRUCache
-=======
-from transformers import BatchFeature, PretrainedConfig, ProcessorMixin
->>>>>>> e82ee40d
 from typing_extensions import assert_never
 
 from vllm.inputs import InputProcessingContext
