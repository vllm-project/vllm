--- conflicted
+++ resolved
@@ -24,11 +24,7 @@
 from .inputs import (MultiModalDataDict, MultiModalEncDecInputs,
                      MultiModalFieldConfig, MultiModalInputs,
                      MultiModalKwargsItem, MultiModalKwargsItems,
-<<<<<<< HEAD
-                     MultiModalKwargsOptionalItems, MultiModalUUIDs,
-=======
                      MultiModalKwargsOptionalItems, MultiModalUUIDDict,
->>>>>>> 0235103c
                      PlaceholderRange)
 from .parse import (DictEmbeddingItems, EmbeddingItems, MultiModalDataItems,
                     MultiModalDataParser)
@@ -1027,11 +1023,7 @@
         hf_processor_mm_kwargs: Mapping[str, object],
         *,
         mm_hash_overrides: Optional[Union[dict[str, list[str]],
-<<<<<<< HEAD
-                                          MultiModalUUIDs]] = None,
-=======
                                           MultiModalUUIDDict]] = None,
->>>>>>> 0235103c
     ) -> MultiModalInputs:
         return self.apply(prompt,
                           mm_data,
@@ -1373,11 +1365,7 @@
         tokenization_kwargs: Mapping[str, object],
         *,
         mm_hash_overrides: Optional[Union[dict[str, list[str]],
-<<<<<<< HEAD
-                                          MultiModalUUIDs]] = None,
-=======
                                           MultiModalUUIDDict]] = None,
->>>>>>> 0235103c
     ) -> MultiModalHashes:
         """Create MM hashes to be returned (only used in V1).
 
@@ -1527,11 +1515,7 @@
         tokenization_kwargs: Mapping[str, object],
         *,
         mm_hash_overrides: Optional[Union[dict[str, list[str]],
-<<<<<<< HEAD
-                                          MultiModalUUIDs]] = None,
-=======
                                           MultiModalUUIDDict]] = None,
->>>>>>> 0235103c
     ) -> tuple[list[int], MultiModalProcessingInfo, bool]:
         (
             prompt_ids,
@@ -1579,11 +1563,7 @@
         tokenization_kwargs: Mapping[str, object],
         *,
         mm_hash_overrides: Optional[Union[dict[str, list[str]],
-<<<<<<< HEAD
-                                          MultiModalUUIDs]] = None,
-=======
                                           MultiModalUUIDDict]] = None,
->>>>>>> 0235103c
     ) -> tuple[list[int], MultiModalProcessingInfo, bool]:
         """
         Apply the HF processor on the full prompt text,
@@ -1806,11 +1786,7 @@
         tokenization_kwargs: Optional[Mapping[str, object]] = None,
         *,
         mm_hash_overrides: Optional[Union[dict[str, list[str]],
-<<<<<<< HEAD
-                                          MultiModalUUIDs]] = None,
-=======
                                           MultiModalUUIDDict]] = None,
->>>>>>> 0235103c
     ) -> MultiModalInputs:
         """
         Process multi-modal inputs to be used in vLLM.
@@ -1926,11 +1902,7 @@
         tokenization_kwargs: Optional[Mapping[str, object]] = None,
         *,
         mm_hash_overrides: Optional[Union[dict[str, list[str]],
-<<<<<<< HEAD
-                                          MultiModalUUIDs]] = None,
-=======
                                           MultiModalUUIDDict]] = None,
->>>>>>> 0235103c
     ) -> MultiModalEncDecInputs:
         """
         Process multi-modal inputs to be used in vLLM.
