# SPDX-License-Identifier: Apache-2.0
<<<<<<< HEAD
import asyncio
=======
# SPDX-FileCopyrightText: Copyright contributors to the vLLM project
>>>>>>> 7234fe26
import json
import sys
from abc import ABC, abstractmethod
from collections import defaultdict
from collections.abc import (Callable, Generator, ItemsView, Iterable, Mapping,
                             Sequence)
from dataclasses import dataclass, field
from enum import Enum
from functools import lru_cache
from typing import (TYPE_CHECKING, Generic, NamedTuple, Optional, Protocol,
                    Union, cast)

import regex as re
import torch
<<<<<<< HEAD
from transformers import BatchFeature, PretrainedConfig, ProcessorMixin
from typing_extensions import TypeVar, assert_never
=======
from typing_extensions import assert_never
>>>>>>> 7234fe26

from vllm.inputs import InputProcessingContext
from vllm.jsontree import json_map_leaves, json_reduce_leaves
from vllm.logger import init_logger
from vllm.transformers_utils.tokenizer import (AnyTokenizer, decode_tokens,
                                               encode_tokens)
from vllm.utils import GiB_bytes, LRUCache, flatten_2d_lists, full_groupby

from .hasher import MultiModalHasher
from .inputs import (MultiModalDataDict, MultiModalEncDecInputs,
                     MultiModalFieldConfig, MultiModalInputs, MultiModalKwargs,
                     MultiModalKwargsItem, NestedTensors, PlaceholderRange)
from .parse import (DictEmbeddingItems, EmbeddingItems, MultiModalDataItems,
                    MultiModalDataParser)

if TYPE_CHECKING:
    from transformers.configuration_utils import PretrainedConfig
    from transformers.feature_extraction_utils import BatchFeature
    from transformers.processing_utils import ProcessorMixin

    from .profiling import BaseDummyInputsBuilder

logger = init_logger(__name__)

_S = TypeVar("_S", str, list[int])

PromptSeq = Union[str, list[int]]
"""A token sequence (list of token IDs) or text."""


@dataclass
class PromptIndex:
    """Resolves to an index in the prompt."""
    get_match_index: Callable[[AnyTokenizer, PromptSeq], Optional[int]]


class PromptIndexTargets:

    @staticmethod
    def start() -> PromptIndex:
        """
        Resolves to the start of the prompt (before the first token).

        This results in a match even if the prompt is empty.
        """
        return PromptIndex(lambda tok, prompt: 0)

    @staticmethod
    def prefix(seq: PromptSeq) -> PromptIndex:
        """
        Resolves to a location in the prompt after the given prefix.
        """

        def get_match_index(
            tokenizer: AnyTokenizer,
            prompt: PromptSeq,
        ) -> Optional[int]:
            prefix = seq

            if isinstance(prompt, str):
                if not isinstance(prefix, str):
                    # Make both `str`
                    prefix = decode_tokens(tokenizer, prefix)
            else:
                if isinstance(prefix, str):
                    # Make both `list[int]`
                    prefix = encode_tokens(tokenizer,
                                           prefix,
                                           add_special_tokens=False)

            match_idx = len(prefix)
            return match_idx if prompt[:match_idx] == prefix else None

        return PromptIndex(get_match_index)

    @staticmethod
    def end() -> PromptIndex:
        """
        Resolves to the end of the prompt (after the last token).

        This results in a match even if the prompt is empty.
        """
        return PromptIndex(lambda tok, prompt: len(prompt))


PromptTarget = Union[PromptSeq, PromptIndex]
"""
The token sequence or text to update.
"""


@dataclass
class PromptUpdateDetails(Generic[_S]):
    """Details about the token sequence or text that are part of the update."""

    full: _S
    """The full content."""

    is_embed: Optional[Callable[["_BoundPromptSequence"], torch.Tensor]] = None
    """
    Given [`full`][vllm.multimodal.processing.PromptUpdateDetails.full],
    return a boolean mask of shape `(len(full),)` indicating which positions
    of `full` to assign embeddings to.

    `None` (default) means to assign embeddings to all positions of `full`.

    The embeddings are obtained by calling
    [`SupportsMultiModal.get_multimodal_embeddings`][vllm.model_executor.models.interfaces.SupportsMultiModal.get_multimodal_embeddings].
    """

    @staticmethod
    def from_seq(seq: _S) -> "PromptUpdateDetails[_S]":
        return PromptUpdateDetails(full=seq)

    @staticmethod
    def select_text(
        seq: _S,
        embed_text: str,
    ) -> "PromptUpdateDetails[_S]":

        def is_embed(full: "_BoundPromptSequence") -> torch.Tensor:
            embed_token_ids = encode_tokens(full.tokenizer, embed_text)

            return torch.isin(
                torch.tensor(full.token_ids),
                torch.tensor(embed_token_ids),
            )

        return PromptUpdateDetails(full=seq, is_embed=is_embed)

    @staticmethod
    def select_token_id(
        seq: _S,
        embed_token_id: int,
    ) -> "PromptUpdateDetails[_S]":
        return PromptUpdateDetails(
            full=seq,
            is_embed=lambda f: torch.tensor(f.token_ids) == embed_token_id,
        )


PromptUpdateInfo = Union[PromptSeq, PromptUpdateDetails]
"""
The token sequence or text that are part of the update.

If only part of the content corresponds to feature placeholders, you can
use [`PromptUpdateDetails`][vllm.multimodal.processing.PromptUpdateDetails] to
specify which part.
"""

PromptUpdateContent = Union[Callable[[int], PromptUpdateInfo],
                            PromptUpdateInfo]
"""
Given the index of the processed item within
[`modality`][vllm.multimodal.processing.PromptUpdate.modality],
output the corresponding token sequence (or text).

For convenience, you can directly pass in the token sequence (or text)
instead of a function if it does not depend on the input.
"""


class UpdateMode(str, Enum):
    INSERT = "insert"
    REPLACE = "replace"


@dataclass
class PromptUpdate(ABC):
    """
    Defines how to update a prompt with placeholder tokens.
    """

    modality: str
    """The modality for which the update is made."""

    target: PromptTarget
    """The token sequence (or text) to update."""

    @property
    @abstractmethod
    def content(self) -> PromptUpdateContent:
        """The placeholder tokens that are part of the update."""
        raise NotImplementedError

    @property
    @abstractmethod
    def mode(self) -> UpdateMode:
        """Defines how to update the prompt."""
        raise NotImplementedError

    def bind(self, tokenizer: AnyTokenizer) -> "BoundPromptUpdate":
        return BoundPromptUpdate(
            _origin=self,
            tokenizer=tokenizer,
        )


@dataclass
class PromptInsertion(PromptUpdate):
    """
    Defines how to insert placeholder tokens into a prompt.

    Example:

    For each image, insert a number of ``<image>`` feature placeholders
    equal to the feature size of the vision encoder after the ``<s>`` token:

    ```python
    PromptInsertion(
        modality="image",
        target="<s>",
        insertion="<image>" * image_feature_size,
    )
    ```

    Insert these tokens at the start of the prompt:

    ```python
    PromptInsertion(
        modality="image",
        target=PromptIndexTargets.start(),
        insertion="<image>" * image_feature_size,
    )
    ```

    Insert these tokens after a prefix ``Images:``:

    ```python
    PromptInsertion(
        modality="image",
        target=PromptIndexTargets.prefix("Images:"),
        insertion="<image>" * image_feature_size,
    )
    ```

    Insert these tokens at the end of the prompt:

    ```python
    PromptInsertion(
        modality="image",
        target=PromptIndexTargets.end(),
        insertion="<image>" * image_feature_size,
    )
    ```
    """

    insertion: PromptUpdateContent = field(repr=False)
    """
    Given the index of the processed item within
    [`modality`][vllm.multimodal.processing.PromptUpdate.modality],
    output the token sequence (or text) to insert right after
    [`target`][vllm.multimodal.processing.PromptUpdate.target].

    For convenience, you can directly pass in the token sequence (or text)
    instead of a function if it does not depend on the input.
    """

    @property
    def content(self) -> PromptUpdateContent:
        return self.insertion

    @property
    def mode(self) -> UpdateMode:
        return UpdateMode.INSERT


@dataclass
class PromptReplacement(PromptUpdate):
    """
    Defines how to replace portions of an input prompt with placeholder tokens.

    Example:

    For each image, replace one ``<image>`` input placeholder in the prompt
    with a number of ``<image>`` feature placeholders
    equal to the feature size of the vision encoder:

    ```python
    PromptReplacement(
        modality="image",
        target="<image>",
        replacement="<image>" * image_feature_size,
    )
    ```

    As above, but further pad the feature placeholders with ``<image_bos>``
    and `<image_eos>``, which are not supposed to be passed to the vision
    encoder:

    ```python
    PromptReplacement(
        modality="image",
        target="<image>",
        replacement=PromptUpdateDetails(
            full="".join([
                "<image_bos>",
                "<image>" * image_feature_size,
                "<image_eos>",
            ]),
            features="<image>" * image_feature_size,
        ),
    )
    ```

    To avoid unnecessary tokenization during prompt replacement,
    we recommended passing token sequences instead of text:

    ```python
    PromptReplacement(
        modality="image",
        target=[image_token_id],
        replacement=PromptUpdateDetails(
            full=([image_bos_id] + [image_token_id] * image_feature_size
                    + [image_eos_id]),
            features=[image_token_id] * image_feature_size,
        ),
    )
    ```
    """

    replacement: PromptUpdateContent = field(repr=False)
    """
    Given the index of the processed item within
    [`modality`][vllm.multimodal.processing.PromptUpdate.modality],
    output the token sequence (or text) to replace
    [`target`][vllm.multimodal.processing.PromptUpdate.target].

    For convenience, you can directly pass in the token sequence (or text)
    instead of a function if it does not depend on the input.
    """

    @property
    def content(self) -> PromptUpdateContent:
        return self.replacement

    @property
    def mode(self) -> UpdateMode:
        return UpdateMode.REPLACE


@lru_cache(maxsize=2048)
def _cached_encode(
    tokenizer: AnyTokenizer,
    text: str,
    *,
    add_special_tokens: Optional[bool] = None,
) -> list[int]:
    return encode_tokens(tokenizer,
                         text,
                         add_special_tokens=add_special_tokens)


@lru_cache(maxsize=2048)
def _cached_decode(
    tokenizer: AnyTokenizer,
    token_ids: tuple[int, ...],
    *,
    skip_special_tokens: Optional[bool] = None,
) -> str:
    return decode_tokens(tokenizer,
                         list(token_ids),
                         skip_special_tokens=skip_special_tokens)


class _HasModalityAttr(Protocol):
    modality: str


class _HasModalityProp(Protocol):

    @property
    def modality(self) -> str:
        ...


_M = TypeVar("_M", bound=Union[_HasModalityAttr, _HasModalityProp])


def full_groupby_modality(values: Iterable[_M]) -> ItemsView[str, list[_M]]:
    """Convenience function to apply [`full_groupby`][vllm.utils.full_groupby]
    based on modality."""
    return full_groupby(values, key=lambda x: x.modality)


@dataclass
class _BoundPromptSequence:
    """
    A [`_PromptSeq`][vllm.multimodal.processing.PromptSeq] bound
    to a tokenizer to automatically
    convert between token sequence and text representations.
    """
    tokenizer: AnyTokenizer = field(repr=False)

    _text: Optional[str]
    _token_ids: Optional[list[int]]

    @staticmethod
    def from_seq(
        tokenizer: AnyTokenizer,
        seq: PromptSeq,
    ) -> "_BoundPromptSequence":
        return _BoundPromptSequence(
            tokenizer=tokenizer,
            _text=seq if isinstance(seq, str) else None,
            _token_ids=seq if isinstance(seq, list) else None,
        )

    def __post_init__(self) -> None:
        if self._text is None and self._token_ids is None:
            raise ValueError("At least one of 'text' and 'token_ids' must be "
                             "specified")

    @property
    def text(self) -> str:
        if self._text is None:
            assert self._token_ids is not None
            self._text = _cached_decode(self.tokenizer, tuple(self._token_ids))

        return self._text

    @property
    def token_ids(self) -> list[int]:
        if self._token_ids is None:
            assert self._text is not None
            self._token_ids = _cached_encode(self.tokenizer,
                                             self._text,
                                             add_special_tokens=False)

        return self._token_ids


@dataclass
class _BoundPromptContent:
    full: _BoundPromptSequence
    is_embed: Optional[Callable[["_BoundPromptSequence"], torch.Tensor]]


@dataclass
class BoundPromptUpdate:
    """
    A [`PromptUpdate`][vllm.multimodal.processing.PromptUpdate] bound
    to a tokenizer to automatically convert
    [`target`][vllm.multimodal.processing.PromptUpdate.target] and the result of
    [`get_content`][vllm.multimodal.processing.BoundPromptUpdate.get_content]
    between token sequence and text representations.
    """
    _origin: PromptUpdate
    tokenizer: AnyTokenizer = field(repr=False)

    def __post_init__(self) -> None:
        self._content_cache = dict[int, _BoundPromptContent]()

    @property
    def modality(self) -> str:
        return self._origin.modality

    @property
    def target(self) -> Union[_BoundPromptSequence, PromptIndex]:
        """The token sequence (or text) to update."""
        target = self._origin.target

        if isinstance(target, PromptIndex):
            return target

        return _BoundPromptSequence.from_seq(self.tokenizer, target)

    @property
    def content(self) -> PromptUpdateContent:
        """The placeholder tokens that are part of the update."""
        return self._origin.content

    @property
    def mode(self) -> UpdateMode:
        """Defines how to update the prompt."""
        return self._origin.mode

    def get_content(self, item_idx: int) -> _BoundPromptContent:
        """
        Given the index of the processed item within
        [`modality`][vllm.multimodal.processing.PromptUpdate.modality],
        output the token sequence (or text) to update.
        """
        content = self.content
        if callable(content):
            cache_key = item_idx
            if cache_key in self._content_cache:
                return self._content_cache[cache_key]

            content = content(item_idx)
        else:
            cache_key = None

        if not isinstance(content, PromptUpdateDetails):
            content = PromptUpdateDetails.from_seq(content)

        bound_full = _BoundPromptSequence.from_seq(self.tokenizer,
                                                   content.full)
        bound_content = _BoundPromptContent(full=bound_full,
                                            is_embed=content.is_embed)

        if cache_key is not None:
            self._content_cache[cache_key] = bound_content

        return bound_content


class _TokenMatch(NamedTuple):
    start_idx: int
    end_idx: int


def iter_token_matches(
    token_ids: list[int],
    match_ids: list[int],
) -> Generator[_TokenMatch]:
    """
    Yield each occurrence of `match_ids` in `token_ids`.

    Note that empty matches are ignored.
    """
    prompt_len = len(token_ids)
    match_len = len(match_ids)

    if match_len == 0:
        return

    start_idx = 0
    while start_idx < prompt_len - match_len + 1:
        end_idx = start_idx + match_len

        if token_ids[start_idx:end_idx] == match_ids:
            yield _TokenMatch(start_idx=start_idx, end_idx=end_idx)

            # Exclude overlapping matches
            start_idx = end_idx
        else:
            start_idx += 1


def replace_token_matches(
    token_ids: list[int],
    match_ids: list[int],
    new_ids: list[int],
) -> list[int]:
    """
    Replace each occurrence of `match_ids` in `token_ids`
    with `new_ids`.

    Note that empty matches are ignored.
    """
    out_seqs = list[list[int]]()
    prev_end_idx = 0

    for match in iter_token_matches(token_ids, match_ids):
        start_idx = match.start_idx
        end_idx = match.end_idx

        out_seqs.append(token_ids[prev_end_idx:start_idx])
        out_seqs.append(new_ids)
        prev_end_idx = end_idx

    out_seqs.append(token_ids[prev_end_idx:])

    return flatten_2d_lists(out_seqs)


@dataclass(repr=False)
class PromptTargetMatch(ABC):
    _origin: BoundPromptUpdate

    @property
    def modality(self) -> str:
        return self._origin.modality

    @property
    @abstractmethod
    def start_idx(self) -> int:
        raise NotImplementedError

    @property
    @abstractmethod
    def end_idx(self) -> int:
        raise NotImplementedError

    def __repr__(self) -> str:
        return (f"{type(self).__name__}(modality={self.modality!r}, "
                f"start_idx={self.start_idx!r}, end_idx={self.end_idx!r})")


@dataclass(repr=False)
class _PromptTargetIndexMatch(PromptTargetMatch):
    match_idx: int

    @property
    def start_idx(self) -> int:
        return self.match_idx

    @property
    def end_idx(self) -> int:
        return self.match_idx


@dataclass(repr=False)
class _PromptTargetTokenMatch(PromptTargetMatch):
    match: _TokenMatch

    @property
    def start_idx(self) -> int:
        return self.match.start_idx

    @property
    def end_idx(self) -> int:
        return self.match.end_idx


@dataclass(repr=False)
class _PromptTargetTextMatch(PromptTargetMatch):
    match: re.Match[str]

    @property
    def start_idx(self) -> int:
        return self.match.start()

    @property
    def end_idx(self) -> int:
        return self.match.end()


@dataclass
class PlaceholderFeaturesInfo:
    modality: str
    item_idx: int
    start_idx: int
    tokens: list[int]
    is_embed: Optional[torch.Tensor]

    @property
    def length(self) -> int:
        return len(self.tokens)

    def to_range(self) -> PlaceholderRange:
        # TODO: Is it worth it to optimize this by stripping the
        # leading and ending positions where `is_embed=False`?
        return PlaceholderRange(
            offset=self.start_idx,
            length=self.length,
            is_embed=self.is_embed,
        )


def find_token_matches(
    prompt: list[int],
    prompt_updates: Sequence[BoundPromptUpdate],
) -> Sequence[PromptTargetMatch]:
    """Return each target of `prompt_updates` found in `prompt`."""

    def get_matches(update: BoundPromptUpdate):
        target = update.target

        if isinstance(target, PromptIndex):
            match_idx = target.get_match_index(update.tokenizer, prompt)
            if match_idx is None:
                return []

            return [_PromptTargetIndexMatch(update, match_idx)]

        return [
            _PromptTargetTokenMatch(update, match)
            for match in iter_token_matches(prompt, target.token_ids)
        ]

    return [
        match for update in prompt_updates for match in get_matches(update)
    ]


def find_text_matches(
    prompt: str,
    prompt_updates: Sequence[BoundPromptUpdate],
) -> Sequence[PromptTargetMatch]:
    """Return each target of `prompt_updates` found in `prompt`."""

    def get_matches(update: BoundPromptUpdate):
        target = update.target

        if isinstance(target, PromptIndex):
            match_idx = target.get_match_index(update.tokenizer, prompt)
            if match_idx is None:
                return []

            return [_PromptTargetIndexMatch(update, match_idx)]

        return [
            _PromptTargetTextMatch(update, match)
            for match in re.finditer(re.escape(target.text), prompt)
        ]

    return [
        match for update in prompt_updates for match in get_matches(update)
    ]


def _resolve_matches(
    prompt: PromptSeq,
    mm_matches: Mapping[str, Sequence[PromptTargetMatch]],
) -> list[PromptTargetMatch]:
    """
    Resolve `mm_matches` to ensure that there are no overlapping matches,
    and sort them such that earlier matches take priority over later ones.
    """
    matches = [m for matches in mm_matches.values() for m in matches]

    seen_matches: list[Optional[PromptTargetMatch]] = [None] * len(prompt)

    for match in matches:
        for idx in range(match.start_idx, match.end_idx):
            if seen_matches[idx] is not None:
                raise ValueError("Found overlapping matches "
                                 f"({seen_matches[idx]} and {match}) "
                                 f"at index={idx} of prompt={prompt}")

            seen_matches[idx] = match

    return sorted(matches, key=lambda x: x.start_idx)


def _apply_matches(
    prompt: _S,
    mm_matches: Mapping[str, Sequence[PromptTargetMatch]],
    mm_item_counts: Mapping[str, int],
) -> list[_S]:
    """Apply the updates in `mm_matches` to `prompt`."""
    out_seqs = list[Union[str, list[int]]]()
    prev_end_idx = 0
    next_idx_by_modality = defaultdict[str, int](lambda: 0)

    for match in _resolve_matches(prompt, mm_matches):
        modality = match.modality

        item_start_idx = next_idx_by_modality[modality]
        max_item_count = mm_item_counts.get(modality, 0)
        if item_start_idx >= max_item_count:
            continue

        start_idx = match.start_idx
        end_idx = match.end_idx
        origin = match._origin
        mode = origin.mode

        if mode == UpdateMode.INSERT:
            out_seqs.append(prompt[prev_end_idx:end_idx])
            num_inserts = max_item_count
        elif mode == UpdateMode.REPLACE:
            out_seqs.append(prompt[prev_end_idx:start_idx])
            num_inserts = max_item_count if start_idx == end_idx else 1
        else:
            assert_never(mode)

        item_end_idx = min(item_start_idx + num_inserts, max_item_count)

        for item_idx in range(item_start_idx, item_end_idx):
            content = origin.get_content(item_idx)
            insert_seq = (content.full.text if isinstance(prompt, str) else
                          content.full.token_ids)

            out_seqs.append(insert_seq)

        prev_end_idx = end_idx
        next_idx_by_modality[modality] += item_end_idx - item_start_idx

    out_seqs.append(prompt[prev_end_idx:])

    return cast(list[_S], out_seqs)


def apply_token_matches(
    prompt: list[int],
    mm_matches: Mapping[str, Sequence[PromptTargetMatch]],
    mm_item_counts: Mapping[str, int],
) -> list[int]:
    """Apply the updates in `mm_matches` to `prompt`."""
    if not mm_matches:
        return prompt

    token_id_seqs = _apply_matches(prompt, mm_matches, mm_item_counts)

    return flatten_2d_lists(token_id_seqs)


def apply_text_matches(
    prompt: str,
    mm_matches: Mapping[str, Sequence[PromptTargetMatch]],
    mm_item_counts: Mapping[str, int],
) -> str:
    """Apply the updates in `mm_matches` to `prompt`."""
    if not mm_matches:
        return prompt

    texts = _apply_matches(prompt, mm_matches, mm_item_counts)

    return "".join(texts)


def _iter_placeholders(
    mm_prompt_updates: Mapping[str, Sequence[BoundPromptUpdate]],
    prompt: list[int],
    mm_item_counts: Mapping[str, int],
) -> Iterable[PlaceholderFeaturesInfo]:
    """
    Yield each set of placeholder tokens found in `prompt`.

    Matches are exclusive even when multiple modalities share
    the same placeholder tokens. In that case, the modality that
    appears earlier in `mm_prompt_updates` takes priority.

    Note that empty matches are ignored.
    """
    prompt_len = len(prompt)
    item_idx_by_modality = defaultdict[str, int](lambda: 0)

    start_idx = 0
    while start_idx < prompt_len:
        found = False

        for modality, modality_updates in mm_prompt_updates.items():
            item_idx = item_idx_by_modality[modality]
            if item_idx >= mm_item_counts.get(modality, 0):
                continue

            for update_info in modality_updates:
                content = update_info.get_content(item_idx)
                content_tokens_full = content.full.token_ids
                content_len_full = len(content_tokens_full)
                end_idx_full = start_idx + content_len_full

                if content_len_full == 0 or end_idx_full > prompt_len:
                    continue

                if prompt[start_idx:end_idx_full] == content_tokens_full:
                    content_is_embed = content.is_embed
                    if content_is_embed is not None:
                        content_is_embed = content_is_embed(content.full)

                    yield PlaceholderFeaturesInfo(
                        modality=modality,
                        item_idx=item_idx,
                        start_idx=start_idx,
                        tokens=content_tokens_full,
                        is_embed=content_is_embed,
                    )

                    # Exclude overlapping matches
                    start_idx = end_idx_full
                    item_idx_by_modality[modality] += 1
                    found = True
                    break

            if found:
                break  # Go back to the outer while loop

        if not found:
            start_idx += 1


def find_mm_placeholders(
    mm_prompt_updates: Mapping[str, Sequence[BoundPromptUpdate]],
    prompt: list[int],
    mm_item_counts: Mapping[str, int],
) -> Mapping[str, list[PlaceholderFeaturesInfo]]:
    it = _iter_placeholders(mm_prompt_updates, prompt, mm_item_counts)
    return dict(full_groupby_modality(it))


_V = TypeVar("_V", bound="Union[MultiModalKwargs, MultiModalKwargsItem]")


class ProcessingCacheOptionalItem(NamedTuple):
    key: str
    value: Optional[MultiModalKwargsItem]


class ProcessingCacheItem(NamedTuple):
    key: str
    value: MultiModalKwargsItem


class ProcessingCache:

    @staticmethod
    def get_lru_cache(
        capacity_gb: float,
        value_type: type[_V],
        *,
        debug: bool = False,
    ) -> LRUCache[str, _V]:

        def get_leaf_size(leaf: object) -> int:
            # MultiModalKwargs is not a subclass of dict
            if isinstance(leaf, MultiModalKwargs):
                return get_item_size(leaf.data)

            # MultiModalKwargsItem is not a subclass of dict
            if isinstance(leaf, MultiModalKwargsItem):
                leaf_data = {k: v.data for k, v in leaf.items()}
                return get_item_size(leaf_data)

            # sys.getsizeof doesn't work for tensors
            if isinstance(leaf, torch.Tensor):
                return leaf.nbytes

            return sys.getsizeof(leaf)

        def get_item_size(
            value: Union[MultiModalKwargs, MultiModalKwargsItem,
                         Mapping[str, NestedTensors]]
        ) -> int:
            size = json_reduce_leaves(
                lambda a, b: a + b,
                json_map_leaves(get_leaf_size, value),
            )

            if debug:
                logger.debug("Calculated size of %s to be %.2f GiB",
                             type(value), size / GiB_bytes)

            return size

        return LRUCache(GiB_bytes * capacity_gb, getsizeof=get_item_size)

    def __init__(
        self,
        capacity_gb: float,
        *,
        debug_cache_hit_ratio_steps: Optional[int] = None,
    ) -> None:
        super().__init__()

        self.debug_cache_hit_ratio_steps = debug_cache_hit_ratio_steps
        self.debug_cache_hits = 0
        self.debug_cache_total = 0

        self._cache = self.get_lru_cache(
            capacity_gb,
            MultiModalKwargsItem,
            debug=bool(debug_cache_hit_ratio_steps),
        )

    def _maybe_log_cache_stats(self) -> None:
        steps = self.debug_cache_hit_ratio_steps
        if not steps:
            return

        total = self.debug_cache_total
        if total > 0 and total % steps == 0:
            logger.debug("ProcessingCache: hit_ratio = %.2f",
                         self.debug_cache_hits / total)
            logger.debug("ProcessingCache: size = %.2f / %.2f GiB",
                         self._cache.currsize / GiB_bytes,
                         self._cache.maxsize / GiB_bytes)

    def get(
        self,
        model_id: str,
        modality: str,
        input_item: object,
        input_kwargs: Mapping[str, object],
    ) -> Optional[MultiModalKwargsItem]:
        """
        Get a processed multi-modal item from the cache
        according to its dependencies, including:

        - The model ID
        - The modality of the item
        - The original data item passed to the HF processor
        - The configuration options of the HF processor
        """
        self._maybe_log_cache_stats()

        cache_key = MultiModalHasher.hash_kwargs(model_id=model_id,
                                                 **{modality: input_item},
                                                 **input_kwargs)

        if self.debug_cache_hit_ratio_steps:
            if cache_key in self._cache:
                self.debug_cache_hits += 1

            self.debug_cache_total += 1

        return self._cache.get(cache_key)

    def get_item(
        self,
        model_id: str,
        modality: str,
        input_item: object,
        input_kwargs: Mapping[str, object],
    ) -> ProcessingCacheOptionalItem:
        cache_key = MultiModalHasher.hash_kwargs(model_id=model_id,
                                                 **{modality: input_item},
                                                 **input_kwargs)

        return ProcessingCacheOptionalItem(
            key=cache_key,
            value=self._cache.get(cache_key),
        )

    def put(
        self,
        model_id: str,
        modality: str,
        input_item: object,
        input_kwargs: Mapping[str, object],
        output_kwargs: MultiModalKwargsItem,
    ) -> None:
        """
        Put a processed multi-modal item into the cache
        according to its dependencies
        (see [`get`][vllm.multimodal.processing.ProcessingCache.get]).
        """
        cache_key = MultiModalHasher.hash_kwargs(model_id=model_id,
                                                 **{modality: input_item},
                                                 **input_kwargs)
        self._cache[cache_key] = output_kwargs

    def put_item(self, item: ProcessingCacheItem) -> None:
        self._cache[item.key] = item.value

    def reset(self) -> bool:
        self._cache.clear()

        return True


class BaseProcessingInfo:
    """Base class to provide the information necessary for data processing."""

    def __init__(self, ctx: InputProcessingContext) -> None:
        super().__init__()

        self.ctx = ctx

    @property
    def model_id(self) -> str:
        return self.ctx.model_config.model

    def get_tokenizer(self) -> AnyTokenizer:
        return self.ctx.tokenizer

    def get_hf_config(self) -> "PretrainedConfig":
        return self.ctx.get_hf_config()

    def get_hf_processor(self, **kwargs: object) -> "ProcessorMixin":
        """
        Subclasses can override this method to handle
        specific kwargs from model config or user inputs.
        """
        return self.ctx.get_hf_processor(**kwargs)

    @abstractmethod
    def get_supported_mm_limits(self) -> Mapping[str, Optional[int]]:
        """
        Return the maximum supported number of items for each modality.

        A value of `None` means unlimited number of items.

        Omitting a modality from the returned dictionary means that
        it is not supported at all.
        """
        raise NotImplementedError

    def get_allowed_mm_limits(self) -> Mapping[str, int]:
        """Return the maximum allowed number of items for each modality."""
        supported_mm_limits = self.get_supported_mm_limits()
        mm_config = self.ctx.get_mm_config()

        allowed_limits = dict[str, int]()
        for modality, supported_limit in supported_mm_limits.items():
            user_limit = mm_config.get_limit_per_prompt(modality)

            allowed_limits[modality] = (user_limit if supported_limit is None
                                        else min(user_limit, supported_limit))

        return allowed_limits

    def get_mm_max_tokens_per_item(
        self,
        seq_len: int,
        mm_counts: Mapping[str, int],
    ) -> Optional[Mapping[str, int]]:
        """
        Return the maximum number of tokens per item of for each modality.
        
        When `None` (the default) is returned, vLLM will generate dummy inputs
        (images/videos) at maximum possible sizes and process them to determine
        the maximum token count per modality.

        This approach works but can be very slow for certain models (e.g.,
        Qwen2.5-VL), leading to very long startup time. For better performance,
        each model can override this method to return pre-computed maximum token
        counts, avoiding the need for dummy input generation and processing.

        Note:
            The maximum number of tokens per item of each modality returned 
            from this function should respect the model's maximum sequence
            length and the maximum number of items of each modality allowed,
            and agree with dummy inputs (images/videos) at maximum possible
            sizes.
        """
        return None


_I = TypeVar("_I", bound=BaseProcessingInfo, default=BaseProcessingInfo)

MultiModalHashes = dict[str, list[str]]
"""
A collection of hashes with a similar structure as
[`MultiModalKwargs`][vllm.multimodal.inputs.MultiModalKwargs].
"""


class BaseMultiModalProcessor(ABC, Generic[_I]):
    """
    Abstract base class to process multi-modal inputs to be used in vLLM.

    Not to be confused with `transformers.ProcessorMixin`.
    """

    def __init__(self,
                 info: _I,
                 dummy_inputs: "BaseDummyInputsBuilder[_I]",
                 *,
                 cache: Optional[ProcessingCache] = None) -> None:
        super().__init__()

        self.info = info
        self.dummy_inputs = dummy_inputs
        self.cache = cache

        self.data_parser = self._get_data_parser()

    def __call__(
        self,
        prompt: str,
        mm_data: MultiModalDataDict,
        hf_processor_mm_kwargs: Mapping[str, object],
    ) -> MultiModalInputs:
        return self.apply(prompt, mm_data, hf_processor_mm_kwargs)

    def _get_data_parser(self) -> MultiModalDataParser:
        """
        Construct a parser to preprocess multi-modal data items
        before passing them to
        [`_get_hf_mm_data`][vllm.multimodal.processing.BaseMultiModalProcessor._get_hf_mm_data].

        You can support additional modalities by creating a subclass
        of [`MultiModalDataParser`][vllm.multimodal.parse.MultiModalDataParser]
        that has additional subparsers.
        """
        return MultiModalDataParser()

    def _to_mm_items(
        self,
        mm_data: MultiModalDataDict,
    ) -> MultiModalDataItems:
        """
        Normalize
        [`MultiModalDataDict`][vllm.multimodal.inputs.MultiModalDataDict]
        to [`MultiModalDataItems`][vllm.multimodal.parse.MultiModalDataItems]
        before passing them to
        [`_get_hf_mm_data`][vllm.multimodal.processing.BaseMultiModalProcessor._get_hf_mm_data].
        """
        mm_items = self.data_parser.parse_mm_data(mm_data)
        supported_mm_limits = self.info.get_supported_mm_limits()
        allowed_mm_limits = self.info.get_allowed_mm_limits()

        for modality, items in mm_items.items():
            supported_limit = supported_mm_limits.get(modality, 0)
            allowed_limit = allowed_mm_limits.get(modality, 0)
            num_items = len(items)

            if supported_limit is not None and num_items > supported_limit:
                raise ValueError(
                    f"The model only supports at most {supported_limit} "
                    f"{modality} items, but you passed {num_items} "
                    f"{modality} items in the same prompt.")

            if num_items > allowed_limit:
                raise ValueError(
                    "You set or defaulted to "
                    f"'{json.dumps({modality: allowed_limit})}' in "
                    f"`--limit-mm-per-prompt`, but passed {num_items} "
                    f"{modality} items in the same prompt.")

        return mm_items

    @abstractmethod
    def _get_mm_fields_config(
        self,
        hf_inputs: "BatchFeature",
        hf_processor_mm_kwargs: Mapping[str, object],
    ) -> Mapping[str, MultiModalFieldConfig]:
        """Given the HF-processed data, output the metadata of each field."""
        raise NotImplementedError

    @abstractmethod
    def _get_prompt_updates(
        self,
        mm_items: MultiModalDataItems,
        hf_processor_mm_kwargs: Mapping[str, object],
        out_mm_kwargs: MultiModalKwargs,
    ) -> Sequence[PromptUpdate]:
        """
        Given the original multi-modal items for this modality
        and HF-processed data, output the updates to perform.

        The information returned by this method is used to update token inputs
        which bypass the HF processor. It is also used to update the output of
        HF processor if the HF process does not apply prompt updates to text
        inputs.

        Moreover, this information is critical to determine the token positions
        in order to construct
        [`PlaceholderRange`][vllm.multimodal.inputs.PlaceholderRange]
        for each multi-modal item.
        """
        raise NotImplementedError

    def _find_mm_placeholders(
        self,
        mm_prompt_updates: Mapping[str, Sequence[BoundPromptUpdate]],
        new_token_ids: list[int],
        mm_item_counts: Mapping[str, int],
    ) -> Mapping[str, list[PlaceholderFeaturesInfo]]:
        return find_mm_placeholders(mm_prompt_updates, new_token_ids,
                                    mm_item_counts)

    def _get_hf_mm_data(
        self,
        mm_items: MultiModalDataItems,
    ) -> tuple[Mapping[str, object], Mapping[str, object]]:
        processor_data = dict[str, object]()
        passthrough_data = dict[str, object]()

        for items in mm_items.values():
            processor_data.update(items.get_processor_data())
            passthrough_data.update(items.get_passthrough_data())

        return processor_data, passthrough_data

    def _call_hf_processor(
        self,
        prompt: str,
        # Not to be confused with `mm_data` in `self.apply`.
        # This refers to the data to be passed to HF processor.
        mm_data: Mapping[str, object],
        mm_kwargs: Mapping[str, object],
        tok_kwargs: Mapping[str, object],
    ) -> "BatchFeature":
        """
        Call the HF processor on the prompt text and
        associated multi-modal data.
        """
        return self.info.ctx.call_hf_processor(
            self.info.get_hf_processor(**mm_kwargs),
            dict(text=prompt, **mm_data),
            dict(**mm_kwargs, **tok_kwargs),
        )

    def _hf_processor_applies_updates(
        self,
        prompt_text: str,
        mm_items: MultiModalDataItems,
        hf_processor_mm_kwargs: Mapping[str, object],
        tokenization_kwargs: Mapping[str, object],
    ) -> bool:
        """
        Return whether the HF processor applies prompt updates.

        For most HF processors, this should be `True` when multi-modal
        data items are passed, but `False` when multi-modal embeddings
        are passed.
        """
        return not any(
            isinstance(items, (EmbeddingItems, DictEmbeddingItems))
            for items in mm_items.values())

    def _apply_hf_processor_text_mm(
        self,
        prompt_text: str,
        mm_items: MultiModalDataItems,
        hf_processor_mm_kwargs: Mapping[str, object],
        tokenization_kwargs: Mapping[str, object],
    ) -> tuple[list[int], MultiModalKwargs, bool]:
        """
        Apply the HF processor on the prompt text and multi-modal data
        together.

        In addition, return whether prompt updates have been applied.
        """
        processor_data, passthrough_data = self._get_hf_mm_data(mm_items)

        processed_data = self._call_hf_processor(
            prompt=prompt_text,
            mm_data=processor_data,
            mm_kwargs=hf_processor_mm_kwargs,
            tok_kwargs=tokenization_kwargs,
        )
        processed_data.update(passthrough_data)

        prompt_ids, = processed_data.pop("input_ids").tolist()

        mm_kwargs = MultiModalKwargs.from_hf_inputs(
            processed_data,
            self._get_mm_fields_config(processed_data, hf_processor_mm_kwargs),
        )

        is_update_applied = self._hf_processor_applies_updates(
            prompt_text=prompt_text,
            mm_items=mm_items,
            hf_processor_mm_kwargs=hf_processor_mm_kwargs,
            tokenization_kwargs=tokenization_kwargs,
        )

        return prompt_ids, mm_kwargs, is_update_applied

    def _apply_hf_processor_text_only(
            self, prompt_text: str,
            tokenization_kwargs: Mapping[str, object]) -> list[int]:
        """
        Apply the HF processor on the prompt text only.

        Since HF processor requires that text and multi-modal items
        correspond to each other, we create dummy multi-modal items
        to go along with the text.
        """
        prompt_ids, _, _ = self._apply_hf_processor_text_mm(
            prompt_text=prompt_text,
            mm_items=MultiModalDataItems({}),
            hf_processor_mm_kwargs={},
            tokenization_kwargs=tokenization_kwargs,
        )

        return prompt_ids

    def _apply_hf_processor_tokens_only(
        self,
        prompt_tokens: list[int],
    ) -> list[int]:
        """
        Apply the HF processor on the prompt tokens only.

        Most HF processors accept prompt text but not prompt tokens.
        If the HF processor adds or removes tokens that are not related to
        multi-modal data, you should override this method so it is consistent
        with the output of
        [`_apply_hf_processor_text_only`][vllm.multimodal.processing.BaseMultiModalProcessor._apply_hf_processor_text_only]
        on the
        corresponding text.
        """
        return prompt_tokens

    def _apply_hf_processor_mm_only(
        self,
        mm_items: MultiModalDataItems,
        hf_processor_mm_kwargs: Mapping[str, object],
        tokenization_kwargs: Mapping[str, object],
    ) -> MultiModalKwargs:
        """
        Apply the HF processor on the multi-modal data only.

        Since HF processor requires that text and multi-modal items
        correspond to each other, we generate dummy text using
        [`DummyInputsBuilder`][vllm.multimodal.profiling.BaseDummyInputsBuilder]
        to go along with the multi-modal data.
        """
        mm_counts = mm_items.get_all_counts()

        _, mm_kwargs, _ = self._apply_hf_processor_text_mm(
            prompt_text=self.dummy_inputs.get_dummy_text(mm_counts),
            mm_items=mm_items,
            hf_processor_mm_kwargs=hf_processor_mm_kwargs,
            tokenization_kwargs=tokenization_kwargs,
        )

        return mm_kwargs

    def _apply_hf_processor_main(
        self,
        prompt: Union[str, list[int]],
        mm_items: MultiModalDataItems,
        hf_processor_mm_kwargs: Mapping[str, object],
        tokenization_kwargs: Mapping[str, object],
        *,
        enable_hf_prompt_update: bool,
    ) -> tuple[list[int], MultiModalKwargs, bool]:
        """
        Apply the HF processor on the prompt text and multi-modal data.

        In addition, return whether prompt updates have been applied
        (for most HF processors, this should be `True`).

        Note:
            If `enable_hf_prompt_update=False`, we use HF processor
            to perform prompt updates if available; HF processor requires
            that the prompt corresponds to multi-modal items.
        """
        if isinstance(prompt, str):
            if enable_hf_prompt_update:
                return self._apply_hf_processor_text_mm(
                    prompt_text=prompt,
                    mm_items=mm_items,
                    hf_processor_mm_kwargs=hf_processor_mm_kwargs,
                    tokenization_kwargs=tokenization_kwargs,
                )

            prompt_ids = self._apply_hf_processor_text_only(
                prompt, tokenization_kwargs)
        else:
            prompt_ids = self._apply_hf_processor_tokens_only(prompt)

        mm_kwargs = self._apply_hf_processor_mm_only(
            mm_items=mm_items,
            hf_processor_mm_kwargs=hf_processor_mm_kwargs,
            tokenization_kwargs=tokenization_kwargs,
        )

        return prompt_ids, mm_kwargs, False

    def _get_cache_missing_items(
        self,
        cache: ProcessingCache,
        mm_data_items: MultiModalDataItems,
        hf_processor_mm_kwargs: Mapping[str, object],
        tokenization_kwargs: Mapping[str, object],
    ) -> tuple[dict[str, list[ProcessingCacheOptionalItem]], dict[
            str, list[object]]]:
        model_id = self.info.model_id

        mm_cache_items = {
            modality: [
                cache.get_item(
                    model_id, modality, item,
                    dict(**hf_processor_mm_kwargs, **tokenization_kwargs))
                for item in items
            ]
            for modality, items in mm_data_items.items()
        }

        mm_missing_idxs = {
            modality: [
                idx for idx, item in enumerate(cache_items)
                if item.value is None
            ]
            for modality, cache_items in mm_cache_items.items()
        }
        mm_missing_data = {
            modality: [mm_data_items[modality][idx] for idx in idxs]
            for modality, idxs in mm_missing_idxs.items()
        }

        return mm_cache_items, mm_missing_data

    def _hash_mm_items(
            self, mm_items: MultiModalDataItems,
            hf_processor_mm_kwargs: Mapping[str, object],
            tokenization_kwargs: Mapping[str, object]) -> MultiModalHashes:
        """Create MM hashes to be returned (only used in V1)."""
        model_id = self.info.model_id

        return {
            modality: [
                MultiModalHasher.hash_kwargs(model_id=model_id,
                                             **{modality: item},
                                             **hf_processor_mm_kwargs,
                                             **tokenization_kwargs)
                for item in items
            ]
            for modality, items in mm_items.items()
        }

    def _merge_mm_kwargs(
        self,
        cache: ProcessingCache,
        mm_cache_items: dict[str, list[ProcessingCacheOptionalItem]],
        mm_missing_data: dict[str, list[object]],
        mm_missing_kwargs: MultiModalKwargs,
    ) -> dict[str, list[ProcessingCacheItem]]:
        mm_missing_next_idx = {modality: 0 for modality in mm_missing_data}

        merged_items = defaultdict[str, list[ProcessingCacheItem]](list)
        for modality, cache_items in mm_cache_items.items():
            for cache_item in cache_items:
                if cache_item.value is None:
                    kw_item = mm_missing_kwargs.get_item(
                        modality,
                        mm_missing_next_idx[modality],
                    )
                    cache_item_new = ProcessingCacheItem(
                        key=cache_item.key,
                        value=kw_item,
                    )

                    cache.put_item(cache_item_new)
                    mm_missing_next_idx[modality] += 1
                else:
                    cache_item_new = ProcessingCacheItem(
                        key=cache_item.key,
                        value=cache_item.value,
                    )

                merged_items[modality].append(cache_item_new)

        return dict(merged_items)

    def _apply_hf_processor(
        self,
        prompt: Union[str, list[int]],
        mm_data_items: MultiModalDataItems,
        hf_processor_mm_kwargs: Mapping[str, object],
        tokenization_kwargs: Mapping[str, object],
        *,
        return_mm_hashes: bool,
    ) -> tuple[list[int], MultiModalKwargs, Optional[MultiModalHashes], bool]:
        (
            prompt_ids,
            mm_kwargs,
            is_update_applied,
        ) = self._apply_hf_processor_main(
            prompt=prompt,
            mm_items=mm_data_items,
            hf_processor_mm_kwargs=hf_processor_mm_kwargs,
            tokenization_kwargs=tokenization_kwargs,
            enable_hf_prompt_update=True,
        )

        mm_hashes = (self._hash_mm_items(mm_data_items, hf_processor_mm_kwargs,
                                         tokenization_kwargs)
                     if return_mm_hashes else None)

        return prompt_ids, mm_kwargs, mm_hashes, is_update_applied

    def _cached_apply_hf_processor(
        self,
        prompt: Union[str, list[int]],
        mm_data_items: MultiModalDataItems,
        hf_processor_mm_kwargs: Mapping[str, object],
        tokenization_kwargs: Mapping[str, object],
        *,
        return_mm_hashes: bool,
    ) -> tuple[list[int], MultiModalKwargs, Optional[MultiModalHashes], bool]:
        """
        Apply the HF processor on the full prompt text,
        caching the results and reusing cached results.
        """
        cache = self.cache

        _, passthrough_data = self._get_hf_mm_data(mm_data_items)
        if cache is None or passthrough_data:
            return self._apply_hf_processor(
                prompt=prompt,
                mm_data_items=mm_data_items,
                hf_processor_mm_kwargs=hf_processor_mm_kwargs,
                tokenization_kwargs=tokenization_kwargs,
                return_mm_hashes=return_mm_hashes,
            )

        (
            mm_cache_items,
            mm_missing_data,
        ) = self._get_cache_missing_items(
            cache=cache,
            mm_data_items=mm_data_items,
            hf_processor_mm_kwargs=hf_processor_mm_kwargs,
            tokenization_kwargs=tokenization_kwargs,
        )

        # NOTE: `prompt` does not correspond to `mm_missing_data_items`,
        # so we can't apply prompt updates until the new multimodal
        # items are combined with the cached multimodal items
        (
            prompt_ids,
            mm_missing_kwargs,
            is_update_applied,
        ) = self._apply_hf_processor_main(
            prompt=prompt,
            mm_items=self._to_mm_items(mm_missing_data),
            hf_processor_mm_kwargs=hf_processor_mm_kwargs,
            tokenization_kwargs=tokenization_kwargs,
            enable_hf_prompt_update=False,
        )

        mm_cache_items_merged = self._merge_mm_kwargs(
            cache,
            mm_cache_items=mm_cache_items,
            mm_missing_data=mm_missing_data,
            mm_missing_kwargs=mm_missing_kwargs,
        )

        mm_kwargs = MultiModalKwargs.from_items([
            item.value for cache_items in mm_cache_items_merged.values()
            for item in cache_items
        ])

        mm_hashes = {
            modality: [item.key for item in cache_items]
            for modality, cache_items in mm_cache_items_merged.items()
        } if return_mm_hashes else None

        return prompt_ids, mm_kwargs, mm_hashes, is_update_applied

    def _bind_and_group_updates(
        self,
        prompt_updates: Sequence[PromptUpdate],
    ) -> dict[str, Sequence[BoundPromptUpdate]]:
        tokenizer = self.info.get_tokenizer()

        it = (update.bind(tokenizer) for update in prompt_updates)
        return dict(full_groupby_modality(it))

    def _apply_token_matches(
        self,
        prompt: list[int],
        mm_matches: Mapping[str, Sequence[PromptTargetMatch]],
        mm_item_counts: Mapping[str, int],
    ) -> list[int]:
        return apply_token_matches(prompt, mm_matches, mm_item_counts)

    def _apply_text_matches(
        self,
        prompt: str,
        mm_matches: Mapping[str, Sequence[PromptTargetMatch]],
        mm_item_counts: Mapping[str, int],
    ) -> str:
        return apply_text_matches(prompt, mm_matches, mm_item_counts)

    def _apply_prompt_updates(
        self,
        token_ids: list[int],
        mm_prompt_updates: Mapping[str, Sequence[BoundPromptUpdate]],
        mm_item_counts: Mapping[str, int],
    ) -> tuple[list[int], str, Mapping[str, list[PlaceholderFeaturesInfo]]]:
        tokenizer = self.info.get_tokenizer()

        mm_token_matches = {
            modality: find_token_matches(token_ids, updates)
            for modality, updates in mm_prompt_updates.items()
        }
        mm_match_counts = {
            modality: len(matches)
            for modality, matches in mm_token_matches.items()
        }

        # If the search text does not represent a special token,
        # it may have different token IDs in the prompt, because
        # the tokens may go across the boundaries of the search text.
        # ----
        # e.g. when searching for "foo" in "food", if "food" itself makes
        # up a token, then the token ID of "foo" will not appear at all
        # ----
        # Since it is inefficient to search for all possible tokenizations
        # of the search text in the prompt, we instead perform string-based
        # updates on the decoded token IDs, then encode them back.
        if all(
            mm_match_counts.get(modality, 0) >= item_count
            for modality, item_count in mm_item_counts.items()
        ):  # yapf: disable
            token_ids = self._apply_token_matches(
                token_ids,
                mm_token_matches,
                mm_item_counts,
            )

            text = decode_tokens(tokenizer, token_ids)
            matched_updates = {
                modality: [match._origin for match in token_matches]
                for modality, token_matches in mm_token_matches.items()
            }
        else:
            text = decode_tokens(tokenizer, token_ids)

            mm_text_matches = {
                modality: find_text_matches(text, updates)
                for modality, updates in mm_prompt_updates.items()
            }
            text = self._apply_text_matches(
                text,
                mm_text_matches,
                mm_item_counts,
            )

            token_ids = encode_tokens(tokenizer,
                                      text,
                                      add_special_tokens=False)
            matched_updates = {
                modality: [match._origin for match in token_matches]
                for modality, token_matches in mm_text_matches.items()
            }

        placeholders = self._find_mm_placeholders(
            matched_updates,
            token_ids,
            mm_item_counts,
        )

        return token_ids, text, placeholders

    def _validate_mm_kwargs(
        self,
        mm_kwargs: MultiModalKwargs,
        mm_item_counts: Mapping[str, int],
    ) -> None:
        for modality, item_count in mm_item_counts.items():
            if modality in mm_kwargs.modalities:
                items = mm_kwargs.get_items(modality)
            else:
                items = []

            if len(items) != item_count:
                raise RuntimeError(
                    f"Expected there to be {item_count} {modality} items in "
                    f"keyword arguments corresponding to {item_count} "
                    f"{modality} data items, but only found {len(items)}! "
                    "There is likely a problem with your "
                    "implementation of merged multi-modal processor for this "
                    "model (usually arising from an inconsistency between "
                    "`_call_hf_processor` and `_get_mm_fields_config`).")

    def _validate_mm_placeholders(
        self,
        mm_placeholders: Mapping[str, list[PlaceholderFeaturesInfo]],
        mm_item_counts: Mapping[str, int],
    ) -> None:
        for modality, item_count in mm_item_counts.items():
            placeholders = mm_placeholders.get(modality, [])

            if len(placeholders) != item_count:
                # NOTE: If you are a model developer, this can also arise from
                # an inconsistency between `_call_hf_processor` and
                # `_get_mm_fields_config` implementations
                raise RuntimeError(
                    f"Expected there to be {item_count} prompt updates "
                    f"corresponding to {item_count} {modality} items, but "
                    f"instead found {len(placeholders)} prompt updates! "
                    "This is likely because you forgot to include input "
                    "placeholder tokens (e.g., `<image>`, `<|image_pad|>`) "
                    "in the prompt. If the model has a chat template, make "
                    "sure you have applied it before calling `LLM.generate`.")

    def _maybe_apply_prompt_updates(
        self,
        mm_items: MultiModalDataItems,
        hf_processor_mm_kwargs: Mapping[str, object],
        prompt_ids: list[int],
        mm_kwargs: MultiModalKwargs,
        is_update_applied: bool,
    ) -> tuple[list[int], str, Mapping[str, list[PlaceholderFeaturesInfo]]]:
        unbound_prompt_updates = self._get_prompt_updates(
            mm_items,
            hf_processor_mm_kwargs,
            mm_kwargs,
        )
        mm_prompt_updates = self._bind_and_group_updates(
            unbound_prompt_updates)

        mm_item_counts = mm_items.get_all_counts()
        self._validate_mm_kwargs(mm_kwargs, mm_item_counts)

        if is_update_applied:
            mm_placeholders = self._find_mm_placeholders(
                mm_prompt_updates,
                prompt_ids,
                mm_item_counts,
            )
            self._validate_mm_placeholders(mm_placeholders, mm_item_counts)

            tokenizer = self.info.get_tokenizer()
            prompt = decode_tokens(tokenizer, prompt_ids)
        else:
            (
                prompt_ids,
                prompt,
                mm_placeholders,
            ) = self._apply_prompt_updates(
                prompt_ids,
                mm_prompt_updates,
                mm_item_counts,
            )
            self._validate_mm_placeholders(mm_placeholders, mm_item_counts)

        return prompt_ids, prompt, mm_placeholders

    def apply(
        self,
        prompt: Union[str, list[int]],
        mm_data: MultiModalDataDict,
        hf_processor_mm_kwargs: Mapping[str, object],
        tokenization_kwargs: Optional[Mapping[str, object]] = None,
        return_mm_hashes: bool = False,
    ) -> MultiModalInputs:
        """
        Process multi-modal inputs to be used in vLLM.

        The main steps are:

        1. Apply HF Processor on prompt text and multi-modal data together,
           outputting token IDs and processed tensors.
        2. Find and update sequences in the token IDs with placeholder tokens.
           The number of placeholder tokens equals the feature size of the
           multi-modal data outputted by the multi-modal encoder.
        3. Extract information about the placeholder tokens from the
           processed token IDs.
        """
        mm_items = self._to_mm_items(mm_data)

        if tokenization_kwargs is None:
            tokenization_kwargs = {}

        (
            prompt_ids,
            mm_kwargs,
            mm_hashes,
            is_update_applied,
        ) = self._cached_apply_hf_processor(
            prompt,
            mm_items,
            hf_processor_mm_kwargs,
            tokenization_kwargs=tokenization_kwargs,
            return_mm_hashes=return_mm_hashes,
        )

        # NOTE: tokenization_kwargs are not required to init processor
        prompt_ids, prompt, mm_placeholders = self._maybe_apply_prompt_updates(
            mm_items=mm_items,
            hf_processor_mm_kwargs=hf_processor_mm_kwargs,
            prompt_ids=prompt_ids,
            mm_kwargs=mm_kwargs,
            is_update_applied=is_update_applied,
        )

        mm_placeholder_ranges = {
            modality: [item.to_range() for item in placeholders]
            for modality, placeholders in mm_placeholders.items()
        }

        return MultiModalInputs(
            type="multimodal",
            prompt=prompt,
            prompt_token_ids=prompt_ids,
            mm_kwargs=mm_kwargs,
            mm_hashes=mm_hashes,
            mm_placeholders=mm_placeholder_ranges,
        )

    # ASYNC METHODS
    def _validate_async_override(
        self,
        *fns_to_check: str,
        base_cls: Optional[type] = None,
    ) -> bool:
        """
        Gracefully fallback to sync implementation if it is overridden
        but the async version is not overridden.
        """
        if base_cls is None:
            base_cls = BaseMultiModalProcessor

        for fn in fns_to_check:
            sync_fn = fn
            async_fn = fn + "_async"

            has_sync_override = (getattr(type(self), sync_fn)
                                 != getattr(base_cls, sync_fn))
            has_async_override = (getattr(type(self), async_fn)
                                  != getattr(base_cls, async_fn))

            if has_sync_override and not has_async_override:
                logger.warning_once(
                    "You have overridden %s.%s but not %s.%s! "
                    "Falling back to sync implementation.", base_cls.__name__,
                    sync_fn, base_cls.__name__, async_fn)

                return False

        return True

    async def _call_hf_processor_async(
        self,
        prompt: str,
        # Not to be confused with `mm_data` in `self.apply_async`.
        # This refers to the data to be passed to HF processor.
        mm_data: Mapping[str, object],
        mm_kwargs: Mapping[str, object],
    ) -> BatchFeature:
        return await self.info.ctx.call_hf_processor_async(
            self.info.get_hf_processor(**mm_kwargs),
            dict(text=prompt, **mm_data),
            mm_kwargs,
        )

    async def _apply_hf_processor_text_mm_async(
        self,
        prompt_text: str,
        mm_items: MultiModalDataItems,
        hf_processor_mm_kwargs: Mapping[str, object],
    ) -> tuple[list[int], MultiModalKwargs, bool]:
        processor_data, passthrough_data = self._get_hf_mm_data(mm_items)

        processed_data = await self._call_hf_processor_async(
            prompt=prompt_text,
            mm_data=processor_data,
            mm_kwargs=hf_processor_mm_kwargs,
        )
        processed_data.update(passthrough_data)

        prompt_ids, = processed_data.pop("input_ids").tolist()

        mm_kwargs = MultiModalKwargs.from_hf_inputs(
            processed_data,
            self._get_mm_fields_config(processed_data, hf_processor_mm_kwargs),
        )

        is_update_applied = self._hf_processor_applies_updates(
            prompt_text=prompt_text,
            mm_items=mm_items,
            hf_processor_mm_kwargs=hf_processor_mm_kwargs,
        )

        return prompt_ids, mm_kwargs, is_update_applied

    async def _apply_hf_processor_text_only_async(
        self,
        prompt_text: str,
    ) -> list[int]:
        prompt_ids, _, _ = await self._apply_hf_processor_text_mm_async(
            prompt_text=prompt_text,
            mm_items=MultiModalDataItems({}),
            hf_processor_mm_kwargs={},
        )

        return prompt_ids

    async def _apply_hf_processor_tokens_only_async(
        self,
        prompt_tokens: list[int],
    ) -> list[int]:
        return self._apply_hf_processor_tokens_only(prompt_tokens)

    async def _apply_hf_processor_mm_only_async(
        self,
        mm_items: MultiModalDataItems,
        hf_processor_mm_kwargs: Mapping[str, object],
    ) -> MultiModalKwargs:
        mm_counts = mm_items.get_all_counts()

        _, mm_kwargs, _ = await self._apply_hf_processor_text_mm_async(
            prompt_text=self.dummy_inputs.get_dummy_text(mm_counts),
            mm_items=mm_items,
            hf_processor_mm_kwargs=hf_processor_mm_kwargs,
        )

        return mm_kwargs

    async def _apply_hf_processor_main_async(
        self,
        prompt: Union[str, list[int]],
        mm_items: MultiModalDataItems,
        hf_processor_mm_kwargs: Mapping[str, object],
        *,
        enable_hf_prompt_update: bool,
    ) -> tuple[list[int], MultiModalKwargs, bool]:
        if not self._validate_async_override(
                "_call_hf_processor",
                "_apply_hf_processor_text_mm",
                "_apply_hf_processor_text_only",
                # No need to check because it calls the sync version by default
                # "_apply_hf_processor_token_only",
                "_apply_hf_processor_mm_only",
        ):
            return self._apply_hf_processor_main(
                prompt=prompt,
                mm_items=mm_items,
                hf_processor_mm_kwargs=hf_processor_mm_kwargs,
                enable_hf_prompt_update=enable_hf_prompt_update,
            )

        if isinstance(prompt, str):
            if enable_hf_prompt_update:
                return await self._apply_hf_processor_text_mm_async(
                    prompt_text=prompt,
                    mm_items=mm_items,
                    hf_processor_mm_kwargs=hf_processor_mm_kwargs,
                )

            prompt_ids_coro = self._apply_hf_processor_text_only_async(prompt)
        else:
            prompt_ids_coro = self._apply_hf_processor_tokens_only_async(
                prompt)

        mm_kwargs_coro = self._apply_hf_processor_mm_only_async(
            mm_items=mm_items,
            hf_processor_mm_kwargs=hf_processor_mm_kwargs,
        )

        prompt_ids, mm_kwargs = await asyncio.gather(prompt_ids_coro,
                                                     mm_kwargs_coro)

        return prompt_ids, mm_kwargs, False

    async def _apply_hf_processor_async(
        self,
        prompt: Union[str, list[int]],
        mm_data_items: MultiModalDataItems,
        hf_processor_mm_kwargs: Mapping[str, object],
        *,
        return_mm_hashes: bool,
    ) -> tuple[list[int], MultiModalKwargs, Optional[MultiModalHashes], bool]:
        if not self._validate_async_override("_apply_hf_processor"):
            return self._apply_hf_processor(
                prompt=prompt,
                mm_data_items=mm_data_items,
                hf_processor_mm_kwargs=hf_processor_mm_kwargs,
                return_mm_hashes=return_mm_hashes,
            )

        (
            prompt_ids,
            mm_kwargs,
            is_update_applied,
        ) = await self._apply_hf_processor_main_async(
            prompt=prompt,
            mm_items=mm_data_items,
            hf_processor_mm_kwargs=hf_processor_mm_kwargs,
            enable_hf_prompt_update=True,
        )

        mm_hashes = (self._hash_mm_items(mm_data_items, hf_processor_mm_kwargs)
                     if return_mm_hashes else None)

        return prompt_ids, mm_kwargs, mm_hashes, is_update_applied

    async def _cached_apply_hf_processor_async(
        self,
        prompt: Union[str, list[int]],
        mm_data_items: MultiModalDataItems,
        hf_processor_mm_kwargs: Mapping[str, object],
        *,
        return_mm_hashes: bool,
    ) -> tuple[list[int], MultiModalKwargs, Optional[MultiModalHashes], bool]:
        if not self._validate_async_override("_cached_apply_hf_processor"):
            return self._cached_apply_hf_processor(
                prompt=prompt,
                mm_data_items=mm_data_items,
                hf_processor_mm_kwargs=hf_processor_mm_kwargs,
                return_mm_hashes=return_mm_hashes,
            )

        cache = self.cache

        _, passthrough_data = self._get_hf_mm_data(mm_data_items)
        if cache is None or passthrough_data:
            return await self._apply_hf_processor_async(
                prompt=prompt,
                mm_data_items=mm_data_items,
                hf_processor_mm_kwargs=hf_processor_mm_kwargs,
                return_mm_hashes=return_mm_hashes,
            )

        (
            mm_cache_items,
            mm_missing_data,
        ) = self._get_cache_missing_items(
            cache=cache,
            mm_data_items=mm_data_items,
            hf_processor_mm_kwargs=hf_processor_mm_kwargs,
        )

        # NOTE: `prompt` does not correspond to `mm_missing_data_items`,
        # so we can't apply prompt updates until the new multimodal
        # items are combined with the cached multimodal items
        (
            prompt_ids,
            mm_missing_kwargs,
            is_update_applied,
        ) = await self._apply_hf_processor_main_async(
            prompt=prompt,
            mm_items=self._to_mm_items(mm_missing_data),
            hf_processor_mm_kwargs=hf_processor_mm_kwargs,
            enable_hf_prompt_update=False,
        )

        mm_cache_items_merged = self._merge_mm_kwargs(
            cache,
            mm_cache_items=mm_cache_items,
            mm_missing_data=mm_missing_data,
            mm_missing_kwargs=mm_missing_kwargs,
        )

        mm_kwargs = MultiModalKwargs.from_items([
            item.value for cache_items in mm_cache_items_merged.values()
            for item in cache_items
        ])

        mm_hashes = {
            modality: [item.key for item in cache_items]
            for modality, cache_items in mm_cache_items_merged.items()
        } if return_mm_hashes else None

        return prompt_ids, mm_kwargs, mm_hashes, is_update_applied

    async def apply_async(
        self,
        prompt: Union[str, list[int]],
        mm_data: MultiModalDataDict,
        hf_processor_mm_kwargs: Mapping[str, object],
        return_mm_hashes: bool = False,
    ) -> MultiModalInputs:
        if not self._validate_async_override("apply"):
            return self.apply(
                prompt,
                mm_data,
                hf_processor_mm_kwargs=hf_processor_mm_kwargs,
                return_mm_hashes=return_mm_hashes,
            )

        mm_items = self._to_mm_items(mm_data)

        (
            prompt_ids,
            mm_kwargs,
            mm_hashes,
            is_update_applied,
        ) = await self._cached_apply_hf_processor_async(
            prompt,
            mm_items,
            hf_processor_mm_kwargs,
            return_mm_hashes=return_mm_hashes,
        )

        prompt_ids, prompt, mm_placeholders = self._maybe_apply_prompt_updates(
            mm_items=mm_items,
            hf_processor_mm_kwargs=hf_processor_mm_kwargs,
            prompt_ids=prompt_ids,
            mm_kwargs=mm_kwargs,
            is_update_applied=is_update_applied,
        )

        mm_placeholder_ranges = {
            modality: [item.to_range() for item in placeholders]
            for modality, placeholders in mm_placeholders.items()
        }

        return MultiModalInputs(
            type="multimodal",
            prompt=prompt,
            prompt_token_ids=prompt_ids,
            mm_kwargs=mm_kwargs,
            mm_hashes=mm_hashes,
            mm_placeholders=mm_placeholder_ranges,
        )


class EncDecMultiModalProcessor(BaseMultiModalProcessor[_I]):

    @abstractmethod
    def create_encoder_prompt(
        self,
        prompt: Union[str, list[int]],
        mm_data: MultiModalDataDict,
    ) -> Union[str, list[int]]:
        """
        Create input prompt for the encoder. HF processor will be applied on
        this prompt during profiling and generation.
        """
        raise NotImplementedError

    @property
    def pad_dummy_encoder_prompt(self) -> bool:
        return False

    def create_decoder_prompt(
        self,
        prompt: Union[str, list[int]],
        mm_data: MultiModalDataDict,
    ) -> Union[str, list[int]]:
        """Create input prompt for the decoder."""
        return prompt

    def _get_enc_dec_inputs(
        self,
        prompt: Union[str, list[int]],
        mm_data: MultiModalDataDict,
        encoder_inputs: MultiModalInputs,
    ):
        tokenizer = self.info.get_tokenizer()
        decoder_prompt = self.create_decoder_prompt(prompt, mm_data)
        if isinstance(decoder_prompt, str):
            decoder_prompt_ids = encode_tokens(tokenizer,
                                               decoder_prompt,
                                               add_special_tokens=False)
        else:
            decoder_prompt_ids = decoder_prompt
            decoder_prompt = decode_tokens(tokenizer, decoder_prompt)

        mm_inputs = MultiModalEncDecInputs(
            encoder_prompt=encoder_inputs["prompt"],
            encoder_prompt_token_ids=encoder_inputs["prompt_token_ids"],
            **encoder_inputs)
        mm_inputs.update({
            "prompt": decoder_prompt,
            "prompt_token_ids": decoder_prompt_ids
        })
        return mm_inputs

    def apply(
        self,
        prompt: Union[str, list[int]],
        mm_data: MultiModalDataDict,
        hf_processor_mm_kwargs: Mapping[str, object],
        tokenization_kwargs: Optional[Mapping[str, object]] = None,
        return_mm_hashes: bool = False,
    ) -> MultiModalEncDecInputs:
        """
        Process multi-modal inputs to be used in vLLM.
        The main processing steps are modified to fit encoder-decoder model:
        1. Create encoder prompt from input prompt text.
        2. Apply the HF processor on encoder prompt.
        3. Copy the input prompt text as decoder prompt inputs.
        """
        encoder_prompt = self.create_encoder_prompt(prompt, mm_data)
        encoder_inputs = super().apply(
            encoder_prompt,
            mm_data,
            hf_processor_mm_kwargs,
            tokenization_kwargs,
            return_mm_hashes,
        )

        return self._get_enc_dec_inputs(
            prompt=prompt,
            mm_data=mm_data,
            encoder_inputs=encoder_inputs,
        )

    async def apply_async(
        self,
        prompt: Union[str, list[int]],
        mm_data: MultiModalDataDict,
        hf_processor_mm_kwargs: Mapping[str, object],
        return_mm_hashes: bool = False,
    ) -> MultiModalEncDecInputs:
        encoder_prompt = self.create_encoder_prompt(prompt, mm_data)
        encoder_inputs = await super().apply_async(
            encoder_prompt,
            mm_data,
            hf_processor_mm_kwargs,
            return_mm_hashes,
        )

        return self._get_enc_dec_inputs(
            prompt=prompt,
            mm_data=mm_data,
            encoder_inputs=encoder_inputs,
        )<|MERGE_RESOLUTION|>--- conflicted
+++ resolved
@@ -1,9 +1,6 @@
 # SPDX-License-Identifier: Apache-2.0
-<<<<<<< HEAD
+# SPDX-FileCopyrightText: Copyright contributors to the vLLM project
 import asyncio
-=======
-# SPDX-FileCopyrightText: Copyright contributors to the vLLM project
->>>>>>> 7234fe26
 import json
 import sys
 from abc import ABC, abstractmethod
@@ -18,12 +15,7 @@
 
 import regex as re
 import torch
-<<<<<<< HEAD
-from transformers import BatchFeature, PretrainedConfig, ProcessorMixin
 from typing_extensions import TypeVar, assert_never
-=======
-from typing_extensions import assert_never
->>>>>>> 7234fe26
 
 from vllm.inputs import InputProcessingContext
 from vllm.jsontree import json_map_leaves, json_reduce_leaves
@@ -1351,8 +1343,10 @@
         return prompt_ids, mm_kwargs, is_update_applied
 
     def _apply_hf_processor_text_only(
-            self, prompt_text: str,
-            tokenization_kwargs: Mapping[str, object]) -> list[int]:
+        self,
+        prompt_text: str,
+        tokenization_kwargs: Mapping[str, object],
+    ) -> list[int]:
         """
         Apply the HF processor on the prompt text only.
 
@@ -1917,11 +1911,12 @@
         # This refers to the data to be passed to HF processor.
         mm_data: Mapping[str, object],
         mm_kwargs: Mapping[str, object],
+        tok_kwargs: Mapping[str, object],
     ) -> BatchFeature:
         return await self.info.ctx.call_hf_processor_async(
             self.info.get_hf_processor(**mm_kwargs),
             dict(text=prompt, **mm_data),
-            mm_kwargs,
+            dict(**mm_kwargs, **tok_kwargs),
         )
 
     async def _apply_hf_processor_text_mm_async(
@@ -1929,6 +1924,7 @@
         prompt_text: str,
         mm_items: MultiModalDataItems,
         hf_processor_mm_kwargs: Mapping[str, object],
+        tokenization_kwargs: Mapping[str, object],
     ) -> tuple[list[int], MultiModalKwargs, bool]:
         processor_data, passthrough_data = self._get_hf_mm_data(mm_items)
 
@@ -1936,6 +1932,7 @@
             prompt=prompt_text,
             mm_data=processor_data,
             mm_kwargs=hf_processor_mm_kwargs,
+            tok_kwargs=tokenization_kwargs,
         )
         processed_data.update(passthrough_data)
 
@@ -1950,6 +1947,7 @@
             prompt_text=prompt_text,
             mm_items=mm_items,
             hf_processor_mm_kwargs=hf_processor_mm_kwargs,
+            tokenization_kwargs=tokenization_kwargs,
         )
 
         return prompt_ids, mm_kwargs, is_update_applied
@@ -1957,11 +1955,13 @@
     async def _apply_hf_processor_text_only_async(
         self,
         prompt_text: str,
+        tokenization_kwargs: Mapping[str, object],
     ) -> list[int]:
         prompt_ids, _, _ = await self._apply_hf_processor_text_mm_async(
             prompt_text=prompt_text,
             mm_items=MultiModalDataItems({}),
             hf_processor_mm_kwargs={},
+            tokenization_kwargs=tokenization_kwargs,
         )
 
         return prompt_ids
@@ -1976,6 +1976,7 @@
         self,
         mm_items: MultiModalDataItems,
         hf_processor_mm_kwargs: Mapping[str, object],
+        tokenization_kwargs: Mapping[str, object],
     ) -> MultiModalKwargs:
         mm_counts = mm_items.get_all_counts()
 
@@ -1983,6 +1984,7 @@
             prompt_text=self.dummy_inputs.get_dummy_text(mm_counts),
             mm_items=mm_items,
             hf_processor_mm_kwargs=hf_processor_mm_kwargs,
+            tokenization_kwargs=tokenization_kwargs,
         )
 
         return mm_kwargs
@@ -1992,6 +1994,7 @@
         prompt: Union[str, list[int]],
         mm_items: MultiModalDataItems,
         hf_processor_mm_kwargs: Mapping[str, object],
+        tokenization_kwargs: Mapping[str, object],
         *,
         enable_hf_prompt_update: bool,
     ) -> tuple[list[int], MultiModalKwargs, bool]:
@@ -2007,6 +2010,7 @@
                 prompt=prompt,
                 mm_items=mm_items,
                 hf_processor_mm_kwargs=hf_processor_mm_kwargs,
+                tokenization_kwargs=tokenization_kwargs,
                 enable_hf_prompt_update=enable_hf_prompt_update,
             )
 
@@ -2016,9 +2020,11 @@
                     prompt_text=prompt,
                     mm_items=mm_items,
                     hf_processor_mm_kwargs=hf_processor_mm_kwargs,
+                    tokenization_kwargs=tokenization_kwargs,
                 )
 
-            prompt_ids_coro = self._apply_hf_processor_text_only_async(prompt)
+            prompt_ids_coro = self._apply_hf_processor_text_only_async(
+                prompt, tokenization_kwargs)
         else:
             prompt_ids_coro = self._apply_hf_processor_tokens_only_async(
                 prompt)
@@ -2026,6 +2032,7 @@
         mm_kwargs_coro = self._apply_hf_processor_mm_only_async(
             mm_items=mm_items,
             hf_processor_mm_kwargs=hf_processor_mm_kwargs,
+            tokenization_kwargs=tokenization_kwargs,
         )
 
         prompt_ids, mm_kwargs = await asyncio.gather(prompt_ids_coro,
@@ -2038,6 +2045,7 @@
         prompt: Union[str, list[int]],
         mm_data_items: MultiModalDataItems,
         hf_processor_mm_kwargs: Mapping[str, object],
+        tokenization_kwargs: Mapping[str, object],
         *,
         return_mm_hashes: bool,
     ) -> tuple[list[int], MultiModalKwargs, Optional[MultiModalHashes], bool]:
@@ -2046,6 +2054,7 @@
                 prompt=prompt,
                 mm_data_items=mm_data_items,
                 hf_processor_mm_kwargs=hf_processor_mm_kwargs,
+                tokenization_kwargs=tokenization_kwargs,
                 return_mm_hashes=return_mm_hashes,
             )
 
@@ -2057,10 +2066,14 @@
             prompt=prompt,
             mm_items=mm_data_items,
             hf_processor_mm_kwargs=hf_processor_mm_kwargs,
+            tokenization_kwargs=tokenization_kwargs,
             enable_hf_prompt_update=True,
         )
 
-        mm_hashes = (self._hash_mm_items(mm_data_items, hf_processor_mm_kwargs)
+        mm_hashes = (self._hash_mm_items(
+            mm_data_items,
+            hf_processor_mm_kwargs,
+            tokenization_kwargs=tokenization_kwargs)
                      if return_mm_hashes else None)
 
         return prompt_ids, mm_kwargs, mm_hashes, is_update_applied
@@ -2070,6 +2083,7 @@
         prompt: Union[str, list[int]],
         mm_data_items: MultiModalDataItems,
         hf_processor_mm_kwargs: Mapping[str, object],
+        tokenization_kwargs: Mapping[str, object],
         *,
         return_mm_hashes: bool,
     ) -> tuple[list[int], MultiModalKwargs, Optional[MultiModalHashes], bool]:
@@ -2078,6 +2092,7 @@
                 prompt=prompt,
                 mm_data_items=mm_data_items,
                 hf_processor_mm_kwargs=hf_processor_mm_kwargs,
+                tokenization_kwargs=tokenization_kwargs,
                 return_mm_hashes=return_mm_hashes,
             )
 
@@ -2089,6 +2104,7 @@
                 prompt=prompt,
                 mm_data_items=mm_data_items,
                 hf_processor_mm_kwargs=hf_processor_mm_kwargs,
+                tokenization_kwargs=tokenization_kwargs,
                 return_mm_hashes=return_mm_hashes,
             )
 
@@ -2099,6 +2115,7 @@
             cache=cache,
             mm_data_items=mm_data_items,
             hf_processor_mm_kwargs=hf_processor_mm_kwargs,
+            tokenization_kwargs=tokenization_kwargs,
         )
 
         # NOTE: `prompt` does not correspond to `mm_missing_data_items`,
@@ -2112,6 +2129,7 @@
             prompt=prompt,
             mm_items=self._to_mm_items(mm_missing_data),
             hf_processor_mm_kwargs=hf_processor_mm_kwargs,
+            tokenization_kwargs=tokenization_kwargs,
             enable_hf_prompt_update=False,
         )
 
@@ -2139,6 +2157,7 @@
         prompt: Union[str, list[int]],
         mm_data: MultiModalDataDict,
         hf_processor_mm_kwargs: Mapping[str, object],
+        tokenization_kwargs: Optional[Mapping[str, object]] = None,
         return_mm_hashes: bool = False,
     ) -> MultiModalInputs:
         if not self._validate_async_override("apply"):
@@ -2151,6 +2170,9 @@
 
         mm_items = self._to_mm_items(mm_data)
 
+        if tokenization_kwargs is None:
+            tokenization_kwargs = {}
+
         (
             prompt_ids,
             mm_kwargs,
@@ -2160,9 +2182,11 @@
             prompt,
             mm_items,
             hf_processor_mm_kwargs,
+            tokenization_kwargs=tokenization_kwargs,
             return_mm_hashes=return_mm_hashes,
         )
 
+        # NOTE: tokenization_kwargs are not required to init processor
         prompt_ids, prompt, mm_placeholders = self._maybe_apply_prompt_updates(
             mm_items=mm_items,
             hf_processor_mm_kwargs=hf_processor_mm_kwargs,
@@ -2273,6 +2297,7 @@
         prompt: Union[str, list[int]],
         mm_data: MultiModalDataDict,
         hf_processor_mm_kwargs: Mapping[str, object],
+        tokenization_kwargs: Optional[Mapping[str, object]] = None,
         return_mm_hashes: bool = False,
     ) -> MultiModalEncDecInputs:
         encoder_prompt = self.create_encoder_prompt(prompt, mm_data)
@@ -2280,6 +2305,7 @@
             encoder_prompt,
             mm_data,
             hf_processor_mm_kwargs,
+            tokenization_kwargs,
             return_mm_hashes,
         )
 
