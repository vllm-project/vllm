# SPDX-License-Identifier: Apache-2.0
import json
import re
import sys
from abc import ABC, abstractmethod
from collections import defaultdict
from collections.abc import (Callable, Generator, ItemsView, Iterable, Mapping,
                             Sequence)
from dataclasses import dataclass, field
from enum import Enum
from functools import lru_cache
from typing import (TYPE_CHECKING, Generic, NamedTuple, Optional, Protocol,
                    TypeVar, Union, cast)

import torch
from transformers import BatchFeature, PretrainedConfig, ProcessorMixin
from typing_extensions import assert_never

from vllm.inputs import InputProcessingContext
from vllm.jsontree import json_map_leaves, json_reduce_leaves
from vllm.logger import init_logger
from vllm.transformers_utils.tokenizer import (AnyTokenizer, decode_tokens,
                                               encode_tokens)
from vllm.utils import GiB_bytes, LRUCache, flatten_2d_lists, full_groupby
from vllm.v1.metrics.stats import MultiModalCacheStats

from .hasher import MultiModalHasher
from .inputs import (MultiModalDataDict, MultiModalEncDecInputs,
                     MultiModalFieldConfig, MultiModalInputs, MultiModalKwargs,
                     MultiModalKwargsItem, NestedTensors, PlaceholderRange)
from .parse import (DictEmbeddingItems, EmbeddingItems, MultiModalDataItems,
                    MultiModalDataParser)

if TYPE_CHECKING:
    from .profiling import BaseDummyInputsBuilder

logger = init_logger(__name__)

_S = TypeVar("_S", str, list[int])

PromptSeq = Union[str, list[int]]
"""A token sequence (list of token IDs) or text."""


@dataclass
class PromptIndex:
    """Resolves to an index in the prompt."""
    get_match_index: Callable[[AnyTokenizer, PromptSeq], Optional[int]]


class PromptIndexTargets:

    @staticmethod
    def start() -> PromptIndex:
        """
        Resolves to the start of the prompt (before the first token).

        This results in a match even if the prompt is empty.
        """
        return PromptIndex(lambda tok, prompt: 0)

    @staticmethod
    def prefix(seq: PromptSeq) -> PromptIndex:
        """
        Resolves to a location in the prompt after the given prefix.
        """

        def get_match_index(
            tokenizer: AnyTokenizer,
            prompt: PromptSeq,
        ) -> Optional[int]:
            prefix = seq

            if isinstance(prompt, str):
                if not isinstance(prefix, str):
                    # Make both `str`
                    prefix = decode_tokens(tokenizer, prefix)
            else:
                if isinstance(prefix, str):
                    # Make both `list[int]`
                    prefix = encode_tokens(tokenizer,
                                           prefix,
                                           add_special_tokens=False)

            match_idx = len(prefix)
            return match_idx if prompt[:match_idx] == prefix else None

        return PromptIndex(get_match_index)

    @staticmethod
    def end() -> PromptIndex:
        """
        Resolves to the end of the prompt (after the last token).

        This results in a match even if the prompt is empty.
        """
        return PromptIndex(lambda tok, prompt: len(prompt))


PromptTarget = Union[PromptSeq, PromptIndex]
"""
The token sequence or text to update.
"""


@dataclass
class PromptUpdateDetails(Generic[_S]):
    """Details about the token sequence or text that are part of the update."""

    full: _S
    """The full content."""

    is_embed: Optional[Callable[["_BoundPromptSequence"], torch.Tensor]] = None
    """
    Given {attr}`full`, return a boolean mask of shape `(len(full),)`
    indicating which positions of `full` to assign embeddings to.

    `None` (default) means to assign embeddings to all positions of `full`.

    The embeddings are obtained by calling
    {class}`SupportsMultiModal.get_multimodal_embeddings`.
    """

    @staticmethod
    def from_seq(seq: _S) -> "PromptUpdateDetails[_S]":
        return PromptUpdateDetails(full=seq)

    @staticmethod
    def select_text(
        seq: _S,
        embed_text: str,
    ) -> "PromptUpdateDetails[_S]":

        def is_embed(full: "_BoundPromptSequence") -> torch.Tensor:
            embed_token_ids = encode_tokens(full.tokenizer, embed_text)

            return torch.isin(
                torch.tensor(full.token_ids),
                torch.tensor(embed_token_ids),
            )

        return PromptUpdateDetails(full=seq, is_embed=is_embed)

    @staticmethod
    def select_token_id(
        seq: _S,
        embed_token_id: int,
    ) -> "PromptUpdateDetails[_S]":
        return PromptUpdateDetails(
            full=seq,
            is_embed=lambda f: torch.tensor(f.token_ids) == embed_token_id,
        )


PromptUpdateInfo = Union[PromptSeq, PromptUpdateDetails]
"""
The token sequence or text that are part of the update.

If only part of the content corresponds to feature placeholders, you can
use {class}`PromptUpdateDetails` to specify which part.
"""

PromptUpdateContent = Union[Callable[[int], PromptUpdateInfo],
                            PromptUpdateInfo]
"""
Given the index of the processed item within {attr}`modality`,
output the corresponding token sequence (or text).

For convenience, you can directly pass in the token sequence (or text)
instead of a function if it does not depend on the input.
"""


class UpdateMode(str, Enum):
    INSERT = "insert"
    REPLACE = "replace"


@dataclass
class PromptUpdate(ABC):
    """
    Defines how to update a prompt with placeholder tokens.
    """

    modality: str
    """The modality for which the update is made."""

    target: PromptTarget
    """The token sequence (or text) to update."""

    @property
    @abstractmethod
    def content(self) -> PromptUpdateContent:
        """The placeholder tokens that are part of the update."""
        raise NotImplementedError

    @property
    @abstractmethod
    def mode(self) -> UpdateMode:
        """Defines how to update the prompt."""
        raise NotImplementedError

    def bind(self, tokenizer: AnyTokenizer) -> "BoundPromptUpdate":
        return BoundPromptUpdate(
            _origin=self,
            tokenizer=tokenizer,
        )


@dataclass
class PromptInsertion(PromptUpdate):
    """
    Defines how to insert placeholder tokens into a prompt.

    Example:

    For each image, insert a number of ``<image>`` feature placeholders
    equal to the feature size of the vision encoder after the ``<s>`` token:

    ```python
    PromptInsertion(
        modality="image",
        target="<s>",
        insertion="<image>" * image_feature_size,
    )
    ```

    Insert these tokens at the start of the prompt:

    ```python
    PromptInsertion(
        modality="image",
        target=PromptIndexTargets.start(),
        insertion="<image>" * image_feature_size,
    )
    ```

    Insert these tokens after a prefix ``Images:``:

    ```python
    PromptInsertion(
        modality="image",
        target=PromptIndexTargets.prefix("Images:"),
        insertion="<image>" * image_feature_size,
    )
    ```

    Insert these tokens at the end of the prompt:

    ```python
    PromptInsertion(
        modality="image",
        target=PromptIndexTargets.end(),
        insertion="<image>" * image_feature_size,
    )
    ```
    """

    insertion: PromptUpdateContent = field(repr=False)
    """
    Given the index of the processed item within {attr}`modality`,
    output the token sequence (or text) to insert right after {attr}`target`.

    For convenience, you can directly pass in the token sequence (or text)
    instead of a function if it does not depend on the input.
    """

    @property
    def content(self) -> PromptUpdateContent:
        return self.insertion

    @property
    def mode(self) -> UpdateMode:
        return UpdateMode.INSERT


@dataclass
class PromptReplacement(PromptUpdate):
    """
    Defines how to replace portions of an input prompt with placeholder tokens.

    Example:

    For each image, replace one ``<image>`` input placeholder in the prompt
    with a number of ``<image>`` feature placeholders
    equal to the feature size of the vision encoder:

    ```python
    PromptReplacement(
        modality="image",
        target="<image>",
        replacement="<image>" * image_feature_size,
    )
    ```

    As above, but further pad the feature placeholders with ``<image_bos>``
    and `<image_eos>``, which are not supposed to be passed to the vision
    encoder:

    ```python
    PromptReplacement(
        modality="image",
        target="<image>",
        replacement=PromptUpdateDetails(
            full="".join([
                "<image_bos>",
                "<image>" * image_feature_size,
                "<image_eos>",
            ]),
            features="<image>" * image_feature_size,
        ),
    )
    ```

    To avoid unnecessary tokenization during prompt replacement,
    we recommended passing token sequences instead of text:

    ```python
    PromptReplacement(
        modality="image",
        target=[image_token_id],
        replacement=PromptUpdateDetails(
            full=([image_bos_id] + [image_token_id] * image_feature_size
                    + [image_eos_id]),
            features=[image_token_id] * image_feature_size,
        ),
    )
    ```
    """

    replacement: PromptUpdateContent = field(repr=False)
    """
    Given the index of the processed item within {attr}`modality`,
    output the token sequence (or text) to replace {attr}`target`.

    For convenience, you can directly pass in the token sequence (or text)
    instead of a function if it does not depend on the input.
    """

    @property
    def content(self) -> PromptUpdateContent:
        return self.replacement

    @property
    def mode(self) -> UpdateMode:
        return UpdateMode.REPLACE


@lru_cache(maxsize=2048)
def _cached_encode(
    tokenizer: AnyTokenizer,
    text: str,
    *,
    add_special_tokens: Optional[bool] = None,
) -> list[int]:
    return encode_tokens(tokenizer,
                         text,
                         add_special_tokens=add_special_tokens)


@lru_cache(maxsize=2048)
def _cached_decode(
    tokenizer: AnyTokenizer,
    token_ids: tuple[int, ...],
    *,
    skip_special_tokens: Optional[bool] = None,
) -> str:
    return decode_tokens(tokenizer,
                         list(token_ids),
                         skip_special_tokens=skip_special_tokens)


class _HasModalityAttr(Protocol):
    modality: str


class _HasModalityProp(Protocol):

    @property
    def modality(self) -> str:
        ...


_M = TypeVar("_M", bound=Union[_HasModalityAttr, _HasModalityProp])


def full_groupby_modality(values: Iterable[_M]) -> ItemsView[str, list[_M]]:
    """Convenience function to apply {func}`full_groupby` based on modality."""
    return full_groupby(values, key=lambda x: x.modality)


@dataclass
class _BoundPromptSequence:
    """
    A {data}`_PromptSeq` bound to a tokenizer to automatically
    convert between token sequence and text representations.
    """
    tokenizer: AnyTokenizer = field(repr=False)

    _text: Optional[str]
    _token_ids: Optional[list[int]]

    @staticmethod
    def from_seq(
        tokenizer: AnyTokenizer,
        seq: PromptSeq,
    ) -> "_BoundPromptSequence":
        return _BoundPromptSequence(
            tokenizer=tokenizer,
            _text=seq if isinstance(seq, str) else None,
            _token_ids=seq if isinstance(seq, list) else None,
        )

    def __post_init__(self) -> None:
        if self._text is None and self._token_ids is None:
            raise ValueError("At least one of 'text' and 'token_ids' must be "
                             "specified")

    @property
    def text(self) -> str:
        if self._text is None:
            assert self._token_ids is not None
            self._text = _cached_decode(self.tokenizer, tuple(self._token_ids))

        return self._text

    @property
    def token_ids(self) -> list[int]:
        if self._token_ids is None:
            assert self._text is not None
            self._token_ids = _cached_encode(self.tokenizer,
                                             self._text,
                                             add_special_tokens=False)

        return self._token_ids


@dataclass
class _BoundPromptContent:
    full: _BoundPromptSequence
    is_embed: Optional[Callable[["_BoundPromptSequence"], torch.Tensor]]


@dataclass
class BoundPromptUpdate:
    """
    A {class}`PromptUpdate` bound to a tokenizer to automatically convert
    {attr}`target` and the result of {meth}`get_content` between
    token sequence and text representations.
    """
    _origin: PromptUpdate
    tokenizer: AnyTokenizer = field(repr=False)

    def __post_init__(self) -> None:
        self._content_cache = dict[int, _BoundPromptContent]()

    @property
    def modality(self) -> str:
        return self._origin.modality

    @property
    def target(self) -> Union[_BoundPromptSequence, PromptIndex]:
        """The token sequence (or text) to update."""
        target = self._origin.target

        if isinstance(target, PromptIndex):
            return target

        return _BoundPromptSequence.from_seq(self.tokenizer, target)

    @property
    def content(self) -> PromptUpdateContent:
        """The placeholder tokens that are part of the update."""
        return self._origin.content

    @property
    def mode(self) -> UpdateMode:
        """Defines how to update the prompt."""
        return self._origin.mode

    def get_content(self, item_idx: int) -> _BoundPromptContent:
        """
        Given the index of the processed item within {attr}`modality`,
        output the token sequence (or text) to update.
        """
        content = self.content
        if callable(content):
            cache_key = item_idx
            if cache_key in self._content_cache:
                return self._content_cache[cache_key]

            content = content(item_idx)
        else:
            cache_key = None

        if not isinstance(content, PromptUpdateDetails):
            content = PromptUpdateDetails.from_seq(content)

        bound_full = _BoundPromptSequence.from_seq(self.tokenizer,
                                                   content.full)
        bound_content = _BoundPromptContent(full=bound_full,
                                            is_embed=content.is_embed)

        if cache_key is not None:
            self._content_cache[cache_key] = bound_content

        return bound_content


class _TokenMatch(NamedTuple):
    start_idx: int
    end_idx: int


def iter_token_matches(
    token_ids: list[int],
    match_ids: list[int],
) -> Generator[_TokenMatch]:
    """
    Yield each occurrence of `match_ids` in `token_ids`.

    Note that empty matches are ignored.
    """
    prompt_len = len(token_ids)
    match_len = len(match_ids)

    if match_len == 0:
        return

    start_idx = 0
    while start_idx < prompt_len - match_len + 1:
        end_idx = start_idx + match_len

        if token_ids[start_idx:end_idx] == match_ids:
            yield _TokenMatch(start_idx=start_idx, end_idx=end_idx)

            # Exclude overlapping matches
            start_idx = end_idx
        else:
            start_idx += 1


def replace_token_matches(
    token_ids: list[int],
    match_ids: list[int],
    new_ids: list[int],
) -> list[int]:
    """
    Replace each occurrence of `match_ids` in `token_ids`
    with `new_ids`.

    Note that empty matches are ignored.
    """
    out_seqs = list[list[int]]()
    prev_end_idx = 0

    for match in iter_token_matches(token_ids, match_ids):
        start_idx = match.start_idx
        end_idx = match.end_idx

        out_seqs.append(token_ids[prev_end_idx:start_idx])
        out_seqs.append(new_ids)
        prev_end_idx = end_idx

    out_seqs.append(token_ids[prev_end_idx:])

    return flatten_2d_lists(out_seqs)


@dataclass(repr=False)
class PromptTargetMatch(ABC):
    _origin: BoundPromptUpdate

    @property
    def modality(self) -> str:
        return self._origin.modality

    @property
    @abstractmethod
    def start_idx(self) -> int:
        raise NotImplementedError

    @property
    @abstractmethod
    def end_idx(self) -> int:
        raise NotImplementedError

    def __repr__(self) -> str:
        return (f"{type(self).__name__}(modality={self.modality!r}, "
                f"start_idx={self.start_idx!r}, end_idx={self.end_idx!r})")


@dataclass(repr=False)
class _PromptTargetIndexMatch(PromptTargetMatch):
    match_idx: int

    @property
    def start_idx(self) -> int:
        return self.match_idx

    @property
    def end_idx(self) -> int:
        return self.match_idx


@dataclass(repr=False)
class _PromptTargetTokenMatch(PromptTargetMatch):
    match: _TokenMatch

    @property
    def start_idx(self) -> int:
        return self.match.start_idx

    @property
    def end_idx(self) -> int:
        return self.match.end_idx


@dataclass(repr=False)
class _PromptTargetTextMatch(PromptTargetMatch):
    match: re.Match[str]

    @property
    def start_idx(self) -> int:
        return self.match.start()

    @property
    def end_idx(self) -> int:
        return self.match.end()


@dataclass
class PlaceholderFeaturesInfo:
    modality: str
    item_idx: int
    start_idx: int
    tokens: list[int]
    is_embed: Optional[torch.Tensor]

    @property
    def length(self) -> int:
        return len(self.tokens)

    def to_range(self) -> PlaceholderRange:
        # TODO: Is it worth it to optimize this by stripping the
        # leading and ending positions where `is_embed=False`?
        return PlaceholderRange(
            offset=self.start_idx,
            length=self.length,
            is_embed=self.is_embed,
        )


def find_token_matches(
    prompt: list[int],
    prompt_updates: Sequence[BoundPromptUpdate],
) -> Sequence[PromptTargetMatch]:
    """Return each target of `prompt_updates` found in `prompt`."""

    def get_matches(update: BoundPromptUpdate):
        target = update.target

        if isinstance(target, PromptIndex):
            match_idx = target.get_match_index(update.tokenizer, prompt)
            if match_idx is None:
                return []

            return [_PromptTargetIndexMatch(update, match_idx)]

        return [
            _PromptTargetTokenMatch(update, match)
            for match in iter_token_matches(prompt, target.token_ids)
        ]

    return [
        match for update in prompt_updates for match in get_matches(update)
    ]


def find_text_matches(
    prompt: str,
    prompt_updates: Sequence[BoundPromptUpdate],
) -> Sequence[PromptTargetMatch]:
    """Return each target of `prompt_updates` found in `prompt`."""

    def get_matches(update: BoundPromptUpdate):
        target = update.target

        if isinstance(target, PromptIndex):
            match_idx = target.get_match_index(update.tokenizer, prompt)
            if match_idx is None:
                return []

            return [_PromptTargetIndexMatch(update, match_idx)]

        return [
            _PromptTargetTextMatch(update, match)
            for match in re.finditer(re.escape(target.text), prompt)
        ]

    return [
        match for update in prompt_updates for match in get_matches(update)
    ]


def _resolve_matches(
    prompt: PromptSeq,
    mm_matches: Mapping[str, Sequence[PromptTargetMatch]],
) -> list[PromptTargetMatch]:
    """
    Resolve `mm_matches` to ensure that there are no overlapping matches,
    and sort them such that earlier matches take priority over later ones.
    """
    matches = [m for matches in mm_matches.values() for m in matches]

    seen_matches: list[Optional[PromptTargetMatch]] = [None] * len(prompt)

    for match in matches:
        for idx in range(match.start_idx, match.end_idx):
            if seen_matches[idx] is not None:
                raise ValueError("Found overlapping matches "
                                 f"({seen_matches[idx]} and {match}) "
                                 f"at index={idx} of prompt={prompt}")

            seen_matches[idx] = match

    return sorted(matches, key=lambda x: x.start_idx)


def _apply_matches(
    prompt: _S,
    mm_matches: Mapping[str, Sequence[PromptTargetMatch]],
    mm_item_counts: Mapping[str, int],
) -> list[_S]:
    """Apply the updates in `mm_matches` to `prompt`."""
    out_seqs = list[Union[str, list[int]]]()
    prev_end_idx = 0
    next_idx_by_modality = defaultdict[str, int](lambda: 0)

    for match in _resolve_matches(prompt, mm_matches):
        modality = match.modality

        item_start_idx = next_idx_by_modality[modality]
        max_item_count = mm_item_counts.get(modality, 0)
        if item_start_idx >= max_item_count:
            continue

        start_idx = match.start_idx
        end_idx = match.end_idx
        origin = match._origin
        mode = origin.mode

        if mode == UpdateMode.INSERT:
            out_seqs.append(prompt[prev_end_idx:end_idx])
            num_inserts = max_item_count
        elif mode == UpdateMode.REPLACE:
            out_seqs.append(prompt[prev_end_idx:start_idx])
            num_inserts = max_item_count if start_idx == end_idx else 1
        else:
            assert_never(mode)

        item_end_idx = min(item_start_idx + num_inserts, max_item_count)

        for item_idx in range(item_start_idx, item_end_idx):
            content = origin.get_content(item_idx)
            insert_seq = (content.full.text if isinstance(prompt, str) else
                          content.full.token_ids)

            out_seqs.append(insert_seq)

        prev_end_idx = end_idx
        next_idx_by_modality[modality] += item_end_idx - item_start_idx

    out_seqs.append(prompt[prev_end_idx:])

    return cast(list[_S], out_seqs)


def apply_token_matches(
    prompt: list[int],
    mm_matches: Mapping[str, Sequence[PromptTargetMatch]],
    mm_item_counts: Mapping[str, int],
) -> list[int]:
    """Apply the updates in `mm_matches` to `prompt`."""
    if not mm_matches:
        return prompt

    token_id_seqs = _apply_matches(prompt, mm_matches, mm_item_counts)

    return flatten_2d_lists(token_id_seqs)


def apply_text_matches(
    prompt: str,
    mm_matches: Mapping[str, Sequence[PromptTargetMatch]],
    mm_item_counts: Mapping[str, int],
) -> str:
    """Apply the updates in `mm_matches` to `prompt`."""
    if not mm_matches:
        return prompt

    texts = _apply_matches(prompt, mm_matches, mm_item_counts)

    return "".join(texts)


def _iter_placeholders(
    mm_prompt_updates: Mapping[str, Sequence[BoundPromptUpdate]],
    prompt: list[int],
    mm_item_counts: Mapping[str, int],
) -> Iterable[PlaceholderFeaturesInfo]:
    """
    Yield each set of placeholder tokens found in `prompt`.

    Matches are exclusive even when multiple modalities share
    the same placeholder tokens. In that case, the modality that
    appears earlier in `mm_prompt_updates` takes priority.

    Note that empty matches are ignored.
    """
    prompt_len = len(prompt)
    item_idx_by_modality = defaultdict[str, int](lambda: 0)

    start_idx = 0
    while start_idx < prompt_len:
        found = False

        for modality, modality_updates in mm_prompt_updates.items():
            item_idx = item_idx_by_modality[modality]
            if item_idx >= mm_item_counts.get(modality, 0):
                continue

            for update_info in modality_updates:
                content = update_info.get_content(item_idx)
                content_tokens_full = content.full.token_ids
                content_len_full = len(content_tokens_full)
                end_idx_full = start_idx + content_len_full

                if content_len_full == 0 or end_idx_full > prompt_len:
                    continue

                if prompt[start_idx:end_idx_full] == content_tokens_full:
                    content_is_embed = content.is_embed
                    if content_is_embed is not None:
                        content_is_embed = content_is_embed(content.full)

                    yield PlaceholderFeaturesInfo(
                        modality=modality,
                        item_idx=item_idx,
                        start_idx=start_idx,
                        tokens=content_tokens_full,
                        is_embed=content_is_embed,
                    )

                    # Exclude overlapping matches
                    start_idx = end_idx_full
                    item_idx_by_modality[modality] += 1
                    found = True
                    break

            if found:
                break  # Go back to the outer while loop

        if not found:
            start_idx += 1


def find_mm_placeholders(
    mm_prompt_updates: Mapping[str, Sequence[BoundPromptUpdate]],
    prompt: list[int],
    mm_item_counts: Mapping[str, int],
) -> Mapping[str, list[PlaceholderFeaturesInfo]]:
    it = _iter_placeholders(mm_prompt_updates, prompt, mm_item_counts)
    return dict(full_groupby_modality(it))


_V = TypeVar("_V", bound="Union[MultiModalKwargs, MultiModalKwargsItem]")


class ProcessingCacheOptionalItem(NamedTuple):
    key: str
    value: Optional[MultiModalKwargsItem]


class ProcessingCacheItem(NamedTuple):
    key: str
    value: MultiModalKwargsItem


class ProcessingCache:

    @staticmethod
    def get_lru_cache(
        capacity_gb: float,
        value_type: type[_V],
        *,
        debug: bool = False,
    ) -> LRUCache[str, _V]:

        def get_leaf_size(leaf: object) -> int:
            # MultiModalKwargs is not a subclass of dict
            if isinstance(leaf, MultiModalKwargs):
                return get_item_size(leaf.data)

            # MultiModalKwargsItem is not a subclass of dict
            if isinstance(leaf, MultiModalKwargsItem):
                leaf_data = {k: v.data for k, v in leaf.items()}
                return get_item_size(leaf_data)

            # sys.getsizeof doesn't work for tensors
            if isinstance(leaf, torch.Tensor):
                return leaf.nbytes

            return sys.getsizeof(leaf)

        def get_item_size(
            value: Union[MultiModalKwargs, MultiModalKwargsItem,
                         Mapping[str, NestedTensors]]
        ) -> int:
            size = json_reduce_leaves(
                lambda a, b: a + b,
                json_map_leaves(get_leaf_size, value),
            )

            if debug:
                logger.debug("Calculated size of %s to be %.2f GiB",
                             type(value), size / GiB_bytes)

            return size

        return LRUCache(GiB_bytes * capacity_gb, getsizeof=get_item_size)

    def __init__(
        self,
        capacity_gb: float,
        *,
        debug: bool = False,
    ) -> None:
        super().__init__()

        self._cache = self.get_lru_cache(
            capacity_gb,
            MultiModalKwargsItem,
            debug=debug,
        )
        self._stats = MultiModalCacheStats()

    def make_stats(self) -> MultiModalCacheStats:
        """Get (and reset) the multi-modal cache stats.

        Returns:
            The current multi-modal caching stats.
        """
        mm_cache = self._cache

        info_delta = mm_cache.stat(delta=True)
        self._stats.hits = info_delta.hits
        self._stats.queries = info_delta.total
        self._stats.usage = mm_cache.usage
        self._stats.size_G = mm_cache.currsize / GiB_bytes
        self._stats.size_items = len(mm_cache)

        stats = self._stats
        self._stats = MultiModalCacheStats()
        return stats

    def get(
        self,
        model_id: str,
        modality: str,
        input_item: object,
        input_kwargs: Mapping[str, object],
    ) -> Optional[MultiModalKwargsItem]:
        """
        Get a processed multi-modal item from the cache
        according to its dependencies, including:

        - The model ID
        - The modality of the item
        - The original data item passed to the HF processor
        - The configuration options of the HF processor
        """
        cache_key = MultiModalHasher.hash_kwargs(model_id=model_id,
                                                 **{modality: input_item},
                                                 **input_kwargs)

        return self._cache.get(cache_key)

    def get_item(
        self,
        model_id: str,
        modality: str,
        input_item: object,
        input_kwargs: Mapping[str, object],
    ) -> ProcessingCacheOptionalItem:
        cache_key = MultiModalHasher.hash_kwargs(model_id=model_id,
                                                 **{modality: input_item},
                                                 **input_kwargs)

        return ProcessingCacheOptionalItem(
            key=cache_key,
            value=self._cache.get(cache_key),
        )

    def put(
        self,
        model_id: str,
        modality: str,
        input_item: object,
        input_kwargs: Mapping[str, object],
        output_kwargs: MultiModalKwargsItem,
    ) -> None:
        """
        Put a processed multi-modal item into the cache
        according to its dependencies (see {meth}`get`).
        """
        cache_key = MultiModalHasher.hash_kwargs(model_id=model_id,
                                                 **{modality: input_item},
                                                 **input_kwargs)
        self._cache[cache_key] = output_kwargs

    def put_item(self, item: ProcessingCacheItem) -> None:
        self._cache[item.key] = item.value

    def reset(self) -> bool:
        self._cache.clear()
<<<<<<< HEAD
        self._stats.reset = True
=======
>>>>>>> f2ae883b

        return True


class BaseProcessingInfo:
    """Base class to provide the information necessary for data processing."""

    def __init__(self, ctx: InputProcessingContext) -> None:
        super().__init__()

        self.ctx = ctx

    @property
    def model_id(self) -> str:
        return self.ctx.model_config.model

    def get_tokenizer(self) -> AnyTokenizer:
        return self.ctx.tokenizer

    def get_hf_config(self) -> PretrainedConfig:
        return self.ctx.get_hf_config()

    def get_hf_processor(self, **kwargs: object) -> ProcessorMixin:
        """
        Subclasses can override this method to handle
        specific kwargs from model config or user inputs.
        """
        return self.ctx.get_hf_processor(**kwargs)

    @abstractmethod
    def get_supported_mm_limits(self) -> Mapping[str, Optional[int]]:
        """
        Return the maximum supported number of items for each modality.

        A value of `None` means unlimited number of items.

        Omitting a modality from the returned dictionary means that
        it is not supported at all.
        """
        raise NotImplementedError

    def get_allowed_mm_limits(self) -> Mapping[str, int]:
        """Return the maximum allowed number of items for each modality."""
        supported_mm_limits = self.get_supported_mm_limits()
        mm_config = self.ctx.get_mm_config()

        allowed_limits = dict[str, int]()
        for modality, supported_limit in supported_mm_limits.items():
            user_limit = mm_config.get_limit_per_prompt(modality)

            allowed_limits[modality] = (user_limit if supported_limit is None
                                        else min(user_limit, supported_limit))

        return allowed_limits


_I = TypeVar("_I", bound=BaseProcessingInfo)

MultiModalHashes = dict[str, list[str]]
"""
A collection of hashes with a similar structure as {class}`MultiModalKwargs`.
"""


class BaseMultiModalProcessor(ABC, Generic[_I]):
    """
    Abstract base class to process multi-modal inputs to be used in vLLM.

    Not to be confused with {class}`transformers.ProcessorMixin`.
    """

    def __init__(self,
                 info: _I,
                 dummy_inputs: "BaseDummyInputsBuilder[_I]",
                 *,
                 cache: Optional[ProcessingCache] = None) -> None:
        super().__init__()

        self.info = info
        self.dummy_inputs = dummy_inputs
        self.cache = cache

        self.data_parser = self._get_data_parser()

    def __call__(
        self,
        prompt: str,
        mm_data: MultiModalDataDict,
        hf_processor_mm_kwargs: Mapping[str, object],
    ) -> MultiModalInputs:
        return self.apply(prompt, mm_data, hf_processor_mm_kwargs)

    def _get_data_parser(self) -> MultiModalDataParser:
        """
        Construct a parser to preprocess multi-modal data items
        before passing them to {meth}`_get_hf_mm_data`.

        You can support additional modalities by creating a subclass
        of {class}`MultiModalDataParser` that has additional subparsers.
        """
        return MultiModalDataParser()

    def _to_mm_items(
        self,
        mm_data: MultiModalDataDict,
    ) -> MultiModalDataItems:
        """
        Normalize {class}`MultiModalDataDict` to {class}`MultiModalDataItems`
        before passing them to {meth}`_get_hf_mm_data`.
        """
        mm_items = self.data_parser.parse_mm_data(mm_data)
        supported_mm_limits = self.info.get_supported_mm_limits()
        allowed_mm_limits = self.info.get_allowed_mm_limits()

        for modality, items in mm_items.items():
            supported_limit = supported_mm_limits.get(modality, 0)
            allowed_limit = allowed_mm_limits.get(modality, 0)
            num_items = len(items)

            if supported_limit is not None and num_items > supported_limit:
                raise ValueError(
                    f"The model only supports at most {supported_limit} "
                    f"{modality} items, but you passed {num_items} "
                    f"{modality} items in the same prompt.")

            if num_items > allowed_limit:
                raise ValueError(
                    "You set or defaulted to "
                    f"'{json.dumps({modality: allowed_limit})}' in "
                    f"`--limit-mm-per-prompt`, but passed {num_items} "
                    f"{modality} items in the same prompt.")

        return mm_items

    @abstractmethod
    def _get_mm_fields_config(
        self,
        hf_inputs: BatchFeature,
        hf_processor_mm_kwargs: Mapping[str, object],
    ) -> Mapping[str, MultiModalFieldConfig]:
        """Given the HF-processed data, output the metadata of each field."""
        raise NotImplementedError

    @abstractmethod
    def _get_prompt_updates(
        self,
        mm_items: MultiModalDataItems,
        hf_processor_mm_kwargs: Mapping[str, object],
        out_mm_kwargs: MultiModalKwargs,
    ) -> Sequence[PromptUpdate]:
        """
        Given the original multi-modal items for this modality
        and HF-processed data, output the updates to perform.

        The information returned by this method is used to update token inputs
        which bypass the HF processor. It is also used to update the output of
        HF processor if the HF process does not apply prompt updates to text
        inputs.

        Moreover, this information is critical to determine the token positions
        in order to construct  {class}`~vllm-multimodal.input.PlaceholderRange`
        for each multi-modal item.
        """
        raise NotImplementedError

    def _find_mm_placeholders(
        self,
        mm_prompt_updates: Mapping[str, Sequence[BoundPromptUpdate]],
        new_token_ids: list[int],
        mm_item_counts: Mapping[str, int],
    ) -> Mapping[str, list[PlaceholderFeaturesInfo]]:
        return find_mm_placeholders(mm_prompt_updates, new_token_ids,
                                    mm_item_counts)

    def _get_hf_mm_data(
        self,
        mm_items: MultiModalDataItems,
    ) -> tuple[Mapping[str, object], Mapping[str, object]]:
        processor_data = dict[str, object]()
        passthrough_data = dict[str, object]()

        for items in mm_items.values():
            processor_data.update(items.get_processor_data())
            passthrough_data.update(items.get_passthrough_data())

        return processor_data, passthrough_data

    def _call_hf_processor(
        self,
        prompt: str,
        # Not to be confused with `mm_data` in `self.apply`.
        # This refers to the data to be passed to HF processor.
        mm_data: Mapping[str, object],
        mm_kwargs: Mapping[str, object],
    ) -> BatchFeature:
        """
        Call the HF processor on the prompt text and
        associated multi-modal data.
        """
        return self.info.ctx.call_hf_processor(
            self.info.get_hf_processor(**mm_kwargs),
            dict(text=prompt, **mm_data),
            mm_kwargs,
        )

    def _hf_processor_applies_updates(
        self,
        prompt_text: str,
        mm_items: MultiModalDataItems,
        hf_processor_mm_kwargs: Mapping[str, object],
    ) -> bool:
        """
        Return whether the HF processor applies prompt updates.

        For most HF processors, this should be `True` when multi-modal
        data items are passed, but `False` when multi-modal embeddings
        are passed.
        """
        return not any(
            isinstance(items, (EmbeddingItems, DictEmbeddingItems))
            for items in mm_items.values())

    def _apply_hf_processor_text_mm(
        self,
        prompt_text: str,
        mm_items: MultiModalDataItems,
        hf_processor_mm_kwargs: Mapping[str, object],
    ) -> tuple[list[int], MultiModalKwargs, bool]:
        """
        Apply the HF processor on the prompt text and multi-modal data
        together.

        In addition, return whether prompt updates have been applied.
        """
        processor_data, passthrough_data = self._get_hf_mm_data(mm_items)

        processed_data = self._call_hf_processor(
            prompt=prompt_text,
            mm_data=processor_data,
            mm_kwargs=hf_processor_mm_kwargs,
        )
        processed_data.update(passthrough_data)

        prompt_ids, = processed_data.pop("input_ids").tolist()

        mm_kwargs = MultiModalKwargs.from_hf_inputs(
            processed_data,
            self._get_mm_fields_config(processed_data, hf_processor_mm_kwargs),
        )

        is_update_applied = self._hf_processor_applies_updates(
            prompt_text=prompt_text,
            mm_items=mm_items,
            hf_processor_mm_kwargs=hf_processor_mm_kwargs,
        )

        return prompt_ids, mm_kwargs, is_update_applied

    def _apply_hf_processor_text_only(self, prompt_text: str) -> list[int]:
        """
        Apply the HF processor on the prompt text only.

        Since HF processor requires that text and multi-modal items
        correspond to each other, we create dummy multi-modal items
        to go along with the text.
        """
        prompt_ids, _, _ = self._apply_hf_processor_text_mm(
            prompt_text=prompt_text,
            mm_items=MultiModalDataItems({}),
            hf_processor_mm_kwargs={},
        )

        return prompt_ids

    def _apply_hf_processor_tokens_only(
        self,
        prompt_tokens: list[int],
    ) -> list[int]:
        """
        Apply the HF processor on the prompt tokens only.

        Most HF processors accept prompt text but not prompt tokens.
        If the HF processor adds or removes tokens that are not related to
        multi-modal data, you should override this method so it is consistent
        with the output of {meth}`_apply_hf_processor_text_only` on the
        corresponding text.
        """
        return prompt_tokens

    def _apply_hf_processor_mm_only(
        self,
        mm_items: MultiModalDataItems,
        hf_processor_mm_kwargs: Mapping[str, object],
    ) -> MultiModalKwargs:
        """
        Apply the HF processor on the multi-modal data only.

        Since HF processor requires that text and multi-modal items
        correspond to each other, we generate dummy text using
        {class}`DummyInputsBuilder` to go along with the multi-modal data.
        """
        mm_counts = mm_items.get_all_counts()

        _, mm_kwargs, _ = self._apply_hf_processor_text_mm(
            prompt_text=self.dummy_inputs.get_dummy_text(mm_counts),
            mm_items=mm_items,
            hf_processor_mm_kwargs=hf_processor_mm_kwargs,
        )

        return mm_kwargs

    def _apply_hf_processor_main(
        self,
        prompt: Union[str, list[int]],
        mm_items: MultiModalDataItems,
        hf_processor_mm_kwargs: Mapping[str, object],
        *,
        enable_hf_prompt_update: bool,
    ) -> tuple[list[int], MultiModalKwargs, bool]:
        """
        Apply the HF processor on the prompt text and multi-modal data.

        In addition, return whether prompt updates have been applied
        (for most HF processors, this should be `True`).

        Note:
            If `enable_hf_prompt_update=False`, we use HF processor
            to perform prompt updates if available; HF processor requires
            that the prompt corresponds to multi-modal items.
        """
        if isinstance(prompt, str):
            if enable_hf_prompt_update:
                return self._apply_hf_processor_text_mm(
                    prompt_text=prompt,
                    mm_items=mm_items,
                    hf_processor_mm_kwargs=hf_processor_mm_kwargs,
                )

            prompt_ids = self._apply_hf_processor_text_only(prompt)
        else:
            prompt_ids = self._apply_hf_processor_tokens_only(prompt)

        mm_kwargs = self._apply_hf_processor_mm_only(
            mm_items=mm_items,
            hf_processor_mm_kwargs=hf_processor_mm_kwargs,
        )

        return prompt_ids, mm_kwargs, False

    def _get_cache_missing_items(
        self,
        cache: ProcessingCache,
        mm_data_items: MultiModalDataItems,
        hf_processor_mm_kwargs: Mapping[str, object],
    ) -> tuple[dict[str, list[ProcessingCacheOptionalItem]], dict[
            str, list[object]]]:
        model_id = self.info.model_id

        mm_cache_items = {
            modality: [
                cache.get_item(model_id, modality, item,
                               hf_processor_mm_kwargs) for item in items
            ]
            for modality, items in mm_data_items.items()
        }

        mm_missing_idxs = {
            modality: [
                idx for idx, item in enumerate(cache_items)
                if item.value is None
            ]
            for modality, cache_items in mm_cache_items.items()
        }
        mm_missing_data = {
            modality: [mm_data_items[modality][idx] for idx in idxs]
            for modality, idxs in mm_missing_idxs.items()
        }

        return mm_cache_items, mm_missing_data

    def _hash_mm_items(
        self,
        mm_items: MultiModalDataItems,
        hf_processor_mm_kwargs: Mapping[str, object],
    ) -> MultiModalHashes:
        """Create MM hashes to be returned (only used in V1)."""
        model_id = self.info.model_id

        return {
            modality: [
                MultiModalHasher.hash_kwargs(model_id=model_id,
                                             **{modality: item},
                                             **hf_processor_mm_kwargs)
                for item in items
            ]
            for modality, items in mm_items.items()
        }

    def _merge_mm_kwargs(
        self,
        cache: ProcessingCache,
        mm_cache_items: dict[str, list[ProcessingCacheOptionalItem]],
        mm_missing_data: dict[str, list[object]],
        mm_missing_kwargs: MultiModalKwargs,
    ) -> dict[str, list[ProcessingCacheItem]]:
        mm_missing_next_idx = {modality: 0 for modality in mm_missing_data}

        merged_items = defaultdict[str, list[ProcessingCacheItem]](list)
        for modality, cache_items in mm_cache_items.items():
            for cache_item in cache_items:
                if cache_item.value is None:
                    kw_item = mm_missing_kwargs.get_item(
                        modality,
                        mm_missing_next_idx[modality],
                    )
                    cache_item_new = ProcessingCacheItem(
                        key=cache_item.key,
                        value=kw_item,
                    )

                    cache.put_item(cache_item_new)
                    mm_missing_next_idx[modality] += 1
                else:
                    cache_item_new = ProcessingCacheItem(
                        key=cache_item.key,
                        value=cache_item.value,
                    )

                merged_items[modality].append(cache_item_new)

        return dict(merged_items)

    def _apply_hf_processor(
        self,
        prompt: Union[str, list[int]],
        mm_data_items: MultiModalDataItems,
        hf_processor_mm_kwargs: Mapping[str, object],
        *,
        return_mm_hashes: bool,
    ) -> tuple[list[int], MultiModalKwargs, Optional[MultiModalHashes], bool]:
        (
            prompt_ids,
            mm_kwargs,
            is_update_applied,
        ) = self._apply_hf_processor_main(
            prompt=prompt,
            mm_items=mm_data_items,
            hf_processor_mm_kwargs=hf_processor_mm_kwargs,
            enable_hf_prompt_update=True,
        )

        mm_hashes = (self._hash_mm_items(mm_data_items, hf_processor_mm_kwargs)
                     if return_mm_hashes else None)

        return prompt_ids, mm_kwargs, mm_hashes, is_update_applied

    def _cached_apply_hf_processor(
        self,
        prompt: Union[str, list[int]],
        mm_data_items: MultiModalDataItems,
        hf_processor_mm_kwargs: Mapping[str, object],
        *,
        return_mm_hashes: bool,
    ) -> tuple[list[int], MultiModalKwargs, Optional[MultiModalHashes], bool]:
        """
        Apply the HF processor on the full prompt text,
        caching the results and reusing cached results.
        """
        cache = self.cache

        _, passthrough_data = self._get_hf_mm_data(mm_data_items)
        if cache is None or passthrough_data:
            return self._apply_hf_processor(
                prompt=prompt,
                mm_data_items=mm_data_items,
                hf_processor_mm_kwargs=hf_processor_mm_kwargs,
                return_mm_hashes=return_mm_hashes,
            )

        (
            mm_cache_items,
            mm_missing_data,
        ) = self._get_cache_missing_items(
            cache=cache,
            mm_data_items=mm_data_items,
            hf_processor_mm_kwargs=hf_processor_mm_kwargs,
        )

        # NOTE: `prompt` does not correspond to `mm_missing_data_items`,
        # so we can't apply prompt updates until the new multimodal
        # items are combined with the cached multimodal items
        (
            prompt_ids,
            mm_missing_kwargs,
            is_update_applied,
        ) = self._apply_hf_processor_main(
            prompt=prompt,
            mm_items=self._to_mm_items(mm_missing_data),
            hf_processor_mm_kwargs=hf_processor_mm_kwargs,
            enable_hf_prompt_update=False,
        )

        mm_cache_items_merged = self._merge_mm_kwargs(
            cache,
            mm_cache_items=mm_cache_items,
            mm_missing_data=mm_missing_data,
            mm_missing_kwargs=mm_missing_kwargs,
        )

        mm_kwargs = MultiModalKwargs.from_items([
            item.value for cache_items in mm_cache_items_merged.values()
            for item in cache_items
        ])

        mm_hashes = {
            modality: [item.key for item in cache_items]
            for modality, cache_items in mm_cache_items_merged.items()
        } if return_mm_hashes else None

        return prompt_ids, mm_kwargs, mm_hashes, is_update_applied

    def _bind_and_group_updates(
        self,
        prompt_updates: Sequence[PromptUpdate],
    ) -> dict[str, Sequence[BoundPromptUpdate]]:
        tokenizer = self.info.get_tokenizer()

        it = (update.bind(tokenizer) for update in prompt_updates)
        return dict(full_groupby_modality(it))

    def _apply_token_matches(
        self,
        prompt: list[int],
        mm_matches: Mapping[str, Sequence[PromptTargetMatch]],
        mm_item_counts: Mapping[str, int],
    ) -> list[int]:
        return apply_token_matches(prompt, mm_matches, mm_item_counts)

    def _apply_text_matches(
        self,
        prompt: str,
        mm_matches: Mapping[str, Sequence[PromptTargetMatch]],
        mm_item_counts: Mapping[str, int],
    ) -> str:
        return apply_text_matches(prompt, mm_matches, mm_item_counts)

    def _apply_prompt_updates(
        self,
        token_ids: list[int],
        mm_prompt_updates: Mapping[str, Sequence[BoundPromptUpdate]],
        mm_item_counts: Mapping[str, int],
    ) -> tuple[list[int], str, Mapping[str, list[PlaceholderFeaturesInfo]]]:
        tokenizer = self.info.get_tokenizer()

        mm_token_matches = {
            modality: find_token_matches(token_ids, updates)
            for modality, updates in mm_prompt_updates.items()
        }
        mm_match_counts = {
            modality: len(matches)
            for modality, matches in mm_token_matches.items()
        }

        # If the search text does not represent a special token,
        # it may have different token IDs in the prompt, because
        # the tokens may go across the boundaries of the search text.
        # ----
        # e.g. when searching for "foo" in "food", if "food" itself makes
        # up a token, then the token ID of "foo" will not appear at all
        # ----
        # Since it is inefficient to search for all possible tokenizations
        # of the search text in the prompt, we instead perform string-based
        # updates on the decoded token IDs, then encode them back.
        if all(
            mm_match_counts.get(modality, 0) >= item_count
            for modality, item_count in mm_item_counts.items()
        ):  # yapf: disable
            token_ids = self._apply_token_matches(
                token_ids,
                mm_token_matches,
                mm_item_counts,
            )

            text = decode_tokens(tokenizer, token_ids)
            matched_updates = {
                modality: [match._origin for match in token_matches]
                for modality, token_matches in mm_token_matches.items()
            }
        else:
            text = decode_tokens(tokenizer, token_ids)

            mm_text_matches = {
                modality: find_text_matches(text, updates)
                for modality, updates in mm_prompt_updates.items()
            }
            text = self._apply_text_matches(
                text,
                mm_text_matches,
                mm_item_counts,
            )

            token_ids = encode_tokens(tokenizer,
                                      text,
                                      add_special_tokens=False)
            matched_updates = {
                modality: [match._origin for match in token_matches]
                for modality, token_matches in mm_text_matches.items()
            }

        placeholders = self._find_mm_placeholders(
            matched_updates,
            token_ids,
            mm_item_counts,
        )

        return token_ids, text, placeholders

    def _validate_mm_kwargs(
        self,
        mm_kwargs: MultiModalKwargs,
        mm_item_counts: Mapping[str, int],
    ) -> None:
        for modality, item_count in mm_item_counts.items():
            if modality in mm_kwargs.modalities:
                items = mm_kwargs.get_items(modality)
            else:
                items = []

            if len(items) != item_count:
                raise RuntimeError(
                    f"Expected there to be {item_count} {modality} items in "
                    f"keyword arguments corresponding to {item_count} "
                    f"{modality} data items, but only found {len(items)}! "
                    "There is likely a problem with your "
                    "implementation of merged multi-modal processor for this "
                    "model (usually arising from an inconsistency between "
                    "`_call_hf_processor` and `_get_mm_fields_config`).")

    def _validate_mm_placeholders(
        self,
        mm_placeholders: Mapping[str, list[PlaceholderFeaturesInfo]],
        mm_item_counts: Mapping[str, int],
    ) -> None:
        for modality, item_count in mm_item_counts.items():
            placeholders = mm_placeholders.get(modality, [])

            if len(placeholders) != item_count:
                # NOTE: If you are a model developer, this can also arise from
                # an inconsistency between `_call_hf_processor` and
                # `_get_mm_fields_config` implementations
                raise RuntimeError(
                    f"Expected there to be {item_count} prompt updates "
                    f"corresponding to {item_count} {modality} items, but "
                    f"instead found {len(placeholders)} prompt updates! "
                    "This is likely because you forgot to include input "
                    "placeholder tokens (e.g., `<image>`, `<|image_pad|>`) "
                    "in the prompt. If the model has a chat template, make "
                    "sure you have applied it before calling `LLM.generate`.")

    def _maybe_apply_prompt_updates(
        self,
        mm_items: MultiModalDataItems,
        hf_processor_mm_kwargs: Mapping[str, object],
        prompt_ids: list[int],
        mm_kwargs: MultiModalKwargs,
        is_update_applied: bool,
    ) -> tuple[list[int], str, Mapping[str, list[PlaceholderFeaturesInfo]]]:
        unbound_prompt_updates = self._get_prompt_updates(
            mm_items,
            hf_processor_mm_kwargs,
            mm_kwargs,
        )
        mm_prompt_updates = self._bind_and_group_updates(
            unbound_prompt_updates)

        mm_item_counts = mm_items.get_all_counts()
        self._validate_mm_kwargs(mm_kwargs, mm_item_counts)

        if is_update_applied:
            mm_placeholders = self._find_mm_placeholders(
                mm_prompt_updates,
                prompt_ids,
                mm_item_counts,
            )
            self._validate_mm_placeholders(mm_placeholders, mm_item_counts)

            tokenizer = self.info.get_tokenizer()
            prompt = decode_tokens(tokenizer, prompt_ids)
        else:
            (
                prompt_ids,
                prompt,
                mm_placeholders,
            ) = self._apply_prompt_updates(
                prompt_ids,
                mm_prompt_updates,
                mm_item_counts,
            )
            self._validate_mm_placeholders(mm_placeholders, mm_item_counts)

        return prompt_ids, prompt, mm_placeholders

    def apply(
        self,
        prompt: Union[str, list[int]],
        mm_data: MultiModalDataDict,
        hf_processor_mm_kwargs: Mapping[str, object],
        return_mm_hashes: bool = False,
    ) -> MultiModalInputs:
        """
        Process multi-modal inputs to be used in vLLM.

        The main steps are:

        1. Apply HF Processor on prompt text and multi-modal data together,
           outputting token IDs and processed tensors.
        2. Find and update sequences in the token IDs with placeholder tokens.
           The number of placeholder tokens equals the feature size of the
           multi-modal data outputted by the multi-modal encoder.
        3. Extract information about the placeholder tokens from the
           processed token IDs.
        """
        mm_items = self._to_mm_items(mm_data)

        (
            prompt_ids,
            mm_kwargs,
            mm_hashes,
            is_update_applied,
        ) = self._cached_apply_hf_processor(
            prompt,
            mm_items,
            hf_processor_mm_kwargs,
            return_mm_hashes=return_mm_hashes,
        )

        prompt_ids, prompt, mm_placeholders = self._maybe_apply_prompt_updates(
            mm_items=mm_items,
            hf_processor_mm_kwargs=hf_processor_mm_kwargs,
            prompt_ids=prompt_ids,
            mm_kwargs=mm_kwargs,
            is_update_applied=is_update_applied,
        )

        mm_placeholder_ranges = {
            modality: [item.to_range() for item in placeholders]
            for modality, placeholders in mm_placeholders.items()
        }

        return MultiModalInputs(
            type="multimodal",
            prompt=prompt,
            prompt_token_ids=prompt_ids,
            mm_kwargs=mm_kwargs,
            mm_hashes=mm_hashes,
            mm_placeholders=mm_placeholder_ranges,
        )


class EncDecMultiModalProcessor(BaseMultiModalProcessor[_I]):

    @abstractmethod
    def create_encoder_prompt(
        self,
        prompt: Union[str, list[int]],
        mm_data: MultiModalDataDict,
    ) -> Union[str, list[int]]:
        """
        Create input prompt for the encoder. HF processor will be applied on
        this prompt during profiling and generation.
        """
        raise NotImplementedError

    @property
    def pad_dummy_encoder_prompt(self) -> bool:
        return False

    def create_decoder_prompt(
        self,
        prompt: Union[str, list[int]],
        mm_data: MultiModalDataDict,
    ) -> Union[str, list[int]]:
        """Create input prompt for the decoder."""
        return prompt

    def _get_enc_dec_inputs(
        self,
        prompt: Union[str, list[int]],
        mm_data: MultiModalDataDict,
        encoder_inputs: MultiModalInputs,
    ):
        tokenizer = self.info.get_tokenizer()
        decoder_prompt = self.create_decoder_prompt(prompt, mm_data)
        if isinstance(decoder_prompt, str):
            decoder_prompt_ids = encode_tokens(tokenizer,
                                               decoder_prompt,
                                               add_special_tokens=False)
        else:
            decoder_prompt_ids = decoder_prompt
            decoder_prompt = decode_tokens(tokenizer, decoder_prompt)

        mm_inputs = MultiModalEncDecInputs(
            encoder_prompt=encoder_inputs["prompt"],
            encoder_prompt_token_ids=encoder_inputs["prompt_token_ids"],
            **encoder_inputs)
        mm_inputs.update({
            "prompt": decoder_prompt,
            "prompt_token_ids": decoder_prompt_ids
        })
        return mm_inputs

    def apply(
        self,
        prompt: Union[str, list[int]],
        mm_data: MultiModalDataDict,
        hf_processor_mm_kwargs: Mapping[str, object],
        return_mm_hashes: bool = False,
    ) -> MultiModalEncDecInputs:
        """
        Process multi-modal inputs to be used in vLLM.
        The main processing steps are modified to fit encoder-decoder model:
        1. Create encoder prompt from input prompt text.
        2. Apply the HF processor on encoder prompt.
        3. Copy the input prompt text as decoder prompt inputs.
        """
        encoder_prompt = self.create_encoder_prompt(prompt, mm_data)
        encoder_inputs = super().apply(
            encoder_prompt,
            mm_data,
            hf_processor_mm_kwargs,
            return_mm_hashes,
        )

        return self._get_enc_dec_inputs(
            prompt=prompt,
            mm_data=mm_data,
            encoder_inputs=encoder_inputs,
        )<|MERGE_RESOLUTION|>--- conflicted
+++ resolved
@@ -1024,10 +1024,7 @@
 
     def reset(self) -> bool:
         self._cache.clear()
-<<<<<<< HEAD
         self._stats.reset = True
-=======
->>>>>>> f2ae883b
 
         return True
 
