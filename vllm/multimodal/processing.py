--- conflicted
+++ resolved
@@ -1366,12 +1366,11 @@
 
     def _merge_mm_kwargs(
         self,
-<<<<<<< HEAD
         cache: "CachedMultiModalInputExchanger",
         mm_hashes: MultiModalHashes,
         mm_is_cached: dict[str, list[bool]],
         mm_missing_kwargs: MultiModalKwargsItems,
-    ) -> dict[str, list[Optional[MultiModalKwargsItem]]]:
+    ) -> MultiModalKwargsItems:
         mm_missing_next_idx = defaultdict[str, int](lambda: 0)
 
         merged_items = defaultdict[str,
@@ -1381,21 +1380,6 @@
                 if not item_is_cached:
                     kw_item = mm_missing_kwargs[modality][
                         mm_missing_next_idx[modality]]
-=======
-        cache: ProcessingCache,
-        mm_cache_items_or_hashes: dict[str, list[_CacheItemOrHash]],
-        mm_missing_kwargs: MultiModalKwargsItems,
-    ) -> MultiModalKwargsItems:
-        mm_missing_next_idx = defaultdict[str, int](lambda: 0)
-
-        merged_items = defaultdict[str, list[MultiModalKwargsItem]](list)
-        for modality, items_or_hashes in mm_cache_items_or_hashes.items():
-            for item_or_hash in items_or_hashes:
-                if isinstance(item_or_hash, str):
-                    kw_item = mm_missing_kwargs[modality][
-                        mm_missing_next_idx[modality]]
-                    cache.put(item_or_hash, kw_item)
->>>>>>> b5cb48d9
                     mm_missing_next_idx[modality] += 1
                 else:
                     kw_item = None
@@ -1416,12 +1400,7 @@
         tokenization_kwargs: Mapping[str, object],
         *,
         return_mm_hashes: bool,
-<<<<<<< HEAD
-    ) -> tuple[list[int], MultiModalKwargsItems, Optional[MultiModalHashes],
-               bool]:
-=======
     ) -> tuple[list[int], MultiModalProcessingInfo, bool]:
->>>>>>> b5cb48d9
         (
             prompt_ids,
             mm_processed_data,
@@ -1468,12 +1447,7 @@
         tokenization_kwargs: Mapping[str, object],
         *,
         return_mm_hashes: bool,
-<<<<<<< HEAD
-    ) -> tuple[list[int], MultiModalKwargsItems, Optional[MultiModalHashes],
-               bool]:
-=======
     ) -> tuple[list[int], MultiModalProcessingInfo, bool]:
->>>>>>> b5cb48d9
         """
         Apply the HF processor on the full prompt text,
         caching the results and reusing cached results.
@@ -1523,17 +1497,9 @@
         )
 
         mm_kwargs = self._merge_mm_kwargs(
-<<<<<<< HEAD
-            cache=cache,
+            cache,
             mm_hashes=mm_hashes,
             mm_is_cached=mm_is_cached,
-            mm_missing_kwargs=mm_missing_kwargs,
-        )
-
-        return prompt_ids, mm_kwargs, mm_hashes_to_return, is_update_applied
-=======
-            cache,
-            mm_cache_items_or_hashes=mm_cache_items_or_hashes,
             mm_missing_kwargs=mm_missing_kwargs,
         )
 
@@ -1552,7 +1518,6 @@
         )
 
         return prompt_ids, mm_info, is_update_applied
->>>>>>> b5cb48d9
 
     def _bind_and_group_updates(
         self,
@@ -1694,10 +1659,7 @@
         mm_items: MultiModalDataItems,
         prompt_ids: list[int],
         mm_kwargs: MultiModalKwargsItems,
-<<<<<<< HEAD
-=======
         mm_prompt_updates: MultiModalPromptUpdates,
->>>>>>> b5cb48d9
         is_update_applied: bool,
     ) -> tuple[list[int], str, Mapping[str, list[PlaceholderFeaturesInfo]]]:
         mm_item_counts = mm_items.get_all_counts()
