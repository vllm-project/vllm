# SPDX-License-Identifier: Apache-2.0
# SPDX-FileCopyrightText: Copyright contributors to the vLLM project
from abc import ABC, abstractmethod
from collections import defaultdict
from collections.abc import (Callable, Generator, ItemsView, Iterable, Mapping,
                             Sequence)
from dataclasses import dataclass, field, replace
from enum import Enum
from functools import lru_cache
from typing import (TYPE_CHECKING, Generic, NamedTuple, Optional, Protocol,
                    TypeVar, Union, cast)

import regex as re
import torch
from typing_extensions import assert_never

from vllm.inputs import InputProcessingContext
from vllm.logger import init_logger
from vllm.transformers_utils.tokenizer import (AnyTokenizer, decode_tokens,
                                               encode_tokens)
from vllm.utils import flatten_2d_lists, full_groupby

from .hasher import MultiModalHasher
from .inputs import (MultiModalDataDict, MultiModalEncDecInputs,
                     MultiModalFieldConfig, MultiModalInputs,
                     MultiModalKwargsItem, MultiModalKwargsItems,
<<<<<<< HEAD
                     MultiModalUUIDs, PlaceholderRange)
=======
                     MultiModalKwargsOptionalItems, PlaceholderRange)
>>>>>>> 853c371f
from .parse import (DictEmbeddingItems, EmbeddingItems, MultiModalDataItems,
                    MultiModalDataParser)

if TYPE_CHECKING:
    from transformers.configuration_utils import PretrainedConfig
    from transformers.feature_extraction_utils import BatchFeature
    from transformers.processing_utils import ProcessorMixin

    from .cache import BaseMultiModalProcessorCache
    from .profiling import BaseDummyInputsBuilder

logger = init_logger(__name__)

_S = TypeVar("_S", str, list[int])

PromptSeq = Union[str, list[int]]
"""A token sequence (list of token IDs) or text."""


@lru_cache(maxsize=2048)
def _cached_encode(
    tokenizer: AnyTokenizer,
    text: str,
    *,
    add_special_tokens: Optional[bool] = None,
) -> list[int]:
    return encode_tokens(tokenizer,
                         text,
                         add_special_tokens=add_special_tokens)


@lru_cache(maxsize=2048)
def _cached_decode(
    tokenizer: AnyTokenizer,
    token_ids: tuple[int, ...],
    *,
    skip_special_tokens: Optional[bool] = None,
) -> str:
    return decode_tokens(tokenizer,
                         list(token_ids),
                         skip_special_tokens=skip_special_tokens)


def _seq2text(tokenizer: AnyTokenizer, seq: PromptSeq) -> str:
    if isinstance(seq, str):
        return seq

    return _cached_decode(tokenizer, tuple(seq))


def _seq2tokens(tokenizer: AnyTokenizer, seq: PromptSeq) -> list[int]:
    if isinstance(seq, str):
        return _cached_encode(tokenizer, seq, add_special_tokens=False)

    return seq


class _GetMatchIndex(Protocol):

    def __call__(
        self,
        tokenizer: AnyTokenizer,
        prompt: PromptSeq,
        start_idx: int = 0,
    ) -> Optional[int]:
        ...


@dataclass
class PromptIndex:
    """Resolves to an index in the prompt."""
    get_match_index: _GetMatchIndex


class PromptIndexTargets:

    @staticmethod
    def start() -> PromptIndex:
        """
        Resolves to the start of the prompt (before the first token).

        This results in a match even if the prompt is empty.
        """
        return PromptIndex(lambda tokenizer, prompt, start_idx=0: 0)

    @staticmethod
    def prefix(seq: PromptSeq) -> PromptIndex:
        """
        Resolves to a location in the prompt after the given prefix.
        """

        def get_match_index(
            tokenizer: AnyTokenizer,
            prompt: PromptSeq,
            start_idx: int = 0,
        ) -> Optional[int]:
            if start_idx != 0:
                return None

            prefix = seq

            if isinstance(prompt, str):
                if not isinstance(prefix, str):
                    # Make both `str`
                    prefix = decode_tokens(tokenizer, prefix)
            else:
                if isinstance(prefix, str):
                    # Make both `list[int]`
                    prefix = encode_tokens(tokenizer,
                                           prefix,
                                           add_special_tokens=False)

            match_idx = len(prefix)
            return match_idx if prompt[:match_idx] == prefix else None

        return PromptIndex(get_match_index)

    @staticmethod
    def end() -> PromptIndex:
        """
        Resolves to the end of the prompt (after the last token).

        This results in a match even if the prompt is empty.
        """
        return PromptIndex(lambda tokenizer, prompt, start_idx=0: len(prompt))


UpdateTarget = Union[PromptSeq, PromptIndex]
"""
The token sequence or text to update.
"""

PromptUpdateTarget = Union[Callable[[int], UpdateTarget], UpdateTarget]
"""
Given the index of the processed item within
[`modality`][vllm.multimodal.processing.PromptUpdate.modality],
output the corresponding token sequence (or text).

For convenience, you can directly pass in the token sequence (or text)
instead of a function if it does not depend on the input.
"""


@dataclass
class PromptUpdateDetails(Generic[_S]):
    """Details about the token sequence or text that are part of the update."""

    full: _S
    """The full content."""

    is_embed: Optional[Callable[[AnyTokenizer, PromptSeq],
                                torch.Tensor]] = None
    """
    Given [`full`][vllm.multimodal.processing.PromptUpdateDetails.full],
    return a boolean mask of shape `(len(full),)` indicating which positions
    of `full` to assign embeddings to.

    `None` (default) means to assign embeddings to all positions of `full`.

    The embeddings are obtained by calling
    [`SupportsMultiModal.get_multimodal_embeddings`][vllm.model_executor.models.interfaces.SupportsMultiModal.get_multimodal_embeddings].
    """

    @staticmethod
    def from_seq(seq: _S) -> "PromptUpdateDetails[_S]":
        return PromptUpdateDetails(full=seq)

    @staticmethod
    def select_text(
        seq: _S,
        embed_text: str,
    ) -> "PromptUpdateDetails[_S]":

        def is_embed(tokenizer: AnyTokenizer, full: PromptSeq) -> torch.Tensor:
            embed_token_ids = encode_tokens(tokenizer, embed_text)
            token_ids = _seq2tokens(tokenizer, full)

            return torch.isin(
                torch.tensor(token_ids),
                torch.tensor(embed_token_ids),
            )

        return PromptUpdateDetails(full=seq, is_embed=is_embed)

    @staticmethod
    def select_token_id(
        seq: _S,
        embed_token_id: int,
    ) -> "PromptUpdateDetails[_S]":

        def is_embed(tokenizer: AnyTokenizer, full: PromptSeq) -> torch.Tensor:
            token_ids = _seq2tokens(tokenizer, full)

            return torch.tensor(token_ids) == embed_token_id

        return PromptUpdateDetails(full=seq, is_embed=is_embed)


PromptUpdateInfo = Union[PromptSeq, PromptUpdateDetails]
"""
The token sequence or text that are part of the update.

If only part of the content corresponds to feature placeholders, you can
use [`PromptUpdateDetails`][vllm.multimodal.processing.PromptUpdateDetails] to
specify which part.
"""

PromptUpdateContent = Union[Callable[[int], PromptUpdateInfo],
                            PromptUpdateInfo]
"""
Given the index of the processed item within
[`modality`][vllm.multimodal.processing.PromptUpdate.modality],
output the corresponding token sequence (or text).

For convenience, you can directly pass in the token sequence (or text)
instead of a function if it does not depend on the input.
"""


class UpdateMode(str, Enum):
    INSERT = "insert"
    REPLACE = "replace"


@dataclass
class PromptUpdate(ABC):
    """
    Defines how to update a prompt with placeholder tokens.
    """

    modality: str
    """The modality for which the update is made."""

    target: PromptUpdateTarget
    """The token sequence (or text) to update."""

    @property
    @abstractmethod
    def content(self) -> PromptUpdateContent:
        """The placeholder tokens that are part of the update."""
        raise NotImplementedError

    @property
    @abstractmethod
    def mode(self) -> UpdateMode:
        """Defines how to update the prompt."""
        raise NotImplementedError

    def _resolve_target(self, item_idx: int) -> UpdateTarget:
        target = self.target
        if callable(target):
            target = target(item_idx)

        return target

    def _resolve_content(self, item_idx: int) -> PromptUpdateDetails:
        content = self.content
        if callable(content):
            content = content(item_idx)

        if not isinstance(content, PromptUpdateDetails):
            content = PromptUpdateDetails.from_seq(content)

        return content

    def resolve(self, item_idx: int) -> "ResolvedPromptUpdate":
        """
        Given the index of the processed item within
        [`modality`][vllm.multimodal.processing.PromptUpdate.modality],
        output a copy of this object with its lazy attributes resolved.
        """
        return ResolvedPromptUpdate(
            modality=self.modality,
            item_idx=item_idx,
            mode=self.mode,
            target=self._resolve_target(item_idx),
            content=self._resolve_content(item_idx),
        )


@dataclass
class PromptInsertion(PromptUpdate):
    """
    Defines how to insert placeholder tokens into a prompt.

    Example:

    For each image, insert a number of ``<image>`` feature placeholders
    equal to the feature size of the vision encoder after the ``<s>`` token:

    ```python
    PromptInsertion(
        modality="image",
        target="<s>",
        insertion="<image>" * image_feature_size,
    )
    ```

    Insert these tokens at the start of the prompt:

    ```python
    PromptInsertion(
        modality="image",
        target=PromptIndexTargets.start(),
        insertion="<image>" * image_feature_size,
    )
    ```

    Insert these tokens after a prefix ``Images:``:

    ```python
    PromptInsertion(
        modality="image",
        target=PromptIndexTargets.prefix("Images:"),
        insertion="<image>" * image_feature_size,
    )
    ```

    Insert these tokens at the end of the prompt:

    ```python
    PromptInsertion(
        modality="image",
        target=PromptIndexTargets.end(),
        insertion="<image>" * image_feature_size,
    )
    ```
    """

    insertion: PromptUpdateContent = field(repr=False)
    """
    Given the index of the processed item within
    [`modality`][vllm.multimodal.processing.PromptUpdate.modality],
    output the token sequence (or text) to insert right after
    [`target`][vllm.multimodal.processing.PromptUpdate.target].

    For convenience, you can directly pass in the token sequence (or text)
    instead of a function if it does not depend on the input.
    """

    @property
    def content(self) -> PromptUpdateContent:
        return self.insertion

    @property
    def mode(self) -> UpdateMode:
        return UpdateMode.INSERT


@dataclass
class PromptReplacement(PromptUpdate):
    """
    Defines how to replace portions of an input prompt with placeholder tokens.

    Example:

    For each image, replace one ``<image>`` input placeholder in the prompt
    with a number of ``<image>`` feature placeholders
    equal to the feature size of the vision encoder:

    ```python
    PromptReplacement(
        modality="image",
        target="<image>",
        replacement="<image>" * image_feature_size,
    )
    ```

    As above, but further pad the feature placeholders with ``<image_bos>``
    and `<image_eos>``, which are not supposed to be passed to the vision
    encoder:

    ```python
    PromptReplacement(
        modality="image",
        target="<image>",
        replacement=PromptUpdateDetails(
            full="".join([
                "<image_bos>",
                "<image>" * image_feature_size,
                "<image_eos>",
            ]),
            features="<image>" * image_feature_size,
        ),
    )
    ```

    To avoid unnecessary tokenization during prompt replacement,
    we recommended passing token sequences instead of text:

    ```python
    PromptReplacement(
        modality="image",
        target=[image_token_id],
        replacement=PromptUpdateDetails(
            full=([image_bos_id] + [image_token_id] * image_feature_size
                    + [image_eos_id]),
            features=[image_token_id] * image_feature_size,
        ),
    )
    ```
    """

    replacement: PromptUpdateContent = field(repr=False)
    """
    Given the index of the processed item within
    [`modality`][vllm.multimodal.processing.PromptUpdate.modality],
    output the token sequence (or text) to replace
    [`target`][vllm.multimodal.processing.PromptUpdate.target].

    For convenience, you can directly pass in the token sequence (or text)
    instead of a function if it does not depend on the input.
    """

    @property
    def content(self) -> PromptUpdateContent:
        return self.replacement

    @property
    def mode(self) -> UpdateMode:
        return UpdateMode.REPLACE


class _HasModalityAttr(Protocol):
    modality: str


class _HasModalityProp(Protocol):

    @property
    def modality(self) -> str:
        ...


_M = TypeVar("_M", bound=Union[_HasModalityAttr, _HasModalityProp])


def full_groupby_modality(values: Iterable[_M]) -> ItemsView[str, list[_M]]:
    """Convenience function to apply [`full_groupby`][vllm.utils.full_groupby]
    based on modality."""
    return full_groupby(values, key=lambda x: x.modality)


class PromptTargetMatch(NamedTuple):
    start_idx: int
    end_idx: int


@dataclass(frozen=True)
class ResolvedPromptUpdate:
    """
    A [`PromptUpdate`][vllm.multimodal.processing.PromptUpdate] with its
    lazy attributes resolved, apart from those related to tokenization.
    """

    modality: str
    """The modality for which the update is made."""

    item_idx: int
    """The index within `modality` of the item this update pertains to."""

    mode: UpdateMode
    """Defines how to update the prompt."""

    target: UpdateTarget
    """The token sequence (or text) to update."""

    content: PromptUpdateDetails = field(repr=False)
    """The placeholder tokens that are part of the update."""

    def iter_token_matches(
        self,
        prompt: list[int],
        tokenizer: AnyTokenizer,
        *,
        start_idx: int = 0,
    ) -> Generator[PromptTargetMatch]:
        """Yield each instance of `self.target` found in `prompt`."""
        target = self.target

        if isinstance(target, PromptIndex):
            match_idx = target.get_match_index(tokenizer, prompt, start_idx)
            if match_idx is not None:
                yield PromptTargetMatch(match_idx, match_idx)

            return

        target_token_ids = _seq2tokens(tokenizer, target)

        for match in iter_token_matches(prompt,
                                        target_token_ids,
                                        start_idx=start_idx):
            yield PromptTargetMatch(match.start_idx, match.end_idx)

    def iter_text_matches(
        self,
        prompt: str,
        tokenizer: AnyTokenizer,
        *,
        start_idx: int = 0,
    ) -> Generator[PromptTargetMatch]:
        """Yield each instance of `self.target` found in `prompt`."""
        target = self.target

        if isinstance(target, PromptIndex):
            match_idx = target.get_match_index(tokenizer, prompt, start_idx)
            if match_idx is not None:
                yield PromptTargetMatch(match_idx, match_idx)

            return

        target_text = _seq2text(tokenizer, target)

        for match in re.finditer(re.escape(target_text), prompt,
                                 pos=start_idx):
            yield PromptTargetMatch(match.start(), match.end())

    def iter_matches(
        self,
        prompt: Union[list[int], str],
        tokenizer: AnyTokenizer,
        *,
        start_idx: int = 0,
    ) -> Generator[PromptTargetMatch]:
        """Yield each instance of `self.target` found in `prompt`."""
        if isinstance(prompt, str):
            return self.iter_text_matches(prompt,
                                          tokenizer,
                                          start_idx=start_idx)

        return self.iter_token_matches(prompt, tokenizer, start_idx=start_idx)

    def with_target(self, target: UpdateTarget):
        return replace(self, target=target)

    def with_content(self, content: PromptUpdateInfo):
        if not isinstance(content, PromptUpdateDetails):
            content = PromptUpdateDetails.from_seq(content)

        return replace(self, content=content)


class _TokenMatch(NamedTuple):
    start_idx: int
    end_idx: int


def iter_token_matches(
    token_ids: list[int],
    match_ids: list[int],
    *,
    start_idx: int = 0,
) -> Generator[_TokenMatch]:
    """
    Yield each occurrence of `match_ids` in `token_ids`.

    Note that empty matches are ignored.
    """
    prompt_len = len(token_ids)
    match_len = len(match_ids)

    if match_len == 0:
        return

    while start_idx < prompt_len - match_len + 1:
        end_idx = start_idx + match_len

        if token_ids[start_idx:end_idx] == match_ids:
            yield _TokenMatch(start_idx=start_idx, end_idx=end_idx)

            # Exclude overlapping matches
            start_idx = end_idx
        else:
            start_idx += 1


def replace_token_matches(
    token_ids: list[int],
    match_ids: list[int],
    new_ids: list[int],
) -> list[int]:
    """
    Replace each occurrence of `match_ids` in `token_ids`
    with `new_ids`.

    Note that empty matches are ignored.
    """
    out_seqs = list[list[int]]()
    prev_end_idx = 0

    for match in iter_token_matches(token_ids, match_ids):
        start_idx = match.start_idx
        end_idx = match.end_idx

        out_seqs.append(token_ids[prev_end_idx:start_idx])
        out_seqs.append(new_ids)
        prev_end_idx = end_idx

    out_seqs.append(token_ids[prev_end_idx:])

    return flatten_2d_lists(out_seqs)


@dataclass
class PlaceholderFeaturesInfo:
    modality: str
    item_idx: int
    start_idx: int
    tokens: list[int]
    is_embed: Optional[torch.Tensor]

    @property
    def length(self) -> int:
        return len(self.tokens)

    def to_range(self) -> PlaceholderRange:
        # TODO: Is it worth it to optimize this by stripping the
        # leading and ending positions where `is_embed=False`?
        return PlaceholderRange(
            offset=self.start_idx,
            length=self.length,
            is_embed=self.is_embed,
        )


_MatchToApply = tuple[tuple[str, int], tuple[PromptTargetMatch, int]]


def _find_matches(
    prompt: _S,
    mm_prompt_updates: "MultiModalPromptUpdates",
    tokenizer: AnyTokenizer,
    *,
    prev_end_idx: int = 0,
    current_result: "MultiModalPromptUpdatesApplyResult",
) -> tuple[Optional[UpdateMode], list[_MatchToApply]]:
    mode: Optional[UpdateMode] = None
    mm_matches = dict[tuple[str, int], tuple[PromptTargetMatch, int]]()

    for modality, modality_updates in mm_prompt_updates.items():
        for item_idx, item_updates in enumerate(modality_updates):
            if current_result[modality][item_idx] is not None:
                continue  # Updates have already been applied for this item

            for update_idx, update in enumerate(item_updates):
                if (modality, item_idx) in mm_matches:
                    break  # Already found a match for this item

                for match in update.iter_matches(
                        prompt,
                        tokenizer,
                        start_idx=prev_end_idx,
                ):
                    # All matches should share the same mode
                    if mode is None:
                        mode = update.mode
                    elif mode != update.mode:
                        continue

                    mm_matches[(modality, item_idx)] = match, update_idx
                    break  # Get only the first valid match per item

    # Prioritize earlier matches
    matches_to_apply = sorted(mm_matches.items(), key=lambda item: item[1][0])

    # To avoid conflicts, only replace one non-empty item at a time
    if mode == UpdateMode.REPLACE:
        matches_to_apply_ = list[_MatchToApply]()
        has_non_empty_matches = False

        for item in matches_to_apply:
            _, (match, _) = item
            if match.start_idx == match.end_idx:
                matches_to_apply_.append(item)
            elif not has_non_empty_matches:
                has_non_empty_matches = True
                matches_to_apply_.append(item)

        matches_to_apply = matches_to_apply_

    return mode, matches_to_apply


def _apply_matches(
    prompt: _S,
    mm_prompt_updates: "MultiModalPromptUpdates",
    tokenizer: AnyTokenizer,
) -> tuple[list[_S], "MultiModalPromptUpdatesApplyResult"]:
    prompt_len = len(prompt)

    out_seqs = list[Union[str, list[int]]]()
    out_result: MultiModalPromptUpdatesApplyResult = {
        m: [None] * len(items)
        for m, items in mm_prompt_updates.items()
    }

    start_idx = prev_end_idx = 0
    while start_idx < max(prompt_len, 1):  # Allow inserts into empty prompt
        found = False

        mode, matches_to_apply = _find_matches(
            prompt,
            mm_prompt_updates,
            tokenizer,
            prev_end_idx=prev_end_idx,
            current_result=out_result,
        )

        if mode is not None:
            for (modality, item_idx), (match, update_idx) in matches_to_apply:
                found = True

                matched_update = mm_prompt_updates[modality][item_idx][
                    update_idx]
                matched_content = matched_update.content.full

                if mode == UpdateMode.INSERT:
                    end_idx_to_insert = match.end_idx
                elif mode == UpdateMode.REPLACE:
                    end_idx_to_insert = match.start_idx
                else:
                    assert_never(mode)

                out_seqs.append(prompt[prev_end_idx:end_idx_to_insert])
                out_seqs.append(
                    _seq2text(tokenizer, matched_content
                              ) if isinstance(prompt, str) else _seq2tokens(
                                  tokenizer, matched_content))
                out_result[modality][item_idx] = update_idx

                # Exclude overlapping matches
                start_idx = prev_end_idx = match.end_idx

        if not found:
            start_idx += 1

    out_seqs.append(prompt[prev_end_idx:])

    return cast(list[_S], out_seqs), out_result


def apply_token_matches(
    prompt: list[int],
    mm_prompt_updates: "MultiModalPromptUpdates",
    tokenizer: AnyTokenizer,
) -> tuple[list[int], "MultiModalPromptUpdatesApplyResult"]:
    """
    Apply the updates in `mm_prompt_updates` to `prompt`.

    Matches are exclusive even when multiple modalities share
    the same placeholder tokens. In that case, the modality that
    appears earlier in `mm_prompt_updates` takes priority.
    """
    token_id_seqs, result = _apply_matches(prompt, mm_prompt_updates,
                                           tokenizer)

    return flatten_2d_lists(token_id_seqs), result


def apply_text_matches(
    prompt: str,
    mm_prompt_updates: "MultiModalPromptUpdates",
    tokenizer: AnyTokenizer,
) -> tuple[str, "MultiModalPromptUpdatesApplyResult"]:
    """
    Apply the updates in `mm_prompt_updates` to `prompt`.

    Matches are exclusive even when multiple modalities share
    the same placeholder tokens. In that case, the modality that
    appears earlier in `mm_prompt_updates` takes priority.
    """
    texts, result = _apply_matches(prompt, mm_prompt_updates, tokenizer)

    return "".join(texts), result


def _iter_placeholders(
    prompt: list[int],
    mm_prompt_updates: "MultiModalPromptUpdates",
    tokenizer: AnyTokenizer,
) -> Iterable[PlaceholderFeaturesInfo]:
    """
    Yield each set of placeholder tokens found in `prompt`.

    Matches are exclusive even when multiple modalities share
    the same placeholder tokens. In that case, the modality that
    appears earlier in `mm_prompt_updates` takes priority.

    Note that empty matches are ignored.
    """
    prompt_len = len(prompt)
    mm_item_counts = {m: len(items) for m, items in mm_prompt_updates.items()}

    item_idx_by_modality = defaultdict[str, int](lambda: 0)

    start_idx = 0
    while start_idx < prompt_len:
        found = False

        for modality, modality_updates in mm_prompt_updates.items():
            item_idx = item_idx_by_modality[modality]
            if item_idx >= mm_item_counts.get(modality, 0):
                continue

            for update in modality_updates[item_idx]:
                content = update.content
                content_tokens_full = _seq2tokens(tokenizer, content.full)
                content_len_full = len(content_tokens_full)
                end_idx_full = start_idx + content_len_full

                if content_len_full == 0 or end_idx_full > prompt_len:
                    continue

                if prompt[start_idx:end_idx_full] == content_tokens_full:
                    content_is_embed = content.is_embed
                    if content_is_embed is not None:
                        content_is_embed = content_is_embed(
                            tokenizer, content.full)

                    yield PlaceholderFeaturesInfo(
                        modality=modality,
                        item_idx=item_idx,
                        start_idx=start_idx,
                        tokens=content_tokens_full,
                        is_embed=content_is_embed,
                    )

                    # Exclude overlapping matches
                    start_idx = end_idx_full
                    item_idx_by_modality[modality] += 1
                    found = True
                    break

            if found:
                break  # Go back to the outer while loop

        if not found:
            start_idx += 1


def find_mm_placeholders(
    prompt: list[int],
    mm_prompt_updates: "MultiModalPromptUpdates",
    tokenizer: AnyTokenizer,
) -> Mapping[str, list[PlaceholderFeaturesInfo]]:
    it = _iter_placeholders(prompt, mm_prompt_updates, tokenizer)
    return dict(full_groupby_modality(it))


class BaseProcessingInfo:
    """Base class to provide the information necessary for data processing."""

    def __init__(self, ctx: InputProcessingContext) -> None:
        super().__init__()

        self.ctx = ctx

    @property
    def model_id(self) -> str:
        return self.ctx.model_config.model

    def get_tokenizer(self) -> AnyTokenizer:
        return self.ctx.tokenizer

    def get_hf_config(self) -> "PretrainedConfig":
        return self.ctx.get_hf_config()

    def get_hf_processor(self, **kwargs: object) -> "ProcessorMixin":
        """
        Subclasses can override this method to handle
        specific kwargs from model config or user inputs.
        """
        return self.ctx.get_hf_processor(**kwargs)

    @abstractmethod
    def get_supported_mm_limits(self) -> Mapping[str, Optional[int]]:
        """
        Return the maximum supported number of items for each modality.

        A value of `None` means unlimited number of items.

        Omitting a modality from the returned dictionary means that
        it is not supported at all.
        """
        raise NotImplementedError

    def get_allowed_mm_limits(self) -> Mapping[str, int]:
        """Return the maximum allowed number of items for each modality."""
        supported_mm_limits = self.get_supported_mm_limits()
        mm_config = self.ctx.get_mm_config()

        allowed_limits = dict[str, int]()
        for modality, supported_limit in supported_mm_limits.items():
            user_limit = mm_config.get_limit_per_prompt(modality)

            allowed_limits[modality] = (user_limit if supported_limit is None
                                        else min(user_limit, supported_limit))

        return allowed_limits

    def get_mm_max_tokens_per_item(
        self,
        seq_len: int,
        mm_counts: Mapping[str, int],
    ) -> Optional[Mapping[str, int]]:
        """
        Return the maximum number of tokens per item of for each modality.
        
        When `None` (the default) is returned, vLLM will generate dummy inputs
        (images/videos) at maximum possible sizes and process them to determine
        the maximum token count per modality.

        This approach works but can be very slow for certain models (e.g.,
        Qwen2.5-VL), leading to very long startup time. For better performance,
        each model can override this method to return pre-computed maximum token
        counts, avoiding the need for dummy input generation and processing.

        Note:
            The maximum number of tokens per item of each modality returned 
            from this function should respect the model's maximum sequence
            length and the maximum number of items of each modality allowed,
            and agree with dummy inputs (images/videos) at maximum possible
            sizes.
        """
        return None


_I = TypeVar("_I", bound=BaseProcessingInfo)

MultiModalHashes = dict[str, list[str]]
"""
A collection of hashes with a similar structure as
[`MultiModalKwargsItems`][vllm.multimodal.inputs.MultiModalKwargsItems].
"""

MultiModalPromptUpdates = Mapping[str, list[Sequence[ResolvedPromptUpdate]]]
"""
A collection of prompt updates with a similar structure as
[`MultiModalKwargsItems`][vllm.multimodal.inputs.MultiModalKwargsItems].
"""

MultiModalPromptUpdatesApplyResult = Mapping[str, list[Optional[int]]]
"""
For an item `MultiModalPromptUpdates[k][i]`,
`MultiModalPromptUpdatesApplyResult[k][i]` represents the index of the
`ResolvedPromptUpdate` instance that has been applied, or `None` if none of the
`ResolvedPromptUpdate` instances have been applied.
"""


class MultiModalProcessingInfo(NamedTuple):
    kwargs: MultiModalKwargsOptionalItems
    hashes: MultiModalHashes
    prompt_updates: MultiModalPromptUpdates


class BaseMultiModalProcessor(ABC, Generic[_I]):
    """
    Abstract base class to process multi-modal inputs to be used in vLLM.

    Not to be confused with `transformers.ProcessorMixin`.
    """

    def __init__(
        self,
        info: _I,
        dummy_inputs: "BaseDummyInputsBuilder[_I]",
        *,
        cache: Optional["BaseMultiModalProcessorCache"] = None,
    ) -> None:
        super().__init__()

        self.info = info
        self.dummy_inputs = dummy_inputs
        self.cache = cache

        self.data_parser = self._get_data_parser()

        # Avoid unnecessary recomputation
        self._supported_mm_limits = self.info.get_supported_mm_limits()
        self._allowed_mm_limits = self.info.get_allowed_mm_limits()

    @property
    def supported_mm_limits(self):
        return self._supported_mm_limits

    @property
    def allowed_mm_limits(self):
        return self._allowed_mm_limits

    def __call__(
        self,
        prompt: str,
        mm_data: MultiModalDataDict,
        hf_processor_mm_kwargs: Mapping[str, object],
        *,
        mm_hash_overrides: Optional[MultiModalHashes] = None,
    ) -> MultiModalInputs:
        return self.apply(prompt,
                          mm_data,
                          hf_processor_mm_kwargs,
                          mm_hash_overrides=mm_hash_overrides)

    def _get_data_parser(self) -> MultiModalDataParser:
        """
        Construct a parser to preprocess multi-modal data items
        before passing them to
        [`_get_hf_mm_data`][vllm.multimodal.processing.BaseMultiModalProcessor._get_hf_mm_data].

        You can support additional modalities by creating a subclass
        of [`MultiModalDataParser`][vllm.multimodal.parse.MultiModalDataParser]
        that has additional subparsers.
        """
        return MultiModalDataParser()

    def validate_num_items(
        self,
        modality: str,
        num_items: int,
    ) -> None:
        supported_limit = self.supported_mm_limits.get(modality, 0)
        allowed_limit = self.allowed_mm_limits.get(modality, 0)

        if supported_limit is None:
            supported_limit = allowed_limit

        limit = min(supported_limit, allowed_limit)

        if num_items > limit:
            msg = (f"At most {limit} {modality}(s) may be provided in "
                   "one prompt.")

            if num_items <= supported_limit:
                msg += " Set `--limit-mm-per-prompt` to increase this limit."

            raise ValueError(msg)

    def _to_mm_items(
        self,
        mm_data: MultiModalDataDict,
    ) -> MultiModalDataItems:
        """
        Normalize
        [`MultiModalDataDict`][vllm.multimodal.inputs.MultiModalDataDict]
        to [`MultiModalDataItems`][vllm.multimodal.parse.MultiModalDataItems]
        before passing them to
        [`_get_hf_mm_data`][vllm.multimodal.processing.BaseMultiModalProcessor._get_hf_mm_data].
        """
        mm_items = self.data_parser.parse_mm_data(mm_data)

        for modality, items in mm_items.items():
            self.validate_num_items(modality, len(items))

        return mm_items

    @abstractmethod
    def _get_mm_fields_config(
        self,
        hf_inputs: "BatchFeature",
        hf_processor_mm_kwargs: Mapping[str, object],
    ) -> Mapping[str, MultiModalFieldConfig]:
        """Given the HF-processed data, output the metadata of each field."""
        raise NotImplementedError

    @abstractmethod
    def _get_prompt_updates(
        self,
        mm_items: MultiModalDataItems,
        hf_processor_mm_kwargs: Mapping[str, object],
        out_mm_kwargs: MultiModalKwargsItems,
    ) -> Sequence[PromptUpdate]:
        """
        Given the original multi-modal items for this modality
        and HF-processed data, output the updates to perform.

        The information returned by this method is used to update token inputs
        which bypass the HF processor. It is also used to update the output of
        HF processor if the HF process does not apply prompt updates to text
        inputs.

        Moreover, this information is critical to determine the token positions
        in order to construct
        [`PlaceholderRange`][vllm.multimodal.inputs.PlaceholderRange]
        for each multi-modal item.
        """
        raise NotImplementedError

    def _bind_and_group_updates(
        self,
        prompt_updates: Sequence[PromptUpdate],
        mm_item_counts: Mapping[str, int],
    ) -> MultiModalPromptUpdates:
        return {
            modality: [[update.resolve(item_idx) for update in updates]
                       for item_idx in range(mm_item_counts.get(modality, 0))]
            for modality, updates in full_groupby_modality(prompt_updates)
        }

    def _get_mm_prompt_updates(
        self,
        mm_items: MultiModalDataItems,
        hf_processor_mm_kwargs: Mapping[str, object],
        out_mm_kwargs: MultiModalKwargsItems,
    ) -> MultiModalPromptUpdates:
        unbound_prompt_updates = self._get_prompt_updates(
            mm_items=mm_items,
            hf_processor_mm_kwargs=hf_processor_mm_kwargs,
            out_mm_kwargs=out_mm_kwargs,
        )

        mm_prompt_updates = self._bind_and_group_updates(
            unbound_prompt_updates,
            mm_items.get_all_counts(),
        )

        for modality, prompt_updates in mm_prompt_updates.items():
            for item_idx, item_prompt_updates in enumerate(prompt_updates):
                if len(item_prompt_updates) > 1:
                    logger.warning_once(
                        "Detected %d prompt updates for `mm_items[%r][%s]`. "
                        "Multiple prompt updates per item is now "
                        "deprecated and may be removed in v0.13. "
                        "Instead, please specify dynamic update targets "
                        "in the same prompt update definition by passing "
                        "a function to `PromptUpdate.target`.",
                        len(prompt_updates),
                        modality,
                        item_idx,
                    )

        return mm_prompt_updates

    def _find_mm_placeholders(
        self,
        new_token_ids: list[int],
        mm_prompt_updates: MultiModalPromptUpdates,
    ) -> Mapping[str, list[PlaceholderFeaturesInfo]]:
        tokenizer = self.info.get_tokenizer()

        return find_mm_placeholders(new_token_ids, mm_prompt_updates,
                                    tokenizer)

    def _get_hf_mm_data(
        self,
        mm_items: MultiModalDataItems,
    ) -> tuple[Mapping[str, object], Mapping[str, object]]:
        processor_data = dict[str, object]()
        passthrough_data = dict[str, object]()

        for items in mm_items.values():
            processor_data.update(items.get_processor_data())
            passthrough_data.update(items.get_passthrough_data())

        return processor_data, passthrough_data

    def _call_hf_processor(
        self,
        prompt: str,
        # Not to be confused with `mm_data` in `self.apply`.
        # This refers to the data to be passed to HF processor.
        mm_data: Mapping[str, object],
        mm_kwargs: Mapping[str, object],
        tok_kwargs: Mapping[str, object],
    ) -> "BatchFeature":
        """
        Call the HF processor on the prompt text and
        associated multi-modal data.
        """
        return self.info.ctx.call_hf_processor(
            self.info.get_hf_processor(**mm_kwargs),
            dict(text=prompt, **mm_data),
            dict(**mm_kwargs, **tok_kwargs),
        )

    def _hf_processor_applies_updates(
        self,
        prompt_text: str,
        mm_items: MultiModalDataItems,
        hf_processor_mm_kwargs: Mapping[str, object],
        tokenization_kwargs: Mapping[str, object],
    ) -> bool:
        """
        Return whether the HF processor applies prompt updates.

        For most HF processors, this should be `True` when multi-modal
        data items are passed, but `False` when multi-modal embeddings
        are passed.
        """
        return not any(
            isinstance(items, (EmbeddingItems, DictEmbeddingItems))
            for items in mm_items.values())

    def _apply_hf_processor_text_mm(
        self,
        prompt_text: str,
        mm_items: MultiModalDataItems,
        hf_processor_mm_kwargs: Mapping[str, object],
        tokenization_kwargs: Mapping[str, object],
    ) -> tuple[list[int], "BatchFeature", bool]:
        """
        Apply the HF processor on the prompt text and multi-modal data
        together.

        In addition, return whether prompt updates have been applied.
        """
        processor_data, passthrough_data = self._get_hf_mm_data(mm_items)

        processed_data = self._call_hf_processor(
            prompt=prompt_text,
            mm_data=processor_data,
            mm_kwargs=hf_processor_mm_kwargs,
            tok_kwargs=tokenization_kwargs,
        )
        processed_data.update(passthrough_data)

        prompt_ids, = processed_data.pop("input_ids").tolist()

        is_update_applied = self._hf_processor_applies_updates(
            prompt_text=prompt_text,
            mm_items=mm_items,
            hf_processor_mm_kwargs=hf_processor_mm_kwargs,
            tokenization_kwargs=tokenization_kwargs,
        )

        return prompt_ids, processed_data, is_update_applied

    def _apply_hf_processor_text_only(
        self,
        prompt_text: str,
        tokenization_kwargs: Mapping[str, object],
    ) -> list[int]:
        """
        Apply the HF processor on the prompt text only.

        Since HF processor requires that text and multi-modal items
        correspond to each other, we create dummy multi-modal items
        to go along with the text.
        """
        prompt_ids, _, _ = self._apply_hf_processor_text_mm(
            prompt_text=prompt_text,
            mm_items=MultiModalDataItems({}),
            hf_processor_mm_kwargs={},
            tokenization_kwargs=tokenization_kwargs,
        )

        return prompt_ids

    def _apply_hf_processor_tokens_only(
        self,
        prompt_tokens: list[int],
    ) -> list[int]:
        """
        Apply the HF processor on the prompt tokens only.

        Most HF processors accept prompt text but not prompt tokens.
        If the HF processor adds or removes tokens that are not related to
        multi-modal data, you should override this method so it is consistent
        with the output of
        [`_apply_hf_processor_text_only`][vllm.multimodal.processing.BaseMultiModalProcessor._apply_hf_processor_text_only]
        on the
        corresponding text.
        """
        return prompt_tokens

    def _apply_hf_processor_mm_only(
        self,
        mm_items: MultiModalDataItems,
        hf_processor_mm_kwargs: Mapping[str, object],
        tokenization_kwargs: Mapping[str, object],
    ) -> "BatchFeature":
        """
        Apply the HF processor on the multi-modal data only.

        Since HF processor requires that text and multi-modal items
        correspond to each other, we generate dummy text using
        [`DummyInputsBuilder`][vllm.multimodal.profiling.BaseDummyInputsBuilder]
        to go along with the multi-modal data.
        """
        mm_counts = mm_items.get_all_counts()

        _, mm_processed_data, _ = self._apply_hf_processor_text_mm(
            prompt_text=self.dummy_inputs.get_dummy_text(mm_counts),
            mm_items=mm_items,
            hf_processor_mm_kwargs=hf_processor_mm_kwargs,
            tokenization_kwargs=tokenization_kwargs,
        )

        return mm_processed_data

    def _apply_hf_processor_main(
        self,
        prompt: Union[str, list[int]],
        mm_items: MultiModalDataItems,
        hf_processor_mm_kwargs: Mapping[str, object],
        tokenization_kwargs: Mapping[str, object],
        *,
        enable_hf_prompt_update: bool,
    ) -> tuple[list[int], "BatchFeature", bool]:
        """
        Apply the HF processor on the prompt text and multi-modal data.

        In addition, return whether prompt updates have been applied
        (for most HF processors, this should be `True`).

        Note:
            If `enable_hf_prompt_update=False`, we use HF processor
            to perform prompt updates if available; HF processor requires
            that the prompt corresponds to multi-modal items.
        """
        if isinstance(prompt, str):
            if enable_hf_prompt_update:
                return self._apply_hf_processor_text_mm(
                    prompt_text=prompt,
                    mm_items=mm_items,
                    hf_processor_mm_kwargs=hf_processor_mm_kwargs,
                    tokenization_kwargs=tokenization_kwargs,
                )

            prompt_ids = self._apply_hf_processor_text_only(
                prompt, tokenization_kwargs)
        else:
            prompt_ids = self._apply_hf_processor_tokens_only(prompt)

        mm_processed_data = self._apply_hf_processor_mm_only(
            mm_items=mm_items,
            hf_processor_mm_kwargs=hf_processor_mm_kwargs,
            tokenization_kwargs=tokenization_kwargs,
        )

        return prompt_ids, mm_processed_data, False

    def _hash_mm_items(
        self,
        mm_items: MultiModalDataItems,
        hf_processor_mm_kwargs: Mapping[str, object],
        tokenization_kwargs: Mapping[str, object],
        *,
        mm_uuids: Optional[MultiModalUUIDs] = None,
    ) -> MultiModalHashes:
        """Create MM hashes to be returned (only used in V1).

<<<<<<< HEAD
        If `mm_uuids` is provided, it will override the default hashes for
        caching.
=======
        Note: When overrides are provided via callers of `apply`,
        `_hash_mm_items` will be bypassed and the overrides will be used.
>>>>>>> 853c371f
        """
        model_id = self.info.model_id

        hashes: MultiModalHashes = {}
        mm_uuids = mm_uuids or {}

        for modality, items in mm_items.items():
            if modality in mm_uuids:
                mm_uuid_list = mm_uuids[modality]
                # For None entries, compute a hash; otherwise, use provided ID.
                computed: list[str] = []
                for i, item in enumerate(items):
                    mm_uuid = mm_uuid_list[i]

                    # NOTE: Even if `mm_uuid` is provided, we still compute a
                    # hash if `hf_processor_mm_kwargs` or `tokenization_kwargs`
                    # are provided. This is because the processed multimodal
                    # inputs can be different depending on the processor kwargs.
                    if mm_uuid is None or \
                        hf_processor_mm_kwargs or \
                        tokenization_kwargs:

                        # NOTE: use uuid to hash if available for better
                        # performance.
                        item = mm_uuid if mm_uuid is not None else item
                        computed.append(
                            MultiModalHasher.hash_kwargs(
                                model_id=model_id,
                                **{modality: item},
                                **hf_processor_mm_kwargs,
                                **tokenization_kwargs))
                    else:
                        computed.append(mm_uuid)
                hashes[modality] = computed
            else:
                hashes[modality] = [
                    MultiModalHasher.hash_kwargs(model_id=model_id,
                                                 **{modality: item},
                                                 **hf_processor_mm_kwargs,
                                                 **tokenization_kwargs)
                    for item in items
                ]

        return hashes

    def _get_cache_missing_items(
        self,
        cache: "BaseMultiModalProcessorCache",
        mm_data_items: MultiModalDataItems,
        mm_hashes: MultiModalHashes,
    ) -> MultiModalDataItems:
        mm_is_cached = {
            modality: cache.is_cached(hashes)
            for modality, hashes in mm_hashes.items()
        }

        mm_missing_idxs = {
            modality: [
                idx for idx, item_is_cached in enumerate(items_is_cached)
                if not item_is_cached
            ]
            for modality, items_is_cached in mm_is_cached.items()
        }
        mm_missing_data = {
            modality: [mm_data_items[modality][idx] for idx in idxs]
            for modality, idxs in mm_missing_idxs.items()
        }

        return self._to_mm_items(mm_missing_data)

    def _recompute_cached_prompt_update(
        self,
        cached_update: ResolvedPromptUpdate,
        new_item_idx: int,
    ) -> ResolvedPromptUpdate:
        """
        Override this if other attributes of `ResolvedPromptUpdate`
        also need to be recomputed after retrieving from the cache.
        """
        return replace(cached_update, item_idx=new_item_idx)

    def _merge_mm_kwargs(
        self,
        cache: "BaseMultiModalProcessorCache",
        mm_hashes: MultiModalHashes,
        mm_missing_kwargs: MultiModalKwargsItems,
        mm_missing_prompt_updates: MultiModalPromptUpdates,
    ) -> tuple[MultiModalKwargsOptionalItems, MultiModalPromptUpdates]:
        # Need to calculate this at the beginning to avoid skipping cache logic
        # for subsequently repeated items in the same modality
        mm_is_cached = {
            modality: cache.is_cached(hashes)
            for modality, hashes in mm_hashes.items()
        }

        mm_missing_next_idx = defaultdict[str, int](lambda: 0)

        merged_kwargs = defaultdict[str,
                                    list[Optional[MultiModalKwargsItem]]](list)
        merged_prompt_updates = defaultdict[
            str, list[Sequence[ResolvedPromptUpdate]]](list)
        for modality, hashes in mm_hashes.items():
            missing_kwargs = mm_missing_kwargs.get(modality, [])
            missing_prompt_updates = mm_missing_prompt_updates.get(
                modality, [])

            for item_idx, item_hash in enumerate(hashes):
                kwargs: Optional[MultiModalKwargsItem]
                if not mm_is_cached[modality][item_idx]:
                    missing_next_idx = mm_missing_next_idx[modality]
                    kwargs = missing_kwargs[missing_next_idx]
                    updates = missing_prompt_updates[missing_next_idx]

                    mm_missing_next_idx[modality] += 1

                    item = kwargs, updates
                else:
                    item = None

                kwargs, updates = cache.get_and_update_item(item, item_hash)

                merged_kwargs[modality].append(kwargs)
                merged_prompt_updates[modality].append([
                    self._recompute_cached_prompt_update(update, item_idx)
                    for update in updates
                ])

        mm_kwargs = MultiModalKwargsItems(merged_kwargs)
        mm_prompt_updates = dict(merged_prompt_updates)

        return mm_kwargs, mm_prompt_updates

    def _apply_hf_processor(
        self,
        prompt: Union[str, list[int]],
        mm_data_items: MultiModalDataItems,
        hf_processor_mm_kwargs: Mapping[str, object],
        tokenization_kwargs: Mapping[str, object],
        *,
<<<<<<< HEAD
        mm_uuids: Optional[MultiModalUUIDs] = None,
=======
        mm_hash_overrides: Optional[MultiModalHashes] = None,
>>>>>>> 853c371f
    ) -> tuple[list[int], MultiModalProcessingInfo, bool]:
        (
            prompt_ids,
            mm_processed_data,
            is_update_applied,
        ) = self._apply_hf_processor_main(
            prompt=prompt,
            mm_items=mm_data_items,
            hf_processor_mm_kwargs=hf_processor_mm_kwargs,
            tokenization_kwargs=tokenization_kwargs,
            enable_hf_prompt_update=True,
        )

        mm_kwargs = MultiModalKwargsItems.from_hf_inputs(
            mm_processed_data,
            self._get_mm_fields_config(mm_processed_data,
                                       hf_processor_mm_kwargs),
        )

<<<<<<< HEAD
        mm_hashes = self._hash_mm_items(mm_data_items,
                                        hf_processor_mm_kwargs,
                                        tokenization_kwargs,
                                        mm_uuids=mm_uuids)
=======
        # Use overrides if provided; fallback to data-dependent hashing.
        mm_hashes = (mm_hash_overrides if mm_hash_overrides is not None else
                     self._hash_mm_items(mm_data_items, hf_processor_mm_kwargs,
                                         tokenization_kwargs))
>>>>>>> 853c371f

        mm_prompt_updates = self._get_mm_prompt_updates(
            mm_data_items,
            hf_processor_mm_kwargs,
            mm_kwargs,
        )

        mm_info = MultiModalProcessingInfo(
            kwargs=mm_kwargs,
            hashes=mm_hashes,
            prompt_updates=mm_prompt_updates,
        )

        return prompt_ids, mm_info, is_update_applied

    def _cached_apply_hf_processor(
        self,
        prompt: Union[str, list[int]],
        mm_data_items: MultiModalDataItems,
        hf_processor_mm_kwargs: Mapping[str, object],
        tokenization_kwargs: Mapping[str, object],
        *,
<<<<<<< HEAD
        mm_uuids: Optional[MultiModalUUIDs] = None,
=======
        mm_hash_overrides: Optional[MultiModalHashes] = None,
>>>>>>> 853c371f
    ) -> tuple[list[int], MultiModalProcessingInfo, bool]:
        """
        Apply the HF processor on the full prompt text,
        caching the results and reusing cached results.
        """
        cache = self.cache

        _, passthrough_data = self._get_hf_mm_data(mm_data_items)
        if cache is None or passthrough_data:
            return self._apply_hf_processor(
                prompt=prompt,
                mm_data_items=mm_data_items,
                hf_processor_mm_kwargs=hf_processor_mm_kwargs,
                tokenization_kwargs=tokenization_kwargs,
<<<<<<< HEAD
                mm_uuids=mm_uuids,
            )

        mm_hashes = self._hash_mm_items(mm_data_items,
                                        hf_processor_mm_kwargs,
                                        tokenization_kwargs,
                                        mm_uuids=mm_uuids)
        (
            mm_cache_items_or_hashes,
            mm_missing_data_items,
        ) = self._get_cache_missing_items(
=======
                mm_hash_overrides=mm_hash_overrides,
            )

        # Use overrides if provided; fallback to data-dependent hashing.
        mm_hashes = (mm_hash_overrides if mm_hash_overrides is not None else
                     self._hash_mm_items(mm_data_items, hf_processor_mm_kwargs,
                                         tokenization_kwargs))

        mm_missing_data_items = self._get_cache_missing_items(
>>>>>>> 853c371f
            cache=cache,
            mm_data_items=mm_data_items,
            mm_hashes=mm_hashes,
        )

        # NOTE: `prompt` does not correspond to `mm_missing_data_items`,
        # so we can't apply prompt updates until the new multimodal
        # items are combined with the cached multimodal items
        (
            prompt_ids,
            mm_missing_processed_data,
            is_update_applied,
        ) = self._apply_hf_processor_main(
            prompt=prompt,
            mm_items=mm_missing_data_items,
            hf_processor_mm_kwargs=hf_processor_mm_kwargs,
            tokenization_kwargs=tokenization_kwargs,
            enable_hf_prompt_update=False,
        )

        mm_missing_kwargs = MultiModalKwargsItems.from_hf_inputs(
            mm_missing_processed_data,
            self._get_mm_fields_config(mm_missing_processed_data,
                                       hf_processor_mm_kwargs),
        )

        mm_missing_prompt_updates = self._get_mm_prompt_updates(
            mm_missing_data_items,
            hf_processor_mm_kwargs,
            mm_missing_kwargs,
        )

        mm_kwargs, mm_prompt_updates = self._merge_mm_kwargs(
            cache,
            mm_hashes=mm_hashes,
            mm_missing_kwargs=mm_missing_kwargs,
            mm_missing_prompt_updates=mm_missing_prompt_updates,
        )

        mm_info = MultiModalProcessingInfo(
            kwargs=mm_kwargs,
            hashes=mm_hashes,
            prompt_updates=mm_prompt_updates,
        )

        return prompt_ids, mm_info, is_update_applied

    def _apply_token_matches(
        self,
        prompt: list[int],
        mm_prompt_updates: MultiModalPromptUpdates,
    ) -> tuple[list[int], MultiModalPromptUpdatesApplyResult]:
        tokenizer = self.info.get_tokenizer()
        return apply_token_matches(prompt, mm_prompt_updates, tokenizer)

    def _apply_text_matches(
        self,
        prompt: str,
        mm_prompt_updates: MultiModalPromptUpdates,
    ) -> tuple[str, MultiModalPromptUpdatesApplyResult]:
        tokenizer = self.info.get_tokenizer()
        return apply_text_matches(prompt, mm_prompt_updates, tokenizer)

    def _apply_prompt_updates(
        self,
        token_ids: list[int],
        mm_prompt_updates: MultiModalPromptUpdates,
    ) -> tuple[list[int], str, Mapping[str, list[PlaceholderFeaturesInfo]]]:
        tokenizer = self.info.get_tokenizer()

        new_token_ids, match_result = self._apply_token_matches(
            token_ids,
            mm_prompt_updates,
        )

        # If the search text does not represent a special token,
        # it may have different token IDs in the prompt, because
        # the tokens may go across the boundaries of the search text.
        # ----
        # e.g. when searching for "foo" in "food", if "food" itself makes
        # up a token, then the token ID of "foo" will not appear at all
        # ----
        # Since it is inefficient to search for all possible tokenizations
        # of the search text in the prompt, we instead perform string-based
        # updates on the decoded token IDs, then encode them back.
        if all(
                all(update_idx is not None for update_idx in update_idxs)
                for update_idxs in match_result.values()):
            new_text = decode_tokens(tokenizer, new_token_ids)
        else:
            new_text, match_result = self._apply_text_matches(
                decode_tokens(tokenizer, token_ids),
                mm_prompt_updates,
            )

            new_token_ids = encode_tokens(
                tokenizer,
                new_text,
                add_special_tokens=False,
            )

        matched_updates = defaultdict[
            str, list[Sequence[ResolvedPromptUpdate]]](list)
        for modality, update_idxs in match_result.items():
            for item_idx, update_idx in enumerate(update_idxs):
                assert update_idx is not None, (
                    "Failed to apply prompt replacement for "
                    f"mm_items[{modality!r}][{item_idx}]")

                matched_updates[modality].append(
                    [mm_prompt_updates[modality][item_idx][update_idx]])

        placeholders = self._find_mm_placeholders(
            new_token_ids,
            dict(matched_updates),
        )

        return new_token_ids, new_text, placeholders

    def _validate_mm_kwargs(
        self,
        mm_kwargs: MultiModalKwargsOptionalItems,
        mm_item_counts: Mapping[str, int],
    ) -> None:
        for modality, item_count in mm_item_counts.items():
            items = mm_kwargs.get(modality, [])

            if len(items) != item_count:
                raise RuntimeError(
                    f"Expected there to be {item_count} {modality} items in "
                    f"keyword arguments corresponding to {item_count} "
                    f"{modality} data items, but only found {len(items)}! "
                    "There is likely a problem with your "
                    "implementation of merged multi-modal processor for this "
                    "model (usually arising from an inconsistency between "
                    "`_call_hf_processor` and `_get_mm_fields_config`).")

    def _validate_mm_placeholders(
        self,
        mm_placeholders: Mapping[str, list[PlaceholderFeaturesInfo]],
        mm_item_counts: Mapping[str, int],
    ) -> None:
        for modality, item_count in mm_item_counts.items():
            placeholders = mm_placeholders.get(modality, [])

            if len(placeholders) != item_count:
                # NOTE: If you are a model developer, this can also arise from
                # an inconsistency between `_call_hf_processor` and
                # `_get_mm_fields_config` implementations
                raise RuntimeError(
                    f"Expected there to be {item_count} prompt updates "
                    f"corresponding to {item_count} {modality} items, but "
                    f"instead found {len(placeholders)} prompt updates! "
                    "This is likely because you forgot to include input "
                    "placeholder tokens (e.g., `<image>`, `<|image_pad|>`) "
                    "in the prompt. If the model has a chat template, make "
                    "sure you have applied it before calling `LLM.generate`.")

    def _maybe_apply_prompt_updates(
        self,
        mm_items: MultiModalDataItems,
        prompt_ids: list[int],
        mm_kwargs: MultiModalKwargsOptionalItems,
        mm_prompt_updates: MultiModalPromptUpdates,
        is_update_applied: bool,
    ) -> tuple[list[int], str, Mapping[str, list[PlaceholderFeaturesInfo]]]:
        mm_item_counts = mm_items.get_all_counts()
        self._validate_mm_kwargs(mm_kwargs, mm_item_counts)

        if is_update_applied:
            mm_placeholders = self._find_mm_placeholders(
                prompt_ids,
                mm_prompt_updates,
            )
            self._validate_mm_placeholders(mm_placeholders, mm_item_counts)

            tokenizer = self.info.get_tokenizer()
            prompt = decode_tokens(tokenizer, prompt_ids)
        else:
            (
                prompt_ids,
                prompt,
                mm_placeholders,
            ) = self._apply_prompt_updates(
                prompt_ids,
                mm_prompt_updates,
            )
            self._validate_mm_placeholders(mm_placeholders, mm_item_counts)

        return prompt_ids, prompt, mm_placeholders

    def apply(
        self,
        prompt: Union[str, list[int]],
        mm_data: MultiModalDataDict,
        hf_processor_mm_kwargs: Mapping[str, object],
        tokenization_kwargs: Optional[Mapping[str, object]] = None,
        *,
<<<<<<< HEAD
        mm_uuids: Optional[MultiModalUUIDs] = None,
=======
        mm_hash_overrides: Optional[dict[str, list[str]]] = None,
>>>>>>> 853c371f
    ) -> MultiModalInputs:
        """
        Process multi-modal inputs to be used in vLLM.

        The main steps are:

        1. Apply HF Processor on prompt text and multi-modal data together,
           outputting token IDs and processed tensors.
        2. Find and update sequences in the token IDs with placeholder tokens.
           The number of placeholder tokens equals the feature size of the
           multi-modal data outputted by the multi-modal encoder.
        3. Extract information about the placeholder tokens from the
           processed token IDs.
        """
        mm_items = self._to_mm_items(mm_data)

        if tokenization_kwargs is None:
            tokenization_kwargs = {}

        (
            prompt_ids,
            mm_info,
            is_update_applied,
        ) = self._cached_apply_hf_processor(
            prompt,
            mm_items,
            hf_processor_mm_kwargs,
            tokenization_kwargs=tokenization_kwargs,
<<<<<<< HEAD
            mm_uuids=mm_uuids,
=======
            mm_hash_overrides=mm_hash_overrides,
>>>>>>> 853c371f
        )

        # NOTE: tokenization_kwargs are not required to init processor
        prompt_ids, prompt, mm_placeholders = self._maybe_apply_prompt_updates(
            mm_items=mm_items,
            prompt_ids=prompt_ids,
            mm_kwargs=mm_info.kwargs,
            mm_prompt_updates=mm_info.prompt_updates,
            is_update_applied=is_update_applied,
        )

        mm_placeholder_ranges = {
            modality: [item.to_range() for item in placeholders]
            for modality, placeholders in mm_placeholders.items()
        }

        return MultiModalInputs(
            type="multimodal",
            prompt=prompt,
            prompt_token_ids=prompt_ids,
            mm_kwargs=mm_info.kwargs,
            mm_hashes=mm_info.hashes,
            mm_placeholders=mm_placeholder_ranges,
        )


class EncDecMultiModalProcessor(BaseMultiModalProcessor[_I]):

    @abstractmethod
    def create_encoder_prompt(
        self,
        prompt: Union[str, list[int]],
        mm_data: MultiModalDataDict,
    ) -> Union[str, list[int]]:
        """
        Create input prompt for the encoder. HF processor will be applied on
        this prompt during profiling and generation.
        """
        raise NotImplementedError

    @property
    def pad_dummy_encoder_prompt(self) -> bool:
        return False

    def create_decoder_prompt(
        self,
        prompt: Union[str, list[int]],
        mm_data: MultiModalDataDict,
    ) -> Union[str, list[int]]:
        """Create input prompt for the decoder."""
        return prompt

    def _get_enc_dec_inputs(
        self,
        prompt: Union[str, list[int]],
        mm_data: MultiModalDataDict,
        encoder_inputs: MultiModalInputs,
    ):
        tokenizer = self.info.get_tokenizer()
        decoder_prompt = self.create_decoder_prompt(prompt, mm_data)
        if isinstance(decoder_prompt, str):
            decoder_prompt_ids = encode_tokens(tokenizer,
                                               decoder_prompt,
                                               add_special_tokens=False)
        else:
            decoder_prompt_ids = decoder_prompt
            decoder_prompt = decode_tokens(tokenizer, decoder_prompt)

        mm_inputs = MultiModalEncDecInputs(
            encoder_prompt=encoder_inputs["prompt"],
            encoder_prompt_token_ids=encoder_inputs["prompt_token_ids"],
            **encoder_inputs)
        mm_inputs.update({
            "prompt": decoder_prompt,
            "prompt_token_ids": decoder_prompt_ids
        })
        return mm_inputs

    def apply(
        self,
        prompt: Union[str, list[int]],
        mm_data: MultiModalDataDict,
        hf_processor_mm_kwargs: Mapping[str, object],
        tokenization_kwargs: Optional[Mapping[str, object]] = None,
        *,
<<<<<<< HEAD
        mm_uuids: Optional[MultiModalUUIDs] = None,
=======
        mm_hash_overrides: Optional[MultiModalHashes] = None,
>>>>>>> 853c371f
    ) -> MultiModalEncDecInputs:
        """
        Process multi-modal inputs to be used in vLLM.
        The main processing steps are modified to fit encoder-decoder model:
        1. Create encoder prompt from input prompt text.
        2. Apply the HF processor on encoder prompt.
        3. Copy the input prompt text as decoder prompt inputs.
        """
        encoder_prompt = self.create_encoder_prompt(prompt, mm_data)
        encoder_inputs = super().apply(
            encoder_prompt,
            mm_data,
            hf_processor_mm_kwargs,
            tokenization_kwargs,
<<<<<<< HEAD
            mm_uuids=mm_uuids,
=======
            mm_hash_overrides=mm_hash_overrides,
>>>>>>> 853c371f
        )

        return self._get_enc_dec_inputs(
            prompt=prompt,
            mm_data=mm_data,
            encoder_inputs=encoder_inputs,
        )<|MERGE_RESOLUTION|>--- conflicted
+++ resolved
@@ -24,11 +24,7 @@
 from .inputs import (MultiModalDataDict, MultiModalEncDecInputs,
                      MultiModalFieldConfig, MultiModalInputs,
                      MultiModalKwargsItem, MultiModalKwargsItems,
-<<<<<<< HEAD
-                     MultiModalUUIDs, PlaceholderRange)
-=======
-                     MultiModalKwargsOptionalItems, PlaceholderRange)
->>>>>>> 853c371f
+                     MultiModalUUIDs, MultiModalKwargsOptionalItems, PlaceholderRange)
 from .parse import (DictEmbeddingItems, EmbeddingItems, MultiModalDataItems,
                     MultiModalDataParser)
 
@@ -1370,13 +1366,9 @@
     ) -> MultiModalHashes:
         """Create MM hashes to be returned (only used in V1).
 
-<<<<<<< HEAD
-        If `mm_uuids` is provided, it will override the default hashes for
-        caching.
-=======
+
         Note: When overrides are provided via callers of `apply`,
         `_hash_mm_items` will be bypassed and the overrides will be used.
->>>>>>> 853c371f
         """
         model_id = self.info.model_id
 
@@ -1516,11 +1508,7 @@
         hf_processor_mm_kwargs: Mapping[str, object],
         tokenization_kwargs: Mapping[str, object],
         *,
-<<<<<<< HEAD
-        mm_uuids: Optional[MultiModalUUIDs] = None,
-=======
         mm_hash_overrides: Optional[MultiModalHashes] = None,
->>>>>>> 853c371f
     ) -> tuple[list[int], MultiModalProcessingInfo, bool]:
         (
             prompt_ids,
@@ -1540,17 +1528,11 @@
                                        hf_processor_mm_kwargs),
         )
 
-<<<<<<< HEAD
+        # Use overrides if provided; fallback to data-dependent hashing.
         mm_hashes = self._hash_mm_items(mm_data_items,
                                         hf_processor_mm_kwargs,
                                         tokenization_kwargs,
-                                        mm_uuids=mm_uuids)
-=======
-        # Use overrides if provided; fallback to data-dependent hashing.
-        mm_hashes = (mm_hash_overrides if mm_hash_overrides is not None else
-                     self._hash_mm_items(mm_data_items, hf_processor_mm_kwargs,
-                                         tokenization_kwargs))
->>>>>>> 853c371f
+                                        mm_hash_overrides=mm_hash_overrides)
 
         mm_prompt_updates = self._get_mm_prompt_updates(
             mm_data_items,
@@ -1573,11 +1555,7 @@
         hf_processor_mm_kwargs: Mapping[str, object],
         tokenization_kwargs: Mapping[str, object],
         *,
-<<<<<<< HEAD
-        mm_uuids: Optional[MultiModalUUIDs] = None,
-=======
         mm_hash_overrides: Optional[MultiModalHashes] = None,
->>>>>>> 853c371f
     ) -> tuple[list[int], MultiModalProcessingInfo, bool]:
         """
         Apply the HF processor on the full prompt text,
@@ -1592,29 +1570,15 @@
                 mm_data_items=mm_data_items,
                 hf_processor_mm_kwargs=hf_processor_mm_kwargs,
                 tokenization_kwargs=tokenization_kwargs,
-<<<<<<< HEAD
-                mm_uuids=mm_uuids,
+                mm_hash_overrides=mm_hash_overrides,
             )
 
         mm_hashes = self._hash_mm_items(mm_data_items,
                                         hf_processor_mm_kwargs,
                                         tokenization_kwargs,
-                                        mm_uuids=mm_uuids)
-        (
-            mm_cache_items_or_hashes,
-            mm_missing_data_items,
-        ) = self._get_cache_missing_items(
-=======
-                mm_hash_overrides=mm_hash_overrides,
-            )
-
-        # Use overrides if provided; fallback to data-dependent hashing.
-        mm_hashes = (mm_hash_overrides if mm_hash_overrides is not None else
-                     self._hash_mm_items(mm_data_items, hf_processor_mm_kwargs,
-                                         tokenization_kwargs))
+                                        mm_hash_overrides=mm_hash_overrides)
 
         mm_missing_data_items = self._get_cache_missing_items(
->>>>>>> 853c371f
             cache=cache,
             mm_data_items=mm_data_items,
             mm_hashes=mm_hashes,
@@ -1813,11 +1777,7 @@
         hf_processor_mm_kwargs: Mapping[str, object],
         tokenization_kwargs: Optional[Mapping[str, object]] = None,
         *,
-<<<<<<< HEAD
-        mm_uuids: Optional[MultiModalUUIDs] = None,
-=======
         mm_hash_overrides: Optional[dict[str, list[str]]] = None,
->>>>>>> 853c371f
     ) -> MultiModalInputs:
         """
         Process multi-modal inputs to be used in vLLM.
@@ -1846,11 +1806,7 @@
             mm_items,
             hf_processor_mm_kwargs,
             tokenization_kwargs=tokenization_kwargs,
-<<<<<<< HEAD
-            mm_uuids=mm_uuids,
-=======
             mm_hash_overrides=mm_hash_overrides,
->>>>>>> 853c371f
         )
 
         # NOTE: tokenization_kwargs are not required to init processor
@@ -1936,11 +1892,7 @@
         hf_processor_mm_kwargs: Mapping[str, object],
         tokenization_kwargs: Optional[Mapping[str, object]] = None,
         *,
-<<<<<<< HEAD
-        mm_uuids: Optional[MultiModalUUIDs] = None,
-=======
         mm_hash_overrides: Optional[MultiModalHashes] = None,
->>>>>>> 853c371f
     ) -> MultiModalEncDecInputs:
         """
         Process multi-modal inputs to be used in vLLM.
@@ -1955,11 +1907,7 @@
             mm_data,
             hf_processor_mm_kwargs,
             tokenization_kwargs,
-<<<<<<< HEAD
-            mm_uuids=mm_uuids,
-=======
             mm_hash_overrides=mm_hash_overrides,
->>>>>>> 853c371f
         )
 
         return self._get_enc_dec_inputs(
