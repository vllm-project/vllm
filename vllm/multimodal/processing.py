--- conflicted
+++ resolved
@@ -24,18 +24,10 @@
 from typing_extensions import TypeVar, assert_never
 
 from vllm.logger import init_logger
-<<<<<<< HEAD
 from vllm.transformers_utils.processor import (DYNAMIC_KEYS,
                                                cached_processor_from_config)
-from vllm.transformers_utils.tokenizer import (AnyTokenizer, decode_tokens,
-                                               encode_tokens)
-from vllm.utils import (flatten_2d_lists, full_groupby,
-                        get_allowed_kwarg_only_overrides)
-=======
-from vllm.transformers_utils.processor import cached_processor_from_config
 from vllm.transformers_utils.tokenizer import AnyTokenizer, decode_tokens, encode_tokens
 from vllm.utils import flatten_2d_lists, full_groupby, get_allowed_kwarg_only_overrides
->>>>>>> 467a4f98
 from vllm.utils.jsontree import JSONTree, json_map_leaves
 
 from .hasher import MultiModalHasher
