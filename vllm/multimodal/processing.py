--- conflicted
+++ resolved
@@ -1002,13 +1002,8 @@
 
 
 class MultiModalProcessingInfo(NamedTuple):
-<<<<<<< HEAD
     kwargs: MultiModalKwargsOptionalItems
-    hashes: Optional[MultiModalHashes]
-=======
-    kwargs: MultiModalKwargsItems
     hashes: MultiModalHashes
->>>>>>> 79f05e44
     prompt_updates: MultiModalPromptUpdates
 
 
