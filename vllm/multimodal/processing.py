# SPDX-License-Identifier: Apache-2.0
# SPDX-FileCopyrightText: Copyright contributors to the vLLM project
from abc import ABC, abstractmethod
from collections import defaultdict
from collections.abc import (Callable, Generator, ItemsView, Iterable, Mapping,
                             Sequence)
from dataclasses import dataclass, field, replace
from enum import Enum
from functools import lru_cache
from typing import (TYPE_CHECKING, Generic, NamedTuple, Optional, Protocol,
                    TypeVar, Union, cast)

import regex as re
import torch
from typing_extensions import assert_never

from vllm.inputs import InputProcessingContext
from vllm.logger import init_logger
from vllm.transformers_utils.tokenizer import (AnyTokenizer, decode_tokens,
                                               encode_tokens)
from vllm.utils import flatten_2d_lists, full_groupby

from .hasher import MultiModalHasher
from .inputs import (MultiModalDataDict, MultiModalEncDecInputs,
                     MultiModalFieldConfig, MultiModalInputs,
                     MultiModalKwargsItem, MultiModalKwargsItems,
                     MultiModalKwargsOptionalItems, PlaceholderRange)
from .parse import (DictEmbeddingItems, EmbeddingItems, MultiModalDataItems,
                    MultiModalDataParser)

if TYPE_CHECKING:
    from transformers.configuration_utils import PretrainedConfig
    from transformers.feature_extraction_utils import BatchFeature
    from transformers.processing_utils import ProcessorMixin

    from .cache import BaseMultiModalProcessorCache
    from .profiling import BaseDummyInputsBuilder

logger = init_logger(__name__)

_S = TypeVar("_S", str, list[int])

PromptSeq = Union[str, list[int]]
"""A token sequence (list of token IDs) or text."""


@lru_cache(maxsize=2048)
def _cached_encode(
    tokenizer: AnyTokenizer,
    text: str,
    *,
    add_special_tokens: Optional[bool] = None,
) -> list[int]:
    return encode_tokens(tokenizer,
                         text,
                         add_special_tokens=add_special_tokens)


@lru_cache(maxsize=2048)
def _cached_decode(
    tokenizer: AnyTokenizer,
    token_ids: tuple[int, ...],
    *,
    skip_special_tokens: Optional[bool] = None,
) -> str:
    return decode_tokens(tokenizer,
                         list(token_ids),
                         skip_special_tokens=skip_special_tokens)


def _seq2text(tokenizer: AnyTokenizer, seq: PromptSeq) -> str:
    if isinstance(seq, str):
        return seq

    return _cached_decode(tokenizer, tuple(seq))


def _seq2tokens(tokenizer: AnyTokenizer, seq: PromptSeq) -> list[int]:
    if isinstance(seq, str):
        return _cached_encode(tokenizer, seq, add_special_tokens=False)

    return seq


class _GetMatchIndex(Protocol):

    def __call__(
        self,
        tokenizer: AnyTokenizer,
        prompt: PromptSeq,
        start_idx: int = 0,
    ) -> Optional[int]:
        ...


@dataclass
class PromptIndex:
    """Resolves to an index in the prompt."""
    get_match_index: _GetMatchIndex


class PromptIndexTargets:

    @staticmethod
    def start() -> PromptIndex:
        """
        Resolves to the start of the prompt (before the first token).

        This results in a match even if the prompt is empty.
        """
        return PromptIndex(lambda tokenizer, prompt, start_idx=0: 0)

    @staticmethod
    def prefix(seq: PromptSeq) -> PromptIndex:
        """
        Resolves to a location in the prompt after the given prefix.
        """

        def get_match_index(
            tokenizer: AnyTokenizer,
            prompt: PromptSeq,
            start_idx: int = 0,
        ) -> Optional[int]:
            if start_idx != 0:
                return None

            prefix = seq

            if isinstance(prompt, str):
                if not isinstance(prefix, str):
                    # Make both `str`
                    prefix = decode_tokens(tokenizer, prefix)
            else:
                if isinstance(prefix, str):
                    # Make both `list[int]`
                    prefix = encode_tokens(tokenizer,
                                           prefix,
                                           add_special_tokens=False)

            match_idx = len(prefix)
            return match_idx if prompt[:match_idx] == prefix else None

        return PromptIndex(get_match_index)

    @staticmethod
    def end() -> PromptIndex:
        """
        Resolves to the end of the prompt (after the last token).

        This results in a match even if the prompt is empty.
        """
        return PromptIndex(lambda tokenizer, prompt, start_idx=0: len(prompt))


UpdateTarget = Union[PromptSeq, PromptIndex]
"""
The token sequence or text to update.
"""

PromptUpdateTarget = Union[Callable[[int], UpdateTarget], UpdateTarget]
"""
Given the index of the processed item within
[`modality`][vllm.multimodal.processing.PromptUpdate.modality],
output the corresponding token sequence (or text).

For convenience, you can directly pass in the token sequence (or text)
instead of a function if it does not depend on the input.
"""


@dataclass
class PromptUpdateDetails(Generic[_S]):
    """Details about the token sequence or text that are part of the update."""

    full: _S
    """The full content."""

    is_embed: Optional[Callable[[AnyTokenizer, PromptSeq],
                                torch.Tensor]] = None
    """
    Given [`full`][vllm.multimodal.processing.PromptUpdateDetails.full],
    return a boolean mask of shape `(len(full),)` indicating which positions
    of `full` to assign embeddings to.

    `None` (default) means to assign embeddings to all positions of `full`.

    The embeddings are obtained by calling
    [`SupportsMultiModal.get_multimodal_embeddings`][vllm.model_executor.models.interfaces.SupportsMultiModal.get_multimodal_embeddings].
    """

    @staticmethod
    def from_seq(seq: _S) -> "PromptUpdateDetails[_S]":
        return PromptUpdateDetails(full=seq)

    @staticmethod
    def select_text(
        seq: _S,
        embed_text: str,
    ) -> "PromptUpdateDetails[_S]":

        def is_embed(tokenizer: AnyTokenizer, full: PromptSeq) -> torch.Tensor:
            embed_token_ids = encode_tokens(tokenizer, embed_text)
            token_ids = _seq2tokens(tokenizer, full)

            return torch.isin(
                torch.tensor(token_ids),
                torch.tensor(embed_token_ids),
            )

        return PromptUpdateDetails(full=seq, is_embed=is_embed)

    @staticmethod
    def select_token_id(
        seq: _S,
        embed_token_id: int,
    ) -> "PromptUpdateDetails[_S]":

        def is_embed(tokenizer: AnyTokenizer, full: PromptSeq) -> torch.Tensor:
            token_ids = _seq2tokens(tokenizer, full)

            return torch.tensor(token_ids) == embed_token_id

        return PromptUpdateDetails(full=seq, is_embed=is_embed)

    def bind(self, tokenizer: AnyTokenizer) -> "_BoundPromptContent":
        bound_full = _BoundPromptSequence.from_seq(tokenizer, self.full)
        return _BoundPromptContent(full=bound_full, is_embed=self.is_embed)


PromptUpdateInfo = Union[PromptSeq, PromptUpdateDetails]
"""
The token sequence or text that are part of the update.

If only part of the content corresponds to feature placeholders, you can
use [`PromptUpdateDetails`][vllm.multimodal.processing.PromptUpdateDetails] to
specify which part.
"""

PromptUpdateContent = Union[Callable[[int], PromptUpdateInfo],
                            PromptUpdateInfo]
"""
Given the index of the processed item within
[`modality`][vllm.multimodal.processing.PromptUpdate.modality],
output the corresponding token sequence (or text).

For convenience, you can directly pass in the token sequence (or text)
instead of a function if it does not depend on the input.
"""


class UpdateMode(str, Enum):
    INSERT = "insert"
    REPLACE = "replace"


@dataclass
class PromptUpdate(ABC):
    """
    Defines how to update a prompt with placeholder tokens.
    """

    modality: str
    """The modality for which the update is made."""

    target: PromptUpdateTarget
    """The token sequence (or text) to update."""

    @property
    @abstractmethod
    def content(self) -> PromptUpdateContent:
        """The placeholder tokens that are part of the update."""
        raise NotImplementedError

    @property
    @abstractmethod
    def mode(self) -> UpdateMode:
        """Defines how to update the prompt."""
        raise NotImplementedError

    def _resolve_target(self, item_idx: int) -> UpdateTarget:
        target = self.target
        if callable(target):
            target = target(item_idx)

        return target

    def _resolve_content(self, item_idx: int) -> PromptUpdateDetails:
        content = self.content
        if callable(content):
            content = content(item_idx)

        if not isinstance(content, PromptUpdateDetails):
            content = PromptUpdateDetails.from_seq(content)

<<<<<<< HEAD
        return content.bind(tokenizer)
=======
        return content
>>>>>>> e0329ed4

    def resolve(self, item_idx: int) -> "ResolvedPromptUpdate":
        """
        Given the index of the processed item within
        [`modality`][vllm.multimodal.processing.PromptUpdate.modality],
        output a copy of this object with its lazy attributes resolved.
        """
        return ResolvedPromptUpdate(
            modality=self.modality,
            item_idx=item_idx,
            mode=self.mode,
            target=self._resolve_target(item_idx),
            content=self._resolve_content(item_idx),
        )


@dataclass
class PromptInsertion(PromptUpdate):
    """
    Defines how to insert placeholder tokens into a prompt.

    Example:

    For each image, insert a number of ``<image>`` feature placeholders
    equal to the feature size of the vision encoder after the ``<s>`` token:

    ```python
    PromptInsertion(
        modality="image",
        target="<s>",
        insertion="<image>" * image_feature_size,
    )
    ```

    Insert these tokens at the start of the prompt:

    ```python
    PromptInsertion(
        modality="image",
        target=PromptIndexTargets.start(),
        insertion="<image>" * image_feature_size,
    )
    ```

    Insert these tokens after a prefix ``Images:``:

    ```python
    PromptInsertion(
        modality="image",
        target=PromptIndexTargets.prefix("Images:"),
        insertion="<image>" * image_feature_size,
    )
    ```

    Insert these tokens at the end of the prompt:

    ```python
    PromptInsertion(
        modality="image",
        target=PromptIndexTargets.end(),
        insertion="<image>" * image_feature_size,
    )
    ```
    """

    insertion: PromptUpdateContent = field(repr=False)
    """
    Given the index of the processed item within
    [`modality`][vllm.multimodal.processing.PromptUpdate.modality],
    output the token sequence (or text) to insert right after
    [`target`][vllm.multimodal.processing.PromptUpdate.target].

    For convenience, you can directly pass in the token sequence (or text)
    instead of a function if it does not depend on the input.
    """

    @property
    def content(self) -> PromptUpdateContent:
        return self.insertion

    @property
    def mode(self) -> UpdateMode:
        return UpdateMode.INSERT


@dataclass
class PromptReplacement(PromptUpdate):
    """
    Defines how to replace portions of an input prompt with placeholder tokens.

    Example:

    For each image, replace one ``<image>`` input placeholder in the prompt
    with a number of ``<image>`` feature placeholders
    equal to the feature size of the vision encoder:

    ```python
    PromptReplacement(
        modality="image",
        target="<image>",
        replacement="<image>" * image_feature_size,
    )
    ```

    As above, but further pad the feature placeholders with ``<image_bos>``
    and `<image_eos>``, which are not supposed to be passed to the vision
    encoder:

    ```python
    PromptReplacement(
        modality="image",
        target="<image>",
        replacement=PromptUpdateDetails(
            full="".join([
                "<image_bos>",
                "<image>" * image_feature_size,
                "<image_eos>",
            ]),
            features="<image>" * image_feature_size,
        ),
    )
    ```

    To avoid unnecessary tokenization during prompt replacement,
    we recommended passing token sequences instead of text:

    ```python
    PromptReplacement(
        modality="image",
        target=[image_token_id],
        replacement=PromptUpdateDetails(
            full=([image_bos_id] + [image_token_id] * image_feature_size
                    + [image_eos_id]),
            features=[image_token_id] * image_feature_size,
        ),
    )
    ```
    """

    replacement: PromptUpdateContent = field(repr=False)
    """
    Given the index of the processed item within
    [`modality`][vllm.multimodal.processing.PromptUpdate.modality],
    output the token sequence (or text) to replace
    [`target`][vllm.multimodal.processing.PromptUpdate.target].

    For convenience, you can directly pass in the token sequence (or text)
    instead of a function if it does not depend on the input.
    """

    @property
    def content(self) -> PromptUpdateContent:
        return self.replacement

    @property
    def mode(self) -> UpdateMode:
        return UpdateMode.REPLACE


class _HasModalityAttr(Protocol):
    modality: str


class _HasModalityProp(Protocol):

    @property
    def modality(self) -> str:
        ...


_M = TypeVar("_M", bound=Union[_HasModalityAttr, _HasModalityProp])


def full_groupby_modality(values: Iterable[_M]) -> ItemsView[str, list[_M]]:
    """Convenience function to apply [`full_groupby`][vllm.utils.full_groupby]
    based on modality."""
    return full_groupby(values, key=lambda x: x.modality)


class PromptTargetMatch(NamedTuple):
    start_idx: int
    end_idx: int


@dataclass(frozen=True)
class ResolvedPromptUpdate:
    """
    A [`PromptUpdate`][vllm.multimodal.processing.PromptUpdate] with its
    lazy attributes resolved, apart from those related to tokenization.
    """

    modality: str
    """The modality for which the update is made."""

    item_idx: int
    """The index within `modality` of the item this update pertains to."""

    mode: UpdateMode
    """Defines how to update the prompt."""

    target: UpdateTarget
    """The token sequence (or text) to update."""

    content: PromptUpdateDetails = field(repr=False)
    """The placeholder tokens that are part of the update."""

    def iter_token_matches(
        self,
        prompt: list[int],
        tokenizer: AnyTokenizer,
        *,
        start_idx: int = 0,
    ) -> Generator[PromptTargetMatch]:
        """Yield each instance of `self.target` found in `prompt`."""
        target = self.target

        if isinstance(target, PromptIndex):
            match_idx = target.get_match_index(tokenizer, prompt, start_idx)
            if match_idx is not None:
                yield PromptTargetMatch(match_idx, match_idx)

            return

        target_token_ids = _seq2tokens(tokenizer, target)

        for match in iter_token_matches(prompt,
                                        target_token_ids,
                                        start_idx=start_idx):
            yield PromptTargetMatch(match.start_idx, match.end_idx)

    def iter_text_matches(
        self,
        prompt: str,
        tokenizer: AnyTokenizer,
        *,
        start_idx: int = 0,
    ) -> Generator[PromptTargetMatch]:
        """Yield each instance of `self.target` found in `prompt`."""
        target = self.target

        if isinstance(target, PromptIndex):
            match_idx = target.get_match_index(tokenizer, prompt, start_idx)
            if match_idx is not None:
                yield PromptTargetMatch(match_idx, match_idx)

            return

        target_text = _seq2text(tokenizer, target)

        for match in re.finditer(re.escape(target_text), prompt,
                                 pos=start_idx):
            yield PromptTargetMatch(match.start(), match.end())

    def iter_matches(
        self,
        prompt: Union[list[int], str],
        tokenizer: AnyTokenizer,
        *,
        start_idx: int = 0,
    ) -> Generator[PromptTargetMatch]:
        """Yield each instance of `self.target` found in `prompt`."""
        if isinstance(prompt, str):
            return self.iter_text_matches(prompt,
                                          tokenizer,
                                          start_idx=start_idx)

        return self.iter_token_matches(prompt, tokenizer, start_idx=start_idx)

    def with_target(self, target: UpdateTarget):
        tokenizer = self.content.full.tokenizer

        if isinstance(target, PromptIndex):
            return replace(self, target=target)

        return replace(
            self,
            target=_BoundPromptSequence.from_seq(tokenizer, target),
        )

    def with_content(self, content: PromptUpdateInfo):
        tokenizer = self.content.full.tokenizer

        if not isinstance(content, PromptUpdateDetails):
            content = PromptUpdateDetails.from_seq(content)

        return replace(self, content=content.bind(tokenizer))


class _TokenMatch(NamedTuple):
    start_idx: int
    end_idx: int


def iter_token_matches(
    token_ids: list[int],
    match_ids: list[int],
    *,
    start_idx: int = 0,
) -> Generator[_TokenMatch]:
    """
    Yield each occurrence of `match_ids` in `token_ids`.

    Note that empty matches are ignored.
    """
    prompt_len = len(token_ids)
    match_len = len(match_ids)

    if match_len == 0:
        return

    while start_idx < prompt_len - match_len + 1:
        end_idx = start_idx + match_len

        if token_ids[start_idx:end_idx] == match_ids:
            yield _TokenMatch(start_idx=start_idx, end_idx=end_idx)

            # Exclude overlapping matches
            start_idx = end_idx
        else:
            start_idx += 1


def replace_token_matches(
    token_ids: list[int],
    match_ids: list[int],
    new_ids: list[int],
) -> list[int]:
    """
    Replace each occurrence of `match_ids` in `token_ids`
    with `new_ids`.

    Note that empty matches are ignored.
    """
    out_seqs = list[list[int]]()
    prev_end_idx = 0

    for match in iter_token_matches(token_ids, match_ids):
        start_idx = match.start_idx
        end_idx = match.end_idx

        out_seqs.append(token_ids[prev_end_idx:start_idx])
        out_seqs.append(new_ids)
        prev_end_idx = end_idx

    out_seqs.append(token_ids[prev_end_idx:])

    return flatten_2d_lists(out_seqs)


@dataclass
class PlaceholderFeaturesInfo:
    modality: str
    item_idx: int
    start_idx: int
    tokens: list[int]
    is_embed: Optional[torch.Tensor]

    @property
    def length(self) -> int:
        return len(self.tokens)

    def to_range(self) -> PlaceholderRange:
        # TODO: Is it worth it to optimize this by stripping the
        # leading and ending positions where `is_embed=False`?
        return PlaceholderRange(
            offset=self.start_idx,
            length=self.length,
            is_embed=self.is_embed,
        )


_MatchToApply = tuple[tuple[str, int], tuple[PromptTargetMatch, int]]


def _find_matches(
    prompt: _S,
    mm_prompt_updates: "MultiModalPromptUpdates",
    tokenizer: AnyTokenizer,
    *,
    prev_end_idx: int = 0,
    current_result: "MultiModalPromptUpdatesApplyResult",
) -> tuple[Optional[UpdateMode], list[_MatchToApply]]:
    mode: Optional[UpdateMode] = None
    mm_matches = dict[tuple[str, int], tuple[PromptTargetMatch, int]]()

    for modality, modality_updates in mm_prompt_updates.items():
        for item_idx, item_updates in enumerate(modality_updates):
            if current_result[modality][item_idx] is not None:
                continue  # Updates have already been applied for this item

            for update_idx, update in enumerate(item_updates):
                if (modality, item_idx) in mm_matches:
                    break  # Already found a match for this item

                for match in update.iter_matches(
                        prompt,
                        tokenizer,
                        start_idx=prev_end_idx,
                ):
                    # All matches should share the same mode
                    if mode is None:
                        mode = update.mode
                    elif mode != update.mode:
                        continue

                    mm_matches[(modality, item_idx)] = match, update_idx
                    break  # Get only the first valid match per item

    # Prioritize earlier matches
    matches_to_apply = sorted(mm_matches.items(), key=lambda item: item[1][0])

    # To avoid conflicts, only replace one non-empty item at a time
    if mode == UpdateMode.REPLACE:
        matches_to_apply_ = list[_MatchToApply]()
        has_non_empty_matches = False

        for item in matches_to_apply:
            _, (match, _) = item
            if match.start_idx == match.end_idx:
                matches_to_apply_.append(item)
            elif not has_non_empty_matches:
                has_non_empty_matches = True
                matches_to_apply_.append(item)

        matches_to_apply = matches_to_apply_

    return mode, matches_to_apply


def _apply_matches(
    prompt: _S,
    mm_prompt_updates: "MultiModalPromptUpdates",
    tokenizer: AnyTokenizer,
) -> tuple[list[_S], "MultiModalPromptUpdatesApplyResult"]:
    prompt_len = len(prompt)

    out_seqs = list[Union[str, list[int]]]()
    out_result: MultiModalPromptUpdatesApplyResult = {
        m: [None] * len(items)
        for m, items in mm_prompt_updates.items()
    }

    start_idx = prev_end_idx = 0
    while start_idx < max(prompt_len, 1):  # Allow inserts into empty prompt
        found = False

        mode, matches_to_apply = _find_matches(
            prompt,
            mm_prompt_updates,
            tokenizer,
            prev_end_idx=prev_end_idx,
            current_result=out_result,
        )

        if mode is not None:
            for (modality, item_idx), (match, update_idx) in matches_to_apply:
                found = True

                matched_update = mm_prompt_updates[modality][item_idx][
                    update_idx]
                matched_content = matched_update.content.full

                if mode == UpdateMode.INSERT:
                    end_idx_to_insert = match.end_idx
                elif mode == UpdateMode.REPLACE:
                    end_idx_to_insert = match.start_idx
                else:
                    assert_never(mode)

                out_seqs.append(prompt[prev_end_idx:end_idx_to_insert])
                out_seqs.append(
                    _seq2text(tokenizer, matched_content
                              ) if isinstance(prompt, str) else _seq2tokens(
                                  tokenizer, matched_content))
                out_result[modality][item_idx] = update_idx

                # Exclude overlapping matches
                start_idx = prev_end_idx = match.end_idx

        if not found:
            start_idx += 1

    out_seqs.append(prompt[prev_end_idx:])

    return cast(list[_S], out_seqs), out_result


def apply_token_matches(
    prompt: list[int],
    mm_prompt_updates: "MultiModalPromptUpdates",
    tokenizer: AnyTokenizer,
) -> tuple[list[int], "MultiModalPromptUpdatesApplyResult"]:
    """
    Apply the updates in `mm_prompt_updates` to `prompt`.

    Matches are exclusive even when multiple modalities share
    the same placeholder tokens. In that case, the modality that
    appears earlier in `mm_prompt_updates` takes priority.
    """
    token_id_seqs, result = _apply_matches(prompt, mm_prompt_updates,
                                           tokenizer)

    return flatten_2d_lists(token_id_seqs), result


def apply_text_matches(
    prompt: str,
    mm_prompt_updates: "MultiModalPromptUpdates",
    tokenizer: AnyTokenizer,
) -> tuple[str, "MultiModalPromptUpdatesApplyResult"]:
    """
    Apply the updates in `mm_prompt_updates` to `prompt`.

    Matches are exclusive even when multiple modalities share
    the same placeholder tokens. In that case, the modality that
    appears earlier in `mm_prompt_updates` takes priority.
    """
    texts, result = _apply_matches(prompt, mm_prompt_updates, tokenizer)

    return "".join(texts), result


def _iter_placeholders(
    prompt: list[int],
    mm_prompt_updates: "MultiModalPromptUpdates",
    tokenizer: AnyTokenizer,
) -> Iterable[PlaceholderFeaturesInfo]:
    """
    Yield each set of placeholder tokens found in `prompt`.

    Matches are exclusive even when multiple modalities share
    the same placeholder tokens. In that case, the modality that
    appears earlier in `mm_prompt_updates` takes priority.

    Note that empty matches are ignored.
    """
    prompt_len = len(prompt)
    mm_item_counts = {m: len(items) for m, items in mm_prompt_updates.items()}

    item_idx_by_modality = defaultdict[str, int](lambda: 0)

    start_idx = 0
    while start_idx < prompt_len:
        found = False

        for modality, modality_updates in mm_prompt_updates.items():
            item_idx = item_idx_by_modality[modality]
            if item_idx >= mm_item_counts.get(modality, 0):
                continue

            for update in modality_updates[item_idx]:
                content = update.content
                content_tokens_full = _seq2tokens(tokenizer, content.full)
                content_len_full = len(content_tokens_full)
                end_idx_full = start_idx + content_len_full

                if content_len_full == 0 or end_idx_full > prompt_len:
                    continue

                if prompt[start_idx:end_idx_full] == content_tokens_full:
                    content_is_embed = content.is_embed
                    if content_is_embed is not None:
                        content_is_embed = content_is_embed(
                            tokenizer, content.full)

                    yield PlaceholderFeaturesInfo(
                        modality=modality,
                        item_idx=item_idx,
                        start_idx=start_idx,
                        tokens=content_tokens_full,
                        is_embed=content_is_embed,
                    )

                    # Exclude overlapping matches
                    start_idx = end_idx_full
                    item_idx_by_modality[modality] += 1
                    found = True
                    break

            if found:
                break  # Go back to the outer while loop

        if not found:
            start_idx += 1


def find_mm_placeholders(
    prompt: list[int],
    mm_prompt_updates: "MultiModalPromptUpdates",
    tokenizer: AnyTokenizer,
) -> Mapping[str, list[PlaceholderFeaturesInfo]]:
    it = _iter_placeholders(prompt, mm_prompt_updates, tokenizer)
    return dict(full_groupby_modality(it))


class BaseProcessingInfo:
    """Base class to provide the information necessary for data processing."""

    def __init__(self, ctx: InputProcessingContext) -> None:
        super().__init__()

        self.ctx = ctx

    @property
    def model_id(self) -> str:
        return self.ctx.model_config.model

    def get_tokenizer(self) -> AnyTokenizer:
        return self.ctx.tokenizer

    def get_hf_config(self) -> "PretrainedConfig":
        return self.ctx.get_hf_config()

    def get_hf_processor(self, **kwargs: object) -> "ProcessorMixin":
        """
        Subclasses can override this method to handle
        specific kwargs from model config or user inputs.
        """
        return self.ctx.get_hf_processor(**kwargs)

    @abstractmethod
    def get_supported_mm_limits(self) -> Mapping[str, Optional[int]]:
        """
        Return the maximum supported number of items for each modality.

        A value of `None` means unlimited number of items.

        Omitting a modality from the returned dictionary means that
        it is not supported at all.
        """
        raise NotImplementedError

    def get_allowed_mm_limits(self) -> Mapping[str, int]:
        """Return the maximum allowed number of items for each modality."""
        supported_mm_limits = self.get_supported_mm_limits()
        mm_config = self.ctx.get_mm_config()

        allowed_limits = dict[str, int]()
        for modality, supported_limit in supported_mm_limits.items():
            user_limit = mm_config.get_limit_per_prompt(modality)

            allowed_limits[modality] = (user_limit if supported_limit is None
                                        else min(user_limit, supported_limit))

        return allowed_limits

    def get_mm_max_tokens_per_item(
        self,
        seq_len: int,
        mm_counts: Mapping[str, int],
    ) -> Optional[Mapping[str, int]]:
        """
        Return the maximum number of tokens per item of for each modality.
        
        When `None` (the default) is returned, vLLM will generate dummy inputs
        (images/videos) at maximum possible sizes and process them to determine
        the maximum token count per modality.

        This approach works but can be very slow for certain models (e.g.,
        Qwen2.5-VL), leading to very long startup time. For better performance,
        each model can override this method to return pre-computed maximum token
        counts, avoiding the need for dummy input generation and processing.

        Note:
            The maximum number of tokens per item of each modality returned 
            from this function should respect the model's maximum sequence
            length and the maximum number of items of each modality allowed,
            and agree with dummy inputs (images/videos) at maximum possible
            sizes.
        """
        return None


_I = TypeVar("_I", bound=BaseProcessingInfo)

MultiModalHashes = dict[str, list[str]]
"""
A collection of hashes with a similar structure as
[`MultiModalKwargsItems`][vllm.multimodal.inputs.MultiModalKwargsItems].
"""

MultiModalPromptUpdates = Mapping[str, list[Sequence[ResolvedPromptUpdate]]]
"""
A collection of prompt updates with a similar structure as
[`MultiModalKwargsItems`][vllm.multimodal.inputs.MultiModalKwargsItems].
"""

MultiModalPromptUpdatesApplyResult = Mapping[str, list[Optional[int]]]
"""
For an item `MultiModalPromptUpdates[k][i]`,
`MultiModalPromptUpdatesApplyResult[k][i]` represents the index of the
`ResolvedPromptUpdate` instance that has been applied, or `None` if none of the
`ResolvedPromptUpdate` instances have been applied.
"""


class MultiModalProcessingInfo(NamedTuple):
    kwargs: MultiModalKwargsOptionalItems
    hashes: MultiModalHashes
    prompt_updates: MultiModalPromptUpdates


class BaseMultiModalProcessor(ABC, Generic[_I]):
    """
    Abstract base class to process multi-modal inputs to be used in vLLM.

    Not to be confused with `transformers.ProcessorMixin`.
    """

    def __init__(
        self,
        info: _I,
        dummy_inputs: "BaseDummyInputsBuilder[_I]",
        *,
        cache: Optional["BaseMultiModalProcessorCache"] = None,
    ) -> None:
        super().__init__()

        self.info = info
        self.dummy_inputs = dummy_inputs
        self.cache = cache

        self.data_parser = self._get_data_parser()

        # Avoid unnecessary recomputation
        self._supported_mm_limits = self.info.get_supported_mm_limits()
        self._allowed_mm_limits = self.info.get_allowed_mm_limits()

    @property
    def supported_mm_limits(self):
        return self._supported_mm_limits

    @property
    def allowed_mm_limits(self):
        return self._allowed_mm_limits

    def __call__(
        self,
        prompt: str,
        mm_data: MultiModalDataDict,
        hf_processor_mm_kwargs: Mapping[str, object],
    ) -> MultiModalInputs:
        return self.apply(prompt, mm_data, hf_processor_mm_kwargs)

    def _get_data_parser(self) -> MultiModalDataParser:
        """
        Construct a parser to preprocess multi-modal data items
        before passing them to
        [`_get_hf_mm_data`][vllm.multimodal.processing.BaseMultiModalProcessor._get_hf_mm_data].

        You can support additional modalities by creating a subclass
        of [`MultiModalDataParser`][vllm.multimodal.parse.MultiModalDataParser]
        that has additional subparsers.
        """
        return MultiModalDataParser()

    def validate_num_items(
        self,
        modality: str,
        num_items: int,
    ) -> None:
        supported_limit = self.supported_mm_limits.get(modality, 0)
        allowed_limit = self.allowed_mm_limits.get(modality, 0)

        if supported_limit is None:
            supported_limit = allowed_limit

        limit = min(supported_limit, allowed_limit)

        if num_items > limit:
            msg = (f"At most {limit} {modality}(s) may be provided in "
                   "one prompt.")

            if num_items <= supported_limit:
                msg += " Set `--limit-mm-per-prompt` to increase this limit."

            raise ValueError(msg)

    def _to_mm_items(
        self,
        mm_data: MultiModalDataDict,
    ) -> MultiModalDataItems:
        """
        Normalize
        [`MultiModalDataDict`][vllm.multimodal.inputs.MultiModalDataDict]
        to [`MultiModalDataItems`][vllm.multimodal.parse.MultiModalDataItems]
        before passing them to
        [`_get_hf_mm_data`][vllm.multimodal.processing.BaseMultiModalProcessor._get_hf_mm_data].
        """
        mm_items = self.data_parser.parse_mm_data(mm_data)

        for modality, items in mm_items.items():
            self.validate_num_items(modality, len(items))

        return mm_items

    @abstractmethod
    def _get_mm_fields_config(
        self,
        hf_inputs: "BatchFeature",
        hf_processor_mm_kwargs: Mapping[str, object],
    ) -> Mapping[str, MultiModalFieldConfig]:
        """Given the HF-processed data, output the metadata of each field."""
        raise NotImplementedError

    @abstractmethod
    def _get_prompt_updates(
        self,
        mm_items: MultiModalDataItems,
        hf_processor_mm_kwargs: Mapping[str, object],
        out_mm_kwargs: MultiModalKwargsItems,
    ) -> Sequence[PromptUpdate]:
        """
        Given the original multi-modal items for this modality
        and HF-processed data, output the updates to perform.

        The information returned by this method is used to update token inputs
        which bypass the HF processor. It is also used to update the output of
        HF processor if the HF process does not apply prompt updates to text
        inputs.

        Moreover, this information is critical to determine the token positions
        in order to construct
        [`PlaceholderRange`][vllm.multimodal.inputs.PlaceholderRange]
        for each multi-modal item.
        """
        raise NotImplementedError

    def _bind_and_group_updates(
        self,
        prompt_updates: Sequence[PromptUpdate],
        mm_item_counts: Mapping[str, int],
    ) -> MultiModalPromptUpdates:
        return {
            modality: [[update.resolve(item_idx) for update in updates]
                       for item_idx in range(mm_item_counts.get(modality, 0))]
            for modality, updates in full_groupby_modality(prompt_updates)
        }

    def _get_mm_prompt_updates(
        self,
        mm_items: MultiModalDataItems,
        hf_processor_mm_kwargs: Mapping[str, object],
        out_mm_kwargs: MultiModalKwargsItems,
    ) -> MultiModalPromptUpdates:
        unbound_prompt_updates = self._get_prompt_updates(
            mm_items=mm_items,
            hf_processor_mm_kwargs=hf_processor_mm_kwargs,
            out_mm_kwargs=out_mm_kwargs,
        )

        mm_prompt_updates = self._bind_and_group_updates(
            unbound_prompt_updates,
            mm_items.get_all_counts(),
        )

        for modality, prompt_updates in mm_prompt_updates.items():
            for item_idx, item_prompt_updates in enumerate(prompt_updates):
                if len(item_prompt_updates) > 1:
                    logger.warning_once(
                        "Detected %d prompt updates for `mm_items[%r][%s]`. "
                        "Multiple prompt updates per item is now "
                        "deprecated and may be removed in v0.13. "
                        "Instead, please specify dynamic update targets "
                        "in the same prompt update definition by passing "
                        "a function to `PromptUpdate.target`.",
                        len(prompt_updates),
                        modality,
                        item_idx,
                    )

        return mm_prompt_updates

    def _find_mm_placeholders(
        self,
        new_token_ids: list[int],
        mm_prompt_updates: MultiModalPromptUpdates,
    ) -> Mapping[str, list[PlaceholderFeaturesInfo]]:
        tokenizer = self.info.get_tokenizer()

        return find_mm_placeholders(new_token_ids, mm_prompt_updates,
                                    tokenizer)

    def _get_hf_mm_data(
        self,
        mm_items: MultiModalDataItems,
    ) -> tuple[Mapping[str, object], Mapping[str, object]]:
        processor_data = dict[str, object]()
        passthrough_data = dict[str, object]()

        for items in mm_items.values():
            processor_data.update(items.get_processor_data())
            passthrough_data.update(items.get_passthrough_data())

        return processor_data, passthrough_data

    def _call_hf_processor(
        self,
        prompt: str,
        # Not to be confused with `mm_data` in `self.apply`.
        # This refers to the data to be passed to HF processor.
        mm_data: Mapping[str, object],
        mm_kwargs: Mapping[str, object],
        tok_kwargs: Mapping[str, object],
    ) -> "BatchFeature":
        """
        Call the HF processor on the prompt text and
        associated multi-modal data.
        """
        return self.info.ctx.call_hf_processor(
            self.info.get_hf_processor(**mm_kwargs),
            dict(text=prompt, **mm_data),
            dict(**mm_kwargs, **tok_kwargs),
        )

    def _hf_processor_applies_updates(
        self,
        prompt_text: str,
        mm_items: MultiModalDataItems,
        hf_processor_mm_kwargs: Mapping[str, object],
        tokenization_kwargs: Mapping[str, object],
    ) -> bool:
        """
        Return whether the HF processor applies prompt updates.

        For most HF processors, this should be `True` when multi-modal
        data items are passed, but `False` when multi-modal embeddings
        are passed.
        """
        return not any(
            isinstance(items, (EmbeddingItems, DictEmbeddingItems))
            for items in mm_items.values())

    def _apply_hf_processor_text_mm(
        self,
        prompt_text: str,
        mm_items: MultiModalDataItems,
        hf_processor_mm_kwargs: Mapping[str, object],
        tokenization_kwargs: Mapping[str, object],
    ) -> tuple[list[int], "BatchFeature", bool]:
        """
        Apply the HF processor on the prompt text and multi-modal data
        together.

        In addition, return whether prompt updates have been applied.
        """
        processor_data, passthrough_data = self._get_hf_mm_data(mm_items)

        processed_data = self._call_hf_processor(
            prompt=prompt_text,
            mm_data=processor_data,
            mm_kwargs=hf_processor_mm_kwargs,
            tok_kwargs=tokenization_kwargs,
        )
        processed_data.update(passthrough_data)

        prompt_ids, = processed_data.pop("input_ids").tolist()

        is_update_applied = self._hf_processor_applies_updates(
            prompt_text=prompt_text,
            mm_items=mm_items,
            hf_processor_mm_kwargs=hf_processor_mm_kwargs,
            tokenization_kwargs=tokenization_kwargs,
        )

        return prompt_ids, processed_data, is_update_applied

    def _apply_hf_processor_text_only(
        self,
        prompt_text: str,
        tokenization_kwargs: Mapping[str, object],
    ) -> list[int]:
        """
        Apply the HF processor on the prompt text only.

        Since HF processor requires that text and multi-modal items
        correspond to each other, we create dummy multi-modal items
        to go along with the text.
        """
        prompt_ids, _, _ = self._apply_hf_processor_text_mm(
            prompt_text=prompt_text,
            mm_items=MultiModalDataItems({}),
            hf_processor_mm_kwargs={},
            tokenization_kwargs=tokenization_kwargs,
        )

        return prompt_ids

    def _apply_hf_processor_tokens_only(
        self,
        prompt_tokens: list[int],
    ) -> list[int]:
        """
        Apply the HF processor on the prompt tokens only.

        Most HF processors accept prompt text but not prompt tokens.
        If the HF processor adds or removes tokens that are not related to
        multi-modal data, you should override this method so it is consistent
        with the output of
        [`_apply_hf_processor_text_only`][vllm.multimodal.processing.BaseMultiModalProcessor._apply_hf_processor_text_only]
        on the
        corresponding text.
        """
        return prompt_tokens

    def _apply_hf_processor_mm_only(
        self,
        mm_items: MultiModalDataItems,
        hf_processor_mm_kwargs: Mapping[str, object],
        tokenization_kwargs: Mapping[str, object],
    ) -> "BatchFeature":
        """
        Apply the HF processor on the multi-modal data only.

        Since HF processor requires that text and multi-modal items
        correspond to each other, we generate dummy text using
        [`DummyInputsBuilder`][vllm.multimodal.profiling.BaseDummyInputsBuilder]
        to go along with the multi-modal data.
        """
        mm_counts = mm_items.get_all_counts()

        _, mm_processed_data, _ = self._apply_hf_processor_text_mm(
            prompt_text=self.dummy_inputs.get_dummy_text(mm_counts),
            mm_items=mm_items,
            hf_processor_mm_kwargs=hf_processor_mm_kwargs,
            tokenization_kwargs=tokenization_kwargs,
        )

        return mm_processed_data

    def _apply_hf_processor_main(
        self,
        prompt: Union[str, list[int]],
        mm_items: MultiModalDataItems,
        hf_processor_mm_kwargs: Mapping[str, object],
        tokenization_kwargs: Mapping[str, object],
        *,
        enable_hf_prompt_update: bool,
    ) -> tuple[list[int], "BatchFeature", bool]:
        """
        Apply the HF processor on the prompt text and multi-modal data.

        In addition, return whether prompt updates have been applied
        (for most HF processors, this should be `True`).

        Note:
            If `enable_hf_prompt_update=False`, we use HF processor
            to perform prompt updates if available; HF processor requires
            that the prompt corresponds to multi-modal items.
        """
        if isinstance(prompt, str):
            if enable_hf_prompt_update:
                return self._apply_hf_processor_text_mm(
                    prompt_text=prompt,
                    mm_items=mm_items,
                    hf_processor_mm_kwargs=hf_processor_mm_kwargs,
                    tokenization_kwargs=tokenization_kwargs,
                )

            prompt_ids = self._apply_hf_processor_text_only(
                prompt, tokenization_kwargs)
        else:
            prompt_ids = self._apply_hf_processor_tokens_only(prompt)

        mm_processed_data = self._apply_hf_processor_mm_only(
            mm_items=mm_items,
            hf_processor_mm_kwargs=hf_processor_mm_kwargs,
            tokenization_kwargs=tokenization_kwargs,
        )

        return prompt_ids, mm_processed_data, False

    def _hash_mm_items(
        self,
        mm_items: MultiModalDataItems,
        hf_processor_mm_kwargs: Mapping[str, object],
        tokenization_kwargs: Mapping[str, object],
    ) -> MultiModalHashes:
        """Create MM hashes to be returned (only used in V1)."""
        model_id = self.info.model_id

        return {
            modality: [
                MultiModalHasher.hash_kwargs(model_id=model_id,
                                             **{modality: item},
                                             **hf_processor_mm_kwargs,
                                             **tokenization_kwargs)
                for item in items
            ]
            for modality, items in mm_items.items()
        }

    def _get_cache_missing_items(
        self,
        cache: "BaseMultiModalProcessorCache",
        mm_data_items: MultiModalDataItems,
        mm_hashes: MultiModalHashes,
    ) -> MultiModalDataItems:
        mm_is_cached = {
            modality: cache.is_cached(hashes)
            for modality, hashes in mm_hashes.items()
        }

        mm_missing_idxs = {
            modality: [
                idx for idx, item_is_cached in enumerate(items_is_cached)
                if not item_is_cached
            ]
            for modality, items_is_cached in mm_is_cached.items()
        }
        mm_missing_data = {
            modality: [mm_data_items[modality][idx] for idx in idxs]
            for modality, idxs in mm_missing_idxs.items()
        }

        return self._to_mm_items(mm_missing_data)

    def _recompute_cached_prompt_update(
        self,
        cached_update: ResolvedPromptUpdate,
        new_item_idx: int,
    ) -> ResolvedPromptUpdate:
        """
        Override this if other attributes of `ResolvedPromptUpdate`
        also need to be recomputed after retrieving from the cache.
        """
        return replace(cached_update, item_idx=new_item_idx)

    def _merge_mm_kwargs(
        self,
        cache: "BaseMultiModalProcessorCache",
        mm_hashes: MultiModalHashes,
        mm_missing_kwargs: MultiModalKwargsItems,
        mm_missing_prompt_updates: MultiModalPromptUpdates,
    ) -> tuple[MultiModalKwargsOptionalItems, MultiModalPromptUpdates]:
        # Need to calculate this at the beginning to avoid skipping cache logic
        # for subsequently repeated items in the same modality
        mm_is_cached = {
            modality: cache.is_cached(hashes)
            for modality, hashes in mm_hashes.items()
        }

        mm_missing_next_idx = defaultdict[str, int](lambda: 0)

        merged_kwargs = defaultdict[str,
                                    list[Optional[MultiModalKwargsItem]]](list)
        merged_prompt_updates = defaultdict[
            str, list[Sequence[ResolvedPromptUpdate]]](list)
        for modality, hashes in mm_hashes.items():
            missing_kwargs = mm_missing_kwargs.get(modality, [])
            missing_prompt_updates = mm_missing_prompt_updates.get(
                modality, [])

            for item_idx, item_hash in enumerate(hashes):
                kwargs: Optional[MultiModalKwargsItem]
                if not mm_is_cached[modality][item_idx]:
                    missing_next_idx = mm_missing_next_idx[modality]
                    kwargs = missing_kwargs[missing_next_idx]
                    updates = missing_prompt_updates[missing_next_idx]

                    mm_missing_next_idx[modality] += 1

                    item = kwargs, updates
                else:
                    item = None

                kwargs, updates = cache.get_and_update_item(item, item_hash)

                merged_kwargs[modality].append(kwargs)
                merged_prompt_updates[modality].append([
                    self._recompute_cached_prompt_update(update, item_idx)
                    for update in updates
                ])

        mm_kwargs = MultiModalKwargsItems(merged_kwargs)
        mm_prompt_updates = dict(merged_prompt_updates)

        return mm_kwargs, mm_prompt_updates

    def _apply_hf_processor(
        self,
        prompt: Union[str, list[int]],
        mm_data_items: MultiModalDataItems,
        hf_processor_mm_kwargs: Mapping[str, object],
        tokenization_kwargs: Mapping[str, object],
    ) -> tuple[list[int], MultiModalProcessingInfo, bool]:
        (
            prompt_ids,
            mm_processed_data,
            is_update_applied,
        ) = self._apply_hf_processor_main(
            prompt=prompt,
            mm_items=mm_data_items,
            hf_processor_mm_kwargs=hf_processor_mm_kwargs,
            tokenization_kwargs=tokenization_kwargs,
            enable_hf_prompt_update=True,
        )

        mm_kwargs = MultiModalKwargsItems.from_hf_inputs(
            mm_processed_data,
            self._get_mm_fields_config(mm_processed_data,
                                       hf_processor_mm_kwargs),
        )

        mm_hashes = self._hash_mm_items(mm_data_items, hf_processor_mm_kwargs,
                                        tokenization_kwargs)

        mm_prompt_updates = self._get_mm_prompt_updates(
            mm_data_items,
            hf_processor_mm_kwargs,
            mm_kwargs,
        )

        mm_info = MultiModalProcessingInfo(
            kwargs=mm_kwargs,
            hashes=mm_hashes,
            prompt_updates=mm_prompt_updates,
        )

        return prompt_ids, mm_info, is_update_applied

    def _cached_apply_hf_processor(
        self,
        prompt: Union[str, list[int]],
        mm_data_items: MultiModalDataItems,
        hf_processor_mm_kwargs: Mapping[str, object],
        tokenization_kwargs: Mapping[str, object],
    ) -> tuple[list[int], MultiModalProcessingInfo, bool]:
        """
        Apply the HF processor on the full prompt text,
        caching the results and reusing cached results.
        """
        cache = self.cache

        _, passthrough_data = self._get_hf_mm_data(mm_data_items)
        if cache is None or passthrough_data:
            return self._apply_hf_processor(
                prompt=prompt,
                mm_data_items=mm_data_items,
                hf_processor_mm_kwargs=hf_processor_mm_kwargs,
                tokenization_kwargs=tokenization_kwargs,
            )

        mm_hashes = self._hash_mm_items(mm_data_items, hf_processor_mm_kwargs,
                                        tokenization_kwargs)

        mm_missing_data_items = self._get_cache_missing_items(
            cache=cache,
            mm_data_items=mm_data_items,
            mm_hashes=mm_hashes,
        )

        # NOTE: `prompt` does not correspond to `mm_missing_data_items`,
        # so we can't apply prompt updates until the new multimodal
        # items are combined with the cached multimodal items
        (
            prompt_ids,
            mm_missing_processed_data,
            is_update_applied,
        ) = self._apply_hf_processor_main(
            prompt=prompt,
            mm_items=mm_missing_data_items,
            hf_processor_mm_kwargs=hf_processor_mm_kwargs,
            tokenization_kwargs=tokenization_kwargs,
            enable_hf_prompt_update=False,
        )

        mm_missing_kwargs = MultiModalKwargsItems.from_hf_inputs(
            mm_missing_processed_data,
            self._get_mm_fields_config(mm_missing_processed_data,
                                       hf_processor_mm_kwargs),
        )

        mm_missing_prompt_updates = self._get_mm_prompt_updates(
            mm_missing_data_items,
            hf_processor_mm_kwargs,
            mm_missing_kwargs,
        )

        mm_kwargs, mm_prompt_updates = self._merge_mm_kwargs(
            cache,
            mm_hashes=mm_hashes,
            mm_missing_kwargs=mm_missing_kwargs,
            mm_missing_prompt_updates=mm_missing_prompt_updates,
        )

        mm_info = MultiModalProcessingInfo(
            kwargs=mm_kwargs,
            hashes=mm_hashes,
            prompt_updates=mm_prompt_updates,
        )

        return prompt_ids, mm_info, is_update_applied

    def _apply_token_matches(
        self,
        prompt: list[int],
        mm_prompt_updates: MultiModalPromptUpdates,
    ) -> tuple[list[int], MultiModalPromptUpdatesApplyResult]:
        tokenizer = self.info.get_tokenizer()
        return apply_token_matches(prompt, mm_prompt_updates, tokenizer)

    def _apply_text_matches(
        self,
        prompt: str,
        mm_prompt_updates: MultiModalPromptUpdates,
    ) -> tuple[str, MultiModalPromptUpdatesApplyResult]:
        tokenizer = self.info.get_tokenizer()
        return apply_text_matches(prompt, mm_prompt_updates, tokenizer)

    def _apply_prompt_updates(
        self,
        token_ids: list[int],
        mm_prompt_updates: MultiModalPromptUpdates,
    ) -> tuple[list[int], str, Mapping[str, list[PlaceholderFeaturesInfo]]]:
        tokenizer = self.info.get_tokenizer()

        new_token_ids, match_result = self._apply_token_matches(
            token_ids,
            mm_prompt_updates,
        )

        # If the search text does not represent a special token,
        # it may have different token IDs in the prompt, because
        # the tokens may go across the boundaries of the search text.
        # ----
        # e.g. when searching for "foo" in "food", if "food" itself makes
        # up a token, then the token ID of "foo" will not appear at all
        # ----
        # Since it is inefficient to search for all possible tokenizations
        # of the search text in the prompt, we instead perform string-based
        # updates on the decoded token IDs, then encode them back.
        if all(
                all(update_idx is not None for update_idx in update_idxs)
                for update_idxs in match_result.values()):
            new_text = decode_tokens(tokenizer, new_token_ids)
        else:
            new_text, match_result = self._apply_text_matches(
                decode_tokens(tokenizer, token_ids),
                mm_prompt_updates,
            )

            new_token_ids = encode_tokens(
                tokenizer,
                new_text,
                add_special_tokens=False,
            )

        matched_updates = defaultdict[
            str, list[Sequence[ResolvedPromptUpdate]]](list)
        for modality, update_idxs in match_result.items():
            for item_idx, update_idx in enumerate(update_idxs):
                assert update_idx is not None, (
                    "Failed to apply prompt replacement for "
                    f"mm_items[{modality!r}][{item_idx}]")

                matched_updates[modality].append(
                    [mm_prompt_updates[modality][item_idx][update_idx]])

        placeholders = self._find_mm_placeholders(
            new_token_ids,
            dict(matched_updates),
        )

        return new_token_ids, new_text, placeholders

    def _validate_mm_kwargs(
        self,
        mm_kwargs: MultiModalKwargsOptionalItems,
        mm_item_counts: Mapping[str, int],
    ) -> None:
        for modality, item_count in mm_item_counts.items():
            items = mm_kwargs.get(modality, [])

            if len(items) != item_count:
                raise RuntimeError(
                    f"Expected there to be {item_count} {modality} items in "
                    f"keyword arguments corresponding to {item_count} "
                    f"{modality} data items, but only found {len(items)}! "
                    "There is likely a problem with your "
                    "implementation of merged multi-modal processor for this "
                    "model (usually arising from an inconsistency between "
                    "`_call_hf_processor` and `_get_mm_fields_config`).")

    def _validate_mm_placeholders(
        self,
        mm_placeholders: Mapping[str, list[PlaceholderFeaturesInfo]],
        mm_item_counts: Mapping[str, int],
    ) -> None:
        for modality, item_count in mm_item_counts.items():
            placeholders = mm_placeholders.get(modality, [])

            if len(placeholders) != item_count:
                # NOTE: If you are a model developer, this can also arise from
                # an inconsistency between `_call_hf_processor` and
                # `_get_mm_fields_config` implementations
                raise RuntimeError(
                    f"Expected there to be {item_count} prompt updates "
                    f"corresponding to {item_count} {modality} items, but "
                    f"instead found {len(placeholders)} prompt updates! "
                    "This is likely because you forgot to include input "
                    "placeholder tokens (e.g., `<image>`, `<|image_pad|>`) "
                    "in the prompt. If the model has a chat template, make "
                    "sure you have applied it before calling `LLM.generate`.")

    def _maybe_apply_prompt_updates(
        self,
        mm_items: MultiModalDataItems,
        prompt_ids: list[int],
        mm_kwargs: MultiModalKwargsOptionalItems,
        mm_prompt_updates: MultiModalPromptUpdates,
        is_update_applied: bool,
    ) -> tuple[list[int], str, Mapping[str, list[PlaceholderFeaturesInfo]]]:
        mm_item_counts = mm_items.get_all_counts()
        self._validate_mm_kwargs(mm_kwargs, mm_item_counts)

        if is_update_applied:
            mm_placeholders = self._find_mm_placeholders(
                prompt_ids,
                mm_prompt_updates,
            )
            self._validate_mm_placeholders(mm_placeholders, mm_item_counts)

            tokenizer = self.info.get_tokenizer()
            prompt = decode_tokens(tokenizer, prompt_ids)
        else:
            (
                prompt_ids,
                prompt,
                mm_placeholders,
            ) = self._apply_prompt_updates(
                prompt_ids,
                mm_prompt_updates,
            )
            self._validate_mm_placeholders(mm_placeholders, mm_item_counts)

        return prompt_ids, prompt, mm_placeholders

    def apply(
        self,
        prompt: Union[str, list[int]],
        mm_data: MultiModalDataDict,
        hf_processor_mm_kwargs: Mapping[str, object],
        tokenization_kwargs: Optional[Mapping[str, object]] = None,
    ) -> MultiModalInputs:
        """
        Process multi-modal inputs to be used in vLLM.

        The main steps are:

        1. Apply HF Processor on prompt text and multi-modal data together,
           outputting token IDs and processed tensors.
        2. Find and update sequences in the token IDs with placeholder tokens.
           The number of placeholder tokens equals the feature size of the
           multi-modal data outputted by the multi-modal encoder.
        3. Extract information about the placeholder tokens from the
           processed token IDs.
        """
        mm_items = self._to_mm_items(mm_data)

        if tokenization_kwargs is None:
            tokenization_kwargs = {}

        (
            prompt_ids,
            mm_info,
            is_update_applied,
        ) = self._cached_apply_hf_processor(
            prompt,
            mm_items,
            hf_processor_mm_kwargs,
            tokenization_kwargs=tokenization_kwargs,
        )

        # NOTE: tokenization_kwargs are not required to init processor
        prompt_ids, prompt, mm_placeholders = self._maybe_apply_prompt_updates(
            mm_items=mm_items,
            prompt_ids=prompt_ids,
            mm_kwargs=mm_info.kwargs,
            mm_prompt_updates=mm_info.prompt_updates,
            is_update_applied=is_update_applied,
        )

        mm_placeholder_ranges = {
            modality: [item.to_range() for item in placeholders]
            for modality, placeholders in mm_placeholders.items()
        }

        return MultiModalInputs(
            type="multimodal",
            prompt=prompt,
            prompt_token_ids=prompt_ids,
            mm_kwargs=mm_info.kwargs,
            mm_hashes=mm_info.hashes,
            mm_placeholders=mm_placeholder_ranges,
        )


class EncDecMultiModalProcessor(BaseMultiModalProcessor[_I]):

    @abstractmethod
    def create_encoder_prompt(
        self,
        prompt: Union[str, list[int]],
        mm_data: MultiModalDataDict,
    ) -> Union[str, list[int]]:
        """
        Create input prompt for the encoder. HF processor will be applied on
        this prompt during profiling and generation.
        """
        raise NotImplementedError

    @property
    def pad_dummy_encoder_prompt(self) -> bool:
        return False

    def create_decoder_prompt(
        self,
        prompt: Union[str, list[int]],
        mm_data: MultiModalDataDict,
    ) -> Union[str, list[int]]:
        """Create input prompt for the decoder."""
        return prompt

    def _get_enc_dec_inputs(
        self,
        prompt: Union[str, list[int]],
        mm_data: MultiModalDataDict,
        encoder_inputs: MultiModalInputs,
    ):
        tokenizer = self.info.get_tokenizer()
        decoder_prompt = self.create_decoder_prompt(prompt, mm_data)
        if isinstance(decoder_prompt, str):
            decoder_prompt_ids = encode_tokens(tokenizer,
                                               decoder_prompt,
                                               add_special_tokens=False)
        else:
            decoder_prompt_ids = decoder_prompt
            decoder_prompt = decode_tokens(tokenizer, decoder_prompt)

        mm_inputs = MultiModalEncDecInputs(
            encoder_prompt=encoder_inputs["prompt"],
            encoder_prompt_token_ids=encoder_inputs["prompt_token_ids"],
            **encoder_inputs)
        mm_inputs.update({
            "prompt": decoder_prompt,
            "prompt_token_ids": decoder_prompt_ids
        })
        return mm_inputs

    def apply(
        self,
        prompt: Union[str, list[int]],
        mm_data: MultiModalDataDict,
        hf_processor_mm_kwargs: Mapping[str, object],
        tokenization_kwargs: Optional[Mapping[str, object]] = None,
    ) -> MultiModalEncDecInputs:
        """
        Process multi-modal inputs to be used in vLLM.
        The main processing steps are modified to fit encoder-decoder model:
        1. Create encoder prompt from input prompt text.
        2. Apply the HF processor on encoder prompt.
        3. Copy the input prompt text as decoder prompt inputs.
        """
        encoder_prompt = self.create_encoder_prompt(prompt, mm_data)
        encoder_inputs = super().apply(
            encoder_prompt,
            mm_data,
            hf_processor_mm_kwargs,
            tokenization_kwargs,
        )

        return self._get_enc_dec_inputs(
            prompt=prompt,
            mm_data=mm_data,
            encoder_inputs=encoder_inputs,
        )<|MERGE_RESOLUTION|>--- conflicted
+++ resolved
@@ -222,10 +222,6 @@
 
         return PromptUpdateDetails(full=seq, is_embed=is_embed)
 
-    def bind(self, tokenizer: AnyTokenizer) -> "_BoundPromptContent":
-        bound_full = _BoundPromptSequence.from_seq(tokenizer, self.full)
-        return _BoundPromptContent(full=bound_full, is_embed=self.is_embed)
-
 
 PromptUpdateInfo = Union[PromptSeq, PromptUpdateDetails]
 """
@@ -292,11 +288,7 @@
         if not isinstance(content, PromptUpdateDetails):
             content = PromptUpdateDetails.from_seq(content)
 
-<<<<<<< HEAD
-        return content.bind(tokenizer)
-=======
         return content
->>>>>>> e0329ed4
 
     def resolve(self, item_idx: int) -> "ResolvedPromptUpdate":
         """
@@ -566,23 +558,13 @@
         return self.iter_token_matches(prompt, tokenizer, start_idx=start_idx)
 
     def with_target(self, target: UpdateTarget):
-        tokenizer = self.content.full.tokenizer
-
-        if isinstance(target, PromptIndex):
-            return replace(self, target=target)
-
-        return replace(
-            self,
-            target=_BoundPromptSequence.from_seq(tokenizer, target),
-        )
+        return replace(self, target=target)
 
     def with_content(self, content: PromptUpdateInfo):
-        tokenizer = self.content.full.tokenizer
-
         if not isinstance(content, PromptUpdateDetails):
             content = PromptUpdateDetails.from_seq(content)
 
-        return replace(self, content=content.bind(tokenizer))
+        return replace(self, content=content)
 
 
 class _TokenMatch(NamedTuple):
