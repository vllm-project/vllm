# SPDX-License-Identifier: Apache-2.0
# SPDX-FileCopyrightText: Copyright contributors to the vLLM project
from abc import ABC, abstractmethod
from collections import defaultdict
from collections.abc import (Callable, Generator, ItemsView, Iterable, Mapping,
                             Sequence)
from dataclasses import dataclass, field, replace
from enum import Enum
from functools import lru_cache
from typing import (TYPE_CHECKING, Generic, NamedTuple, Optional, Protocol,
                    TypeVar, Union, cast)

import regex as re
import torch
from typing_extensions import assert_never

from vllm.inputs import InputProcessingContext
from vllm.logger import init_logger
from vllm.transformers_utils.tokenizer import (AnyTokenizer, decode_tokens,
                                               encode_tokens)
from vllm.utils import flatten_2d_lists, full_groupby

from .hasher import MultiModalHasher
from .inputs import (MultiModalDataDict, MultiModalEncDecInputs,
                     MultiModalFieldConfig, MultiModalInputs,
                     MultiModalKwargsItem, MultiModalKwargsItems,
                     MultiModalKwargsOptionalItems, PlaceholderRange)
from .parse import (DictEmbeddingItems, EmbeddingItems, MultiModalDataItems,
                    MultiModalDataParser)

if TYPE_CHECKING:
    from transformers.configuration_utils import PretrainedConfig
    from transformers.feature_extraction_utils import BatchFeature
    from transformers.processing_utils import ProcessorMixin

    from .cache import BaseMultiModalProcessorCache
    from .profiling import BaseDummyInputsBuilder

logger = init_logger(__name__)

_S = TypeVar("_S", str, list[int])

PromptSeq = Union[str, list[int]]
"""A token sequence (list of token IDs) or text."""


class _GetMatchIndex(Protocol):

    def __call__(
        self,
        tokenizer: AnyTokenizer,
        prompt: PromptSeq,
        start_idx: int = 0,
    ) -> Optional[int]:
        ...


@dataclass
class PromptIndex:
    """Resolves to an index in the prompt."""
    get_match_index: _GetMatchIndex


class PromptIndexTargets:

    @staticmethod
    def start() -> PromptIndex:
        """
        Resolves to the start of the prompt (before the first token).

        This results in a match even if the prompt is empty.
        """
        return PromptIndex(lambda tokenizer, prompt, start_idx=0: 0)

    @staticmethod
    def prefix(seq: PromptSeq) -> PromptIndex:
        """
        Resolves to a location in the prompt after the given prefix.
        """

        def get_match_index(
            tokenizer: AnyTokenizer,
            prompt: PromptSeq,
            start_idx: int = 0,
        ) -> Optional[int]:
            if start_idx != 0:
                return None

            prefix = seq

            if isinstance(prompt, str):
                if not isinstance(prefix, str):
                    # Make both `str`
                    prefix = decode_tokens(tokenizer, prefix)
            else:
                if isinstance(prefix, str):
                    # Make both `list[int]`
                    prefix = encode_tokens(tokenizer,
                                           prefix,
                                           add_special_tokens=False)

            match_idx = len(prefix)
            return match_idx if prompt[:match_idx] == prefix else None

        return PromptIndex(get_match_index)

    @staticmethod
    def end() -> PromptIndex:
        """
        Resolves to the end of the prompt (after the last token).

        This results in a match even if the prompt is empty.
        """
        return PromptIndex(lambda tokenizer, prompt, start_idx=0: len(prompt))


UpdateTarget = Union[PromptSeq, PromptIndex]
"""
The token sequence or text to update.
"""

PromptUpdateTarget = Union[Callable[[int], UpdateTarget], UpdateTarget]
"""
Given the index of the processed item within
[`modality`][vllm.multimodal.processing.PromptUpdate.modality],
output the corresponding token sequence (or text).

For convenience, you can directly pass in the token sequence (or text)
instead of a function if it does not depend on the input.
"""


@dataclass
class PromptUpdateDetails(Generic[_S]):
    """Details about the token sequence or text that are part of the update."""

    full: _S
    """The full content."""

    is_embed: Optional[Callable[["_BoundPromptSequence"], torch.Tensor]] = None
    """
    Given [`full`][vllm.multimodal.processing.PromptUpdateDetails.full],
    return a boolean mask of shape `(len(full),)` indicating which positions
    of `full` to assign embeddings to.

    `None` (default) means to assign embeddings to all positions of `full`.

    The embeddings are obtained by calling
    [`SupportsMultiModal.get_multimodal_embeddings`][vllm.model_executor.models.interfaces.SupportsMultiModal.get_multimodal_embeddings].
    """

    @staticmethod
    def from_seq(seq: _S) -> "PromptUpdateDetails[_S]":
        return PromptUpdateDetails(full=seq)

    @staticmethod
    def select_text(
        seq: _S,
        embed_text: str,
    ) -> "PromptUpdateDetails[_S]":

        def is_embed(full: "_BoundPromptSequence") -> torch.Tensor:
            embed_token_ids = encode_tokens(full.tokenizer, embed_text)

            return torch.isin(
                torch.tensor(full.token_ids),
                torch.tensor(embed_token_ids),
            )

        return PromptUpdateDetails(full=seq, is_embed=is_embed)

    @staticmethod
    def select_token_id(
        seq: _S,
        embed_token_id: int,
    ) -> "PromptUpdateDetails[_S]":
        return PromptUpdateDetails(
            full=seq,
            is_embed=lambda f: torch.tensor(f.token_ids) == embed_token_id,
        )

    def bind(self, tokenizer: AnyTokenizer) -> "_BoundPromptContent":
        bound_full = _BoundPromptSequence.from_seq(tokenizer, self.full)
        return _BoundPromptContent(full=bound_full, is_embed=self.is_embed)


PromptUpdateInfo = Union[PromptSeq, PromptUpdateDetails]
"""
The token sequence or text that are part of the update.

If only part of the content corresponds to feature placeholders, you can
use [`PromptUpdateDetails`][vllm.multimodal.processing.PromptUpdateDetails] to
specify which part.
"""

PromptUpdateContent = Union[Callable[[int], PromptUpdateInfo],
                            PromptUpdateInfo]
"""
Given the index of the processed item within
[`modality`][vllm.multimodal.processing.PromptUpdate.modality],
output the corresponding token sequence (or text).

For convenience, you can directly pass in the token sequence (or text)
instead of a function if it does not depend on the input.
"""


class UpdateMode(str, Enum):
    INSERT = "insert"
    REPLACE = "replace"


@dataclass
class PromptUpdate(ABC):
    """
    Defines how to update a prompt with placeholder tokens.
    """

    modality: str
    """The modality for which the update is made."""

    target: PromptUpdateTarget
    """The token sequence (or text) to update."""

    @property
    @abstractmethod
    def content(self) -> PromptUpdateContent:
        """The placeholder tokens that are part of the update."""
        raise NotImplementedError

    @property
    @abstractmethod
    def mode(self) -> UpdateMode:
        """Defines how to update the prompt."""
        raise NotImplementedError

    def _resolve_target(
        self,
        tokenizer: AnyTokenizer,
        item_idx: int,
    ) -> Union["_BoundPromptSequence", PromptIndex]:
        target = self.target
        if callable(target):
            target = target(item_idx)

        if isinstance(target, PromptIndex):
            return target

        return _BoundPromptSequence.from_seq(tokenizer, target)

    def _resolve_content(
        self,
        tokenizer: AnyTokenizer,
        item_idx: int,
    ) -> "_BoundPromptContent":
        content = self.content
        if callable(content):
            content = content(item_idx)

        if not isinstance(content, PromptUpdateDetails):
            content = PromptUpdateDetails.from_seq(content)

<<<<<<< HEAD
        return content.bind(tokenizer)
=======
        bound_full = _BoundPromptSequence.from_seq(tokenizer, content.full)
        bound_content = _BoundPromptContent(full=bound_full,
                                            is_embed=content.is_embed)

        return bound_content
>>>>>>> 712d0f88

    def resolve(
        self,
        tokenizer: AnyTokenizer,
        item_idx: int,
    ) -> "ResolvedPromptUpdate":
        """
        Given the index of the processed item within
        [`modality`][vllm.multimodal.processing.PromptUpdate.modality],
        output a copy of this object with its lazy attributes resolved.
        """
        return ResolvedPromptUpdate(
            modality=self.modality,
            item_idx=item_idx,
            mode=self.mode,
            target=self._resolve_target(tokenizer, item_idx),
            content=self._resolve_content(tokenizer, item_idx),
        )


@dataclass
class PromptInsertion(PromptUpdate):
    """
    Defines how to insert placeholder tokens into a prompt.

    Example:

    For each image, insert a number of ``<image>`` feature placeholders
    equal to the feature size of the vision encoder after the ``<s>`` token:

    ```python
    PromptInsertion(
        modality="image",
        target="<s>",
        insertion="<image>" * image_feature_size,
    )
    ```

    Insert these tokens at the start of the prompt:

    ```python
    PromptInsertion(
        modality="image",
        target=PromptIndexTargets.start(),
        insertion="<image>" * image_feature_size,
    )
    ```

    Insert these tokens after a prefix ``Images:``:

    ```python
    PromptInsertion(
        modality="image",
        target=PromptIndexTargets.prefix("Images:"),
        insertion="<image>" * image_feature_size,
    )
    ```

    Insert these tokens at the end of the prompt:

    ```python
    PromptInsertion(
        modality="image",
        target=PromptIndexTargets.end(),
        insertion="<image>" * image_feature_size,
    )
    ```
    """

    insertion: PromptUpdateContent = field(repr=False)
    """
    Given the index of the processed item within
    [`modality`][vllm.multimodal.processing.PromptUpdate.modality],
    output the token sequence (or text) to insert right after
    [`target`][vllm.multimodal.processing.PromptUpdate.target].

    For convenience, you can directly pass in the token sequence (or text)
    instead of a function if it does not depend on the input.
    """

    @property
    def content(self) -> PromptUpdateContent:
        return self.insertion

    @property
    def mode(self) -> UpdateMode:
        return UpdateMode.INSERT


@dataclass
class PromptReplacement(PromptUpdate):
    """
    Defines how to replace portions of an input prompt with placeholder tokens.

    Example:

    For each image, replace one ``<image>`` input placeholder in the prompt
    with a number of ``<image>`` feature placeholders
    equal to the feature size of the vision encoder:

    ```python
    PromptReplacement(
        modality="image",
        target="<image>",
        replacement="<image>" * image_feature_size,
    )
    ```

    As above, but further pad the feature placeholders with ``<image_bos>``
    and `<image_eos>``, which are not supposed to be passed to the vision
    encoder:

    ```python
    PromptReplacement(
        modality="image",
        target="<image>",
        replacement=PromptUpdateDetails(
            full="".join([
                "<image_bos>",
                "<image>" * image_feature_size,
                "<image_eos>",
            ]),
            features="<image>" * image_feature_size,
        ),
    )
    ```

    To avoid unnecessary tokenization during prompt replacement,
    we recommended passing token sequences instead of text:

    ```python
    PromptReplacement(
        modality="image",
        target=[image_token_id],
        replacement=PromptUpdateDetails(
            full=([image_bos_id] + [image_token_id] * image_feature_size
                    + [image_eos_id]),
            features=[image_token_id] * image_feature_size,
        ),
    )
    ```
    """

    replacement: PromptUpdateContent = field(repr=False)
    """
    Given the index of the processed item within
    [`modality`][vllm.multimodal.processing.PromptUpdate.modality],
    output the token sequence (or text) to replace
    [`target`][vllm.multimodal.processing.PromptUpdate.target].

    For convenience, you can directly pass in the token sequence (or text)
    instead of a function if it does not depend on the input.
    """

    @property
    def content(self) -> PromptUpdateContent:
        return self.replacement

    @property
    def mode(self) -> UpdateMode:
        return UpdateMode.REPLACE


@lru_cache(maxsize=2048)
def _cached_encode(
    tokenizer: AnyTokenizer,
    text: str,
    *,
    add_special_tokens: Optional[bool] = None,
) -> list[int]:
    return encode_tokens(tokenizer,
                         text,
                         add_special_tokens=add_special_tokens)


@lru_cache(maxsize=2048)
def _cached_decode(
    tokenizer: AnyTokenizer,
    token_ids: tuple[int, ...],
    *,
    skip_special_tokens: Optional[bool] = None,
) -> str:
    return decode_tokens(tokenizer,
                         list(token_ids),
                         skip_special_tokens=skip_special_tokens)


class _HasModalityAttr(Protocol):
    modality: str


class _HasModalityProp(Protocol):

    @property
    def modality(self) -> str:
        ...


_M = TypeVar("_M", bound=Union[_HasModalityAttr, _HasModalityProp])


def full_groupby_modality(values: Iterable[_M]) -> ItemsView[str, list[_M]]:
    """Convenience function to apply [`full_groupby`][vllm.utils.full_groupby]
    based on modality."""
    return full_groupby(values, key=lambda x: x.modality)


@dataclass
class _BoundPromptSequence:
    """
    A [`_PromptSeq`][vllm.multimodal.processing.PromptSeq] bound
    to a tokenizer to automatically
    convert between token sequence and text representations.
    """
    tokenizer: AnyTokenizer = field(repr=False)

    _text: Optional[str]
    _token_ids: Optional[list[int]]

    @staticmethod
    def from_seq(
        tokenizer: AnyTokenizer,
        seq: PromptSeq,
    ) -> "_BoundPromptSequence":
        return _BoundPromptSequence(
            tokenizer=tokenizer,
            _text=seq if isinstance(seq, str) else None,
            _token_ids=seq if isinstance(seq, list) else None,
        )

    def __post_init__(self) -> None:
        if self._text is None and self._token_ids is None:
            raise ValueError("At least one of 'text' and 'token_ids' must be "
                             "specified")

    @property
    def text(self) -> str:
        if self._text is None:
            assert self._token_ids is not None
            self._text = _cached_decode(self.tokenizer, tuple(self._token_ids))

        return self._text

    @property
    def token_ids(self) -> list[int]:
        if self._token_ids is None:
            assert self._text is not None
            self._token_ids = _cached_encode(self.tokenizer,
                                             self._text,
                                             add_special_tokens=False)

        return self._token_ids


@dataclass
class _BoundPromptContent:
    full: _BoundPromptSequence
    is_embed: Optional[Callable[["_BoundPromptSequence"], torch.Tensor]]


class PromptTargetMatch(NamedTuple):
    start_idx: int
    end_idx: int


@dataclass(frozen=True)
class ResolvedPromptUpdate:
    """
    A [`PromptUpdate`][vllm.multimodal.processing.PromptUpdate] with its
    lazy attributes resolved, apart from those related to tokenization.
    """

    modality: str
    """The modality for which the update is made."""

    item_idx: int
    """The index within `modality` of the item this update pertains to."""

    mode: UpdateMode
    """Defines how to update the prompt."""
<<<<<<< HEAD

    target: Union[_BoundPromptSequence, PromptIndex]
    """The token sequence (or text) to update."""

    content: _BoundPromptContent = field(repr=False)
    """The placeholder tokens that are part of the update."""

    def iter_token_matches(
        self,
        prompt: list[int],
        tokenizer: AnyTokenizer,
        *,
        start_idx: int = 0,
    ) -> Generator[PromptTargetMatch]:
        """Yield each instance of `self.target` found in `prompt`."""
        target = self.target

        if isinstance(target, PromptIndex):
            match_idx = target.get_match_index(tokenizer, prompt, start_idx)
            if match_idx is not None:
                yield PromptTargetMatch(match_idx, match_idx)

            return

        for match in iter_token_matches(prompt,
                                        target.token_ids,
                                        start_idx=start_idx):
            yield PromptTargetMatch(match.start_idx, match.end_idx)

    def iter_text_matches(
        self,
        prompt: str,
        tokenizer: AnyTokenizer,
        *,
        start_idx: int = 0,
    ) -> Generator[PromptTargetMatch]:
        """Yield each instance of `self.target` found in `prompt`."""
        target = self.target

        if isinstance(target, PromptIndex):
            match_idx = target.get_match_index(tokenizer, prompt, start_idx)
            if match_idx is not None:
                yield PromptTargetMatch(match_idx, match_idx)

            return

        for match in re.finditer(re.escape(target.text), prompt,
                                 pos=start_idx):
            yield PromptTargetMatch(match.start(), match.end())

    def iter_matches(
        self,
        prompt: Union[list[int], str],
=======

    target: Union[_BoundPromptSequence, PromptIndex]
    """The token sequence (or text) to update."""

    content: _BoundPromptContent = field(repr=False)
    """The placeholder tokens that are part of the update."""

    def iter_token_matches(
        self,
        prompt: list[int],
        tokenizer: AnyTokenizer,
        *,
        start_idx: int = 0,
    ) -> Generator[PromptTargetMatch]:
        """Yield each instance of `self.target` found in `prompt`."""
        target = self.target

        if isinstance(target, PromptIndex):
            match_idx = target.get_match_index(tokenizer, prompt, start_idx)
            if match_idx is not None:
                yield PromptTargetMatch(match_idx, match_idx)

            return

        for match in iter_token_matches(prompt,
                                        target.token_ids,
                                        start_idx=start_idx):
            yield PromptTargetMatch(match.start_idx, match.end_idx)

    def iter_text_matches(
        self,
        prompt: str,
>>>>>>> 712d0f88
        tokenizer: AnyTokenizer,
        *,
        start_idx: int = 0,
    ) -> Generator[PromptTargetMatch]:
        """Yield each instance of `self.target` found in `prompt`."""
<<<<<<< HEAD
        if isinstance(prompt, str):
            return self.iter_text_matches(prompt,
                                          tokenizer,
                                          start_idx=start_idx)

        return self.iter_token_matches(prompt, tokenizer, start_idx=start_idx)

    def with_target(self, target: UpdateTarget):
        tokenizer = self.content.full.tokenizer

        if isinstance(target, PromptIndex):
            return replace(self, target=target)

        return replace(
            self,
            target=_BoundPromptSequence.from_seq(tokenizer, target),
        )

    def with_content(self, content: PromptUpdateInfo):
        tokenizer = self.content.full.tokenizer

        if not isinstance(content, PromptUpdateDetails):
            content = PromptUpdateDetails.from_seq(content)

        return replace(self, content=content.bind(tokenizer))
=======
        target = self.target

        if isinstance(target, PromptIndex):
            match_idx = target.get_match_index(tokenizer, prompt, start_idx)
            if match_idx is not None:
                yield PromptTargetMatch(match_idx, match_idx)

            return

        for match in re.finditer(re.escape(target.text), prompt,
                                 pos=start_idx):
            yield PromptTargetMatch(match.start(), match.end())

    def iter_matches(
        self,
        prompt: Union[list[int], str],
        tokenizer: AnyTokenizer,
        *,
        start_idx: int = 0,
    ) -> Generator[PromptTargetMatch]:
        """Yield each instance of `self.target` found in `prompt`."""
        if isinstance(prompt, str):
            return self.iter_text_matches(prompt,
                                          tokenizer,
                                          start_idx=start_idx)

        return self.iter_token_matches(prompt, tokenizer, start_idx=start_idx)
>>>>>>> 712d0f88


class _TokenMatch(NamedTuple):
    start_idx: int
    end_idx: int


def iter_token_matches(
    token_ids: list[int],
    match_ids: list[int],
    *,
    start_idx: int = 0,
) -> Generator[_TokenMatch]:
    """
    Yield each occurrence of `match_ids` in `token_ids`.

    Note that empty matches are ignored.
    """
    prompt_len = len(token_ids)
    match_len = len(match_ids)

    if match_len == 0:
        return

    while start_idx < prompt_len - match_len + 1:
        end_idx = start_idx + match_len

        if token_ids[start_idx:end_idx] == match_ids:
            yield _TokenMatch(start_idx=start_idx, end_idx=end_idx)

            # Exclude overlapping matches
            start_idx = end_idx
        else:
            start_idx += 1


def replace_token_matches(
    token_ids: list[int],
    match_ids: list[int],
    new_ids: list[int],
) -> list[int]:
    """
    Replace each occurrence of `match_ids` in `token_ids`
    with `new_ids`.

    Note that empty matches are ignored.
    """
    out_seqs = list[list[int]]()
    prev_end_idx = 0

    for match in iter_token_matches(token_ids, match_ids):
        start_idx = match.start_idx
        end_idx = match.end_idx

        out_seqs.append(token_ids[prev_end_idx:start_idx])
        out_seqs.append(new_ids)
        prev_end_idx = end_idx

    out_seqs.append(token_ids[prev_end_idx:])

    return flatten_2d_lists(out_seqs)


@dataclass
class PlaceholderFeaturesInfo:
    modality: str
    item_idx: int
    start_idx: int
    tokens: list[int]
    is_embed: Optional[torch.Tensor]

    @property
    def length(self) -> int:
        return len(self.tokens)

    def to_range(self) -> PlaceholderRange:
        # TODO: Is it worth it to optimize this by stripping the
        # leading and ending positions where `is_embed=False`?
        return PlaceholderRange(
            offset=self.start_idx,
            length=self.length,
            is_embed=self.is_embed,
        )


<<<<<<< HEAD
=======
_MatchToApply = tuple[tuple[str, int], tuple[PromptTargetMatch, int]]


>>>>>>> 712d0f88
def _find_matches(
    prompt: _S,
    mm_prompt_updates: "MultiModalPromptUpdates",
    tokenizer: AnyTokenizer,
    *,
    prev_end_idx: int = 0,
    current_result: "MultiModalPromptUpdatesApplyResult",
<<<<<<< HEAD
):
=======
) -> tuple[Optional[UpdateMode], list[_MatchToApply]]:
>>>>>>> 712d0f88
    mode: Optional[UpdateMode] = None
    mm_matches = dict[tuple[str, int], tuple[PromptTargetMatch, int]]()

    for modality, modality_updates in mm_prompt_updates.items():
        for item_idx, item_updates in enumerate(modality_updates):
            if current_result[modality][item_idx] is not None:
                continue  # Updates have already been applied for this item

            for update_idx, update in enumerate(item_updates):
                if (modality, item_idx) in mm_matches:
                    break  # Already found a match for this item

                for match in update.iter_matches(
                        prompt,
                        tokenizer,
                        start_idx=prev_end_idx,
                ):
                    # All matches should share the same mode
                    if mode is None:
                        mode = update.mode
                    elif mode != update.mode:
                        continue

                    mm_matches[(modality, item_idx)] = match, update_idx
                    break  # Get only the first valid match per item

    # Prioritize earlier matches
    matches_to_apply = sorted(mm_matches.items(), key=lambda item: item[1][0])

    # To avoid conflicts, only replace one non-empty item at a time
    if mode == UpdateMode.REPLACE:
<<<<<<< HEAD
        matches_to_apply_ = list[tuple[tuple[str, int],
                                       tuple[PromptTargetMatch, int]]]()
=======
        matches_to_apply_ = list[_MatchToApply]()
>>>>>>> 712d0f88
        has_non_empty_matches = False

        for item in matches_to_apply:
            _, (match, _) = item
            if match.start_idx == match.end_idx:
                matches_to_apply_.append(item)
            elif not has_non_empty_matches:
                has_non_empty_matches = True
                matches_to_apply_.append(item)

        matches_to_apply = matches_to_apply_

    return mode, matches_to_apply


def _apply_matches(
    prompt: _S,
    mm_prompt_updates: "MultiModalPromptUpdates",
    tokenizer: AnyTokenizer,
) -> tuple[list[_S], "MultiModalPromptUpdatesApplyResult"]:
    prompt_len = len(prompt)

    out_seqs = list[Union[str, list[int]]]()
    out_result: MultiModalPromptUpdatesApplyResult = {
        m: [None] * len(items)
        for m, items in mm_prompt_updates.items()
    }
<<<<<<< HEAD

    start_idx = prev_end_idx = 0
    while start_idx < max(prompt_len, 1):  # Allow inserts into empty prompt
        found = False

        mode, matches_to_apply = _find_matches(
            prompt,
            mm_prompt_updates,
            tokenizer,
            prev_end_idx=prev_end_idx,
            current_result=out_result,
        )

        if mode is not None:
            for (modality, item_idx), (match, update_idx) in matches_to_apply:
                found = True

                matched_update = mm_prompt_updates[modality][item_idx][
                    update_idx]
                matched_content = matched_update.content

                if mode == UpdateMode.INSERT:
                    end_idx_to_insert = match.end_idx
                elif mode == UpdateMode.REPLACE:
                    end_idx_to_insert = match.start_idx
                else:
                    assert_never(mode)

                out_seqs.append(prompt[prev_end_idx:end_idx_to_insert])
                out_seqs.append(matched_content.full.text if isinstance(
                    prompt, str) else matched_content.full.token_ids)
                out_result[modality][item_idx] = update_idx

                # Exclude overlapping matches
                start_idx = prev_end_idx = match.end_idx

=======

    start_idx = prev_end_idx = 0
    while start_idx < max(prompt_len, 1):  # Allow inserts into empty prompt
        found = False

        mode, matches_to_apply = _find_matches(
            prompt,
            mm_prompt_updates,
            tokenizer,
            prev_end_idx=prev_end_idx,
            current_result=out_result,
        )

        if mode is not None:
            for (modality, item_idx), (match, update_idx) in matches_to_apply:
                found = True

                matched_update = mm_prompt_updates[modality][item_idx][
                    update_idx]
                matched_content = matched_update.content

                if mode == UpdateMode.INSERT:
                    end_idx_to_insert = match.end_idx
                elif mode == UpdateMode.REPLACE:
                    end_idx_to_insert = match.start_idx
                else:
                    assert_never(mode)

                out_seqs.append(prompt[prev_end_idx:end_idx_to_insert])
                out_seqs.append(matched_content.full.text if isinstance(
                    prompt, str) else matched_content.full.token_ids)
                out_result[modality][item_idx] = update_idx

                # Exclude overlapping matches
                start_idx = prev_end_idx = match.end_idx

>>>>>>> 712d0f88
        if not found:
            start_idx += 1

    out_seqs.append(prompt[prev_end_idx:])

    return cast(list[_S], out_seqs), out_result


def apply_token_matches(
    prompt: list[int],
    mm_prompt_updates: "MultiModalPromptUpdates",
    tokenizer: AnyTokenizer,
) -> tuple[list[int], "MultiModalPromptUpdatesApplyResult"]:
    """
    Apply the updates in `mm_prompt_updates` to `prompt`.

    Matches are exclusive even when multiple modalities share
    the same placeholder tokens. In that case, the modality that
    appears earlier in `mm_prompt_updates` takes priority.
    """
    token_id_seqs, result = _apply_matches(prompt, mm_prompt_updates,
                                           tokenizer)

    return flatten_2d_lists(token_id_seqs), result


def apply_text_matches(
    prompt: str,
    mm_prompt_updates: "MultiModalPromptUpdates",
    tokenizer: AnyTokenizer,
) -> tuple[str, "MultiModalPromptUpdatesApplyResult"]:
    """
    Apply the updates in `mm_prompt_updates` to `prompt`.

    Matches are exclusive even when multiple modalities share
    the same placeholder tokens. In that case, the modality that
    appears earlier in `mm_prompt_updates` takes priority.
    """
    texts, result = _apply_matches(prompt, mm_prompt_updates, tokenizer)

    return "".join(texts), result


def _iter_placeholders(
    prompt: list[int],
    mm_prompt_updates: "MultiModalPromptUpdates",
) -> Iterable[PlaceholderFeaturesInfo]:
    """
    Yield each set of placeholder tokens found in `prompt`.

    Matches are exclusive even when multiple modalities share
    the same placeholder tokens. In that case, the modality that
    appears earlier in `mm_prompt_updates` takes priority.

    Note that empty matches are ignored.
    """
    prompt_len = len(prompt)
    mm_item_counts = {m: len(items) for m, items in mm_prompt_updates.items()}

    item_idx_by_modality = defaultdict[str, int](lambda: 0)

    start_idx = 0
    while start_idx < prompt_len:
        found = False

        for modality, modality_updates in mm_prompt_updates.items():
            item_idx = item_idx_by_modality[modality]
            if item_idx >= mm_item_counts.get(modality, 0):
                continue

            for update in modality_updates[item_idx]:
                content = update.content
                content_tokens_full = content.full.token_ids
                content_len_full = len(content_tokens_full)
                end_idx_full = start_idx + content_len_full

                if content_len_full == 0 or end_idx_full > prompt_len:
                    continue

                if prompt[start_idx:end_idx_full] == content_tokens_full:
                    content_is_embed = content.is_embed
                    if content_is_embed is not None:
                        content_is_embed = content_is_embed(content.full)

                    yield PlaceholderFeaturesInfo(
                        modality=modality,
                        item_idx=item_idx,
                        start_idx=start_idx,
                        tokens=content_tokens_full,
                        is_embed=content_is_embed,
                    )

                    # Exclude overlapping matches
                    start_idx = end_idx_full
                    item_idx_by_modality[modality] += 1
                    found = True
                    break

            if found:
                break  # Go back to the outer while loop

        if not found:
            start_idx += 1


def find_mm_placeholders(
    prompt: list[int],
    mm_prompt_updates: "MultiModalPromptUpdates",
) -> Mapping[str, list[PlaceholderFeaturesInfo]]:
    it = _iter_placeholders(prompt, mm_prompt_updates)
    return dict(full_groupby_modality(it))


class BaseProcessingInfo:
    """Base class to provide the information necessary for data processing."""

    def __init__(self, ctx: InputProcessingContext) -> None:
        super().__init__()

        self.ctx = ctx

    @property
    def model_id(self) -> str:
        return self.ctx.model_config.model

    def get_tokenizer(self) -> AnyTokenizer:
        return self.ctx.tokenizer

    def get_hf_config(self) -> "PretrainedConfig":
        return self.ctx.get_hf_config()

    def get_hf_processor(self, **kwargs: object) -> "ProcessorMixin":
        """
        Subclasses can override this method to handle
        specific kwargs from model config or user inputs.
        """
        return self.ctx.get_hf_processor(**kwargs)

    @abstractmethod
    def get_supported_mm_limits(self) -> Mapping[str, Optional[int]]:
        """
        Return the maximum supported number of items for each modality.

        A value of `None` means unlimited number of items.

        Omitting a modality from the returned dictionary means that
        it is not supported at all.
        """
        raise NotImplementedError

    def get_allowed_mm_limits(self) -> Mapping[str, int]:
        """Return the maximum allowed number of items for each modality."""
        supported_mm_limits = self.get_supported_mm_limits()
        mm_config = self.ctx.get_mm_config()

        allowed_limits = dict[str, int]()
        for modality, supported_limit in supported_mm_limits.items():
            user_limit = mm_config.get_limit_per_prompt(modality)

            allowed_limits[modality] = (user_limit if supported_limit is None
                                        else min(user_limit, supported_limit))

        return allowed_limits

    def get_mm_max_tokens_per_item(
        self,
        seq_len: int,
        mm_counts: Mapping[str, int],
    ) -> Optional[Mapping[str, int]]:
        """
        Return the maximum number of tokens per item of for each modality.
        
        When `None` (the default) is returned, vLLM will generate dummy inputs
        (images/videos) at maximum possible sizes and process them to determine
        the maximum token count per modality.

        This approach works but can be very slow for certain models (e.g.,
        Qwen2.5-VL), leading to very long startup time. For better performance,
        each model can override this method to return pre-computed maximum token
        counts, avoiding the need for dummy input generation and processing.

        Note:
            The maximum number of tokens per item of each modality returned 
            from this function should respect the model's maximum sequence
            length and the maximum number of items of each modality allowed,
            and agree with dummy inputs (images/videos) at maximum possible
            sizes.
        """
        return None


_I = TypeVar("_I", bound=BaseProcessingInfo)

MultiModalHashes = dict[str, list[str]]
"""
A collection of hashes with a similar structure as
[`MultiModalKwargsItems`][vllm.multimodal.inputs.MultiModalKwargsItems].
"""

MultiModalPromptUpdates = Mapping[str, list[Sequence[ResolvedPromptUpdate]]]
"""
A collection of prompt updates with a similar structure as
[`MultiModalKwargsItems`][vllm.multimodal.inputs.MultiModalKwargsItems].
"""

MultiModalPromptUpdatesApplyResult = Mapping[str, list[Optional[int]]]
"""
For an item `MultiModalPromptUpdates[k][i]`,
`MultiModalPromptUpdatesApplyResult[k][i]` represents the index of the
`ResolvedPromptUpdate` instance that has been applied, or `None` if none of the
`ResolvedPromptUpdate` instances have been applied.
"""


class MultiModalProcessingInfo(NamedTuple):
    kwargs: MultiModalKwargsOptionalItems
    hashes: MultiModalHashes
    prompt_updates: MultiModalPromptUpdates


class BaseMultiModalProcessor(ABC, Generic[_I]):
    """
    Abstract base class to process multi-modal inputs to be used in vLLM.

    Not to be confused with `transformers.ProcessorMixin`.
    """

    def __init__(
        self,
        info: _I,
        dummy_inputs: "BaseDummyInputsBuilder[_I]",
        *,
        cache: Optional["BaseMultiModalProcessorCache"] = None,
    ) -> None:
        super().__init__()

        self.info = info
        self.dummy_inputs = dummy_inputs
        self.cache = cache

        self.data_parser = self._get_data_parser()

        # Avoid unnecessary recomputation
        self._supported_mm_limits = self.info.get_supported_mm_limits()
        self._allowed_mm_limits = self.info.get_allowed_mm_limits()

    @property
    def supported_mm_limits(self):
        return self._supported_mm_limits

    @property
    def allowed_mm_limits(self):
        return self._allowed_mm_limits

    def __call__(
        self,
        prompt: str,
        mm_data: MultiModalDataDict,
        hf_processor_mm_kwargs: Mapping[str, object],
    ) -> MultiModalInputs:
        return self.apply(prompt, mm_data, hf_processor_mm_kwargs)

    def _get_data_parser(self) -> MultiModalDataParser:
        """
        Construct a parser to preprocess multi-modal data items
        before passing them to
        [`_get_hf_mm_data`][vllm.multimodal.processing.BaseMultiModalProcessor._get_hf_mm_data].

        You can support additional modalities by creating a subclass
        of [`MultiModalDataParser`][vllm.multimodal.parse.MultiModalDataParser]
        that has additional subparsers.
        """
        return MultiModalDataParser()

    def validate_num_items(
        self,
        modality: str,
        num_items: int,
    ) -> None:
        supported_limit = self.supported_mm_limits.get(modality, 0)
        allowed_limit = self.allowed_mm_limits.get(modality, 0)

        if supported_limit is None:
            supported_limit = allowed_limit

        limit = min(supported_limit, allowed_limit)

        if num_items > limit:
            msg = (f"At most {limit} {modality}(s) may be provided in "
                   "one prompt.")

            if num_items <= supported_limit:
                msg += " Set `--limit-mm-per-prompt` to increase this limit."

            raise ValueError(msg)

    def _to_mm_items(
        self,
        mm_data: MultiModalDataDict,
    ) -> MultiModalDataItems:
        """
        Normalize
        [`MultiModalDataDict`][vllm.multimodal.inputs.MultiModalDataDict]
        to [`MultiModalDataItems`][vllm.multimodal.parse.MultiModalDataItems]
        before passing them to
        [`_get_hf_mm_data`][vllm.multimodal.processing.BaseMultiModalProcessor._get_hf_mm_data].
        """
        mm_items = self.data_parser.parse_mm_data(mm_data)

        for modality, items in mm_items.items():
            self.validate_num_items(modality, len(items))

        return mm_items

    @abstractmethod
    def _get_mm_fields_config(
        self,
        hf_inputs: "BatchFeature",
        hf_processor_mm_kwargs: Mapping[str, object],
    ) -> Mapping[str, MultiModalFieldConfig]:
        """Given the HF-processed data, output the metadata of each field."""
        raise NotImplementedError

    @abstractmethod
    def _get_prompt_updates(
        self,
        mm_items: MultiModalDataItems,
        hf_processor_mm_kwargs: Mapping[str, object],
        out_mm_kwargs: MultiModalKwargsItems,
    ) -> Sequence[PromptUpdate]:
        """
        Given the original multi-modal items for this modality
        and HF-processed data, output the updates to perform.

        The information returned by this method is used to update token inputs
        which bypass the HF processor. It is also used to update the output of
        HF processor if the HF process does not apply prompt updates to text
        inputs.

        Moreover, this information is critical to determine the token positions
        in order to construct
        [`PlaceholderRange`][vllm.multimodal.inputs.PlaceholderRange]
        for each multi-modal item.
        """
        raise NotImplementedError

    def _bind_and_group_updates(
        self,
        prompt_updates: Sequence[PromptUpdate],
        mm_item_counts: Mapping[str, int],
    ) -> MultiModalPromptUpdates:
        tokenizer = self.info.get_tokenizer()

        return {
            modality:
            [[update.resolve(tokenizer, item_idx) for update in updates]
             for item_idx in range(mm_item_counts.get(modality, 0))]
            for modality, updates in full_groupby_modality(prompt_updates)
        }

    def _get_mm_prompt_updates(
        self,
        mm_items: MultiModalDataItems,
        hf_processor_mm_kwargs: Mapping[str, object],
        out_mm_kwargs: MultiModalKwargsItems,
    ) -> MultiModalPromptUpdates:
        unbound_prompt_updates = self._get_prompt_updates(
            mm_items=mm_items,
            hf_processor_mm_kwargs=hf_processor_mm_kwargs,
            out_mm_kwargs=out_mm_kwargs,
        )

        mm_prompt_updates = self._bind_and_group_updates(
            unbound_prompt_updates,
            mm_items.get_all_counts(),
        )

        for modality, prompt_updates in mm_prompt_updates.items():
            for item_idx, item_prompt_updates in enumerate(prompt_updates):
                if len(item_prompt_updates) > 1:
                    logger.warning_once(
                        "Detected %d prompt updates for `mm_items[%r][%s]`. "
                        "Multiple prompt updates per item is now "
                        "deprecated and may be removed in v0.13. "
                        "Instead, please specify dynamic update targets "
                        "in the same prompt update definition by passing "
                        "a function to `PromptUpdate.target`.",
                        len(prompt_updates),
                        modality,
                        item_idx,
                    )

        return mm_prompt_updates

    def _find_mm_placeholders(
        self,
        new_token_ids: list[int],
        mm_prompt_updates: MultiModalPromptUpdates,
    ) -> Mapping[str, list[PlaceholderFeaturesInfo]]:
        return find_mm_placeholders(new_token_ids, mm_prompt_updates)

    def _get_hf_mm_data(
        self,
        mm_items: MultiModalDataItems,
    ) -> tuple[Mapping[str, object], Mapping[str, object]]:
        processor_data = dict[str, object]()
        passthrough_data = dict[str, object]()

        for items in mm_items.values():
            processor_data.update(items.get_processor_data())
            passthrough_data.update(items.get_passthrough_data())

        return processor_data, passthrough_data

    def _call_hf_processor(
        self,
        prompt: str,
        # Not to be confused with `mm_data` in `self.apply`.
        # This refers to the data to be passed to HF processor.
        mm_data: Mapping[str, object],
        mm_kwargs: Mapping[str, object],
        tok_kwargs: Mapping[str, object],
    ) -> "BatchFeature":
        """
        Call the HF processor on the prompt text and
        associated multi-modal data.
        """
        return self.info.ctx.call_hf_processor(
            self.info.get_hf_processor(**mm_kwargs),
            dict(text=prompt, **mm_data),
            dict(**mm_kwargs, **tok_kwargs),
        )

    def _hf_processor_applies_updates(
        self,
        prompt_text: str,
        mm_items: MultiModalDataItems,
        hf_processor_mm_kwargs: Mapping[str, object],
        tokenization_kwargs: Mapping[str, object],
    ) -> bool:
        """
        Return whether the HF processor applies prompt updates.

        For most HF processors, this should be `True` when multi-modal
        data items are passed, but `False` when multi-modal embeddings
        are passed.
        """
        return not any(
            isinstance(items, (EmbeddingItems, DictEmbeddingItems))
            for items in mm_items.values())

    def _apply_hf_processor_text_mm(
        self,
        prompt_text: str,
        mm_items: MultiModalDataItems,
        hf_processor_mm_kwargs: Mapping[str, object],
        tokenization_kwargs: Mapping[str, object],
    ) -> tuple[list[int], "BatchFeature", bool]:
        """
        Apply the HF processor on the prompt text and multi-modal data
        together.

        In addition, return whether prompt updates have been applied.
        """
        processor_data, passthrough_data = self._get_hf_mm_data(mm_items)

        processed_data = self._call_hf_processor(
            prompt=prompt_text,
            mm_data=processor_data,
            mm_kwargs=hf_processor_mm_kwargs,
            tok_kwargs=tokenization_kwargs,
        )
        processed_data.update(passthrough_data)

        prompt_ids, = processed_data.pop("input_ids").tolist()

        is_update_applied = self._hf_processor_applies_updates(
            prompt_text=prompt_text,
            mm_items=mm_items,
            hf_processor_mm_kwargs=hf_processor_mm_kwargs,
            tokenization_kwargs=tokenization_kwargs,
        )

        return prompt_ids, processed_data, is_update_applied

    def _apply_hf_processor_text_only(
        self,
        prompt_text: str,
        tokenization_kwargs: Mapping[str, object],
    ) -> list[int]:
        """
        Apply the HF processor on the prompt text only.

        Since HF processor requires that text and multi-modal items
        correspond to each other, we create dummy multi-modal items
        to go along with the text.
        """
        prompt_ids, _, _ = self._apply_hf_processor_text_mm(
            prompt_text=prompt_text,
            mm_items=MultiModalDataItems({}),
            hf_processor_mm_kwargs={},
            tokenization_kwargs=tokenization_kwargs,
        )

        return prompt_ids

    def _apply_hf_processor_tokens_only(
        self,
        prompt_tokens: list[int],
    ) -> list[int]:
        """
        Apply the HF processor on the prompt tokens only.

        Most HF processors accept prompt text but not prompt tokens.
        If the HF processor adds or removes tokens that are not related to
        multi-modal data, you should override this method so it is consistent
        with the output of
        [`_apply_hf_processor_text_only`][vllm.multimodal.processing.BaseMultiModalProcessor._apply_hf_processor_text_only]
        on the
        corresponding text.
        """
        return prompt_tokens

    def _apply_hf_processor_mm_only(
        self,
        mm_items: MultiModalDataItems,
        hf_processor_mm_kwargs: Mapping[str, object],
        tokenization_kwargs: Mapping[str, object],
    ) -> "BatchFeature":
        """
        Apply the HF processor on the multi-modal data only.

        Since HF processor requires that text and multi-modal items
        correspond to each other, we generate dummy text using
        [`DummyInputsBuilder`][vllm.multimodal.profiling.BaseDummyInputsBuilder]
        to go along with the multi-modal data.
        """
        mm_counts = mm_items.get_all_counts()

        _, mm_processed_data, _ = self._apply_hf_processor_text_mm(
            prompt_text=self.dummy_inputs.get_dummy_text(mm_counts),
            mm_items=mm_items,
            hf_processor_mm_kwargs=hf_processor_mm_kwargs,
            tokenization_kwargs=tokenization_kwargs,
        )

        return mm_processed_data

    def _apply_hf_processor_main(
        self,
        prompt: Union[str, list[int]],
        mm_items: MultiModalDataItems,
        hf_processor_mm_kwargs: Mapping[str, object],
        tokenization_kwargs: Mapping[str, object],
        *,
        enable_hf_prompt_update: bool,
    ) -> tuple[list[int], "BatchFeature", bool]:
        """
        Apply the HF processor on the prompt text and multi-modal data.

        In addition, return whether prompt updates have been applied
        (for most HF processors, this should be `True`).

        Note:
            If `enable_hf_prompt_update=False`, we use HF processor
            to perform prompt updates if available; HF processor requires
            that the prompt corresponds to multi-modal items.
        """
        if isinstance(prompt, str):
            if enable_hf_prompt_update:
                return self._apply_hf_processor_text_mm(
                    prompt_text=prompt,
                    mm_items=mm_items,
                    hf_processor_mm_kwargs=hf_processor_mm_kwargs,
                    tokenization_kwargs=tokenization_kwargs,
                )

            prompt_ids = self._apply_hf_processor_text_only(
                prompt, tokenization_kwargs)
        else:
            prompt_ids = self._apply_hf_processor_tokens_only(prompt)

        mm_processed_data = self._apply_hf_processor_mm_only(
            mm_items=mm_items,
            hf_processor_mm_kwargs=hf_processor_mm_kwargs,
            tokenization_kwargs=tokenization_kwargs,
        )

        return prompt_ids, mm_processed_data, False

    def _hash_mm_items(
        self,
        mm_items: MultiModalDataItems,
        hf_processor_mm_kwargs: Mapping[str, object],
        tokenization_kwargs: Mapping[str, object],
    ) -> MultiModalHashes:
        """Create MM hashes to be returned (only used in V1)."""
        model_id = self.info.model_id

        return {
            modality: [
                MultiModalHasher.hash_kwargs(model_id=model_id,
                                             **{modality: item},
                                             **hf_processor_mm_kwargs,
                                             **tokenization_kwargs)
                for item in items
            ]
            for modality, items in mm_items.items()
        }

    def _get_cache_missing_items(
        self,
        cache: "BaseMultiModalProcessorCache",
        mm_data_items: MultiModalDataItems,
        mm_hashes: MultiModalHashes,
    ) -> MultiModalDataItems:
        mm_is_cached = {
            modality: cache.is_cached(hashes)
            for modality, hashes in mm_hashes.items()
        }

        mm_missing_idxs = {
            modality: [
                idx for idx, item_is_cached in enumerate(items_is_cached)
                if not item_is_cached
            ]
            for modality, items_is_cached in mm_is_cached.items()
        }
        mm_missing_data = {
            modality: [mm_data_items[modality][idx] for idx in idxs]
            for modality, idxs in mm_missing_idxs.items()
        }

        return self._to_mm_items(mm_missing_data)

    def _recompute_cached_prompt_update(
        self,
        cached_update: ResolvedPromptUpdate,
        new_item_idx: int,
    ) -> ResolvedPromptUpdate:
        """
        Override this if other attributes of `ResolvedPromptUpdate`
        also need to be recomputed after retrieving from the cache.
        """
        return replace(cached_update, item_idx=new_item_idx)

    def _merge_mm_kwargs(
        self,
        cache: "BaseMultiModalProcessorCache",
        mm_hashes: MultiModalHashes,
        mm_missing_kwargs: MultiModalKwargsItems,
        mm_missing_prompt_updates: MultiModalPromptUpdates,
    ) -> tuple[MultiModalKwargsOptionalItems, MultiModalPromptUpdates]:
        # Need to calculate this at the beginning to avoid skipping cache logic
        # for subsequently repeated items in the same modality
        mm_is_cached = {
            modality: cache.is_cached(hashes)
            for modality, hashes in mm_hashes.items()
        }

        mm_missing_next_idx = defaultdict[str, int](lambda: 0)

        merged_kwargs = defaultdict[str,
                                    list[Optional[MultiModalKwargsItem]]](list)
        merged_prompt_updates = defaultdict[
            str, list[Sequence[ResolvedPromptUpdate]]](list)
        for modality, hashes in mm_hashes.items():
            missing_kwargs = mm_missing_kwargs.get(modality, [])
            missing_prompt_updates = mm_missing_prompt_updates.get(
                modality, [])

            for item_idx, item_hash in enumerate(hashes):
                kwargs: Optional[MultiModalKwargsItem]
                if not mm_is_cached[modality][item_idx]:
                    missing_next_idx = mm_missing_next_idx[modality]
                    kwargs = missing_kwargs[missing_next_idx]
                    updates = missing_prompt_updates[missing_next_idx]

                    mm_missing_next_idx[modality] += 1

                    item = kwargs, updates
                else:
                    item = None

                kwargs, updates = cache.get_and_update_item(item, item_hash)

                merged_kwargs[modality].append(kwargs)
                merged_prompt_updates[modality].append([
                    self._recompute_cached_prompt_update(update, item_idx)
                    for update in updates
                ])

        mm_kwargs = MultiModalKwargsItems(merged_kwargs)
        mm_prompt_updates = dict(merged_prompt_updates)

        return mm_kwargs, mm_prompt_updates

    def _apply_hf_processor(
        self,
        prompt: Union[str, list[int]],
        mm_data_items: MultiModalDataItems,
        hf_processor_mm_kwargs: Mapping[str, object],
        tokenization_kwargs: Mapping[str, object],
    ) -> tuple[list[int], MultiModalProcessingInfo, bool]:
        (
            prompt_ids,
            mm_processed_data,
            is_update_applied,
        ) = self._apply_hf_processor_main(
            prompt=prompt,
            mm_items=mm_data_items,
            hf_processor_mm_kwargs=hf_processor_mm_kwargs,
            tokenization_kwargs=tokenization_kwargs,
            enable_hf_prompt_update=True,
        )

        mm_kwargs = MultiModalKwargsItems.from_hf_inputs(
            mm_processed_data,
            self._get_mm_fields_config(mm_processed_data,
                                       hf_processor_mm_kwargs),
        )

        mm_hashes = self._hash_mm_items(mm_data_items, hf_processor_mm_kwargs,
                                        tokenization_kwargs)

        mm_prompt_updates = self._get_mm_prompt_updates(
            mm_data_items,
            hf_processor_mm_kwargs,
            mm_kwargs,
        )

        mm_info = MultiModalProcessingInfo(
            kwargs=mm_kwargs,
            hashes=mm_hashes,
            prompt_updates=mm_prompt_updates,
        )

        return prompt_ids, mm_info, is_update_applied

    def _cached_apply_hf_processor(
        self,
        prompt: Union[str, list[int]],
        mm_data_items: MultiModalDataItems,
        hf_processor_mm_kwargs: Mapping[str, object],
        tokenization_kwargs: Mapping[str, object],
    ) -> tuple[list[int], MultiModalProcessingInfo, bool]:
        """
        Apply the HF processor on the full prompt text,
        caching the results and reusing cached results.
        """
        cache = self.cache

        _, passthrough_data = self._get_hf_mm_data(mm_data_items)
        if cache is None or passthrough_data:
            return self._apply_hf_processor(
                prompt=prompt,
                mm_data_items=mm_data_items,
                hf_processor_mm_kwargs=hf_processor_mm_kwargs,
                tokenization_kwargs=tokenization_kwargs,
            )

        mm_hashes = self._hash_mm_items(mm_data_items, hf_processor_mm_kwargs,
                                        tokenization_kwargs)

        mm_missing_data_items = self._get_cache_missing_items(
            cache=cache,
            mm_data_items=mm_data_items,
            mm_hashes=mm_hashes,
        )

        # NOTE: `prompt` does not correspond to `mm_missing_data_items`,
        # so we can't apply prompt updates until the new multimodal
        # items are combined with the cached multimodal items
        (
            prompt_ids,
            mm_missing_processed_data,
            is_update_applied,
        ) = self._apply_hf_processor_main(
            prompt=prompt,
            mm_items=mm_missing_data_items,
            hf_processor_mm_kwargs=hf_processor_mm_kwargs,
            tokenization_kwargs=tokenization_kwargs,
            enable_hf_prompt_update=False,
        )

        mm_missing_kwargs = MultiModalKwargsItems.from_hf_inputs(
            mm_missing_processed_data,
            self._get_mm_fields_config(mm_missing_processed_data,
                                       hf_processor_mm_kwargs),
        )

        mm_missing_prompt_updates = self._get_mm_prompt_updates(
            mm_missing_data_items,
            hf_processor_mm_kwargs,
            mm_missing_kwargs,
        )

<<<<<<< HEAD
        mm_kwargs, mm_prompt_updates = self._merge_mm_kwargs(
            cache,
            mm_hashes=mm_hashes,
            mm_missing_kwargs=mm_missing_kwargs,
            mm_missing_prompt_updates=mm_missing_prompt_updates,
=======
        mm_prompt_updates = self._get_mm_prompt_updates(
            mm_data_items,
            hf_processor_mm_kwargs,
            mm_kwargs,
>>>>>>> 712d0f88
        )

        mm_info = MultiModalProcessingInfo(
            kwargs=mm_kwargs,
            hashes=mm_hashes,
            prompt_updates=mm_prompt_updates,
        )

        return prompt_ids, mm_info, is_update_applied

    def _apply_token_matches(
        self,
        prompt: list[int],
        mm_prompt_updates: MultiModalPromptUpdates,
    ) -> tuple[list[int], MultiModalPromptUpdatesApplyResult]:
        tokenizer = self.info.get_tokenizer()
        return apply_token_matches(prompt, mm_prompt_updates, tokenizer)

    def _apply_text_matches(
        self,
        prompt: str,
        mm_prompt_updates: MultiModalPromptUpdates,
    ) -> tuple[str, MultiModalPromptUpdatesApplyResult]:
        tokenizer = self.info.get_tokenizer()
        return apply_text_matches(prompt, mm_prompt_updates, tokenizer)

    def _apply_prompt_updates(
        self,
        token_ids: list[int],
        mm_prompt_updates: MultiModalPromptUpdates,
    ) -> tuple[list[int], str, Mapping[str, list[PlaceholderFeaturesInfo]]]:
        tokenizer = self.info.get_tokenizer()

        new_token_ids, match_result = self._apply_token_matches(
            token_ids,
            mm_prompt_updates,
        )

        # If the search text does not represent a special token,
        # it may have different token IDs in the prompt, because
        # the tokens may go across the boundaries of the search text.
        # ----
        # e.g. when searching for "foo" in "food", if "food" itself makes
        # up a token, then the token ID of "foo" will not appear at all
        # ----
        # Since it is inefficient to search for all possible tokenizations
        # of the search text in the prompt, we instead perform string-based
        # updates on the decoded token IDs, then encode them back.
        if all(
                all(update_idx is not None for update_idx in update_idxs)
                for update_idxs in match_result.values()):
            new_text = decode_tokens(tokenizer, new_token_ids)
        else:
            new_text, match_result = self._apply_text_matches(
                decode_tokens(tokenizer, token_ids),
                mm_prompt_updates,
            )

            new_token_ids = encode_tokens(
                tokenizer,
                new_text,
                add_special_tokens=False,
            )

        matched_updates = defaultdict[
            str, list[Sequence[ResolvedPromptUpdate]]](list)
        for modality, update_idxs in match_result.items():
            for item_idx, update_idx in enumerate(update_idxs):
                assert update_idx is not None, (
                    "Failed to apply prompt replacement for "
                    f"mm_items[{modality!r}][{item_idx}]")

                matched_updates[modality].append(
                    [mm_prompt_updates[modality][item_idx][update_idx]])

        placeholders = self._find_mm_placeholders(
            new_token_ids,
            dict(matched_updates),
        )

        return new_token_ids, new_text, placeholders

    def _validate_mm_kwargs(
        self,
        mm_kwargs: MultiModalKwargsOptionalItems,
        mm_item_counts: Mapping[str, int],
    ) -> None:
        for modality, item_count in mm_item_counts.items():
            items = mm_kwargs.get(modality, [])

            if len(items) != item_count:
                raise RuntimeError(
                    f"Expected there to be {item_count} {modality} items in "
                    f"keyword arguments corresponding to {item_count} "
                    f"{modality} data items, but only found {len(items)}! "
                    "There is likely a problem with your "
                    "implementation of merged multi-modal processor for this "
                    "model (usually arising from an inconsistency between "
                    "`_call_hf_processor` and `_get_mm_fields_config`).")

    def _validate_mm_placeholders(
        self,
        mm_placeholders: Mapping[str, list[PlaceholderFeaturesInfo]],
        mm_item_counts: Mapping[str, int],
    ) -> None:
        for modality, item_count in mm_item_counts.items():
            placeholders = mm_placeholders.get(modality, [])

            if len(placeholders) != item_count:
                # NOTE: If you are a model developer, this can also arise from
                # an inconsistency between `_call_hf_processor` and
                # `_get_mm_fields_config` implementations
                raise RuntimeError(
                    f"Expected there to be {item_count} prompt updates "
                    f"corresponding to {item_count} {modality} items, but "
                    f"instead found {len(placeholders)} prompt updates! "
                    "This is likely because you forgot to include input "
                    "placeholder tokens (e.g., `<image>`, `<|image_pad|>`) "
                    "in the prompt. If the model has a chat template, make "
                    "sure you have applied it before calling `LLM.generate`.")

    def _maybe_apply_prompt_updates(
        self,
        mm_items: MultiModalDataItems,
        prompt_ids: list[int],
        mm_kwargs: MultiModalKwargsOptionalItems,
        mm_prompt_updates: MultiModalPromptUpdates,
        is_update_applied: bool,
    ) -> tuple[list[int], str, Mapping[str, list[PlaceholderFeaturesInfo]]]:
        mm_item_counts = mm_items.get_all_counts()
        self._validate_mm_kwargs(mm_kwargs, mm_item_counts)

        if is_update_applied:
            mm_placeholders = self._find_mm_placeholders(
                prompt_ids,
                mm_prompt_updates,
            )
            self._validate_mm_placeholders(mm_placeholders, mm_item_counts)

            tokenizer = self.info.get_tokenizer()
            prompt = decode_tokens(tokenizer, prompt_ids)
        else:
            (
                prompt_ids,
                prompt,
                mm_placeholders,
            ) = self._apply_prompt_updates(
                prompt_ids,
                mm_prompt_updates,
            )
            self._validate_mm_placeholders(mm_placeholders, mm_item_counts)

        return prompt_ids, prompt, mm_placeholders

    def apply(
        self,
        prompt: Union[str, list[int]],
        mm_data: MultiModalDataDict,
        hf_processor_mm_kwargs: Mapping[str, object],
        tokenization_kwargs: Optional[Mapping[str, object]] = None,
    ) -> MultiModalInputs:
        """
        Process multi-modal inputs to be used in vLLM.

        The main steps are:

        1. Apply HF Processor on prompt text and multi-modal data together,
           outputting token IDs and processed tensors.
        2. Find and update sequences in the token IDs with placeholder tokens.
           The number of placeholder tokens equals the feature size of the
           multi-modal data outputted by the multi-modal encoder.
        3. Extract information about the placeholder tokens from the
           processed token IDs.
        """
        mm_items = self._to_mm_items(mm_data)

        if tokenization_kwargs is None:
            tokenization_kwargs = {}

        (
            prompt_ids,
            mm_info,
            is_update_applied,
        ) = self._cached_apply_hf_processor(
            prompt,
            mm_items,
            hf_processor_mm_kwargs,
            tokenization_kwargs=tokenization_kwargs,
        )

        # NOTE: tokenization_kwargs are not required to init processor
        prompt_ids, prompt, mm_placeholders = self._maybe_apply_prompt_updates(
            mm_items=mm_items,
            prompt_ids=prompt_ids,
            mm_kwargs=mm_info.kwargs,
            mm_prompt_updates=mm_info.prompt_updates,
            is_update_applied=is_update_applied,
        )

        mm_placeholder_ranges = {
            modality: [item.to_range() for item in placeholders]
            for modality, placeholders in mm_placeholders.items()
        }

        return MultiModalInputs(
            type="multimodal",
            prompt=prompt,
            prompt_token_ids=prompt_ids,
            mm_kwargs=mm_info.kwargs,
            mm_hashes=mm_info.hashes,
            mm_placeholders=mm_placeholder_ranges,
        )


class EncDecMultiModalProcessor(BaseMultiModalProcessor[_I]):

    @abstractmethod
    def create_encoder_prompt(
        self,
        prompt: Union[str, list[int]],
        mm_data: MultiModalDataDict,
    ) -> Union[str, list[int]]:
        """
        Create input prompt for the encoder. HF processor will be applied on
        this prompt during profiling and generation.
        """
        raise NotImplementedError

    @property
    def pad_dummy_encoder_prompt(self) -> bool:
        return False

    def create_decoder_prompt(
        self,
        prompt: Union[str, list[int]],
        mm_data: MultiModalDataDict,
    ) -> Union[str, list[int]]:
        """Create input prompt for the decoder."""
        return prompt

    def _get_enc_dec_inputs(
        self,
        prompt: Union[str, list[int]],
        mm_data: MultiModalDataDict,
        encoder_inputs: MultiModalInputs,
    ):
        tokenizer = self.info.get_tokenizer()
        decoder_prompt = self.create_decoder_prompt(prompt, mm_data)
        if isinstance(decoder_prompt, str):
            decoder_prompt_ids = encode_tokens(tokenizer,
                                               decoder_prompt,
                                               add_special_tokens=False)
        else:
            decoder_prompt_ids = decoder_prompt
            decoder_prompt = decode_tokens(tokenizer, decoder_prompt)

        mm_inputs = MultiModalEncDecInputs(
            encoder_prompt=encoder_inputs["prompt"],
            encoder_prompt_token_ids=encoder_inputs["prompt_token_ids"],
            **encoder_inputs)
        mm_inputs.update({
            "prompt": decoder_prompt,
            "prompt_token_ids": decoder_prompt_ids
        })
        return mm_inputs

    def apply(
        self,
        prompt: Union[str, list[int]],
        mm_data: MultiModalDataDict,
        hf_processor_mm_kwargs: Mapping[str, object],
        tokenization_kwargs: Optional[Mapping[str, object]] = None,
    ) -> MultiModalEncDecInputs:
        """
        Process multi-modal inputs to be used in vLLM.
        The main processing steps are modified to fit encoder-decoder model:
        1. Create encoder prompt from input prompt text.
        2. Apply the HF processor on encoder prompt.
        3. Copy the input prompt text as decoder prompt inputs.
        """
        encoder_prompt = self.create_encoder_prompt(prompt, mm_data)
        encoder_inputs = super().apply(
            encoder_prompt,
            mm_data,
            hf_processor_mm_kwargs,
            tokenization_kwargs,
        )

        return self._get_enc_dec_inputs(
            prompt=prompt,
            mm_data=mm_data,
            encoder_inputs=encoder_inputs,
        )<|MERGE_RESOLUTION|>--- conflicted
+++ resolved
@@ -260,15 +260,7 @@
         if not isinstance(content, PromptUpdateDetails):
             content = PromptUpdateDetails.from_seq(content)
 
-<<<<<<< HEAD
         return content.bind(tokenizer)
-=======
-        bound_full = _BoundPromptSequence.from_seq(tokenizer, content.full)
-        bound_content = _BoundPromptContent(full=bound_full,
-                                            is_embed=content.is_embed)
-
-        return bound_content
->>>>>>> 712d0f88
 
     def resolve(
         self,
@@ -549,7 +541,6 @@
 
     mode: UpdateMode
     """Defines how to update the prompt."""
-<<<<<<< HEAD
 
     target: Union[_BoundPromptSequence, PromptIndex]
     """The token sequence (or text) to update."""
@@ -587,88 +578,6 @@
         start_idx: int = 0,
     ) -> Generator[PromptTargetMatch]:
         """Yield each instance of `self.target` found in `prompt`."""
-        target = self.target
-
-        if isinstance(target, PromptIndex):
-            match_idx = target.get_match_index(tokenizer, prompt, start_idx)
-            if match_idx is not None:
-                yield PromptTargetMatch(match_idx, match_idx)
-
-            return
-
-        for match in re.finditer(re.escape(target.text), prompt,
-                                 pos=start_idx):
-            yield PromptTargetMatch(match.start(), match.end())
-
-    def iter_matches(
-        self,
-        prompt: Union[list[int], str],
-=======
-
-    target: Union[_BoundPromptSequence, PromptIndex]
-    """The token sequence (or text) to update."""
-
-    content: _BoundPromptContent = field(repr=False)
-    """The placeholder tokens that are part of the update."""
-
-    def iter_token_matches(
-        self,
-        prompt: list[int],
-        tokenizer: AnyTokenizer,
-        *,
-        start_idx: int = 0,
-    ) -> Generator[PromptTargetMatch]:
-        """Yield each instance of `self.target` found in `prompt`."""
-        target = self.target
-
-        if isinstance(target, PromptIndex):
-            match_idx = target.get_match_index(tokenizer, prompt, start_idx)
-            if match_idx is not None:
-                yield PromptTargetMatch(match_idx, match_idx)
-
-            return
-
-        for match in iter_token_matches(prompt,
-                                        target.token_ids,
-                                        start_idx=start_idx):
-            yield PromptTargetMatch(match.start_idx, match.end_idx)
-
-    def iter_text_matches(
-        self,
-        prompt: str,
->>>>>>> 712d0f88
-        tokenizer: AnyTokenizer,
-        *,
-        start_idx: int = 0,
-    ) -> Generator[PromptTargetMatch]:
-        """Yield each instance of `self.target` found in `prompt`."""
-<<<<<<< HEAD
-        if isinstance(prompt, str):
-            return self.iter_text_matches(prompt,
-                                          tokenizer,
-                                          start_idx=start_idx)
-
-        return self.iter_token_matches(prompt, tokenizer, start_idx=start_idx)
-
-    def with_target(self, target: UpdateTarget):
-        tokenizer = self.content.full.tokenizer
-
-        if isinstance(target, PromptIndex):
-            return replace(self, target=target)
-
-        return replace(
-            self,
-            target=_BoundPromptSequence.from_seq(tokenizer, target),
-        )
-
-    def with_content(self, content: PromptUpdateInfo):
-        tokenizer = self.content.full.tokenizer
-
-        if not isinstance(content, PromptUpdateDetails):
-            content = PromptUpdateDetails.from_seq(content)
-
-        return replace(self, content=content.bind(tokenizer))
-=======
         target = self.target
 
         if isinstance(target, PromptIndex):
@@ -696,7 +605,25 @@
                                           start_idx=start_idx)
 
         return self.iter_token_matches(prompt, tokenizer, start_idx=start_idx)
->>>>>>> 712d0f88
+
+    def with_target(self, target: UpdateTarget):
+        tokenizer = self.content.full.tokenizer
+
+        if isinstance(target, PromptIndex):
+            return replace(self, target=target)
+
+        return replace(
+            self,
+            target=_BoundPromptSequence.from_seq(tokenizer, target),
+        )
+
+    def with_content(self, content: PromptUpdateInfo):
+        tokenizer = self.content.full.tokenizer
+
+        if not isinstance(content, PromptUpdateDetails):
+            content = PromptUpdateDetails.from_seq(content)
+
+        return replace(self, content=content.bind(tokenizer))
 
 
 class _TokenMatch(NamedTuple):
@@ -782,12 +709,9 @@
         )
 
 
-<<<<<<< HEAD
-=======
 _MatchToApply = tuple[tuple[str, int], tuple[PromptTargetMatch, int]]
 
 
->>>>>>> 712d0f88
 def _find_matches(
     prompt: _S,
     mm_prompt_updates: "MultiModalPromptUpdates",
@@ -795,11 +719,7 @@
     *,
     prev_end_idx: int = 0,
     current_result: "MultiModalPromptUpdatesApplyResult",
-<<<<<<< HEAD
-):
-=======
 ) -> tuple[Optional[UpdateMode], list[_MatchToApply]]:
->>>>>>> 712d0f88
     mode: Optional[UpdateMode] = None
     mm_matches = dict[tuple[str, int], tuple[PromptTargetMatch, int]]()
 
@@ -831,12 +751,7 @@
 
     # To avoid conflicts, only replace one non-empty item at a time
     if mode == UpdateMode.REPLACE:
-<<<<<<< HEAD
-        matches_to_apply_ = list[tuple[tuple[str, int],
-                                       tuple[PromptTargetMatch, int]]]()
-=======
         matches_to_apply_ = list[_MatchToApply]()
->>>>>>> 712d0f88
         has_non_empty_matches = False
 
         for item in matches_to_apply:
@@ -864,7 +779,6 @@
         m: [None] * len(items)
         for m, items in mm_prompt_updates.items()
     }
-<<<<<<< HEAD
 
     start_idx = prev_end_idx = 0
     while start_idx < max(prompt_len, 1):  # Allow inserts into empty prompt
@@ -901,44 +815,6 @@
                 # Exclude overlapping matches
                 start_idx = prev_end_idx = match.end_idx
 
-=======
-
-    start_idx = prev_end_idx = 0
-    while start_idx < max(prompt_len, 1):  # Allow inserts into empty prompt
-        found = False
-
-        mode, matches_to_apply = _find_matches(
-            prompt,
-            mm_prompt_updates,
-            tokenizer,
-            prev_end_idx=prev_end_idx,
-            current_result=out_result,
-        )
-
-        if mode is not None:
-            for (modality, item_idx), (match, update_idx) in matches_to_apply:
-                found = True
-
-                matched_update = mm_prompt_updates[modality][item_idx][
-                    update_idx]
-                matched_content = matched_update.content
-
-                if mode == UpdateMode.INSERT:
-                    end_idx_to_insert = match.end_idx
-                elif mode == UpdateMode.REPLACE:
-                    end_idx_to_insert = match.start_idx
-                else:
-                    assert_never(mode)
-
-                out_seqs.append(prompt[prev_end_idx:end_idx_to_insert])
-                out_seqs.append(matched_content.full.text if isinstance(
-                    prompt, str) else matched_content.full.token_ids)
-                out_result[modality][item_idx] = update_idx
-
-                # Exclude overlapping matches
-                start_idx = prev_end_idx = match.end_idx
-
->>>>>>> 712d0f88
         if not found:
             start_idx += 1
 
@@ -1736,18 +1612,11 @@
             mm_missing_kwargs,
         )
 
-<<<<<<< HEAD
         mm_kwargs, mm_prompt_updates = self._merge_mm_kwargs(
             cache,
             mm_hashes=mm_hashes,
             mm_missing_kwargs=mm_missing_kwargs,
             mm_missing_prompt_updates=mm_missing_prompt_updates,
-=======
-        mm_prompt_updates = self._get_mm_prompt_updates(
-            mm_data_items,
-            hf_processor_mm_kwargs,
-            mm_kwargs,
->>>>>>> 712d0f88
         )
 
         mm_info = MultiModalProcessingInfo(
