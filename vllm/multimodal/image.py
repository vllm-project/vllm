from functools import lru_cache
from typing import List, Optional, Tuple, TypeVar

import torch
from PIL import Image
from transformers import PreTrainedTokenizerBase

from vllm.config import ModelConfig
from vllm.inputs.registry import InputContext
from vllm.logger import init_logger
from vllm.transformers_utils.image_processor import get_image_processor
from vllm.transformers_utils.tokenizer import get_tokenizer
from vllm.utils import is_list_of

from .base import MultiModalInputs, MultiModalPlugin

logger = init_logger(__name__)

cached_get_image_processor = lru_cache(get_image_processor)
cached_get_tokenizer = lru_cache(get_tokenizer)

# Utilities for image input processors
_T = TypeVar("_T", str, int)


def repeat_and_pad_token(
    token: _T,
    *,
    repeat_count: int = 1,
    pad_token_left: Optional[_T] = None,
    pad_token_right: Optional[_T] = None,
) -> List[_T]:
    replacement = [token] * repeat_count
    if pad_token_left is not None:
        replacement = [pad_token_left] + replacement
    if pad_token_right is not None:
        replacement = replacement + [pad_token_right]

    return replacement


def repeat_and_pad_image_tokens(
    tokenizer: PreTrainedTokenizerBase,
    prompt: Optional[str],
    prompt_token_ids: List[int],
    *,
    image_token_id: int,
    repeat_count: int = 1,
    pad_token_left: Optional[int] = None,
    pad_token_right: Optional[int] = None,
) -> Tuple[Optional[str], List[int]]:
    if prompt is None:
        new_prompt = None
    else:
        image_token_str = tokenizer.decode(image_token_id)
        pad_token_str_left = (None if pad_token_left is None else
                              tokenizer.decode(pad_token_left))
        pad_token_str_right = (None if pad_token_right is None else
                               tokenizer.decode(pad_token_right))
        replacement_str = "".join(
            repeat_and_pad_token(
                image_token_str,
                repeat_count=repeat_count,
                pad_token_left=pad_token_str_left,
                pad_token_right=pad_token_str_right,
            ))

        image_token_count = prompt.count(image_token_str)
        # This is an arbitrary number to distinguish between the two cases
        if image_token_count > 16:
            logger.warning(
                "Please follow the prompt format that is "
                "documented on HuggingFace which does not involve "
                "repeating %s tokens.", image_token_str)
        elif image_token_count > 1:
            logger.warning("Multiple image input is not supported yet, "
                           "so any extra image tokens will be treated "
                           "as plain text.")

        # The image tokens are removed to be consistent with HuggingFace
        new_prompt = prompt.replace(image_token_str, replacement_str, 1)

    new_token_ids: List[int] = []
    for i, token in enumerate(prompt_token_ids):
        if token == image_token_id:
            replacement_ids = repeat_and_pad_token(
                image_token_id,
                repeat_count=repeat_count,
                pad_token_left=pad_token_left,
                pad_token_right=pad_token_right,
            )
            new_token_ids.extend(replacement_ids)

            # No need to further scan the list since we only replace once
            new_token_ids.extend(prompt_token_ids[i + 1:])
            break
        else:
            new_token_ids.append(token)

    return new_prompt, new_token_ids


class ImagePlugin(MultiModalPlugin):
    """Plugin for image data."""

    def get_data_key(self) -> str:
        return "image"

    def _get_hf_image_processor(self, model_config: ModelConfig):
        return cached_get_image_processor(
            model_config.model,
            trust_remote_code=model_config.trust_remote_code)

    def _default_input_mapper(self, ctx: InputContext,
                              data: object) -> MultiModalInputs:
        model_config = ctx.model_config

<<<<<<< HEAD
        # Raw image
        if isinstance(data, (Image.Image, list)):
=======
        if isinstance(data, Image.Image) or is_list_of(data, Image.Image):
>>>>>>> 99b4cf5f
            image_processor = self._get_hf_image_processor(model_config)
            if image_processor is None:
                raise RuntimeError("No HuggingFace processor is available "
                                   "to process the image object")
            try:
                batch_data = image_processor \
                    .preprocess(data, return_tensors="pt") \
                    .data
            except Exception:
                logger.error("Failed to process image (%s)", data)
                raise

            return MultiModalInputs(batch_data)
<<<<<<< HEAD

        # Image embedding
        elif isinstance(data, torch.Tensor):
            return MultiModalInputs({"image_embeds": data})
=======
        elif isinstance(data, torch.Tensor) or is_list_of(data, torch.Tensor):
            raise NotImplementedError("Embeddings input is not supported yet")
>>>>>>> 99b4cf5f

        raise TypeError(f"Invalid image type: {type(data)}")

    def _default_max_multimodal_tokens(self, ctx: InputContext) -> int:
        return 3000<|MERGE_RESOLUTION|>--- conflicted
+++ resolved
@@ -115,12 +115,8 @@
                               data: object) -> MultiModalInputs:
         model_config = ctx.model_config
 
-<<<<<<< HEAD
-        # Raw image
-        if isinstance(data, (Image.Image, list)):
-=======
+        # PIL image
         if isinstance(data, Image.Image) or is_list_of(data, Image.Image):
->>>>>>> 99b4cf5f
             image_processor = self._get_hf_image_processor(model_config)
             if image_processor is None:
                 raise RuntimeError("No HuggingFace processor is available "
@@ -134,15 +130,10 @@
                 raise
 
             return MultiModalInputs(batch_data)
-<<<<<<< HEAD
 
         # Image embedding
-        elif isinstance(data, torch.Tensor):
+        elif isinstance(data, torch.Tensor) or is_list_of(data, torch.Tensor):
             return MultiModalInputs({"image_embeds": data})
-=======
-        elif isinstance(data, torch.Tensor) or is_list_of(data, torch.Tensor):
-            raise NotImplementedError("Embeddings input is not supported yet")
->>>>>>> 99b4cf5f
 
         raise TypeError(f"Invalid image type: {type(data)}")
 
