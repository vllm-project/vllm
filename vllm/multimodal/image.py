<<<<<<< HEAD
from typing import Dict, Tuple, Type
=======
from functools import lru_cache
from typing import Dict, Type, Union
>>>>>>> 57f09a41

import torch
from PIL import Image

from vllm.config import ModelConfig
from vllm.inputs.registry import InputContext
from vllm.logger import init_logger
from vllm.transformers_utils.image_processor import get_image_processor

from .base import MultiModalData, MultiModalPlugin

logger = init_logger(__name__)

<<<<<<< HEAD
IMAGE_TOKEN_ID = 32000
IMAGE_FEATURE_SIZE = 576
IMAGE_SHAPE = (336, 336)


# TODO: All the reference to `vlm_config` will be updated to `mm_config`.
# TODO: This file should also be scoped to mm.
def _get_dummy_seq_data(seq_len: int,
                        vlm_config: VisionLanguageConfig) -> SequenceData:
    assert seq_len >= IMAGE_FEATURE_SIZE, (
        f"`seq_len` should be at least {IMAGE_FEATURE_SIZE}.")
    token_ids = [IMAGE_TOKEN_ID] * IMAGE_FEATURE_SIZE
    token_ids += [0] * (seq_len - IMAGE_FEATURE_SIZE)
    return SequenceData(token_ids)


def _get_dummy_image(vlm_config: VisionLanguageConfig) -> Image.Image:
    return Image.new("RGB", IMAGE_SHAPE, color=(255, 255, 255))


def get_dummy_image_data(
    seq_len: int,
    model_config: ModelConfig,
    vlm_config: VisionLanguageConfig,
) -> Tuple[SequenceData, MultiModalData]:
    """Standard dummy data factory for image data (to be used in
    :meth:`vlm.multimodal.MultiModalRegistry.register_dummy_data`)."""
    seq_data = _get_dummy_seq_data(seq_len, vlm_config)
    image = _get_dummy_image(vlm_config)

    return seq_data, ImageData(image)


class ImageData(MultiModalData):
    """An :class:``PIL.Image`` image. Requires that a HuggingFace
    processor is available to the model.
=======
cached_get_image_processor = lru_cache(get_image_processor)


class ImagePixelData(MultiModalData):
    """
    The pixel data of an image. Can be one of:

    - :class:`PIL.Image.Image`: An image object. Requires that a HuggingFace
      processor is available to the model.
    - :class:`torch.Tensor`: The raw pixel data which is passed to the model
      without additional pre-processing.
>>>>>>> 57f09a41
    """

    def __init__(self, image: Image.Image) -> None:
        # So that this class can be created inside the Image context manager
        image.load()
        self.image = image

    def __repr__(self) -> str:
        return f"{type(self).__name__}(image={self.image})"


class ImagePlugin(MultiModalPlugin[ImageData]):

    def get_internal_data_type(self) -> Type[ImageData]:
        return ImageData

<<<<<<< HEAD
    def get_external_data_type(self) -> Tuple[str, Type[Image.Image]]:
        return ("image", Image.Image)
=======
    def _get_hf_image_processor(self, model_config: ModelConfig):
        vlm_config = model_config.multimodal_config
        if vlm_config is None or vlm_config.image_processor is None:
            return None
>>>>>>> 57f09a41

    def _get_hf_image_processor(self, model_config: ModelConfig):
        return cached_get_image_processor(
            model_config.model,
            trust_remote_code=model_config.trust_remote_code)

<<<<<<< HEAD
    def _default_input_processor(
            self, data: ImageData, model_config: ModelConfig,
            vlm_config: VisionLanguageConfig) -> Dict[str, torch.Tensor]:
=======
    def _default_input_mapper(self, ctx: InputContext,
                              data: ImagePixelData) -> Dict[str, torch.Tensor]:
        model_config = ctx.model_config
>>>>>>> 57f09a41
        image = data.image
        if isinstance(image, Image.Image):
            image_processor = self._get_hf_image_processor(model_config)
            if image_processor is None:
                raise RuntimeError("No HuggingFace processor is available"
                                   "to process the image object")
            try:
                return image_processor.preprocess(image, return_tensors="pt") \
                    .to(model_config.dtype).data
            except Exception:
                logger.error("Failed to process image (%s)", image)
                raise
<<<<<<< HEAD
=======
        elif isinstance(image, torch.Tensor):
            pixel_values = image.to(model_config.dtype)

            return {"pixel_values": pixel_values}

        raise TypeError(f"Invalid image type: {type(image)}")


class ImageFeatureData(MultiModalData):
    """
    The feature vector of an image, passed directly to the model.

    This should be the output of the vision tower.
    """

    def __init__(self, image_features: torch.Tensor) -> None:
        self.image_features = image_features

    def __repr__(self) -> str:
        image_features = self.image_features

        return (f"{type(self).__name__}(image_features=torch.Tensor(shape="
                f"{image_features.shape}, dtype={image_features.dtype}))")


class ImageFeaturePlugin(MultiModalPlugin[ImageFeatureData]):

    def get_data_type(self) -> Type[ImageFeatureData]:
        return ImageFeatureData

    def _default_input_mapper(
            self, ctx: InputContext,
            data: ImageFeatureData) -> Dict[str, torch.Tensor]:
        model_config = ctx.model_config
        image_features = data.image_features.to(model_config.dtype)
>>>>>>> 57f09a41

        raise TypeError(f"Invalid image type: {type(image)}")<|MERGE_RESOLUTION|>--- conflicted
+++ resolved
@@ -1,9 +1,5 @@
-<<<<<<< HEAD
+from functools import lru_cache
 from typing import Dict, Tuple, Type
-=======
-from functools import lru_cache
-from typing import Dict, Type, Union
->>>>>>> 57f09a41
 
 import torch
 from PIL import Image
@@ -17,56 +13,13 @@
 
 logger = init_logger(__name__)
 
-<<<<<<< HEAD
-IMAGE_TOKEN_ID = 32000
-IMAGE_FEATURE_SIZE = 576
-IMAGE_SHAPE = (336, 336)
-
-
-# TODO: All the reference to `vlm_config` will be updated to `mm_config`.
-# TODO: This file should also be scoped to mm.
-def _get_dummy_seq_data(seq_len: int,
-                        vlm_config: VisionLanguageConfig) -> SequenceData:
-    assert seq_len >= IMAGE_FEATURE_SIZE, (
-        f"`seq_len` should be at least {IMAGE_FEATURE_SIZE}.")
-    token_ids = [IMAGE_TOKEN_ID] * IMAGE_FEATURE_SIZE
-    token_ids += [0] * (seq_len - IMAGE_FEATURE_SIZE)
-    return SequenceData(token_ids)
-
-
-def _get_dummy_image(vlm_config: VisionLanguageConfig) -> Image.Image:
-    return Image.new("RGB", IMAGE_SHAPE, color=(255, 255, 255))
-
-
-def get_dummy_image_data(
-    seq_len: int,
-    model_config: ModelConfig,
-    vlm_config: VisionLanguageConfig,
-) -> Tuple[SequenceData, MultiModalData]:
-    """Standard dummy data factory for image data (to be used in
-    :meth:`vlm.multimodal.MultiModalRegistry.register_dummy_data`)."""
-    seq_data = _get_dummy_seq_data(seq_len, vlm_config)
-    image = _get_dummy_image(vlm_config)
-
-    return seq_data, ImageData(image)
+cached_get_image_processor = lru_cache(get_image_processor)
 
 
 class ImageData(MultiModalData):
-    """An :class:``PIL.Image`` image. Requires that a HuggingFace
+    """
+    Contains a :class:`PIL.Image.Image` object. Requires that a HuggingFace
     processor is available to the model.
-=======
-cached_get_image_processor = lru_cache(get_image_processor)
-
-
-class ImagePixelData(MultiModalData):
-    """
-    The pixel data of an image. Can be one of:
-
-    - :class:`PIL.Image.Image`: An image object. Requires that a HuggingFace
-      processor is available to the model.
-    - :class:`torch.Tensor`: The raw pixel data which is passed to the model
-      without additional pre-processing.
->>>>>>> 57f09a41
     """
 
     def __init__(self, image: Image.Image) -> None:
@@ -83,30 +36,17 @@
     def get_internal_data_type(self) -> Type[ImageData]:
         return ImageData
 
-<<<<<<< HEAD
     def get_external_data_type(self) -> Tuple[str, Type[Image.Image]]:
         return ("image", Image.Image)
-=======
-    def _get_hf_image_processor(self, model_config: ModelConfig):
-        vlm_config = model_config.multimodal_config
-        if vlm_config is None or vlm_config.image_processor is None:
-            return None
->>>>>>> 57f09a41
 
     def _get_hf_image_processor(self, model_config: ModelConfig):
         return cached_get_image_processor(
             model_config.model,
             trust_remote_code=model_config.trust_remote_code)
 
-<<<<<<< HEAD
-    def _default_input_processor(
-            self, data: ImageData, model_config: ModelConfig,
-            vlm_config: VisionLanguageConfig) -> Dict[str, torch.Tensor]:
-=======
     def _default_input_mapper(self, ctx: InputContext,
-                              data: ImagePixelData) -> Dict[str, torch.Tensor]:
+                              data: ImageData) -> Dict[str, torch.Tensor]:
         model_config = ctx.model_config
->>>>>>> 57f09a41
         image = data.image
         if isinstance(image, Image.Image):
             image_processor = self._get_hf_image_processor(model_config)
@@ -119,43 +59,5 @@
             except Exception:
                 logger.error("Failed to process image (%s)", image)
                 raise
-<<<<<<< HEAD
-=======
-        elif isinstance(image, torch.Tensor):
-            pixel_values = image.to(model_config.dtype)
-
-            return {"pixel_values": pixel_values}
-
-        raise TypeError(f"Invalid image type: {type(image)}")
-
-
-class ImageFeatureData(MultiModalData):
-    """
-    The feature vector of an image, passed directly to the model.
-
-    This should be the output of the vision tower.
-    """
-
-    def __init__(self, image_features: torch.Tensor) -> None:
-        self.image_features = image_features
-
-    def __repr__(self) -> str:
-        image_features = self.image_features
-
-        return (f"{type(self).__name__}(image_features=torch.Tensor(shape="
-                f"{image_features.shape}, dtype={image_features.dtype}))")
-
-
-class ImageFeaturePlugin(MultiModalPlugin[ImageFeatureData]):
-
-    def get_data_type(self) -> Type[ImageFeatureData]:
-        return ImageFeatureData
-
-    def _default_input_mapper(
-            self, ctx: InputContext,
-            data: ImageFeatureData) -> Dict[str, torch.Tensor]:
-        model_config = ctx.model_config
-        image_features = data.image_features.to(model_config.dtype)
->>>>>>> 57f09a41
 
         raise TypeError(f"Invalid image type: {type(image)}")