--- conflicted
+++ resolved
@@ -14,168 +14,10 @@
     from vllm.config import ModelConfig
     from vllm.sequence import SequenceGroupMetadata
 
-<<<<<<< HEAD
 from .inputs import (MultiModalData, MultiModalDataDict, MultiModalKwargs,
                      PlaceholderRange)
 
 logger = init_logger(__name__)
-=======
-logger = init_logger(__name__)
-
-NestedTensors = Union[List["NestedTensors"], List[torch.Tensor], torch.Tensor]
-"""
-Uses a list instead of a tensor if the dimensions of each element do not match.
-"""
-
-BatchedTensorInputs: TypeAlias = Dict[str, NestedTensors]
-"""
-A dictionary containing nested tensors which have been batched via
-:meth:`MultiModalKwargs.batch`.
-"""
-
-
-class _MultiModalKwargsBase(UserDict[str, NestedTensors]):
-    pass
-
-
-class MultiModalKwargs(_MultiModalKwargsBase):
-    """
-    A dictionary that represents the keyword arguments to
-    :meth:`~torch.nn.Module.forward`.
-    """
-
-    @staticmethod
-    def _try_stack(nested_tensors: NestedTensors) -> NestedTensors:
-        """
-        Recursively stacks lists of tensors when they all have the same shape.
-        """
-        if isinstance(nested_tensors, torch.Tensor):
-            return nested_tensors
-
-        if isinstance(nested_tensors, np.ndarray):
-            return torch.from_numpy(nested_tensors)
-
-        if isinstance(nested_tensors, (int, float)):
-            return torch.tensor(nested_tensors)
-
-        stacked = [MultiModalKwargs._try_stack(t) for t in nested_tensors]
-        if not is_list_of(stacked, torch.Tensor, check="all"):
-            # Only tensors (not lists) can be stacked.
-            return stacked
-
-        tensors_ = cast(List[torch.Tensor], stacked)
-        if any(t.shape != tensors_[0].shape for t in tensors_):
-            # The tensors have incompatible shapes and can't be stacked.
-            return tensors_
-
-        return torch.stack(tensors_)
-
-    @staticmethod
-    def batch(inputs_list: List["MultiModalKwargs"]) -> BatchedTensorInputs:
-        """
-        Batch multiple inputs together into a dictionary.
-
-        The resulting dictionary has the same keys as the inputs.
-        If the corresponding value from each input is a tensor and they all
-        share the same shape, the output value is a single batched tensor;
-        otherwise, the output value is a list containing the original value
-        from each input.
-        """
-        if len(inputs_list) == 0:
-            return {}
-
-        item_lists: Dict[str, List[NestedTensors]] = defaultdict(list)
-
-        for inputs in inputs_list:
-            # For models that supports multiple modalities (e.g. Qwen2-VL),
-            # different modalities will return different data keys,
-            # so batch() should skip the same key check.
-
-            for k, v in inputs.items():
-                item_lists[k].append(v)
-
-        return {
-            k: MultiModalKwargs._try_stack(item_list)
-            for k, item_list in item_lists.items()
-        }
-
-    @staticmethod
-    def as_kwargs(
-        batched_inputs: BatchedTensorInputs,
-        *,
-        device: torch.types.Device,
-    ) -> BatchedTensorInputs:
-        json_inputs = cast(JSONTree[torch.Tensor], batched_inputs)
-
-        json_mapped = json_map_leaves(
-            lambda x: x.to(device, non_blocking=True),
-            json_inputs,
-        )
-
-        return cast(BatchedTensorInputs, json_mapped)
-
-
-_T = TypeVar("_T")
-
-MultiModalData: TypeAlias = Union[_T, List[_T]]
-"""
-Either a single data instance, or a list of data instances.
-
-The number of data instances allowed per modality is restricted by
-`--limit-mm-per-prompt`.
-"""
-
-
-@final
-class MultiModalDataBuiltins(TypedDict, total=False):
-    """Modality types that are predefined by vLLM."""
-
-    image: MultiModalData[Image.Image]
-    """The input image(s)."""
-
-    audio: MultiModalData[Tuple[np.ndarray, Union[int, float]]]
-    """The input audio item(s) and corresponding sampling rate(s)."""
-
-    video: MultiModalData[Tuple[np.ndarray]]
-    """The input video(s)."""
-
-
-MultiModalDataDict = Union[MultiModalDataBuiltins,
-                           Mapping[str, MultiModalData[object]]]
-"""
-A dictionary containing an item for each modality type to input.
-
-Note:
-    This dictionary also accepts modality keys defined outside
-    :class:`MultiModalDataBuiltins` as long as a customized plugin is registered
-    through the :class:`~vllm.multimodal.MULTIMODAL_REGISTRY`.
-    Read more on that :ref:`here <adding_multimodal_plugin>`.
-"""
-
-
-class PlaceholderRange(TypedDict):
-    """
-    Placeholder location information for multi-modal data.
-
-    For example:
-        Prompt: AAAA BBBB What is in these images?
-        Images A and B will have:
-            A: { "offset": 0, "length": 4 }
-            B: { "offset": 5, "length": 4 }
-    """
-
-    offset: int
-    """The start index of the placeholder in the prompt."""
-
-    length: int
-    """The length of the placeholder."""
-
-
-MultiModalPlaceholderDict = Mapping[str, List[PlaceholderRange]]
-"""
-A dictionary containing placeholder ranges.
-"""
->>>>>>> e0191a95
 
 MultiModalInputMapper = Callable[[InputContext, MultiModalData[object]],
                                  MultiModalKwargs]
@@ -272,18 +114,12 @@
 
         return wrapper
 
-<<<<<<< HEAD
-    def map_input(self, model_config: "ModelConfig",
-                  data: MultiModalData[object],
-                  mm_processor_kwargs: Dict[str, Any]) -> MultiModalKwargs:
-=======
     def map_input(
         self,
         model_config: "ModelConfig",
         data: MultiModalData[object],
         mm_processor_kwargs: Dict[str, Any],
     ) -> MultiModalKwargs:
->>>>>>> e0191a95
         """
         Transform the data into a dictionary of model inputs using the
         input mapper registered for that model.
@@ -513,16 +349,11 @@
         return mm_data, placeholder_maps
 
     def append_items_from_seq_group(
-<<<<<<< HEAD
-            self, positions: range, multi_modal_items: List[_T],
-            multi_modal_placeholders: Sequence[PlaceholderRange]) -> List[_T]:
-=======
         self,
         positions: range,
         multi_modal_items: List[_T],
-        multi_modal_placeholders: List[PlaceholderRange],
+        multi_modal_placeholders: Sequence[PlaceholderRange],
     ) -> List[_T]:
->>>>>>> e0191a95
         """
         Adds the multi-modal items that intersect ```positions`` to this
         placeholder map and returns the intersecting items.
