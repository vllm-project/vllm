--- conflicted
+++ resolved
@@ -24,13 +24,8 @@
     :class:`~MultiModalPlugin`.
 
     Finally, register the new plugin to
-<<<<<<< HEAD
-    :const:`vllm.multimodal.MULTIMODAL_REGISTRY` (beyond the default plugins).
-    This enables models to call :meth:`MultiModalRegistry.register_input` for
-=======
-    :const:`vllm.multimodal.MULTIMODAL_REGISTRY`.
+    :const:`vllm.multimodal.MULTIMODAL_REGISTRY` (beyond default plugins).
     This enables models to call :meth:`MultiModalRegistry.map_input` for
->>>>>>> 57f09a41
     the new modality.
     """
     pass
@@ -39,14 +34,9 @@
 D = TypeVar("D", bound=MultiModalData)
 N = TypeVar("N", bound=Type["nn.Module"])
 
-<<<<<<< HEAD
 EXTERNAL_MM_DATA_TYPE = Union["Image.Image", "torch.Tensor"]
+MultiModalInputMapper = Callable[[InputContext, D], Dict[str, "torch.Tensor"]]
 
-MultiModalInputProcessor = Callable[[D, ModelConfig, VisionLanguageConfig],
-                                    Dict[str, "torch.Tensor"]]
-=======
-MultiModalInputMapper = Callable[[InputContext, D], Dict[str, "torch.Tensor"]]
->>>>>>> 57f09a41
 """Return a dictionary to be passed as keyword arguments to
 :meth:`~torch.nn.Module.forward`. This is similar in concept to tokenizers
 and processors in HuggingFace Transformers."""
@@ -76,7 +66,6 @@
         raise NotImplementedError
 
     @abstractmethod
-<<<<<<< HEAD
     def get_external_data_type(
             self) -> Tuple[str, Type[EXTERNAL_MM_DATA_TYPE]]:
         """The data type that this plugin handles. 
@@ -88,13 +77,8 @@
         raise NotImplementedError
 
     @abstractmethod
-    def _default_input_processor(
-            self, data: D, model_config: ModelConfig,
-            vlm_config: VisionLanguageConfig) -> Dict[str, "torch.Tensor"]:
-=======
     def _default_input_mapper(self, ctx: InputContext,
                               data: D) -> Dict[str, "torch.Tensor"]:
->>>>>>> 57f09a41
         """Return a dictionary to be passed as keyword arguments to
         :meth:`~torch.nn.Module.forward`. This is similar in concept to
         tokenizers and processors in HuggingFace Transformers.
@@ -107,14 +91,6 @@
     ):
         """
         Register an input mapper to a model class.
-        
-<<<<<<< HEAD
-        When LLM receives input data that matches the modality served by
-        this plugin (see :meth:`get_internal_data_type`), the provided input
-        processor is applied to preprocess the data. 
-        If `None` is provided, then the default input processor is applied 
-        instead.
-=======
         When the model receives input data that matches the modality served by
         this plugin (see :meth:`get_data_type`), the provided function is
         invoked to transform the data into a dictionary of model inputs.
@@ -122,7 +98,6 @@
 
         See also:
             :ref:`input_processing_pipeline`
->>>>>>> 57f09a41
         """
 
         def wrapper(model_cls: N) -> N:
