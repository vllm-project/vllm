--- conflicted
+++ resolved
@@ -115,19 +115,12 @@
 [`MultiModalDataBuiltins`][vllm.multimodal.inputs.MultiModalDataBuiltins].
 """
 
-<<<<<<< HEAD
-MultiModalUUIDDict: TypeAlias = Mapping[str, list[Optional[str]]]
-=======
 MultiModalUUIDs: TypeAlias = Mapping[str, Union[list[Optional[str]], str]]
->>>>>>> 6ea9ee42
 """
 A dictionary containing user-provided UUIDs for items in each modality.
 If a UUID for an item is not provided, its entry will be `None` and
 MultiModalHasher will compute a hash for the item.
-<<<<<<< HEAD
-=======
-
->>>>>>> 6ea9ee42
+
 The UUID will be used to identify the item for all caching purposes
 (input processing caching, embedding caching, prefix caching, etc).
 """
