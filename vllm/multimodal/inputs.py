--- conflicted
+++ resolved
@@ -913,14 +913,7 @@
     prompt_token_ids: list[int]
     """The processed token IDs which includes placeholder tokens."""
 
-<<<<<<< HEAD
-    mm_kwargs: MultiModalKwargsItems
-=======
-    token_type_ids: NotRequired[list[int]]
-    """The token type IDs of the prompt."""
-
     mm_kwargs: MultiModalKwargsOptionalItems
->>>>>>> 513c1fe2
     """Keyword arguments to be directly passed to the model after batching."""
 
     mm_hashes: "MultiModalHashDict"
