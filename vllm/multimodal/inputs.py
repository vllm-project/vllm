# SPDX-License-Identifier: Apache-2.0
# SPDX-FileCopyrightText: Copyright contributors to the vLLM project

from abc import ABC, abstractmethod
from collections import UserDict, defaultdict
from collections.abc import Mapping, Sequence
from dataclasses import dataclass
from functools import partial
from itertools import accumulate
from typing import (TYPE_CHECKING, Any, Literal, Optional, TypedDict, TypeVar,
                    Union, cast, final)

import numpy as np
from typing_extensions import NotRequired, TypeAlias

from vllm.jsontree import JSONTree, json_map_leaves
from vllm.utils import LazyLoader, full_groupby, is_list_of

if TYPE_CHECKING:
    import torch
    import torch.types
    from PIL.Image import Image
    from transformers.feature_extraction_utils import BatchFeature

    from .hasher import MultiModalHashDict
else:
    torch = LazyLoader("torch", globals(), "torch")

_T = TypeVar("_T")

HfImageItem: TypeAlias = Union["Image", np.ndarray, "torch.Tensor"]
"""
A `transformers.image_utils.ImageInput` representing a single image
item, which can be passed to a HuggingFace `ImageProcessor`.
"""

HfVideoItem: TypeAlias = Union[list["Image"], np.ndarray, "torch.Tensor",
                               list[np.ndarray], list["torch.Tensor"]]
"""
A `transformers.image_utils.VideoInput` representing a single video
item, which can be passed to a HuggingFace `VideoProcessor`.
"""

HfAudioItem: TypeAlias = Union[list[float], np.ndarray, "torch.Tensor"]
"""
Represents a single audio
item, which can be passed to a HuggingFace `AudioProcessor`.
"""

ImageItem: TypeAlias = Union[HfImageItem, "torch.Tensor"]
"""
A `transformers.image_utils.ImageInput` representing a single image
item, which can be passed to a HuggingFace `ImageProcessor`.

Alternatively, a 3-D tensor or batch of 2-D tensors,
which are treated as image embeddings;
these are directly passed to the model without HF processing.
"""

<<<<<<< HEAD
VideoItem: TypeAlias = Union[HfVideoItem, "torch.Tensor"]
"""
A `transformers.image_utils.VideoInput` representing a single video
item, which can be passed to a HuggingFace `VideoProcessor`.
=======
VideoItem: TypeAlias = Union[HfVideoItem, "torch.Tensor",
                             tuple[HfVideoItem, dict[str, Any]]]
"""
A `transformers.video_utils.VideoInput` representing a single video item. 
This can be passed to a HuggingFace `VideoProcessor` 
with `transformers.video_utils.VideoMetadata`.
>>>>>>> 110df743

Alternatively, a 3-D tensor or batch of 2-D tensors,
which are treated as video embeddings;
these are directly passed to the model without HF processing.
"""

AudioItem: TypeAlias = Union[HfAudioItem, tuple[np.ndarray, float],
                             "torch.Tensor"]
"""
Represents a single audio
item, which can be passed to a HuggingFace `AudioProcessor`.

Alternatively, a tuple `(audio, sampling_rate)`, where the sampling rate
is different from that expected by the model;
these are resampled to the model's sampling rate before being processed by HF.

Alternatively, a 3-D tensor or batch of 2-D tensors,
which are treated as audio embeddings;
these are directly passed to the model without HF processing.
"""

ModalityData: TypeAlias = Union[_T, list[_T]]
"""
Either a single data item, or a list of data items.

The number of data items allowed per modality is restricted by
`--limit-mm-per-prompt`.
"""


@final
class MultiModalDataBuiltins(TypedDict, total=False):
    """Type annotations for modality types predefined by vLLM."""

    image: ModalityData[ImageItem]
    """The input image(s)."""

    video: ModalityData[VideoItem]
    """The input video(s)."""

    audio: ModalityData[AudioItem]
    """The input audio(s)."""


MultiModalDataDict: TypeAlias = Mapping[str, ModalityData[Any]]
"""
A dictionary containing an entry for each modality type to input.

The built-in modalities are defined by
[`MultiModalDataBuiltins`][vllm.multimodal.inputs.MultiModalDataBuiltins].
"""


@dataclass(frozen=True)
class PlaceholderRange:
    """
    Placeholder location information for multi-modal data.

    Example:

    Prompt: `AAAA BBBB What is in these images?`

    Images A and B will have:

    ```
    A: PlaceholderRange(offset=0, length=4)
    B: PlaceholderRange(offset=5, length=4)
    ```
    """

    offset: int
    """The start index of the placeholder in the prompt."""

    length: int
    """The length of the placeholder."""

    is_embed: Optional["torch.Tensor"] = None
    """
    A boolean mask of shape `(length,)` indicating which positions
    between `offset` and `offset + length` to assign embeddings to.
    """

    def get_num_embeds(self) -> int:
        if self.is_embed is None:
            return self.length

        return int(self.is_embed.sum().item())

    def __eq__(self, other: object) -> bool:
        if not isinstance(other, self.__class__):
            return False
        if not (self.offset, self.length) == (other.offset, other.length):
            return False

        if self.is_embed is None:
            return other.is_embed is None
        if other.is_embed is None:
            return self.is_embed is None

        return nested_tensors_equal(self.is_embed, other.is_embed)


NestedTensors: TypeAlias = Union[list["NestedTensors"], list["torch.Tensor"],
                                 "torch.Tensor", tuple["torch.Tensor", ...]]
"""
Uses a list instead of a tensor if the dimensions of each element do not match.
"""


def nested_tensors_equal(a: NestedTensors, b: NestedTensors) -> bool:
    """Equality check between
    [`NestedTensors`][vllm.multimodal.inputs.NestedTensors] objects."""
    if isinstance(a, torch.Tensor):
        return isinstance(b, torch.Tensor) and torch.equal(a, b)
    elif isinstance(b, torch.Tensor):
        return isinstance(a, torch.Tensor) and torch.equal(b, a)

    if isinstance(a, list):
        return (isinstance(b, list)
                and all(nested_tensors_equal(a_, b_) for a_, b_ in zip(a, b)))
    if isinstance(b, list):
        return (isinstance(a, list)
                and all(nested_tensors_equal(b_, a_) for b_, a_ in zip(b, a)))

    # Both a and b are scalars
    return a == b


BatchedTensorInputs: TypeAlias = Mapping[str, NestedTensors]
"""
A dictionary containing nested tensors which have been batched via
[`MultiModalKwargs.batch`][vllm.multimodal.inputs.MultiModalKwargs.batch].
"""


@dataclass(frozen=True)
class MultiModalFieldElem:
    """
    Represents a keyword argument corresponding to a multi-modal item
    in [`MultiModalKwargs`][vllm.multimodal.inputs.MultiModalKwargs].
    """

    modality: str
    """
    The modality of the corresponding multi-modal item.
    Each multi-modal item can consist of multiple keyword arguments.
    """

    key: str
    """
    The key of this field in
    [`MultiModalKwargs`][vllm.multimodal.inputs.MultiModalKwargs],
    i.e. the name of the keyword argument to be passed to the model.
    """

    data: NestedTensors
    """
    The tensor data of this field in
    [`MultiModalKwargs`][vllm.multimodal.inputs.MultiModalKwargs],
    i.e. the value of the keyword argument to be passed to the model.
    """

    field: "BaseMultiModalField"
    """
    Defines how to combine the tensor data of this field with others
    in order to batch multi-modal items together for model inference.
    """

    def __eq__(self, other: object) -> bool:
        if not isinstance(other, self.__class__):
            return False

        return ((self.modality, self.key) == (other.modality, other.key)
                and nested_tensors_equal(self.data, other.data)
                and type(self.field) == type(other.field))  # noqa: E721


@dataclass(frozen=True)
class BaseMultiModalField(ABC):
    """
    Defines how to interpret tensor data belonging to a keyword argument in
    [`MultiModalKwargs`][vllm.multimodal.inputs.MultiModalKwargs] for multiple
    multi-modal items, and vice versa.
    """

    def _field_factory(self, *, modality: str, key: str):
        f = partial(
            MultiModalFieldElem,
            modality=modality,
            key=key,
            field=self,
        )

        # Allow passing data as positional argument
        def factory(data: NestedTensors) -> MultiModalFieldElem:
            return f(data=data)

        return factory

    @abstractmethod
    def build_elems(
        self,
        modality: str,
        key: str,
        data: NestedTensors,
    ) -> Sequence[MultiModalFieldElem]:
        """
        Construct
        [`MultiModalFieldElem`][vllm.multimodal.inputs.MultiModalFieldElem]
        instances to represent the provided data.

        This is the inverse of
        [`reduce_data`][vllm.multimodal.inputs.BaseMultiModalField.reduce_data].
        """
        raise NotImplementedError

    @abstractmethod
    def _reduce_data(self, batch: list[NestedTensors]) -> NestedTensors:
        raise NotImplementedError

    def reduce_data(self, elems: list[MultiModalFieldElem]) -> NestedTensors:
        """
        Merge the data from multiple instances of
        [`MultiModalFieldElem`][vllm.multimodal.inputs.MultiModalFieldElem].

        This is the inverse of
        [`build_elems`][vllm.multimodal.inputs.BaseMultiModalField.build_elems].
        """
        field_types = [type(item.field) for item in elems]
        if len(set(field_types)) > 1:
            raise ValueError(f"Cannot merge different {field_types=}")

        return self._reduce_data([item.data for item in elems])


@dataclass(frozen=True)
class MultiModalBatchedField(BaseMultiModalField):
    """
    Info:
        [`MultiModalFieldConfig.batched`][vllm.multimodal.inputs.MultiModalFieldConfig.batched]
    """

    def build_elems(
        self,
        modality: str,
        key: str,
        data: NestedTensors,
    ) -> Sequence[MultiModalFieldElem]:
        field_factory = self._field_factory(modality=modality, key=key)
        return [field_factory(item) for item in data]

    def _reduce_data(self, batch: list[NestedTensors]) -> NestedTensors:
        if len(batch) > 0 and is_list_of(batch, torch.Tensor, check="all"):
            if len(batch) == 1:
                # An optimization when `batch` contains only one tensor:
                # - produce exactly same result as `torch.stack(batch)`
                # - will achieve zero-copy if the tensor is contiguous
                return batch[0].unsqueeze(0).contiguous()
            first_shape = batch[0].shape
            if all(elem.shape == first_shape for elem in batch):
                return torch.stack(batch)

        return batch


@dataclass(frozen=True)
class MultiModalFlatField(BaseMultiModalField):
    """
    Info:
        [`MultiModalFieldConfig.flat`][vllm.multimodal.inputs.MultiModalFieldConfig.flat]
        [`MultiModalFieldConfig.flat_from_sizes`][vllm.multimodal.inputs.MultiModalFieldConfig.flat_from_sizes]
    """
    slices: Union[Sequence[slice], Sequence[Sequence[slice]]]
    dim: int = 0

    def build_elems(
        self,
        modality: str,
        key: str,
        data: NestedTensors,
    ) -> Sequence[MultiModalFieldElem]:
        field_factory = self._field_factory(modality=modality, key=key)
        if not is_list_of(self.slices, slice, check="all"):
            assert isinstance(data, torch.Tensor), \
                "torch.Tensor is required for multiple slices"
        return [field_factory(data[cast(slice, s)]) for s in self.slices]

    def _reduce_data(self, batch: list[NestedTensors]) -> NestedTensors:
        if len(batch) > 0 and is_list_of(batch, torch.Tensor, check="all"):
            if len(batch) == 1:
                # An optimization when `batch` contains only one tensor:
                # - produce exactly same result as `torch.concat(batch)`
                # - will achieve zero-copy if the tensor is contiguous
                return batch[0].contiguous()

            def _expect_same_shape(tensor: torch.Tensor):
                return tensor.shape[:self.dim] + tensor.shape[self.dim + 1:]

            first_shape = _expect_same_shape(batch[0])

            if all(_expect_same_shape(elem) == first_shape for elem in batch):
                return torch.concat(batch, dim=self.dim)

        assert self.dim == 0, "dim == 0 is required for nested list"
        return [e for elem in batch for e in elem]


@dataclass(frozen=True)
class MultiModalSharedField(BaseMultiModalField):
    """
    Info:
        [`MultiModalFieldConfig.shared`][vllm.multimodal.inputs.MultiModalFieldConfig.shared]
    """
    batch_size: int

    def build_elems(
        self,
        modality: str,
        key: str,
        data: NestedTensors,
    ) -> Sequence[MultiModalFieldElem]:
        field_factory = self._field_factory(modality=modality, key=key)
        return [field_factory(data)] * self.batch_size

    def _reduce_data(self, batch: list[NestedTensors]) -> NestedTensors:
        return batch[0]


class MultiModalFieldConfig:

    @staticmethod
    def batched(modality: str):
        """
        Defines a field where an element in the batch is obtained by
        indexing into the first dimension of the underlying data.

        Args:
            modality: The modality of the multi-modal item that uses this
                keyword argument.

        Example:

        ```
        Input:
            Data: [[AAAA]
                [BBBB]
                [CCCC]]

        Output:
            Element 1: [AAAA]
            Element 2: [BBBB]
            Element 3: [CCCC]
        ```
        """
        return MultiModalFieldConfig(
            field=MultiModalBatchedField(),
            modality=modality,
        )

    @staticmethod
    def flat(modality: str,
             slices: Union[Sequence[slice], Sequence[Sequence[slice]]],
             dim: int = 0):
        """
        Defines a field where an element in the batch is obtained by
        slicing along the first dimension of the underlying data.

        Args:
            modality: The modality of the multi-modal item that uses this
                keyword argument.
            slices: For each multi-modal item, a slice (dim=0) or a tuple of
                slices (dim>0) that is used to extract the data corresponding
                to it.
            dim: The dimension to extract data, default to 0.

        Example:

        ```
        Given:
            slices: [slice(0, 3), slice(3, 7), slice(7, 9)]

        Input:
            Data: [AAABBBBCC]

        Output:
            Element 1: [AAA]
            Element 2: [BBBB]
            Element 3: [CC]
        ```

        ```
        Given:
            slices: [
                (slice(None), slice(0, 3)),
                (slice(None), slice(3, 7)),
                (slice(None), slice(7, 9))]
            dim: 1

        Input:
            Data: [[A],[A],[A],[B],[B],[B],[B],[C],[C]]

        Output:
            Element 1: [[A],[A],[A]]
            Element 2: [[B],[B],[B],[B]]
            Element 3: [[C],[C]]
        ```
        """
        return MultiModalFieldConfig(
            field=MultiModalFlatField(slices=slices, dim=dim),
            modality=modality,
        )

    @staticmethod
    def flat_from_sizes(modality: str,
                        size_per_item: "torch.Tensor",
                        dim: int = 0):
        """
        Defines a field where an element in the batch is obtained by
        slicing along the first dimension of the underlying data.

        Args:
            modality: The modality of the multi-modal item that uses this
                keyword argument.
            slices: For each multi-modal item, the size of the slice that
                is used to extract the data corresponding to it.
            dim: The dimension to slice, default to 0.

        Example:

        ```
        Given:
            size_per_item: [3, 4, 2]

        Input:
            Data: [AAABBBBCC]

        Output:
            Element 1: [AAA]
            Element 2: [BBBB]
            Element 3: [CC]
        ```

        ```
        Given:
            slices: [3, 4, 2]
            dim: 1

        Input:
            Data: [[A],[A],[A],[B],[B],[B],[B],[C],[C]]

        Output:
            Element 1: [[A],[A],[A]]
            Element 2: [[B],[B],[B],[B]]
            Element 3: [[C],[C]]
        ```

        Info:
            [`MultiModalFieldConfig.flat`][vllm.multimodal.inputs.MultiModalFieldConfig.flat]
        """

        if size_per_item.ndim != 1:
            raise ValueError("size_per_item should be a 1-D tensor, "
                             f"but found shape: {size_per_item.shape}")

        slice_idxs = [0, *accumulate(size_per_item)]
        slices = [(slice(None, None, None), ) * dim +
                  (slice(slice_idxs[i], slice_idxs[i + 1]), )
                  for i in range(len(size_per_item))]

        return MultiModalFieldConfig.flat(modality, slices, dim=dim)

    @staticmethod
    def shared(modality: str, batch_size: int):
        """
        Defines a field where an element in the batch is obtained by
        taking the entirety of the underlying data.

        This means that the data is the same for each element in the batch.

        Args:
            modality: The modality of the multi-modal item that uses this
                keyword argument.
            batch_size: The number of multi-modal items which share this data.

        Example:

        ```
        Given:
            batch_size: 4

        Input:
            Data: [XYZ]

        Output:
            Element 1: [XYZ]
            Element 2: [XYZ]
            Element 3: [XYZ]
            Element 4: [XYZ]
        ```
        """
        return MultiModalFieldConfig(
            field=MultiModalSharedField(batch_size),
            modality=modality,
        )

    def __init__(self, field: BaseMultiModalField, modality: str) -> None:
        super().__init__()

        self.field = field
        self.modality = modality

    def build_elems(
        self,
        key: str,
        batch: NestedTensors,
    ) -> Sequence[MultiModalFieldElem]:
        return self.field.build_elems(self.modality, key, batch)


class MultiModalKwargsItem(UserDict[str, MultiModalFieldElem]):
    """
    A collection of
    [`MultiModalFieldElem`][vllm.multimodal.inputs.MultiModalFieldElem]
    corresponding to a data item in
    [`MultiModalDataItems`][vllm.multimodal.parse.MultiModalDataItems].
    """

    @staticmethod
    def from_elems(elems: Sequence[MultiModalFieldElem]):
        return MultiModalKwargsItem({elem.key: elem for elem in elems})

    @property
    def modality(self) -> str:
        modalities = {elem.modality for elem in self.data.values()}
        assert len(modalities) == 1, f"Found different modalities={modalities}"
        return next(iter(modalities))


# NOTE: UserDict is for V0 compatibility.
# V1 should access individual items via `get_item`.
class MultiModalKwargs(UserDict[str, NestedTensors]):
    """
    A dictionary that represents the keyword arguments to
    [`torch.nn.Module.forward`][].

    The metadata `items` enables us to obtain the keyword arguments
    corresponding to each data item in
    [`MultiModalDataItems`][vllm.multimodal.parse.MultiModalDataItems], via
    [`get_item`][vllm.multimodal.inputs.MultiModalKwargs.get_item] and
    [`get_items`][vllm.multimodal.inputs.MultiModalKwargs.get_items].
    """

    @staticmethod
    def from_hf_inputs(
        hf_inputs: "BatchFeature",
        config_by_key: Mapping[str, MultiModalFieldConfig],
    ):
        # NOTE: This skips fields in `hf_inputs` that are not in `config_by_key`
        # We assume that those fields are not used in vLLM
        elems_by_key = dict[str, Sequence[MultiModalFieldElem]]()
        keys_by_modality = defaultdict[str, set[str]](set)
        for key, config in config_by_key.items():
            batch = hf_inputs.get(key)
            if batch is not None:
                elems = config.build_elems(key, batch)
                if len(elems) > 0:
                    elems_by_key[key] = elems
                    keys_by_modality[config.modality].add(key)

        items = list[MultiModalKwargsItem]()
        for modality, keys in keys_by_modality.items():
            elems_in_modality = {k: elems_by_key[k] for k in keys}
            batch_sizes = {k: len(v) for k, v in elems_in_modality.items()}

            if len(set(batch_sizes.values())) > 1:
                raise ValueError(
                    f"Cannot merge different batch sizes for {modality=}! "
                    f"Found: {batch_sizes=}")

            batch_size = next(iter(batch_sizes.values()))
            for item_idx in range(batch_size):
                elems = [v[item_idx] for v in elems_in_modality.values()]
                items.append(MultiModalKwargsItem.from_elems(elems))

        return MultiModalKwargs.from_items(items)

    @staticmethod
    def from_items(items: Sequence[MultiModalKwargsItem]):
        """Construct a new
        [`MultiModalKwargs`][vllm.multimodal.inputs.MultiModalKwargs]
        from multiple items."""
        elems_by_key = defaultdict[str, list[MultiModalFieldElem]](list)
        for item in items:
            for key, elem in item.items():
                elems_by_key[key].append(elem)

        data = {
            key: elems[0].field.reduce_data(elems)
            for key, elems in elems_by_key.items() if len(elems) > 0
        }

        return MultiModalKwargs(data, items=items)

    def __init__(
        self,
        data: Mapping[str, NestedTensors],
        *,
        items: Optional[Sequence[MultiModalKwargsItem]] = None,
    ) -> None:
        super().__init__(data)

        items_by_modality = full_groupby(items or [], key=lambda x: x.modality)
        self._items_by_modality = dict(items_by_modality)

    @property
    def modalities(self):
        return self._items_by_modality.keys()

    @staticmethod
    def _try_stack(nested_tensors: NestedTensors,
                   pin_memory: bool = False) -> NestedTensors:
        """
        Stack the inner dimensions that have the same shape in
        a nested list of tensors.

        Thus, a dimension represented by a list means that the inner
        dimensions are different for each element along that dimension.
        """
        if isinstance(nested_tensors, torch.Tensor):
            return nested_tensors

        # TODO: Remove these once all models have been migrated
        if isinstance(nested_tensors, np.ndarray):
            return torch.from_numpy(nested_tensors)
        if isinstance(nested_tensors, (int, float)):
            return torch.tensor(nested_tensors)

        stacked = [
            MultiModalKwargs._try_stack(t, pin_memory) for t in nested_tensors
        ]
        if not is_list_of(stacked, torch.Tensor, check="all"):
            # Only tensors (not lists) can be stacked.
            return stacked

        tensors_ = cast(list[torch.Tensor], stacked)
        if len(tensors_) == 1:
            # An optimization when `tensors_` contains only one tensor:
            # - produce exactly same result as `torch.stack(tensors_)`
            # - will achieve zero-copy if the tensor is contiguous
            return tensors_[0].unsqueeze(0).contiguous()

        if any(t.shape != tensors_[0].shape for t in tensors_):
            # The tensors have incompatible shapes and can't be stacked.
            return tensors_

        outputs = torch.empty(len(tensors_),
                              *tensors_[0].shape,
                              dtype=tensors_[0].dtype,
                              device=tensors_[0].device,
                              pin_memory=pin_memory)
        return torch.stack(tensors_, out=outputs)

    @staticmethod
    def batch(inputs_list: list["MultiModalKwargs"],
              pin_memory: bool = False) -> BatchedTensorInputs:
        """
        Batch multiple inputs together into a dictionary.

        The resulting dictionary has the same keys as the inputs.
        If the corresponding value from each input is a tensor and they all
        share the same shape, the output value is a single batched tensor;
        otherwise, the output value is a list containing the original value
        from each input.
        """
        if len(inputs_list) == 0:
            return {}

        # We need to consider the case where each item in the batch
        # contains different modalities (i.e. different keys).
        item_lists = defaultdict[str, list[NestedTensors]](list)

        for inputs in inputs_list:
            for k, v in inputs.items():
                item_lists[k].append(v)

        return {
            k: MultiModalKwargs._try_stack(item_list, pin_memory)
            for k, item_list in item_lists.items()
        }

    @staticmethod
    def as_kwargs(
        batched_inputs: BatchedTensorInputs,
        *,
        device: torch.types.Device,
    ) -> BatchedTensorInputs:
        json_inputs = cast(JSONTree[torch.Tensor], batched_inputs)

        json_mapped = json_map_leaves(
            lambda x: x.to(device=device, non_blocking=True),
            json_inputs,
        )

        return cast(BatchedTensorInputs, json_mapped)

    def __delitem__(self, key: str) -> None:
        super().__delitem__(key)

        for items in self._items_by_modality.values():
            for item in items:
                item.pop(key, None)

    def __eq__(self, other: object) -> bool:
        if not isinstance(other, self.__class__):
            return False
        if self._items_by_modality != other._items_by_modality:
            return False

        ks = self.keys()
        return (ks == other.keys()
                and all(nested_tensors_equal(self[k], other[k]) for k in ks))

    def _validate_modality(self, method_name: str, modality: str) -> None:
        if not self._items_by_modality:
            raise RuntimeError(
                f"`{method_name}` is not supported when "
                "MultiModalKwargs is not initialized with `items`")

        if modality not in self._items_by_modality:
            available_modalities = set(self._items_by_modality.keys())
            raise KeyError(f"Modality {modality!r} not found. "
                           f"Available modalities: {available_modalities}")

    def get_item_count(self, modality: str) -> int:
        """Get the number of items belonging to a modality."""
        self._validate_modality("get_item_count", modality)
        return len(self._items_by_modality[modality])

    def get_item(self, modality: str, item_index: int) -> MultiModalKwargsItem:
        """
        Get the keyword arguments corresponding to an item identified by
        its modality and index.
        """
        self._validate_modality("get_item", modality)
        return self._items_by_modality[modality][item_index]

    def get_items(self, modality: str) -> Sequence[MultiModalKwargsItem]:
        """
        Get the keyword arguments corresponding to each item belonging to
        a modality.
        """
        self._validate_modality("get_items", modality)
        return self._items_by_modality[modality]


MultiModalPlaceholderDict: TypeAlias = Mapping[str, Sequence[PlaceholderRange]]
"""
A dictionary containing placeholder ranges for each modality.
"""


class MultiModalInputs(TypedDict):
    """
    Represents the outputs of
    [`BaseMultiModalProcessor`][vllm.multimodal.processing.BaseMultiModalProcessor],
    ready to be passed to vLLM internals.
    """

    type: Literal["multimodal"]
    """The type of inputs."""

    prompt: str
    """The processed prompt text."""

    prompt_token_ids: list[int]
    """The processed token IDs which includes placeholder tokens."""

    token_type_ids: NotRequired[list[int]]
    """The token type IDs of the prompt."""

    mm_kwargs: MultiModalKwargs
    """Keyword arguments to be directly passed to the model after batching."""

    mm_hashes: Optional["MultiModalHashDict"]
    """The hashes of the multi-modal data."""

    mm_placeholders: "MultiModalPlaceholderDict"
    """
    For each modality, information about the placeholder tokens in
    `prompt_token_ids`.
    """

    cache_salt: NotRequired[str]
    """
    Optional cache salt to be used for prefix caching.
    """


class MultiModalEncDecInputs(MultiModalInputs):
    """
    Represents the outputs of
    [`EncDecMultiModalProcessor`][vllm.multimodal.processing.EncDecMultiModalProcessor]
    ready to be passed to vLLM internals.
    """

    encoder_prompt: str
    """The processed encoder prompt text."""

    encoder_prompt_token_ids: list[int]
    """The processed token IDs of the encoder prompt."""

    encoder_token_type_ids: NotRequired[list[int]]
    """The token type IDs of the encoder prompt."""<|MERGE_RESOLUTION|>--- conflicted
+++ resolved
@@ -57,19 +57,12 @@
 these are directly passed to the model without HF processing.
 """
 
-<<<<<<< HEAD
-VideoItem: TypeAlias = Union[HfVideoItem, "torch.Tensor"]
-"""
-A `transformers.image_utils.VideoInput` representing a single video
-item, which can be passed to a HuggingFace `VideoProcessor`.
-=======
 VideoItem: TypeAlias = Union[HfVideoItem, "torch.Tensor",
                              tuple[HfVideoItem, dict[str, Any]]]
 """
 A `transformers.video_utils.VideoInput` representing a single video item. 
 This can be passed to a HuggingFace `VideoProcessor` 
 with `transformers.video_utils.VideoMetadata`.
->>>>>>> 110df743
 
 Alternatively, a 3-D tensor or batch of 2-D tensors,
 which are treated as video embeddings;
