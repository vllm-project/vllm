# SPDX-License-Identifier: Apache-2.0
# SPDX-FileCopyrightText: Copyright contributors to the vLLM project

from abc import ABC, abstractmethod
from collections import UserDict, defaultdict
from collections.abc import Mapping, Sequence
from dataclasses import dataclass
from functools import partial
from itertools import accumulate
from typing import (TYPE_CHECKING, Any, Literal, Optional, TypedDict, TypeVar,
                    Union, cast, final)

import numpy as np
from typing_extensions import NotRequired, TypeAlias

from vllm.utils import LazyLoader, full_groupby, is_list_of
from vllm.utils.jsontree import JSONTree, json_map_leaves

if TYPE_CHECKING:
    import torch
    import torch.types
    from PIL.Image import Image
    from transformers.feature_extraction_utils import BatchFeature

    from .hasher import MultiModalHashDict
else:
    torch = LazyLoader("torch", globals(), "torch")

_T = TypeVar("_T")

HfImageItem: TypeAlias = Union["Image", np.ndarray, "torch.Tensor"]
"""
A `transformers.image_utils.ImageInput` representing a single image
item, which can be passed to a HuggingFace `ImageProcessor`.
"""

HfVideoItem: TypeAlias = Union[list["Image"], np.ndarray, "torch.Tensor",
                               list[np.ndarray], list["torch.Tensor"]]
"""
A `transformers.image_utils.VideoInput` representing a single video
item, which can be passed to a HuggingFace `VideoProcessor`.
"""

HfAudioItem: TypeAlias = Union[list[float], np.ndarray, "torch.Tensor"]
"""
Represents a single audio
item, which can be passed to a HuggingFace `AudioProcessor`.
"""

ImageItem: TypeAlias = Union[HfImageItem, "torch.Tensor"]
"""
A `transformers.image_utils.ImageInput` representing a single image
item, which can be passed to a HuggingFace `ImageProcessor`.

Alternatively, a 3-D tensor or batch of 2-D tensors,
which are treated as image embeddings;
these are directly passed to the model without HF processing.
"""

VideoItem: TypeAlias = Union[HfVideoItem, "torch.Tensor",
                             tuple[HfVideoItem, dict[str, Any]]]
"""
A `transformers.video_utils.VideoInput` representing a single video item. 
This can be passed to a HuggingFace `VideoProcessor` 
with `transformers.video_utils.VideoMetadata`.

Alternatively, a 3-D tensor or batch of 2-D tensors,
which are treated as video embeddings;
these are directly passed to the model without HF processing.
"""

AudioItem: TypeAlias = Union[HfAudioItem, tuple[np.ndarray, float],
                             "torch.Tensor"]
"""
Represents a single audio
item, which can be passed to a HuggingFace `AudioProcessor`.

Alternatively, a tuple `(audio, sampling_rate)`, where the sampling rate
is different from that expected by the model;
these are resampled to the model's sampling rate before being processed by HF.

Alternatively, a 3-D tensor or batch of 2-D tensors,
which are treated as audio embeddings;
these are directly passed to the model without HF processing.
"""

ModalityData: TypeAlias = Union[_T, list[_T]]
"""
Either a single data item, or a list of data items.

The number of data items allowed per modality is restricted by
`--limit-mm-per-prompt`.
"""


@final
class MultiModalDataBuiltins(TypedDict, total=False):
    """Type annotations for modality types predefined by vLLM."""

    image: ModalityData[ImageItem]
    """The input image(s)."""

    video: ModalityData[VideoItem]
    """The input video(s)."""

    audio: ModalityData[AudioItem]
    """The input audio(s)."""


MultiModalDataDict: TypeAlias = Mapping[str, ModalityData[Any]]
"""
A dictionary containing an entry for each modality type to input.

The built-in modalities are defined by
[`MultiModalDataBuiltins`][vllm.multimodal.inputs.MultiModalDataBuiltins].
"""


@dataclass(frozen=True)
class PlaceholderRange:
    """
    Placeholder location information for multi-modal data.

    Example:

    Prompt: `AAAA BBBB What is in these images?`

    Images A and B will have:

    ```
    A: PlaceholderRange(offset=0, length=4)
    B: PlaceholderRange(offset=5, length=4)
    ```
    """

    offset: int
    """The start index of the placeholder in the prompt."""

    length: int
    """The length of the placeholder."""

    is_embed: Optional["torch.Tensor"] = None
    """
    A boolean mask of shape `(length,)` indicating which positions
    between `offset` and `offset + length` to assign embeddings to.
    """

    def get_num_embeds(self) -> int:
        if self.is_embed is None:
            return self.length

        return int(self.is_embed.sum().item())

    def __eq__(self, other: object) -> bool:
        if not isinstance(other, self.__class__):
            return False
        if not (self.offset, self.length) == (other.offset, other.length):
            return False

        if self.is_embed is None:
            return other.is_embed is None
        if other.is_embed is None:
            return self.is_embed is None

        return nested_tensors_equal(self.is_embed, other.is_embed)


NestedTensors: TypeAlias = Union[list["NestedTensors"], list["torch.Tensor"],
                                 "torch.Tensor", tuple["torch.Tensor", ...]]
"""
Uses a list instead of a tensor if the dimensions of each element do not match.
"""


def nested_tensors_equal(a: NestedTensors, b: NestedTensors) -> bool:
    """Equality check between
    [`NestedTensors`][vllm.multimodal.inputs.NestedTensors] objects."""
    if isinstance(a, torch.Tensor):
        return isinstance(b, torch.Tensor) and torch.equal(a, b)
    elif isinstance(b, torch.Tensor):
        return isinstance(a, torch.Tensor) and torch.equal(b, a)

    if isinstance(a, list):
        return (isinstance(b, list)
                and all(nested_tensors_equal(a_, b_) for a_, b_ in zip(a, b)))
    if isinstance(b, list):
        return (isinstance(a, list)
                and all(nested_tensors_equal(b_, a_) for b_, a_ in zip(b, a)))

    # Both a and b are scalars
    return a == b


BatchedTensorInputs: TypeAlias = Mapping[str, NestedTensors]
"""
A dictionary containing nested tensors which have been batched via
[`MultiModalKwargs.batch`][vllm.multimodal.inputs.MultiModalKwargs.batch].
"""


@dataclass
class MultiModalFieldElem:
    """
    Represents a keyword argument corresponding to a multi-modal item
    in [`MultiModalKwargs`][vllm.multimodal.inputs.MultiModalKwargs].
    """

    modality: str
    """
    The modality of the corresponding multi-modal item.
    Each multi-modal item can consist of multiple keyword arguments.
    """

    key: str
    """
    The key of this field in
    [`MultiModalKwargs`][vllm.multimodal.inputs.MultiModalKwargs],
    i.e. the name of the keyword argument to be passed to the model.
    """

    data: NestedTensors
    """
    The tensor data of this field in
    [`MultiModalKwargs`][vllm.multimodal.inputs.MultiModalKwargs],
    i.e. the value of the keyword argument to be passed to the model.

    It may be set to `None` if it is determined that the item is cached
    in `EngineCore`.
    """

    field: "BaseMultiModalField"
    """
    Defines how to combine the tensor data of this field with others
    in order to batch multi-modal items together for model inference.
    """

    @staticmethod
    def dummy(modality: str, key: str):
        return MultiModalFieldElem(
            modality=modality,
            key=key,
            data=None,
            field=MultiModalDummyField(),
        )

    def __eq__(self, other: object) -> bool:
        if not isinstance(other, self.__class__):
            return False

        if self.data is None:
            data_equal = other.data is None
        elif other.data is None:
            data_equal = self.data is None
        else:
            data_equal = nested_tensors_equal(self.data, other.data)

        return ((self.modality, self.key) == (other.modality, other.key)
                and data_equal
                and type(self.field) == type(other.field))  # noqa: E721


@dataclass(frozen=True)
class BaseMultiModalField(ABC):
    """
    Defines how to interpret tensor data belonging to a keyword argument in
    [`MultiModalKwargs`][vllm.multimodal.inputs.MultiModalKwargs] for multiple
    multi-modal items, and vice versa.
    """

    def _field_factory(self, *, modality: str, key: str):
        f = partial(
            MultiModalFieldElem,
            modality=modality,
            key=key,
            field=self,
        )

        # Allow passing data as positional argument
        def factory(data: NestedTensors) -> MultiModalFieldElem:
            return f(data=data)

        return factory

    @abstractmethod
    def build_elems(
        self,
        modality: str,
        key: str,
        data: NestedTensors,
    ) -> Sequence[MultiModalFieldElem]:
        """
        Construct
        [`MultiModalFieldElem`][vllm.multimodal.inputs.MultiModalFieldElem]
        instances to represent the provided data.

        This is the inverse of
        [`reduce_data`][vllm.multimodal.inputs.BaseMultiModalField.reduce_data].
        """
        raise NotImplementedError

    @abstractmethod
    def _reduce_data(
        self,
        batch: list[NestedTensors],
        *,
        pin_memory: bool,
    ) -> NestedTensors:
        raise NotImplementedError

    def reduce_data(
        self,
        elems: list[MultiModalFieldElem],
        *,
        pin_memory: bool = False,
    ) -> NestedTensors:
        """
        Merge the data from multiple instances of
        [`MultiModalFieldElem`][vllm.multimodal.inputs.MultiModalFieldElem].

        This is the inverse of
        [`build_elems`][vllm.multimodal.inputs.BaseMultiModalField.build_elems].
        """
        field_types = [type(item.field) for item in elems]
        if len(set(field_types)) > 1:
            raise ValueError(f"Cannot merge different {field_types=}")

        batch = [elem.data for elem in elems]
        return self._reduce_data(batch, pin_memory=pin_memory)


@dataclass(frozen=True)
class MultiModalDummyField(BaseMultiModalField):
    """
    A dummy field used as a placeholder to be replaced during cache update.

    It is also used as a convenience class for testing.
    """

    def _reduce_data(
        self,
        batch: list[NestedTensors],
        *,
        pin_memory: bool,
    ) -> NestedTensors:
        raise AssertionError("Dummy items should never be merged")

    def build_elems(
        self,
        modality: str,
        key: str,
        data: NestedTensors,
    ) -> Sequence[MultiModalFieldElem]:
        raise AssertionError("Dummy items should never be used on real data")


@dataclass(frozen=True)
class MultiModalBatchedField(BaseMultiModalField):
    """
    Info:
        [`MultiModalFieldConfig.batched`][vllm.multimodal.inputs.MultiModalFieldConfig.batched]
    """

    def build_elems(
        self,
        modality: str,
        key: str,
        data: NestedTensors,
    ) -> Sequence[MultiModalFieldElem]:
        field_factory = self._field_factory(modality=modality, key=key)
        return [field_factory(item) for item in data]

    def _reduce_data(
        self,
        batch: list[NestedTensors],
        *,
        pin_memory: bool,
    ) -> NestedTensors:
        if len(batch) > 0 and is_list_of(batch, torch.Tensor, check="all"):
            if len(batch) == 1:
                # An optimization when `batch` contains only one tensor:
                # - produce exactly same result as `torch.stack(batch)`
                # - will achieve zero-copy if the tensor is contiguous
                return batch[0].unsqueeze(0).contiguous()
            first_shape = batch[0].shape
            if all(elem.shape == first_shape for elem in batch):
                out = torch.empty((len(batch), *batch[0].shape),
                                  dtype=batch[0].dtype,
                                  device=batch[0].device,
                                  pin_memory=pin_memory)
                return torch.stack(batch, out=out)

        return batch


@dataclass(frozen=True)
class MultiModalFlatField(BaseMultiModalField):
    """
    Info:
        [`MultiModalFieldConfig.flat`][vllm.multimodal.inputs.MultiModalFieldConfig.flat]
        [`MultiModalFieldConfig.flat_from_sizes`][vllm.multimodal.inputs.MultiModalFieldConfig.flat_from_sizes]
    """
    slices: Union[Sequence[slice], Sequence[Sequence[slice]]]
    dim: int = 0

    def build_elems(
        self,
        modality: str,
        key: str,
        data: NestedTensors,
    ) -> Sequence[MultiModalFieldElem]:
        field_factory = self._field_factory(modality=modality, key=key)
        if not is_list_of(self.slices, slice, check="all"):
            assert isinstance(data, torch.Tensor), \
                "torch.Tensor is required for multiple slices"
        return [field_factory(data[cast(slice, s)]) for s in self.slices]

    def _reduce_data(
        self,
        batch: list[NestedTensors],
        *,
        pin_memory: bool,
    ) -> NestedTensors:
        if len(batch) > 0 and is_list_of(batch, torch.Tensor, check="all"):
            if len(batch) == 1:
                # An optimization when `batch` contains only one tensor:
                # - produce exactly same result as `torch.concat(batch)`
                # - will achieve zero-copy if the tensor is contiguous
                return batch[0].contiguous()

            dim = self.dim + (self.dim < 0) * len(batch[0].shape)

            def _shape_before_after(tensor: torch.Tensor):
                return tensor.shape[:dim], tensor.shape[dim + 1:]

            first_shape = _shape_before_after(batch[0])

            if all(_shape_before_after(elem) == first_shape for elem in batch):
                shape_before, shape_after = first_shape
                shape_concat = sum(item.shape[dim] for item in batch)
                out = torch.empty((*shape_before, shape_concat, *shape_after),
                                  dtype=batch[0].dtype,
                                  device=batch[0].device,
                                  pin_memory=pin_memory)
                return torch.concat(batch, dim=self.dim, out=out)

        assert self.dim == 0, "dim == 0 is required for nested list"
        return [e for elem in batch for e in elem]


@dataclass(frozen=True)
class MultiModalSharedField(BaseMultiModalField):
    """
    Info:
        [`MultiModalFieldConfig.shared`][vllm.multimodal.inputs.MultiModalFieldConfig.shared]
    """
    batch_size: int

    def build_elems(
        self,
        modality: str,
        key: str,
        data: NestedTensors,
    ) -> Sequence[MultiModalFieldElem]:
        field_factory = self._field_factory(modality=modality, key=key)
        return [field_factory(data)] * self.batch_size

    def _reduce_data(
        self,
        batch: list[NestedTensors],
        *,
        pin_memory: bool,
    ) -> NestedTensors:
        return batch[0]


class MultiModalFieldConfig:

    @staticmethod
    def batched(modality: str):
        """
        Defines a field where an element in the batch is obtained by
        indexing into the first dimension of the underlying data.

        Args:
            modality: The modality of the multi-modal item that uses this
                keyword argument.

        Example:

        ```
        Input:
            Data: [[AAAA]
                [BBBB]
                [CCCC]]

        Output:
            Element 1: [AAAA]
            Element 2: [BBBB]
            Element 3: [CCCC]
        ```
        """
        return MultiModalFieldConfig(
            field=MultiModalBatchedField(),
            modality=modality,
        )

    @staticmethod
    def flat(modality: str,
             slices: Union[Sequence[slice], Sequence[Sequence[slice]]],
             dim: int = 0):
        """
        Defines a field where an element in the batch is obtained by
        slicing along the first dimension of the underlying data.

        Args:
            modality: The modality of the multi-modal item that uses this
                keyword argument.
            slices: For each multi-modal item, a slice (dim=0) or a tuple of
                slices (dim>0) that is used to extract the data corresponding
                to it.
            dim: The dimension to extract data, default to 0.

        Example:

        ```
        Given:
            slices: [slice(0, 3), slice(3, 7), slice(7, 9)]

        Input:
            Data: [AAABBBBCC]

        Output:
            Element 1: [AAA]
            Element 2: [BBBB]
            Element 3: [CC]
        ```

        ```
        Given:
            slices: [
                (slice(None), slice(0, 3)),
                (slice(None), slice(3, 7)),
                (slice(None), slice(7, 9))]
            dim: 1

        Input:
            Data: [[A],[A],[A],[B],[B],[B],[B],[C],[C]]

        Output:
            Element 1: [[A],[A],[A]]
            Element 2: [[B],[B],[B],[B]]
            Element 3: [[C],[C]]
        ```
        """
        return MultiModalFieldConfig(
            field=MultiModalFlatField(slices=slices, dim=dim),
            modality=modality,
        )

    @staticmethod
    def flat_from_sizes(modality: str,
                        size_per_item: "torch.Tensor",
                        dim: int = 0):
        """
        Defines a field where an element in the batch is obtained by
        slicing along the first dimension of the underlying data.

        Args:
            modality: The modality of the multi-modal item that uses this
                keyword argument.
            slices: For each multi-modal item, the size of the slice that
                is used to extract the data corresponding to it.
            dim: The dimension to slice, default to 0.

        Example:

        ```
        Given:
            size_per_item: [3, 4, 2]

        Input:
            Data: [AAABBBBCC]

        Output:
            Element 1: [AAA]
            Element 2: [BBBB]
            Element 3: [CC]
        ```

        ```
        Given:
            slices: [3, 4, 2]
            dim: 1

        Input:
            Data: [[A],[A],[A],[B],[B],[B],[B],[C],[C]]

        Output:
            Element 1: [[A],[A],[A]]
            Element 2: [[B],[B],[B],[B]]
            Element 3: [[C],[C]]
        ```

        Info:
            [`MultiModalFieldConfig.flat`][vllm.multimodal.inputs.MultiModalFieldConfig.flat]
        """

        if size_per_item.ndim != 1:
            raise ValueError("size_per_item should be a 1-D tensor, "
                             f"but found shape: {size_per_item.shape}")

        slice_idxs = [0, *accumulate(size_per_item)]
        slices = [(slice(None, None, None), ) * dim +
                  (slice(slice_idxs[i], slice_idxs[i + 1]), )
                  for i in range(len(size_per_item))]

        return MultiModalFieldConfig.flat(modality, slices, dim=dim)

    @staticmethod
    def shared(modality: str, batch_size: int):
        """
        Defines a field where an element in the batch is obtained by
        taking the entirety of the underlying data.

        This means that the data is the same for each element in the batch.

        Args:
            modality: The modality of the multi-modal item that uses this
                keyword argument.
            batch_size: The number of multi-modal items which share this data.

        Example:

        ```
        Given:
            batch_size: 4

        Input:
            Data: [XYZ]

        Output:
            Element 1: [XYZ]
            Element 2: [XYZ]
            Element 3: [XYZ]
            Element 4: [XYZ]
        ```
        """
        return MultiModalFieldConfig(
            field=MultiModalSharedField(batch_size),
            modality=modality,
        )

    def __init__(self, field: BaseMultiModalField, modality: str) -> None:
        super().__init__()

        self.field = field
        self.modality = modality

    def build_elems(
        self,
        key: str,
        batch: NestedTensors,
    ) -> Sequence[MultiModalFieldElem]:
        return self.field.build_elems(self.modality, key, batch)


class MultiModalKwargsItem(UserDict[str, MultiModalFieldElem]):
    """
    A collection of
    [`MultiModalFieldElem`][vllm.multimodal.inputs.MultiModalFieldElem]
    corresponding to a data item in
    [`MultiModalDataItems`][vllm.multimodal.parse.MultiModalDataItems].
    """

    @staticmethod
    def dummy(modality: str):
<<<<<<< HEAD
        mm_elem = MultiModalFieldElem.dummy(modality, "dummy")
=======
        """Convenience class for testing."""
        mm_elem = MultiModalFieldElem(
            modality=modality,
            key="dummy",
            data=torch.empty(1),
            field=MultiModalSharedField(1),
        )
>>>>>>> 3b6dc788
        return MultiModalKwargsItem.from_elems([mm_elem])

    @staticmethod
    def from_elems(elems: Sequence[MultiModalFieldElem]):
        return MultiModalKwargsItem({elem.key: elem for elem in elems})

    def __init__(self, data: Mapping[str, MultiModalFieldElem]) -> None:
        super().__init__(data)

        modalities = {elem.modality for elem in self.data.values()}
        assert len(modalities) == 1, f"Found different modalities={modalities}"
        self._modality = next(iter(modalities))

    @property
    def modality(self) -> str:
        return self._modality

    def get_data(self) -> Mapping[str, NestedTensors]:
        return {key: elem.data for key, elem in self.items()}


# NOTE: UserDict is for V0 compatibility.
# V1 should access individual items via `get_item`.
class MultiModalKwargs(UserDict[str, NestedTensors]):
    """
    A dictionary that represents the keyword arguments to
    [`torch.nn.Module.forward`][].

    The metadata `items` enables us to obtain the keyword arguments
    corresponding to each data item in
    [`MultiModalDataItems`][vllm.multimodal.parse.MultiModalDataItems], via
    [`get_item`][vllm.multimodal.inputs.MultiModalKwargs.get_item] and
    [`get_items`][vllm.multimodal.inputs.MultiModalKwargs.get_items].
    """

    @staticmethod
    def from_hf_inputs(
        hf_inputs: "BatchFeature",
        config_by_key: Mapping[str, MultiModalFieldConfig],
    ):
        # NOTE: This skips fields in `hf_inputs` that are not in `config_by_key`
        # We assume that those fields are not used in vLLM
        elems_by_key = dict[str, Sequence[MultiModalFieldElem]]()
        keys_by_modality = defaultdict[str, set[str]](set)
        for key, config in config_by_key.items():
            batch = hf_inputs.get(key)
            if batch is not None:
                elems = config.build_elems(key, batch)
                if len(elems) > 0:
                    elems_by_key[key] = elems
                    keys_by_modality[config.modality].add(key)

        items = list[MultiModalKwargsItem]()
        for modality, keys in keys_by_modality.items():
            elems_in_modality = {k: elems_by_key[k] for k in keys}
            batch_sizes = {k: len(v) for k, v in elems_in_modality.items()}

            if len(set(batch_sizes.values())) > 1:
                raise ValueError(
                    f"Cannot merge different batch sizes for {modality=}! "
                    f"Found: {batch_sizes=}")

            batch_size = next(iter(batch_sizes.values()))
            for item_idx in range(batch_size):
                elems = [v[item_idx] for v in elems_in_modality.values()]
                items.append(MultiModalKwargsItem.from_elems(elems))

        return MultiModalKwargs.from_items(items)

    @staticmethod
    def from_items(
        items: Sequence[MultiModalKwargsItem],
        *,
        pin_memory: bool = False,
    ):
        """Construct a new
        [`MultiModalKwargs`][vllm.multimodal.inputs.MultiModalKwargs]
        from multiple items."""
        elems_by_key = defaultdict[str, list[MultiModalFieldElem]](list)
        for item in items:
            for key, elem in item.items():
                elems_by_key[key].append(elem)

        # We assume that the data of MultiModalDataKwargs is used
        # only if none of the MultiModalFieldElem are dummy items.
        # This is a temporary solution to avoid having to define
        # a separate MultiModalKwargs class for V0 and V1.
        # TODO: Clean this up once V0 is completely removed!
        data = {
            key: (None if any(e.data is None for e in elems) else
                  elems[0].field.reduce_data(elems, pin_memory=pin_memory))
            for key, elems in elems_by_key.items() if len(elems) > 0
        }

        return MultiModalKwargs(data, items=items)  # type: ignore

    def __init__(
        self,
        data: Mapping[str, NestedTensors],
        *,
        items: Optional[Sequence[MultiModalKwargsItem]] = None,
    ) -> None:
        super().__init__(data)

        items_by_modality = full_groupby(items or [], key=lambda x: x.modality)
        self._items_by_modality = dict(items_by_modality)

    @property
    def modalities(self):
        return self._items_by_modality.keys()

    @staticmethod
    def _try_stack(nested_tensors: NestedTensors,
                   pin_memory: bool = False) -> NestedTensors:
        """
        Stack the inner dimensions that have the same shape in
        a nested list of tensors.

        Thus, a dimension represented by a list means that the inner
        dimensions are different for each element along that dimension.
        """
        if isinstance(nested_tensors, torch.Tensor):
            return nested_tensors

        # TODO: Remove these once all models have been migrated
        if isinstance(nested_tensors, np.ndarray):
            return torch.from_numpy(nested_tensors)
        if isinstance(nested_tensors, (int, float)):
            return torch.tensor(nested_tensors)

        stacked = [
            MultiModalKwargs._try_stack(t, pin_memory) for t in nested_tensors
        ]
        if not is_list_of(stacked, torch.Tensor, check="all"):
            # Only tensors (not lists) can be stacked.
            return stacked

        tensors_ = cast(list[torch.Tensor], stacked)
        if len(tensors_) == 1:
            # An optimization when `tensors_` contains only one tensor:
            # - produce exactly same result as `torch.stack(tensors_)`
            # - will achieve zero-copy if the tensor is contiguous
            return tensors_[0].unsqueeze(0).contiguous()

        if any(t.shape != tensors_[0].shape for t in tensors_):
            # The tensors have incompatible shapes and can't be stacked.
            return tensors_

        outputs = torch.empty(len(tensors_),
                              *tensors_[0].shape,
                              dtype=tensors_[0].dtype,
                              device=tensors_[0].device,
                              pin_memory=pin_memory)
        return torch.stack(tensors_, out=outputs)

    @staticmethod
    def batch(inputs_list: list["MultiModalKwargs"],
              pin_memory: bool = False) -> BatchedTensorInputs:
        """
        Batch multiple inputs together into a dictionary.

        The resulting dictionary has the same keys as the inputs.
        If the corresponding value from each input is a tensor and they all
        share the same shape, the output value is a single batched tensor;
        otherwise, the output value is a list containing the original value
        from each input.
        """
        if len(inputs_list) == 0:
            return {}

        # We need to consider the case where each item in the batch
        # contains different modalities (i.e. different keys).
        item_lists = defaultdict[str, list[NestedTensors]](list)

        for inputs in inputs_list:
            for k, v in inputs.items():
                item_lists[k].append(v)

        return {
            k: MultiModalKwargs._try_stack(item_list, pin_memory)
            for k, item_list in item_lists.items()
        }

    @staticmethod
    def as_kwargs(
        batched_inputs: BatchedTensorInputs,
        *,
        device: torch.types.Device,
    ) -> BatchedTensorInputs:
        json_inputs = cast(JSONTree[torch.Tensor], batched_inputs)

        json_mapped = json_map_leaves(
            lambda x: x.to(device=device, non_blocking=True),
            json_inputs,
        )

        return cast(BatchedTensorInputs, json_mapped)

    def __delitem__(self, key: str) -> None:
        super().__delitem__(key)

        for items in self._items_by_modality.values():
            for item in items:
                item.pop(key, None)

    def __eq__(self, other: object) -> bool:
        if not isinstance(other, self.__class__):
            return False
        if self._items_by_modality != other._items_by_modality:
            return False

        ks = self.keys()
        return (ks == other.keys()
                and all(nested_tensors_equal(self[k], other[k]) for k in ks))

    def _validate_modality(self, method_name: str, modality: str) -> None:
        if not self._items_by_modality:
            raise RuntimeError(
                f"`{method_name}` is not supported when "
                "MultiModalKwargs is not initialized with `items`")

        if modality not in self._items_by_modality:
            available_modalities = set(self._items_by_modality.keys())
            raise KeyError(f"Modality {modality!r} not found. "
                           f"Available modalities: {available_modalities}")

    def get_item_count(self, modality: str) -> int:
        """Get the number of items belonging to a modality."""
        self._validate_modality("get_item_count", modality)
        return len(self._items_by_modality[modality])

    def get_item(self, modality: str, item_index: int) -> MultiModalKwargsItem:
        """
        Get the keyword arguments corresponding to an item identified by
        its modality and index.
        """
        self._validate_modality("get_item", modality)
        return self._items_by_modality[modality][item_index]

    def get_items(self, modality: str) -> Sequence[MultiModalKwargsItem]:
        """
        Get the keyword arguments corresponding to each item belonging to
        a modality.
        """
        self._validate_modality("get_items", modality)
        return self._items_by_modality[modality]


MultiModalPlaceholderDict: TypeAlias = Mapping[str, Sequence[PlaceholderRange]]
"""
A dictionary containing placeholder ranges for each modality.
"""


class MultiModalInputs(TypedDict):
    """
    Represents the outputs of
    [`BaseMultiModalProcessor`][vllm.multimodal.processing.BaseMultiModalProcessor],
    ready to be passed to vLLM internals.
    """

    type: Literal["multimodal"]
    """The type of inputs."""

    prompt: str
    """The processed prompt text."""

    prompt_token_ids: list[int]
    """The processed token IDs which includes placeholder tokens."""

    token_type_ids: NotRequired[list[int]]
    """The token type IDs of the prompt."""

    mm_kwargs: MultiModalKwargs
    """Keyword arguments to be directly passed to the model after batching."""

    mm_hashes: Optional["MultiModalHashDict"]
    """The hashes of the multi-modal data."""

    mm_placeholders: "MultiModalPlaceholderDict"
    """
    For each modality, information about the placeholder tokens in
    `prompt_token_ids`.
    """

    cache_salt: NotRequired[str]
    """
    Optional cache salt to be used for prefix caching.
    """


class MultiModalEncDecInputs(MultiModalInputs):
    """
    Represents the outputs of
    [`EncDecMultiModalProcessor`][vllm.multimodal.processing.EncDecMultiModalProcessor]
    ready to be passed to vLLM internals.
    """

    encoder_prompt: str
    """The processed encoder prompt text."""

    encoder_prompt_token_ids: list[int]
    """The processed token IDs of the encoder prompt."""

    encoder_token_type_ids: NotRequired[list[int]]
    """The token type IDs of the encoder prompt."""<|MERGE_RESOLUTION|>--- conflicted
+++ resolved
@@ -233,15 +233,6 @@
     Defines how to combine the tensor data of this field with others
     in order to batch multi-modal items together for model inference.
     """
-
-    @staticmethod
-    def dummy(modality: str, key: str):
-        return MultiModalFieldElem(
-            modality=modality,
-            key=key,
-            data=None,
-            field=MultiModalDummyField(),
-        )
 
     def __eq__(self, other: object) -> bool:
         if not isinstance(other, self.__class__):
@@ -674,9 +665,6 @@
 
     @staticmethod
     def dummy(modality: str):
-<<<<<<< HEAD
-        mm_elem = MultiModalFieldElem.dummy(modality, "dummy")
-=======
         """Convenience class for testing."""
         mm_elem = MultiModalFieldElem(
             modality=modality,
@@ -684,7 +672,6 @@
             data=torch.empty(1),
             field=MultiModalSharedField(1),
         )
->>>>>>> 3b6dc788
         return MultiModalKwargsItem.from_elems([mm_elem])
 
     @staticmethod
