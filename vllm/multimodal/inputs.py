--- conflicted
+++ resolved
@@ -735,39 +735,11 @@
         })
 
 
-<<<<<<< HEAD
-    @staticmethod
-    def from_items_by_modality(
-        items_by_modality: "MultiModalKwargs",
-        *,
-        pin_memory: bool = False,
-    ):
-        valid_items = list[MultiModalKwargsItem]()
-
-        for modality, items in items_by_modality.items():
-            for i, item in enumerate(items):
-                assert item is not None, (
-                    f"Cannot build data from empty "
-                    f"`items_by_modality[{modality}][{i}]`")
-
-                valid_items.append(item)
-
-        return MultiModalKwargs.from_items(valid_items, pin_memory=pin_memory)
-
-    def __init__(
-        self,
-        data: Mapping[str, NestedTensors],
-        *,
-        items: Optional[Sequence[MultiModalKwargsItem]] = None,
-    ) -> None:
-        super().__init__(data)
-=======
 class MultiModalKwargs(UserDict[str, NestedTensors]):
     """
     A dictionary that represents the keyword arguments to
     [`torch.nn.Module.forward`][].
     """
->>>>>>> ef8e93b1
 
     @staticmethod
     @deprecated("`MultiModalKwargs.from_hf_inputs` is deprecated and "
