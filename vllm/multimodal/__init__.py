# SPDX-License-Identifier: Apache-2.0
# SPDX-FileCopyrightText: Copyright contributors to the vLLM project
from .base import MultiModalPlaceholderMap
from .hasher import MultiModalHasher
from .inputs import (BatchedTensorInputs, ModalityData, MultiModalDataBuiltins,
                     MultiModalDataDict, MultiModalKwargs,
                     MultiModalKwargsItems, MultiModalPlaceholderDict,
<<<<<<< HEAD
                     MultiModalUUIDs, NestedTensors)
=======
                     MultiModalUUIDDict, NestedTensors)
>>>>>>> 0235103c
from .registry import MultiModalRegistry

MULTIMODAL_REGISTRY = MultiModalRegistry()
"""
The global [`MultiModalRegistry`][vllm.multimodal.registry.MultiModalRegistry]
is used by model runners to dispatch data processing according to the target
model.

Info:
    [mm_processing](../../../design/mm_processing.html)
"""

__all__ = [
    "BatchedTensorInputs",
    "ModalityData",
    "MultiModalDataBuiltins",
    "MultiModalDataDict",
    "MultiModalHasher",
    "MultiModalKwargs",
    "MultiModalKwargsItems",
    "MultiModalPlaceholderDict",
    "MultiModalPlaceholderMap",
<<<<<<< HEAD
    "MultiModalUUIDs",
=======
    "MultiModalUUIDDict",
>>>>>>> 0235103c
    "NestedTensors",
    "MULTIMODAL_REGISTRY",
    "MultiModalRegistry",
]<|MERGE_RESOLUTION|>--- conflicted
+++ resolved
@@ -5,11 +5,7 @@
 from .inputs import (BatchedTensorInputs, ModalityData, MultiModalDataBuiltins,
                      MultiModalDataDict, MultiModalKwargs,
                      MultiModalKwargsItems, MultiModalPlaceholderDict,
-<<<<<<< HEAD
-                     MultiModalUUIDs, NestedTensors)
-=======
                      MultiModalUUIDDict, NestedTensors)
->>>>>>> 0235103c
 from .registry import MultiModalRegistry
 
 MULTIMODAL_REGISTRY = MultiModalRegistry()
@@ -32,11 +28,7 @@
     "MultiModalKwargsItems",
     "MultiModalPlaceholderDict",
     "MultiModalPlaceholderMap",
-<<<<<<< HEAD
-    "MultiModalUUIDs",
-=======
     "MultiModalUUIDDict",
->>>>>>> 0235103c
     "NestedTensors",
     "MULTIMODAL_REGISTRY",
     "MultiModalRegistry",
