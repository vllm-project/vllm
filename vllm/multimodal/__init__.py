<<<<<<< HEAD
from .base import (BatchedTensors, MultiModalDataDict, MultiModalInputs,
                   MultiModalPlugin)
=======
from .base import (BatchedTensors, MultiModalDataBuiltins, MultiModalDataDict,
                   MultiModalInputs, MultiModalPlugin)
>>>>>>> 8a924d22
from .registry import MultiModalRegistry

MULTIMODAL_REGISTRY = MultiModalRegistry()
"""
The global :class:`~MultiModalRegistry` is used by model runners to
dispatch data processing according to its modality and the target model.

See also:
    :ref:`input_processing_pipeline`
"""

__all__ = [
    "BatchedTensors",
<<<<<<< HEAD
=======
    "MultiModalDataBuiltins",
>>>>>>> 8a924d22
    "MultiModalDataDict",
    "MultiModalInputs",
    "MultiModalPlugin",
    "MULTIMODAL_REGISTRY",
    "MultiModalRegistry",
]<|MERGE_RESOLUTION|>--- conflicted
+++ resolved
@@ -1,10 +1,5 @@
-<<<<<<< HEAD
-from .base import (BatchedTensors, MultiModalDataDict, MultiModalInputs,
-                   MultiModalPlugin)
-=======
 from .base import (BatchedTensors, MultiModalDataBuiltins, MultiModalDataDict,
                    MultiModalInputs, MultiModalPlugin)
->>>>>>> 8a924d22
 from .registry import MultiModalRegistry
 
 MULTIMODAL_REGISTRY = MultiModalRegistry()
@@ -18,10 +13,7 @@
 
 __all__ = [
     "BatchedTensors",
-<<<<<<< HEAD
-=======
     "MultiModalDataBuiltins",
->>>>>>> 8a924d22
     "MultiModalDataDict",
     "MultiModalInputs",
     "MultiModalPlugin",
