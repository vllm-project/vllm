--- conflicted
+++ resolved
@@ -33,13 +33,8 @@
         max_tokens = worker.scheduler_config.max_num_batched_tokens
         deep_gemm_warmup(model, max_tokens)
 
-<<<<<<< HEAD
     # FlashInfer autotune for Hopper (SM 9.0) and Blackwell (SM 10.0) GPUs
-    if has_flashinfer() and current_platform.get_device_capability()[0] >= 9:
-=======
-    # FlashInfer kernel autotune for Blackwell (SM 10.0) GPUs
-    if has_flashinfer() and current_platform.is_device_capability(100):
->>>>>>> cc99baf1
+    if has_flashinfer() and current_platform.has_device_capability(90):
         flashinfer_autotune(worker.model_runner)
 
     # FlashInfer attention warmup
