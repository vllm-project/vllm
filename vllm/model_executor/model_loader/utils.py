--- conflicted
+++ resolved
@@ -9,15 +9,10 @@
 from torch import nn
 from transformers.dynamic_module_utils import get_class_from_dynamic_module
 
-<<<<<<< HEAD
-from vllm.config import ModelConfig
+from vllm.config import ModelConfig, ModelImpl
 from vllm.logger import init_logger
 from vllm.model_executor.layers.quantization.base_config import (
     QuantizationConfig)
-=======
-from vllm.config import ModelConfig, ModelImpl
-from vllm.logger import init_logger
->>>>>>> a1a2aaad
 from vllm.model_executor.models import ModelRegistry
 from vllm.model_executor.models.adapters import (as_classification_model,
                                                  as_embedding_model,
