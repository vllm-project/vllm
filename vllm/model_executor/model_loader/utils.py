--- conflicted
+++ resolved
@@ -223,11 +223,7 @@
     # Special handling for quantized Mixtral.
     # FIXME(woosuk): This is a temporary hack.
     mixtral_supported = [
-<<<<<<< HEAD
-        "fp8", "compressed-tensors", "gptq_marlin", "awq_marlin", "inc"
-=======
-        "fp8", "compressed-tensors", "gptq_marlin", "awq_marlin", "quark"
->>>>>>> 7661e92e
+        "fp8", "compressed-tensors", "gptq_marlin", "awq_marlin", "inc", "quark"
     ]
 
     vllm_supported_archs = ModelRegistry.get_supported_archs()
