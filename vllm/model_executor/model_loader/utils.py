--- conflicted
+++ resolved
@@ -41,13 +41,10 @@
     if model_config.runner_type == "pooling":
         model_cls = as_embedding_model(model_cls)
 
-<<<<<<< HEAD
-=======
     model_cls, arch = ModelRegistry.resolve_model_cls(architectures)
     if model_config.runner_type == "pooling":
         model_cls = as_embedding_model(model_cls)
 
->>>>>>> 98356735
     return model_cls, arch
 
 
