# SPDX-License-Identifier: Apache-2.0
# SPDX-FileCopyrightText: Copyright contributors to the vLLM project
"""Utilities for selecting and loading models."""
import contextlib
import inspect
import warnings
from contextlib import contextmanager
from dataclasses import dataclass, field
from typing import Optional

import torch
import transformers
from torch import nn
from transformers.dynamic_module_utils import get_class_from_dynamic_module

from vllm.attention import Attention
from vllm.config import (ModelConfig, ModelImpl, VllmConfig,
                         set_current_vllm_config)
from vllm.logger import init_logger
from vllm.model_executor.layers.linear import QKVCrossParallelLinear
from vllm.model_executor.layers.quantization.base_config import (
    QuantizationConfig, QuantizeMethodBase)
from vllm.model_executor.models import ModelRegistry
from vllm.model_executor.models.adapters import (as_embedding_model,
                                                 as_reward_model,
                                                 as_seq_cls_model)
from vllm.model_executor.models.interfaces import SupportsQuant
from vllm.model_executor.models.registry import _TRANSFORMERS_MODELS
from vllm.utils import is_pin_memory_available

logger = init_logger(__name__)


@contextlib.contextmanager
def set_default_torch_dtype(dtype: torch.dtype):
    """Sets the default torch dtype to the given dtype."""
    old_dtype = torch.get_default_dtype()
    torch.set_default_dtype(dtype)
    yield
    torch.set_default_dtype(old_dtype)


def initialize_model(
    vllm_config: VllmConfig,
    *,
    prefix: str = "",
    model_class: Optional[type[nn.Module]] = None,
    model_config: Optional[ModelConfig] = None,
) -> nn.Module:
    """Initialize a model with the given configurations."""
    if model_config is None:
        model_config = vllm_config.model_config
    if model_class is None:
        model_class, _ = get_model_architecture(model_config)

    if vllm_config.quant_config is not None:
        configure_quant_config(vllm_config.quant_config, model_class)

    signatures = inspect.signature(model_class.__init__)
    all_params = [param.name for param in signatures.parameters.values()]
    if "vllm_config" in all_params and "prefix" in all_params:
        # new-style model class
        with set_current_vllm_config(vllm_config,
                                     check_compile=True,
                                     prefix=prefix):
            return model_class(vllm_config=vllm_config, prefix=prefix)

    msg = ("vLLM model class should accept `vllm_config` and `prefix` as "
           "input arguments. Possibly you have an old-style model class"
           " registered from out of tree and it is used for new vLLM version. "
           "Check https://docs.vllm.ai/en/latest/design/arch_overview.html "
           "for the design and update the model class accordingly.")
    warnings.warn(msg, DeprecationWarning, stacklevel=2)

    logger.warning(
        "Trying to guess the arguments for old-style model class %s",
        model_class,
    )
    # try to be compatible with old-style model class
    kwargs = {}
    if "prefix" in all_params:
        kwargs["prefix"] = prefix
    if "config" in all_params:
        kwargs["config"] = model_config.hf_config
    if "cache_config" in all_params:
        kwargs["cache_config"] = vllm_config.cache_config
    if "quant_config" in all_params:
        kwargs["quant_config"] = vllm_config.quant_config
    if "lora_config" in all_params:
        kwargs["lora_config"] = vllm_config.lora_config
    if "scheduler_config" in all_params:
        kwargs["scheduler_config"] = vllm_config.scheduler_config
    with set_current_vllm_config(vllm_config,
                                 check_compile=True,
                                 prefix=prefix):
        return model_class(**kwargs)


def process_weights_after_loading(model: nn.Module, model_config: ModelConfig,
                                  target_device: torch.device) -> None:
    for _, module in model.named_modules():
        if isinstance(module, QKVCrossParallelLinear):
            # NOTE(Isotr0py): special case for cross QKV layer because
            # q and kv proj aren't registered as submodules intentionally
            module.process_weights_after_loading()
            continue
        quant_method = getattr(module, "quant_method", None)
        if isinstance(quant_method, QuantizeMethodBase):
            # When quant methods need to process weights after loading
            # (for repacking, quantizing, etc), they expect parameters
            # to be on the global target device. This scope is for the
            # case where cpu offloading is used, where we will move the
            # parameters onto device for processing and back off after.
            with device_loading_context(module, target_device):
                quant_method.process_weights_after_loading(module)

    # Currently only used by MLA.
    # NOTE: This intentionally happens after other modules so we can easily
    # decompress the weights for MLA.
    for _, module in model.named_modules():
        if isinstance(module, Attention) and \
            hasattr(module, "process_weights_after_loading"):
            # TODO(lucas): see if there is a way to unify the signatures
            # of process_weights_after_loading
            module.process_weights_after_loading(model_config.dtype)


@contextmanager
def device_loading_context(module: torch.nn.Module,
                           target_device: torch.device):
    if target_device.type == "cpu":
        # If target is CPU, no need to move anything
        yield module
        return

    original_device_states: dict[str, torch.device] = {}

    # Store original device states and move parameters to GPU if they're on CPU
    for name, p in module.named_parameters():
        if p.device.type == "cpu":
            original_device_states[name] = p.device
            p.data = p.data.to(target_device)
        # Parameters already on target device are not touched

    try:
        yield module

    finally:
        # Restore parameters to their original devices, ignoring new parameters
        pin_memory = is_pin_memory_available()
        for name, p in module.named_parameters():
            if name in original_device_states:
                original_device: torch.device = original_device_states[name]
                if original_device.type == "cpu":
                    # `torch.empty_like` does not support `pin_memory` argument
                    cpu_data = torch.empty_strided(
                        size=p.data.size(),
                        stride=p.data.stride(),
                        dtype=p.data.dtype,
                        layout=p.data.layout,
                        device="cpu",
                        pin_memory=pin_memory,
                    )
                    cpu_data.copy_(p.data)
                    p.data = cpu_data
                else:
                    p.data = p.data.to(original_device)
        # New parameters or parameters already on target device are untouched


def resolve_transformers_arch(model_config: ModelConfig,
                              architectures: list[str]):
    if model_config.model_impl == ModelImpl.VLLM:
        raise ValueError(
            "Attempting to resolve architecture from the Transformers library "
            "but the model implementation is set to vLLM. This should never "
            "happen.")

    for i, arch in enumerate(architectures):
        if arch in _TRANSFORMERS_MODELS:
            continue

        if model_config.model_impl == ModelImpl.AUTO:
            logger.warning(
                "%s has no vLLM implementation, falling back to Transformers "
                "implementation. Some features may not be supported and "
                "performance may not be optimal.", arch)

        auto_map: dict[str, str] = getattr(model_config.hf_config, "auto_map",
                                           None) or dict()
        # Make sure that config class is always initialized before model class,
        # otherwise the model class won't be able to access the config class,
        # the expected auto_map should have correct order like:
        # "auto_map": {
        #     "AutoConfig": "<your-repo-name>--<config-name>",
        #     "AutoModel": "<your-repo-name>--<config-name>",
        #     "AutoModelFor<Task>": "<your-repo-name>--<config-name>",
        # },
        auto_modules = {
            name:
            get_class_from_dynamic_module(module,
                                          model_config.model,
                                          revision=model_config.revision)
            for name, module in sorted(auto_map.items(), key=lambda x: x[0])
        }
        model_module = getattr(transformers, arch, None)
        if model_module is None:
            if "AutoModel" not in auto_map:
                raise ValueError(
                    f"Cannot find model module. '{arch}' is not a registered "
                    "model in the Transformers library (only relevant if the "
                    "model is meant to be in Transformers) and 'AutoModel' is "
                    "not present in the model config's 'auto_map' (relevant "
                    "if the model is custom).")
            model_module = auto_modules["AutoModel"]

        if not model_module.is_backend_compatible():
            raise ValueError(
                f"The Transformers implementation of '{arch}' is not "
                "compatible with vLLM.")

        architectures[i] = model_config._get_transformers_backend_cls()
    return architectures


def get_model_architecture(
        model_config: ModelConfig) -> tuple[type[nn.Module], str]:
    architectures = getattr(model_config.hf_config, "architectures", [])

    # Special handling for quantized Mixtral.
    # FIXME(woosuk): This is a temporary hack.
    mixtral_supported = [
        "fp8",
        "compressed-tensors",
        "gptq_marlin",
        "awq_marlin",
        "quark",
        "bitsandbytes",
    ]

    vllm_supported_archs = ModelRegistry.get_supported_archs()
<<<<<<< HEAD
    is_supported = lambda arch: (arch in vllm_supported_archs and arch not in
                                 _TRANSFORMERS_MODELS)
    vllm_not_supported = not any(is_supported(arch) for arch in architectures)
=======
    vllm_not_supported = not any(arch in vllm_supported_archs
                                 for arch in architectures)

    if vllm_not_supported:
        # try automatic conversion in adapters.py
        for arch in architectures:
            if not arch.endswith("ForSequenceClassification"):
                continue

            assert model_config.task == "classify"
            causal_lm_arch = arch.replace("ForSequenceClassification",
                                          "ForCausalLM")
            causal_lm_arch_vllm_supported = (causal_lm_arch
                                             in vllm_supported_archs)
            if not causal_lm_arch_vllm_supported:
                continue

            architectures = [causal_lm_arch]
            vllm_not_supported = False
            break

>>>>>>> 3e04107d
    if (model_config.model_impl == ModelImpl.TRANSFORMERS or
            model_config.model_impl == ModelImpl.AUTO and vllm_not_supported):
        architectures = resolve_transformers_arch(model_config, architectures)
        logger.debug_once("Resolve transformers arch %s", str(architectures))
    elif (model_config.quantization is not None
          and model_config.quantization not in mixtral_supported
          and "MixtralForCausalLM" in architectures):
        architectures = ["QuantMixtralForCausalLM"]

    model_cls, arch = ModelRegistry.resolve_model_cls(architectures)
    if model_config.task == "embed":
        logger.debug_once("Automatic conversion using `as_embedding_model`.")
        model_cls = as_embedding_model(model_cls)
    elif model_config.task == "classify":
        logger.debug_once("Automatic conversion using `as_seq_cls_model`.")
        model_cls = as_seq_cls_model(model_cls)
    elif model_config.task == "reward":
        logger.debug_once("Automatic conversion using `as_reward_model`.")
        model_cls = as_reward_model(model_cls)

    return model_cls, arch


def get_model_cls(model_config: ModelConfig) -> type[nn.Module]:
    return get_model_architecture(model_config)[0]


def get_architecture_class_name(model_config: ModelConfig) -> str:
    return get_model_architecture(model_config)[1]


@dataclass
class ParamMapping:
    """
    A class to handle parameter mapping for model weight loading.
    It creates a bidirectional mapping between packed parameters and their 
    constituent parts.
    """
    packed_mapping: dict[str, list[str]]
    inverse_packed_mapping: dict[str, tuple[str,
                                            int]] = field(default_factory=dict)

    def __post_init__(self):
        for packed_name, sub_params in self.packed_mapping.items():
            # Skip self-contained cases (e.g., {"W_pack": ["W_pack"]})
            if len(sub_params) == 1 and sub_params[0] == packed_name:
                continue
            for index, param_name in enumerate(sub_params):
                self.inverse_packed_mapping[param_name] = (
                    packed_name,
                    index,
                )

    def get_sub_modules(self,
                        module_name: str) -> Optional[tuple[str, list[str]]]:
        for key, value in self.packed_mapping.items():
            if module_name.endswith(key):
                return key, value
        return None


def configure_quant_config(quant_config: QuantizationConfig,
                           model_class: type[nn.Module]):
    """
    Pass packed_modules_mapping by reference to quant_config so that
    quant_config can properly match fused modules

    Note that model attributes are passed by reference to quant_config,
    enabling them to be updated by model_class.__new__ (ex. chatglm, qwen)

    Once the `SupportsQuant` mixin has been added to all models, this
    function can be removed
    """
    if not issubclass(model_class, SupportsQuant):
        hf_to_vllm_mapper = getattr(model_class, "hf_to_vllm_mapper", None)
        packed_mapping = getattr(model_class, "packed_modules_mapping", None)

        # pass mappings by reference to quant_config
        if hf_to_vllm_mapper is not None:
            quant_config.apply_vllm_mapper(hf_to_vllm_mapper)
        if packed_mapping is not None:
            quant_config.packed_modules_mapping = packed_mapping<|MERGE_RESOLUTION|>--- conflicted
+++ resolved
@@ -239,13 +239,9 @@
     ]
 
     vllm_supported_archs = ModelRegistry.get_supported_archs()
-<<<<<<< HEAD
     is_supported = lambda arch: (arch in vllm_supported_archs and arch not in
                                  _TRANSFORMERS_MODELS)
     vllm_not_supported = not any(is_supported(arch) for arch in architectures)
-=======
-    vllm_not_supported = not any(arch in vllm_supported_archs
-                                 for arch in architectures)
 
     if vllm_not_supported:
         # try automatic conversion in adapters.py
@@ -265,7 +261,6 @@
             vllm_not_supported = False
             break
 
->>>>>>> 3e04107d
     if (model_config.model_impl == ModelImpl.TRANSFORMERS or
             model_config.model_impl == ModelImpl.AUTO and vllm_not_supported):
         architectures = resolve_transformers_arch(model_config, architectures)
