# ruff: noqa: SIM117
import copy
import glob
import os
from abc import ABC, abstractmethod
from typing import Any, Dict, Generator, List, Optional, Tuple, Type

import huggingface_hub
import torch
from torch import nn

from vllm.config import (CacheConfig, DeviceConfig, LoadConfig, LoadFormat,
                         LoRAConfig, ModelConfig, ParallelConfig,
                         SchedulerConfig, VisionLanguageConfig)
from vllm.envs import VLLM_USE_MODELSCOPE
from vllm.logger import init_logger
from vllm.model_executor.layers.quantization.base_config import (
    QuantizationConfig)
from vllm.model_executor.model_loader.tensorizer import (
    TensorizerConfig, is_vllm_tensorized, load_with_tensorizer,
    tensorizer_weights_iterator)
from vllm.model_executor.model_loader.utils import (get_model_architecture,
                                                    set_default_torch_dtype)
from vllm.model_executor.model_loader.weight_utils import (
    download_weights_from_hf, filter_files_not_needed_for_inference,
    get_quant_config, initialize_dummy_weights, np_cache_weights_iterator,
    pt_weights_iterator, safetensors_weights_iterator)
from vllm.model_executor.models.llava import LlavaForConditionalGeneration

_VISION_MODEL_CLASSES = [
    LlavaForConditionalGeneration,
]

logger = init_logger(__name__)


def _get_quantization_config(
        model_config: ModelConfig,
        load_config: LoadConfig) -> Optional[QuantizationConfig]:
    """Get the quantization config."""
    if model_config.quantization is not None:
        quant_config = get_quant_config(model_config, load_config)
        capability = torch.cuda.get_device_capability()
        capability = capability[0] * 10 + capability[1]
        if capability < quant_config.get_min_capability():
            raise ValueError(
                f"The quantization method {model_config.quantization} is not "
                "supported for the current GPU. "
                f"Minimum capability: {quant_config.get_min_capability()}. "
                f"Current capability: {capability}.")
        supported_dtypes = quant_config.get_supported_act_dtypes()
        if model_config.dtype not in supported_dtypes:
            raise ValueError(
                f"{model_config.dtype} is not supported for quantization "
                f"method {model_config.quantization}. Supported dtypes: "
                f"{supported_dtypes}")
        return quant_config
    return None


def _get_model_initialization_kwargs(
        model_class: Type[nn.Module], lora_config: Optional[LoRAConfig],
        vision_language_config: Optional[VisionLanguageConfig]
) -> Dict[str, Any]:
    """Get extra kwargs for model initialization."""
    extra_kwargs = {}
    if hasattr(model_class, "supported_lora_modules"):
        extra_kwargs["lora_config"] = lora_config
    elif lora_config:
        raise ValueError(
            f"Model {model_class.__name__} does not support LoRA, "
            "but LoRA is enabled. Support for this model may "
            "be added in the future. If this is important to you, "
            "please open an issue on github.")
    elif model_class in _VISION_MODEL_CLASSES:
        extra_kwargs["vision_language_config"] = vision_language_config
    return extra_kwargs


def _initialize_model(model_config: ModelConfig, load_config: LoadConfig,
                      lora_config: Optional[LoRAConfig],
                      vision_language_config: Optional[VisionLanguageConfig],
                      cache_config: CacheConfig) -> nn.Module:
    """Initialize a model with the given configurations."""
    model_class = get_model_architecture(model_config)[0]
    quant_config = _get_quantization_config(model_config, load_config)

    return model_class(config=model_config.hf_config,
                       cache_config=cache_config,
                       quant_config=quant_config,
                       **_get_model_initialization_kwargs(
                           model_class, lora_config, vision_language_config))


class BaseModelLoader(ABC):
    """Base class for model loaders."""

    def __init__(self, load_config: LoadConfig):
        self.load_config = load_config

    @abstractmethod
    def load_model(self, *, model_config: ModelConfig,
                   device_config: DeviceConfig,
                   lora_config: Optional[LoRAConfig],
                   vision_language_config: Optional[VisionLanguageConfig],
                   parallel_config: ParallelConfig,
                   scheduler_config: SchedulerConfig,
                   cache_config: CacheConfig) -> nn.Module:
        """Load a model with the given configurations."""
        ...


class DefaultModelLoader(BaseModelLoader):
    """Model loader that can load different file types from disk."""

    def __init__(self, load_config: LoadConfig):
        super().__init__(load_config)
        if load_config.model_loader_extra_config:
            raise ValueError(f"Model loader extra config is not supported for "
                             f"load format {load_config.load_format}")

    def _maybe_download_from_modelscope(
            self, model: str, revision: Optional[str]) -> Optional[str]:
        """Download model from ModelScope hub if VLLM_USE_MODELSCOPE is True.
        
        Returns the path to the downloaded model, or None if the model is not
        downloaded from ModelScope."""
        if VLLM_USE_MODELSCOPE:
            # download model from ModelScope hub,
            # lazy import so that modelscope is not required for normal use.
            # pylint: disable=C.
            from modelscope.hub.snapshot_download import snapshot_download

            if not os.path.exists(model):
                model_path = snapshot_download(
                    model_id=model,
                    cache_dir=self.load_config.download_dir,
                    local_files_only=huggingface_hub.constants.HF_HUB_OFFLINE,
                    revision=revision,
                )
            else:
                model_path = model
            return model_path
        return None

    def _prepare_weights(self, model_name_or_path: str,
                         revision: Optional[str],
                         fall_back_to_pt: bool) -> Tuple[str, List[str], bool]:
        """Prepare weights for the model.

        If the model is not local, it will be downloaded."""
        model_name_or_path = self._maybe_download_from_modelscope(
            model_name_or_path, revision) or model_name_or_path

        is_local = os.path.isdir(model_name_or_path)
        load_format = self.load_config.load_format
        use_safetensors = False
        # Some quantized models use .pt files for storing the weights.
        if load_format == LoadFormat.AUTO:
            allow_patterns = ["*.safetensors", "*.bin"]
        elif load_format == LoadFormat.SAFETENSORS:
            use_safetensors = True
            allow_patterns = ["*.safetensors"]
        elif load_format == LoadFormat.PT:
            allow_patterns = ["*.pt"]
        elif load_format == LoadFormat.NPCACHE:
            allow_patterns = ["*.bin"]
        else:
            raise ValueError(f"Unknown load_format: {load_format}")

        if fall_back_to_pt:
            allow_patterns += ["*.pt"]

        if not is_local:
            hf_folder = download_weights_from_hf(model_name_or_path,
                                                 self.load_config.download_dir,
                                                 allow_patterns, revision)
        else:
            hf_folder = model_name_or_path

        hf_weights_files: List[str] = []
        for pattern in allow_patterns:
            hf_weights_files += glob.glob(os.path.join(hf_folder, pattern))
            if len(hf_weights_files) > 0:
                if pattern == "*.safetensors":
                    use_safetensors = True
                break

        if not use_safetensors:
            hf_weights_files = filter_files_not_needed_for_inference(
                hf_weights_files)

        if len(hf_weights_files) == 0:
            raise RuntimeError(
                f"Cannot find any model weights with `{model_name_or_path}`")

        return hf_folder, hf_weights_files, use_safetensors

    def _get_weights_iterator(
        self, model_name_or_path: str, revision: Optional[str],
        fall_back_to_pt: bool
    ) -> Generator[Tuple[str, torch.Tensor], None, None]:
        """Get an iterator for the model weights based on the load format."""
        hf_folder, hf_weights_files, use_safetensors = self._prepare_weights(
            model_name_or_path, revision, fall_back_to_pt)
        if self.load_config.load_format == LoadFormat.NPCACHE:
            # Currently np_cache only support *.bin checkpoints
            assert use_safetensors is False
            return np_cache_weights_iterator(model_name_or_path,
                                             self.load_config.download_dir,
                                             hf_folder, hf_weights_files)
        if use_safetensors:
            return safetensors_weights_iterator(hf_weights_files)
        return pt_weights_iterator(hf_weights_files)

    def load_model(self, *, model_config: ModelConfig,
                   device_config: DeviceConfig,
                   lora_config: Optional[LoRAConfig],
                   vision_language_config: Optional[VisionLanguageConfig],
                   parallel_config: ParallelConfig,
                   scheduler_config: SchedulerConfig,
                   cache_config: CacheConfig) -> nn.Module:
        with set_default_torch_dtype(model_config.dtype):
            with torch.device(device_config.device):
                model = _initialize_model(model_config, self.load_config,
                                          lora_config, vision_language_config,
                                          cache_config)
            model.load_weights(
                self._get_weights_iterator(model_config.model,
                                           model_config.revision,
                                           fall_back_to_pt=getattr(
                                               model,
                                               "fall_back_to_pt_during_load",
                                               True)), )
            for _, module in model.named_modules():
                quant_method = getattr(module, "quant_method", None)
                if quant_method is not None:
                    quant_method.process_weights_after_loading(module)
                # FIXME: Remove this after Mixtral is updated
                # to use quant_method.
                if hasattr(module, "process_weights_after_loading"):
                    module.process_weights_after_loading()
        return model.eval()


class DummyModelLoader(BaseModelLoader):
    """Model loader that will set model weights to random values."""

    def __init__(self, load_config: LoadConfig):
        super().__init__(load_config)
        if load_config.model_loader_extra_config:
            raise ValueError(f"Model loader extra config is not supported for "
                             f"load format {load_config.load_format}")

    def load_model(self, *, model_config: ModelConfig,
                   device_config: DeviceConfig,
                   lora_config: Optional[LoRAConfig],
                   vision_language_config: Optional[VisionLanguageConfig],
                   parallel_config: ParallelConfig,
                   scheduler_config: SchedulerConfig,
                   cache_config: CacheConfig) -> nn.Module:
        with set_default_torch_dtype(model_config.dtype):
            with torch.device(device_config.device):
                model = _initialize_model(model_config, self.load_config,
                                          lora_config, vision_language_config,
                                          cache_config)
            # NOTE(woosuk): For accurate performance evaluation, we assign
            # random values to the weights.
            initialize_dummy_weights(model)
        return model.eval()


class TensorizerLoader(BaseModelLoader):
    """Model loader using CoreWeave's tensorizer library."""

    def __init__(self, load_config: LoadConfig):
        super().__init__(load_config)
        if isinstance(load_config.model_loader_extra_config, TensorizerConfig):
            self.tensorizer_config = load_config.model_loader_extra_config
        else:
            self.tensorizer_config = TensorizerConfig(
                **load_config.model_loader_extra_config)

    def _verify_config(self, model_config: ModelConfig,
                       parallel_config: ParallelConfig):
        self.tensorizer_config.verify_with_model_config(model_config)
        self.tensorizer_config.verify_with_parallel_config(parallel_config)

    def _get_weights_iterator(
            self) -> Generator[Tuple[str, torch.Tensor], None, None]:
        tensorizer_args = self.tensorizer_config._construct_tensorizer_args()
        return tensorizer_weights_iterator(tensorizer_args)

<<<<<<< HEAD
    def _load_model_serialized_cpu(
            self, model_config: ModelConfig, device_config: DeviceConfig,
            lora_config: Optional[LoRAConfig],
            vision_language_config: Optional[VisionLanguageConfig]
=======
    def _load_model_unserialized(
        self,
        model_config: ModelConfig,
        device_config: DeviceConfig,
        lora_config: Optional[LoRAConfig],
        vision_language_config: Optional[VisionLanguageConfig],
        cache_config: CacheConfig,
>>>>>>> 0fca3cdc
    ) -> nn.Module:
        """Load a serialized model with tensorizer to the CPU.

        This is only necessary when the model isn't vLLM-tensorized (see
        examples/tensorize_vllm_model.py) This should still be faster than
        default HuggingFace loading, but will be slower than loading a
        vLLM-tensorized model.
        """
        with set_default_torch_dtype(model_config.dtype):
            with torch.device(device_config.device):
                model = _initialize_model(model_config, self.load_config,
                                          lora_config, vision_language_config,
                                          cache_config)

            model.load_weights(self._get_weights_iterator())
        return model.eval()

    def _load_model_serialized(
        self,
        model_config: ModelConfig,
        device_config: DeviceConfig,
        lora_config: Optional[LoRAConfig],
        vision_language_config: Optional[VisionLanguageConfig],
        cache_config: CacheConfig,
    ) -> nn.Module:
        """Load a serialized model with tensorizer.

        Expects a vLLM-tensorized model. See the
        examples/tensorize_vllm_model.py example script
        for serializing vLLM models."""
        with set_default_torch_dtype(model_config.dtype):
            with torch.device(device_config.device):
                model_class = get_model_architecture(model_config)[0]
                quant_config = _get_quantization_config(
                    model_config, self.load_config)
                extra_kwargs = _get_model_initialization_kwargs(
                    model_class, lora_config, vision_language_config)
                extra_kwargs["quant_config"] = quant_config
                extra_kwargs["cache_config"] = cache_config

                tensorizer_config = copy.copy(self.tensorizer_config)
                tensorizer_config.model_class = model_class
                tensorizer_config.hf_config = model_config.hf_config
                tensorizer_config.dtype = model_config.dtype

                model = load_with_tensorizer(tensorizer_config, **extra_kwargs)
        return model.eval()

    def load_model(self, *, model_config: ModelConfig,
                   device_config: DeviceConfig,
                   lora_config: Optional[LoRAConfig],
                   vision_language_config: Optional[VisionLanguageConfig],
                   parallel_config: ParallelConfig,
                   scheduler_config: SchedulerConfig,
                   cache_config: CacheConfig) -> nn.Module:
        self._verify_config(model_config, parallel_config)

        if is_vllm_tensorized(self.tensorizer_config):
            return self._load_model_serialized(model_config, device_config,
                                               lora_config,
<<<<<<< HEAD
                                               vision_language_config)
        return self._load_model_serialized_cpu(model_config, device_config,
                                               lora_config,
                                               vision_language_config)
=======
                                               vision_language_config,
                                               cache_config)
        return self._load_model_unserialized(model_config, device_config,
                                             lora_config,
                                             vision_language_config,
                                             cache_config)
>>>>>>> 0fca3cdc


def get_model_loader(load_config: LoadConfig) -> BaseModelLoader:
    """Get a model loader based on the load format."""

    if isinstance(load_config.load_format, type):
        return load_config.load_format(load_config)

    if load_config.load_format == LoadFormat.DUMMY:
        return DummyModelLoader(load_config)

    if load_config.load_format == LoadFormat.TENSORIZER:
        return TensorizerLoader(load_config)

    return DefaultModelLoader(load_config)<|MERGE_RESOLUTION|>--- conflicted
+++ resolved
@@ -291,20 +291,13 @@
         tensorizer_args = self.tensorizer_config._construct_tensorizer_args()
         return tensorizer_weights_iterator(tensorizer_args)
 
-<<<<<<< HEAD
     def _load_model_serialized_cpu(
-            self, model_config: ModelConfig, device_config: DeviceConfig,
-            lora_config: Optional[LoRAConfig],
-            vision_language_config: Optional[VisionLanguageConfig]
-=======
-    def _load_model_unserialized(
         self,
         model_config: ModelConfig,
         device_config: DeviceConfig,
         lora_config: Optional[LoRAConfig],
         vision_language_config: Optional[VisionLanguageConfig],
         cache_config: CacheConfig,
->>>>>>> 0fca3cdc
     ) -> nn.Module:
         """Load a serialized model with tensorizer to the CPU.
 
@@ -365,19 +358,12 @@
         if is_vllm_tensorized(self.tensorizer_config):
             return self._load_model_serialized(model_config, device_config,
                                                lora_config,
-<<<<<<< HEAD
-                                               vision_language_config)
-        return self._load_model_serialized_cpu(model_config, device_config,
-                                               lora_config,
-                                               vision_language_config)
-=======
                                                vision_language_config,
                                                cache_config)
-        return self._load_model_unserialized(model_config, device_config,
+        return self._load_model_serialized_cpu(model_config, device_config,
                                              lora_config,
                                              vision_language_config,
                                              cache_config)
->>>>>>> 0fca3cdc
 
 
 def get_model_loader(load_config: LoadConfig) -> BaseModelLoader:
