# ruff: noqa: SIM117
import copy
import glob
import os
from abc import ABC, abstractmethod
from typing import (TYPE_CHECKING, Any, Dict, Generator, List, Optional, Tuple,
                    Type)

import torch
from torch import nn

from vllm.config import (VLLM_USE_MODELSCOPE, DeviceConfig, LoadConfig,
                         LoadFormat, LoRAConfig, ModelConfig, ParallelConfig,
                         SchedulerConfig, VisionLanguageConfig)
from vllm.logger import init_logger
from vllm.model_executor.model_loader.tensorizer import (
    TensorizerConfig, is_vllm_serialized_tensorizer, load_with_tensorizer,
    tensorizer_weights_iterator)
from vllm.model_executor.model_loader.utils import (get_model_architecture,
                                                    set_default_torch_dtype)
from vllm.model_executor.model_loader.weight_utils import (
    download_weights_from_hf, filter_files_not_needed_for_inference,
    get_quant_config, initialize_dummy_weights, np_cache_weights_iterator,
    pt_weights_iterator, safetensors_weights_iterator)
from vllm.model_executor.models.llava import LlavaForConditionalGeneration

if TYPE_CHECKING:
    from vllm.model_executor.layers.linear import LinearMethodBase

_VISION_MODEL_CLASSES = [
    LlavaForConditionalGeneration,
]

logger = init_logger(__name__)


def _get_linear_method(
        model_config: ModelConfig,
        load_config: LoadConfig) -> Optional["LinearMethodBase"]:
    """Get the (maybe quantized) linear method."""
    linear_method = None
    if model_config.quantization is not None:
        quant_config = get_quant_config(model_config, load_config)
        capability = torch.cuda.get_device_capability()
        capability = capability[0] * 10 + capability[1]
        if capability < quant_config.get_min_capability():
            raise ValueError(
                f"The quantization method {model_config.quantization} is not "
                "supported for the current GPU. "
                f"Minimum capability: {quant_config.get_min_capability()}. "
                f"Current capability: {capability}.")
        supported_dtypes = quant_config.get_supported_act_dtypes()
        if model_config.dtype not in supported_dtypes:
            raise ValueError(
                f"{model_config.dtype} is not supported for quantization "
                f"method {model_config.quantization}. Supported dtypes: "
                f"{supported_dtypes}")

        linear_method = quant_config.get_linear_method()
    return linear_method


def _get_model_initialization_kwargs(
        model_class: Type[nn.Module], lora_config: Optional[LoRAConfig],
        vision_language_config: Optional[VisionLanguageConfig]
) -> Dict[str, Any]:
    """Get extra kwargs for model initialization."""
    extra_kwargs = {}
    if hasattr(model_class, "supported_lora_modules"):
        extra_kwargs["lora_config"] = lora_config
    elif lora_config:
        raise ValueError(
            f"Model {model_class.__name__} does not support LoRA, "
            "but LoRA is enabled. Support for this model may "
            "be added in the future. If this is important to you, "
            "please open an issue on github.")
    elif model_class in _VISION_MODEL_CLASSES:
        extra_kwargs["vision_language_config"] = vision_language_config
    return extra_kwargs


def _initialize_model(
        model_config: ModelConfig, load_config: LoadConfig,
        lora_config: Optional[LoRAConfig],
        vision_language_config: Optional[VisionLanguageConfig]) -> nn.Module:
    """Initialize a model with the given configurations."""
    model_class = get_model_architecture(model_config)[0]
    linear_method = _get_linear_method(model_config, load_config)

    return model_class(config=model_config.hf_config,
                       linear_method=linear_method,
                       **_get_model_initialization_kwargs(
                           model_class, lora_config, vision_language_config))


class BaseModelLoader(ABC):
    """Base class for model loaders."""

    def __init__(self, load_config: LoadConfig):
        self.load_config = load_config

    @abstractmethod
    def load_model(self, *, model_config: ModelConfig,
                   device_config: DeviceConfig,
                   lora_config: Optional[LoRAConfig],
                   vision_language_config: Optional[VisionLanguageConfig],
                   parallel_config: ParallelConfig,
                   scheduler_config: SchedulerConfig) -> nn.Module:
        """Load a model with the given configurations."""
        ...


class DefaultModelLoader(BaseModelLoader):
    """Model loader that can load different file types from disk."""

    def __init__(self, load_config: LoadConfig):
        super().__init__(load_config)
        if load_config.model_loader_extra_config:
            raise ValueError(f"Model loader extra config is not supported for "
                             f"load format {load_config.load_format}")

    def _maybe_download_from_modelscope(
            self, model: str, revision: Optional[str]) -> Optional[str]:
        """Download model from ModelScope hub if VLLM_USE_MODELSCOPE is True.
        
        Returns the path to the downloaded model, or None if the model is not
        downloaded from ModelScope."""
        if VLLM_USE_MODELSCOPE:
            # download model from ModelScope hub,
            # lazy import so that modelscope is not required for normal use.
            # pylint: disable=C.
            from modelscope.hub.snapshot_download import snapshot_download

            if not os.path.exists(model):
                model_path = snapshot_download(
                    model_id=model,
                    cache_dir=self.load_config.download_dir,
                    revision=revision)
            else:
                model_path = model
            return model_path
        return None

    def _prepare_weights(self, model_name_or_path: str,
                         revision: Optional[str],
                         fall_back_to_pt: bool) -> Tuple[str, List[str], bool]:
        """Prepare weights for the model.

        If the model is not local, it will be downloaded."""
        model_name_or_path = self._maybe_download_from_modelscope(
            model_name_or_path, revision) or model_name_or_path

        is_local = os.path.isdir(model_name_or_path)
        load_format = self.load_config.load_format
        use_safetensors = False
        # Some quantized models use .pt files for storing the weights.
        if load_format == LoadFormat.AUTO:
            allow_patterns = ["*.safetensors", "*.bin"]
        elif load_format == LoadFormat.SAFETENSORS:
            use_safetensors = True
            allow_patterns = ["*.safetensors"]
        elif load_format == LoadFormat.PT:
            allow_patterns = ["*.pt"]
        elif load_format == LoadFormat.NPCACHE:
            allow_patterns = ["*.bin"]
        else:
            raise ValueError(f"Unknown load_format: {load_format}")

        if fall_back_to_pt:
            allow_patterns += ["*.pt"]

        if not is_local:
            hf_folder = download_weights_from_hf(model_name_or_path,
                                                 self.load_config.download_dir,
                                                 allow_patterns)
        else:
            hf_folder = model_name_or_path

        hf_weights_files: List[str] = []
        for pattern in allow_patterns:
            hf_weights_files += glob.glob(os.path.join(hf_folder, pattern))
            if len(hf_weights_files) > 0:
                if pattern == "*.safetensors":
                    use_safetensors = True
                break

        if not use_safetensors:
            hf_weights_files = filter_files_not_needed_for_inference(
                hf_weights_files)

        if len(hf_weights_files) == 0:
            raise RuntimeError(
                f"Cannot find any model weights with `{model_name_or_path}`")

        return hf_folder, hf_weights_files, use_safetensors

    def _get_weights_iterator(
        self, model_name_or_path: str, revision: Optional[str],
        fall_back_to_pt: bool
    ) -> Generator[Tuple[str, torch.Tensor], None, None]:
        """Get an iterator for the model weights based on the load format."""
        hf_folder, hf_weights_files, use_safetensors = self._prepare_weights(
            model_name_or_path, revision, fall_back_to_pt)
        if self.load_config.load_format == LoadFormat.NPCACHE:
            # Currently np_cache only support *.bin checkpoints
            assert use_safetensors is False
            return np_cache_weights_iterator(model_name_or_path,
                                             self.load_config.download_dir,
                                             hf_folder, hf_weights_files)
        if use_safetensors:
            return safetensors_weights_iterator(hf_weights_files)
        return pt_weights_iterator(hf_weights_files)

    def load_model(self, *, model_config: ModelConfig,
                   device_config: DeviceConfig,
                   lora_config: Optional[LoRAConfig],
                   vision_language_config: Optional[VisionLanguageConfig],
                   parallel_config: ParallelConfig,
                   scheduler_config: SchedulerConfig) -> nn.Module:
        with set_default_torch_dtype(model_config.dtype):
            with torch.device(device_config.device):
                model = _initialize_model(model_config, self.load_config,
                                          lora_config, vision_language_config)
            model.load_weights(
                self._get_weights_iterator(model_config.model,
                                           model_config.revision,
                                           fall_back_to_pt=getattr(
                                               model,
                                               "fall_back_to_pt_during_load",
                                               True)), )
<<<<<<< HEAD

            for _, module in model.named_modules():
                if hasattr(module, "process_weights_after_loading"):
                    module.process_weights_after_loading()
=======
            for _, module in model.named_modules():
                linear_method = getattr(module, "linear_method", None)
                if linear_method is not None:
                    linear_method.process_weights_after_loading(module)
>>>>>>> cc74b2b2
        return model.eval()


class DummyModelLoader(BaseModelLoader):
    """Model loader that will set model weights to random values."""

    def __init__(self, load_config: LoadConfig):
        super().__init__(load_config)
        if load_config.model_loader_extra_config:
            raise ValueError(f"Model loader extra config is not supported for "
                             f"load format {load_config.load_format}")

    def load_model(self, *, model_config: ModelConfig,
                   device_config: DeviceConfig,
                   lora_config: Optional[LoRAConfig],
                   vision_language_config: Optional[VisionLanguageConfig],
                   parallel_config: ParallelConfig,
                   scheduler_config: SchedulerConfig) -> nn.Module:
        with set_default_torch_dtype(model_config.dtype):
            with torch.device(device_config.device):
                model = _initialize_model(model_config, self.load_config,
                                          lora_config, vision_language_config)
            # NOTE(woosuk): For accurate performance evaluation, we assign
            # random values to the weights.
            initialize_dummy_weights(model)
        return model.eval()


class TensorizerLoader(BaseModelLoader):
    """Model loader using CoreWeave's tensorizer library."""

    def __init__(self, load_config: LoadConfig):
        super().__init__(load_config)
        if isinstance(load_config.model_loader_extra_config, TensorizerConfig):
            self.tensorizer_config = load_config.model_loader_extra_config
        else:
            self.tensorizer_config = TensorizerConfig(
                **load_config.model_loader_extra_config)

    def _verify_config(self, model_config: ModelConfig,
                       parallel_config: ParallelConfig):
        self.tensorizer_config.verify_with_model_config(model_config)
        self.tensorizer_config.verify_with_parallel_config(parallel_config)

    def _get_weights_iterator(
            self) -> Generator[Tuple[str, torch.Tensor], None, None]:
        tensorizer_args = self.tensorizer_config._construct_tensorizer_args()
        return tensorizer_weights_iterator(tensorizer_args)

    def _load_model_unserialized(
            self, model_config: ModelConfig, device_config: DeviceConfig,
            lora_config: Optional[LoRAConfig],
            vision_language_config: Optional[VisionLanguageConfig]
    ) -> nn.Module:
        """Load an unserialized model with tensorizer.

        Unserialized here means "not serialized with tensorizer". This
        should still be faster than default HuggingFace loading, but will
        be slower than loading a tensorizer-serialized model.
        """
        with set_default_torch_dtype(model_config.dtype):
            with torch.device(device_config.device):
                model = _initialize_model(model_config, self.load_config,
                                          lora_config, vision_language_config)

            model.load_weights(self._get_weights_iterator())
        return model.eval()

    def _load_model_serialized(
            self, model_config: ModelConfig, device_config: DeviceConfig,
            lora_config: Optional[LoRAConfig],
            vision_language_config: Optional[VisionLanguageConfig]
    ) -> nn.Module:
        """Load a serialized model with tensorizer.

        See the examples/tensorize_vllm_model.py example "
        script for serializing vLLM models."""
        with set_default_torch_dtype(model_config.dtype):
            with torch.device(device_config.device):
                model_class = get_model_architecture(model_config)[0]
                linear_method = _get_linear_method(model_config,
                                                   self.load_config)
                extra_kwargs = _get_model_initialization_kwargs(
                    model_class, lora_config, vision_language_config)
                extra_kwargs["linear_method"] = linear_method

                tensorizer_config = copy.copy(self.tensorizer_config)
                tensorizer_config.model_class = model_class
                tensorizer_config.hf_config = model_config.hf_config
                tensorizer_config.dtype = model_config.dtype

                model = load_with_tensorizer(tensorizer_config, **extra_kwargs)
        return model.eval()

    def load_model(self, *, model_config: ModelConfig,
                   device_config: DeviceConfig,
                   lora_config: Optional[LoRAConfig],
                   vision_language_config: Optional[VisionLanguageConfig],
                   parallel_config: ParallelConfig,
                   scheduler_config: SchedulerConfig) -> nn.Module:
        self._verify_config(model_config, parallel_config)

        if is_vllm_serialized_tensorizer(self.tensorizer_config):
            return self._load_model_serialized(model_config, device_config,
                                               lora_config,
                                               vision_language_config)
        return self._load_model_unserialized(model_config, device_config,
                                             lora_config,
                                             vision_language_config)


def get_model_loader(load_config: LoadConfig) -> BaseModelLoader:
    """Get a model loader based on the load format."""

    if isinstance(load_config.load_format, type):
        return load_config.load_format(load_config)

    if load_config.load_format == LoadFormat.DUMMY:
        return DummyModelLoader(load_config)

    if load_config.load_format == LoadFormat.TENSORIZER:
        return TensorizerLoader(load_config)

    return DefaultModelLoader(load_config)<|MERGE_RESOLUTION|>--- conflicted
+++ resolved
@@ -228,17 +228,12 @@
                                                model,
                                                "fall_back_to_pt_during_load",
                                                True)), )
-<<<<<<< HEAD
-
-            for _, module in model.named_modules():
-                if hasattr(module, "process_weights_after_loading"):
-                    module.process_weights_after_loading()
-=======
             for _, module in model.named_modules():
                 linear_method = getattr(module, "linear_method", None)
                 if linear_method is not None:
                     linear_method.process_weights_after_loading(module)
->>>>>>> cc74b2b2
+                if hasattr(module, "process_weights_after_loading"):
+                    module.process_weights_after_loading()
         return model.eval()
 
 
