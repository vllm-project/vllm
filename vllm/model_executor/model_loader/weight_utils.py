--- conflicted
+++ resolved
@@ -25,9 +25,7 @@
                                                      get_quantization_config)
 from vllm.model_executor.layers.quantization.schema import QuantParamSchema
 from vllm.platforms import current_platform
-<<<<<<< HEAD
-=======
-from vllm.utils import PlaceholderModule, print_warning_once
+from vllm.utils import PlaceholderModule
 
 try:
     from runai_model_streamer import SafetensorsStreamer
@@ -36,7 +34,6 @@
         "runai_model_streamer")  # type: ignore[assignment]
     SafetensorsStreamer = runai_model_streamer.placeholder_attr(
         "SafetensorsStreamer")
->>>>>>> ee77fdb5
 
 logger = init_logger(__name__)
 
