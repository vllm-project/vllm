--- conflicted
+++ resolved
@@ -7,11 +7,6 @@
 import io
 import json
 import os
-<<<<<<< HEAD
-=======
-import re
-import threading
->>>>>>> 583507d1
 import time
 from collections.abc import Generator
 from dataclasses import dataclass
