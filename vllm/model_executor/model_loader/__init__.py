--- conflicted
+++ resolved
@@ -122,14 +122,10 @@
 
 
 def get_model(
-<<<<<<< HEAD
     *,
     vllm_config: VllmConfig,
-    model_config: Optional[ModelConfig] = None,
+    model_config: ModelConfig | None = None,
     prefix: str = "",
-=======
-    *, vllm_config: VllmConfig, model_config: ModelConfig | None = None
->>>>>>> 767c3ab8
 ) -> nn.Module:
     loader = get_model_loader(vllm_config.load_config)
     if model_config is None:
