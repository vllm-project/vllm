--- conflicted
+++ resolved
@@ -50,38 +50,6 @@
     return DefaultModelLoader(load_config)
 
 
-<<<<<<< HEAD
-def get_model_loader(load_config: LoadConfig) -> BaseModelLoader:
-    """Get a model loader based on the load format."""
-    if isinstance(load_config.load_format, type):
-        return load_config.load_format(load_config)
-
-    if load_config.load_format == LoadFormat.DUMMY:
-        return DummyModelLoader(load_config)
-
-    if load_config.load_format == LoadFormat.TENSORIZER:
-        return TensorizerLoader(load_config)
-
-    if load_config.load_format == LoadFormat.SHARDED_STATE:
-        return ShardedStateLoader(load_config)
-
-    if load_config.load_format == LoadFormat.BITSANDBYTES:
-        return BitsAndBytesModelLoader(load_config)
-
-    if load_config.load_format == LoadFormat.GGUF:
-        return GGUFModelLoader(load_config)
-
-    if load_config.load_format == LoadFormat.RUNAI_STREAMER:
-        return RunaiModelStreamerLoader(load_config)
-
-    if load_config.load_format == LoadFormat.RUNAI_STREAMER_SHARDED:
-        return ShardedStateLoader(load_config, runai_model_streamer=True)
-
-    return DefaultModelLoader(load_config)
-
-
-=======
->>>>>>> 110df743
 def get_model(*,
               vllm_config: VllmConfig,
               model_config: Optional[ModelConfig] = None) -> nn.Module:
@@ -97,10 +65,7 @@
     "get_model_loader",
     "get_architecture_class_name",
     "get_model_architecture",
-<<<<<<< HEAD
-=======
     "get_model_cls",
->>>>>>> 110df743
     "BaseModelLoader",
     "BitsAndBytesModelLoader",
     "GGUFModelLoader",
