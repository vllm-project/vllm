--- conflicted
+++ resolved
@@ -13,19 +13,6 @@
         context_lens: the length of attention context for each sequence.
         block_tables: The block tables. (Seq id -> list of physical block)
     """
-
-<<<<<<< HEAD
-    def __init__(self,
-                 prompt_lens: List[int],
-                 slot_mapping: torch.Tensor,
-                 max_context_len: Optional[int],
-                 context_lens: Optional[torch.Tensor],
-                 block_tables: Optional[torch.Tensor],
-                 use_cuda_graph: bool,
-                 prefix_len_list: Optional[List[int]] = None,
-                 prefix_slot_mapping: Optional[torch.Tensor] = None) -> None:
-        self.prompt_lens = prompt_lens
-=======
     def __init__(
         self,
         is_prompt: bool,
@@ -34,9 +21,9 @@
         context_lens: Optional[torch.Tensor],
         block_tables: Optional[torch.Tensor],
         use_cuda_graph: bool,
+        prefix_len_list: Optional[List[int]] = None,
+        prefix_slot_mapping: Optional[torch.Tensor] = None) -> None:
     ) -> None:
-        self.is_prompt = is_prompt
->>>>>>> 937e7b7d
         self.max_context_len = max_context_len
         self.slot_mapping = slot_mapping
         self.context_lens = context_lens
