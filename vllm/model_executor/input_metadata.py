from typing import Optional

import torch


class InputMetadata:
    """Metadata for input sequences. Used in PagedAttention.

    Args:
        prompt_lens: Lengths of prompts.
        slot_mapping: The address to write the new KV to of each token.
        max_context_len: The maximum context length.
        context_lens: the length of attention context for each sequence.
        block_tables: The block tables. (Seq id -> list of physical block)
<<<<<<< HEAD
        use_flash_attn: Use blocked kv cache based on flash attention.
=======
        kv_cache_dtype: Data type to store kv cache.
>>>>>>> 93b38bea
    """

    def __init__(
        self,
        is_prompt: bool,
        slot_mapping: torch.Tensor,
        prompt_lens: Optional[torch.Tensor],
        max_seq_len: Optional[int],
        start_loc: Optional[torch.Tensor],
        max_context_len: Optional[int],
        context_lens: Optional[torch.Tensor],
        block_tables: Optional[torch.Tensor],
        use_cuda_graph: bool,
<<<<<<< HEAD
        use_flash_attn: Optional[bool] = False,
=======
        kv_cache_dtype: str,
>>>>>>> 93b38bea
    ) -> None:
        self.is_prompt = is_prompt
        self.prompt_lens = prompt_lens
        self.max_seq_len = max_seq_len
        self.start_loc = start_loc
        self.max_context_len = max_context_len
        self.slot_mapping = slot_mapping
        self.context_lens = context_lens
        self.block_tables = block_tables
        self.use_cuda_graph = use_cuda_graph
<<<<<<< HEAD
        self.use_flash_attn = use_flash_attn
=======
        self.kv_cache_dtype = kv_cache_dtype
>>>>>>> 93b38bea

        # Set during the execution of the first attention op.
        # FIXME(woosuk): This is a hack.
        self.attn_bias = None

    def __repr__(self) -> str:
        return ("InputMetadata("
                f"is_prompt={self.is_prompt}, "
                f"max_context_len={self.max_context_len}, "
                f"slot_mapping={self.slot_mapping}, "
                f"context_lens={self.context_lens}, "
                f"block_tables={self.block_tables}, "
                f"use_cuda_graph={self.use_cuda_graph}, "
<<<<<<< HEAD
                f"use_flash_attn={self.use_flash_attn})")
=======
                f"kv_cache_dtype={self.kv_cache_dtype})")
>>>>>>> 93b38bea
<|MERGE_RESOLUTION|>--- conflicted
+++ resolved
@@ -12,11 +12,8 @@
         max_context_len: The maximum context length.
         context_lens: the length of attention context for each sequence.
         block_tables: The block tables. (Seq id -> list of physical block)
-<<<<<<< HEAD
-        use_flash_attn: Use blocked kv cache based on flash attention.
-=======
         kv_cache_dtype: Data type to store kv cache.
->>>>>>> 93b38bea
+        use_flash_attn: Use paged kv cache based on flash attention.
     """
 
     def __init__(
@@ -30,11 +27,8 @@
         context_lens: Optional[torch.Tensor],
         block_tables: Optional[torch.Tensor],
         use_cuda_graph: bool,
-<<<<<<< HEAD
+        kv_cache_dtype: str,
         use_flash_attn: Optional[bool] = False,
-=======
-        kv_cache_dtype: str,
->>>>>>> 93b38bea
     ) -> None:
         self.is_prompt = is_prompt
         self.prompt_lens = prompt_lens
@@ -45,11 +39,8 @@
         self.context_lens = context_lens
         self.block_tables = block_tables
         self.use_cuda_graph = use_cuda_graph
-<<<<<<< HEAD
+        self.kv_cache_dtype = kv_cache_dtype
         self.use_flash_attn = use_flash_attn
-=======
-        self.kv_cache_dtype = kv_cache_dtype
->>>>>>> 93b38bea
 
         # Set during the execution of the first attention op.
         # FIXME(woosuk): This is a hack.
@@ -63,8 +54,5 @@
                 f"context_lens={self.context_lens}, "
                 f"block_tables={self.block_tables}, "
                 f"use_cuda_graph={self.use_cuda_graph}, "
-<<<<<<< HEAD
-                f"use_flash_attn={self.use_flash_attn})")
-=======
-                f"kv_cache_dtype={self.kv_cache_dtype})")
->>>>>>> 93b38bea
+                f"kv_cache_dtype={self.kv_cache_dtype}, "
+                f"use_flash_attn={self.use_flash_attn})")