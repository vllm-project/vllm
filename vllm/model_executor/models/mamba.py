# coding=utf-8
"""PyTorch MAMBA model."""
from typing import Iterable, List, Optional, Tuple

import torch
from torch import nn
from transformers import MambaConfig

from vllm.attention.backends.abstract import AttentionMetadata
from vllm.config import CacheConfig, LoRAConfig, SchedulerConfig
from vllm.distributed import get_tensor_model_parallel_world_size
from vllm.model_executor.layers.layernorm import RMSNorm
from vllm.model_executor.layers.linear import (ColumnParallelLinear,
                                               MergedColumnParallelLinear,
                                               RowParallelLinear)
from vllm.model_executor.layers.logits_processor import LogitsProcessor
from vllm.model_executor.layers.mamba.ops.causal_conv1d import (
    causal_conv1d_fn, causal_conv1d_update)
from vllm.model_executor.layers.mamba.ops.mamba_ssm import (
    selective_scan_fn, selective_state_update)
from vllm.model_executor.layers.quantization.base_config import (
    QuantizationConfig)
from vllm.model_executor.layers.sampler import Sampler, SamplerOutput
from vllm.model_executor.layers.vocab_parallel_embedding import (
    DEFAULT_VOCAB_PADDING_SIZE, ParallelLMHead, VocabParallelEmbedding)
from vllm.model_executor.model_loader.weight_utils import (
    composed_weight_loader, default_weight_loader, sharded_weight_loader)
from vllm.model_executor.models.interfaces import (HasInnerState,
                                                   IsAttentionFree)
from vllm.model_executor.models.mamba_cache import (MambaCacheManager,
                                                    MambaCacheParams)
from vllm.model_executor.sampling_metadata import SamplingMetadata
from vllm.model_executor.utils import set_weight_attrs
from vllm.sequence import IntermediateTensors
from vllm.worker.model_runner import (_BATCH_SIZES_TO_CAPTURE,
                                      _get_graph_batch_size)

KVCache = Tuple[torch.Tensor, torch.Tensor]


# Adapted from transformers.models.mamba.modeling_mamba.MambaMixer
class MambaMixer(nn.Module):
    """
    Compute ∆, A, B, C, and D the state space parameters and compute
    the `contextualized_states`. A, D are input independent
    (see Mamba paper [1] Section 3.5.2 "Interpretation of A"
    for why A isn't selective) ∆, B, C are input-dependent
    (this is a key difference between Mamba and the linear time
    invariant S4, and is why Mamba is called
    **selective** state spaces)
    """

    def __init__(self, config: MambaConfig, layer_idx):
        super().__init__()
        self.config = config
        self.layer_idx = layer_idx
        self.hidden_size = config.hidden_size
        self.ssm_state_size = config.state_size
        self.conv_kernel_size = config.conv_kernel
        self.intermediate_size = config.intermediate_size
        self.time_step_rank = int(config.time_step_rank)
        self.is_falcon_mamba = config.model_type == "falcon_mamba"
        self.conv1d = ColumnParallelLinear(
            input_size=self.conv_kernel_size,
            output_size=self.intermediate_size,
            bias=config.use_conv_bias,
        )
        # unsqueeze to fit conv1d weights shape into the linear weights shape.
        # Can't do this in `weight_loader` since it already exists in
        # `ColumnParallelLinear` and `set_weight_attrs`
        # doesn't allow to override it
        self.conv1d.weight.data = self.conv1d.weight.data.unsqueeze(1)

        self.in_proj = MergedColumnParallelLinear(self.hidden_size,
                                                  [self.intermediate_size] * 2,
                                                  bias=config.use_bias)
        # selective projection used to make dt, B and C input dependent
        self.x_proj = RowParallelLinear(
            self.intermediate_size,
            self.time_step_rank + self.ssm_state_size * 2,
            bias=False,
        )
        # time step projection (discretization) -
        # In the forward we need to apply dt_proj without the bias,
        # as the bias is added in the selective scan kernel.
        self.dt_proj = ColumnParallelLinear(self.time_step_rank,
                                            self.intermediate_size,
                                            bias=True,
                                            skip_bias_add=True)

        tp_size = get_tensor_model_parallel_world_size()
        self.A = nn.Parameter(
            torch.empty(
                self.intermediate_size // tp_size,
                self.ssm_state_size,
                dtype=torch.float32,
            ))
        self.D = nn.Parameter(torch.ones(self.intermediate_size // tp_size))

        set_weight_attrs(self.D, {"weight_loader": sharded_weight_loader(0)})
        a_weight_loader = composed_weight_loader(
            sharded_weight_loader(0), lambda x: -torch.exp(x.float()))
        set_weight_attrs(self.A, {"weight_loader": a_weight_loader})

        self.out_proj = RowParallelLinear(
            self.intermediate_size,
            self.hidden_size,
            bias=config.use_bias,
            input_is_parallel=True,
        )
        self.activation = config.hidden_act
        if self.is_falcon_mamba:
            self.dt_layernorm = RMSNorm(self.time_step_rank,
                                        eps=config.mixer_rms_eps)
            self.b_layernorm = RMSNorm(self.ssm_state_size,
                                       eps=config.mixer_rms_eps)
            self.c_layernorm = RMSNorm(self.ssm_state_size,
                                       eps=config.mixer_rms_eps)

    def forward(self, hidden_states: torch.Tensor,
                attn_metadata: AttentionMetadata,
                mamba_cache_params: MambaCacheParams):

        # 1. Gated MLP's linear projection
        projected_states = self.in_proj(hidden_states)[0].transpose(-2, -1)
        hidden_states, gate = projected_states.chunk(2, dim=-2)

        # 2. Convolution sequence transformation
        conv_weights = self.conv1d.weight.view(self.conv1d.weight.size(0),
                                               self.conv1d.weight.size(2))

        if attn_metadata.query_start_loc is not None \
            and attn_metadata.context_lens_tensor is not None:
            # |---------- N-1 iteration --------|
            # |---------------- N iteration ---------------------|
            # |- tokenA -|......................|-- newTokens ---|
            # |---------- context_len ----------|
            # |-------------------- seq_len ---------------------|
            #                                   |-- query_len ---|
            hidden_states = causal_conv1d_fn(
                hidden_states,
                conv_weights,
                self.conv1d.bias,
                activation=self.activation,
                conv_states=mamba_cache_params.conv_state,
                has_initial_state=attn_metadata.context_lens_tensor > 0,
                cache_indices=mamba_cache_params.state_indices_tensor,
                query_start_loc=attn_metadata.query_start_loc)
        else:
            hidden_states = causal_conv1d_update(
                hidden_states.transpose(0, 1),
                mamba_cache_params.conv_state,
                conv_weights,
                self.conv1d.bias,
                self.activation,
                conv_state_indices=mamba_cache_params.state_indices_tensor)
            hidden_states = hidden_states.transpose(0, 1)

        # 3. State Space Model sequence transformation
        # 3.a. input varying initialization of time_step, B and C
        ssm_parameters = self.x_proj(hidden_states.transpose(-2, -1))[0]

        time_step, B, C = torch.split(
            ssm_parameters,
            [self.time_step_rank, self.ssm_state_size, self.ssm_state_size],
            dim=-1,
        )
        # Note that Jamba and FalconMamba normalizes B, C, and time_step here
        # but Mamba doesn't.
        if self.is_falcon_mamba:
            time_step = self.dt_layernorm(time_step.contiguous())
            B = self.b_layernorm(B.contiguous())
            C = self.c_layernorm(C.contiguous())

        discrete_time_step = self.dt_proj(time_step)[0].transpose(-2, -1)
        # 3.c perform the recurrence y ← SSM(A, B, C)(x)
        time_proj_bias = (self.dt_proj.bias.float() if hasattr(
            self.dt_proj, "bias") else None)

        if attn_metadata.query_start_loc is not None \
            and attn_metadata.context_lens_tensor is not None:
            scan_outputs = selective_scan_fn(
                hidden_states,
                mamba_cache_params.ssm_state,
                discrete_time_step,
                self.A,
                B.transpose(-2, -1),
                C.transpose(-2, -1),
                self.D.float(),
                gate,
                time_proj_bias,
                delta_softplus=True,
                cache_indices=mamba_cache_params.state_indices_tensor,
                has_initial_state=attn_metadata.context_lens_tensor > 0,
                query_start_loc=attn_metadata.query_start_loc)
        else:
            scan_outputs = selective_state_update(
                mamba_cache_params.ssm_state,
                hidden_states.transpose(0, 1),
                discrete_time_step.transpose(0, 1),
                self.A,
                B,
                C,
                self.D,
                gate.transpose(0, 1),
                time_proj_bias,
                dt_softplus=True,
                state_batch_indices=mamba_cache_params.state_indices_tensor)
            scan_outputs = scan_outputs.transpose(0, 1)

        # 4. Final linear projection
        contextualized_states = self.out_proj(scan_outputs.transpose(-2,
                                                                     -1))[0]
        return contextualized_states


class MambaDecoderLayer(nn.Module):

    def __init__(self,
                 config: MambaConfig,
                 layer_idx: int,
                 cache_config: Optional[CacheConfig] = None,
                 quant_config: Optional[QuantizationConfig] = None) -> None:
        super().__init__()
        self.layer_idx = layer_idx
        self.config = config
        self.is_falcon_mamba = config.model_type == "falcon_mamba"
        self.mixer = MambaMixer(config, layer_idx)

<<<<<<< HEAD
        if not self.is_falcon_mamba:
            self.feed_forward = MambaMLP(config, quant_config=quant_config)
=======
>>>>>>> d2b1bf55
        self.norm = RMSNorm(config.hidden_size, eps=config.layer_norm_epsilon)
        self.pre_ff_layernorm = RMSNorm(config.hidden_size,
                                        eps=config.layer_norm_epsilon)

    def forward(
        self,
        hidden_states: torch.Tensor,
        attn_metadata: AttentionMetadata,
        residual: Optional[torch.Tensor],
        mamba_cache_params: MambaCacheParams,
        **kwargs,
    ):
        if residual is None:
            residual = hidden_states
            hidden_states = self.norm(hidden_states)
        else:
            hidden_states, residual = self.norm(hidden_states, residual)

<<<<<<< HEAD
        hidden_states = self.mixer(hidden_states, attn_metadata, conv_state,
                                   ssm_state)
        if not self.is_falcon_mamba:
            # Fully Connected
            hidden_states, residual = self.pre_ff_layernorm(
                hidden_states, residual)
            hidden_states = self.feed_forward(hidden_states)
=======
        hidden_states = self.mixer(hidden_states, attn_metadata,
                                   mamba_cache_params)
>>>>>>> d2b1bf55
        return hidden_states, residual


class MambaModel(nn.Module):

    def __init__(
        self,
        config: MambaConfig,
        quant_config: Optional[QuantizationConfig] = None,
        cache_config: Optional[CacheConfig] = None,
        lora_config: Optional[LoRAConfig] = None,
    ) -> None:
        super().__init__()
        self.config = config
        self.padding_idx = config.pad_token_id
        lora_vocab = ((lora_config.lora_extra_vocab_size *
                       (lora_config.max_loras or 1)) if lora_config else 0)
        self.vocab_size = config.vocab_size + lora_vocab
        self.org_vocab_size = config.vocab_size

        self.embeddings = VocabParallelEmbedding(
            self.vocab_size,
            config.hidden_size,
            org_num_embeddings=config.vocab_size,
        )

        decoder_layers = []
        for i in range(config.num_hidden_layers):
            decoder_layers.append(
                MambaDecoderLayer(config,
                                  layer_idx=i,
                                  cache_config=cache_config,
                                  quant_config=quant_config))
        self.layers = nn.ModuleList(decoder_layers)
        self.norm_f = RMSNorm(config.hidden_size,
                              eps=config.layer_norm_epsilon)

    def forward(
        self,
        input_ids: torch.Tensor,
        positions: torch.Tensor,
        attn_metadata: AttentionMetadata,
        mamba_cache_params: MambaCacheParams,
    ) -> torch.Tensor:

        hidden_states = self.embeddings(input_ids)
        residual = None

        for i in range(len(self.layers)):
            layer = self.layers[i]
            hidden_states, residual = layer(
                positions=positions,
                hidden_states=hidden_states,
                attn_metadata=attn_metadata,
                residual=residual,
                mamba_cache_params=mamba_cache_params.at_layer_idx(i))
        hidden_states, _ = self.norm_f(hidden_states, residual)

        return hidden_states


class MambaForCausalLM(nn.Module, HasInnerState, IsAttentionFree):

    def __init__(
        self,
        config: MambaConfig,
        cache_config: Optional[CacheConfig] = None,
        quant_config: Optional[QuantizationConfig] = None,
        lora_config: Optional[LoRAConfig] = None,
        scheduler_config: Optional[SchedulerConfig] = None,
    ) -> None:
        assert not cache_config.enable_prefix_caching, \
            "Mamba does not support prefix caching"

        super().__init__()
        self.config = config
        self.scheduler_config = scheduler_config
        self.backbone = MambaModel(config,
                                   cache_config=cache_config,
                                   quant_config=quant_config,
                                   lora_config=lora_config)
        self.unpadded_vocab_size = config.vocab_size
        if lora_config:
            self.unpadded_vocab_size += lora_config.lora_extra_vocab_size
        if config.tie_word_embeddings:
            self.lm_head = self.backbone.embeddings
        else:
            self.lm_head = ParallelLMHead(
                self.unpadded_vocab_size,
                config.hidden_size,
                org_num_embeddings=config.vocab_size,
                padding_size=DEFAULT_VOCAB_PADDING_SIZE
                # We need bigger padding if using lora for kernel
                # compatibility
                if not lora_config else lora_config.lora_vocab_padding_size,
            )

        # Used to track and store by the Mamba cache between steps.
        self.mamba_cache: Optional[MambaCacheManager] = None

        self.logits_processor = LogitsProcessor(self.unpadded_vocab_size,
                                                config.vocab_size)
        self.sampler = Sampler()

    def forward(self,
                input_ids: torch.Tensor,
                positions: torch.Tensor,
                kv_caches: List[KVCache],
                attn_metadata: AttentionMetadata,
                intermediate_tensors: Optional[IntermediateTensors] = None,
                **kwargs):
        if self.mamba_cache is None:
            max_batch_size = (_get_graph_batch_size(
                self.scheduler_config.max_num_seqs) if self.scheduler_config
                              else max(_BATCH_SIZES_TO_CAPTURE) + 2)
            self.mamba_cache = MambaCacheManager(
                self.lm_head.weight.dtype, self.config.num_hidden_layers,
                max_batch_size, *self._get_mamba_cache_shape())

        (
            mamba_cache_tensors,
            state_indices_tensor,
        ) = self.mamba_cache.current_run_tensors(input_ids, attn_metadata,
                                                 **kwargs)

        mamba_cache_params = MambaCacheParams(mamba_cache_tensors[0],
                                              mamba_cache_tensors[1],
                                              state_indices_tensor)

        hidden_states = self.backbone(input_ids, positions, attn_metadata,
                                      mamba_cache_params)

        return hidden_states

    def copy_inputs_before_cuda_graphs(self, input_buffers, **kwargs):
        return self.mamba_cache.copy_inputs_before_cuda_graphs(
            input_buffers, **kwargs)

    def get_seqlen_agnostic_capture_inputs(self, batch_size: int):
        return self.mamba_cache.get_seqlen_agnostic_capture_inputs(batch_size)

    def _get_mamba_cache_shape(
            self) -> Tuple[Tuple[int, int], Tuple[int, int]]:
        world_size = get_tensor_model_parallel_world_size()
        conv_state_shape = (
            self.config.intermediate_size // world_size,
            self.config.conv_kernel - 1,
        )
        temporal_state_shape = (
            self.config.intermediate_size // world_size,
            self.config.state_size,
        )
        return conv_state_shape, temporal_state_shape

    def compute_logits(self, hidden_states: torch.Tensor,
                       sampling_metadata: SamplingMetadata) -> torch.Tensor:
        logits = self.logits_processor(self.lm_head, hidden_states,
                                       sampling_metadata)
        return logits

    def sample(
        self,
        logits: Optional[torch.Tensor],
        sampling_metadata: SamplingMetadata,
    ) -> Optional[SamplerOutput]:
        next_tokens = self.sampler(logits, sampling_metadata)
        return next_tokens

    def non_learnable_rms(weights: torch.Tensor):
        """
        Args:
            weights (torch.Tensor): set RMSNorm weights to a non learnable
            torch.ones Tensor.
        """
        return torch.ones(weights.shape[0])

    def load_weights(self, weights: Iterable[Tuple[str, torch.Tensor]]):
        params_dict = dict(self.named_parameters())
        for name, loaded_weight in weights:
            if "A_log" in name:
                name = name.replace("A_log", "A")

<<<<<<< HEAD
            if ".self_attn." in name:
                name = name.replace(".self_attn", "")
            # if name in ("dt_layernorm", "b_layernorm", "c_layernorm"):
            #     loaded_weight = self.non_learnable_rms(loaded_weight)
            for param_name, weight_name, shard_id in stacked_params_mapping:
                if weight_name not in name:
                    continue
                name = name.replace(weight_name, param_name)
                # Skip loading extra bias for GPTQ models.
                if name.endswith(".bias") and name not in params_dict:
                    continue
                param = params_dict[name]
                weight_loader = param.weight_loader
                weight_loader(param, loaded_weight, shard_id)
                break
            else:
                # Skip loading extra bias for GPTQ models.
                if name.endswith(".bias") and name not in params_dict:
                    continue

                param = params_dict[name]
                weight_loader = getattr(param, "weight_loader",
                                        default_weight_loader)
                weight_loader(param, loaded_weight)
=======
            # Skip loading extra bias for GPTQ models.
            if name.endswith(".bias") and name not in params_dict:
                continue

            param = params_dict[name]
            weight_loader = getattr(param, "weight_loader",
                                    default_weight_loader)
            weight_loader(param, loaded_weight)
>>>>>>> d2b1bf55
<|MERGE_RESOLUTION|>--- conflicted
+++ resolved
@@ -227,14 +227,11 @@
         self.is_falcon_mamba = config.model_type == "falcon_mamba"
         self.mixer = MambaMixer(config, layer_idx)
 
-<<<<<<< HEAD
         if not self.is_falcon_mamba:
             self.feed_forward = MambaMLP(config, quant_config=quant_config)
-=======
->>>>>>> d2b1bf55
+            self.pre_ff_layernorm = RMSNorm(config.hidden_size,
+                                            eps=config.layer_norm_epsilon)
         self.norm = RMSNorm(config.hidden_size, eps=config.layer_norm_epsilon)
-        self.pre_ff_layernorm = RMSNorm(config.hidden_size,
-                                        eps=config.layer_norm_epsilon)
 
     def forward(
         self,
@@ -250,18 +247,12 @@
         else:
             hidden_states, residual = self.norm(hidden_states, residual)
 
-<<<<<<< HEAD
-        hidden_states = self.mixer(hidden_states, attn_metadata, conv_state,
-                                   ssm_state)
+        hidden_states = self.mixer(hidden_states, attn_metadata, mamba_cache_params)
         if not self.is_falcon_mamba:
             # Fully Connected
             hidden_states, residual = self.pre_ff_layernorm(
                 hidden_states, residual)
             hidden_states = self.feed_forward(hidden_states)
-=======
-        hidden_states = self.mixer(hidden_states, attn_metadata,
-                                   mamba_cache_params)
->>>>>>> d2b1bf55
         return hidden_states, residual
 
 
@@ -443,33 +434,6 @@
         for name, loaded_weight in weights:
             if "A_log" in name:
                 name = name.replace("A_log", "A")
-
-<<<<<<< HEAD
-            if ".self_attn." in name:
-                name = name.replace(".self_attn", "")
-            # if name in ("dt_layernorm", "b_layernorm", "c_layernorm"):
-            #     loaded_weight = self.non_learnable_rms(loaded_weight)
-            for param_name, weight_name, shard_id in stacked_params_mapping:
-                if weight_name not in name:
-                    continue
-                name = name.replace(weight_name, param_name)
-                # Skip loading extra bias for GPTQ models.
-                if name.endswith(".bias") and name not in params_dict:
-                    continue
-                param = params_dict[name]
-                weight_loader = param.weight_loader
-                weight_loader(param, loaded_weight, shard_id)
-                break
-            else:
-                # Skip loading extra bias for GPTQ models.
-                if name.endswith(".bias") and name not in params_dict:
-                    continue
-
-                param = params_dict[name]
-                weight_loader = getattr(param, "weight_loader",
-                                        default_weight_loader)
-                weight_loader(param, loaded_weight)
-=======
             # Skip loading extra bias for GPTQ models.
             if name.endswith(".bias") and name not in params_dict:
                 continue
@@ -477,5 +441,4 @@
             param = params_dict[name]
             weight_loader = getattr(param, "weight_loader",
                                     default_weight_loader)
-            weight_loader(param, loaded_weight)
->>>>>>> d2b1bf55
+            weight_loader(param, loaded_weight)