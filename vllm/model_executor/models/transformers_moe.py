--- conflicted
+++ resolved
@@ -30,11 +30,7 @@
 from vllm.platforms import current_platform
 from vllm.utils import direct_register_custom_op
 
-<<<<<<< HEAD
-from .interfaces import SupportsMultiModal
-=======
-from .interfaces import MixtureOfExperts
->>>>>>> b8f603ce
+from .interfaces import MixtureOfExperts, SupportsMultiModal
 from .transformers import (
     TransformersBase,
     TransformersForCausalLM,
