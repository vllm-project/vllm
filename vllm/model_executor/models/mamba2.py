# SPDX-License-Identifier: Apache-2.0
# SPDX-FileCopyrightText: Copyright contributors to the vLLM project
"""PyTorch MAMBA2 model."""
from collections.abc import Iterable
from typing import Optional

import torch
from torch import nn
from transformers import MambaConfig

from vllm import envs
from vllm.attention.backends.abstract import AttentionMetadata
from vllm.config import VllmConfig
from vllm.distributed import divide, get_tensor_model_parallel_world_size
from vllm.distributed.parallel_state import get_pp_group
from vllm.forward_context import get_forward_context
from vllm.model_executor.layers.layernorm import RMSNorm
from vllm.model_executor.layers.logits_processor import LogitsProcessor
from vllm.model_executor.layers.mamba.mamba2_metadata import (
    Mamba2Metadata, prepare_mamba2_metadata)
from vllm.model_executor.layers.mamba.mamba_mixer2 import (
    MambaMixer2, extra_groups_for_head_shards)
from vllm.model_executor.layers.quantization.base_config import (
    QuantizationConfig)
from vllm.model_executor.layers.vocab_parallel_embedding import (
    DEFAULT_VOCAB_PADDING_SIZE, ParallelLMHead, VocabParallelEmbedding)
from vllm.model_executor.model_loader.weight_utils import default_weight_loader
from vllm.model_executor.models.interfaces import (HasInnerState,
                                                   IsAttentionFree)
from vllm.model_executor.models.mamba_cache import (MambaCacheManager,
                                                    MambaCacheParams)
from vllm.model_executor.sampling_metadata import SamplingMetadata
from vllm.sequence import IntermediateTensors
from vllm.utils import LayerBlockType

from .utils import (AutoWeightsLoader, is_pp_missing_parameter,
                    make_empty_intermediate_tensors_factory, make_layers,
                    maybe_prefix)

KVCache = tuple[torch.Tensor, torch.Tensor]


class Mamba2DecoderLayer(nn.Module):

    def __init__(self,
                 config: MambaConfig,
                 quant_config: Optional[QuantizationConfig] = None,
                 prefix: str = "") -> None:
        super().__init__()
        self.config = config
        self.mixer = MambaMixer2(hidden_size=config.hidden_size,
                                 ssm_state_size=config.state_size,
                                 conv_kernel_size=config.conv_kernel,
                                 intermediate_size=getattr(
                                     config, "intermediate_size",
                                     config.expand * config.hidden_size),
                                 use_conv_bias=config.use_conv_bias,
                                 use_bias=config.use_bias,
                                 n_groups=config.n_groups,
                                 num_heads=config.num_heads,
                                 head_dim=config.head_dim,
                                 rms_norm_eps=config.layer_norm_epsilon,
                                 activation=config.hidden_act,
                                 quant_config=quant_config,
                                 prefix=f"{prefix}.mixer",
                                 chunk_size=config.chunk_size)

        self.norm = RMSNorm(config.hidden_size, eps=config.layer_norm_epsilon)

    def forward(
        self,
        hidden_states: torch.Tensor,
        residual: Optional[torch.Tensor],
        mamba_cache_params: MambaCacheParams,
        mamba2_metadata: Mamba2Metadata,
        **kwargs,
    ):
        if residual is None:
            residual = hidden_states
            hidden_states = self.norm(hidden_states)
        else:
            hidden_states, residual = self.norm(hidden_states, residual)

        hidden_states = self.mixer(hidden_states, mamba_cache_params,
                                   mamba2_metadata)
        return hidden_states, residual


class Mamba2Model(nn.Module):

    def __init__(self, *, vllm_config: VllmConfig, prefix: str = ""):
        super().__init__()

        config = vllm_config.model_config.hf_config
        quant_config = vllm_config.quant_config
        lora_config = vllm_config.lora_config
        is_lora_enabled = bool(lora_config)
        assert not is_lora_enabled

        self.config = config
        lora_vocab = ((lora_config.lora_extra_vocab_size *
                       (lora_config.max_loras or 1)) if lora_config else 0)
        self.vocab_size = config.vocab_size + lora_vocab
        self.org_vocab_size = config.vocab_size

        self.embeddings = VocabParallelEmbedding(
            self.vocab_size,
            config.hidden_size,
            org_num_embeddings=config.vocab_size,
        )

        self.start_layer, self.end_layer, self.layers = make_layers(
            config.num_hidden_layers,
            lambda prefix: Mamba2DecoderLayer(
                config, quant_config=quant_config, prefix=prefix),
            prefix=f"{prefix}.layers")

        self.norm_f = RMSNorm(config.hidden_size,
                              eps=config.layer_norm_epsilon)
        self.make_empty_intermediate_tensors = (
            make_empty_intermediate_tensors_factory(
                ["hidden_states", "residual"], config.hidden_size))

    def get_input_embeddings(self, input_ids: torch.Tensor) -> torch.Tensor:
        return self.embeddings(input_ids)

    def forward(
        self,
        input_ids: torch.Tensor,
        positions: torch.Tensor,
        mamba_cache_params: MambaCacheParams,
        intermediate_tensors: Optional[IntermediateTensors] = None,
        inputs_embeds: Optional[torch.Tensor] = None,
    ) -> torch.Tensor:
        if get_pp_group().is_first_rank:
            if inputs_embeds is not None:
                hidden_states = inputs_embeds
            else:
                hidden_states = self.get_input_embeddings(input_ids)
            residual = None
        else:
            assert intermediate_tensors is not None
            hidden_states = intermediate_tensors["hidden_states"]
            residual = intermediate_tensors["residual"]

        attn_metadata: AttentionMetadata = get_forward_context().attn_metadata

        if not envs.VLLM_USE_V1:
            mamba2_metadata = prepare_mamba2_metadata(
                chunk_size=self.config.chunk_size,
                attn_metadata=attn_metadata,
            )
        else:
            # v1 get mamba2_metadata from forward_context
            mamba2_metadata = None

        for i in range(len(self.layers)):
            layer = self.layers[i]

            hidden_states, residual = layer(
                positions=positions,
                hidden_states=hidden_states,
                residual=residual,
                mamba_cache_params=mamba_cache_params.at_layer_idx(
<<<<<<< HEAD
                    i - self.start_layer),
                mamba2_metadata=mamba2_metadata,
            )
=======
                    i - self.start_layer) if mamba_cache_params else None,
                mamba2_metadata=mamba2_metadata)

>>>>>>> 0f9e7354
        if not get_pp_group().is_last_rank:
            return IntermediateTensors({
                "hidden_states": hidden_states,
                "residual": residual
            })

        hidden_states, _ = self.norm_f(hidden_states, residual)

        return hidden_states

    def load_weights(self, weights: Iterable[tuple[str,
                                                   torch.Tensor]]) -> set[str]:
        params_dict = dict(self.named_parameters())
        loaded_params: set[str] = set()
        for name, loaded_weight in weights:
            if "A_log" in name:
                name = name.replace("A_log", "A")

            # Skip loading extra bias for GPTQ models.
            if name.endswith(".bias") and name not in params_dict:
                continue
            if is_pp_missing_parameter(name, self):
                continue

            param = params_dict[name]
            weight_loader = getattr(param, "weight_loader",
                                    default_weight_loader)
            weight_loader(param, loaded_weight)
            loaded_params.add(name)
        return loaded_params


class Mamba2ForCausalLM(nn.Module, HasInnerState, IsAttentionFree):

    def __init__(self, *, vllm_config: VllmConfig, prefix: str = ""):
        config = vllm_config.model_config.hf_config
        cache_config = vllm_config.cache_config
        lora_config = vllm_config.lora_config
        scheduler_config = vllm_config.scheduler_config
        assert not cache_config.enable_prefix_caching, \
            "Mamba does not support prefix caching"

        super().__init__()
        self.config = config
        self.vllm_config = vllm_config
        self.scheduler_config = scheduler_config
        self.model_config = vllm_config.model_config
        self.backbone = Mamba2Model(vllm_config=vllm_config,
                                    prefix=maybe_prefix(prefix, "backbone"))
        self.unpadded_vocab_size = config.vocab_size
        if lora_config:
            self.unpadded_vocab_size += lora_config.lora_extra_vocab_size

        self.lm_head = ParallelLMHead(
            self.unpadded_vocab_size,
            config.hidden_size,
            org_num_embeddings=config.vocab_size,
            padding_size=DEFAULT_VOCAB_PADDING_SIZE
            # We need bigger padding if using lora for kernel
            # compatibility
            if not lora_config else lora_config.lora_vocab_padding_size,
        )
        if config.tie_word_embeddings:
            self.lm_head = self.lm_head.tie_weights(self.backbone.embeddings)

        # Used to track and store by the Mamba cache between steps.
        self.mamba_cache: Optional[MambaCacheManager] = None

        self.logits_processor = LogitsProcessor(self.unpadded_vocab_size,
                                                config.vocab_size)

        self.make_empty_intermediate_tensors = (
            self.backbone.make_empty_intermediate_tensors)

    def get_input_embeddings(self, input_ids: torch.Tensor) -> torch.Tensor:
        return self.backbone.get_input_embeddings(input_ids)

    def forward(self,
                input_ids: torch.Tensor,
                positions: torch.Tensor,
                intermediate_tensors: Optional[IntermediateTensors] = None,
                inputs_embeds: Optional[torch.Tensor] = None,
                **kwargs):
        if not envs.VLLM_USE_V1:
            if self.mamba_cache is None:
                num_mamba_layers = (
                    self.model_config.get_num_layers_by_block_type(
                        self.vllm_config.parallel_config,
                        LayerBlockType.mamba))
                self.mamba_cache = MambaCacheManager(
                    self.vllm_config, self.lm_head.weight.dtype,
                    num_mamba_layers, *self._get_mamba_cache_shape())

            mamba_cache_params = self.mamba_cache.current_run_tensors(**kwargs)
        else:
            # NOTE: mamba_cache_params is not needed for v1
            mamba_cache_params = None

        hidden_states = self.backbone(input_ids, positions, mamba_cache_params,
                                      intermediate_tensors, inputs_embeds)

        return hidden_states

    def copy_inputs_before_cuda_graphs(self, input_buffers, **kwargs):
        return self.mamba_cache.copy_inputs_before_cuda_graphs(
            input_buffers, **kwargs)

    def get_seqlen_agnostic_capture_inputs(self, batch_size: int):
        return self.mamba_cache.get_seqlen_agnostic_capture_inputs(batch_size)

    def _get_mamba_cache_shape(
            self) -> tuple[tuple[int, int], tuple[int, int]]:
        world_size = get_tensor_model_parallel_world_size()

        conv_state_shape, temporal_state_shape = None, None

        intermediate_size = getattr(
            self.config, "intermediate_size",
            self.config.expand * self.config.hidden_size)

        # if n_groups is not divisible by world_size, need to extend the shards
        # to ensure all groups needed by a head is sharded along with it
        n_groups = (
            self.config.n_groups +
            extra_groups_for_head_shards(self.config.n_groups, world_size))

        # - heads and n_groups are TP-ed
        conv_dim = (intermediate_size + 2 * n_groups * self.config.state_size)
        conv_state_shape = (
            divide(conv_dim, world_size),
            self.config.conv_kernel - 1,
        )

        # These are not TP-ed as they depend on A, dt_bias, D
        # - they are typically small
        #   e.g., (h_heads, d_head, d_state) = (128, 64, 128)
        temporal_state_shape = (
            divide(self.config.num_heads, world_size),
            self.config.head_dim,
            self.config.state_size,
        )
        return conv_state_shape, temporal_state_shape

    def compute_logits(self, hidden_states: torch.Tensor,
                       sampling_metadata: SamplingMetadata) -> torch.Tensor:
        logits = self.logits_processor(self.lm_head, hidden_states,
                                       sampling_metadata)
        return logits

    def load_weights(self, weights: Iterable[tuple[str,
                                                   torch.Tensor]]) -> set[str]:
        loader = AutoWeightsLoader(self)
        return loader.load_weights(weights)<|MERGE_RESOLUTION|>--- conflicted
+++ resolved
@@ -162,15 +162,9 @@
                 hidden_states=hidden_states,
                 residual=residual,
                 mamba_cache_params=mamba_cache_params.at_layer_idx(
-<<<<<<< HEAD
-                    i - self.start_layer),
-                mamba2_metadata=mamba2_metadata,
-            )
-=======
                     i - self.start_layer) if mamba_cache_params else None,
                 mamba2_metadata=mamba2_metadata)
 
->>>>>>> 0f9e7354
         if not get_pp_group().is_last_rank:
             return IntermediateTensors({
                 "hidden_states": hidden_states,
