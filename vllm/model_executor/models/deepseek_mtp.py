# SPDX-License-Identifier: Apache-2.0
# SPDX-FileCopyrightText: Copyright contributors to the vLLM project
from collections.abc import Iterable
from typing import Optional

import torch
import torch.nn as nn
from transformers import PretrainedConfig

from vllm.config import VllmConfig
from vllm.model_executor.layers.fused_moe import FusedMoE
from vllm.model_executor.layers.layernorm import RMSNorm
from vllm.model_executor.layers.logits_processor import LogitsProcessor
from vllm.model_executor.layers.quantization import QuantizationConfig
from vllm.model_executor.layers.vocab_parallel_embedding import (
    ParallelLMHead,
    VocabParallelEmbedding,
)
from vllm.model_executor.model_loader.weight_utils import default_weight_loader
from vllm.sequence import IntermediateTensors

from .deepseek_v2 import DeepseekV2DecoderLayer, get_spec_layer_idx_from_weight_name
from .interfaces import SupportsPP
from .utils import maybe_prefix


class SharedHead(nn.Module):
    def __init__(
        self,
        config: PretrainedConfig,
        prefix: str,
        quant_config: Optional[QuantizationConfig] = None,
    ) -> None:
        super().__init__()
        self.norm = RMSNorm(config.hidden_size, eps=config.rms_norm_eps)
        self.head = ParallelLMHead(
            config.vocab_size,
            config.hidden_size,
            quant_config=quant_config,
            prefix=maybe_prefix(prefix, "head"),
        )

    def forward(self, hidden_states: torch.Tensor) -> torch.Tensor:
        return self.norm(hidden_states)


class DeepSeekMultiTokenPredictorLayer(nn.Module):
    def __init__(self, vllm_config: VllmConfig, prefix: str) -> None:
        super().__init__()

        config = vllm_config. \
            speculative_config.draft_model_config.hf_config
        self.config = config
        quant_config = vllm_config.quant_config

        self.enorm = RMSNorm(config.hidden_size, eps=config.rms_norm_eps)
        self.hnorm = RMSNorm(config.hidden_size, eps=config.rms_norm_eps)
        self.eh_proj = nn.Linear(config.hidden_size * 2, config.hidden_size, bias=False)

        self.is_v32 = hasattr(config, "index_topk")
        if self.is_v32:
            topk_tokens = config.index_topk
            topk_indices_buffer = torch.empty(
                vllm_config.scheduler_config.max_num_batched_tokens,
                topk_tokens,
                dtype=torch.int32,
                device="cuda",
            )
        else:
            topk_indices_buffer = None
<<<<<<< HEAD

        self.shared_head = SharedHead(config=config,
                                      prefix=prefix,
                                      quant_config=quant_config)
        self.mtp_block = DeepseekV2DecoderLayer(
            vllm_config,
            prefix,
            config=self.config,
            topk_indices_buffer=topk_indices_buffer,
=======
        self.shared_head = SharedHead(
            config=config, prefix=prefix, quant_config=quant_config
        )
        self.mtp_block = DeepseekV2DecoderLayer(
            vllm_config, prefix, topk_indices_buffer
>>>>>>> fc679696
        )

    def forward(
        self,
        input_ids: torch.Tensor,
        positions: torch.Tensor,
        previous_hidden_states: torch.Tensor,
        inputs_embeds: Optional[torch.Tensor] = None,
        spec_step_index: int = 0,
    ) -> torch.Tensor:
        assert inputs_embeds is not None
        # masking inputs at position 0, as not needed by MTP
        inputs_embeds[positions == 0] = 0
        inputs_embeds = self.enorm(inputs_embeds)
        previous_hidden_states = self.hnorm(previous_hidden_states)

        hidden_states = self.eh_proj(
            torch.cat([inputs_embeds, previous_hidden_states], dim=-1)
        )

        hidden_states, residual = self.mtp_block(
            positions=positions, hidden_states=hidden_states, residual=None
        )
        hidden_states = residual + hidden_states
        return hidden_states


class DeepSeekMultiTokenPredictor(nn.Module):
    def __init__(self, *, vllm_config: VllmConfig, prefix: str = ""):
        super().__init__()
        config = vllm_config.model_config.hf_config
        self.mtp_start_layer_idx = config.num_hidden_layers
        self.num_mtp_layers = config.num_nextn_predict_layers
        # to map the exact layer index from weights
        self.layers = torch.nn.ModuleDict(
            {
                str(idx): DeepSeekMultiTokenPredictorLayer(
                    vllm_config, f"{prefix}.layers.{idx}"
                )
                for idx in range(
                    self.mtp_start_layer_idx,
                    self.mtp_start_layer_idx + self.num_mtp_layers,
                )
            }
        )
        self.embed_tokens = VocabParallelEmbedding(
            config.vocab_size,
            config.hidden_size,
        )
        self.logits_processor = LogitsProcessor(config.vocab_size)

    def get_input_embeddings(self, input_ids: torch.Tensor) -> torch.Tensor:
        return self.embed_tokens(input_ids)

    def forward(
        self,
        input_ids: torch.Tensor,
        positions: torch.Tensor,
        previous_hidden_states: torch.Tensor,
        inputs_embeds: Optional[torch.Tensor] = None,
        spec_step_idx: int = 0,
    ) -> torch.Tensor:
        if inputs_embeds is None:
            inputs_embeds = self.embed_tokens(input_ids)
        current_step_idx = spec_step_idx % self.num_mtp_layers
        return self.layers[str(self.mtp_start_layer_idx + current_step_idx)](
            input_ids,
            positions,
            previous_hidden_states,
            inputs_embeds,
            current_step_idx,
        )

    def compute_logits(
        self,
        hidden_states: torch.Tensor,
        spec_step_idx: int = 0,
    ) -> torch.Tensor:
        current_step_idx = spec_step_idx % self.num_mtp_layers
        mtp_layer = self.layers[str(self.mtp_start_layer_idx + current_step_idx)]
        logits = self.logits_processor(
            mtp_layer.shared_head.head, mtp_layer.shared_head(hidden_states)
        )
        return logits


class DeepSeekMTP(nn.Module, SupportsPP):
    def __init__(self, *, vllm_config: VllmConfig, prefix: str = ""):
        super().__init__()
        self.config = vllm_config.model_config.hf_config
        self.model = DeepSeekMultiTokenPredictor(
            vllm_config=vllm_config, prefix=maybe_prefix(prefix, "model")
        )

    def get_input_embeddings(self, input_ids: torch.Tensor) -> torch.Tensor:
        return self.model.get_input_embeddings(input_ids)

    def forward(
        self,
        input_ids: torch.Tensor,
        positions: torch.Tensor,
        hidden_states: torch.Tensor,
        intermediate_tensors: Optional[IntermediateTensors] = None,
        inputs_embeds: Optional[torch.Tensor] = None,
        spec_step_idx: int = 0,
    ) -> torch.Tensor:
        hidden_states = self.model(
            input_ids, positions, hidden_states, inputs_embeds, spec_step_idx
        )
        return hidden_states

    def compute_logits(
        self,
        hidden_states: torch.Tensor,
        spec_step_idx: int = 0,
    ) -> Optional[torch.Tensor]:
        return self.model.compute_logits(hidden_states, spec_step_idx)

    def load_weights(self, weights: Iterable[tuple[str, torch.Tensor]]) -> set[str]:
        stacked_params_mapping = [
            ("gate_up_proj", "gate_proj", 0),
            ("gate_up_proj", "up_proj", 1),
            ("fused_qkv_a_proj", "q_a_proj", 0),
            ("fused_qkv_a_proj", "kv_a_proj_with_mqa", 1),
        ]

        expert_params_mapping = FusedMoE.make_expert_params_mapping(
            ckpt_gate_proj_name="gate_proj",
            ckpt_down_proj_name="down_proj",
            ckpt_up_proj_name="up_proj",
            num_experts=self.config.n_routed_experts,
        )

        params_dict = dict(self.named_parameters())
        loaded_params: set[str] = set()
        for name, loaded_weight in weights:
            if "rotary_emb.inv_freq" in name:
                continue
            spec_layer = get_spec_layer_idx_from_weight_name(self.config, name)
            if spec_layer is None:
                continue
            name = self._rewrite_spec_layer_name(spec_layer, name)
            for param_name, weight_name, shard_id in stacked_params_mapping:
                # Skip non-stacked layers and experts (experts handled below).
                if weight_name not in name:
                    continue
                # We have mlp.experts[0].gate_proj in the checkpoint.
                # Since we handle the experts below in expert_params_mapping,
                # we need to skip here BEFORE we update the name, otherwise
                # name will be updated to mlp.experts[0].gate_up_proj, which
                # will then be updated below in expert_params_mapping
                # for mlp.experts[0].gate_gate_up_proj, which breaks load.
                if ("mlp.experts." in name) and name not in params_dict:
                    continue
                name_mapped = name.replace(weight_name, param_name)

                # QKV fusion is optional, fall back to normal
                # weight loading if it's not enabled
                if (
                    param_name == "fused_qkv_a_proj"
                ) and name_mapped not in params_dict:
                    continue
                else:
                    name = name_mapped

                # Skip loading extra bias for GPTQ models.
                if name.endswith(".bias") and name not in params_dict:
                    continue

                param = params_dict[name]
                weight_loader = param.weight_loader
                weight_loader(param, loaded_weight, shard_id)
                break
            else:
                for mapping in expert_params_mapping:
                    param_name, weight_name, expert_id, shard_id = mapping
                    if weight_name not in name:
                        continue
                    name = name.replace(weight_name, param_name)

                    param = params_dict[name]
                    weight_loader = param.weight_loader
                    weight_loader(
                        param,
                        loaded_weight,
                        name,
                        shard_id=shard_id,
                        expert_id=expert_id,
                    )
                    break
                else:
                    # Skip loading extra bias for GPTQ models.
                    if name.endswith(".bias") and name not in params_dict:
                        continue

                    # According to DeepSeek-V3 Technical Report, MTP modules
                    # shares embedding layer. We only load the first weights.
                    if (
                        spec_layer != self.model.mtp_start_layer_idx
                        and ".layers" not in name
                    ):
                        continue

                    param = params_dict[name]
                    weight_loader = getattr(
                        param, "weight_loader", default_weight_loader
                    )
                    weight_loader(param, loaded_weight)
            loaded_params.add(name)
        return loaded_params

    def _rewrite_spec_layer_name(self, spec_layer: int, name: str) -> str:
        """
        Rewrite the weight name to match the format of the original model.
        Add .mtp_block for modules in transformer layer block for spec layer
        and rename shared layer weights to be top level.
        """
        spec_layer_weight_names = [
            "embed_tokens",
            "enorm",
            "hnorm",
            "eh_proj",
            "shared_head",
        ]
        shared_weight_names = ["embed_tokens"]
        spec_layer_weight = False
        shared_weight = False
        for weight_name in spec_layer_weight_names:
            if weight_name in name:
                spec_layer_weight = True
                if weight_name in shared_weight_names:
                    shared_weight = True
                break
        if not spec_layer_weight:
            # treat rest weights as weights for transformer layer block
            name = name.replace(
                f"model.layers.{spec_layer}.", f"model.layers.{spec_layer}.mtp_block."
            )
        elif shared_weight:
            # treat shared weights as top level weights
            name = name.replace(f"model.layers.{spec_layer}.", "model.")
        return name<|MERGE_RESOLUTION|>--- conflicted
+++ resolved
@@ -48,8 +48,7 @@
     def __init__(self, vllm_config: VllmConfig, prefix: str) -> None:
         super().__init__()
 
-        config = vllm_config. \
-            speculative_config.draft_model_config.hf_config
+        config = vllm_config.speculative_config.draft_model_config.hf_config
         self.config = config
         quant_config = vllm_config.quant_config
 
@@ -68,23 +67,15 @@
             )
         else:
             topk_indices_buffer = None
-<<<<<<< HEAD
-
-        self.shared_head = SharedHead(config=config,
-                                      prefix=prefix,
-                                      quant_config=quant_config)
+
+        self.shared_head = SharedHead(
+            config=config, prefix=prefix, quant_config=quant_config
+        )
         self.mtp_block = DeepseekV2DecoderLayer(
             vllm_config,
             prefix,
             config=self.config,
             topk_indices_buffer=topk_indices_buffer,
-=======
-        self.shared_head = SharedHead(
-            config=config, prefix=prefix, quant_config=quant_config
-        )
-        self.mtp_block = DeepseekV2DecoderLayer(
-            vllm_config, prefix, topk_indices_buffer
->>>>>>> fc679696
         )
 
     def forward(
