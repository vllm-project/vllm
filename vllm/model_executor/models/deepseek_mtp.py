# SPDX-License-Identifier: Apache-2.0
# SPDX-FileCopyrightText: Copyright contributors to the vLLM project
from collections.abc import Iterable
from typing import Optional

import torch
import torch.nn as nn
from transformers import PretrainedConfig

from vllm.config import VllmConfig
from vllm.model_executor.layers.fused_moe import FusedMoE
from vllm.model_executor.layers.layernorm import RMSNorm
from vllm.model_executor.layers.logits_processor import LogitsProcessor
from vllm.model_executor.layers.quantization import QuantizationConfig
from vllm.model_executor.layers.vocab_parallel_embedding import (
    ParallelLMHead, VocabParallelEmbedding)
from vllm.model_executor.model_loader.weight_utils import default_weight_loader
from vllm.sequence import IntermediateTensors

from .deepseek_v2 import (DeepseekV2DecoderLayer,
                          get_spec_layer_idx_from_weight_name)
from .interfaces import SupportsPP
from .utils import maybe_prefix


class SharedHead(nn.Module):

    def __init__(
        self,
        config: PretrainedConfig,
        prefix: str,
        quant_config: Optional[QuantizationConfig] = None,
    ) -> None:
        super().__init__()
        self.norm = RMSNorm(config.hidden_size, eps=config.rms_norm_eps)
        self.head = ParallelLMHead(config.vocab_size,
                                   config.hidden_size,
                                   quant_config=quant_config,
                                   prefix=maybe_prefix(prefix, "head"))

    def forward(self, hidden_states: torch.Tensor) -> torch.Tensor:
        return self.norm(hidden_states)


class DeepSeekMultiTokenPredictorLayer(nn.Module):

    def __init__(self, vllm_config: VllmConfig, prefix: str) -> None:
        super().__init__()

        config = vllm_config. \
            speculative_config.draft_model_config.hf_config
        self.config = config
        quant_config = vllm_config.quant_config

        self.enorm = RMSNorm(config.hidden_size, eps=config.rms_norm_eps)
        self.hnorm = RMSNorm(config.hidden_size, eps=config.rms_norm_eps)
        self.eh_proj = nn.Linear(config.hidden_size * 2,
                                 config.hidden_size,
                                 bias=False)

        self.is_v32 = hasattr(config, "index_topk")
        if self.is_v32:
            topk_tokens = config.index_topk
            topk_indices_buffer = torch.empty(
                vllm_config.scheduler_config.max_num_batched_tokens,
                topk_tokens,
                dtype=torch.int32,
                device="cuda")
        else:
            topk_indices_buffer = None
<<<<<<< HEAD
        self.shared_head = SharedHead(config=config, quant_config=quant_config)
        self.mtp_block = DeepseekV2DecoderLayer(
            vllm_config,
            prefix,
            topk_indices_buffer=topk_indices_buffer,
            config=self.config)
=======
        self.shared_head = SharedHead(config=config,
                                      prefix=prefix,
                                      quant_config=quant_config)
        self.mtp_block = DeepseekV2DecoderLayer(vllm_config, prefix,
                                                topk_indices_buffer)
>>>>>>> 7cfa4b24

    def forward(
        self,
        input_ids: torch.Tensor,
        positions: torch.Tensor,
        previous_hidden_states: torch.Tensor,
        inputs_embeds: Optional[torch.Tensor] = None,
        spec_step_index: int = 0,
    ) -> torch.Tensor:
        assert inputs_embeds is not None
        # masking inputs at position 0, as not needed by MTP
        inputs_embeds[positions == 0] = 0
        inputs_embeds = self.enorm(inputs_embeds)
        previous_hidden_states = self.hnorm(previous_hidden_states)

        hidden_states = self.eh_proj(
            torch.cat([inputs_embeds, previous_hidden_states], dim=-1))

        hidden_states, residual = self.mtp_block(positions=positions,
                                                 hidden_states=hidden_states,
                                                 residual=None)
        hidden_states = residual + hidden_states
        return hidden_states


class DeepSeekMultiTokenPredictor(nn.Module):

    def __init__(self, *, vllm_config: VllmConfig, prefix: str = ""):
        super().__init__()
        config = vllm_config.model_config.hf_config
        self.mtp_start_layer_idx = config.num_hidden_layers
        self.num_mtp_layers = config.num_nextn_predict_layers
        # to map the exact layer index from weights
        self.layers = torch.nn.ModuleDict({
            str(idx):
            DeepSeekMultiTokenPredictorLayer(vllm_config,
                                             f"{prefix}.layers.{idx}")
            for idx in range(self.mtp_start_layer_idx,
                             self.mtp_start_layer_idx + self.num_mtp_layers)
        })
        self.embed_tokens = VocabParallelEmbedding(
            config.vocab_size,
            config.hidden_size,
        )
        self.logits_processor = LogitsProcessor(config.vocab_size)

    def get_input_embeddings(self, input_ids: torch.Tensor) -> torch.Tensor:
        return self.embed_tokens(input_ids)

    def forward(
        self,
        input_ids: torch.Tensor,
        positions: torch.Tensor,
        previous_hidden_states: torch.Tensor,
        inputs_embeds: Optional[torch.Tensor] = None,
        spec_step_idx: int = 0,
    ) -> torch.Tensor:
        if inputs_embeds is None:
            inputs_embeds = self.embed_tokens(input_ids)
        current_step_idx = (spec_step_idx % self.num_mtp_layers)
        return self.layers[str(self.mtp_start_layer_idx + current_step_idx)](
            input_ids,
            positions,
            previous_hidden_states,
            inputs_embeds,
            current_step_idx,
        )

    def compute_logits(
        self,
        hidden_states: torch.Tensor,
        spec_step_idx: int = 0,
    ) -> torch.Tensor:
        current_step_idx = (spec_step_idx % self.num_mtp_layers)
        mtp_layer = self.layers[str(self.mtp_start_layer_idx +
                                    current_step_idx)]
        logits = self.logits_processor(mtp_layer.shared_head.head,
                                       mtp_layer.shared_head(hidden_states))
        return logits


class DeepSeekMTP(nn.Module, SupportsPP):

    def __init__(self, *, vllm_config: VllmConfig, prefix: str = ""):
        super().__init__()
        self.config = vllm_config.model_config.hf_config
        self.model = DeepSeekMultiTokenPredictor(vllm_config=vllm_config,
                                                 prefix=maybe_prefix(
                                                     prefix, "model"))

    def get_input_embeddings(self, input_ids: torch.Tensor) -> torch.Tensor:
        return self.model.get_input_embeddings(input_ids)

    def forward(
        self,
        input_ids: torch.Tensor,
        positions: torch.Tensor,
        hidden_states: torch.Tensor,
        intermediate_tensors: Optional[IntermediateTensors] = None,
        inputs_embeds: Optional[torch.Tensor] = None,
        spec_step_idx: int = 0,
    ) -> torch.Tensor:
        hidden_states = self.model(input_ids, positions, hidden_states,
                                   inputs_embeds, spec_step_idx)
        return hidden_states

    def compute_logits(
        self,
        hidden_states: torch.Tensor,
        spec_step_idx: int = 0,
    ) -> Optional[torch.Tensor]:
        return self.model.compute_logits(hidden_states, spec_step_idx)

    def load_weights(self, weights: Iterable[tuple[str,
                                                   torch.Tensor]]) -> set[str]:
        stacked_params_mapping = [
            ("gate_up_proj", "gate_proj", 0),
            ("gate_up_proj", "up_proj", 1),
            ("fused_qkv_a_proj", "q_a_proj", 0),
            ("fused_qkv_a_proj", "kv_a_proj_with_mqa", 1),
        ]

        expert_params_mapping = FusedMoE.make_expert_params_mapping(
            ckpt_gate_proj_name="gate_proj",
            ckpt_down_proj_name="down_proj",
            ckpt_up_proj_name="up_proj",
            num_experts=self.config.n_routed_experts)

        params_dict = dict(self.named_parameters())
        loaded_params: set[str] = set()
        for name, loaded_weight in weights:
            if "rotary_emb.inv_freq" in name:
                continue
            spec_layer = get_spec_layer_idx_from_weight_name(self.config, name)
            if spec_layer is None:
                continue
            name = self._rewrite_spec_layer_name(spec_layer, name)
            for (param_name, weight_name, shard_id) in stacked_params_mapping:
                # Skip non-stacked layers and experts (experts handled below).
                if weight_name not in name:
                    continue
                # We have mlp.experts[0].gate_proj in the checkpoint.
                # Since we handle the experts below in expert_params_mapping,
                # we need to skip here BEFORE we update the name, otherwise
                # name will be updated to mlp.experts[0].gate_up_proj, which
                # will then be updated below in expert_params_mapping
                # for mlp.experts[0].gate_gate_up_proj, which breaks load.
                if (("mlp.experts." in name) and name not in params_dict):
                    continue
                name_mapped = name.replace(weight_name, param_name)

                # QKV fusion is optional, fall back to normal
                # weight loading if it's not enabled
                if ((param_name == "fused_qkv_a_proj")
                        and name_mapped not in params_dict):
                    continue
                else:
                    name = name_mapped

                # Skip loading extra bias for GPTQ models.
                if name.endswith(".bias") and name not in params_dict:
                    continue

                param = params_dict[name]
                weight_loader = param.weight_loader
                weight_loader(param, loaded_weight, shard_id)
                break
            else:
                for mapping in expert_params_mapping:
                    param_name, weight_name, expert_id, shard_id = mapping
                    if weight_name not in name:
                        continue
                    name = name.replace(weight_name, param_name)

                    param = params_dict[name]
                    weight_loader = param.weight_loader
                    weight_loader(param,
                                  loaded_weight,
                                  name,
                                  shard_id=shard_id,
                                  expert_id=expert_id)
                    break
                else:
                    # Skip loading extra bias for GPTQ models.
                    if name.endswith(".bias") and name not in params_dict:
                        continue

                    # According to DeepSeek-V3 Technical Report, MTP modules
                    # shares embedding layer. We only load the first weights.
                    if (spec_layer != self.model.mtp_start_layer_idx
                            and ".layers" not in name):
                        continue

                    param = params_dict[name]
                    weight_loader = getattr(param, "weight_loader",
                                            default_weight_loader)
                    weight_loader(param, loaded_weight)
            loaded_params.add(name)
        return loaded_params

    def _rewrite_spec_layer_name(self, spec_layer: int, name: str) -> str:
        """
        Rewrite the weight name to match the format of the original model.
        Add .mtp_block for modules in transformer layer block for spec layer
        and rename shared layer weights to be top level.
        """
        spec_layer_weight_names = [
            "embed_tokens", "enorm", "hnorm", "eh_proj", "shared_head"
        ]
        shared_weight_names = ["embed_tokens"]
        spec_layer_weight = False
        shared_weight = False
        for weight_name in spec_layer_weight_names:
            if weight_name in name:
                spec_layer_weight = True
                if weight_name in shared_weight_names:
                    shared_weight = True
                break
        if not spec_layer_weight:
            # treat rest weights as weights for transformer layer block
            name = name.replace(f"model.layers.{spec_layer}.",
                                f"model.layers.{spec_layer}.mtp_block.")
        elif shared_weight:
            # treat shared weights as top level weights
            name = name.replace(f"model.layers.{spec_layer}.", "model.")
        return name<|MERGE_RESOLUTION|>--- conflicted
+++ resolved
@@ -68,20 +68,14 @@
                 device="cuda")
         else:
             topk_indices_buffer = None
-<<<<<<< HEAD
-        self.shared_head = SharedHead(config=config, quant_config=quant_config)
-        self.mtp_block = DeepseekV2DecoderLayer(
-            vllm_config,
-            prefix,
-            topk_indices_buffer=topk_indices_buffer,
-            config=self.config)
-=======
+
         self.shared_head = SharedHead(config=config,
                                       prefix=prefix,
                                       quant_config=quant_config)
-        self.mtp_block = DeepseekV2DecoderLayer(vllm_config, prefix,
-                                                topk_indices_buffer)
->>>>>>> 7cfa4b24
+        self.mtp_block = DeepseekV2DecoderLayer(vllm_config,
+                                                prefix,
+                                                topk_indices_buffer,
+                                                config=self.config)
 
     def forward(
         self,
