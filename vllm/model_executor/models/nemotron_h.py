# SPDX-License-Identifier: Apache-2.0
# SPDX-FileCopyrightText: Copyright contributors to the vLLM project

# Adapted from https://github.com/vllm-project/vllm/blob/94d8ec8d2bcb4ec55e33022b313c7e978edf05e1/vllm/model_executor/models/bamba.py
# Copyright 2024 HuggingFace Inc. team. All rights reserved.
# Copyright (c) 2025, NVIDIA CORPORATION. All rights reserved.
#
# Licensed under the Apache License, Version 2.0 (the "License");
# you may not use this file except in compliance with the License.
# You may obtain a copy of the License at
#
#     http://www.apache.org/licenses/LICENSE-2.0
#
# Unless required by applicable law or agreed to in writing, software
# distributed under the License is distributed on an "AS IS" BASIS,
# WITHOUT WARRANTIES OR CONDITIONS OF ANY KIND, either express or implied.
# See the License for the specific language governing permissions and
# limitations under the License.
"""Inference-only NemotronH model."""

<<<<<<< HEAD
import typing
from collections.abc import Callable, Iterable
from typing import Optional
=======
from collections.abc import Iterable
>>>>>>> e5b438a2

import torch
from torch import nn

from vllm.attention.layer import Attention
from vllm.compilation.decorators import support_torch_compile
from vllm.config import CacheConfig, ModelConfig, VllmConfig
from vllm.config.parallel import ParallelConfig
from vllm.distributed import get_ep_group, get_tensor_model_parallel_world_size
from vllm.distributed.parallel_state import get_pp_group
from vllm.model_executor.layers.activation import ReLUSquaredActivation
from vllm.model_executor.layers.fused_moe import FusedMoE
from vllm.model_executor.layers.fused_moe.utils import activation_without_mul
from vllm.model_executor.layers.layernorm import RMSNorm
from vllm.model_executor.layers.linear import (
    ColumnParallelLinear,
    QKVParallelLinear,
    ReplicatedLinear,
    RowParallelLinear,
)
from vllm.model_executor.layers.logits_processor import LogitsProcessor
from vllm.model_executor.layers.mamba.mamba_mixer2 import MambaMixer2
from vllm.model_executor.layers.mamba.mamba_utils import (
    MambaStateDtypeCalculator,
    MambaStateShapeCalculator,
)
from vllm.model_executor.layers.quantization import QuantizationConfig
from vllm.model_executor.layers.shared_fused_moe.shared_fused_moe import SharedFusedMoE
from vllm.model_executor.layers.vocab_parallel_embedding import (
    DEFAULT_VOCAB_PADDING_SIZE,
    ParallelLMHead,
    VocabParallelEmbedding,
)
from vllm.model_executor.model_loader.weight_utils import (
    default_weight_loader,
    maybe_remap_kv_scale_name,
)
from vllm.model_executor.models.interfaces import (
    HasInnerState,
    IsHybrid,
    SupportsLoRA,
    SupportsPP,
    SupportsQuant,
)
from vllm.model_executor.models.utils import (
    AutoWeightsLoader,
    WeightsMapper,
    make_empty_intermediate_tensors_factory,
    make_layers,
    maybe_prefix,
)
from vllm.sequence import IntermediateTensors
from vllm.transformers_utils.configs import NemotronHConfig

from .utils import is_pp_missing_parameter


class NemotronHMLP(nn.Module):
    def __init__(
        self,
        config: NemotronHConfig,
<<<<<<< HEAD
        intermediate_size: int,
        quant_config: Optional[QuantizationConfig] = None,
=======
        layer_idx: int,
        quant_config: QuantizationConfig | None = None,
>>>>>>> e5b438a2
        bias: bool = False,
        reduce_results: bool = True,
        prefix: str = "",
    ) -> None:
        super().__init__()

        self.up_proj = ColumnParallelLinear(
            input_size=config.hidden_size,
            output_size=intermediate_size,
            bias=bias,
            quant_config=quant_config,
            prefix=f"{prefix}.up_proj",
        )
        self.down_proj = RowParallelLinear(
            input_size=intermediate_size,
            output_size=config.hidden_size,
            bias=bias,
            quant_config=quant_config,
            reduce_results=reduce_results,
            prefix=f"{prefix}.down_proj",
        )
        self.act_fn = ReLUSquaredActivation()

    def forward(self, x: torch.Tensor):
        x, _ = self.up_proj(x)
        x = self.act_fn(x)
        x, _ = self.down_proj(x)
        return x


class NemotronHMoE(nn.Module):
    def __init__(
        self,
        config: NemotronHConfig,
        quant_config: Optional[QuantizationConfig] = None,
        parallel_config: Optional[ParallelConfig] = None,
        prefix: str = "",
    ):
        super().__init__()
        self.tp_size = get_tensor_model_parallel_world_size()
        self.routed_scaling_factor = config.routed_scaling_factor

        self.ep_group = get_ep_group().device_group
        self.ep_rank = self.ep_group.rank()
        self.ep_size = self.ep_group.size()
        self.n_routed_experts: int = config.n_routed_experts
        self.n_shared_experts: int = config.n_shared_experts

        self.gate = ReplicatedLinear(
            config.hidden_size,
            config.n_routed_experts,
            bias=False,
            params_dtype=torch.float32,
            quant_config=None,
            prefix=f"{prefix}.gate",
        )

        self.gate.e_score_correction_bias = nn.Parameter(
            torch.empty(config.n_routed_experts, dtype=torch.float32)
        )
        # Load balancing settings.
        self.enable_eplb = parallel_config.enable_eplb

        self.n_redundant_experts = parallel_config.eplb_config.num_redundant_experts  # noqa: E501
        self.n_logical_experts = self.n_routed_experts
        self.n_physical_experts = self.n_logical_experts + self.n_redundant_experts
        self.n_local_physical_experts = self.n_physical_experts // self.ep_size

        self.physical_expert_start = self.ep_rank * self.n_local_physical_experts
        self.physical_expert_end = (
            self.physical_expert_start + self.n_local_physical_experts
        )

        if config.n_shared_experts is None or config.n_shared_experts == 0:
            self.experts = FusedMoE(
                num_experts=config.n_routed_experts,
                top_k=config.num_experts_per_tok,
                hidden_size=config.hidden_size,
                intermediate_size=config.moe_intermediate_size,
                reduce_results=False,
                renormalize=config.norm_topk_prob,
                quant_config=quant_config,
                use_grouped_topk=True,
                num_expert_group=config.n_group,
                topk_group=config.topk_group,
                prefix=f"{prefix}.experts",
                scoring_func="sigmoid",
                e_score_correction_bias=self.gate.e_score_correction_bias,
                activation=activation_without_mul(config.mlp_hidden_act),
                is_act_and_mul=False,  # non-gated MoE
                enable_eplb=self.enable_eplb,
                num_redundant_experts=self.n_redundant_experts,
            )
            self.shared_experts = None
        else:
            intermediate_size = (
                config.moe_shared_expert_intermediate_size * config.n_shared_experts
            )

            self.shared_experts = NemotronHMLP(
                config=config,
                intermediate_size=intermediate_size,
                quant_config=quant_config,
                reduce_results=False,
                prefix=f"{prefix}.shared_experts",
            )

            self.experts = SharedFusedMoE(
                shared_experts=self.shared_experts,
                num_experts=config.n_routed_experts,
                top_k=config.num_experts_per_tok,
                hidden_size=config.hidden_size,
                intermediate_size=config.moe_intermediate_size,
                reduce_results=False,
                renormalize=config.norm_topk_prob,
                quant_config=quant_config,
                use_grouped_topk=True,
                num_expert_group=config.n_group,
                topk_group=config.topk_group,
                prefix=f"{prefix}.experts",
                scoring_func="sigmoid",
                e_score_correction_bias=self.gate.e_score_correction_bias,
                activation=activation_without_mul(config.mlp_hidden_act),
                is_act_and_mul=False,  # non-gated MoE
                enable_eplb=self.enable_eplb,
                num_redundant_experts=self.n_redundant_experts,
            )

    def forward(self, hidden_states: torch.Tensor) -> torch.Tensor:
        num_tokens, hidden_dim = hidden_states.shape
        hidden_states = hidden_states.view(-1, hidden_dim)

        # router_logits: (num_tokens, n_experts)
        router_logits, _ = self.gate(hidden_states.to(dtype=torch.float32))

        fused_moe_out = self.experts(
            hidden_states=hidden_states, router_logits=router_logits
        )

        if self.shared_experts is not None:
            shared_output, final_hidden_states = fused_moe_out
        else:
            shared_output = None
            final_hidden_states = fused_moe_out

        # Fix FP16 overflow
        # See DeepseekV2DecoderLayer for more details.
        if hidden_states.dtype != torch.float16:
            final_hidden_states *= self.routed_scaling_factor
        elif self.shared_experts is not None:
            assert shared_output is not None
            shared_output *= 1.0 / self.routed_scaling_factor

        if self.shared_experts is not None:
            assert shared_output is not None
            final_hidden_states += shared_output

        if self.tp_size > 1:
            final_hidden_states = self.experts.maybe_all_reduce_tensor_model_parallel(
                final_hidden_states
            )

        return final_hidden_states.view(num_tokens, hidden_dim)


class NemotronHMLPDecoderLayer(nn.Module):
    def __init__(
        self,
        config: NemotronHConfig,
        layer_idx: int,
<<<<<<< HEAD
        model_config: Optional[ModelConfig] = None,
        cache_config: Optional[CacheConfig] = None,
        quant_config: Optional[QuantizationConfig] = None,
        parallel_config: Optional[ParallelConfig] = None,
=======
        model_config: ModelConfig | None = None,
        cache_config: CacheConfig | None = None,
        quant_config: QuantizationConfig | None = None,
>>>>>>> e5b438a2
        prefix: str = "",
    ) -> None:
        super().__init__()
        self.config = config

        hybrid_override_pattern = config.hybrid_override_pattern
        mlp_index = hybrid_override_pattern[: layer_idx + 1].count("-") - 1
        if isinstance(config.intermediate_size, list):
            if len(config.intermediate_size) == 1:
                intermediate_size = config.intermediate_size[0]
            else:
                intermediate_size = config.intermediate_size[mlp_index]
        else:
            intermediate_size = config.intermediate_size

        self.mixer = NemotronHMLP(
            config,
            intermediate_size=intermediate_size,
            quant_config=quant_config,
            bias=config.mlp_bias,
            prefix=f"{prefix}.mixer",
        )

        self.norm = RMSNorm(config.hidden_size, eps=config.layer_norm_epsilon)

    def forward(
        self,
        hidden_states: torch.Tensor,
        residual: Optional[torch.Tensor],
        **kwargs,
    ):
        if residual is None:
            residual = hidden_states
            hidden_states = self.norm(hidden_states)
        else:
            hidden_states, residual = self.norm(hidden_states, residual)

        hidden_states = self.mixer(hidden_states)
        return hidden_states, residual


class NemotronHMoEDecoderLayer(nn.Module):
    def __init__(
        self,
        config: NemotronHConfig,
        layer_idx: int,
        model_config: Optional[ModelConfig] = None,
        cache_config: Optional[CacheConfig] = None,
        quant_config: Optional[QuantizationConfig] = None,
        parallel_config: Optional[ParallelConfig] = None,
        prefix: str = "",
    ) -> None:
        super().__init__()
        self.config = config

        self.mixer = NemotronHMoE(
            config,
            quant_config=quant_config,
            parallel_config=parallel_config,
            prefix=f"{prefix}.mixer",
        )

        self.norm = RMSNorm(config.hidden_size, eps=config.layer_norm_epsilon)

    def forward(
        self,
        hidden_states: torch.Tensor,
        residual: torch.Tensor | None,
        **kwargs,
    ):
        if residual is None:
            residual = hidden_states
            hidden_states = self.norm(hidden_states)
        else:
            hidden_states, residual = self.norm(hidden_states, residual)

        hidden_states = self.mixer(hidden_states)
        return hidden_states, residual


class NemotronHMambaDecoderLayer(nn.Module):
    def __init__(
        self,
        config: NemotronHConfig,
        layer_idx: int,
<<<<<<< HEAD
        model_config: Optional[ModelConfig] = None,
        cache_config: Optional[CacheConfig] = None,
        quant_config: Optional[QuantizationConfig] = None,
        parallel_config: Optional[ParallelConfig] = None,
=======
        model_config: ModelConfig | None = None,
        cache_config: CacheConfig | None = None,
        quant_config: QuantizationConfig | None = None,
>>>>>>> e5b438a2
        prefix: str = "",
    ) -> None:
        super().__init__()
        self.config = config
        self.mixer = MambaMixer2(
            hidden_size=config.hidden_size,
            ssm_state_size=config.ssm_state_size,
            conv_kernel_size=config.conv_kernel,
            intermediate_size=config.mamba_num_heads * config.mamba_head_dim,
            use_conv_bias=config.use_conv_bias,
            use_bias=config.use_bias,
            n_groups=config.n_groups,
            num_heads=config.mamba_num_heads,
            head_dim=config.mamba_head_dim,
            rms_norm_eps=config.layer_norm_epsilon,
            activation=config.mamba_hidden_act,
            model_config=model_config,
            cache_config=cache_config,
            quant_config=quant_config,
            prefix=f"{prefix}.mixer",
        )

        self.norm = RMSNorm(config.hidden_size, eps=config.layer_norm_epsilon)

    def forward(
        self,
        hidden_states: torch.Tensor,
        residual: torch.Tensor | None,
        **kwargs,
    ):
        if residual is None:
            residual = hidden_states
            hidden_states = self.norm(hidden_states)
        else:
            hidden_states, residual = self.norm(hidden_states, residual)

        output = torch.empty_like(hidden_states)
        self.mixer(hidden_states, output)
        return output, residual


class NemotronHAttention(nn.Module):
    def __init__(
        self,
        config: NemotronHConfig,
        layer_idx: int,
        model_config: ModelConfig | None = None,
        cache_config: CacheConfig | None = None,
        quant_config: QuantizationConfig | None = None,
        prefix: str = "",
    ) -> None:
        super().__init__()
        self.hidden_size = config.hidden_size
        tp_size = get_tensor_model_parallel_world_size()
        self.total_num_heads = config.num_attention_heads
        assert self.total_num_heads % tp_size == 0
        self.num_heads = self.total_num_heads // tp_size
        self.total_num_kv_heads = config.num_key_value_heads
        if self.total_num_kv_heads >= tp_size:
            # Number of KV heads is greater than TP size, so we partition
            # the KV heads across multiple tensor parallel GPUs.
            assert self.total_num_kv_heads % tp_size == 0
        else:
            # Number of KV heads is less than TP size, so we replicate
            # the KV heads across multiple tensor parallel GPUs.
            assert tp_size % self.total_num_kv_heads == 0
        self.num_kv_heads = max(1, self.total_num_kv_heads // tp_size)
        if hasattr(config, "head_dim") and config.head_dim is not None:
            self.head_dim = config.head_dim
        else:
            self.head_dim = config.hidden_size // self.total_num_heads
        self.q_size = self.num_heads * self.head_dim
        self.kv_size = self.num_kv_heads * self.head_dim
        self.scaling = self.head_dim**-0.5

        self.qkv_proj = QKVParallelLinear(
            config.hidden_size,
            self.head_dim,
            self.total_num_heads,
            self.total_num_kv_heads,
            bias=False,
            quant_config=quant_config,
            prefix=f"{prefix}.qkv_proj",
        )
        self.o_proj = RowParallelLinear(
            self.total_num_heads * self.head_dim,
            config.hidden_size,
            bias=False,
            quant_config=quant_config,
            prefix=f"{prefix}.o_proj",
        )

        self.attn = Attention(
            self.num_heads,
            self.head_dim,
            self.scaling,
            num_kv_heads=self.num_kv_heads,
            cache_config=cache_config,
            prefix=f"{prefix}.attn",
        )

    def forward(
        self,
        hidden_states: torch.Tensor,
        **kwargs,
    ) -> torch.Tensor:
        qkv, _ = self.qkv_proj(hidden_states)
        q, k, v = qkv.split([self.q_size, self.kv_size, self.kv_size], dim=-1)
        attn_output = self.attn(q, k, v)
        output, _ = self.o_proj(attn_output)
        return output


class NemotronHAttentionDecoderLayer(nn.Module):
    def __init__(
        self,
        config: NemotronHConfig,
        layer_idx: int,
<<<<<<< HEAD
        model_config: Optional[ModelConfig] = None,
        cache_config: Optional[CacheConfig] = None,
        quant_config: Optional[QuantizationConfig] = None,
        parallel_config: Optional[ParallelConfig] = None,
=======
        model_config: ModelConfig | None = None,
        cache_config: CacheConfig | None = None,
        quant_config: QuantizationConfig | None = None,
>>>>>>> e5b438a2
        prefix: str = "",
    ) -> None:
        super().__init__()

        self.mixer = NemotronHAttention(
            config,
            layer_idx,
            model_config,
            cache_config,
            quant_config,
            prefix=f"{prefix}.mixer",
        )

        self.norm = RMSNorm(config.hidden_size, eps=config.layer_norm_epsilon)

    def forward(
        self,
        positions: torch.Tensor,
        hidden_states: torch.Tensor,
        residual: torch.Tensor | None,
        **kwargs,
    ):
        if residual is None:
            residual = hidden_states
            hidden_states = self.norm(hidden_states)
        else:
            hidden_states, residual = self.norm(hidden_states, residual)

        hidden_states = self.mixer(hidden_states=hidden_states)
        return hidden_states, residual


ALL_DECODER_LAYER_TYPES = {
    "M": NemotronHMambaDecoderLayer,
    "-": NemotronHMLPDecoderLayer,
    "*": NemotronHAttentionDecoderLayer,
    "E": NemotronHMoEDecoderLayer,
}


@support_torch_compile
class NemotronHModel(nn.Module):
    def __init__(self, *, vllm_config: VllmConfig, prefix: str = ""):
        super().__init__()

        config: NemotronHConfig = vllm_config.model_config.hf_config
        model_config = vllm_config.model_config
        cache_config = vllm_config.cache_config
        quant_config = vllm_config.quant_config
        parallel_config = vllm_config.parallel_config
        lora_config = vllm_config.lora_config

        self.config = config
        lora_vocab = (
            (lora_config.lora_extra_vocab_size * (lora_config.max_loras or 1))
            if lora_config
            else 0
        )
        self.vocab_size = config.vocab_size + lora_vocab
        self.org_vocab_size = config.vocab_size

        self.embed_tokens = VocabParallelEmbedding(
            self.vocab_size,
            config.hidden_size,
            org_num_embeddings=config.vocab_size,
        )

        self.has_moe = "E" in config.hybrid_override_pattern

        def get_layer(prefix: str):
            layer_idx = int(prefix.rsplit(".", 1)[1])
            layer_class = ALL_DECODER_LAYER_TYPES[
                config.hybrid_override_pattern[layer_idx]
            ]
            return layer_class(
                config=config,
                layer_idx=layer_idx,
                model_config=model_config,
                cache_config=cache_config,
                quant_config=quant_config,
                parallel_config=parallel_config,
                prefix=prefix,
            )

        self.start_layer, self.end_layer, self.layers = make_layers(
            len(config.hybrid_override_pattern), get_layer, prefix=f"{prefix}.layers"
        )
        self.make_empty_intmd_tensors = make_empty_intermediate_tensors_factory(
            ["hidden_states", "residual"], config.hidden_size
        )

        self.norm_f = RMSNorm(config.hidden_size, eps=config.layer_norm_epsilon)

    def get_input_embeddings(self, input_ids: torch.Tensor) -> torch.Tensor:
        return self.embed_tokens(input_ids)

    def forward(
        self,
        input_ids: torch.Tensor,
        positions: torch.Tensor,
        intermediate_tensors: IntermediateTensors | None = None,
        inputs_embeds: torch.Tensor | None = None,
    ) -> torch.Tensor:
        if get_pp_group().is_first_rank:
            if inputs_embeds is not None:
                hidden_states = inputs_embeds
            else:
                hidden_states = self.get_input_embeddings(input_ids)
            residual = None
        else:
            assert intermediate_tensors is not None
            hidden_states = intermediate_tensors["hidden_states"]
            residual = intermediate_tensors["residual"]

        residual = None
        for i, layer in enumerate(self.layers):
            hidden_states, residual = layer(
                positions=positions,
                hidden_states=hidden_states,
                residual=residual,
            )

        if not get_pp_group().is_last_rank:
            return IntermediateTensors(
                {"hidden_states": hidden_states, "residual": residual}
            )
        hidden_states, _ = self.norm_f(hidden_states, residual)
        return hidden_states

    def load_weights(self, weights: Iterable[tuple[str, torch.Tensor]]) -> set[str]:
        stacked_params_mapping = [
            # (param_name, shard_name, shard_id)
            ("qkv_proj", "q_proj", "q"),
            ("qkv_proj", "k_proj", "k"),
            ("qkv_proj", "v_proj", "v"),
        ]

        if self.has_moe:
            # (param_name, weight_name, expert_id, shard_id)
            expert_params_mapping = FusedMoE.make_expert_params_mapping(
                # - FusedMoe.w1 (aka gate_proj) should be up_proj since that's
                #   what the activation is applied to
                # - FusedMoe.w3 (aka up_proj) should be ignored since we're
                #   using non-gated MoE
                ckpt_gate_proj_name="up_proj",
                ckpt_down_proj_name="down_proj",
                ckpt_up_proj_name="",
                num_experts=self.config.n_routed_experts,
                num_redundant_experts=getattr(self, "num_redundant_experts", 0),
            )
        else:
            expert_params_mapping = []

        params_dict = dict(self.named_parameters())
        loaded_params: set[str] = set()
        for name, loaded_weight in weights:
            if "scale" in name:
                # Remapping the name of FP8 kv-scale.
                name = maybe_remap_kv_scale_name(name, params_dict)
                if name is None:
                    continue

            # load stacked params
            for param_name, weight_name, shard_id in stacked_params_mapping:
                if weight_name not in name:
                    continue
                name = name.replace(weight_name, param_name)
                # Skip loading extra bias for GPTQ models.
                if name.endswith(".bias") and name not in params_dict:
                    continue

                param = params_dict[name]
                weight_loader = param.weight_loader
                weight_loader(param, loaded_weight, shard_id)
                break

            # load other params
            else:
                is_expert_weight = False
                for mapping in expert_params_mapping:
                    param_name, weight_name, expert_id, shard_id = mapping
                    if weight_name not in name:
                        continue

                    # Anyway, this is an expert weight and should not be
                    # attempted to load as other weights later
                    is_expert_weight = True

                    # Do not modify `name` since the loop may continue here
                    # Instead, create a new variable
                    name_mapped = name.replace(weight_name, param_name)

                    if is_pp_missing_parameter(name_mapped, self):
                        continue
                    param = params_dict[name_mapped]
                    # We should ask the weight loader to return success or not
                    # here since otherwise we may skip experts with other
                    # available replicas.
                    weight_loader = typing.cast(
                        Callable[..., bool], param.weight_loader
                    )
                    success = weight_loader(
                        param,
                        loaded_weight,
                        name_mapped,
                        shard_id=shard_id,
                        expert_id=expert_id,
                        return_success=True,
                    )
                    if success:
                        name = name_mapped
                        break
                else:
                    if is_expert_weight:
                        continue

                    param = params_dict[name]
                    weight_loader = getattr(
                        param, "weight_loader", default_weight_loader
                    )
                    weight_loader(param, loaded_weight)

            loaded_params.add(name)
        return loaded_params


class NemotronHForCausalLM(
    nn.Module, HasInnerState, SupportsLoRA, SupportsPP, IsHybrid, SupportsQuant
):
    hf_to_vllm_mapper = WeightsMapper(
        orig_to_new_prefix={"backbone": "model"},
        orig_to_new_substr={"A_log": "A", "embeddings": "embed_tokens"},
    )

    packed_modules_mapping = {
        "qkv_proj": [
            "q_proj",
            "k_proj",
            "v_proj",
        ],
    }

    # LoRA specific attributes
    embedding_modules = {
        "embed_tokens": "input_embeddings",
        "lm_head": "output_embeddings",
    }
    embedding_padding_modules = ["lm_head"]

    @classmethod
    def get_mamba_state_dtype_from_config(
        cls,
        vllm_config: "VllmConfig",
    ) -> tuple[torch.dtype, torch.dtype]:
        return MambaStateDtypeCalculator.mamba2_state_dtype(
            vllm_config.model_config.dtype,
            vllm_config.cache_config.mamba_cache_dtype,
            vllm_config.cache_config.mamba_ssm_cache_dtype,
        )

    @classmethod
    def get_mamba_state_shape_from_config(
        cls,
        vllm_config: "VllmConfig",
    ) -> tuple[tuple[int, int], tuple[int, int, int]]:
        """Calculate shapes for Mamba's convolutional and state caches.

        Args:
            vllm_config: vLLM config

        Returns:
            Tuple containing:
            - conv_state_shape: Shape for convolutional state cache
            - temporal_state_shape: Shape for state space model cache
        """
        parallel_config = vllm_config.parallel_config
        hf_config = vllm_config.model_config.hf_config
        intermediate_size = hf_config.mamba_num_heads * hf_config.mamba_head_dim

        return MambaStateShapeCalculator.mamba2_state_shape(
            intermediate_size=intermediate_size,
            tp_world_size=parallel_config.tensor_parallel_size,
            n_groups=hf_config.n_groups,
            num_heads=hf_config.mamba_num_heads,
            head_dim=hf_config.mamba_head_dim,
            state_size=hf_config.ssm_state_size,
            conv_kernel=hf_config.conv_kernel,
        )

    def __init__(self, *, vllm_config: VllmConfig, prefix: str = ""):
        config = vllm_config.model_config.hf_config
        self.vllm_config = vllm_config
        self.model_config = vllm_config.model_config
        lora_config = vllm_config.lora_config
        scheduler_config = vllm_config.scheduler_config

        self.quant_config = vllm_config.quant_config

        super().__init__()
        self.config = config
        self.scheduler_config = scheduler_config
        self.model = NemotronHModel(
            vllm_config=vllm_config, prefix=maybe_prefix(prefix, "model")
        )
        self.unpadded_vocab_size = config.vocab_size
        if lora_config:
            self.unpadded_vocab_size += lora_config.lora_extra_vocab_size
        self.lm_head = ParallelLMHead(
            self.unpadded_vocab_size,
            config.hidden_size,
            org_num_embeddings=config.vocab_size,
            padding_size=DEFAULT_VOCAB_PADDING_SIZE
            # We need bigger padding if using lora for kernel
            # compatibility
            if not lora_config
            else lora_config.lora_vocab_padding_size,
            prefix=maybe_prefix(prefix, "lm_head"),
        )

        self.logits_processor = LogitsProcessor(
            self.unpadded_vocab_size, config.vocab_size
        )

        self.make_empty_intmd_tensors = self.model.make_empty_intmd_tensors

        # Set MoE hyperparameters
        if self.model.has_moe:
            self.expert_weights = []
            self.num_expert_groups = config.n_group

            self.moe_layers: list[FusedMoE] = []
            example_moe = None
            for layer in self.model.layers:
                if isinstance(layer, NemotronHMoEDecoderLayer):
                    # Pick last one layer since the first ones
                    # may be dense layers.
                    example_moe = layer.mixer
                    self.moe_layers.append(layer.mixer.experts)

            self.num_logical_experts = example_moe.n_logical_experts
            self.num_physical_experts = example_moe.n_physical_experts
            self.num_local_physical_experts = example_moe.n_local_physical_experts  # noqa: E501
            self.num_routed_experts = example_moe.n_routed_experts
            self.num_shared_experts = example_moe.n_shared_experts
            self.num_redundant_experts = example_moe.n_redundant_experts
            self.model.num_redundant_experts = self.num_redundant_experts

    def set_eplb_state(
        self,
        expert_load_view: torch.Tensor,
        logical_to_physical_map: torch.Tensor,
        logical_replica_count: torch.Tensor,
    ) -> None:
        for layer_idx, layer in enumerate(self.moe_layers):
            # Register the expert weights.
            self.expert_weights.append(layer.get_expert_weights())
            layer.set_eplb_state(
                moe_layer_idx=layer_idx,
                expert_load_view=expert_load_view,
                logical_to_physical_map=logical_to_physical_map,
                logical_replica_count=logical_replica_count,
            )

    def update_physical_experts_metadata(
        self,
        num_physical_experts: int,
        num_local_physical_experts: int,
    ) -> None:
        assert self.num_local_physical_experts == num_local_physical_experts
        self.num_physical_experts = num_physical_experts
        self.num_local_physical_experts = num_local_physical_experts
        self.num_redundant_experts = num_physical_experts - self.num_logical_experts
        self.model.num_redundant_experts = self.num_redundant_experts
        for layer in self.model.layers:
            if isinstance(layer, NemotronHMoEDecoderLayer):
                moe = layer.mixer
                moe.n_local_physical_experts = num_local_physical_experts
                moe.n_physical_experts = num_physical_experts
                moe.n_redundant_experts = self.num_redundant_experts
                moe.experts.update_expert_map()

    def get_input_embeddings(self, input_ids: torch.Tensor) -> torch.Tensor:
        return self.model.get_input_embeddings(input_ids)

    def forward(
        self,
        input_ids: torch.Tensor,
        positions: torch.Tensor,
        intermediate_tensors: IntermediateTensors | None = None,
        inputs_embeds: torch.Tensor | None = None,
        **kwargs,
    ):
        hidden_states = self.model(
            input_ids, positions, intermediate_tensors, inputs_embeds
        )

        return hidden_states

    def compute_logits(
        self,
        hidden_states: torch.Tensor,
    ) -> torch.Tensor | None:
        logits = self.logits_processor(self.lm_head, hidden_states)
        return logits

    def load_weights(self, weights: Iterable[tuple[str, torch.Tensor]]) -> set[str]:
        loader = AutoWeightsLoader(self)
        return loader.load_weights(weights, mapper=self.hf_to_vllm_mapper)<|MERGE_RESOLUTION|>--- conflicted
+++ resolved
@@ -18,13 +18,8 @@
 # limitations under the License.
 """Inference-only NemotronH model."""
 
-<<<<<<< HEAD
 import typing
 from collections.abc import Callable, Iterable
-from typing import Optional
-=======
-from collections.abc import Iterable
->>>>>>> e5b438a2
 
 import torch
 from torch import nn
@@ -86,13 +81,8 @@
     def __init__(
         self,
         config: NemotronHConfig,
-<<<<<<< HEAD
         intermediate_size: int,
-        quant_config: Optional[QuantizationConfig] = None,
-=======
-        layer_idx: int,
         quant_config: QuantizationConfig | None = None,
->>>>>>> e5b438a2
         bias: bool = False,
         reduce_results: bool = True,
         prefix: str = "",
@@ -127,8 +117,8 @@
     def __init__(
         self,
         config: NemotronHConfig,
-        quant_config: Optional[QuantizationConfig] = None,
-        parallel_config: Optional[ParallelConfig] = None,
+        quant_config: QuantizationConfig | None = None,
+        parallel_config: ParallelConfig | None = None,
         prefix: str = "",
     ):
         super().__init__()
@@ -263,16 +253,10 @@
         self,
         config: NemotronHConfig,
         layer_idx: int,
-<<<<<<< HEAD
-        model_config: Optional[ModelConfig] = None,
-        cache_config: Optional[CacheConfig] = None,
-        quant_config: Optional[QuantizationConfig] = None,
-        parallel_config: Optional[ParallelConfig] = None,
-=======
         model_config: ModelConfig | None = None,
         cache_config: CacheConfig | None = None,
         quant_config: QuantizationConfig | None = None,
->>>>>>> e5b438a2
+        parallel_config: ParallelConfig | None = None,
         prefix: str = "",
     ) -> None:
         super().__init__()
@@ -301,7 +285,7 @@
     def forward(
         self,
         hidden_states: torch.Tensor,
-        residual: Optional[torch.Tensor],
+        residual: torch.Tensor | None,
         **kwargs,
     ):
         if residual is None:
@@ -319,10 +303,10 @@
         self,
         config: NemotronHConfig,
         layer_idx: int,
-        model_config: Optional[ModelConfig] = None,
-        cache_config: Optional[CacheConfig] = None,
-        quant_config: Optional[QuantizationConfig] = None,
-        parallel_config: Optional[ParallelConfig] = None,
+        model_config: ModelConfig | None = None,
+        cache_config: CacheConfig | None = None,
+        quant_config: QuantizationConfig | None = None,
+        parallel_config: ParallelConfig | None = None,
         prefix: str = "",
     ) -> None:
         super().__init__()
@@ -358,16 +342,10 @@
         self,
         config: NemotronHConfig,
         layer_idx: int,
-<<<<<<< HEAD
-        model_config: Optional[ModelConfig] = None,
-        cache_config: Optional[CacheConfig] = None,
-        quant_config: Optional[QuantizationConfig] = None,
-        parallel_config: Optional[ParallelConfig] = None,
-=======
         model_config: ModelConfig | None = None,
         cache_config: CacheConfig | None = None,
         quant_config: QuantizationConfig | None = None,
->>>>>>> e5b438a2
+        parallel_config: ParallelConfig | None = None,
         prefix: str = "",
     ) -> None:
         super().__init__()
@@ -486,16 +464,10 @@
         self,
         config: NemotronHConfig,
         layer_idx: int,
-<<<<<<< HEAD
-        model_config: Optional[ModelConfig] = None,
-        cache_config: Optional[CacheConfig] = None,
-        quant_config: Optional[QuantizationConfig] = None,
-        parallel_config: Optional[ParallelConfig] = None,
-=======
         model_config: ModelConfig | None = None,
         cache_config: CacheConfig | None = None,
         quant_config: QuantizationConfig | None = None,
->>>>>>> e5b438a2
+        parallel_config: ParallelConfig | None = None,
         prefix: str = "",
     ) -> None:
         super().__init__()
