# SPDX-License-Identifier: Apache-2.0

# Adapted from
# https://github.com/THUDM/CogAgent
"""Inference-only CogAgent model compatible with THUDM weights."""
from argparse import Namespace
from collections.abc import Mapping, Sequence
from typing import Literal, Optional, TypedDict, Union

import torch
from torch import nn
from torch.nn import LayerNorm
from torchvision import transforms
from torchvision.transforms import InterpolationMode
from transformers import PreTrainedTokenizer, TensorType
from transformers.image_utils import ImageInput
from transformers.tokenization_utils_base import TextInput

from vllm.attention.layer import MultiHeadAttention
from vllm.config import VllmConfig
from vllm.distributed import get_tensor_model_parallel_world_size
from vllm.model_executor.layers.activation import SiluAndMul, get_act_fn
from vllm.model_executor.layers.linear import (ColumnParallelLinear,
                                               MergedColumnParallelLinear,
                                               QKVParallelLinear,
                                               ReplicatedLinear,
                                               RowParallelLinear)
from vllm.model_executor.layers.quantization import QuantizationConfig
from vllm.model_executor.models.module_mapping import MultiModelKeys
from vllm.multimodal import MULTIMODAL_REGISTRY
from vllm.multimodal.inputs import MultiModalKwargs
from vllm.multimodal.parse import MultiModalDataItems
from vllm.multimodal.processing import (BaseMultiModalProcessor,
                                        BaseProcessingInfo, BatchFeature,
                                        MultiModalFieldConfig,
                                        PromptReplacement, PromptUpdate)
from vllm.multimodal.profiling import BaseDummyInputsBuilder, ProcessorInputs
from vllm.sequence import IntermediateTensors
from vllm.transformers_utils.configs import ChatGLMConfig

from .chatglm import ChatGLMBaseModel, ChatGLMModel
<<<<<<< HEAD
from .interfaces import (SupportsLoRA, SupportsMultiModal, SupportsPP,
                         SupportsV0Only)
=======
from .interfaces import (MultiModalEmbeddings, SupportsLoRA,
                         SupportsMultiModal, SupportsPP)
>>>>>>> fd8e055f
from .utils import flatten_bn, merge_multimodal_embeddings


class GLMVImagePixelInputs(TypedDict):
    type: Literal["pixel_values"]
    data: torch.Tensor
    """Shape: `(batch_size, num_channels, height, width)`"""


class EVA2CLIPPatchEmbedding(nn.Module):

    def __init__(self, config):
        super().__init__()
        self.proj = nn.Conv2d(config.in_channels,
                              config.hidden_size,
                              kernel_size=config.patch_size,
                              stride=config.patch_size)
        self.cls_embedding = nn.Parameter(torch.zeros(1, config.hidden_size))
        self.position_embedding = nn.Embedding(config.num_positions,
                                               config.hidden_size)

    def forward(self, images: torch.Tensor) -> torch.Tensor:
        """
        Parameters:
        images : torch.Tensor
            Input image tensor with shape (B, C, H, W)

        Returns:
        torch.Tensor
            Transformed tensor with shape (B, L, D)
        """
        images = images.to(device=self.proj.weight.device,
                           dtype=self.proj.weight.dtype)
        x = self.proj(images)
        x = x.flatten(2).transpose(1, 2)
        cls_token = self.cls_embedding.expand(x.shape[0], -1, -1)
        x = torch.cat((cls_token, x), dim=1)
        x += self.position_embedding.weight.unsqueeze(0)
        return x


class EVA2CLIPAttention(nn.Module):

    def __init__(
        self,
        config,
        quant_config: Optional[QuantizationConfig] = None,
        prefix: str = '',
    ):
        super().__init__()
        self.hidden_size = config.hidden_size
        self.tp_size = get_tensor_model_parallel_world_size()
        self.num_heads_per_rank = config.num_heads // self.tp_size
        self.head_dim = config.hidden_size // config.num_heads
        self.scale = self.head_dim**-0.5

        self.query_key_value = QKVParallelLinear(
            config.hidden_size,
            self.head_dim,
            config.num_heads,
            quant_config=quant_config,
            prefix=f"{prefix}.query_key_value",
        )
        self.dense = RowParallelLinear(
            config.hidden_size,
            config.hidden_size,
            quant_config=quant_config,
            prefix=f"{prefix}.dense",
        )

        self.attn = MultiHeadAttention(self.num_heads_per_rank, self.head_dim,
                                       self.scale)
        self.output_dropout = torch.nn.Dropout(config.dropout_prob)

    def forward(self, x: torch.Tensor) -> torch.Tensor:
        qkv, _ = self.query_key_value(x)  # B, L, 3 * H * D
        q, k, v = qkv.chunk(3, dim=-1)

        out = self.attn(q, k, v)
        output, _ = self.dense(out)
        output = self.output_dropout(output)
        return output


class EVA2CLIPMLP(nn.Module):

    def __init__(
        self,
        config,
        quant_config: Optional[QuantizationConfig] = None,
        prefix: str = '',
    ):
        super().__init__()
        self.config = config
        self.activation_fn = get_act_fn(config.hidden_act)
        self.fc1 = ColumnParallelLinear(
            config.hidden_size,
            config.intermediate_size,
            quant_config=quant_config,
            prefix=f"{prefix}.fc1",
        )
        self.fc2 = RowParallelLinear(
            config.intermediate_size,
            config.hidden_size,
            quant_config=quant_config,
            prefix=f"{prefix}.fc2",
        )

    def forward(self, x: torch.Tensor) -> torch.Tensor:
        x, _ = self.fc1(x)
        x = self.activation_fn(x)
        x, _ = self.fc2(x)
        return x


class EVA2CLIPTransformerLayer(nn.Module):

    def __init__(
        self,
        config,
        quant_config: Optional[QuantizationConfig] = None,
        prefix: str = '',
    ):
        super().__init__()
        self.input_layernorm = LayerNorm(config.hidden_size,
                                         eps=config.layer_norm_eps)
        self.attention = EVA2CLIPAttention(config,
                                           quant_config=quant_config,
                                           prefix=f"{prefix}.attention")
        self.mlp = EVA2CLIPMLP(config,
                               quant_config=quant_config,
                               prefix=f"{prefix}.mlp")
        self.post_attention_layernorm = LayerNorm(config.hidden_size,
                                                  eps=config.layer_norm_eps)

    def forward(self, hidden_states):
        attention_input = hidden_states
        attention_output = self.input_layernorm(
            self.attention(attention_input))
        hidden_states = attention_input + attention_output
        mlp_input = hidden_states
        mlp_output = self.post_attention_layernorm(self.mlp(mlp_input))
        output = mlp_input + mlp_output
        return output


class EVA2CLIPTransformer(nn.Module):

    def __init__(
        self,
        config,
        quant_config: Optional[QuantizationConfig] = None,
        prefix: str = '',
    ):
        super().__init__()
        self.layers = nn.ModuleList([
            EVA2CLIPTransformerLayer(config,
                                     quant_config=quant_config,
                                     prefix=f"{prefix}.layers.{layer_idx}")
            for layer_idx in range(config.num_hidden_layers)
        ])

    def forward(self, hidden_states):
        for layer_module in self.layers:
            hidden_states = layer_module(hidden_states)
        return hidden_states


class EVA2CLIPGLU(nn.Module):

    def __init__(
        self,
        config,
        in_features,
        quant_config: Optional[QuantizationConfig] = None,
        prefix: str = '',
    ):
        """
        The original implementation is the same as:
        ```python
        self.dense_h_to_4h = ColumnParallelLinear(
            config.hidden_size,
            config.ffn_hidden_size,
            bias=False,
            quant_config=quant_config
        )

        self.gate_proj = ColumnParallelLinear(
            config.hidden_size,
            config.ffn_hidden_size,
            bias=False,
            quant_config=quant_config
        )
        ```
        ```
        gate_proj_output, _ = self.gate_proj(x)
        dense_h_to_4h_output, _ = self.dense_h_to_4h(x)
        x = torch.cat([gate_proj_output, dense_h_to_4h_output], dim=-1)
        ```

        We merge two ColumnParallelLinear into one MergedColumnParallelLinear:
        ```
        self.merged_proj = MergedColumnParallelLinear(
            config.hidden_size,
            [config.ffn_hidden_size] * 2,
            bias=False,
            quant_config=quant_config
        )
        ```
        ```
        x, _ = self.merged_proj(x)
        ```
        """
        super().__init__()
        self.linear_proj = ReplicatedLinear(in_features,
                                            config.hidden_size,
                                            bias=False,
                                            quant_config=quant_config,
                                            prefix=f"{prefix}.linear_proj")
        self.norm1 = nn.LayerNorm(config.hidden_size)
        self.act1 = nn.GELU()
        self.act2 = SiluAndMul()

        self.merged_proj = MergedColumnParallelLinear(
            config.hidden_size, [config.ffn_hidden_size] * 2,
            bias=False,
            quant_config=quant_config,
            prefix=f"{prefix}.merged_proj")

        self.dense_4h_to_h = RowParallelLinear(
            config.ffn_hidden_size,
            config.hidden_size,
            bias=False,
            quant_config=quant_config,
            prefix=f"{prefix}.dense_4h_to_h")

    def forward(self, x):
        x, _ = self.linear_proj(x)
        x = self.act1(self.norm1(x))
        x, _ = self.merged_proj(x)
        x = self.act2(x)
        x, _ = self.dense_4h_to_h(x)
        return x


class EVA2CLIPModel(nn.Module):

    def __init__(
        self,
        config,
        quant_config: Optional[QuantizationConfig] = None,
        prefix: str = '',
    ):
        super().__init__()
        vision_config = Namespace(**config.vision_config)
        self.patch_embedding = EVA2CLIPPatchEmbedding(vision_config)
        self.transformer = EVA2CLIPTransformer(vision_config,
                                               quant_config=quant_config,
                                               prefix=f"{prefix}.transformer")
        self.linear_proj = EVA2CLIPGLU(config,
                                       in_features=config.hidden_size,
                                       quant_config=quant_config,
                                       prefix=f"{prefix}.linear_proj")
        self.conv = nn.Conv2d(in_channels=vision_config.hidden_size,
                              out_channels=config.hidden_size,
                              kernel_size=2,
                              stride=2)
        self.boi = nn.Parameter(torch.zeros(1, 1, config.hidden_size))
        self.eoi = nn.Parameter(torch.zeros(1, 1, config.hidden_size))
        self.scaling_factor = vision_config.scaling_factor

    def forward(self, images: torch.Tensor) -> torch.Tensor:
        """
        Parameters:
        images : torch.Tensor
            Input image tensor with shape (B, C, H, W)

        Returns:
        torch.Tensor
            Transformed tensor with shape (B, L, D)
        """
        x = self.patch_embedding(images)
        x = self.transformer(x)
        x = x[:, 1:]

        b, s, h = x.shape
        grid_size = int(s**0.5)
        x = x.view(b, grid_size, grid_size, h).permute(0, 3, 1, 2)
        x = self.conv(x)

        x = x.flatten(2).transpose(1, 2)
        x = self.linear_proj(x)
        boi = self.boi.expand(x.shape[0], -1, -1)
        eoi = self.eoi.expand(x.shape[0], -1, -1)
        x = torch.cat((boi, x, eoi), dim=1)
        x = x / self.scaling_factor
        return x


class GLM4VModel(ChatGLMModel):

    def __init__(self, *, vllm_config: VllmConfig, prefix: str = ""):
        super().__init__(vllm_config=vllm_config, prefix=prefix)

        quant_config = vllm_config.quant_config

        self.vision = EVA2CLIPModel(self.config,
                                    quant_config,
                                    prefix=f"{prefix}.vision")


class GLM4VProcessor:
    """
    This model doesn't define its own HF processor,
    so we implement our own one here.
    """

    def __init__(
        self,
        config: ChatGLMConfig,
        tokenizer: PreTrainedTokenizer,
    ) -> None:
        super().__init__()

        self.config = config
        self.tokenizer = tokenizer

        vision_config = config.vision_config
        image_size = vision_config["image_size"]

        self.image_transform = transforms.Compose([
            transforms.Resize(
                (image_size, image_size),
                interpolation=InterpolationMode.BICUBIC,
            ),
            transforms.ToTensor(),
            transforms.Normalize(
                mean=(0.48145466, 0.4578275, 0.40821073),
                std=(0.26862954, 0.26130258, 0.27577711),
            ),
        ])

    def __call__(
        self,
        text: Optional[Union[TextInput, list[TextInput]]] = None,
        images: Optional[Union[ImageInput, list[ImageInput]]] = None,
        return_tensors: Optional[Union[str, TensorType]] = None,
    ) -> BatchFeature:
        if text is None:
            text = []
        if not isinstance(text, list):
            text = [text]
        if images is None:
            images = []
        if not isinstance(images, list):
            images = [images]

        text_inputs = self.tokenizer(text)

        if len(images) == 0:
            image_inputs = {}
        else:
            pixel_values = [self.image_transform(image) for image in images]
            image_inputs = {"pixel_values": torch.stack(pixel_values)}

        return BatchFeature(
            {
                **text_inputs,
                **image_inputs,
            },
            tensor_type=return_tensors,
        )


class GLM4VProcessingInfo(BaseProcessingInfo):

    def get_hf_config(self):
        return self.ctx.get_hf_config(ChatGLMConfig)

    def get_hf_processor(self, **kwargs: object) -> GLM4VProcessor:
        return self.ctx.init_processor(
            GLM4VProcessor,
            config=self.get_hf_config(),
            tokenizer=self.get_tokenizer(),
            **kwargs,
        )

    def get_supported_mm_limits(self) -> Mapping[str, Optional[int]]:
        return {"image": 1}

    def get_mm_max_tokens_per_item(
        self,
        seq_len: int,
        mm_counts: Mapping[str, int],
    ) -> Mapping[str, int]:
        return {"image": self.get_num_image_feature_tokens()}

    def get_num_image_tokens(self) -> int:
        hf_config = self.get_hf_config()
        vision_config = hf_config.vision_config

        image_size = vision_config["image_size"]
        patch_size = vision_config["patch_size"]
        grid_length = image_size // patch_size // 2
        return grid_length * grid_length

    def get_num_image_feature_tokens(self) -> int:
        # EVA2CLIPModel has embeddings for boi and eoi tokens as well
        return self.get_num_image_tokens() + 2


class GLM4VDummyInputsBuilder(BaseDummyInputsBuilder[GLM4VProcessingInfo]):

    def get_dummy_processor_inputs(
        self,
        seq_len: int,
        mm_counts: Mapping[str, int],
    ) -> ProcessorInputs:
        hf_config = self.info.get_hf_config()
        vision_config = hf_config.vision_config

        target_width = target_height = vision_config["image_size"]
        num_images = mm_counts.get("image", 0)

        mm_data = {
            "image":
            self._get_dummy_images(width=target_width,
                                   height=target_height,
                                   num_images=num_images)
        }

        base_text = "<|begin_of_image|><|endoftext|><|end_of_image|>"

        return ProcessorInputs(
            prompt_text=base_text * num_images,
            mm_data=mm_data,
        )


class GLM4VMultiModalProcessor(BaseMultiModalProcessor[GLM4VProcessingInfo]):

    def _hf_processor_applies_updates(
        self,
        prompt_text: str,
        mm_items: MultiModalDataItems,
        hf_processor_mm_kwargs: Mapping[str, object],
    ) -> bool:
        return False

    def _get_mm_fields_config(
        self,
        hf_inputs: BatchFeature,
        hf_processor_mm_kwargs: Mapping[str, object],
    ) -> Mapping[str, MultiModalFieldConfig]:
        return dict(pixel_values=MultiModalFieldConfig.batched("image"))

    def _get_prompt_updates(
        self,
        mm_items: MultiModalDataItems,
        hf_processor_mm_kwargs: Mapping[str, object],
        out_mm_kwargs: MultiModalKwargs,
    ) -> Sequence[PromptUpdate]:
        hf_config = self.info.get_hf_config()

        boi_token_id = hf_config.boi_token_id
        image_token_id = hf_config.pad_token_id
        eoi_token_id = hf_config.eoi_token_id

        def get_replacement(item_idx: int):
            num_image_tokens = self.info.get_num_image_tokens()
            image_tokens = [image_token_id] * num_image_tokens

            return [boi_token_id] + image_tokens + [eoi_token_id]

        return [
            PromptReplacement(
                modality="image",
                target=[boi_token_id, image_token_id, eoi_token_id],
                replacement=get_replacement,
            ),
        ]


@MULTIMODAL_REGISTRY.register_processor(GLM4VMultiModalProcessor,
                                        info=GLM4VProcessingInfo,
                                        dummy_inputs=GLM4VDummyInputsBuilder)
class GLM4VForCausalLM(ChatGLMBaseModel, SupportsLoRA, SupportsPP,
                       SupportsMultiModal, SupportsV0Only):

    packed_modules_mapping = {
        "query_key_value": ["query_key_value"],
        "dense_h_to_4h": ["dense_h_to_4h"],
        "merged_proj": ["gate_proj", "dense_h_to_4h"]
    }

    def get_mm_mapping(self) -> MultiModelKeys:
        """
        Get the module prefix in multimodal models
        """
        return MultiModelKeys.from_string_field(
            language_model="transformer.encoder",
            connector="transformer.vision.linear_proj",
            tower_model="transformer.vision.transformer")

    def __init__(
        self,
        *,
        vllm_config: VllmConfig,
        prefix: str = "",
        transformer_type: type[GLM4VModel] = GLM4VModel,
    ) -> None:
        super().__init__(
            vllm_config=vllm_config,
            prefix=prefix,
            transformer_type=transformer_type,
        )

        self.transformer: GLM4VModel

    def _validate_pixel_values(self, data: torch.Tensor) -> torch.Tensor:
        h = w = self.config.vision_config["image_size"]
        expected_dims = (3, h, w)
        actual_dims = tuple(data.shape[1:])

        if actual_dims != expected_dims:
            expected_expr = ("batch_size", *map(str, expected_dims))
            raise ValueError(
                f"The expected shape of pixel values is {expected_expr}. "
                f"You supplied {tuple(data.shape)}.")

        return data

    def _parse_and_validate_image_input(
            self, **kwargs: object) -> Optional[GLMVImagePixelInputs]:
        pixel_values = kwargs.pop("pixel_values", None)

        if pixel_values is not None:
            if not isinstance(pixel_values, torch.Tensor):
                raise ValueError("Incorrect type of pixel values. "
                                 f"Got type: {type(pixel_values)}")

            return GLMVImagePixelInputs(
                type="pixel_values",
                data=self._validate_pixel_values(
                    flatten_bn(pixel_values, concat=True)),
            )

        return None

    def _process_image_input(
            self, image_input: GLMVImagePixelInputs) -> torch.Tensor:
        pixel_values = image_input["data"].to(dtype=self.config.torch_dtype)

        return self.transformer.vision(pixel_values)

    def get_multimodal_embeddings(
            self, **kwargs: object) -> Optional[MultiModalEmbeddings]:
        image_input = self._parse_and_validate_image_input(**kwargs)
        if image_input is None:
            return None

        vision_embeddings = self._process_image_input(image_input)
        return vision_embeddings

    def get_input_embeddings(
        self,
        input_ids: torch.Tensor,
        multimodal_embeddings: Optional[MultiModalEmbeddings] = None,
    ) -> torch.Tensor:
        inputs_embeds = self.transformer.get_input_embeddings(input_ids)

        if multimodal_embeddings is not None:
            inputs_embeds = merge_multimodal_embeddings(
                input_ids=input_ids,
                inputs_embeds=inputs_embeds,
                multimodal_embeddings=multimodal_embeddings,
                placeholder_token_id=[
                    self.config.boi_token_id,
                    self.config.pad_token_id,
                    self.config.eoi_token_id,
                ],
            )

        return inputs_embeds

    def forward(
        self,
        input_ids: torch.Tensor,
        positions: torch.Tensor,
        intermediate_tensors: Optional[IntermediateTensors] = None,
        inputs_embeds: Optional[torch.Tensor] = None,
        **kwargs: object,
    ) -> Union[torch.Tensor, IntermediateTensors]:
        if intermediate_tensors is not None:
            inputs_embeds = None

        # NOTE: In v1, inputs_embeds is always generated at model runner, this
        # condition is for v0 compatibility.
        elif inputs_embeds is None:
            vision_embeddings = self.get_multimodal_embeddings(**kwargs)
            inputs_embeds = self.get_input_embeddings(input_ids,
                                                      vision_embeddings)
            input_ids = None

        hidden_states = self.transformer(input_ids, positions,
                                         intermediate_tensors, inputs_embeds)

        return hidden_states<|MERGE_RESOLUTION|>--- conflicted
+++ resolved
@@ -39,13 +39,8 @@
 from vllm.transformers_utils.configs import ChatGLMConfig
 
 from .chatglm import ChatGLMBaseModel, ChatGLMModel
-<<<<<<< HEAD
-from .interfaces import (SupportsLoRA, SupportsMultiModal, SupportsPP,
-                         SupportsV0Only)
-=======
 from .interfaces import (MultiModalEmbeddings, SupportsLoRA,
-                         SupportsMultiModal, SupportsPP)
->>>>>>> fd8e055f
+                         SupportsMultiModal, SupportsPP, SupportsV0Only)
 from .utils import flatten_bn, merge_multimodal_embeddings
 
 
