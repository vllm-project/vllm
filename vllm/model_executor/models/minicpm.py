--- conflicted
+++ resolved
@@ -368,7 +368,6 @@
             config.hidden_size,
             org_num_embeddings=config.vocab_size,
         )
-<<<<<<< HEAD
         self.start_layer, self.end_layer, self.layers = make_layers(
             config.num_hidden_layers,
             lambda prefix: MiniCPMDecoderLayer(config, cache_config,
@@ -378,17 +377,6 @@
         self.make_empty_intermediate_tensors = (
             make_empty_intermediate_tensors_factory(
                 ["hidden_states", "residual"], self.config.hidden_size))
-=======
-        self._init_layers()
-        self.norm = RMSNorm(config.hidden_size, eps=config.rms_norm_eps)
-
-    def _init_layers(self):
-        self.layers = nn.ModuleList([
-            MiniCPMDecoderLayer(self.config, self.cache_config,
-                                self.quant_config)
-            for _ in range(self.config.num_hidden_layers)
-        ])
->>>>>>> 3185fb0c
 
     def get_input_embeddings(self, input_ids: torch.Tensor) -> torch.Tensor:
         embedding = self.embed_tokens(input_ids)
