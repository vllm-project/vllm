# SPDX-License-Identifier: Apache-2.0
# SPDX-FileCopyrightText: Copyright contributors to the vLLM project

# Adapted from
# https://github.com/huggingface/transformers/blob/v4.28.0/src/transformers/models/llama/modeling_llama.py
# Copyright 2023 The vLLM team.
# Copyright 2022 EleutherAI and the HuggingFace Inc. team. All rights reserved.
#
# This code is based on EleutherAI's GPT-NeoX library and the GPT-NeoX
# and OPT implementations in this library. It has been modified from its
# original forms to accommodate minor architectural differences compared
# to GPT-NeoX and OPT used by the Meta AI team that trained the model.
#
# Licensed under the Apache License, Version 2.0 (the "License");
# you may not use this file except in compliance with the License.
# You may obtain a copy of the License at
#
#     http://www.apache.org/licenses/LICENSE-2.0
#
# Unless required by applicable law or agreed to in writing, software
# distributed under the License is distributed on an "AS IS" BASIS,
# WITHOUT WARRANTIES OR CONDITIONS OF ANY KIND, either express or implied.
# See the License for the specific language governing permissions and
# limitations under the License.
"""Inference-only MiniCPM model compatible with HuggingFace weights."""

import math
from collections.abc import Iterable
from itertools import islice
from typing import Any, Optional, Union

import torch
from torch import nn
from transformers import PretrainedConfig

from vllm.attention import Attention
from vllm.compilation.decorators import support_torch_compile
from vllm.config import CacheConfig, VllmConfig
from vllm.distributed import (
    get_pp_group,
    get_tensor_model_parallel_rank,
    get_tensor_model_parallel_world_size,
    tensor_model_parallel_all_reduce,
)
from vllm.model_executor.layers.activation import FatreluAndMul, SiluAndMul
from vllm.model_executor.layers.fused_moe import fused_experts, fused_topk
from vllm.model_executor.layers.layernorm import RMSNorm
from vllm.model_executor.layers.linear import (
    MergedColumnParallelLinear,
    QKVParallelLinear,
    ReplicatedLinear,
    RowParallelLinear,
)
from vllm.model_executor.layers.logits_processor import LogitsProcessor
from vllm.model_executor.layers.quantization import QuantizationConfig
from vllm.model_executor.layers.rotary_embedding import get_rope
from vllm.model_executor.layers.vocab_parallel_embedding import (
    DEFAULT_VOCAB_PADDING_SIZE,
    ParallelLMHead,
    VocabParallelEmbedding,
)
from vllm.model_executor.model_loader.weight_utils import default_weight_loader
from vllm.model_executor.utils import set_weight_attrs
from vllm.platforms import current_platform
from vllm.sequence import IntermediateTensors

from .interfaces import SupportsEagle3, SupportsLoRA, SupportsPP
from .utils import (
    AutoWeightsLoader,
    is_pp_missing_parameter,
    make_empty_intermediate_tensors_factory,
    make_layers,
    maybe_prefix,
)


class MiniCPMMoE(nn.Module):
    """A tensor-parallel MoE implementation that shards each expert
    across all ranks.

    Each expert's weights are sharded across all ranks and a fused MoE
    kernel is used for the forward pass, and finally we reduce the outputs
    across ranks.
    """

    def __init__(
        self,
        num_experts: int,
        top_k: int,
        hidden_size: int,
        intermediate_size: int,
        params_dtype: Optional[torch.dtype] = None,
        tp_size: Optional[int] = None,
    ):
        super().__init__()
        self.tp_size = tp_size or get_tensor_model_parallel_world_size()
        self.num_total_experts = num_experts
        self.top_k = top_k
        self.hidden_size = hidden_size
        self.intermediate_size = intermediate_size // self.tp_size

        if params_dtype is None:
            params_dtype = torch.get_default_dtype()
        self.params_dtype = params_dtype

        self.gate = ReplicatedLinear(
            self.hidden_size,
            self.num_total_experts,
            bias=False,
            params_dtype=self.params_dtype,
            quant_config=None,
        )

        self.ws = nn.Parameter(
            torch.empty(
                self.num_total_experts,
                2 * self.intermediate_size,
                self.hidden_size,
                device=current_platform.device_type,
                dtype=self.params_dtype,
            )
        )
        self.w2s = nn.Parameter(
            torch.empty(
                self.num_total_experts,
                self.hidden_size,
                self.intermediate_size,
                device=current_platform.device_type,
                dtype=self.params_dtype,
            )
        )

        set_weight_attrs(
            self.ws,
            {
                "weight_loader": self.weight_loader,
            },
        )
        set_weight_attrs(
            self.w2s,
            {
                "weight_loader": self.weight_loader,
            },
        )

    def weight_loader(
        self,
        param: nn.Parameter,
        loaded_weight: torch.Tensor,
        weight_name: str,
        expert_id: int,
    ):
        tp_rank = get_tensor_model_parallel_rank()
        param_data = param.data
        shard_size = self.intermediate_size
        shard = slice(tp_rank * shard_size, (tp_rank + 1) * shard_size)
        if weight_name.endswith("w1.weight"):
            param_data[expert_id, 0:shard_size, :] = loaded_weight[shard, :]
        if weight_name.endswith("w3.weight"):
            param_data[expert_id, shard_size : 2 * shard_size, :] = loaded_weight[
                shard, :
            ]
        if weight_name.endswith("w2.weight"):
            param_data[expert_id, :, :] = loaded_weight[:, shard]

    def forward(self, hidden_states: torch.Tensor) -> torch.Tensor:
        num_tokens, hidden_size = hidden_states.shape
        hidden_states = hidden_states.view(-1, self.hidden_size)
        # router_logits: (num_tokens, n_experts)
        router_logits, _ = self.gate(hidden_states)

        topk_weights, topk_ids, _ = fused_topk(
            hidden_states, router_logits, self.top_k, renormalize=True
        )

        final_hidden_states = fused_experts(
            hidden_states, self.ws, self.w2s, topk_weights, topk_ids, inplace=True
        )

        if self.tp_size > 1:
            final_hidden_states = tensor_model_parallel_all_reduce(final_hidden_states)

        return final_hidden_states.view(num_tokens, hidden_size)


class MiniCPMMLP(nn.Module):
    def __init__(
        self,
        hidden_size: int,
        intermediate_size: int,
        hidden_act: str,
        hidden_act_param: float,
        quant_config: Optional[QuantizationConfig] = None,
    ) -> None:
        super().__init__()
        self.gate_up_proj = MergedColumnParallelLinear(
            hidden_size, [intermediate_size] * 2, bias=False, quant_config=quant_config
        )
        self.down_proj = RowParallelLinear(
            intermediate_size, hidden_size, bias=False, quant_config=quant_config
        )
        if hidden_act == "silu":
            self.act_fn = SiluAndMul()
        elif hidden_act == "fatrelu":
            self.act_fn = FatreluAndMul(threshold=hidden_act_param)
        else:
            raise ValueError(
                f"Unsupported activation: {hidden_act}. "
                "Only silu and fatrelu are supported for now."
            )

    def forward(self, x):
        gate_up, _ = self.gate_up_proj(x)
        x = self.act_fn(gate_up)
        x, _ = self.down_proj(x)
        return x


class MiniCPMAttention(nn.Module):
    def __init__(
        self,
        hidden_size: int,
        num_heads: int,
        num_kv_heads: int,
        rope_theta: float = 10000,
        rope_scaling: Optional[dict[str, Any]] = None,
        max_position_embeddings: int = 8192,
        cache_config: Optional[CacheConfig] = None,
        quant_config: Optional[QuantizationConfig] = None,
        prefix: str = "",
    ) -> None:
        super().__init__()
        self.hidden_size = hidden_size
        tp_size = get_tensor_model_parallel_world_size()
        self.total_num_heads = num_heads
        assert self.total_num_heads % tp_size == 0
        self.num_heads = self.total_num_heads // tp_size
        self.total_num_kv_heads = num_kv_heads
        if self.total_num_kv_heads >= tp_size:
            # Number of KV heads is greater than TP size, so we partition
            # the KV heads across multiple tensor parallel GPUs.
            assert self.total_num_kv_heads % tp_size == 0
        else:
            # Number of KV heads is less than TP size, so we replicate
            # the KV heads across multiple tensor parallel GPUs.
            assert tp_size % self.total_num_kv_heads == 0
        self.num_kv_heads = max(1, self.total_num_kv_heads // tp_size)
        self.head_dim = hidden_size // self.total_num_heads
        self.q_size = self.num_heads * self.head_dim
        self.kv_size = self.num_kv_heads * self.head_dim
        self.scaling = self.head_dim**-0.5
        self.rope_theta = rope_theta
        self.max_position_embeddings = max_position_embeddings

        self.qkv_proj = QKVParallelLinear(
            hidden_size,
            self.head_dim,
            self.total_num_heads,
            self.total_num_kv_heads,
            bias=False,
            quant_config=quant_config,
        )
        self.o_proj = RowParallelLinear(
            self.total_num_heads * self.head_dim,
            hidden_size,
            bias=False,
            quant_config=quant_config,
        )

        self.rotary_emb = get_rope(
            self.head_dim,
            rotary_dim=self.head_dim,
            max_position=max_position_embeddings,
            base=rope_theta,
            rope_scaling=rope_scaling,
        )

        self.attn = Attention(
            self.num_heads,
            self.head_dim,
            self.scaling,
            num_kv_heads=self.num_kv_heads,
            cache_config=cache_config,
            quant_config=quant_config,
            prefix=f"{prefix}.attn",
        )

    def forward(
        self,
        positions: torch.Tensor,
        hidden_states: torch.Tensor,
    ) -> torch.Tensor:
        qkv, _ = self.qkv_proj(hidden_states)
        q, k, v = qkv.split([self.q_size, self.kv_size, self.kv_size], dim=-1)
        orig_dtype = q.dtype
        q, k = q.float(), k.float()
        q, k = self.rotary_emb(positions, q, k)
        q, k = q.to(orig_dtype), k.to(orig_dtype)
        attn_output = self.attn(q, k, v)
        output, _ = self.o_proj(attn_output)
        return output


class MiniCPMDecoderLayer(nn.Module):
    def __init__(
        self,
        config: PretrainedConfig,
        cache_config: Optional[CacheConfig] = None,
        quant_config: Optional[QuantizationConfig] = None,
        prefix: str = "",
    ) -> None:
        super().__init__()
        self.config = config
        self.cache_config = cache_config
        self.quant_config = quant_config
        self.hidden_size = config.hidden_size
        self.rope_theta = getattr(config, "rope_theta", 10000)
        self.rope_scaling = getattr(config, "rope_scaling", None)
        self.max_position_embeddings = getattr(config, "max_position_embeddings", 8192)
        self.prefix = prefix
        self._init_attn_block()
        self._init_ffn_block()

    def _init_attn_block(self):
        self.input_layernorm = RMSNorm(
            self.config.hidden_size, eps=self.config.rms_norm_eps
        )
        self.self_attn = MiniCPMAttention(
            hidden_size=self.hidden_size,
            num_heads=self.config.num_attention_heads,
            num_kv_heads=self.config.num_key_value_heads,
            rope_theta=self.rope_theta,
            rope_scaling=self.rope_scaling,
            max_position_embeddings=self.max_position_embeddings,
            cache_config=self.cache_config,
            quant_config=self.quant_config,
            prefix=f"{self.prefix}.self_attn",
        )

    def _init_ffn_block(self):
        self.post_attention_layernorm = RMSNorm(
            self.config.hidden_size, eps=self.config.rms_norm_eps
        )
        self.num_experts = getattr(self.config, "num_experts", 0)
        if self.num_experts == 0:
            self.mlp = MiniCPMMLP(
                hidden_size=self.hidden_size,
                intermediate_size=self.config.intermediate_size,
                hidden_act=self.config.hidden_act,
                hidden_act_param=getattr(self.config, "hidden_act_param", 0.0),
                quant_config=self.quant_config,
            )
        else:
            self.mlp = MiniCPMMoE(
                num_experts=self.config.num_experts,
                top_k=self.config.num_experts_per_tok,
                hidden_size=self.config.hidden_size,
                intermediate_size=self.config.intermediate_size,
            )

    def forward(
        self,
        positions: torch.Tensor,
        hidden_states: torch.Tensor,
        residual: Optional[torch.Tensor],
    ) -> tuple[torch.Tensor, torch.Tensor]:
        # Self Attention
        residual = hidden_states
        hidden_states = self.input_layernorm(hidden_states)
        hidden_states = self.self_attn(
            positions=positions,
            hidden_states=hidden_states,
        )
        hidden_states = residual + hidden_states * (
            self.config.scale_depth / math.sqrt(self.config.num_hidden_layers)
        )

        # Fully Connected
        residual = hidden_states
        hidden_states = self.post_attention_layernorm(hidden_states)
        hidden_states = self.mlp(hidden_states)
        hidden_states = residual + hidden_states * (
            self.config.scale_depth / math.sqrt(self.config.num_hidden_layers)
        )

        return hidden_states, None


@support_torch_compile
class MiniCPMModel(nn.Module):
    def __init__(self, *, vllm_config: VllmConfig, prefix: str = ""):
        super().__init__()

        config = vllm_config.model_config.hf_config
        cache_config = vllm_config.cache_config
        quant_config = vllm_config.quant_config
        lora_config = vllm_config.lora_config

        self.config = config
        self.cache_config = cache_config
        self.quant_config = quant_config
        lora_vocab = (
            (lora_config.lora_extra_vocab_size * (lora_config.max_loras or 1))
            if lora_config
            else 0
        )
        self.vocab_size = config.vocab_size + lora_vocab
        self.org_vocab_size = config.vocab_size
        self.embed_tokens = VocabParallelEmbedding(
            self.vocab_size,
            config.hidden_size,
            org_num_embeddings=config.vocab_size,
        )
        self.num_experts = getattr(self.config, "num_experts", 0)
        self._init_layers(prefix, config, cache_config, quant_config)
        self.norm = RMSNorm(config.hidden_size, eps=config.rms_norm_eps)

        self.aux_hidden_state_layers = tuple[int, ...]()

        self.make_empty_intermediate_tensors = make_empty_intermediate_tensors_factory(
            ["hidden_states", "residual"], self.config.hidden_size
        )

    def _init_layers(
        self,
        prefix: str,
        config: PretrainedConfig,
        cache_config: Optional[CacheConfig],
        quant_config: Optional[QuantizationConfig],
    ):
        self.start_layer, self.end_layer, self.layers = make_layers(
            config.num_hidden_layers,
            lambda prefix: MiniCPMDecoderLayer(
                config, cache_config, quant_config, prefix=prefix
            ),
            prefix=f"{prefix}.layers",
        )

    def get_input_embeddings(self, input_ids: torch.Tensor) -> torch.Tensor:
        embedding = self.embed_tokens(input_ids)
        return embedding * self.config.scale_emb

    def forward(
        self,
        input_ids: torch.Tensor,
        positions: torch.Tensor,
        intermediate_tensors: Optional[IntermediateTensors] = None,
        inputs_embeds: Optional[torch.Tensor] = None,
    ) -> Union[
        torch.Tensor, IntermediateTensors, tuple[torch.Tensor, list[torch.Tensor]]
    ]:
        if get_pp_group().is_first_rank:
            if inputs_embeds is not None:
                hidden_states = inputs_embeds
            else:
                hidden_states = self.get_input_embeddings(input_ids)
            residual = None
        else:
            hidden_states = intermediate_tensors["hidden_states"]
            residual = intermediate_tensors["residual"]

        aux_hidden_states = []
        for idx, layer in enumerate(
            islice(self.layers, self.start_layer, self.end_layer)
        ):
            if idx in self.aux_hidden_state_layers:
                aux_hidden_states.append(
                    hidden_states + residual if residual is not None else hidden_states
                )
            hidden_states, residual = layer(
                positions,
                hidden_states,
                residual,
            )

        if not get_pp_group().is_last_rank:
            return IntermediateTensors(
                {"hidden_states": hidden_states, "residual": residual}
            )

        hidden_states = self.norm(hidden_states)

        if len(aux_hidden_states) > 0:
            return hidden_states, aux_hidden_states
        return hidden_states

    def load_weights(self, weights: Iterable[tuple[str, torch.Tensor]]) -> set[str]:
        stacked_params_mapping = [
            # (param_name, shard_name, shard_id)
            ("qkv_proj", "q_proj", "q"),
            ("qkv_proj", "k_proj", "k"),
            ("qkv_proj", "v_proj", "v"),
            ("gate_up_proj", "gate_proj", 0),
            ("gate_up_proj", "up_proj", 1),
        ]
        expert_params_mapping = [
            # (param_name, weight_name, expert_id)
            (
                "ws" if weight_name in ["w1", "w3"] else "w2s",
                f"experts.{expert_id}.{weight_name}.weight",
                expert_id,
            )
            for expert_id in range(self.num_experts)
            for weight_name in ["w1", "w2", "w3"]
        ]
        params_dict = dict(self.named_parameters())

        loaded_params: set[str] = set()
        for name, loaded_weight in weights:
            if "rotary_emb.inv_freq" in name:
                continue
            if "rotary_emb.cos_cached" in name or "rotary_emb.sin_cached" in name:
                # Models trained using ColossalAI may include these tensors in
                # the checkpoint. Skip them.
                continue
            for param_name, weight_name, shard_id in stacked_params_mapping:
                if weight_name not in name:
                    continue
                name = name.replace(weight_name, param_name)
                # Skip loading extra bias for GPTQ models.
                if name.endswith(".bias") and name not in params_dict:
                    continue
                if is_pp_missing_parameter(name, self):
                    continue
                param = params_dict[name]
                weight_loader = param.weight_loader
                weight_loader(param, loaded_weight, shard_id)
                break
            else:
                for param_name, weight_name, expert_id in expert_params_mapping:
                    if weight_name not in name:
                        continue
                    name = name.replace(weight_name, param_name)
                    if is_pp_missing_parameter(name, self):
                        continue
                    param = params_dict[name]
                    weight_loader = param.weight_loader
                    weight_loader(
                        param, loaded_weight, weight_name, expert_id=expert_id
                    )
                    break
                else:
                    # Skip loading extra bias for GPTQ models.
                    if name.endswith(".bias") and name not in params_dict:
                        continue
                    if is_pp_missing_parameter(name, self):
                        continue
                    param = params_dict[name]
                    weight_loader = getattr(
                        param, "weight_loader", default_weight_loader
                    )
                    weight_loader(param, loaded_weight)
            loaded_params.add(name)
        return loaded_params


class MiniCPMForCausalLM(nn.Module, SupportsLoRA, SupportsPP, SupportsEagle3):
    packed_modules_mapping = {
        "qkv_proj": [
            "q_proj",
            "k_proj",
            "v_proj",
        ],
        "gate_up_proj": [
            "gate_proj",
            "up_proj",
        ],
    }

    # LoRA specific attributes
    embedding_modules = {
        "embed_tokens": "input_embeddings",
        "lm_head": "output_embeddings",
    }
    embedding_padding_modules = ["lm_head"]

    def __init__(self, *, vllm_config: VllmConfig, prefix: str = ""):
        super().__init__()
        config = vllm_config.model_config.hf_config
        cache_config = vllm_config.cache_config
        quant_config = vllm_config.quant_config
        lora_config = vllm_config.lora_config
        parallel_config = vllm_config.parallel_config

        self.prefix = prefix
        self.vllm_config = vllm_config
        self.config = config
        self.lora_config = lora_config
        self.cache_config = cache_config
        self.quant_config = quant_config

        self.model = self._init_model(
            vllm_config=vllm_config, prefix=maybe_prefix(prefix, "model")
        )

        unpadded_vocab_size = config.vocab_size
        if lora_config:
            unpadded_vocab_size += lora_config.lora_extra_vocab_size
        self.lm_head = ParallelLMHead(
            unpadded_vocab_size,
            config.hidden_size,
            org_num_embeddings=config.vocab_size,
            padding_size=DEFAULT_VOCAB_PADDING_SIZE
            # We need bigger padding if using lora for kernel
            # compatibility
            if not lora_config
            else lora_config.lora_vocab_padding_size,
            quant_config=quant_config,
            prefix=maybe_prefix(prefix, "lm_head"),
        )
        if config.tie_word_embeddings:
            self.lm_head = self.lm_head.tie_weights(self.model.embed_tokens)
        self.scale_width = self.config.hidden_size / self.config.dim_model_base

        self.logits_processor = LogitsProcessor(unpadded_vocab_size, config.vocab_size)
        self.make_empty_intermediate_tensors = (
<<<<<<< HEAD
            self.model.make_empty_intermediate_tensors)
        if (parallel_config.enable_eplb
                and getattr(config, "num_experts", 0) > 0):
            raise NotImplementedError("EPLB is not supported for MiniCPM yet.")
=======
            self.model.make_empty_intermediate_tensors
        )
>>>>>>> 7e4cd070

    def _init_model(self, *, vllm_config: VllmConfig, prefix: str = ""):
        return MiniCPMModel(vllm_config=vllm_config, prefix=prefix)

    def get_input_embeddings(self, input_ids: torch.Tensor) -> torch.Tensor:
        return self.model.get_input_embeddings(input_ids)

    def set_aux_hidden_state_layers(self, layers: tuple[int, ...]) -> None:
        self.model.aux_hidden_state_layers = layers

    def get_eagle3_aux_hidden_state_layers(self) -> tuple[int, ...]:
        num_layers = len(self.model.layers)
        return (2, num_layers // 2, num_layers - 3)

    def forward(
        self,
        input_ids: torch.Tensor,
        positions: torch.Tensor,
        intermediate_tensors: Optional[IntermediateTensors] = None,
        inputs_embeds: Optional[torch.Tensor] = None,
    ) -> Union[
        torch.Tensor, IntermediateTensors, tuple[torch.Tensor, list[torch.Tensor]]
    ]:
        model_output = self.model(
            input_ids, positions, intermediate_tensors, inputs_embeds
        )

        if isinstance(model_output, tuple) and len(model_output) == 2:
            # Aux hidden states are present.
            hidden_states, aux_hidden_states = model_output
            hidden_states = hidden_states / self.scale_width
            return hidden_states, aux_hidden_states
        else:
            # Only hidden states or IntermediateTensors
            if isinstance(model_output, IntermediateTensors):
                return model_output
            else:
                hidden_states = model_output / self.scale_width
                return hidden_states

    def compute_logits(
        self,
        hidden_states: torch.Tensor,
    ) -> Optional[torch.Tensor]:
        logits = self.logits_processor(self.lm_head, hidden_states)
        return logits

    def load_weights(self, weights: Iterable[tuple[str, torch.Tensor]]) -> set[str]:
        loader = AutoWeightsLoader(
            self,
            skip_prefixes=(["lm_head."] if self.config.tie_word_embeddings else None),
        )
        return loader.load_weights(weights)<|MERGE_RESOLUTION|>--- conflicted
+++ resolved
@@ -614,15 +614,10 @@
 
         self.logits_processor = LogitsProcessor(unpadded_vocab_size, config.vocab_size)
         self.make_empty_intermediate_tensors = (
-<<<<<<< HEAD
-            self.model.make_empty_intermediate_tensors)
-        if (parallel_config.enable_eplb
-                and getattr(config, "num_experts", 0) > 0):
+            self.model.make_empty_intermediate_tensors
+        )
+        if parallel_config.enable_eplb and getattr(config, "num_experts", 0) > 0:
             raise NotImplementedError("EPLB is not supported for MiniCPM yet.")
-=======
-            self.model.make_empty_intermediate_tensors
-        )
->>>>>>> 7e4cd070
 
     def _init_model(self, *, vllm_config: VllmConfig, prefix: str = ""):
         return MiniCPMModel(vllm_config=vllm_config, prefix=prefix)
