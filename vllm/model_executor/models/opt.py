--- conflicted
+++ resolved
@@ -42,14 +42,9 @@
 from vllm.sequence import IntermediateTensors
 
 from .interfaces import SupportsPP
-<<<<<<< HEAD
 from .utils import (get_inputs_embeds, is_pp_missing_parameter,
-                    make_empty_intermediate_tensors_factory, make_layers)
-=======
-from .utils import (is_pp_missing_parameter,
                     make_empty_intermediate_tensors_factory, make_layers,
                     maybe_prefix)
->>>>>>> cd231fa7
 
 
 class OPTLearnedPositionalEmbedding(nn.Embedding):
