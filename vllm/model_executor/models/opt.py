# coding=utf-8
# Adapted from
# https://github.com/huggingface/transformers/blob/v4.28.0/src/transformers/models/opt/modeling_opt.py
# Copyright 2023 The vLLM team.
# Copyright 2022 The Fairseq Authors and The HuggingFace Inc. team. All rights
# reserved.
#
# Licensed under the Apache License, Version 2.0 (the "License");
# you may not use this file except in compliance with the License.
# You may obtain a copy of the License at
#
#     http://www.apache.org/licenses/LICENSE-2.0
#
# Unless required by applicable law or agreed to in writing, software
# distributed under the License is distributed on an "AS IS" BASIS,
# WITHOUT WARRANTIES OR CONDITIONS OF ANY KIND, either express or implied.
# See the License for the specific language governing permissions and
# limitations under the License.
"""Inference-only OPT model compatible with HuggingFace weights."""
from typing import Iterable, List, Optional, Tuple, Union

import torch
from torch import nn
from transformers import OPTConfig

from vllm.attention import Attention, AttentionMetadata
from vllm.config import CacheConfig
<<<<<<< HEAD
from vllm.distributed import get_tensor_model_parallel_world_size
from vllm.distributed.kv_transfer.utils import (is_first_decode_pass,
                                                is_prefill_run)
=======
from vllm.distributed import get_pp_group, get_tensor_model_parallel_world_size
>>>>>>> fb870fd4
from vllm.model_executor.layers.activation import get_act_fn
from vllm.model_executor.layers.linear import (ColumnParallelLinear,
                                               QKVParallelLinear,
                                               ReplicatedLinear,
                                               RowParallelLinear)
from vllm.model_executor.layers.logits_processor import LogitsProcessor
from vllm.model_executor.layers.quantization import QuantizationConfig
from vllm.model_executor.layers.sampler import Sampler, SamplerOutput
from vllm.model_executor.layers.vocab_parallel_embedding import (
    ParallelLMHead, VocabParallelEmbedding)
from vllm.model_executor.model_loader.weight_utils import default_weight_loader
from vllm.model_executor.sampling_metadata import SamplingMetadata
from vllm.sequence import IntermediateTensors

from .interfaces import SupportsPP
from .utils import (is_pp_missing_parameter,
                    make_empty_intermediate_tensors_factory, make_layers)


class OPTLearnedPositionalEmbedding(nn.Embedding):

    def __init__(self, num_embeddings: int, embedding_dim: int):
        # OPT is set up so that if padding_idx is specified then offset the
        # embedding ids by 2 and adjust num_embeddings appropriately. Other
        # models don't have this hack
        self.offset = 2
        super().__init__(num_embeddings + self.offset, embedding_dim)

    def forward(self, positions: torch.Tensor):
        return super().forward(positions + self.offset)


class OPTAttention(nn.Module):

    def __init__(
        self,
        embed_dim: int,
        num_heads: int,
        bias: bool = True,
        cache_config: Optional[CacheConfig] = None,
        quant_config: Optional[QuantizationConfig] = None,
    ) -> None:
        super().__init__()
        self.embed_dim = embed_dim
        tensor_model_parallel_world_size = (
            get_tensor_model_parallel_world_size())
        total_num_heads = num_heads
        assert num_heads % tensor_model_parallel_world_size == 0
        self.num_heads = total_num_heads // tensor_model_parallel_world_size
        self.head_dim = embed_dim // total_num_heads
        self.scaling = self.head_dim**-0.5

        self.qkv_proj = QKVParallelLinear(
            embed_dim,
            self.head_dim,
            total_num_heads,
            bias=bias,
            quant_config=quant_config,
        )
        self.out_proj = RowParallelLinear(
            embed_dim,
            embed_dim,
            bias=bias,
            quant_config=quant_config,
        )
        self.attn = Attention(self.num_heads,
                              self.head_dim,
                              scale=self.scaling,
                              cache_config=cache_config,
                              quant_config=quant_config)

    def forward(
        self,
        hidden_states: torch.Tensor,
        kv_cache: torch.Tensor,
        attn_metadata: AttentionMetadata,
    ) -> torch.Tensor:
        qkv, _ = self.qkv_proj(hidden_states)
        q, k, v = qkv.chunk(chunks=3, dim=-1)
        attn_output = self.attn(q, k, v, kv_cache, attn_metadata)
        output, _ = self.out_proj(attn_output)
        return output


class OPTDecoderLayer(nn.Module):

    def __init__(
        self,
        config: OPTConfig,
        cache_config: Optional[CacheConfig] = None,
        quant_config: Optional[QuantizationConfig] = None,
    ):
        super().__init__()
        self.config = config
        self.embed_dim = config.hidden_size
        self.self_attn = OPTAttention(
            embed_dim=self.embed_dim,
            num_heads=config.num_attention_heads,
            bias=config.enable_bias,
            cache_config=cache_config,
            quant_config=quant_config,
        )
        self.do_layer_norm_before = config.do_layer_norm_before

        self.self_attn_layer_norm = nn.LayerNorm(
            self.embed_dim,
            elementwise_affine=config.layer_norm_elementwise_affine)
        self.fc1 = ColumnParallelLinear(
            self.embed_dim,
            config.ffn_dim,
            bias=config.enable_bias,
            quant_config=quant_config,
        )
        self.activation_fn = get_act_fn(config.activation_function,
                                        quant_config, config.ffn_dim)
        self.fc2 = RowParallelLinear(
            config.ffn_dim,
            self.embed_dim,
            bias=config.enable_bias,
            quant_config=quant_config,
        )
        self.final_layer_norm = nn.LayerNorm(
            self.embed_dim,
            elementwise_affine=config.layer_norm_elementwise_affine)

    def forward(
        self,
        hidden_states: torch.Tensor,
        kv_cache: torch.Tensor,
        attn_metadata: AttentionMetadata,
    ) -> torch.Tensor:
        # Self Attention
        residual = hidden_states
        # 125m, 1.7B, ..., 175B applies layer norm BEFORE attention
        if self.do_layer_norm_before:
            hidden_states = self.self_attn_layer_norm(hidden_states)
        hidden_states = self.self_attn(hidden_states=hidden_states,
                                       kv_cache=kv_cache,
                                       attn_metadata=attn_metadata)
        hidden_states = residual + hidden_states
        # 350m applies layer norm AFTER attention
        if not self.do_layer_norm_before:
            hidden_states = self.self_attn_layer_norm(hidden_states)

        # Fully Connected
        residual = hidden_states
        # 125m, 1.7B, ..., 175B applies layer norm BEFORE attention
        if self.do_layer_norm_before:
            hidden_states = self.final_layer_norm(hidden_states)
        hidden_states, _ = self.fc1(hidden_states)
        hidden_states = self.activation_fn(hidden_states)
        hidden_states, _ = self.fc2(hidden_states)
        hidden_states = residual + hidden_states
        # 350m applies layer norm AFTER attention
        if not self.do_layer_norm_before:
            hidden_states = self.final_layer_norm(hidden_states)
        return hidden_states


class OPTDecoder(nn.Module):

    def __init__(
        self,
        config: OPTConfig,
        cache_config: Optional[CacheConfig] = None,
        quant_config: Optional[QuantizationConfig] = None,
        prefix: str = "",
    ):
        super().__init__()
        self.config = config
        self.padding_idx = config.pad_token_id
        self.max_target_positions = config.max_position_embeddings
        self.vocab_size = config.vocab_size

        self.embed_tokens = VocabParallelEmbedding(
            config.vocab_size,
            config.word_embed_proj_dim,
        )
        # Positional embeddings are replicated (not sharded).
        self.embed_positions = OPTLearnedPositionalEmbedding(
            config.max_position_embeddings, config.hidden_size)

        # Project out & in will be replicated if they exist.
        if config.word_embed_proj_dim != config.hidden_size:
            self.project_out = ReplicatedLinear(config.hidden_size,
                                                config.word_embed_proj_dim,
                                                bias=False,
                                                quant_config=quant_config)
        else:
            self.project_out = None

        if config.word_embed_proj_dim != config.hidden_size:
            self.project_in = ReplicatedLinear(config.word_embed_proj_dim,
                                               config.hidden_size,
                                               bias=False,
                                               quant_config=quant_config)
        else:
            self.project_in = None

        # Note that the only purpose of `config._remove_final_layer_norm` is to
        # keep backward compatibility with checkpoints that have been fine-tuned
        # before transformers v4.20.1
        # see https://github.com/facebookresearch/metaseq/pull/164
        if config.do_layer_norm_before and not config._remove_final_layer_norm:
            self.final_layer_norm = nn.LayerNorm(
                config.hidden_size,
                elementwise_affine=config.layer_norm_elementwise_affine)
        else:
            self.final_layer_norm = None

        self.start_layer, self.end_layer, self.layers = make_layers(
            config.num_hidden_layers,
            lambda prefix: OPTDecoderLayer(config, cache_config, quant_config),
            prefix=f"{prefix}.layers")

    def get_input_embeddings(self, input_ids: torch.Tensor) -> torch.Tensor:
        return self.embed_tokens(input_ids)

    def forward(
        self,
        input_ids: torch.Tensor,
        positions: torch.Tensor,
        kv_caches: List[torch.Tensor],
        attn_metadata: AttentionMetadata,
        intermediate_tensors: Optional[IntermediateTensors],
        inputs_embeds: Optional[torch.Tensor] = None,
<<<<<<< HEAD
        **kwargs,
    ) -> torch.Tensor:

        first_decode_pass = is_first_decode_pass(input_ids, attn_metadata)
        prefill_pass = is_prefill_run(input_ids)

        if first_decode_pass or prefill_pass:
            if 'kv_cache_transporter' not in kwargs:
                raise ValueError(
                    "Missing 'kv_cache_transporter' in keyword arguments.")
            kv_cache_transporter = kwargs['kv_cache_transporter']

        if inputs_embeds is None:
            inputs_embeds = self.get_input_embeddings(input_ids)
        pos_embeds = self.embed_positions(positions)
        if self.project_in is not None:
            inputs_embeds, _ = self.project_in(inputs_embeds)
        hidden_states = inputs_embeds + pos_embeds

        if first_decode_pass:
            for i, kv_cache in enumerate(kv_caches):
                kv_cache_transporter.read_kv_cache(input_ids, attn_metadata, i,
                                                   kv_cache)

            kv_cache_transporter.read_hidden_states(input_ids, attn_metadata,
                                                    hidden_states)

            kv_cache_transporter.synchronize()

            return hidden_states

        for i in range(len(self.layers)):
=======
    ) -> Union[torch.Tensor, IntermediateTensors]:
        if get_pp_group().is_first_rank:
            if inputs_embeds is None:
                inputs_embeds = self.get_input_embeddings(input_ids)
            pos_embeds = self.embed_positions(positions)
            if self.project_in is not None:
                inputs_embeds, _ = self.project_in(inputs_embeds)
            hidden_states = inputs_embeds + pos_embeds
        else:
            assert intermediate_tensors is not None
            hidden_states = intermediate_tensors["hidden_states"]

        for i in range(self.start_layer, self.end_layer):
>>>>>>> fb870fd4
            layer = self.layers[i]
            hidden_states = layer(hidden_states,
                                  kv_caches[i - self.start_layer],
                                  attn_metadata)

<<<<<<< HEAD
            if prefill_pass:
                kv_cache_transporter.save_kv_cache(input_ids, attn_metadata, i,
                                                   kv_caches[i])

=======
        if not get_pp_group().is_last_rank:
            return IntermediateTensors({"hidden_states": hidden_states})
>>>>>>> fb870fd4
        if self.final_layer_norm is not None:
            hidden_states = self.final_layer_norm(hidden_states)
        if self.project_out is not None:
            hidden_states, _ = self.project_out(hidden_states)

        if prefill_pass:
            kv_cache_transporter.save_hidden_states(input_ids, attn_metadata,
                                                    hidden_states)
            kv_cache_transporter.synchronize()

        return hidden_states


class OPTModel(nn.Module):

    def __init__(
        self,
        config: OPTConfig,
        cache_config: Optional[CacheConfig] = None,
        quant_config: Optional[QuantizationConfig] = None,
    ):
        super().__init__()
        self.decoder = OPTDecoder(config, cache_config, quant_config)
        self.make_empty_intermediate_tensors = (
            make_empty_intermediate_tensors_factory(["hidden_states"],
                                                    config.hidden_size))

    def get_input_embeddings(self, input_ids: torch.Tensor) -> torch.Tensor:
        return self.decoder.get_input_embeddings(input_ids)

    def forward(
        self,
        input_ids: torch.Tensor,
        positions: torch.Tensor,
        kv_caches: List[torch.Tensor],
        attn_metadata: AttentionMetadata,
        intermediate_tensors: Optional[IntermediateTensors],
        inputs_embeds: Optional[torch.Tensor] = None,
<<<<<<< HEAD
        **kwargs,
    ) -> torch.Tensor:
=======
    ) -> Union[torch.Tensor, IntermediateTensors]:
>>>>>>> fb870fd4
        return self.decoder(input_ids,
                            positions,
                            kv_caches,
                            attn_metadata,
<<<<<<< HEAD
                            inputs_embeds=inputs_embeds,
                            **kwargs)
=======
                            intermediate_tensors,
                            inputs_embeds=inputs_embeds)
>>>>>>> fb870fd4


class OPTForCausalLM(nn.Module, SupportsPP):

    # BitandBytes specific attributes
    bitsandbytes_stacked_params_mapping = {
        # shard_name, weight_name, index
        "q_proj": ("qkv_proj", 0),
        "k_proj": ("qkv_proj", 1),
        "v_proj": ("qkv_proj", 2),
    }
    default_bitsandbytes_target_modules = [
        ".q_proj.", ".k_proj.", ".v_proj.", ".out_proj.", ".fc1.", ".fc2."
    ]
    # in TP, these weights are partitioned along the column dimension (dim=-1)
    column_parallel_weights_modules = [".out_proj.", ".fc2."]

    def __init__(
        self,
        config: OPTConfig,
        cache_config: Optional[CacheConfig] = None,
        quant_config: Optional[QuantizationConfig] = None,
    ):
        super().__init__()
        self.config = config
        self.quant_config = quant_config
        self.model = OPTModel(config, cache_config, quant_config)
        if self.config.tie_word_embeddings:
            self.lm_head = self.model.decoder.embed_tokens
        else:
            self.lm_head = ParallelLMHead(config.vocab_size,
                                          config.word_embed_proj_dim)
        self.logits_processor = LogitsProcessor(config.vocab_size)
        self.sampler = Sampler()
        self.make_empty_intermediate_tensors = (
            self.model.make_empty_intermediate_tensors)

    def forward(
        self,
        input_ids: torch.Tensor,
        positions: torch.Tensor,
        kv_caches: List[torch.Tensor],
        attn_metadata: AttentionMetadata,
        intermediate_tensors: Optional[IntermediateTensors] = None,
<<<<<<< HEAD
        **kwargs,
    ) -> torch.Tensor:
        hidden_states = self.model(input_ids, positions, kv_caches,
                                   attn_metadata, **kwargs)
=======
    ) -> Union[torch.Tensor, IntermediateTensors]:
        hidden_states = self.model(input_ids, positions, kv_caches,
                                   attn_metadata, intermediate_tensors)
>>>>>>> fb870fd4
        return hidden_states

    def compute_logits(
        self,
        hidden_states: torch.Tensor,
        sampling_metadata: SamplingMetadata,
    ) -> Optional[torch.Tensor]:
        logits = self.logits_processor(self.lm_head, hidden_states,
                                       sampling_metadata)
        return logits

    def sample(
        self,
        logits: torch.Tensor,
        sampling_metadata: SamplingMetadata,
    ) -> Optional[SamplerOutput]:
        next_tokens = self.sampler(logits, sampling_metadata)
        return next_tokens

    def load_weights(self, weights: Iterable[Tuple[str, torch.Tensor]]):
        stacked_params_mapping = [
            # (param_name, shard_name, shard_id)
            ("qkv_proj", "q_proj", "q"),
            ("qkv_proj", "k_proj", "k"),
            ("qkv_proj", "v_proj", "v"),
        ]
        params_dict = dict(self.named_parameters(remove_duplicate=False))
        for name, loaded_weight in weights:
            if "lm_head.weight" in name and self.config.tie_word_embeddings:
                continue
            if name.startswith("decoder."):
                name = "model." + name

            for (param_name, weight_name, shard_id) in stacked_params_mapping:
                if weight_name not in name:
                    continue
                name = name.replace(weight_name, param_name)
                # Skip loading extra bias for GPTQ models.
                if name.endswith(".bias") and name not in params_dict:
                    continue
                if is_pp_missing_parameter(name, self):
                    continue
                param = params_dict[name]
                weight_loader = param.weight_loader
                weight_loader(param, loaded_weight, shard_id)
                break
            else:
                # Skip loading extra bias for GPTQ models.
                if name.endswith(".bias") and name not in params_dict:
                    continue
                if is_pp_missing_parameter(name, self):
                    continue
                param = params_dict[name]
                weight_loader = getattr(param, "weight_loader",
                                        default_weight_loader)
                weight_loader(param, loaded_weight)<|MERGE_RESOLUTION|>--- conflicted
+++ resolved
@@ -25,13 +25,9 @@
 
 from vllm.attention import Attention, AttentionMetadata
 from vllm.config import CacheConfig
-<<<<<<< HEAD
-from vllm.distributed import get_tensor_model_parallel_world_size
 from vllm.distributed.kv_transfer.utils import (is_first_decode_pass,
                                                 is_prefill_run)
-=======
 from vllm.distributed import get_pp_group, get_tensor_model_parallel_world_size
->>>>>>> fb870fd4
 from vllm.model_executor.layers.activation import get_act_fn
 from vllm.model_executor.layers.linear import (ColumnParallelLinear,
                                                QKVParallelLinear,
@@ -258,10 +254,8 @@
         attn_metadata: AttentionMetadata,
         intermediate_tensors: Optional[IntermediateTensors],
         inputs_embeds: Optional[torch.Tensor] = None,
-<<<<<<< HEAD
         **kwargs,
-    ) -> torch.Tensor:
-
+    ) -> Union[torch.Tensor, IntermediateTensors]:
         first_decode_pass = is_first_decode_pass(input_ids, attn_metadata)
         prefill_pass = is_prefill_run(input_ids)
 
@@ -271,28 +265,6 @@
                     "Missing 'kv_cache_transporter' in keyword arguments.")
             kv_cache_transporter = kwargs['kv_cache_transporter']
 
-        if inputs_embeds is None:
-            inputs_embeds = self.get_input_embeddings(input_ids)
-        pos_embeds = self.embed_positions(positions)
-        if self.project_in is not None:
-            inputs_embeds, _ = self.project_in(inputs_embeds)
-        hidden_states = inputs_embeds + pos_embeds
-
-        if first_decode_pass:
-            for i, kv_cache in enumerate(kv_caches):
-                kv_cache_transporter.read_kv_cache(input_ids, attn_metadata, i,
-                                                   kv_cache)
-
-            kv_cache_transporter.read_hidden_states(input_ids, attn_metadata,
-                                                    hidden_states)
-
-            kv_cache_transporter.synchronize()
-
-            return hidden_states
-
-        for i in range(len(self.layers)):
-=======
-    ) -> Union[torch.Tensor, IntermediateTensors]:
         if get_pp_group().is_first_rank:
             if inputs_embeds is None:
                 inputs_embeds = self.get_input_embeddings(input_ids)
@@ -304,22 +276,31 @@
             assert intermediate_tensors is not None
             hidden_states = intermediate_tensors["hidden_states"]
 
+        if first_decode_pass:
+            for i, kv_cache in enumerate(kv_caches):
+                kv_cache_transporter.read_kv_cache(input_ids, attn_metadata, i,
+                                                   kv_cache)
+
+            kv_cache_transporter.read_hidden_states(input_ids, attn_metadata,
+                                                    hidden_states)
+
+            kv_cache_transporter.synchronize()
+
+            return hidden_states
+
         for i in range(self.start_layer, self.end_layer):
->>>>>>> fb870fd4
             layer = self.layers[i]
             hidden_states = layer(hidden_states,
                                   kv_caches[i - self.start_layer],
                                   attn_metadata)
-
-<<<<<<< HEAD
+            
             if prefill_pass:
-                kv_cache_transporter.save_kv_cache(input_ids, attn_metadata, i,
-                                                   kv_caches[i])
-
-=======
+                kv_cache_transporter.save_kv_cache(
+                    input_ids, attn_metadata, i,
+                    kv_caches[i - self.start_layer])
+
         if not get_pp_group().is_last_rank:
             return IntermediateTensors({"hidden_states": hidden_states})
->>>>>>> fb870fd4
         if self.final_layer_norm is not None:
             hidden_states = self.final_layer_norm(hidden_states)
         if self.project_out is not None:
@@ -358,23 +339,15 @@
         attn_metadata: AttentionMetadata,
         intermediate_tensors: Optional[IntermediateTensors],
         inputs_embeds: Optional[torch.Tensor] = None,
-<<<<<<< HEAD
         **kwargs,
-    ) -> torch.Tensor:
-=======
     ) -> Union[torch.Tensor, IntermediateTensors]:
->>>>>>> fb870fd4
         return self.decoder(input_ids,
                             positions,
                             kv_caches,
                             attn_metadata,
-<<<<<<< HEAD
+                            intermediate_tensors,
                             inputs_embeds=inputs_embeds,
                             **kwargs)
-=======
-                            intermediate_tensors,
-                            inputs_embeds=inputs_embeds)
->>>>>>> fb870fd4
 
 
 class OPTForCausalLM(nn.Module, SupportsPP):
@@ -419,16 +392,11 @@
         kv_caches: List[torch.Tensor],
         attn_metadata: AttentionMetadata,
         intermediate_tensors: Optional[IntermediateTensors] = None,
-<<<<<<< HEAD
         **kwargs,
-    ) -> torch.Tensor:
-        hidden_states = self.model(input_ids, positions, kv_caches,
-                                   attn_metadata, **kwargs)
-=======
     ) -> Union[torch.Tensor, IntermediateTensors]:
         hidden_states = self.model(input_ids, positions, kv_caches,
-                                   attn_metadata, intermediate_tensors)
->>>>>>> fb870fd4
+                                   attn_metadata, intermediate_tensors,
+                                   **kwargs)
         return hidden_states
 
     def compute_logits(
