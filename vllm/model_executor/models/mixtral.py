--- conflicted
+++ resolved
@@ -336,7 +336,6 @@
         hidden_states, _ = self.norm(hidden_states, residual)
         return hidden_states
 
-<<<<<<< HEAD
     def load_weights(self, weights: Iterable[Tuple[str,
                                                    torch.Tensor]]) -> Set[str]:
         if not self.split_qkv:
@@ -353,17 +352,6 @@
                 ("qkv_proj.k_proj", "k_proj", "k"),
                 ("qkv_proj.v_proj", "v_proj", "v"),
             ]
-=======
-    def load_weights(self, weights: Iterable[tuple[str,
-                                                   torch.Tensor]]) -> set[str]:
-        stacked_params_mapping = [
-            # (param_name, shard_name, shard_id)
-            ("qkv_proj", "q_proj", "q"),
-            ("qkv_proj", "k_proj", "k"),
-            ("qkv_proj", "v_proj", "v"),
-        ]
-
->>>>>>> 7661e92e
         # Params for weights, fp8 weight scales, fp8 activation scales
         # (param_name, weight_name, expert_id, shard_id)
         expert_params_mapping = FusedMoE.make_expert_params_mapping(
