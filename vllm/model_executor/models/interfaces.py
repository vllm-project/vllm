# SPDX-License-Identifier: Apache-2.0
# SPDX-FileCopyrightText: Copyright contributors to the vLLM project

from collections.abc import Callable, Iterable, Mapping, MutableSequence, Set
from typing import (
    TYPE_CHECKING,
    ClassVar,
    Literal,
    Protocol,
    TypeAlias,
    overload,
    runtime_checkable,
)

import numpy as np
import torch
import torch.nn as nn
from torch import Tensor
from transformers.models.whisper.tokenization_whisper import LANGUAGES
from typing_extensions import Self, TypeIs

from vllm.config import ModelConfig, SpeechToTextConfig
from vllm.inputs import TokensPrompt
from vllm.inputs.data import PromptType
from vllm.logger import init_logger
from vllm.model_executor.layers.quantization import QuantizationConfig
from vllm.utils.func_utils import supports_kw

from .interfaces_base import VllmModel, is_pooling_model

if TYPE_CHECKING:
    from vllm.config import VllmConfig
    from vllm.model_executor.models.utils import WeightsMapper
    from vllm.multimodal.inputs import MultiModalFeatureSpec
    from vllm.multimodal.registry import _ProcessorFactories
    from vllm.sequence import IntermediateTensors
else:
    VllmConfig = object
    WeightsMapper = object
    MultiModalFeatureSpec = object
    _ProcessorFactories = object
    IntermediateTensors = object

logger = init_logger(__name__)

MultiModalEmbeddings: TypeAlias = list[Tensor] | Tensor | tuple[Tensor, ...]
"""
The output embeddings must be one of the following formats:

- A list or tuple of 2D tensors, where each tensor corresponds to
    each input multimodal data item (e.g, image).
- A single 3D tensor, with the batch dimension grouping the 2D tensors.
"""


def _require_is_multimodal(is_multimodal: Tensor | None) -> Tensor:
    """
    A helper function to be used in the context of
    [vllm.model_executor.models.interfaces.SupportsMultiModal.embed_input_ids][]
    to provide a better error message.
    """
    if is_multimodal is None:
        raise ValueError(
            "`embed_input_ids` now requires `is_multimodal` arg, "
            "please update your model runner according to "
            "https://github.com/vllm-project/vllm/pull/16229."
        )

    return is_multimodal


@runtime_checkable
class SupportsMultiModal(Protocol):
    """The interface required for all multi-modal models."""

    supports_multimodal: ClassVar[Literal[True]] = True
    """
    A flag that indicates this model supports multi-modal inputs.

    Note:
        There is no need to redefine this flag if this class is in the
        MRO of your model class.
    """

    supports_multimodal_raw_input_only: ClassVar[bool] = False
    """
    A flag that indicates this model supports multi-modal inputs and processes
    them in their raw form and not embeddings.
    """

    supports_encoder_tp_data: ClassVar[bool] = False
    """
    A flag that indicates whether this model supports
    `multimodal_config.mm_encoder_tp_mode="data"`.
    """

    merge_by_field_config: ClassVar[bool | None] = None
    """
    [DEPRECATED] A flag that indicates which implementation of
    `vllm.multimodal.utils.group_mm_kwargs_by_modality` to use.
    """

    multimodal_cpu_fields: ClassVar[Set[str] | None] = None
    """
    [DEPRECATED] A set indicating CPU-only multimodal fields.
    """

    _processor_factory: ClassVar[_ProcessorFactories]
    """
    Set internally by `MultiModalRegistry.register_processor`.
    """

    @classmethod
    def get_placeholder_str(cls, modality: str, i: int) -> str | None:
        """
        Get the placeholder text for the `i`th `modality` item in the prompt.
        """
        ...

    def embed_multimodal(self, **kwargs: object) -> MultiModalEmbeddings:
        """
        Returns multimodal embeddings generated from multimodal kwargs
        to be merged with text embeddings.

        Note:
            The returned multimodal embeddings must be in the same order as
            the appearances of their corresponding multimodal data item in the
            input prompt.
        """
        ...

    def get_language_model(self) -> VllmModel:
        """
        Returns the underlying language model used for text generation.

        This is typically the `torch.nn.Module` instance responsible for
        processing the merged multimodal embeddings and producing hidden states

        Returns:
            torch.nn.Module: The core language model component.
        """
        ...

<<<<<<< HEAD
    def get_num_mm_encoder_tokens(self, num_image_tokens: int) -> int:
        """
        Implement this function to enable LoRA support
        for the tower module of the multi-modal model.
        Given the number of image tokens, output the number of
        multi-modal encoder tokens.
        """
        ...

    def get_num_mm_connector_tokens(self, num_vision_tokens: int) -> int:
        """
        Implement this function to enable LoRA support
        for the connector module of the multi-modal model.
        Given the number of vision tokens, output the number of
        multi-modal connector tokens.
        """
        ...
=======
    @classmethod
    def get_language_model_spec(cls) -> tuple[nn.Module | None, str | None]:
        """
        Return the language model spec:
        (language model class, language model attr)
        """
        return None, None
>>>>>>> b57b9673

    @overload
    def embed_input_ids(self, input_ids: Tensor) -> Tensor: ...

    @overload
    def embed_input_ids(
        self,
        input_ids: Tensor,
        multimodal_embeddings: MultiModalEmbeddings,
        *,
        is_multimodal: torch.Tensor,
        handle_oov_mm_token: bool = False,
    ) -> Tensor: ...

    def _embed_text_input_ids(
        self,
        input_ids: Tensor,
        embed_input_ids: Callable[[Tensor], Tensor],
        *,
        is_multimodal: Tensor | None,
        handle_oov_mm_token: bool,
    ) -> Tensor:
        if handle_oov_mm_token and is_multimodal is not None:
            is_text = ~is_multimodal
            text_embeds = embed_input_ids(input_ids[is_text])

            return torch.empty(
                (input_ids.shape[0], text_embeds.shape[1]),
                dtype=text_embeds.dtype,
                device=text_embeds.device,
            ).masked_scatter_(is_text.unsqueeze_(-1), text_embeds)

        return embed_input_ids(input_ids)

    def embed_input_ids(
        self,
        input_ids: Tensor,
        multimodal_embeddings: MultiModalEmbeddings | None = None,
        *,
        is_multimodal: Tensor | None = None,
        handle_oov_mm_token: bool = False,
    ) -> Tensor:
        """
        Apply token embeddings to `input_ids`.

        If `multimodal_embeddings` is passed, scatter them into
        `input_ids` according to the mask `is_multimodal`.

        In case the multi-modal token IDs exceed the vocabulary size of
        the language model, you can set `handle_oov_mm_token=False`
        to avoid calling the language model's `embed_input_ids` method
        on those tokens. Note however that doing so increases memory usage
        as an additional buffer is needed to hold the input embeddings.
        """
        from .utils import _merge_multimodal_embeddings

        inputs_embeds = self._embed_text_input_ids(
            input_ids,
            self.get_language_model().embed_input_ids,
            is_multimodal=is_multimodal,
            handle_oov_mm_token=handle_oov_mm_token,
        )

        if multimodal_embeddings is None or len(multimodal_embeddings) == 0:
            return inputs_embeds

        return _merge_multimodal_embeddings(
            inputs_embeds=inputs_embeds,
            multimodal_embeddings=multimodal_embeddings,
            is_multimodal=_require_is_multimodal(is_multimodal),
        )


@runtime_checkable
class SupportsMultiModalPruning(Protocol):
    """The interface required for models that support returning both input
    embeddings and positions. Model may require custom positions for dynamic
    pruning of multimodal embeddings.
    """

    supports_multimodal_pruning: ClassVar[Literal[True]] = True

    def recompute_mrope_positions(
        self,
        input_ids: list[int],
        multimodal_embeddings: MultiModalEmbeddings,
        mrope_positions: torch.LongTensor,
        num_computed_tokens: int,
    ) -> tuple[MultiModalEmbeddings, Tensor, int]:
        """
        Update part of input mrope positions (starting with
        num_computed_tokens index). Original mrope_positions are computed
        for unpruned sequence and becomes incorrect once pruning occurs,
        so once we prune media tokens we should reflect this in the
        mrope_positions before we feed it to LLM.

        Args:
            input_ids: (N,) All input tokens of the prompt containing
                entire sequence.
            multimodal_embeddings: Tuple of multimodal embeddings that
                fits into the prefill chunk that is being processed.
            mrope_positions: Existing mrope positions (3, N) for entire
                sequence
            num_computed_tokens: A number of computed tokens so far.

        Returns:
            Tuple of (multimodal_embeddings, mrope_positions,
                mrope_position_delta).
        """
        ...


@overload
def supports_multimodal(model: type[object]) -> TypeIs[type[SupportsMultiModal]]: ...


@overload
def supports_multimodal(model: object) -> TypeIs[SupportsMultiModal]: ...


def supports_multimodal(
    model: type[object] | object,
) -> TypeIs[type[SupportsMultiModal]] | TypeIs[SupportsMultiModal]:
    res = getattr(model, "supports_multimodal", False)

    if res:
        # We can remove this starting from v0.14
        merge_by_field_config = getattr(model, "merge_by_field_config", None)
        if merge_by_field_config is False:
            raise ValueError(
                "`merge_by_field_config=False` is no longer effective, "
                "please update your model to consider the new batching logic "
                "in `group_mm_kwargs_by_modality` (refer to "
                "https://github.com/vllm-project/vllm/issues/26149), "
                "and then remove the override from your model."
            )
        if merge_by_field_config is True:
            logger.warning_once(
                "`merge_by_field_config=True` is redundant, "
                "please remove the override from your model."
            )

        multimodal_cpu_fields = getattr(model, "multimodal_cpu_fields", None)
        if multimodal_cpu_fields is not None:
            raise ValueError(
                "`multimodal_cpu_fields` is no longer effective, "
                "please set `keep_on_cpu=True` in `MultiModalFieldConfig` "
                "(refer to https://github.com/vllm-project/vllm/pull/30181), "
                "and then remove the override from your model."
            )

    return res


def supports_multimodal_raw_input_only(model: type[object] | object) -> bool:
    return getattr(model, "supports_multimodal_raw_input_only", False)


def supports_multimodal_encoder_tp_data(model: type[object] | object) -> bool:
    return getattr(model, "supports_encoder_tp_data", False)


def supports_mm_encoder_only(model: type[object] | object) -> bool:
    return getattr(model, "is_mm_encoder_only_model", False)


@overload
def supports_multimodal_pruning(
    model: type[object],
) -> TypeIs[type[SupportsMultiModalPruning]]: ...


@overload
def supports_multimodal_pruning(model: object) -> TypeIs[SupportsMultiModalPruning]: ...


def supports_multimodal_pruning(
    model: type[object] | object,
) -> TypeIs[type[SupportsMultiModalPruning]] | TypeIs[SupportsMultiModalPruning]:
    return getattr(model, "supports_multimodal_pruning", False)


@runtime_checkable
class SupportsScoreTemplate(Protocol):
    """The interface required for all models that support score template."""

    supports_score_template: ClassVar[Literal[True]] = True
    """
    A flag that indicates this model supports score template.

    Note:
        There is no need to redefine this flag if this class is in the
        MRO of your model class.
    """

    @classmethod
    def get_score_template(cls, query: str, document: str) -> str | None:
        """
        Generate a full prompt by populating the score template with query and document content.
        """  # noqa: E501
        ...

    @classmethod
    def post_process_tokens(cls, prompt: TokensPrompt) -> None:
        """
        Perform architecture-specific manipulations on the input tokens.
        """
        ...


@overload
def supports_score_template(
    model: type[object],
) -> TypeIs[type[SupportsScoreTemplate]]: ...


@overload
def supports_score_template(model: object) -> TypeIs[SupportsScoreTemplate]: ...


def supports_score_template(
    model: type[object] | object,
) -> TypeIs[type[SupportsScoreTemplate]] | TypeIs[SupportsScoreTemplate]:
    return getattr(model, "supports_score_template", False)


@runtime_checkable
class SupportsLoRA(Protocol):
    """The interface required for all models that support LoRA."""

    supports_lora: ClassVar[Literal[True]] = True
    """
    A flag that indicates this model supports LoRA.

    Note:
        There is no need to redefine this flag if this class is in the
        MRO of your model class.
    """
    is_3d_moe_weight: ClassVar[bool] = False
    # The `embedding_module` and `embedding_padding_modules`
    # are empty by default.
    embedding_modules: ClassVar[dict[str, str]] = {}
    packed_modules_mapping: dict[str, list[str]] = {}


# We can't use runtime_checkable with ClassVar for issubclass checks
# so we need to treat the class as an instance and use isinstance instead
@runtime_checkable
class _SupportsLoRAType(Protocol):
    supports_lora: Literal[True]

    packed_modules_mapping: dict[str, list[str]]
    embedding_modules: dict[str, str]


@overload
def supports_lora(model: type[object]) -> TypeIs[type[SupportsLoRA]]: ...


@overload
def supports_lora(model: object) -> TypeIs[SupportsLoRA]: ...


def supports_lora(
    model: type[object] | object,
) -> TypeIs[type[SupportsLoRA]] | TypeIs[SupportsLoRA]:
    result = _supports_lora(model)

    if not result:
        lora_attrs = (
            "packed_modules_mapping",
            "embedding_modules",
        )
        missing_attrs = tuple(attr for attr in lora_attrs if not hasattr(model, attr))

        if getattr(model, "supports_lora", False):
            if missing_attrs:
                logger.warning(
                    "The model (%s) sets `supports_lora=True`, "
                    "but is missing LoRA-specific attributes: %s",
                    model,
                    missing_attrs,
                )
        else:
            if not missing_attrs:
                logger.warning(
                    "The model (%s) contains all LoRA-specific attributes, "
                    "but does not set `supports_lora=True`.",
                    model,
                )

    return result


def _supports_lora(model: type[object] | object) -> bool:
    if isinstance(model, type):
        return isinstance(model, _SupportsLoRAType)

    return isinstance(model, SupportsLoRA)


@runtime_checkable
class SupportsPP(Protocol):
    """The interface required for all models that support pipeline parallel."""

    supports_pp: ClassVar[Literal[True]] = True
    """
    A flag that indicates this model supports pipeline parallel.

    Note:
        There is no need to redefine this flag if this class is in the
        MRO of your model class.
    """

    def make_empty_intermediate_tensors(
        self,
        batch_size: int,
        dtype: torch.dtype,
        device: torch.device,
    ) -> IntermediateTensors:
        """Called when PP rank > 0 for profiling purposes."""
        ...

    def forward(
        self,
        *,
        intermediate_tensors: IntermediateTensors | None,
    ) -> IntermediateTensors | None:
        """
        Accept [`IntermediateTensors`][vllm.sequence.IntermediateTensors] when
        PP rank > 0.

        Return [`IntermediateTensors`][vllm.sequence.IntermediateTensors] only
        for the last PP rank.
        """
        ...


# We can't use runtime_checkable with ClassVar for issubclass checks
# so we need to treat the class as an instance and use isinstance instead
@runtime_checkable
class _SupportsPPType(Protocol):
    supports_pp: Literal[True]

    def make_empty_intermediate_tensors(
        self,
        batch_size: int,
        dtype: torch.dtype,
        device: torch.device,
    ) -> IntermediateTensors: ...

    def forward(
        self,
        *,
        intermediate_tensors: IntermediateTensors | None,
    ) -> Tensor | IntermediateTensors: ...


@overload
def supports_pp(model: type[object]) -> TypeIs[type[SupportsPP]]: ...


@overload
def supports_pp(model: object) -> TypeIs[SupportsPP]: ...


def supports_pp(
    model: type[object] | object,
) -> bool | TypeIs[type[SupportsPP]] | TypeIs[SupportsPP]:
    supports_attributes = _supports_pp_attributes(model)
    supports_inspect = _supports_pp_inspect(model)

    if supports_attributes and not supports_inspect:
        logger.warning(
            "The model (%s) sets `supports_pp=True`, but does not accept "
            "`intermediate_tensors` in its `forward` method",
            model,
        )

    if not supports_attributes:
        pp_attrs = ("make_empty_intermediate_tensors",)
        missing_attrs = tuple(attr for attr in pp_attrs if not hasattr(model, attr))

        if getattr(model, "supports_pp", False):
            if missing_attrs:
                logger.warning(
                    "The model (%s) sets `supports_pp=True`, "
                    "but is missing PP-specific attributes: %s",
                    model,
                    missing_attrs,
                )
        else:
            if not missing_attrs:
                logger.warning(
                    "The model (%s) contains all PP-specific attributes, "
                    "but does not set `supports_pp=True`.",
                    model,
                )

    return supports_attributes and supports_inspect


def _supports_pp_attributes(model: type[object] | object) -> bool:
    if isinstance(model, type):
        return isinstance(model, _SupportsPPType)

    return isinstance(model, SupportsPP)


def _supports_pp_inspect(model: type[object] | object) -> bool:
    model_forward = getattr(model, "forward", None)
    if not callable(model_forward):
        return False

    return supports_kw(model_forward, "intermediate_tensors")


@runtime_checkable
class HasInnerState(Protocol):
    """The interface required for all models that has inner state."""

    has_inner_state: ClassVar[Literal[True]] = True
    """
        A flag that indicates this model has inner state.
        Models that has inner state usually need access to the scheduler_config
        for max_num_seqs, etc. True for e.g. both Mamba and Jamba.
    """


@overload
def has_inner_state(model: object) -> TypeIs[HasInnerState]: ...


@overload
def has_inner_state(model: type[object]) -> TypeIs[type[HasInnerState]]: ...


def has_inner_state(
    model: type[object] | object,
) -> TypeIs[type[HasInnerState]] | TypeIs[HasInnerState]:
    return getattr(model, "has_inner_state", False)


@runtime_checkable
class IsAttentionFree(Protocol):
    """The interface required for all models like Mamba that lack attention,
    but do have state whose size is constant wrt the number of tokens."""

    is_attention_free: ClassVar[Literal[True]] = True
    """
        A flag that indicates this model has no attention.
        Used for block manager and attention backend selection.
        True for Mamba but not Jamba.
    """


@overload
def is_attention_free(model: object) -> TypeIs[IsAttentionFree]: ...


@overload
def is_attention_free(model: type[object]) -> TypeIs[type[IsAttentionFree]]: ...


def is_attention_free(
    model: type[object] | object,
) -> TypeIs[type[IsAttentionFree]] | TypeIs[IsAttentionFree]:
    return getattr(model, "is_attention_free", False)


@runtime_checkable
class IsHybrid(Protocol):
    """The interface required for all models like Jamba that have both
    attention and mamba blocks, indicates that
    hf_config has 'layers_block_type'"""

    is_hybrid: ClassVar[Literal[True]] = True
    """
        A flag that indicates this model has both mamba and attention blocks
        , also indicates that the model's hf_config has 
        'layers_block_type' """

    @classmethod
    def get_mamba_state_shape_from_config(
        cls,
        vllm_config: VllmConfig,
    ) -> tuple[tuple[int, int], tuple[int, int, int]]:
        """Calculate shapes for Mamba's convolutional and state caches.

        Args:
            vllm_config: vLLM config

        Returns:
            Tuple containing:
            - conv_state_shape: Shape for convolutional state cache
            - temporal_state_shape: Shape for state space model cache
        """
        ...


@overload
def is_hybrid(model: object) -> TypeIs[IsHybrid]: ...


@overload
def is_hybrid(model: type[object]) -> TypeIs[type[IsHybrid]]: ...


def is_hybrid(
    model: type[object] | object,
) -> TypeIs[type[IsHybrid]] | TypeIs[IsHybrid]:
    return getattr(model, "is_hybrid", False)


@runtime_checkable
class MixtureOfExperts(Protocol):
    """
    Check if the model is a mixture of experts (MoE) model.
    """

    expert_weights: MutableSequence[Iterable[Tensor]]
    """
    Expert weights saved in this rank.

    The first dimension is the layer, and the second dimension is different
    parameters in the layer, e.g. up/down projection weights.
    """

    num_moe_layers: int
    """Number of MoE layers in this model."""

    num_expert_groups: int
    """Number of expert groups in this model."""

    num_logical_experts: int
    """Number of logical experts in this model."""

    num_physical_experts: int
    """Number of physical experts in this model."""

    num_local_physical_experts: int
    """Number of local physical experts in this model."""

    num_routed_experts: int
    """Number of routed experts in this model."""

    num_shared_experts: int
    """Number of shared experts in this model."""

    num_redundant_experts: int
    """Number of redundant experts in this model."""

    moe_layers: Iterable[nn.Module]
    """List of MoE layers in this model."""

    def set_eplb_state(
        self,
        expert_load_view: Tensor,
        logical_to_physical_map: Tensor,
        logical_replica_count: Tensor,
    ) -> None:
        """
        Register the EPLB state in the MoE model.

        Since these are views of the actual EPLB state, any changes made by
        the EPLB algorithm are automatically reflected in the model's behavior
        without requiring additional method calls to set new states.

        You should also collect model's `expert_weights` here instead of in
        the weight loader, since after initial weight loading, further
        processing like quantization may be applied to the weights.

        Args:
            expert_load_view: A view of the expert load metrics tensor.
            logical_to_physical_map: Mapping from logical to physical experts.
            logical_replica_count: Count of replicas for each logical expert.
        """
        for layer_idx, layer in enumerate(self.moe_layers):
            # Register the expert weights.
            self.expert_weights.append(layer.get_expert_weights())
            layer.set_eplb_state(
                moe_layer_idx=layer_idx,
                expert_load_view=expert_load_view,
                logical_to_physical_map=logical_to_physical_map,
                logical_replica_count=logical_replica_count,
            )

    def update_physical_experts_metadata(
        self,
        num_physical_experts: int,
        num_local_physical_experts: int,
    ) -> None: ...


def is_mixture_of_experts(model: object) -> TypeIs[MixtureOfExperts]:
    return (
        isinstance(model, MixtureOfExperts) and getattr(model, "num_moe_layers", 0) > 0
    )


@runtime_checkable
class HasNoOps(Protocol):
    has_noops: ClassVar[Literal[True]] = True


@overload
def has_noops(model: object) -> TypeIs[HasNoOps]: ...


@overload
def has_noops(model: type[object]) -> TypeIs[type[HasNoOps]]: ...


def has_noops(
    model: type[object] | object,
) -> TypeIs[type[HasNoOps]] | TypeIs[HasNoOps]:
    return getattr(model, "has_noops", False)


@runtime_checkable
class SupportsMambaPrefixCaching(Protocol):
    """The interface for models whose mamba layers support prefix caching.

    This is currently experimental.
    """

    supports_mamba_prefix_caching: ClassVar[Literal[True]] = True


@overload
def supports_mamba_prefix_caching(
    model: object,
) -> TypeIs[SupportsMambaPrefixCaching]: ...


@overload
def supports_mamba_prefix_caching(
    model: type[object],
) -> TypeIs[type[SupportsMambaPrefixCaching]]: ...


def supports_mamba_prefix_caching(
    model: type[object] | object,
) -> TypeIs[type[SupportsMambaPrefixCaching]] | TypeIs[SupportsMambaPrefixCaching]:
    return getattr(model, "supports_mamba_prefix_caching", False)


@runtime_checkable
class SupportsCrossEncoding(Protocol):
    """The interface required for all models that support cross encoding."""

    supports_cross_encoding: ClassVar[Literal[True]] = True


@overload
def supports_cross_encoding(
    model: type[object],
) -> TypeIs[type[SupportsCrossEncoding]]: ...


@overload
def supports_cross_encoding(model: object) -> TypeIs[SupportsCrossEncoding]: ...


def _supports_cross_encoding(
    model: type[object] | object,
) -> TypeIs[type[SupportsCrossEncoding]] | TypeIs[SupportsCrossEncoding]:
    return getattr(model, "supports_cross_encoding", False)


def supports_cross_encoding(
    model: type[object] | object,
) -> TypeIs[type[SupportsCrossEncoding]] | TypeIs[SupportsCrossEncoding]:
    return is_pooling_model(model) and _supports_cross_encoding(model)


class SupportsQuant:
    """The interface required for all models that support quantization."""

    hf_to_vllm_mapper: ClassVar[WeightsMapper | None] = None
    packed_modules_mapping: ClassVar[dict[str, list[str]] | None] = None
    quant_config: QuantizationConfig | None = None

    def __new__(cls, *args, **kwargs) -> Self:
        instance = super().__new__(cls)

        # find config passed in arguments
        quant_config = cls._find_quant_config(*args, **kwargs)
        if quant_config is not None:
            # attach config to model for general use
            instance.quant_config = quant_config

            # apply model mappings to config for proper config-model matching
            if (hf_to_vllm_mapper := instance.hf_to_vllm_mapper) is not None:
                instance.quant_config.apply_vllm_mapper(hf_to_vllm_mapper)
            if instance.packed_modules_mapping is not None:
                instance.quant_config.packed_modules_mapping.update(
                    instance.packed_modules_mapping
                )

        return instance

    @staticmethod
    def _find_quant_config(*args, **kwargs) -> QuantizationConfig | None:
        """Find quant config passed through model constructor args"""
        from vllm.config import VllmConfig  # avoid circular import

        args_values = list(args) + list(kwargs.values())
        for arg in args_values:
            if isinstance(arg, VllmConfig):
                return arg.quant_config

            if isinstance(arg, QuantizationConfig):
                return arg

        return None


@runtime_checkable
class SupportsTranscription(Protocol):
    """The interface required for all models that support transcription."""

    # Mapping from ISO639_1 language codes: language names
    supported_languages: ClassVar[Mapping[str, str]]

    supports_transcription: ClassVar[Literal[True]] = True

    supports_transcription_only: ClassVar[bool] = False
    """
    Transcription models can opt out of text generation by setting this to
    `True`.
    """
    supports_segment_timestamp: ClassVar[bool] = False
    """
    Enables the segment timestamp option for supported models by setting this to `True`.
    """

    def __init_subclass__(cls, **kwargs):
        super().__init_subclass__(**kwargs)
        # language codes in supported_languages
        # that don't exist in the full language map
        invalid = set(cls.supported_languages) - set(LANGUAGES.keys())
        if invalid:
            raise ValueError(
                f"{cls.__name__}.supported_languages contains invalid "
                f"language codes: {sorted(invalid)}\n. "
                f"Valid choices are: {sorted(LANGUAGES.keys())}"
            )

    @classmethod
    def get_generation_prompt(
        cls,
        audio: np.ndarray,
        stt_config: SpeechToTextConfig,
        model_config: ModelConfig,
        language: str | None,
        task_type: Literal["transcribe", "translate"],
        request_prompt: str,
        to_language: str | None,
    ) -> PromptType:
        """Get the prompt for the ASR model.
        The model has control over the construction, as long as it
        returns a valid PromptType."""
        ...

    @classmethod
    def get_other_languages(cls) -> Mapping[str, str]:
        # other possible language codes from the whisper map
        return {k: v for k, v in LANGUAGES.items() if k not in cls.supported_languages}

    @classmethod
    def validate_language(cls, language: str | None) -> str | None:
        """
        Ensure the language specified in the transcription request
        is a valid ISO 639-1 language code. If the request language is
        valid, but not natively supported by the model, trigger a
        warning (but not an exception).
        """
        if language is None or language in cls.supported_languages:
            return language
        elif language in cls.get_other_languages():
            logger.warning(
                "Language %r is not natively supported by %s; "
                "results may be less accurate. Supported languages: %r",
                language,
                cls.__name__,
                list(cls.supported_languages.keys()),
            )
            return language
        else:
            raise ValueError(
                f"Unsupported language: {language!r}.  Must be one of "
                f"{list(cls.supported_languages.keys())}."
            )

    @classmethod
    def get_speech_to_text_config(
        cls, model_config: ModelConfig, task_type: Literal["transcribe", "translate"]
    ) -> SpeechToTextConfig:
        """Get the speech to text config for the ASR model."""
        ...

    @classmethod
    def get_num_audio_tokens(
        cls,
        audio_duration_s: float,
        stt_config: SpeechToTextConfig,
        model_config: ModelConfig,
    ) -> int | None:
        """
        Map from audio duration to number of audio tokens produced by the ASR
        model, without running a forward pass.
        This is used for estimating the amount of processing for this audio.
        """
        return None


@overload
def supports_transcription(
    model: type[object],
) -> TypeIs[type[SupportsTranscription]]: ...


@overload
def supports_transcription(model: object) -> TypeIs[SupportsTranscription]: ...


def supports_transcription(
    model: type[object] | object,
) -> TypeIs[type[SupportsTranscription]] | TypeIs[SupportsTranscription]:
    return getattr(model, "supports_transcription", False)


@runtime_checkable
class SupportsEagleBase(Protocol):
    """Base interface for models that support EAGLE-based speculative decoding."""

    has_own_lm_head: bool = False
    """
    A flag that indicates this model has trained its own lm_head.
    """

    has_own_embed_tokens: bool = False
    """
    A flag that indicates this model has trained its own input embeddings.
    """


@overload
def supports_any_eagle(model: type[object]) -> TypeIs[type[SupportsEagleBase]]: ...


@overload
def supports_any_eagle(model: object) -> TypeIs[SupportsEagleBase]: ...


def supports_any_eagle(
    model: type[object] | object,
) -> TypeIs[type[SupportsEagleBase]] | TypeIs[SupportsEagleBase]:
    """Check if model supports any EAGLE variant (1, 2, or 3)."""
    return supports_eagle(model) or supports_eagle3(model)


@runtime_checkable
class SupportsEagle(SupportsEagleBase, Protocol):
    """The interface required for models that support
    EAGLE-1 and EAGLE-2 speculative decoding."""

    supports_eagle: ClassVar[Literal[True]] = True
    """
    A flag that indicates this model supports EAGLE-1 and EAGLE-2 
    speculative decoding.

    Note:
        There is no need to redefine this flag if this class is in the
        MRO of your model class.
    """


@overload
def supports_eagle(model: type[object]) -> TypeIs[type[SupportsEagle]]: ...


@overload
def supports_eagle(model: object) -> TypeIs[SupportsEagle]: ...


def supports_eagle(
    model: type[object] | object,
) -> TypeIs[type[SupportsEagle]] | TypeIs[SupportsEagle]:
    return isinstance(model, SupportsEagle)


@runtime_checkable
class SupportsEagle3(SupportsEagleBase, Protocol):
    """The interface required for models that support
    EAGLE-3 speculative decoding."""

    supports_eagle3: ClassVar[Literal[True]] = True
    """
    A flag that indicates this model supports EAGLE-3 
    speculative decoding.

    Note:
        There is no need to redefine this flag if this class is in the
        MRO of your model class.
    """

    def set_aux_hidden_state_layers(self, layers: tuple[int, ...]) -> None:
        """
        Set which layers should output auxiliary
        hidden states for EAGLE-3.

        Args:
            layers: Tuple of layer indices that should output auxiliary
                hidden states.
        """
        ...

    def get_eagle3_aux_hidden_state_layers(self) -> tuple[int, ...]:
        """
        Get the layer indices that should output auxiliary hidden states
        for EAGLE-3.

        Returns:
            Tuple of layer indices for auxiliary hidden state outputs.
        """
        ...


@overload
def supports_eagle3(model: type[object]) -> TypeIs[type[SupportsEagle3]]: ...


@overload
def supports_eagle3(model: object) -> TypeIs[SupportsEagle3]: ...


def supports_eagle3(
    model: type[object] | object,
) -> TypeIs[type[SupportsEagle3]] | TypeIs[SupportsEagle3]:
    return isinstance(model, SupportsEagle3)


@runtime_checkable
class SupportsMRoPE(Protocol):
    """The interface required for all models that support M-RoPE."""

    supports_mrope: ClassVar[Literal[True]] = True
    """
    A flag that indicates this model supports M-RoPE.

    Note:
        There is no need to redefine this flag if this class is in the
        MRO of your model class.
    """

    def get_mrope_input_positions(
        self,
        input_tokens: list[int],
        mm_features: list["MultiModalFeatureSpec"],
    ) -> tuple[torch.Tensor, int]:
        """
        Get M-RoPE input positions and delta value for this specific model.

        This method should be implemented by each model that supports M-RoPE
        to provide model-specific logic for computing input positions.

        Args:
            input_tokens: List of input token IDs
            mm_features: Information about each multi-modal data item

        Returns:
            Tuple of `(llm_positions, mrope_position_delta)`
            - llm_positions: Tensor of shape `[3, num_tokens]` with T/H/W positions
            - mrope_position_delta: Delta for position calculations
        """
        ...


@overload
def supports_mrope(model: type[object]) -> TypeIs[type[SupportsMRoPE]]: ...


@overload
def supports_mrope(model: object) -> TypeIs[SupportsMRoPE]: ...


def supports_mrope(
    model: type[object] | object,
) -> TypeIs[type[SupportsMRoPE]] | TypeIs[SupportsMRoPE]:
    return isinstance(model, SupportsMRoPE)


@runtime_checkable
class SupportsXDRoPE(Protocol):
    """The interface required for all models that support XD-RoPE."""

    supports_xdrope: ClassVar[Literal[True]] = True
    """
    A flag that indicates this model supports XD-RoPE.

    Note:
        There is no need to redefine this flag if this class is in the
        XDRope of your model class.
    """

    def get_xdrope_input_positions(
        self,
        input_tokens: list[int],
        mm_features: list["MultiModalFeatureSpec"],
    ) -> torch.Tensor:
        """
        Get XD-RoPE input positions and delta value for this specific model.

        This method should be implemented by each model that supports XD-RoPE
        to provide model-specific logic for computing input positions.

        Args:
            input_tokens: List of input token IDs
            mm_features: Information about each multi-modal data item

        Returns:
            llm_positions: Tensor of shape `[xdrope_dim, num_tokens]` with
            4D(P/W/H/T) or 3D(W/H/T) positions.
        """
        ...


@overload
def supports_xdrope(model: type[object]) -> TypeIs[type[SupportsXDRoPE]]: ...


@overload
def supports_xdrope(model: object) -> TypeIs[SupportsXDRoPE]: ...


def supports_xdrope(
    model: type[object] | object,
) -> TypeIs[type[SupportsXDRoPE]] | TypeIs[SupportsXDRoPE]:
    return isinstance(model, SupportsXDRoPE)<|MERGE_RESOLUTION|>--- conflicted
+++ resolved
@@ -141,7 +141,6 @@
         """
         ...
 
-<<<<<<< HEAD
     def get_num_mm_encoder_tokens(self, num_image_tokens: int) -> int:
         """
         Implement this function to enable LoRA support
@@ -159,7 +158,7 @@
         multi-modal connector tokens.
         """
         ...
-=======
+
     @classmethod
     def get_language_model_spec(cls) -> tuple[nn.Module | None, str | None]:
         """
@@ -167,7 +166,6 @@
         (language model class, language model attr)
         """
         return None, None
->>>>>>> b57b9673
 
     @overload
     def embed_input_ids(self, input_ids: Tensor) -> Tensor: ...
