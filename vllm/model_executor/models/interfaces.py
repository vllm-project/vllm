import inspect
<<<<<<< HEAD
from typing import (ClassVar, Dict, List, Literal, Optional, Protocol, Type,
                    Union, overload, runtime_checkable)

import torch.nn as nn
=======
from typing import (TYPE_CHECKING, ClassVar, Dict, List, Literal, Optional,
                    Protocol, Type, Union, overload, runtime_checkable)

import torch
>>>>>>> 663874e0
from typing_extensions import TypeIs

from vllm.logger import init_logger

if TYPE_CHECKING:
    from vllm.attention import AttentionMetadata
    from vllm.config import LoRAConfig, MultiModalConfig, SchedulerConfig
    from vllm.sequence import IntermediateTensors

logger = init_logger(__name__)


@runtime_checkable
class SupportsMultiModal(Protocol):
    """The interface required for all multi-modal models."""

    supports_multimodal: ClassVar[Literal[True]] = True
    """
    A flag that indicates this model supports multi-modal inputs.

    Note:
        There is no need to redefine this flag if this class is in the
        MRO of your model class.
    """

    def __init__(self, *, multimodal_config: "MultiModalConfig") -> None:
        ...


# We can't use runtime_checkable with ClassVar for issubclass checks
# so we need to treat the class as an instance and use isinstance instead
@runtime_checkable
class _SupportsMultiModalType(Protocol):
    supports_multimodal: Literal[True]

    def __call__(self, *, multimodal_config: "MultiModalConfig") -> None:
        ...


@overload
def supports_multimodal(
        model: Type[object]) -> TypeIs[Type[SupportsMultiModal]]:
    ...


@overload
def supports_multimodal(model: object) -> TypeIs[SupportsMultiModal]:
    ...


def supports_multimodal(
    model: Union[Type[object], object],
) -> Union[TypeIs[Type[SupportsMultiModal]], TypeIs[SupportsMultiModal]]:
    if isinstance(model, type):
        return isinstance(model, _SupportsMultiModalType)

    return isinstance(model, SupportsMultiModal)


@runtime_checkable
class SupportsLoRA(Protocol):
    """The interface required for all models that support LoRA."""

    supports_lora: ClassVar[Literal[True]] = True
    """
    A flag that indicates this model supports LoRA.

    Note:
        There is no need to redefine this flag if this class is in the
        MRO of your model class.
    """

    packed_modules_mapping: ClassVar[Dict[str, List[str]]]
    supported_lora_modules: ClassVar[List[str]]
    embedding_modules: ClassVar[Dict[str, str]]
    embedding_padding_modules: ClassVar[List[str]]

    # lora_config is None when LoRA is not enabled
    def __init__(self, *, lora_config: Optional["LoRAConfig"] = None) -> None:
        ...


# We can't use runtime_checkable with ClassVar for issubclass checks
# so we need to treat the class as an instance and use isinstance instead
@runtime_checkable
class _SupportsLoRAType(Protocol):
    supports_lora: Literal[True]

    packed_modules_mapping: Dict[str, List[str]]
    supported_lora_modules: List[str]
    embedding_modules: Dict[str, str]
    embedding_padding_modules: List[str]

    def __call__(self, *, lora_config: Optional["LoRAConfig"] = None) -> None:
        ...


@overload
def supports_lora(model: Type[object]) -> TypeIs[Type[SupportsLoRA]]:
    ...


@overload
def supports_lora(model: object) -> TypeIs[SupportsLoRA]:
    ...


def supports_lora(
    model: Union[Type[object], object],
) -> Union[TypeIs[Type[SupportsLoRA]], TypeIs[SupportsLoRA]]:
    result = _supports_lora(model)

    if not result:
        lora_attrs = (
            "packed_modules_mapping",
            "supported_lora_modules",
            "embedding_modules",
            "embedding_padding_modules",
        )
        missing_attrs = tuple(attr for attr in lora_attrs
                              if not hasattr(model, attr))

        if getattr(model, "supports_lora", False):
            if missing_attrs:
                logger.warning(
                    "The model (%s) sets `supports_lora=True`, "
                    "but is missing LoRA-specific attributes: %s",
                    model,
                    missing_attrs,
                )
        else:
            if not missing_attrs:
                logger.warning(
                    "The model (%s) contains all LoRA-specific attributes, "
                    "but does not set `supports_lora=True`.", model)

    return result


def _supports_lora(
    model: Union[Type[object], object],
) -> Union[TypeIs[Type[SupportsLoRA]], TypeIs[SupportsLoRA]]:
    if isinstance(model, type):
        return isinstance(model, _SupportsLoRAType)

    return isinstance(model, SupportsLoRA)


@runtime_checkable
class SupportsPP(Protocol):
    """The interface required for all models that support pipeline parallel."""

    supports_pp: ClassVar[Literal[True]] = True
    """
    A flag that indicates this model supports pipeline parallel.

    Note:
        There is no need to redefine this flag if this class is in the
        MRO of your model class.
    """

    def make_empty_intermediate_tensors(
        self,
        batch_size: int,
        dtype: torch.dtype,
        device: torch.device,
    ) -> "IntermediateTensors":
        """Called when PP rank > 0 for profiling purposes."""
        ...

    def forward(
        self,
        input_ids: torch.Tensor,
        position_ids: torch.Tensor,
        kv_caches: List[torch.Tensor],
        attn_metadata: "AttentionMetadata",
        intermediate_tensors: Optional["IntermediateTensors"],
    ) -> Union[torch.Tensor, "IntermediateTensors"]:
        """
        Accept :class:`IntermediateTensors` when PP rank > 0.

        Return :class:`IntermediateTensors` only for the last PP rank.
        """
        ...


# We can't use runtime_checkable with ClassVar for issubclass checks
# so we need to treat the class as an instance and use isinstance instead
@runtime_checkable
class _SupportsPPType(Protocol):
    supports_pp: Literal[True]

    def make_empty_intermediate_tensors(
        self,
        batch_size: int,
        dtype: torch.dtype,
        device: torch.device,
    ) -> "IntermediateTensors":
        ...

    def forward(
        self,
        input_ids: torch.Tensor,
        position_ids: torch.Tensor,
        kv_caches: List[torch.Tensor],
        attn_metadata: "AttentionMetadata",
        intermediate_tensors: Optional["IntermediateTensors"],
    ) -> Union[torch.Tensor, "IntermediateTensors"]:
        ...


@overload
def supports_pp(model: Type[object]) -> TypeIs[Type[SupportsPP]]:
    ...


@overload
def supports_pp(model: object) -> TypeIs[SupportsPP]:
    ...


def supports_pp(
    model: Union[Type[object], object],
) -> Union[bool, TypeIs[Type[SupportsPP]], TypeIs[SupportsPP]]:
    supports_attributes = _supports_pp_attributes(model)
    supports_inspect = _supports_pp_inspect(model)

    if supports_attributes and not supports_inspect:
        logger.warning(
            "The model (%s) sets `supports_pp=True`, but does not accept "
            "`intermediate_tensors` in its `forward` method", model)

    if not supports_attributes:
        pp_attrs = ("make_empty_intermediate_tensors", )
        missing_attrs = tuple(attr for attr in pp_attrs
                              if not hasattr(model, attr))

        if getattr(model, "supports_pp", False):
            if missing_attrs:
                logger.warning(
                    "The model (%s) sets `supports_pp=True`, "
                    "but is missing PP-specific attributes: %s",
                    model,
                    missing_attrs,
                )
        else:
            if not missing_attrs:
                logger.warning(
                    "The model (%s) contains all PP-specific attributes, "
                    "but does not set `supports_pp=True`.", model)

    return supports_attributes and supports_inspect


def _supports_pp_attributes(
    model: Union[Type[object], object],
) -> Union[bool, TypeIs[Type[SupportsPP]], TypeIs[SupportsPP]]:
    if isinstance(model, type):
        return isinstance(model, _SupportsPPType)

    return isinstance(model, SupportsPP)


def _supports_pp_inspect(
    model: Union[Type[object], object],
) -> Union[bool, TypeIs[Type[SupportsPP]], TypeIs[SupportsPP]]:
    model_forward = getattr(model, "forward", None)
    if not callable(model_forward):
        return False

    forward_params = inspect.signature(model_forward).parameters
    return "intermediate_tensors" in forward_params


@runtime_checkable
class HasInnerState(Protocol):
    """The interface required for all models that has inner state."""

    has_inner_state: ClassVar[Literal[True]] = True
    """
        A flag that indicates this model has inner state.
        Models that has inner state usually need access to the scheduler_config
        for max_num_seqs ,etc... (Currently only used by Jamba)
    """

    def __init__(self,
                 *,
                 scheduler_config: Optional["SchedulerConfig"] = None) -> None:
        ...


@runtime_checkable
class _HasInnerStateType(Protocol):
    has_inner_state: ClassVar[Literal[True]]

    def __init__(self,
                 *,
                 scheduler_config: Optional["SchedulerConfig"] = None) -> None:
        ...


@overload
def has_inner_state(model: object) -> TypeIs[HasInnerState]:
    ...


@overload
def has_inner_state(model: Type[object]) -> TypeIs[Type[HasInnerState]]:
    ...


def has_inner_state(
    model: Union[Type[object], object]
) -> Union[TypeIs[Type[HasInnerState]], TypeIs[HasInnerState]]:
    if isinstance(model, type):
        return isinstance(model, _HasInnerStateType)

    return isinstance(model, HasInnerState)


def supports_input_embeds(model: nn.Module) -> bool:
    """Check if the model supports input_embeds and input_embeds_masks."""
    model_forward_params = inspect.signature(model.forward).parameters
    return ("inputs_embeds" in model_forward_params
            and "inputs_embeds_masks" in model_forward_params)<|MERGE_RESOLUTION|>--- conflicted
+++ resolved
@@ -1,15 +1,9 @@
 import inspect
-<<<<<<< HEAD
-from typing import (ClassVar, Dict, List, Literal, Optional, Protocol, Type,
-                    Union, overload, runtime_checkable)
-
-import torch.nn as nn
-=======
 from typing import (TYPE_CHECKING, ClassVar, Dict, List, Literal, Optional,
                     Protocol, Type, Union, overload, runtime_checkable)
 
 import torch
->>>>>>> 663874e0
+import torch.nn as nn
 from typing_extensions import TypeIs
 
 from vllm.logger import init_logger
