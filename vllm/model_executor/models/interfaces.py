# SPDX-License-Identifier: Apache-2.0
# SPDX-FileCopyrightText: Copyright contributors to the vLLM project

<<<<<<< HEAD
from collections.abc import Iterable, MutableSequence
=======
from collections.abc import Iterable, Mapping, MutableSequence
>>>>>>> 016c25b5
from typing import (TYPE_CHECKING, ClassVar, Literal, Optional, Protocol,
                    Union, overload, runtime_checkable)

import numpy as np
import torch
from torch import Tensor
from transformers.models.whisper.tokenization_whisper import LANGUAGES
from typing_extensions import Self, TypeIs

from vllm.config import ModelConfig, SpeechToTextConfig
from vllm.inputs import TokensPrompt
from vllm.inputs.data import PromptType
from vllm.logger import init_logger
from vllm.model_executor.layers.quantization.base_config import (
    QuantizationConfig)
from vllm.utils import supports_kw

from .interfaces_base import is_pooling_model

if TYPE_CHECKING:
    from vllm.attention import AttentionMetadata
    from vllm.config import VllmConfig
    from vllm.model_executor.models.utils import WeightsMapper
    from vllm.sequence import IntermediateTensors

logger = init_logger(__name__)

MultiModalEmbeddings = Union[list[Tensor], Tensor, tuple[Tensor, ...]]
"""
The output embeddings must be one of the following formats:

- A list or tuple of 2D tensors, where each tensor corresponds to
    each input multimodal data item (e.g, image).
- A single 3D tensor, with the batch dimension grouping the 2D tensors.
"""


@runtime_checkable
class SupportsMultiModal(Protocol):
    """The interface required for all multi-modal models."""

    supports_multimodal: ClassVar[Literal[True]] = True
    """
    A flag that indicates this model supports multi-modal inputs.

    Note:
        There is no need to redefine this flag if this class is in the
        MRO of your model class.
    """

    @classmethod
    def get_placeholder_str(cls, modality: str, i: int) -> Optional[str]:
        """
        Get the placeholder text for the `i`th `modality` item in the prompt.
        """
        ...

    def get_multimodal_embeddings(self,
                                  **kwargs: object) -> MultiModalEmbeddings:
        """
        Returns multimodal embeddings generated from multimodal kwargs 
        to be merged with text embeddings.

        Note:
            The returned multimodal embeddings must be in the same order as
            the appearances of their corresponding multimodal data item in the
            input prompt.
        """
        ...

    def get_language_model(self) -> torch.nn.Module:
        """
        Returns the underlying language model used for text generation.

        This is typically the `torch.nn.Module` instance responsible for 
        processing the merged multimodal embeddings and producing hidden states

        Returns:
            torch.nn.Module: The core language model component.
        """
        ...

    # Only for models that support v0 chunked prefill
    # TODO(ywang96): Remove this overload once v0 is deprecated
    @overload
    def get_input_embeddings(
        self,
        input_ids: Tensor,
        multimodal_embeddings: Optional[MultiModalEmbeddings] = None,
        attn_metadata: Optional["AttentionMetadata"] = None,
    ) -> Tensor:
        ...

    # TODO: Remove this overload once v0 is deprecated
    @overload
    def get_input_embeddings(
        self,
        input_ids: Tensor,
        multimodal_embeddings: Optional[MultiModalEmbeddings] = None,
    ) -> Tensor:
        ...

    def get_input_embeddings(
        self,
        input_ids: Tensor,
        multimodal_embeddings: Optional[MultiModalEmbeddings] = None,
        # Only necessary so that the v0 overload is valid
        # TODO: Remove attn_metadata once v0 is deprecated
        attn_metadata: Optional["AttentionMetadata"] = None,
    ) -> Tensor:
        """
        Returns the input embeddings merged from the text embeddings from 
        input_ids and the multimodal embeddings generated from multimodal 
        kwargs.
        """
        ...


@overload
def supports_multimodal(
        model: type[object]) -> TypeIs[type[SupportsMultiModal]]:
    ...


@overload
def supports_multimodal(model: object) -> TypeIs[SupportsMultiModal]:
    ...


def supports_multimodal(
    model: Union[type[object], object],
) -> Union[TypeIs[type[SupportsMultiModal]], TypeIs[SupportsMultiModal]]:
    return getattr(model, "supports_multimodal", False)


@runtime_checkable
class SupportsMultiModalWithRawInput(SupportsMultiModal, Protocol):
    """The interface required for all multi-modal models."""

    supports_multimodal_raw_input: ClassVar[Literal[True]] = True
    """
    A flag that indicates this model supports multi-modal inputs and processes
    them in their raw form and not embeddings.

    Note:
        There is no need to redefine this flag if this class is in the
        MRO of your model class.
    """


@overload
def supports_multimodal_raw_input(
        model: object) -> TypeIs[SupportsMultiModalWithRawInput]:
    ...


@overload
def supports_multimodal_raw_input(
        model: type[object]) -> TypeIs[type[SupportsMultiModalWithRawInput]]:
    ...


def supports_multimodal_raw_input(
    model: Union[type[object], object]
) -> Union[TypeIs[type[SupportsMultiModalWithRawInput]],
           TypeIs[SupportsMultiModalWithRawInput]]:
    return getattr(model, "supports_multimodal_raw_input", False)


@runtime_checkable
class SupportsScoreTemplate(Protocol):
    """The interface required for all models that support score template."""

    supports_score_template: ClassVar[Literal[True]] = True
    """
    A flag that indicates this model supports score template.

    Note:
        There is no need to redefine this flag if this class is in the
        MRO of your model class.
    """

    @classmethod
    def get_score_template(cls, query: str, document: str) -> Optional[str]:
        """
        Generate a full prompt by populating the score template with query and document content.
        """ # noqa: E501
        ...

    @classmethod
    def post_process_tokens(cls, prompt: TokensPrompt) -> None:
        """
        Perform architecture-specific manipulations on the input tokens.
        """
        ...


@overload
def supports_score_template(
        model: type[object]) -> TypeIs[type[SupportsScoreTemplate]]:
    ...


@overload
def supports_score_template(model: object) -> TypeIs[SupportsScoreTemplate]:
    ...


def supports_score_template(
    model: Union[type[object], object],
) -> Union[TypeIs[type[SupportsScoreTemplate]], TypeIs[SupportsScoreTemplate]]:
    return getattr(model, "supports_score_template", False)


@runtime_checkable
class SupportsLoRA(Protocol):
    """The interface required for all models that support LoRA."""

    supports_lora: ClassVar[Literal[True]] = True
    """
    A flag that indicates this model supports LoRA.

    Note:
        There is no need to redefine this flag if this class is in the
        MRO of your model class.
    """
    # The `embedding_module` and `embedding_padding_modules`
    # are empty by default.
    embedding_modules: ClassVar[dict[str, str]] = {}
    embedding_padding_modules: ClassVar[list[str]] = []
    packed_modules_mapping: ClassVar[dict[str, list[str]]] = {}


# We can't use runtime_checkable with ClassVar for issubclass checks
# so we need to treat the class as an instance and use isinstance instead
@runtime_checkable
class _SupportsLoRAType(Protocol):
    supports_lora: Literal[True]

    packed_modules_mapping: dict[str, list[str]]
    embedding_modules: dict[str, str]
    embedding_padding_modules: list[str]


@overload
def supports_lora(model: type[object]) -> TypeIs[type[SupportsLoRA]]:
    ...


@overload
def supports_lora(model: object) -> TypeIs[SupportsLoRA]:
    ...


def supports_lora(
    model: Union[type[object], object],
) -> Union[TypeIs[type[SupportsLoRA]], TypeIs[SupportsLoRA]]:
    result = _supports_lora(model)

    if not result:
        lora_attrs = (
            "packed_modules_mapping",
            "embedding_modules",
            "embedding_padding_modules",
        )
        missing_attrs = tuple(attr for attr in lora_attrs
                              if not hasattr(model, attr))

        if getattr(model, "supports_lora", False):
            if missing_attrs:
                logger.warning(
                    "The model (%s) sets `supports_lora=True`, "
                    "but is missing LoRA-specific attributes: %s",
                    model,
                    missing_attrs,
                )
        else:
            if not missing_attrs:
                logger.warning(
                    "The model (%s) contains all LoRA-specific attributes, "
                    "but does not set `supports_lora=True`.", model)

    return result


def _supports_lora(model: Union[type[object], object]) -> bool:
    if isinstance(model, type):
        return isinstance(model, _SupportsLoRAType)

    return isinstance(model, SupportsLoRA)


@runtime_checkable
class SupportsPP(Protocol):
    """The interface required for all models that support pipeline parallel."""

    supports_pp: ClassVar[Literal[True]] = True
    """
    A flag that indicates this model supports pipeline parallel.

    Note:
        There is no need to redefine this flag if this class is in the
        MRO of your model class.
    """

    def make_empty_intermediate_tensors(
        self,
        batch_size: int,
        dtype: torch.dtype,
        device: torch.device,
    ) -> "IntermediateTensors":
        """Called when PP rank > 0 for profiling purposes."""
        ...

    def forward(
        self,
        *,
        intermediate_tensors: Optional["IntermediateTensors"],
    ) -> Union[Tensor, "IntermediateTensors"]:
        """
        Accept [`IntermediateTensors`][vllm.sequence.IntermediateTensors] when
        PP rank > 0.

        Return [`IntermediateTensors`][vllm.sequence.IntermediateTensors] only
        for the last PP rank.
        """
        ...


# We can't use runtime_checkable with ClassVar for issubclass checks
# so we need to treat the class as an instance and use isinstance instead
@runtime_checkable
class _SupportsPPType(Protocol):
    supports_pp: Literal[True]

    def make_empty_intermediate_tensors(
        self,
        batch_size: int,
        dtype: torch.dtype,
        device: torch.device,
    ) -> "IntermediateTensors":
        ...

    def forward(
        self,
        *,
        intermediate_tensors: Optional["IntermediateTensors"],
    ) -> Union[Tensor, "IntermediateTensors"]:
        ...


@overload
def supports_pp(model: type[object]) -> TypeIs[type[SupportsPP]]:
    ...


@overload
def supports_pp(model: object) -> TypeIs[SupportsPP]:
    ...


def supports_pp(
    model: Union[type[object], object],
) -> Union[bool, TypeIs[type[SupportsPP]], TypeIs[SupportsPP]]:
    supports_attributes = _supports_pp_attributes(model)
    supports_inspect = _supports_pp_inspect(model)

    if supports_attributes and not supports_inspect:
        logger.warning(
            "The model (%s) sets `supports_pp=True`, but does not accept "
            "`intermediate_tensors` in its `forward` method", model)

    if not supports_attributes:
        pp_attrs = ("make_empty_intermediate_tensors", )
        missing_attrs = tuple(attr for attr in pp_attrs
                              if not hasattr(model, attr))

        if getattr(model, "supports_pp", False):
            if missing_attrs:
                logger.warning(
                    "The model (%s) sets `supports_pp=True`, "
                    "but is missing PP-specific attributes: %s",
                    model,
                    missing_attrs,
                )
        else:
            if not missing_attrs:
                logger.warning(
                    "The model (%s) contains all PP-specific attributes, "
                    "but does not set `supports_pp=True`.", model)

    return supports_attributes and supports_inspect


def _supports_pp_attributes(model: Union[type[object], object]) -> bool:
    if isinstance(model, type):
        return isinstance(model, _SupportsPPType)

    return isinstance(model, SupportsPP)


def _supports_pp_inspect(model: Union[type[object], object]) -> bool:
    model_forward = getattr(model, "forward", None)
    if not callable(model_forward):
        return False

    return supports_kw(model_forward, "intermediate_tensors")


@runtime_checkable
class HasInnerState(Protocol):
    """The interface required for all models that has inner state."""

    has_inner_state: ClassVar[Literal[True]] = True
    """
        A flag that indicates this model has inner state.
        Models that has inner state usually need access to the scheduler_config
        for max_num_seqs, etc. True for e.g. both Mamba and Jamba.
    """


@overload
def has_inner_state(model: object) -> TypeIs[HasInnerState]:
    ...


@overload
def has_inner_state(model: type[object]) -> TypeIs[type[HasInnerState]]:
    ...


def has_inner_state(
    model: Union[type[object], object]
) -> Union[TypeIs[type[HasInnerState]], TypeIs[HasInnerState]]:
    return getattr(model, "has_inner_state", False)


@runtime_checkable
class IsAttentionFree(Protocol):
    """The interface required for all models like Mamba that lack attention,
    but do have state whose size is constant wrt the number of tokens."""

    is_attention_free: ClassVar[Literal[True]] = True
    """
        A flag that indicates this model has no attention.
        Used for block manager and attention backend selection.
        True for Mamba but not Jamba.
    """


@overload
def is_attention_free(model: object) -> TypeIs[IsAttentionFree]:
    ...


@overload
def is_attention_free(model: type[object]) -> TypeIs[type[IsAttentionFree]]:
    ...


def is_attention_free(
    model: Union[type[object], object]
) -> Union[TypeIs[type[IsAttentionFree]], TypeIs[IsAttentionFree]]:
    return getattr(model, "is_attention_free", False)


@runtime_checkable
class IsHybrid(Protocol):
    """The interface required for all models like Jamba that have both
    attention and mamba blocks, indicates that 
    hf_config has 'layers_block_type'"""

    is_hybrid: ClassVar[Literal[True]] = True
    """
        A flag that indicates this model has both mamba and attention blocks
        , also indicates that the model's hf_config has 
        'layers_block_type' """

    @classmethod
    def get_mamba_state_shape_from_config(
        cls,
        vllm_config: "VllmConfig",
        use_v1: bool = True,
    ) -> tuple[tuple[int, int], tuple[int, int, int]]:
        """Calculate shapes for Mamba's convolutional and state caches.

        Args:
            vllm_config: vLLM config
            use_v1: Get shapes for V1 (or V0)

        Returns:
            Tuple containing:
            - conv_state_shape: Shape for convolutional state cache
            - temporal_state_shape: Shape for state space model cache
        """
        ...


@overload
def is_hybrid(model: object) -> TypeIs[IsHybrid]:
    ...


@overload
def is_hybrid(model: type[object]) -> TypeIs[type[IsHybrid]]:
    ...


def is_hybrid(
    model: Union[type[object], object]
) -> Union[TypeIs[type[IsHybrid]], TypeIs[IsHybrid]]:
    return getattr(model, "is_hybrid", False)


@runtime_checkable
class MixtureOfExperts(Protocol):
    """
    Check if the model is a mixture of experts (MoE) model.
    """

    expert_weights: MutableSequence[Iterable[Tensor]]
    """
    Expert weights saved in this rank.

    The first dimension is the layer, and the second dimension is different
    parameters in the layer, e.g. up/down projection weights.
    """

    num_moe_layers: int
    """Number of MoE layers in this model."""

    num_expert_groups: int
    """Number of expert groups in this model."""

    num_logical_experts: int
    """Number of logical experts in this model."""

    num_physical_experts: int
    """Number of physical experts in this model."""

    num_local_physical_experts: int
    """Number of local physical experts in this model."""

    num_routed_experts: int
    """Number of routed experts in this model."""

    num_shared_experts: int
    """Number of shared experts in this model."""

    num_redundant_experts: int
    """Number of redundant experts in this model."""

    def set_eplb_state(
        self,
        expert_load_view: Tensor,
        logical_to_physical_map: Tensor,
        logical_replica_count: Tensor,
    ) -> None:
        """
        Register the EPLB state in the MoE model.
        
        Since these are views of the actual EPLB state, any changes made by
        the EPLB algorithm are automatically reflected in the model's behavior
        without requiring additional method calls to set new states.

        You should also collect model's `expert_weights` here instead of in
        the weight loader, since after initial weight loading, further
        processing like quantization may be applied to the weights.

        Args:
            expert_load_view: A view of the expert load metrics tensor.
            logical_to_physical_map: Mapping from logical to physical experts.
            logical_replica_count: Count of replicas for each logical expert.
        """
        ...

<<<<<<< HEAD

def is_mixture_of_experts(model: object) -> TypeIs[MixtureOfExperts]:
    return isinstance(model, MixtureOfExperts)


@runtime_checkable
class HasNoOps(Protocol):
    has_noops: ClassVar[Literal[True]] = True
=======
    def update_physical_experts_metadata(
        self,
        num_physical_experts: int,
        num_local_physical_experts: int,
    ) -> None:
        ...


def is_mixture_of_experts(model: object) -> TypeIs[MixtureOfExperts]:
    return isinstance(model, MixtureOfExperts)
>>>>>>> 016c25b5


@runtime_checkable
class HasNoOps(Protocol):
    has_noops: ClassVar[Literal[True]] = True


@overload
def has_noops(model: object) -> TypeIs[HasNoOps]:
    ...


@overload
def has_noops(model: type[object]) -> TypeIs[type[HasNoOps]]:
    ...


def has_noops(
    model: Union[type[object], object]
) -> Union[TypeIs[type[HasNoOps]], TypeIs[HasNoOps]]:
    return getattr(model, "has_noops", False)


@runtime_checkable
class SupportsCrossEncoding(Protocol):
    """The interface required for all models that support cross encoding."""

    supports_cross_encoding: ClassVar[Literal[True]] = True


@overload
def supports_cross_encoding(
        model: type[object]) -> TypeIs[type[SupportsCrossEncoding]]:
    ...


@overload
def supports_cross_encoding(model: object) -> TypeIs[SupportsCrossEncoding]:
    ...


def _supports_cross_encoding(
    model: Union[type[object], object],
) -> Union[TypeIs[type[SupportsCrossEncoding]], TypeIs[SupportsCrossEncoding]]:
    return getattr(model, "supports_cross_encoding", False)


def supports_cross_encoding(
    model: Union[type[object], object],
) -> Union[TypeIs[type[SupportsCrossEncoding]], TypeIs[SupportsCrossEncoding]]:
    return is_pooling_model(model) and _supports_cross_encoding(model)


class SupportsQuant:
    """The interface required for all models that support quantization."""

    hf_to_vllm_mapper: ClassVar[Optional["WeightsMapper"]] = None
    packed_modules_mapping: ClassVar[Optional[dict[str, list[str]]]] = None
    quant_config: Optional[QuantizationConfig] = None

    def __new__(cls, *args, **kwargs) -> Self:
        instance = super().__new__(cls)

        # find config passed in arguments
        quant_config = cls._find_quant_config(*args, **kwargs)
        if quant_config is not None:

            # attach config to model for general use
            instance.quant_config = quant_config

            # apply model mappings to config for proper config-model matching
            if (hf_to_vllm_mapper := instance.hf_to_vllm_mapper) is not None:
                instance.quant_config.apply_vllm_mapper(hf_to_vllm_mapper)
            if instance.packed_modules_mapping is not None:
                instance.quant_config.packed_modules_mapping.update(
                    instance.packed_modules_mapping)

        return instance

    @staticmethod
    def _find_quant_config(*args, **kwargs) -> Optional[QuantizationConfig]:
        """Find quant config passed through model constructor args"""
        from vllm.config import VllmConfig  # avoid circular import

        args_values = list(args) + list(kwargs.values())
        for arg in args_values:
            if isinstance(arg, VllmConfig):
                return arg.quant_config

            if isinstance(arg, QuantizationConfig):
                return arg

        return None


@runtime_checkable
class SupportsTranscription(Protocol):
    """The interface required for all models that support transcription."""
    # Mapping from ISO639_1 language codes: language names
    supported_languages: ClassVar[Mapping[str, str]]

    supports_transcription: ClassVar[Literal[True]] = True

<<<<<<< HEAD
    @classmethod
    def get_decoder_prompt(cls, language: str, task_type: str,
                           prompt: str) -> str:
        """Get the decoder prompt for the ASR model."""
        ...

    @classmethod
    def validate_language(cls, language: str) -> bool:
        """Check if the model supports a specific ISO639_1 language."""
        ...

=======
    supports_transcription_only: ClassVar[bool] = False
    """
    Transcription models can opt out of text generation by setting this to
    `True`.
    """

    def __init_subclass__(cls, **kwargs):
        super().__init_subclass__(**kwargs)
        # language codes in supported_languages
        # that don't exist in the full language map
        invalid = set(cls.supported_languages) - set(LANGUAGES.keys())
        if invalid:
            raise ValueError(
                f"{cls.__name__}.supported_languages contains invalid "
                f"language codes: {sorted(invalid)}\n. "
                f"Valid choices are: {sorted(LANGUAGES.keys())}")

    @classmethod
    def get_generation_prompt(cls, audio: np.ndarray,
                              stt_config: SpeechToTextConfig,
                              model_config: ModelConfig,
                              language: Optional[str], task_type: str,
                              request_prompt: str) -> PromptType:
        """Get the prompt for the ASR model.
        The model has control over the construction, as long as it
        returns a valid PromptType."""
        ...

    @classmethod
    def get_other_languages(cls) -> Mapping[str, str]:
        # other possible language codes from the whisper map
        return {
            k: v
            for k, v in LANGUAGES.items() if k not in cls.supported_languages
        }

    @classmethod
    def validate_language(cls, language: Optional[str]) -> Optional[str]:
        """
        Ensure the language specified in the transcription request 
        is a valid ISO 639-1 language code. If the request language is 
        valid, but not natively supported by the model, trigger a 
        warning (but not an exception).
        """
        if language is None or language in cls.supported_languages:
            return language
        elif language in cls.get_other_languages():
            logger.warning(
                "Language %r is not natively supported by %s; "
                "results may be less accurate. Supported languages: %r",
                language,
                cls.__name__,
                list(cls.supported_languages.keys()),
            )
            return language
        else:
            raise ValueError(
                f"Unsupported language: {language!r}.  Must be one of "
                f"{list(cls.supported_languages.keys())}.")

    @classmethod
    def get_speech_to_text_config(
            cls, model_config: ModelConfig,
            task_type: Literal["transcribe",
                               "translate"]) -> SpeechToTextConfig:
        """Get the speech to text config for the ASR model."""
        ...

    @classmethod
    def get_num_audio_tokens(cls, audio_duration_s: float,
                             stt_config: SpeechToTextConfig,
                             model_config: ModelConfig) -> Optional[int]:
        """
        Map from audio duration to number of audio tokens produced by the ASR 
        model, without running a forward pass.
        This is used for estimating the amount of processing for this audio.
        """
        return None

>>>>>>> 016c25b5

@overload
def supports_transcription(
        model: type[object]) -> TypeIs[type[SupportsTranscription]]:
    ...


@overload
def supports_transcription(model: object) -> TypeIs[SupportsTranscription]:
    ...


def supports_transcription(
    model: Union[type[object], object],
) -> Union[TypeIs[type[SupportsTranscription]], TypeIs[SupportsTranscription]]:
    return getattr(model, "supports_transcription", False)


@runtime_checkable
class SupportsV0Only(Protocol):
    """Models with this interface are not compatible with V1 vLLM."""

    supports_v0_only: ClassVar[Literal[True]] = True


@overload
def supports_v0_only(model: type[object]) -> TypeIs[type[SupportsV0Only]]:
    ...


@overload
def supports_v0_only(model: object) -> TypeIs[SupportsV0Only]:
    ...


def supports_v0_only(
    model: Union[type[object], object],
) -> Union[TypeIs[type[SupportsV0Only]], TypeIs[SupportsV0Only]]:
    return getattr(model, "supports_v0_only", False)<|MERGE_RESOLUTION|>--- conflicted
+++ resolved
@@ -1,11 +1,7 @@
 # SPDX-License-Identifier: Apache-2.0
 # SPDX-FileCopyrightText: Copyright contributors to the vLLM project
 
-<<<<<<< HEAD
-from collections.abc import Iterable, MutableSequence
-=======
 from collections.abc import Iterable, Mapping, MutableSequence
->>>>>>> 016c25b5
 from typing import (TYPE_CHECKING, ClassVar, Literal, Optional, Protocol,
                     Union, overload, runtime_checkable)
 
@@ -582,16 +578,6 @@
         """
         ...
 
-<<<<<<< HEAD
-
-def is_mixture_of_experts(model: object) -> TypeIs[MixtureOfExperts]:
-    return isinstance(model, MixtureOfExperts)
-
-
-@runtime_checkable
-class HasNoOps(Protocol):
-    has_noops: ClassVar[Literal[True]] = True
-=======
     def update_physical_experts_metadata(
         self,
         num_physical_experts: int,
@@ -602,7 +588,6 @@
 
 def is_mixture_of_experts(model: object) -> TypeIs[MixtureOfExperts]:
     return isinstance(model, MixtureOfExperts)
->>>>>>> 016c25b5
 
 
 @runtime_checkable
@@ -706,19 +691,6 @@
 
     supports_transcription: ClassVar[Literal[True]] = True
 
-<<<<<<< HEAD
-    @classmethod
-    def get_decoder_prompt(cls, language: str, task_type: str,
-                           prompt: str) -> str:
-        """Get the decoder prompt for the ASR model."""
-        ...
-
-    @classmethod
-    def validate_language(cls, language: str) -> bool:
-        """Check if the model supports a specific ISO639_1 language."""
-        ...
-
-=======
     supports_transcription_only: ClassVar[bool] = False
     """
     Transcription models can opt out of text generation by setting this to
@@ -798,7 +770,6 @@
         """
         return None
 
->>>>>>> 016c25b5
 
 @overload
 def supports_transcription(
