--- conflicted
+++ resolved
@@ -810,11 +810,11 @@
         return logits
 
 
-<<<<<<< HEAD
 @support_torch_compile
 class TransformersMoEForCausalLM(TransformersMoEBase, TransformersForCausalLM):
     pass
-=======
+
+
 def flatten_and_concat(x: list[torch.Tensor]) -> torch.Tensor:
     """Flatten until a list of tensors can be concatenated then do concat"""
 
@@ -824,7 +824,6 @@
     if _can_concat(x):
         return torch.concat(x)
     return flatten_and_concat(flatten_bn(x))
->>>>>>> 5c4b6e66
 
 
 @MULTIMODAL_REGISTRY.register_processor(
