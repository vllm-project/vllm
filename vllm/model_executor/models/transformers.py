--- conflicted
+++ resolved
@@ -786,12 +786,8 @@
     },
     enable_if=can_enable_torch_compile)
 class TransformersForMultimodalLM(TransformersForCausalLM, SupportsMultiModal):
-<<<<<<< HEAD
     supports_multimodal_raw_input_only = True
-
-=======
     merge_by_field_config = True
->>>>>>> be22bb6f
     # Backwards compatibility for prev released models. State dicts back then
     # had different formats and cannot be loaded with `AutoModel` mapping as is
     hf_to_vllm_mapper = WeightsMapper(
@@ -828,23 +824,7 @@
         inputs_embeds: Optional[torch.Tensor] = None,
         **kwargs: object,
     ) -> Union[torch.Tensor, IntermediateTensors]:
-<<<<<<< HEAD
-        # NOTE: In v1, inputs_embeds is always generated at model runner from
-        # `get_multimodal_embeddings` and `get_input_embeddings`, this
-        # condition is only for v0 compatibility.
-        if inputs_embeds is None:
-            multimodal_embeds = self.get_multimodal_embeddings(**kwargs)
-            if multimodal_embeds is not None:
-                inputs_embeds = self.get_input_embeddings(
-                    input_ids, multimodal_embeds)
-                input_ids = None
-
-        kwargs = {
-            k: v.flatten(0, 1)
-            for k, v in kwargs.items() if k == "token_type_ids"
-        }
-=======
->>>>>>> be22bb6f
+        kwargs = kwargs.get("token_type_ids") or {}
         model_output = super().forward(input_ids, positions,
                                        intermediate_tensors, inputs_embeds,
                                        **kwargs)
@@ -854,19 +834,11 @@
         return self.model
 
     def get_multimodal_embeddings(self, **kwargs):
-<<<<<<< HEAD
-        pixel_values = kwargs.pop("pixel_values", None)
-        pixel_values = pixel_values if pixel_values is not None else kwargs.pop(
-            "image_patches", None)
-        image_embeds = kwargs.pop("image_embeds", None)
-        kwargs.pop("token_type_ids", None)  # used only in `forward`
-=======
         pixel_values: Optional[torch.Tensor] = kwargs.pop("pixel_values", None)
         image_embeds: Optional[torch.Tensor] = kwargs.pop("image_embeds", None)
         # Model might use `image_patches` instead of `pixel_values`
         if pixel_values is None:
             pixel_values = kwargs.pop("image_patches", None)
->>>>>>> be22bb6f
 
         if image_embeds is not None:
             return image_embeds
@@ -875,6 +847,7 @@
             return None
 
         num_image_patches = kwargs.pop("num_image_patches")
+        kwargs.pop("token_type_ids", None)  # used only in `forward`
         if pixel_values is not None:
             vision_embeddings = self.model.get_image_features(
                 pixel_values, **kwargs)
@@ -907,20 +880,6 @@
         is_multimodal: Optional[torch.Tensor] = None,
         handle_oov_mm_token: bool = False,
     ) -> torch.Tensor:
-<<<<<<< HEAD
-        inputs_embeds = self.model.get_input_embeddings()(input_ids)
-        inputs_embeds = inputs_embeds * self.embed_scale
-
-        if (multimodal_embeddings is not None
-                and len(multimodal_embeddings) != 0):
-            mask = (input_ids == self.config.image_token_id)
-            mask = mask.unsqueeze(-1).expand_as(inputs_embeds)
-            multimodal_embeddings = torch.cat(multimodal_embeddings)
-
-            inputs_embeds = inputs_embeds.masked_scatter(
-                mask, multimodal_embeddings)
-        return inputs_embeds
-=======
         """
         Apply token embeddings to `input_ids`.
 
@@ -954,5 +913,4 @@
             inputs_embeds=inputs_embeds,
             multimodal_embeddings=multimodal_embeddings,
             is_multimodal=is_multimodal,
-        )
->>>>>>> be22bb6f
+        )