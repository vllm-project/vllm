--- conflicted
+++ resolved
@@ -31,11 +31,8 @@
 from vllm.compilation.decorators import support_torch_compile
 from vllm.config import (CacheConfig, DeviceConfig, ModelConfig,
                          ParallelConfig, VllmConfig)
-<<<<<<< HEAD
 from vllm.config.multimodal import BaseDummyOptions
-=======
 from vllm.config.utils import getattr_iter
->>>>>>> be22bb6f
 from vllm.distributed import get_pp_group, get_tensor_model_parallel_world_size
 from vllm.distributed.utils import get_pp_indices
 from vllm.logger import init_logger
