--- conflicted
+++ resolved
@@ -505,15 +505,12 @@
                 trust_remote_code=self.model_config.trust_remote_code,
             )
 
-<<<<<<< HEAD
-        self.model.set_attn_implementation({"text_config": "vllm"})
-=======
         # Remove layers not on this pipeline parallel rank
->>>>>>> 812b7f54
         self.pipeline_parallel()
         # Substitute remaining layers with vLLM's layers as needed
         self.recursive_replace()
         # Create attention instances for KV cache allocation
+        self.model.set_attn_implementation({"text_config": "vllm"})
         self.attention_instances = self.create_attention_instances()
 
         # Input embeddings
