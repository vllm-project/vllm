--- conflicted
+++ resolved
@@ -881,22 +881,6 @@
         inputs_embeds: Optional[torch.Tensor] = None,
         **kwargs: object,
     ) -> Union[torch.Tensor, IntermediateTensors]:
-<<<<<<< HEAD
-=======
-        # NOTE: In v1, inputs_embeds is always generated at model runner from
-        # `get_multimodal_embeddings` and `get_input_embeddings`, this
-        # condition is only for v0 compatibility.
-        if inputs_embeds is None:
-            multimodal_embeds = self.get_multimodal_embeddings(**kwargs)
-            if multimodal_embeds is not None:
-                inputs_embeds = self.get_input_embeddings(
-                    input_ids,
-                    multimodal_embeds,
-                    is_multimodal=input_ids == self.config.image_token_id,
-                )
-                input_ids = None
-
->>>>>>> 0307428d
         model_output = super().forward(input_ids, positions,
                                        intermediate_tensors, inputs_embeds)
         return model_output
