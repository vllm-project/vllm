# SPDX-License-Identifier: Apache-2.0
# SPDX-FileCopyrightText: Copyright contributors to the vLLM project

# Copyright 2024 The vLLM team.
#
# Licensed under the Apache License, Version 2.0 (the "License");
# you may not use this file except in compliance with the License.
# You may obtain a copy of the License at
#
#     http://www.apache.org/licenses/LICENSE-2.0
#
# Unless required by applicable law or agreed to in writing, software
# distributed under the License is distributed on an "AS IS" BASIS,
# WITHOUT WARRANTIES OR CONDITIONS OF ANY KIND, either express or implied.
# See the License for the specific language governing permissions and
# limitations under the License.
"""Wrapper around `transformers` models"""
from collections.abc import Iterable, Mapping
from contextlib import contextmanager
from pathlib import Path
from typing import Literal, Optional, Union

import regex as re
import torch
import transformers
from packaging.version import Version
from torch import nn
from transformers import (AutoModel, BatchFeature, PretrainedConfig,
                          PreTrainedModel)
from transformers.modeling_utils import ALL_ATTENTION_FUNCTIONS

from vllm.attention import Attention, AttentionType
from vllm.compilation.decorators import support_torch_compile
from vllm.config import (CacheConfig, DeviceConfig, ModelConfig,
                         ParallelConfig, VllmConfig)
from vllm.distributed import get_pp_group, get_tensor_model_parallel_world_size
from vllm.distributed.utils import get_pp_indices
from vllm.logger import init_logger
from vllm.model_executor.layers.linear import (ColumnParallelLinear,
                                               ReplicatedLinear,
                                               RowParallelLinear)
from vllm.model_executor.layers.logits_processor import LogitsProcessor
from vllm.model_executor.layers.quantization import QuantizationConfig
from vllm.model_executor.layers.vocab_parallel_embedding import (
    ParallelLMHead, VocabParallelEmbedding)
from vllm.multimodal import MULTIMODAL_REGISTRY, MultiModalKwargsItems
from vllm.multimodal.inputs import (MultiModalDataDict, MultiModalFieldConfig,
                                    MultiModalInputs, MultiModalUUIDDict,
                                    PlaceholderRange)
from vllm.multimodal.parse import ImageProcessorItems, MultiModalDataItems
from vllm.multimodal.processing import (BaseMultiModalProcessor,
                                        BaseProcessingInfo)
from vllm.multimodal.profiling import BaseDummyInputsBuilder
from vllm.sequence import IntermediateTensors
from vllm.utils import is_list_of

from .interfaces import (MultiModalEmbeddings, SupportsLoRA,
                         SupportsMultiModal, SupportsPP, SupportsQuant)
from .utils import (AutoWeightsLoader, PPMissingLayer, WeightsMapper,
                    flatten_bn, make_empty_intermediate_tensors_factory,
                    maybe_prefix)

logger = init_logger(__name__)


def get_feature_request_tip(
    model: str,
    trust_remote_code: bool,
) -> str:
    hf_url = f"a discussion at https://huggingface.co/{model}/discussions/new"
    gh_url = "an issue at https://github.com/huggingface/transformers/issues/new/choose"
    url = hf_url if trust_remote_code else gh_url
    prefix = f"Please open {url} to request support for this feature. "
    if Path(model).exists():
        prefix = ""
    doc_url = "https://docs.vllm.ai/en/latest/models/supported_models.html#writing-custom-models"
    tip = f"See {doc_url} for instructions on how to add support yourself."
    return f"{prefix}{tip}"


def vllm_flash_attention_forward(
        # Transformers args
        module: torch.nn.Module,
        query: torch.Tensor,
        key: torch.Tensor,
        value: torch.Tensor,
        attention_mask: torch.Tensor,
        # Transformers kwargs
        scaling: Optional[float] = None,
        # vLLM kwargs
        attention_instances: Optional[dict[Attention]] = None,
        **kwargs):
    self_attn = attention_instances[module.layer_idx]
    if scaling is not None:
        self_attn.impl.scale = float(scaling)
    hidden = query.shape[-2]
    query, key, value = (x.transpose(1, 2) for x in (query, key, value))
    query, key, value = (x.reshape(hidden, -1) for x in (query, key, value))
    return self_attn.forward(query, key, value), None


ALL_ATTENTION_FUNCTIONS["vllm"] = vllm_flash_attention_forward


def log_replacement(name: str, old_module: nn.Module, new_module: nn.Module):
    logger.debug("%s: %s -> %s", name, old_module, new_module)


def can_enable_torch_compile(vllm_config: VllmConfig) -> bool:
    """
    Callable to be passed to `@support_torch_compile`'s `enable_if` argument.

    Defaults to `True` but is disabled in the following situations:

    - The model uses dynamic rope scaling.
    """
    enable = True
    text_config = vllm_config.model_config.hf_config.get_text_config()
    # Dynamic rope scaling is not compatible with torch.compile
    rope_scaling: dict = getattr(text_config, "rope_scaling", None) or {}
    if rope_scaling.get("rope_type") == "dynamic":
        enable = False
    return enable


def replace_linear_class(
    linear: nn.Linear,
    style: Literal["colwise", "rowwise"] = "replicate",
    quant_config: Optional[QuantizationConfig] = None,
    *,
    prefix: str = "",
) -> Union[ColumnParallelLinear, RowParallelLinear, ReplicatedLinear]:
    """
    Replace nn.Linear with one of vLLM's tensor parallel linear classes.

    Args:
        linear: `nn.Linear` to be replaced.
        style: Tensor parallel style of the new linear, e.g. "colwise".
        quant_config: Quantization config for the new linear.
    Returns:
        The new linear.
    """

    if not isinstance(style, str):
        raise ValueError(
            f"Unsupported parallel style type {type(style)}, expected str")

    # MXFP4 linear layer is not implemented
    if quant_config and quant_config.get_name() == "mxfp4":
        quant_config = None

    vllm_linear_cls, vllm_linear_kwargs = {
        "colwise": (ColumnParallelLinear, {}),
        "colwise_rep": (ColumnParallelLinear, {
            "gather_output": True
        }),
        "rowwise": (RowParallelLinear, {}),
        "rowwise_rep": (RowParallelLinear, {
            "input_is_parallel": False
        }),
        "replicate": (ReplicatedLinear, {}),
    }.get(style, (ReplicatedLinear, {}))

    return vllm_linear_cls(
        input_size=linear.in_features,
        output_size=linear.out_features,
        bias=linear.bias is not None,
        quant_config=quant_config,
        prefix=prefix,
        return_bias=False,
        **vllm_linear_kwargs,
    )


# Copied from `accelerate`
@contextmanager
def init_on_device_without_buffers(device: torch.device):
    """
    A context manager under which models are initialized with all
    parameters on the specified device. However buffers are not
    initialized on specified device.

    Args:
        device (`torch.device`):
            Device to initialize all parameters on.
    """

    old_register_parameter = nn.Module.register_parameter

    def register_empty_parameter(module, name, param):
        old_register_parameter(module, name, param)
        if param is not None:
            param_cls = type(module._parameters[name])
            kwargs = module._parameters[name].__dict__
            kwargs["requires_grad"] = param.requires_grad
            module._parameters[name] = param_cls(
                module._parameters[name].to(device), **kwargs)

    tensor_constructors_to_patch = {}

    def patch_tensor_constructor(fn):

        def wrapper(*args, **kwargs):
            kwargs["device"] = device
            return fn(*args, **kwargs)

        return wrapper

    try:
        nn.Module.register_parameter = register_empty_parameter
        for torch_function_name in tensor_constructors_to_patch:
            setattr(
                torch, torch_function_name,
                patch_tensor_constructor(getattr(torch, torch_function_name)))
        yield
    finally:
        nn.Module.register_parameter = old_register_parameter
        for torch_function_name, old_torch_function in (
                tensor_constructors_to_patch.items()):
            setattr(torch, torch_function_name, old_torch_function)


class MultiModalProcessingInfo(BaseProcessingInfo):

    def get_hf_config(self):
        return self.ctx.model_config.hf_config

    def get_supported_mm_limits(self):
        return {"image": None}

    def get_mm_max_tokens_per_item(self, seq_len, mm_counts):
        return {"image": self.get_max_image_tokens()}

    def get_max_image_tokens(self) -> int:
        width, height = self.get_max_image_size()
        processor = self.get_hf_processor()
        multimodal_config = self.ctx.model_config.multimodal_config
        mm_processor_kwargs = multimodal_config.mm_processor_kwargs or {}
        mm_tokens = processor._get_num_multimodal_tokens(
            image_sizes=([height, width], ), **mm_processor_kwargs)
        image_tokens = mm_tokens["num_image_tokens"][0]
        return image_tokens

    def get_max_image_size(self):
        return 10_000, 10_000  # hardcode for arbitrary very large size


class MultiModalDummyInputsBuilder(
        BaseDummyInputsBuilder[MultiModalProcessingInfo]):

    def get_dummy_text(self, mm_counts: Mapping[str, int]) -> str:
        num_images = mm_counts.get("image", 0)

        processor = self.info.get_hf_processor()
        if "gemma3" in processor.__class__.__name__.lower():
            image_token = processor.boi_token
        else:
            image_token = getattr(processor, "image_token", "")
        return image_token * num_images

    def get_dummy_mm_data(
        self,
        seq_len: int,
        mm_counts: Mapping[str, int],
    ) -> MultiModalDataDict:
        num_images = mm_counts.get("image", 0)

        target_width, target_height = self.info.get_max_image_size()

        return {
            "image":
            self._get_dummy_images(width=target_width,
                                   height=target_height,
                                   num_images=num_images),
        }


class MultiModalProcessor(BaseMultiModalProcessor[MultiModalProcessingInfo]):

    def _get_prompt_updates(
        self,
        mm_items: MultiModalDataItems,
        hf_processor_mm_kwargs: Mapping[str, object],
        out_mm_kwargs: MultiModalKwargsItems,
    ):
        """
        Given the original multi-modal items for this modality
        and HF-processed data, output the updates to perform.

        The information returned by this method is used to update token inputs
        which bypass the HF processor. It is also used to update the output of
        HF processor if the HF process does not apply prompt updates to text
        inputs.

        Moreover, this information is critical to determine the token positions
        in order to construct  :class:`~vllm-multimodal.input.PlaceholderRange`
        for each multi-modal item.
        """
        return None

    def _get_mm_fields_config(
        self,
        hf_inputs,
        hf_processor_mm_kwargs,
        num_image_patches: torch.Tensor = None,
    ):
        # HF Processors always return a mask but vLLM doesn't need it
        hf_inputs.pop("attention_mask", None)
        mm_fields = {
            key: MultiModalFieldConfig.flat_from_sizes("image",
                                                       num_image_patches)
            for key in hf_inputs
        }
        mm_fields["image_embeds"] = MultiModalFieldConfig.flat_from_sizes(
            "image", num_image_patches)
        mm_fields["num_image_patches"] = MultiModalFieldConfig.batched("image")
        return mm_fields

    def _apply_hf_processor_text_mm(
        self,
        prompt_text: str,
        mm_items: MultiModalDataItems,
        hf_processor_mm_kwargs: Mapping[str, object],
        tokenization_kwargs: Mapping[str, object],
    ) -> tuple[list[int], BatchFeature, bool]:
        """
        Apply the HF processor on the prompt text and multi-modal data
        together.

        In addition, return whether prompt replacements have been applied.
        """
        processor_data, passthrough_data = self._get_hf_mm_data(mm_items)
        processor_data["return_mm_token_type_ids"] = True

        processed_data = self._call_hf_processor(
            prompt=prompt_text,
            mm_data=processor_data,
            mm_kwargs=hf_processor_mm_kwargs,
            tok_kwargs=tokenization_kwargs,
        )
        processed_data.update(passthrough_data)

        prompt_ids, = processed_data.pop("input_ids").tolist()
        mm_token_type_ids = processed_data.pop(
            "mm_token_type_ids"
        ) if "mm_token_type_ids" in processed_data else processed_data.pop(
            "token_type_ids")  # for gemma3 only

        return prompt_ids, processed_data, mm_token_type_ids

    def apply(
        self,
        prompt: Union[str, list[int]],
        mm_data: MultiModalDataDict,
        hf_processor_mm_kwargs: Mapping[str, object],
        tokenization_kwargs: Optional[Mapping[str, object]] = None,
        mm_uuids: Optional[MultiModalUUIDDict] = None,
    ) -> MultiModalInputs:
        """
        Process multi-modal inputs to be used in vLLM.

        Apply HF Processor on prompt text and multi-modal data together,
        outputting token IDs and processed tensors.
        """
        if tokenization_kwargs is None:
            tokenization_kwargs = {}

        mm_items = self._to_mm_items(mm_data)
        hf_processor = self.info.get_hf_processor(**hf_processor_mm_kwargs)
        if not isinstance(prompt, str):
            # the prompt is the tokenized ids which is not supported
            # by the hf_processor, which is why we would need to decode the ids
            # into string
            prompt = hf_processor.decode(prompt)

        (prompt_ids, processed_data,
         mm_token_type_ids) = self._apply_hf_processor_text_mm(
             prompt_text=prompt,
             mm_items=mm_items,
             hf_processor_mm_kwargs=hf_processor_mm_kwargs,
             tokenization_kwargs=tokenization_kwargs,
         )

        # HF processor will return `mm_token_type_ids` from which
        # we can infer mm_placeholders. Until then hardcode to make code run
        # Below tested on Llava. Prompts and `mm_token_type_ids` are always bs=1
        mm_positions = torch.where(mm_token_type_ids == 1)[1]
        images = mm_items.get_items("image", ImageProcessorItems)
        multimodal_config = self.info.ctx.model_config.multimodal_config
        mm_processor_kwargs = multimodal_config.mm_processor_kwargs or {}
        image_sizes = []
        for item_idx in range(len(images)):
            image_size = images.get_image_size(item_idx)
            image_sizes.append((image_size.height, image_size.width))

        mm_tokens_per_modality = hf_processor._get_num_multimodal_tokens(
            image_sizes=image_sizes, **mm_processor_kwargs)

        mm_placeholders = {}
        split_sizes = mm_tokens_per_modality["num_image_tokens"]
        if split_sizes:
            chunked_mm_positions = torch.split(mm_positions, split_sizes)
            mm_tokens = torch.tensor(prompt_ids)[mm_token_type_ids[0].bool()]
            chunked_mm_tokens = torch.split(mm_tokens, split_sizes)
            ranges = [
                PlaceholderRange(
                    offset=positions[0].item(),
                    length=positions.shape[0],
                    is_embed=(mm_tokens == hf_processor.image_token_id).bool())
                for positions, mm_tokens in zip(chunked_mm_positions,
                                                chunked_mm_tokens)
            ]
            mm_placeholders = {"image": ranges}

        num_image_patches = torch.tensor(
            mm_tokens_per_modality["num_image_patches"]
        ) if "num_image_patches" in mm_tokens_per_modality else None
        processed_data['num_image_patches'] = num_image_patches
        mm_kwargs = MultiModalKwargsItems.from_hf_inputs(
            processed_data,
            self._get_mm_fields_config(processed_data, hf_processor_mm_kwargs,
                                       num_image_patches),
        )

        # Use overrides if provided; fallback to data-dependent hashing.
        mm_hashes = self._hash_mm_items(mm_items,
                                        hf_processor_mm_kwargs,
                                        tokenization_kwargs,
                                        mm_uuids=mm_uuids)

        return MultiModalInputs(
            type="multimodal",
            prompt=prompt,
            prompt_token_ids=prompt_ids,
            mm_kwargs=mm_kwargs,
            mm_hashes=mm_hashes,
            mm_placeholders=mm_placeholders,
        )


class TransformersBase(nn.Module, SupportsQuant, SupportsLoRA, SupportsPP):
    embedding_padding_modules = ["lm_head"]
    embedding_modules = ["embed_tokens"
                         ]  # TODO transformers will have a util to get it

    def __init__(self, *, vllm_config: VllmConfig, prefix: str = ""):
        super().__init__()
        logger.info("Using Transformers backend.")

        self.config: PretrainedConfig = vllm_config.model_config.hf_config
        self.text_config: PretrainedConfig = self.config.get_text_config()
        self.cache_config: CacheConfig = vllm_config.cache_config
        self.device_config: DeviceConfig = vllm_config.device_config
        self.model_config: ModelConfig = vllm_config.model_config
        self.parallel_config: ParallelConfig = vllm_config.parallel_config
        self.quant_config: Optional[
            QuantizationConfig] = vllm_config.quant_config
<<<<<<< HEAD

        if self.quant_config and self.quant_config.get_name() == "mxfp4":
            raise NotImplementedError(
                "Transformers backend does not support MXFP4 quantization yet."
            )
=======
>>>>>>> ec152c87

        self.pp_group = get_pp_group()
        self.pp_size = self.pp_group.world_size
        self.pp_rank = self.pp_group.rank_in_group
        self.tp_size = get_tensor_model_parallel_world_size()

        # Weights to skip in `self.load_weights`
        self.skip_prefixes: list[str] = []
        """Skip loading weights whose qualname starts with these prefixes."""
        self.skip_substrs: list[str] = []
        """Skip loading weights whose qualname contains these substrings."""
<<<<<<< HEAD
=======
        self.ignore_unexpected_prefixes: list[str] = []
        """Ignore unexpected weights whose qualname starts with these prefixes.
        """
        self.ignore_unexpected_suffixes: list[str] = []
        """Ignore unexpected weights whose qualname ends with these suffixes."""

        # Skip loading extra bias for GPTQ models.
        if self.quant_config and "gptq" in self.quant_config.get_name():
            self.ignore_unexpected_suffixes.append(".bias")
>>>>>>> ec152c87

        # Set correct attn and init on "meta" to delay allocating GPU tensors
        # TODO: @raushan, use the public `model.set_attn_implementation()`
        # method once its checks are fixed in Transformers.
        self.text_config._attn_implementation = "vllm"
        with init_on_device_without_buffers("meta"):
            self.model: PreTrainedModel = AutoModel.from_config(
                self.config,
                torch_dtype=self.model_config.dtype,
                trust_remote_code=self.model_config.trust_remote_code,
            )

        self.pipeline_parallel()
        self.init_hook()
        self.tensor_parallel()

        # Input embeddings
        if not isinstance(self.model.get_input_embeddings(), PPMissingLayer):
            self.model.set_input_embeddings(
                VocabParallelEmbedding(
                    self.text_config.vocab_size,
                    self.text_config.hidden_size,
                    org_num_embeddings=self.text_config.vocab_size,
                    quant_config=self.quant_config,
                ))

        # Attention layers
        self.attention_instances = self.create_attention_instances()

        # Initialize any parameters that have not had their modules replaced
        self.init_parameters(self.model)

        self.make_empty_intermediate_tensors = (
            make_empty_intermediate_tensors_factory(
                ["hidden_states"], self.text_config.hidden_size))

    def pipeline_parallel(self):
        """
        Apply the model's pipeline parallelization plan.
        """
        if self.pp_size <= 1:
            return

        if not self.model.supports_pp_plan:
            tip = get_feature_request_tip(self.model_config.model,
                                          self.model_config.trust_remote_code)
            raise ValueError(
                f"{type(self.model)} does not support pipeline parallel. {tip}"
            )

        module_lists = []
        module_list_idx = None
        pp_plan = list(self.model._pp_plan.keys())
        for i, name in enumerate(pp_plan):
            if isinstance(getattr(self.model, name), nn.ModuleList):
                module_lists.append(name)
                module_list_idx = i

        if len(module_lists) > 1:
            raise ValueError(
                "Pipeline parallel of models with multiple `ModuleList`s "
                "in the base model are not supported yet!")
        if module_list_idx is None:
            raise ValueError(
                f"Could not find `ModuleList` in {type(self.model)}")

        # Layers before module list
        for name in pp_plan[:module_list_idx]:
            if self.pp_group.is_first_rank or (
                    self.text_config.tie_word_embeddings
                    and self.pp_group.is_last_rank):
                continue
            setattr(self.model, name, PPMissingLayer())

        # Module list
        start_layer, end_layer = get_pp_indices(
            self.text_config.num_hidden_layers, self.pp_rank, self.pp_size)
        layers_name = pp_plan[module_list_idx]
        layers = getattr(self.model, layers_name)
        for i in range(len(layers)):
            if start_layer <= i and i < end_layer:
                continue
            layers[i] = PPMissingLayer()

        # Layers after module list
        for name in pp_plan[module_list_idx + 1:]:
            # Modules that should be on last rank
            if not self.pp_group.is_last_rank:
                setattr(self.model, name, PPMissingLayer())

    def init_hook(self):
        """Method to be overridden by child classes if necessary.

        Called after `pipeline_parallel()` but before `tensor_parallel()`."""
        pass

    def tensor_parallel(self):
        """
        Apply the model's tensor parallelization plan.
        Currently only supports linear layers.
        """
        # Look for tp plans in all of the PreTrainedModels found in self.model
        is_pretrained_model = lambda m: isinstance(m, PreTrainedModel)
        supports_tp_plan = lambda m: m.config.base_model_tp_plan is not None
        pretrained_models = filter(is_pretrained_model, self.model.modules())
        models_with_tp_plan = filter(supports_tp_plan, pretrained_models)

        if not any(models_with_tp_plan) and self.tp_size > 1:
            tip = get_feature_request_tip(self.model_config.model,
                                          self.model_config.trust_remote_code)
            raise ValueError(
                f"{type(self.model)} does not support tensor parallel. {tip}")

        def _tensor_parallel(module: nn.Module, prefix: str, tp_plan=None):
            tp_plan = tp_plan or {}

            # If the current module is a PreTrainedModel, set the tp_plan for
            # all of its children
            if isinstance(module, PreTrainedModel):
                tp_plan = module.config.base_model_tp_plan or {}
                tp_plan = {
                    maybe_prefix(prefix, k): v
                    for k, v in tp_plan.items()
                }

            # Some weight loaders expect linear layers to inherit from vLLM's
            # LinearBase class, so we set a default style which causes any
            # unspecified linear layers to be replaced with ReplicatedLinear
            for child_name, child_module in module.named_children():
                qual_name = maybe_prefix(prefix, child_name)
                if isinstance(child_module, nn.Linear):
                    generator = (p for p in tp_plan if re.match(p, qual_name))
                    pattern = next(generator, None)
                    style = tp_plan.get(pattern, "replicate")
                    new_module = replace_linear_class(child_module,
                                                      style,
                                                      self.quant_config,
                                                      prefix=qual_name)
                    setattr(module, child_name, new_module)
                    log_replacement(qual_name, child_module, new_module)
                else:
                    _tensor_parallel(child_module,
                                     prefix=qual_name,
                                     tp_plan=tp_plan)

        _tensor_parallel(self.model, prefix="model")

    def create_attention_instances(
        self,
        attn_type: AttentionType = AttentionType.DECODER
    ) -> dict[int, Attention]:
        """
        Create `Attention` instances to inform KV cache allocation.
        """
        num_heads = self.model_config.get_num_attention_heads(
            self.parallel_config)
        head_size = self.model_config.get_head_size()
        num_kv_heads = self.model_config.get_num_kv_heads(self.parallel_config)
        start, end = get_pp_indices(self.text_config.num_hidden_layers,
                                    self.pp_rank, self.pp_size)

        # MXFP4 attention layer is not implemented
        quant_config = self.quant_config
        if quant_config and quant_config.get_name() == "mxfp4":
            quant_config = None

        attention_instances = {}
        for i in range(start, end):
            # Handle interleaved sliding window attention
            per_layer_sliding_window = None
            if (hasattr(self.config, "layer_types")
                    and self.config.layer_types[i] == "sliding_attention"):
                per_layer_sliding_window = self.config.sliding_window

            attention_instances[i] = Attention(
                num_heads=num_heads,
                head_size=head_size,
                # NOTE: We use Llama scale as default, if it's set by
                # Transformers, it's updated in vllm_flash_attention_forward
                scale=head_size**-0.5,
                num_kv_heads=num_kv_heads,
                cache_config=self.cache_config,
                quant_config=quant_config,
                per_layer_sliding_window=per_layer_sliding_window,
                prefix=f"{i}.attn",
                attn_type=attn_type)
        return attention_instances

    def init_parameters(self, module: nn.Module):
        """
        If a `parameter` is on the `meta` device, then its parent
        `module` is the original module created by:

        ```python
        with torch.device("meta"):
            self.model: PreTrainedModel = AutoModel.from_config(...)
        ```
        """
        for name, param in module.named_parameters(recurse=False):
            if param.device == torch.device("meta"):
                new_param = nn.Parameter(
                    torch.empty_like(param.data,
                                     dtype=self.model_config.dtype,
                                     device=self.device_config.device))
                setattr(module, name, new_param)
        for child in module.children():
            self.init_parameters(child)

    def forward(
        self,
        input_ids: Optional[torch.Tensor],
        positions: torch.Tensor,
        intermediate_tensors: Optional[IntermediateTensors] = None,
        inputs_embeds: Optional[torch.Tensor] = None,
    ) -> Union[torch.Tensor, IntermediateTensors]:
        if not get_pp_group().is_first_rank:
            assert intermediate_tensors is not None
            input_ids = None
            inputs_embeds = intermediate_tensors["hidden_states"]

        if input_ids is not None:
            input_ids = input_ids[None, ...]
        if inputs_embeds is not None:
            inputs_embeds = inputs_embeds[None, ...]

        if self.model_config.uses_mrope:
            position_ids = positions[:, None]
        else:
            position_ids = positions[None, ...]

        hidden_states = self.model(
            input_ids=input_ids,
            inputs_embeds=inputs_embeds,
            use_cache=False,
            position_ids=position_ids,
            attention_instances=self.attention_instances,
            return_dict=False)[0][0, ...]  # we remove batch dimension for now

        if not get_pp_group().is_last_rank:
            return IntermediateTensors({"hidden_states": hidden_states})

        return hidden_states

    def load_weights(
        self,
        weights: Iterable[tuple[str, torch.Tensor]],
    ) -> set[str]:
        loader = AutoWeightsLoader(
            self,
            skip_prefixes=self.skip_prefixes,
            skip_substrs=self.skip_substrs,
            ignore_unexpected_prefixes=self.ignore_unexpected_prefixes,
            ignore_unexpected_suffixes=self.ignore_unexpected_suffixes,
        )
        return loader.load_weights(weights, mapper=self.hf_to_vllm_mapper)

    def check_version(self, min_version: str, feature: str):
        installed = Version(transformers.__version__)
        required = Version(min_version)
        if installed < required:
            raise ImportError(
                f"Transformers backend requires transformers>={required} "
                f"for {feature}, but got {installed}")


@support_torch_compile(enable_if=can_enable_torch_compile)
class TransformersModel(TransformersBase):
    hf_to_vllm_mapper = WeightsMapper(
        orig_to_new_prefix={
            # Handle BERT-like models
            "bert": "model",
            # Add `model.` prefix for base model checkpoints
            "": "model.",
            # Remove `model.` prefix if it was already there
            "model.model.": "model.",
            # Pooling adapters will be adjacent to `model`
            "model.pooler": "pooler",
            "model.score": "score",
            # Classifier adapter's classifier layer is renamed to score
            "model.classifier": "score",
        },
        orig_to_new_suffix={
            # Replace legacy suffixes used for norms
            ".gamma": ".weight",
            ".beta": ".bias",
        })

    def __init__(self, *, vllm_config: VllmConfig, prefix: str = ""):
        super().__init__(vllm_config=vllm_config, prefix=prefix)

        # After creating a pooling model, `pooler` will be duplicated.
        # The one inside `model` comes from the Transformers modelling code.
        # The one after `model` is an adapter from vLLM.
        # We want to use the adapter so we nullify the original pooler.
        if getattr(self.model, "pooler", None) is not None:
            self.skip_prefixes.append("pooler.")
            self.model.pooler = torch.nn.Identity()

        # Some encoder models have the position_ids buffer in the checkpoint.
        # vLLM will always pass position_ids as an argument, so we skip loading
        # the buffer if it exists
        self.skip_substrs.append("position_ids")

        # Some encoder models have the bias of the final classifier layer
        # in the checkpoint. vLLM does not use this bias, so we skip loading
        # it if it exists
        self.skip_substrs.append("score.bias")

    def create_attention_instances(
            self, attn_type: AttentionType = AttentionType.DECODER):
        # TODO(hmellor): Better way to detect encoder models
        # In encoder models, the attention layers will have `is_causal=False`
        is_encoder = lambda m: not getattr(m, "is_causal", True)
        # vLLM does not support encoder-decoder models, so if any encoder layer
        # is found, we assume the whole model is an encoder model
        if any(is_encoder(m) for m in self.model.modules()):
            attn_type = AttentionType.ENCODER_ONLY

        # Check minimum transformers version for encoder models support
        if attn_type == AttentionType.ENCODER_ONLY:
            self.check_version("4.57.0.dev0", "encoder models support")

        return super().create_attention_instances(attn_type)


@support_torch_compile(enable_if=can_enable_torch_compile)
class TransformersForCausalLM(TransformersBase):

    def __init__(self, *, vllm_config: VllmConfig, prefix: str = ""):
        super().__init__(vllm_config=vllm_config, prefix=prefix)

        # Tell `TransformersBase.load_weights` to skip
        # `lm_head` if the model has tied word embeddings
        if self.text_config.tie_word_embeddings:
            self.skip_prefixes.append("lm_head.")

        if get_pp_group().is_last_rank:
            self.unpadded_vocab_size = self.text_config.vocab_size
            self.lm_head = ParallelLMHead(
                self.text_config.vocab_size,
                self.text_config.hidden_size,
                quant_config=self.quant_config,
                prefix=maybe_prefix(prefix, "lm_head"),
            )
            if self.text_config.tie_word_embeddings:
                self.lm_head = self.lm_head.tie_weights(
                    self.model.get_input_embeddings())

            logit_scale = getattr(self.text_config, "logit_scale", 1.0)
            self.logits_processor = LogitsProcessor(
                self.unpadded_vocab_size, self.text_config.vocab_size,
                logit_scale)
        else:
            self.lm_head = PPMissingLayer()

    def get_input_embeddings(self, input_ids: torch.Tensor) -> torch.Tensor:
        return self.model.get_input_embeddings()(input_ids)

    def compute_logits(
        self,
        hidden_states: torch.Tensor,
    ) -> Optional[torch.Tensor]:
        logits = self.logits_processor(self.lm_head, hidden_states)
        return logits


def flatten_and_concat(x: list[torch.Tensor]) -> torch.Tensor:
    """Flatten until a list of tensors can be concatenated then do concat"""

    def _can_concat(x: list[torch.Tensor]):
        return len(set(map(lambda _x: _x.shape[1:], x))) == 1

    if _can_concat(x):
        return torch.concat(x)
    return flatten_and_concat(flatten_bn(x))


@MULTIMODAL_REGISTRY.register_processor(
    MultiModalProcessor,
    info=MultiModalProcessingInfo,
    dummy_inputs=MultiModalDummyInputsBuilder)
@support_torch_compile(
    # set `positions` to last dim to support Qwen-mrope
    dynamic_arg_dims={
        "input_ids": 0,
        "positions": -1,
        "intermediate_tensors": 0,
        "inputs_embeds": 0,
    },
    enable_if=can_enable_torch_compile)
class TransformersForMultimodalLM(TransformersForCausalLM, SupportsMultiModal):
    # Backwards compatibility for prev released models. State dicts back then
    # had different formats and cannot be loaded with `AutoModel` mapping as is
    hf_to_vllm_mapper = WeightsMapper(
        orig_to_new_prefix={
            "language_model.model": "model.language_model",
            "text_model.model": "model.text_model",
            "vision_tower": "model.vision_tower",
            "vqmodel": "model.vqmodel",
            "visual": "model.visual",
            "vision_model": "model.vision_model",
            "vision_embed_tokens": "model.vision_embed_tokens",
            "image_newline": "model.image_newline",
            "multi_modal_projector": "model.multi_modal_projector",
            "text_model.lm_head": "lm_head",
            "language_model.lm_head": "lm_head",
            # Qwen models used "model" as the name for the language model.
            # Therefore, we must map each of submodule explicitly to avoid
            # conflicts with newer models that use "model.language_model".
            "model.embed_tokens": "model.language_model.embed_tokens",
            "model.layers": "model.language_model.layers",
            "model.norm": "model.language_model.norm",
        })

    def __init__(self, *, vllm_config: VllmConfig, prefix: str = ""):
        super().__init__(vllm_config=vllm_config, prefix=prefix)

        self.dtype = vllm_config.model_config.dtype

    def forward(
        self,
        input_ids: Optional[torch.Tensor],
        positions: torch.Tensor,
        intermediate_tensors: Optional[IntermediateTensors] = None,
        inputs_embeds: Optional[torch.Tensor] = None,
        **kwargs: object,
    ) -> Union[torch.Tensor, IntermediateTensors]:
        # NOTE: In v1, inputs_embeds is always generated at model runner from
        # `get_multimodal_embeddings` and `get_input_embeddings`, this
        # condition is only for v0 compatibility.
        if inputs_embeds is None:
            multimodal_embeds = self.get_multimodal_embeddings(**kwargs)
            if multimodal_embeds is not None:
                inputs_embeds = self.get_input_embeddings(
                    input_ids,
                    multimodal_embeds,
                    is_multimodal=input_ids == self.config.image_token_id,
                )
                input_ids = None

        model_output = super().forward(input_ids, positions,
                                       intermediate_tensors, inputs_embeds)
        return model_output

    def get_language_model(self) -> torch.nn.Module:
        return self.model

    def get_multimodal_embeddings(self, **kwargs):
        pixel_values = kwargs.pop("pixel_values", None)
        pixel_values = pixel_values if pixel_values is not None else kwargs.pop(
            "image_patches", None)
        image_embeds = kwargs.pop("image_embeds", None)

        if image_embeds is not None:
            return image_embeds

        if pixel_values is None and image_embeds is None:
            return None

        num_image_patches = kwargs.pop("num_image_patches")
        if pixel_values is not None:
            if isinstance(pixel_values, torch.Tensor):
                pixel_values = flatten_bn(pixel_values).to(self.dtype)
            elif is_list_of(pixel_values, torch.Tensor):
                pixel_values = flatten_and_concat(pixel_values).to(self.dtype)
            else:
                raise ValueError(
                    f"Unsupported pixel_values type {type(pixel_values)}. "
                    "Expected `torch.Tensor` or list of `torch.Tensor`.")

            if isinstance(num_image_patches, list):
                num_image_patches = torch.cat(num_image_patches)

            vision_embeddings = self.model.get_image_features(
                pixel_values,
                **{
                    k: v.flatten(0, 1)
                    for k, v in kwargs.items()
                },
            )

            if isinstance(vision_embeddings, torch.Tensor):
                if vision_embeddings.ndim == 2:
                    vision_embeddings = vision_embeddings.unsqueeze(0)

                # Embeddings have to be 2D tensors of length `num_images`
                # but transformers returns concat tensors if each patch
                # is of different size. We split it back to make vLLM happy
                vision_embeddings = torch.split(
                    vision_embeddings,
                    num_image_patches.flatten().tolist())
                vision_embeddings = [
                    embed.flatten(start_dim=0, end_dim=-2)
                    for embed in vision_embeddings
                ]

            return vision_embeddings

    def get_input_embeddings(
        self,
        input_ids: torch.Tensor,
        multimodal_embeddings: Optional[MultiModalEmbeddings] = None,
        *,
        is_multimodal: Optional[torch.Tensor] = None,
        handle_oov_mm_token: bool = False,
    ) -> torch.Tensor:
        """
        Apply token embeddings to `input_ids`.

        If `multimodal_embeddings` is passed, scatter them into
        `input_ids` according to the mask `is_multimodal`.

        In case the multi-modal token IDs exceed the vocabulary size of
        the language model, you can set `handle_oov_mm_token=False`
        to avoid calling the language model's `get_input_embeddings` method
        on those tokens.
        """
        from .utils import _merge_multimodal_embeddings

        inputs_embeds = self._get_text_embeddings(
            input_ids,
            self.model.get_input_embeddings(),
            is_multimodal=is_multimodal,
            handle_oov_mm_token=handle_oov_mm_token,
        )

        if multimodal_embeddings is None or len(multimodal_embeddings) == 0:
            return inputs_embeds

        if is_multimodal is None:
            raise ValueError(
                "`get_input_embeddings` now requires `is_multimodal` arg, "
                "please update your model runner according to "
                "https://github.com/vllm-project/vllm/pull/16229.")

        return _merge_multimodal_embeddings(
            inputs_embeds=inputs_embeds,
            multimodal_embeddings=multimodal_embeddings,
            is_multimodal=is_multimodal,
        )<|MERGE_RESOLUTION|>--- conflicted
+++ resolved
@@ -455,14 +455,6 @@
         self.parallel_config: ParallelConfig = vllm_config.parallel_config
         self.quant_config: Optional[
             QuantizationConfig] = vllm_config.quant_config
-<<<<<<< HEAD
-
-        if self.quant_config and self.quant_config.get_name() == "mxfp4":
-            raise NotImplementedError(
-                "Transformers backend does not support MXFP4 quantization yet."
-            )
-=======
->>>>>>> ec152c87
 
         self.pp_group = get_pp_group()
         self.pp_size = self.pp_group.world_size
@@ -474,18 +466,21 @@
         """Skip loading weights whose qualname starts with these prefixes."""
         self.skip_substrs: list[str] = []
         """Skip loading weights whose qualname contains these substrings."""
-<<<<<<< HEAD
-=======
         self.ignore_unexpected_prefixes: list[str] = []
         """Ignore unexpected weights whose qualname starts with these prefixes.
         """
         self.ignore_unexpected_suffixes: list[str] = []
         """Ignore unexpected weights whose qualname ends with these suffixes."""
 
-        # Skip loading extra bias for GPTQ models.
-        if self.quant_config and "gptq" in self.quant_config.get_name():
-            self.ignore_unexpected_suffixes.append(".bias")
->>>>>>> ec152c87
+        if self.quant_config:
+            quant_method_name = self.quant_config.get_name()
+            # Check for unsupported quantization methods.
+            if quant_method_name == "mxfp4":
+                raise NotImplementedError("Transformers backend does not "
+                                          "support MXFP4 quantization yet.")
+            # Skip loading extra bias for GPTQ models.
+            if "gptq" in quant_method_name:
+                self.ignore_unexpected_suffixes.append(".bias")
 
         # Set correct attn and init on "meta" to delay allocating GPU tensors
         # TODO: @raushan, use the public `model.set_attn_implementation()`
