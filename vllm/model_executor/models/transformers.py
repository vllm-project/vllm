--- conflicted
+++ resolved
@@ -52,8 +52,7 @@
 from vllm.sequence import IntermediateTensors
 from vllm.utils import is_list_of
 
-from .interfaces import (SupportsLoRA, SupportsMultiModalWithRawInput,
-                         SupportsPP, SupportsQuant)
+from .interfaces import SupportsLoRA, SupportsPP, SupportsQuant
 from .utils import (AutoWeightsLoader, PPMissingLayer, WeightsMapper,
                     flatten_bn, make_empty_intermediate_tensors_factory,
                     maybe_prefix)
@@ -768,15 +767,11 @@
         "positions": -1,
         "intermediate_tensors": 0,
         "inputs_embeds": 0,
-<<<<<<< HEAD
-    })  # set `positions` to last dim to support Qwen-mrope
-class TransformersForMultimodalLM(TransformersForCausalLM,
-                                  SupportsMultiModalWithRawInput):
-=======
     },
     enable_if=can_enable_torch_compile)
 class TransformersForMultimodalLM(TransformersForCausalLM, SupportsMultiModal):
->>>>>>> 67c14906
+    supports_multimodal_raw_input_only = True
+
     # Backwards compatibility for prev released models. State dicts back then
     # had different formats and cannot be loaded with `AutoModel` mapping as is
     hf_to_vllm_mapper = WeightsMapper(
