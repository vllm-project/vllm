# SPDX-License-Identifier: Apache-2.0
# SPDX-FileCopyrightText: Copyright contributors to the vLLM project

# Copyright 2024 The vLLM team.
#
# Licensed under the Apache License, Version 2.0 (the "License");
# you may not use this file except in compliance with the License.
# You may obtain a copy of the License at
#
#     http://www.apache.org/licenses/LICENSE-2.0
#
# Unless required by applicable law or agreed to in writing, software
# distributed under the License is distributed on an "AS IS" BASIS,
# WITHOUT WARRANTIES OR CONDITIONS OF ANY KIND, either express or implied.
# See the License for the specific language governing permissions and
# limitations under the License.
"""Wrapper around `transformers` models"""

from collections.abc import Iterable, Mapping
from contextlib import contextmanager
from pathlib import Path
from typing import Literal, Optional, Union

import regex as re
import torch
import transformers
from packaging.version import Version
from torch import nn
from transformers import AutoModel, BatchFeature, PretrainedConfig, PreTrainedModel
from transformers.modeling_utils import ALL_ATTENTION_FUNCTIONS

from vllm.attention import Attention, AttentionType
from vllm.compilation.decorators import support_torch_compile
from vllm.config import (
    CacheConfig,
    DeviceConfig,
    ModelConfig,
    ParallelConfig,
    VllmConfig,
)
from vllm.config.multimodal import BaseDummyOptions
from vllm.config.utils import getattr_iter
from vllm.distributed import get_pp_group, get_tp_group
from vllm.distributed.utils import get_pp_indices
from vllm.logger import init_logger
from vllm.model_executor.layers.layernorm import RMSNorm
from vllm.model_executor.layers.linear import (
    ColumnParallelLinear,
    ReplicatedLinear,
    RowParallelLinear,
)
from vllm.model_executor.layers.logits_processor import LogitsProcessor
from vllm.model_executor.layers.quantization import QuantizationConfig
from vllm.model_executor.layers.vocab_parallel_embedding import (
    ParallelLMHead,
    VocabParallelEmbedding,
)
from vllm.multimodal import MULTIMODAL_REGISTRY, MultiModalKwargsItems
from vllm.multimodal.inputs import (
    MultiModalDataDict,
    MultiModalFieldConfig,
    MultiModalInputs,
    MultiModalUUIDDict,
    PlaceholderRange,
)
from vllm.multimodal.parse import ImageProcessorItems, MultiModalDataItems
from vllm.multimodal.processing import BaseMultiModalProcessor, BaseProcessingInfo
from vllm.multimodal.profiling import BaseDummyInputsBuilder
from vllm.sequence import IntermediateTensors

from .interfaces import SupportsLoRA, SupportsMultiModal, SupportsPP, SupportsQuant
from .utils import (
    AutoWeightsLoader,
    PPMissingLayer,
    WeightsMapper,
    make_empty_intermediate_tensors_factory,
    maybe_prefix,
)

logger = init_logger(__name__)


def get_feature_request_tip(
    model: str,
    trust_remote_code: bool,
) -> str:
    hf_url = f"a discussion at https://huggingface.co/{model}/discussions/new"
    gh_url = "an issue at https://github.com/huggingface/transformers/issues/new/choose"
    url = hf_url if trust_remote_code else gh_url
    prefix = f"Please open {url} to request support for this feature. "
    if Path(model).exists():
        prefix = ""
    doc_url = "https://docs.vllm.ai/en/latest/models/supported_models.html#writing-custom-models"
    tip = f"See {doc_url} for instructions on how to add support yourself."
    return f"{prefix}{tip}"


def vllm_flash_attention_forward(
    # Transformers args
    module: torch.nn.Module,
    query: torch.Tensor,
    key: torch.Tensor,
    value: torch.Tensor,
    attention_mask: torch.Tensor,
    # Transformers kwargs
    scaling: Optional[float] = None,
    # vLLM kwargs
    attention_instances: Optional[dict[Attention]] = None,
    **kwargs,
):
    self_attn = attention_instances[module.layer_idx]
    if scaling is not None:
        self_attn.impl.scale = float(scaling)
    hidden = query.shape[-2]
    query, key, value = (x.transpose(1, 2) for x in (query, key, value))
    query, key, value = (x.reshape(hidden, -1) for x in (query, key, value))
    return self_attn.forward(query, key, value), None


ALL_ATTENTION_FUNCTIONS["vllm"] = vllm_flash_attention_forward


def log_replacement(name: str, old_module: nn.Module, new_module: nn.Module):
    logger.debug("%s: %s -> %s", name, old_module, new_module)


def can_enable_torch_compile(vllm_config: VllmConfig) -> bool:
    """
    Callable to be passed to `@support_torch_compile`'s `enable_if` argument.

    Defaults to `True` but is disabled in the following situations:

    - The model uses dynamic rope scaling.
    """
    enable = True
    text_config = vllm_config.model_config.hf_config.get_text_config()
    # Dynamic rope scaling is not compatible with torch.compile
    rope_scaling: dict = getattr(text_config, "rope_scaling", None) or {}
    if rope_scaling.get("rope_type") == "dynamic":
        enable = False
    return enable


Style = Literal["colwise", "colwise_rep", "rowwise", "rowwise_rep", "replicate"]


def replace_linear_class(
    linear: nn.Linear,
    style: Style = "replicate",
    quant_config: Optional[QuantizationConfig] = None,
    *,
    prefix: str = "",
) -> Union[ColumnParallelLinear, RowParallelLinear, ReplicatedLinear]:
    """
    Replace nn.Linear with one of vLLM's tensor parallel linear classes.

    Args:
        linear: `nn.Linear` to be replaced.
        style: Tensor parallel style of the new linear, e.g. "colwise".
        quant_config: Quantization config for the new linear.
    Returns:
        The new linear.
    """

    if not isinstance(style, str):
        raise ValueError(f"Unsupported parallel style type {type(style)}, expected str")

    vllm_linear_cls, vllm_linear_kwargs = {
        "colwise": (ColumnParallelLinear, {}),
        "colwise_rep": (ColumnParallelLinear, {"gather_output": True}),
        "rowwise": (RowParallelLinear, {}),
        "rowwise_rep": (RowParallelLinear, {"input_is_parallel": False}),
        "replicate": (ReplicatedLinear, {}),
    }.get(style, (ReplicatedLinear, {}))

    return vllm_linear_cls(
        input_size=linear.in_features,
        output_size=linear.out_features,
        bias=linear.bias is not None,
        quant_config=quant_config,
        prefix=prefix,
        return_bias=False,
        **vllm_linear_kwargs,
    )


def replace_rms_norm_class(rms_norm: nn.Module, hidden_size: int) -> RMSNorm:
    """Replace a Transformers RMSNorm with vLLM's RMSNorm.

    This method assumes:
    - Weight is stored as `weight`.
    - Epsilon is stored as `eps` or `variance_epsilon`.
    - `with_scale` indicates whether the layer has a weight (Gemma3n only).
    - `var_hidden_size` is only ever used for Intern vision encoder in vLLM
    and Transformers doesn't appear to have the same concept.
    """
    kwargs = {
        "hidden_size": hidden_size,
        "eps": getattr_iter(rms_norm, ("eps", "variance_epsilon"), 1e-6),
        "has_weight": getattr(rms_norm, "with_scale", True),
    }
    if (weight := getattr(rms_norm, "weight", None)) is not None:
        # If weight is a Parameter, get its data tensor
        weight = getattr(weight, "data", weight)
        kwargs["dtype"] = weight.dtype
    else:
        # No weight, fall back to weightless RMSNorm
        kwargs["has_weight"] = False
    return RMSNorm(**kwargs)


# Copied from `accelerate`
@contextmanager
def init_on_device_without_buffers(device: torch.device):
    """
    A context manager under which models are initialized with all
    parameters on the specified device. However buffers are not
    initialized on specified device.

    Args:
        device (`torch.device`):
            Device to initialize all parameters on.
    """

    old_register_parameter = nn.Module.register_parameter

    def register_empty_parameter(module, name, param):
        old_register_parameter(module, name, param)
        if param is not None:
            param_cls = type(module._parameters[name])
            kwargs = module._parameters[name].__dict__
            kwargs["requires_grad"] = param.requires_grad
            module._parameters[name] = param_cls(
                module._parameters[name].to(device), **kwargs
            )

    tensor_constructors_to_patch = {}

    def patch_tensor_constructor(fn):
        def wrapper(*args, **kwargs):
            kwargs["device"] = device
            return fn(*args, **kwargs)

        return wrapper

    try:
        nn.Module.register_parameter = register_empty_parameter
        for torch_function_name in tensor_constructors_to_patch:
            setattr(
                torch,
                torch_function_name,
                patch_tensor_constructor(getattr(torch, torch_function_name)),
            )
        yield
    finally:
        nn.Module.register_parameter = old_register_parameter
        for (
            torch_function_name,
            old_torch_function,
        ) in tensor_constructors_to_patch.items():
            setattr(torch, torch_function_name, old_torch_function)


class MultiModalProcessingInfo(BaseProcessingInfo):
    def get_supported_mm_limits(self):
        return {"image": None}

    def get_mm_max_tokens_per_item(self, seq_len, mm_counts):
        return {"image": self.get_max_image_tokens()}

    def get_max_image_tokens(self) -> int:
        width, height = self.get_max_image_size()
        processor = self.get_hf_processor()
        multimodal_config = self.ctx.model_config.multimodal_config
        mm_processor_kwargs = multimodal_config.mm_processor_kwargs or {}
        mm_tokens = processor._get_num_multimodal_tokens(
            image_sizes=([height, width],), **mm_processor_kwargs
        )
        image_tokens = mm_tokens["num_image_tokens"][0]
        return image_tokens

    def get_max_image_size(self):
        return 10_000, 10_000  # hardcode for arbitrary very large size


class MultiModalDummyInputsBuilder(BaseDummyInputsBuilder[MultiModalProcessingInfo]):
    def get_dummy_text(self, mm_counts: Mapping[str, int]) -> str:
        num_images = mm_counts.get("image", 0)

        processor = self.info.get_hf_processor()
        if "gemma3" in processor.__class__.__name__.lower():
            image_token = processor.boi_token
        else:
            image_token = getattr(processor, "image_token", "")
        return image_token * num_images

    def get_dummy_mm_data(
        self,
        seq_len: int,
        mm_counts: Mapping[str, int],
        mm_options: Optional[Mapping[str, BaseDummyOptions]] = None,
    ) -> MultiModalDataDict:
        num_images = mm_counts.get("image", 0)

        target_width, target_height = self.info.get_max_image_size()

        image_overrides = mm_options.get("image") if mm_options else None

        return {
            "image": self._get_dummy_images(
                width=target_width,
                height=target_height,
                num_images=num_images,
                overrides=image_overrides,
            ),
        }


class MultiModalProcessor(BaseMultiModalProcessor[MultiModalProcessingInfo]):
    def _get_prompt_updates(
        self,
        mm_items: MultiModalDataItems,
        hf_processor_mm_kwargs: Mapping[str, object],
        out_mm_kwargs: MultiModalKwargsItems,
    ):
        """
        Given the original multi-modal items for this modality
        and HF-processed data, output the updates to perform.

        The information returned by this method is used to update token inputs
        which bypass the HF processor. It is also used to update the output of
        HF processor if the HF process does not apply prompt updates to text
        inputs.

        Moreover, this information is critical to determine the token positions
        in order to construct  :class:`~vllm-multimodal.input.PlaceholderRange`
        for each multi-modal item.
        """
        return None

    def _get_mm_fields_config(
        self,
        hf_inputs: BatchFeature,
        hf_processor_mm_kwargs: Mapping[str, object],
    ) -> Mapping[str, MultiModalFieldConfig]:
        # HF Processors always return a mask but vLLM doesn't need it
        hf_inputs.pop("attention_mask", None)
        num_image_patches = hf_inputs.get("num_image_patches")
        mm_fields = {
            key: MultiModalFieldConfig.flat_from_sizes("image", num_image_patches)
            for key in hf_inputs
        }
        mm_fields["image_embeds"] = MultiModalFieldConfig.flat_from_sizes(
            "image", num_image_patches
        )

        # Keep these as batched, as they always have batch size as first dim
        mm_fields["image_grid_thw"] = MultiModalFieldConfig.batched("image")
        mm_fields["video_grid_thw"] = MultiModalFieldConfig.batched("image")
        mm_fields["num_image_patches"] = MultiModalFieldConfig.batched("image")
        return mm_fields

    def _get_hf_mm_data(
        self,
        mm_items: MultiModalDataItems,
    ) -> tuple[Mapping[str, object], Mapping[str, object]]:
        """
        In contrast to the base class, this method always adds
        `return_mm_token_type_ids` to the processor data
        """
        processor_data, passthrough_data = super()._get_hf_mm_data(mm_items)
        processor_data["return_mm_token_type_ids"] = True
<<<<<<< HEAD

        processed_data = self._call_hf_processor(
            prompt=prompt_text,
            mm_data=processor_data,
            mm_kwargs=hf_processor_mm_kwargs,
            tok_kwargs=tokenization_kwargs,
        )
        processed_data.update(passthrough_data)

        (prompt_ids,) = processed_data.pop("input_ids").tolist()
        mm_token_type_ids = (
            processed_data.pop("mm_token_type_ids")
            if "mm_token_type_ids" in processed_data
            else processed_data.get("token_type_ids")
        )  # for gemma3 only

        return prompt_ids, processed_data, mm_token_type_ids
=======
        return processor_data, passthrough_data
>>>>>>> b8f603ce

    def apply(
        self,
        prompt: Union[str, list[int]],
        mm_data: MultiModalDataDict,
        hf_processor_mm_kwargs: Mapping[str, object],
        tokenization_kwargs: Optional[Mapping[str, object]] = None,
        mm_uuids: Optional[MultiModalUUIDDict] = None,
    ) -> MultiModalInputs:
        """
        Process multi-modal inputs to be used in vLLM.

        Apply HF Processor on prompt text and multi-modal data together,
        outputting token IDs and processed tensors.
        """
        if tokenization_kwargs is None:
            tokenization_kwargs = {}

        mm_items = self._to_mm_items(mm_data)
        hf_processor = self.info.get_hf_processor(**hf_processor_mm_kwargs)
        if not isinstance(prompt, str):
            # the prompt is the tokenized ids which is not supported
            # by the hf_processor, which is why we would need to decode the ids
            # into string
            prompt = hf_processor.decode(prompt)

        # Bypass cached processor and always apply to the full set of mm inputs
        # NOTE: we can't just set caching=False because base class method
        # transforms outputs to `MultiModalKwargs` which is not going to
        # work for Transformers. We have a lot of logic tied to
        # `mm_tokens_per_modality` below
        prompt_ids, processed_data, _ = self._apply_hf_processor_text_mm(
            prompt_text=prompt,
            mm_items=mm_items,
            hf_processor_mm_kwargs=hf_processor_mm_kwargs,
            tokenization_kwargs=tokenization_kwargs,
        )

        # For gemma3 we check `token_type_ids` as the key
        token_type_key = (
            "mm_token_type_ids"
            if "mm_token_type_ids" in processed_data
            else "token_type_ids"
        )
        mm_token_type_ids = processed_data.pop(token_type_key)

        # We can infer vLLM style placeholder from token type ids, if we split
        # it for each input `mm_data`.
        mm_positions = torch.where(mm_token_type_ids == 1)[1]
        images = mm_items.get_items("image", ImageProcessorItems)
        multimodal_config = self.info.ctx.model_config.multimodal_config
        mm_processor_kwargs = multimodal_config.mm_processor_kwargs or {}
        image_sizes = []
        for item_idx in range(len(images)):
            image_size = images.get_image_size(item_idx)
            image_sizes.append((image_size.height, image_size.width))

        mm_tokens_per_modality = hf_processor._get_num_multimodal_tokens(
            image_sizes=image_sizes, **mm_processor_kwargs
        )

        mm_placeholders = {}
        split_sizes = mm_tokens_per_modality["num_image_tokens"]
        if split_sizes:
            chunked_mm_positions = torch.split(mm_positions, split_sizes)
            mm_tokens = torch.tensor(prompt_ids)[mm_token_type_ids[0].bool()]
            chunked_mm_tokens = torch.split(mm_tokens, split_sizes)
            ranges = [
                PlaceholderRange(
                    offset=positions[0].item(),
                    length=positions.shape[0],
                    is_embed=(mm_tokens == hf_processor.image_token_id).bool(),
                )
                for positions, mm_tokens in zip(chunked_mm_positions, chunked_mm_tokens)
            ]
            mm_placeholders = {"image": ranges}

        processed_data["num_image_patches"] = torch.tensor(
            mm_tokens_per_modality["num_image_patches"]
        )
        mm_kwargs = MultiModalKwargsItems.from_hf_inputs(
            processed_data,
            self._get_mm_fields_config(processed_data, hf_processor_mm_kwargs),
        )

        # Use overrides if provided; fallback to data-dependent hashing.
        mm_hashes = self._hash_mm_items(
            mm_items, hf_processor_mm_kwargs, tokenization_kwargs, mm_uuids=mm_uuids
        )

        return MultiModalInputs(
            type="multimodal",
            prompt_token_ids=prompt_ids,
            mm_kwargs=mm_kwargs,
            mm_hashes=mm_hashes,
            mm_placeholders=mm_placeholders,
        )


class TransformersBase(nn.Module, SupportsQuant, SupportsLoRA, SupportsPP):
    embedding_padding_modules = ["lm_head"]
    embedding_modules = ["embed_tokens"]  # TODO transformers will have a util to get it

    def __init__(self, *, vllm_config: VllmConfig, prefix: str = ""):
        super().__init__()
        logger.info("Using Transformers backend.")

        self.config: PretrainedConfig = vllm_config.model_config.hf_config
        self.text_config: PretrainedConfig = self.config.get_text_config()
        self.cache_config: CacheConfig = vllm_config.cache_config
        self.device_config: DeviceConfig = vllm_config.device_config
        self.model_config: ModelConfig = vllm_config.model_config
        self.parallel_config: ParallelConfig = vllm_config.parallel_config
        self.quant_config: Optional[QuantizationConfig] = vllm_config.quant_config

        self.pp_group = get_pp_group()
        self.tp_group = get_tp_group()

        # Weights to skip in `self.load_weights`
        self.skip_prefixes: list[str] = []
        """Skip loading weights whose qualname starts with these prefixes."""
        self.skip_substrs: list[str] = []
        """Skip loading weights whose qualname contains these substrings."""
        self.ignore_unexpected_prefixes: list[str] = []
        """Ignore unexpected weights whose qualname starts with these prefixes.
        """
        self.ignore_unexpected_suffixes: list[str] = []
        """Ignore unexpected weights whose qualname ends with these suffixes."""

        if self.quant_config:
            quant_method_name = self.quant_config.get_name()
            # Check for unsupported quantization methods.
            if quant_method_name == "mxfp4":
                raise NotImplementedError(
                    "Transformers backend does not support MXFP4 quantization yet."
                )
            # Skip loading extra bias for GPTQ models.
            if "gptq" in quant_method_name:
                self.ignore_unexpected_suffixes.append(".bias")

        # Set correct attn and init on "meta" to delay allocating GPU tensors
        self.text_config._attn_implementation = "vllm"
        with init_on_device_without_buffers("meta"):
            self.model: PreTrainedModel = AutoModel.from_config(
                self.config,
                torch_dtype=self.model_config.dtype,
                trust_remote_code=self.model_config.trust_remote_code,
            )

        # Remove layers not on this pipeline parallel rank
        self.pipeline_parallel()
        # Substitute remaining layers with vLLM's layers as needed
        self.recursive_replace()
        # Create attention instances for KV cache allocation
        self.attention_instances = self.create_attention_instances()

        # Input embeddings
        input_embeddings = self.model.get_input_embeddings()
        if not isinstance(input_embeddings, PPMissingLayer):
            # Some models use embedding scales
            self.embed_scale = getattr(input_embeddings, "embed_scale", None)
            names = ("embedding_size", "hidden_size")
            embedding_dim = getattr_iter(self.text_config, names, None)
            assert embedding_dim is not None
            self.model.set_input_embeddings(
                VocabParallelEmbedding(
                    self.text_config.vocab_size,
                    embedding_dim=embedding_dim,
                    org_num_embeddings=self.text_config.vocab_size,
                    quant_config=self.quant_config,
                )
            )

        # Initialize any parameters that have not had their modules replaced
        self.init_parameters(self.model)

        # Pipeline parallel intermediate tensors
        self.make_empty_intermediate_tensors = make_empty_intermediate_tensors_factory(
            ["hidden_states"], self.text_config.hidden_size
        )

    def pipeline_parallel(self):
        """
        Apply the model's pipeline parallelization plan.
        """
        if self.pp_group.world_size <= 1:
            return

        if not self.model.supports_pp_plan:
            tip = get_feature_request_tip(
                self.model_config.model, self.model_config.trust_remote_code
            )
            raise ValueError(
                f"{type(self.model)} does not support pipeline parallel. {tip}"
            )

        module_lists = []
        module_list_idx = None
        pp_plan = list(self.model._pp_plan.keys())
        for i, name in enumerate(pp_plan):
            if isinstance(getattr(self.model, name), nn.ModuleList):
                module_lists.append(name)
                module_list_idx = i

        if len(module_lists) > 1:
            raise ValueError(
                "Pipeline parallel of models with multiple `ModuleList`s "
                "in the base model are not supported yet!"
            )
        if module_list_idx is None:
            raise ValueError(f"Could not find `ModuleList` in {type(self.model)}")

        # Layers before module list
        for name in pp_plan[:module_list_idx]:
            if self.pp_group.is_first_rank or (
                self.text_config.tie_word_embeddings and self.pp_group.is_last_rank
            ):
                continue
            setattr(self.model, name, PPMissingLayer())

        # Module list
        start_layer, end_layer = get_pp_indices(
            self.text_config.num_hidden_layers,
            self.pp_group.rank_in_group,
            self.pp_group.world_size,
        )
        layers_name = pp_plan[module_list_idx]
        layers = getattr(self.model, layers_name)
        for i in range(len(layers)):
            if start_layer <= i and i < end_layer:
                continue
            layers[i] = PPMissingLayer()

        # Layers after module list
        for name in pp_plan[module_list_idx + 1 :]:
            # Modules that should be on last rank
            if not self.pp_group.is_last_rank:
                setattr(self.model, name, PPMissingLayer())

    def recursive_replace(self):
        """Recursively replace modules in the model as needed.

        Currently, this replaces:

        - `nn.Linear` with vLLM's tensor parallel linear classes
        - `*RMSNorm` with vLLM's `RMSNorm`
        """
        tp_plan = self.model.tp_plan

        if not tp_plan and self.tp_group.world_size > 1:
            tip = get_feature_request_tip(
                self.model_config.model, self.model_config.trust_remote_code
            )
            raise ValueError(
                f"{type(self.model)} does not support tensor parallel. {tip}"
            )

        # Prefix the patterns because we always start from `self.model`
        tp_plan = {maybe_prefix("model", k): v for k, v in tp_plan.items()}

        def _recursive_replace(module: nn.Module, prefix: str):
            for child_name, child_module in module.named_children():
                new_module = child_module
                qual_name = maybe_prefix(prefix, child_name)
                if isinstance(child_module, nn.Linear):
                    generator = (p for p in tp_plan if re.match(p, qual_name))
                    pattern = next(generator, None)
                    # Some weight loaders expect all linear layers to inherit
                    # LinearBase, so we set a default style which causes any
                    # unspecified layers to be replaced with ReplicatedLinear
                    style = tp_plan.get(pattern, "replicate")
                    new_module = replace_linear_class(
                        child_module, style, self.quant_config, prefix=qual_name
                    )
                # TODO(hmellor): Enable RMSNorm replacement once we have a way
                # to choose RMSNorm vs GemmaRMSNorm
                # elif child_module.__class__.__name__.endswith("RMSNorm"):
                #     new_module = replace_rms_norm_class(
                #         child_module, self.config.hidden_size)
                else:
                    _recursive_replace(child_module, prefix=qual_name)

                if new_module is not child_module:
                    setattr(module, child_name, new_module)
                    log_replacement(qual_name, child_module, new_module)

        _recursive_replace(self.model, prefix="model")

    def create_attention_instances(
        self, attn_type: AttentionType = AttentionType.DECODER
    ) -> dict[int, Attention]:
        """
        Create `Attention` instances to inform KV cache allocation.
        """
        num_heads = self.model_config.get_num_attention_heads(self.parallel_config)
        head_size = self.model_config.get_head_size()
        num_kv_heads = self.model_config.get_num_kv_heads(self.parallel_config)
        logits_soft_cap = getattr(self.text_config, "attn_logit_softcapping", None)
        start, end = get_pp_indices(
            self.text_config.num_hidden_layers,
            self.pp_group.rank_in_group,
            self.pp_group.world_size,
        )

        attention_instances = {}
        for i in range(start, end):
            # Handle interleaved sliding window attention
            per_layer_sliding_window = None
            if (
                hasattr(self.config, "layer_types")
                and self.config.layer_types[i] == "sliding_attention"
            ):
                per_layer_sliding_window = self.config.sliding_window

            attention_instances[i] = Attention(
                num_heads=num_heads,
                head_size=head_size,
                # NOTE: We use Llama scale as default, if it's set by
                # Transformers, it's updated in vllm_flash_attention_forward
                scale=head_size**-0.5,
                num_kv_heads=num_kv_heads,
                cache_config=self.cache_config,
                quant_config=self.quant_config,
                logits_soft_cap=logits_soft_cap,
                per_layer_sliding_window=per_layer_sliding_window,
                prefix=f"{i}.attn",
                attn_type=attn_type,
            )
        return attention_instances

    def init_parameters(self, module: nn.Module, dtype: Optional[torch.dtype] = None):
        """
        If a `parameter` is on the `meta` device, then its parent
        `module` is the original module created by:

        ```python
        with torch.device("meta"):
            self.model: PreTrainedModel = AutoModel.from_config(...)
        ```
        """

        def _init_parameters(module: nn.Module, dtype: Optional[torch.dtype]):
            for name, param in module.named_parameters(recurse=False):
                if param.device == torch.device("meta"):
                    new_param = nn.Parameter(
                        torch.empty_like(
                            param.data,
                            dtype=dtype or self.model_config.dtype,
                            device=self.device_config.device,
                        )
                    )
                    setattr(module, name, new_param)
            for child in module.children():
                _init_parameters(child, dtype)

        _init_parameters(module, dtype)

    def forward(
        self,
        input_ids: Optional[torch.Tensor],
        positions: torch.Tensor,
        intermediate_tensors: Optional[IntermediateTensors] = None,
        inputs_embeds: Optional[torch.Tensor] = None,
        **kwargs,
    ) -> Union[torch.Tensor, IntermediateTensors]:
        if not self.pp_group.is_first_rank:
            assert intermediate_tensors is not None
            input_ids = None
            inputs_embeds = intermediate_tensors["hidden_states"]

        if input_ids is not None:
            input_ids = input_ids[None, ...]
        if inputs_embeds is not None:
            inputs_embeds = inputs_embeds[None, ...]

        if self.model_config.uses_mrope:
            position_ids = positions[:, None]
        else:
            position_ids = positions[None, ...]

        hidden_states = self.model(
            input_ids=input_ids,
            inputs_embeds=inputs_embeds,
            use_cache=False,
            position_ids=position_ids,
            attention_instances=self.attention_instances,
            return_dict=False,
            **kwargs,
        )[0][0, ...]  # we remove batch dimension for now

        if not self.pp_group.is_last_rank:
            return IntermediateTensors({"hidden_states": hidden_states})

        return hidden_states

    def load_weights(
        self,
        weights: Iterable[tuple[str, torch.Tensor]],
    ) -> set[str]:
        loader = AutoWeightsLoader(
            self,
            skip_prefixes=self.skip_prefixes,
            skip_substrs=self.skip_substrs,
            ignore_unexpected_prefixes=self.ignore_unexpected_prefixes,
            ignore_unexpected_suffixes=self.ignore_unexpected_suffixes,
        )
        return loader.load_weights(weights, mapper=self.hf_to_vllm_mapper)

    def check_version(self, min_version: str, feature: str):
        installed = Version(transformers.__version__)
        required = Version(min_version)
        if installed < required:
            raise ImportError(
                f"Transformers backend requires transformers>={required} "
                f"for {feature}, but got {installed}"
            )


@support_torch_compile(enable_if=can_enable_torch_compile)
class TransformersForCausalLM(TransformersBase):
    def __init__(self, *, vllm_config: VllmConfig, prefix: str = ""):
        super().__init__(vllm_config=vllm_config, prefix=prefix)

        # Tell `TransformersBase.load_weights` to skip
        # `lm_head` if the model has tied word embeddings
        if self.text_config.tie_word_embeddings:
            self.skip_prefixes.append("lm_head.")

        if self.pp_group.is_last_rank:
            self.unpadded_vocab_size = self.text_config.vocab_size
            self.lm_head = ParallelLMHead(
                self.text_config.vocab_size,
                self.text_config.hidden_size,
                quant_config=self.quant_config,
                prefix=maybe_prefix(prefix, "lm_head"),
            )
            if self.text_config.tie_word_embeddings:
                self.lm_head = self.lm_head.tie_weights(
                    self.model.get_input_embeddings()
                )

            logit_scale = getattr(self.text_config, "logit_scale", 1.0)
            self.logits_processor = LogitsProcessor(
                self.unpadded_vocab_size, self.text_config.vocab_size, logit_scale
            )
        else:
            self.lm_head = PPMissingLayer()

    def get_input_embeddings(self, input_ids: torch.Tensor) -> torch.Tensor:
        inputs_embeds = self.model.get_input_embeddings()(input_ids)
        if self.embed_scale is not None:
            inputs_embeds *= self.embed_scale
        return inputs_embeds

    def compute_logits(
        self,
        hidden_states: torch.Tensor,
    ) -> Optional[torch.Tensor]:
        logits = self.logits_processor(self.lm_head, hidden_states)
        return logits


@MULTIMODAL_REGISTRY.register_processor(
    MultiModalProcessor,
    info=MultiModalProcessingInfo,
    dummy_inputs=MultiModalDummyInputsBuilder,
)
@support_torch_compile(
    # set `positions` to last dim to support Qwen-mrope
    dynamic_arg_dims={
        "input_ids": 0,
        "positions": -1,
        "intermediate_tensors": 0,
        "inputs_embeds": 0,
    },
    enable_if=can_enable_torch_compile,
)
class TransformersForMultimodalLM(TransformersForCausalLM, SupportsMultiModal):
    supports_multimodal_raw_input_only = True
    merge_by_field_config = True
    # Backwards compatibility for prev released models. State dicts back then
    # had different formats and cannot be loaded with `AutoModel` mapping as is
    hf_to_vllm_mapper = WeightsMapper(
        orig_to_new_prefix={
            "language_model.model": "model.language_model",
            "text_model.model": "model.text_model",
            "vision_tower": "model.vision_tower",
            "vqmodel": "model.vqmodel",
            "visual": "model.visual",
            "vision_model": "model.vision_model",
            "vision_embed_tokens": "model.vision_embed_tokens",
            "image_newline": "model.image_newline",
            "multi_modal_projector": "model.multi_modal_projector",
            "text_model.lm_head": "lm_head",
            "language_model.lm_head": "lm_head",
            # Qwen models used "model" as the name for the language model.
            # Therefore, we must map each of submodule explicitly to avoid
            # conflicts with newer models that use "model.language_model".
            "model.embed_tokens": "model.language_model.embed_tokens",
            "model.layers": "model.language_model.layers",
            "model.norm": "model.language_model.norm",
        }
    )

    def __init__(self, *, vllm_config: VllmConfig, prefix: str = ""):
        super().__init__(vllm_config=vllm_config, prefix=prefix)

        self.dtype = vllm_config.model_config.dtype

    def forward(
        self,
        input_ids: Optional[torch.Tensor],
        positions: torch.Tensor,
        intermediate_tensors: Optional[IntermediateTensors] = None,
        inputs_embeds: Optional[torch.Tensor] = None,
        **kwargs: object,
    ) -> Union[torch.Tensor, IntermediateTensors]:
        # Gemma3 and PaliGemma needs `token_type_ids` to work correctly
        # Other models will not have `token_type_ids` in kwargs
        kwargs = {k: v for k, v in kwargs.items() if k == "token_type_ids"}
        model_output = super().forward(
            input_ids, positions, intermediate_tensors, inputs_embeds, **kwargs
        )
        return model_output

    def get_language_model(self) -> torch.nn.Module:
        """`TransformersForMultimodalLM` does not contain a vLLM language model class.
        Therefore, in order to return a language model vLLM class, we use a wrapper to
        give `self` the same interface as `TransformersForCausalLM`."""

        class LanguageModelWrapper(TransformersForCausalLM):
            def __init__(self, multimodal_model):
                # Don't call super().__init__() to avoid re-initialization
                self.__dict__.update(multimodal_model.__dict__)

            model = getattr_iter(self.model, ("language_model", "text_model"), None)

        return LanguageModelWrapper(self)

    def get_multimodal_embeddings(self, **kwargs):
        pixel_values: Optional[torch.Tensor] = kwargs.pop("pixel_values", None)
        image_embeds: Optional[torch.Tensor] = kwargs.pop("image_embeds", None)
        # Model might use `image_patches` instead of `pixel_values`
        if pixel_values is None:
            pixel_values = kwargs.pop("image_patches", None)

        if image_embeds is not None:
            return image_embeds

        if pixel_values is None:
            return None

        num_image_patches = kwargs.pop("num_image_patches")
        kwargs.pop("token_type_ids", None)  # used only in `forward`
        if pixel_values is not None:
            vision_embeddings = self.model.get_image_features(pixel_values, **kwargs)

            if isinstance(vision_embeddings, torch.Tensor):
                if vision_embeddings.ndim == 2:
                    vision_embeddings = vision_embeddings.unsqueeze(0)

                # Embeddings have to be 2D tensors of length `num_images`
                # but transformers returns concat tensors if each patch
                # is of different size. We split it back to make vLLM happy
                vision_embeddings = torch.split(
                    vision_embeddings, num_image_patches.flatten().tolist()
                )
                vision_embeddings = [
                    embed.flatten(start_dim=0, end_dim=-2)
                    for embed in vision_embeddings
                ]

            return vision_embeddings

    get_input_embeddings = SupportsMultiModal.get_input_embeddings<|MERGE_RESOLUTION|>--- conflicted
+++ resolved
@@ -370,27 +370,7 @@
         """
         processor_data, passthrough_data = super()._get_hf_mm_data(mm_items)
         processor_data["return_mm_token_type_ids"] = True
-<<<<<<< HEAD
-
-        processed_data = self._call_hf_processor(
-            prompt=prompt_text,
-            mm_data=processor_data,
-            mm_kwargs=hf_processor_mm_kwargs,
-            tok_kwargs=tokenization_kwargs,
-        )
-        processed_data.update(passthrough_data)
-
-        (prompt_ids,) = processed_data.pop("input_ids").tolist()
-        mm_token_type_ids = (
-            processed_data.pop("mm_token_type_ids")
-            if "mm_token_type_ids" in processed_data
-            else processed_data.get("token_type_ids")
-        )  # for gemma3 only
-
-        return prompt_ids, processed_data, mm_token_type_ids
-=======
         return processor_data, passthrough_data
->>>>>>> b8f603ce
 
     def apply(
         self,
