# SPDX-License-Identifier: Apache-2.0

# Copyright 2024 The vLLM team.
#
# Licensed under the Apache License, Version 2.0 (the "License");
# you may not use this file except in compliance with the License.
# You may obtain a copy of the License at
#
#     http://www.apache.org/licenses/LICENSE-2.0
#
# Unless required by applicable law or agreed to in writing, software
# distributed under the License is distributed on an "AS IS" BASIS,
# WITHOUT WARRANTIES OR CONDITIONS OF ANY KIND, either express or implied.
# See the License for the specific language governing permissions and
# limitations under the License.
"""Wrapper around `transformers` models"""
import re
from itertools import chain
from typing import Iterable, Literal, Optional, Union

import torch
from torch import nn
from transformers import AutoModel, PretrainedConfig, PreTrainedModel
from transformers.modeling_utils import ALL_ATTENTION_FUNCTIONS

from vllm.attention import Attention, AttentionMetadata
from vllm.config import CacheConfig, VllmConfig
from vllm.distributed import get_pp_group, get_tensor_model_parallel_world_size
from vllm.distributed.utils import divide, get_pp_indices
from vllm.logger import init_logger
from vllm.model_executor.layers.linear import (ColumnParallelLinear,
                                               ReplicatedLinear,
                                               RowParallelLinear)
from vllm.model_executor.layers.logits_processor import LogitsProcessor
from vllm.model_executor.layers.quantization import QuantizationConfig
from vllm.model_executor.layers.sampler import SamplerOutput, get_sampler
from vllm.model_executor.layers.vocab_parallel_embedding import (
    ParallelLMHead, VocabParallelEmbedding)
from vllm.model_executor.model_loader.weight_utils import default_weight_loader
from vllm.model_executor.sampling_metadata import SamplingMetadata
from vllm.sequence import IntermediateTensors

<<<<<<< HEAD
from .interfaces import SupportsPP
from .utils import (PPMissingLayer, is_pp_missing_parameter,
                    make_empty_intermediate_tensors_factory, maybe_prefix)
=======
from .interfaces import SupportsQuant
from .utils import maybe_prefix
>>>>>>> e2603fef

logger = init_logger(__name__)


def vllm_flash_attention_forward(
        # Transformers args
        module: torch.nn.Module,
        query: torch.Tensor,
        key: torch.Tensor,
        value: torch.Tensor,
        attention_mask: torch.Tensor,
        # Transformers kwargs
        scaling: Optional[float] = None,
        # vLLM kwargs
<<<<<<< HEAD
        attn_metadata: AttentionMetadata = None,
        attention_instances: dict[Attention] = None,
=======
        attn_metadata: Optional[AttentionMetadata] = None,
        attention_instances: Optional[list[Attention]] = None,
>>>>>>> e2603fef
        **kwargs):
    self_attn = attention_instances[module.layer_idx]
    if scaling is not None:
        self_attn.impl.scale = float(scaling)
    hidden = query.shape[-2]
    query, key, value = (x.transpose(1, 2) for x in (query, key, value))
    query, key, value = (x.reshape(hidden, -1) for x in (query, key, value))
    return self_attn.forward(
        query,
        key,
        value,
        kv_cache=None,  # argument not used
        attn_metadata=attn_metadata), None


ALL_ATTENTION_FUNCTIONS["vllm"] = vllm_flash_attention_forward


def log_replacement(name: str, old_module: nn.Module, new_module: nn.Module):
    logger.debug("%s: %s -> %s", name, old_module, new_module)


def replace_linear_class(
        linear: nn.Linear,
        style: Literal["colwise", "rowwise"],
        quant_config=None) -> Union[ColumnParallelLinear, RowParallelLinear]:
    """
    Replace nn.Linear with one of vLLM's tensor parallel linear classes.
    
    `quant_config` is not yet supported.
    Args:
        linear (nn.Linear): `nn.Linear` to be replaced.
        style (str): Tensor parallel style of the new linear, e.g. "colwise".
        quant_config (QuantConfig): Quantization config for the new linear.
    Returns:
        Union[ColumnParallelLinear, RowParallelLinear]: The new linear.
    """

    if not isinstance(style, str):
        raise ValueError(
            f"Unsupported parallel style type {type(style)}, expected str")

    vllm_linear_cls = {
        "colwise": ColumnParallelLinear,
        "rowwise": RowParallelLinear,
    }.get(style, ReplicatedLinear)

    class HFCompatibleLinear(vllm_linear_cls):
        """
        Wrapper class that removes `output_bias` from returned output.
        """

        def forward(self, input: torch.Tensor) -> torch.Tensor:
            return super().forward(input)[0]

    return HFCompatibleLinear(
        input_size=linear.in_features,
        output_size=linear.out_features,
        bias=linear.bias is not None,
        quant_config=quant_config,
    )


<<<<<<< HEAD
class HFCompatiblePPMissingLayer(PPMissingLayer):
    """
    A version of `PPMissingLayer` that can replace Transformers
    transformer layers.
    """

    def forward(self, *args, **kwargs):
        input = args[0] if args else kwargs.get("input")
        return (super().forward(input), )


class TransformersModel(nn.Module, SupportsPP):
=======
class TransformersModel(nn.Module, SupportsQuant):
>>>>>>> e2603fef
    embedding_padding_modules = ["lm_head"]
    embedding_modules = ["embed_tokens"
                         ]  # TODO transformers will have a util to get it

    def __init__(self, *, vllm_config: VllmConfig, prefix: str = "") -> None:
        super().__init__()
        logger.info("Using Transformers backend.")

        config = vllm_config.model_config.hf_config
        cache_config = vllm_config.cache_config
<<<<<<< HEAD
        device_config = vllm_config.device_config
        quant_config = vllm_config.quant_config

        self.config = config
        self.device_config = device_config
        self.quant_config = quant_config

        self.pp_group = get_pp_group()
        self.pp_size = self.pp_group.world_size
        self.pp_rank = self.pp_group.rank_in_group
        self.tp_size = get_tensor_model_parallel_world_size()

        # Use meta device to delay allocating GPU tensors
        with torch.device("meta"):
            self.model: PreTrainedModel = AutoModel.from_config(
                self.config,
                attn_implementation="vllm",
                torch_dtype=vllm_config.model_config.dtype,
                trust_remote_code=vllm_config.model_config.trust_remote_code,
            )
=======

        self.config = config
        self.vocab_size = config.vocab_size
        self.unpadded_vocab_size = config.vocab_size

        self.model: PreTrainedModel = AutoModel.from_config(
            self.config,
            attn_implementation="vllm",
            torch_dtype=vllm_config.model_config.dtype,
            trust_remote_code=vllm_config.model_config.trust_remote_code,
        )
>>>>>>> e2603fef
        prefix = self.model.base_model_prefix

        self.pipeline_parallel()
        self.tensor_parallel()

        # Input embeddings
        if not isinstance(self.model.get_input_embeddings(), PPMissingLayer):
            self.model.set_input_embeddings(
                VocabParallelEmbedding(
                    config.vocab_size,
                    config.hidden_size,
                    org_num_embeddings=config.vocab_size,
                    quant_config=None,
                ))

        # Attention layers
        self.attention_instances = self.create_attention_instances(
            config, cache_config, quant_config=None)

        # Output embeddings
        if not isinstance(getattr(self, "lm_head", None), PPMissingLayer):
            self.unpadded_vocab_size = config.vocab_size
            self.lm_head = ParallelLMHead(
                config.vocab_size,
                config.hidden_size,
                quant_config=None,
                prefix=maybe_prefix(prefix, "lm_head"),
            )
            if config.tie_word_embeddings:
                self.lm_head = self.lm_head.tie_weights(
                    self.model.get_input_embeddings())

            logit_scale = getattr(config, "logit_scale", 1.0)
            self.logits_processor = LogitsProcessor(self.unpadded_vocab_size,
                                                    config.vocab_size,
                                                    logit_scale)

        # Initialize buffers (e.g. rotary embedding inverse frequency)
        self.init_buffers(self.model)

        # Move remaining meta tensors to device (should happen last)
        self.meta_to_empty(self.model)

        self.sampler = get_sampler()

        self.make_empty_intermediate_tensors = (
            make_empty_intermediate_tensors_factory(["hidden_states"],
                                                    config.hidden_size))

    def pipeline_parallel(self):
        """
        Apply the model's pipeline parallelization plan.
        """
        if self.pp_size <= 1:
            return

        if not self.model.supports_pp_plan:
            raise ValueError(
                f"{type(self.model)} does not support pipeline parallel yet!")

        module_lists = []
        module_list_idx = None
        pp_plan = list(self.model._pp_plan.keys())
        for i, name in enumerate(pp_plan):
            if isinstance(getattr(self.model, name), nn.ModuleList):
                module_lists.append(name)
                module_list_idx = i

        if len(module_lists) > 1:
            raise ValueError(
                "Pipeline parallel of models with multiple `ModuleList`s "
                "in the base model are not supported yet!")
        if module_list_idx is None:
            raise ValueError(
                f"Could not find `ModuleList` in {type(self.model)}")

        # Layers before module list
        for name in pp_plan[:module_list_idx]:
            if self.pp_group.is_first_rank or (self.config.tie_word_embeddings
                                               and self.pp_group.is_last_rank):
                continue
            setattr(self.model, name, PPMissingLayer())

        # Module list
        start_layer, end_layer = get_pp_indices(self.config.num_hidden_layers,
                                                self.pp_rank, self.pp_size)
        layers_name = pp_plan[module_list_idx]
        layers = getattr(self.model, layers_name)
        for i in range(len(layers)):
            if start_layer <= i and i < end_layer:
                continue
            layers[i] = HFCompatiblePPMissingLayer()

        # Layers after module list
        for name in pp_plan[module_list_idx + 1:]:
            # Modules that should be on last rank
            if not self.pp_group.is_last_rank:
                setattr(self.model, name, PPMissingLayer())

        if not self.pp_group.is_last_rank:
            self.lm_head = PPMissingLayer()

    def tensor_parallel(self):
        """
        Apply the model's tensor parallelization plan.
        Currently only supports linear layers.
        """
        if self.tp_size > 1 and not self.model.supports_tp_plan:
            raise ValueError(
                f"{type(self.model)} does not support tensor parallel yet!")

        tp_plan = self.model._tp_plan

        def _tensor_parallel(module: nn.Module, prefix: str = ""):
            for child_name, child_module in module.named_children():
                qual_name = maybe_prefix(prefix, child_name)
                for pattern, style in tp_plan.items():
                    if re.match(pattern, qual_name) and isinstance(
                            child_module, nn.Linear):
                        new_module = replace_linear_class(
                            child_module, style, self.quant_config)
                        setattr(module, child_name, new_module)
                        log_replacement(qual_name, child_module, new_module)
                else:
                    _tensor_parallel(child_module, prefix=qual_name)

        _tensor_parallel(self.model)

    def create_attention_instances(
        self,
        config: PretrainedConfig,
        cache_config: CacheConfig = None,
        quant_config: QuantizationConfig = None,
    ) -> dict[int, Attention]:
        """
        Create `Attention` instances to inform KV cache allocation.
        """
        start, end = get_pp_indices(self.config.num_hidden_layers,
                                    self.pp_rank, self.pp_size)
        return {
            i:
            Attention(
                num_heads=divide(config.num_attention_heads, self.tp_size),
                head_size=config.head_dim,
                # NOTE: We use Llama scale as default, if it's set by
                # Transformers, it's updated in vllm_flash_attention_forward
                scale=config.head_dim**-0.5,
                num_kv_heads=divide(config.num_key_value_heads, self.tp_size),
                cache_config=cache_config,
<<<<<<< HEAD
                quant_config=quant_config,
                prefix=f"{i}.attn")
            for i in range(start, end)
        }
=======
                quant_config=self.quant_config,
                prefix=f"{i}.attn") for i in range(config.num_hidden_layers)
        ]

        # Model modifications
        self.replace_vocab_embed_class(self.model)

        # ForCausalLM modifications
        self.lm_head = ParallelLMHead(config.vocab_size,
                                      config.hidden_size,
                                      quant_config=self.quant_config,
                                      prefix=maybe_prefix(prefix, "lm_head"))
        if config.tie_word_embeddings:
            self.lm_head.weight = self.model.get_input_embeddings().weight

        logit_scale = getattr(config, "logit_scale", 1.0)
        self.logits_processor = LogitsProcessor(self.unpadded_vocab_size,
                                                config.vocab_size, logit_scale)
        self.sampler = get_sampler()
>>>>>>> e2603fef

    def init_buffers(self, module: nn.Module):
        """
        If a `buffer` is on the `meta` device, then its parent
        `module` is the original module created by:

        ```python
        with torch.device("meta"):
            self.model: PreTrainedModel = AutoModel.from_config(...)
        ```

        This means that:
        - `type(module)` is a class from `transformers`
        - This class is constructed using a `PretrainedConfig`
        """
        for name, buffer in module.named_buffers(recurse=False):
            if buffer.device == torch.device("meta"):
                new_buffer = getattr(type(module)(self.config), name)
                setattr(module, name, new_buffer)
        for child in module.children():
            self.init_buffers(child)

    def meta_to_empty(self, module: nn.Module):
        tensors = list(chain(module.buffers(), module.parameters()))
        if tensors and all(t.device == torch.device("meta") for t in tensors):
            module.to_empty(device=self.device_config.device)
            return  # We can stop recursing because to_empty is recursive
        for child in module.children():
            self.meta_to_empty(child)

    def forward(
        self,
        input_ids: Optional[torch.Tensor],
        positions: torch.Tensor,
        kv_caches: list[torch.Tensor],  # argument not used
        attn_metadata: AttentionMetadata,
        intermediate_tensors: Optional[IntermediateTensors] = None,
        inputs_embeds: Optional[torch.Tensor] = None,
    ) -> Union[torch.Tensor, IntermediateTensors]:
        if not get_pp_group().is_first_rank:
            assert intermediate_tensors is not None
            input_ids = None
            inputs_embeds = intermediate_tensors["hidden_states"]

        if input_ids is not None:
            input_ids = input_ids[None, ...]
        if inputs_embeds is not None:
            inputs_embeds = inputs_embeds[None, ...]

        hidden_states = self.model(
            input_ids=input_ids,
            inputs_embeds=inputs_embeds,
            use_cache=False,
            position_ids=positions[None, ...],
            attn_metadata=attn_metadata,
            intermediate_tensors=intermediate_tensors,
            attention_instances=self.attention_instances,
            return_dict=False)[0][0, ...]  # we remove batch dimension for now

        if not get_pp_group().is_last_rank:
            return IntermediateTensors({"hidden_states": hidden_states})

        return hidden_states

    def compute_logits(
        self,
        hidden_states: torch.Tensor,
        sampling_metadata: SamplingMetadata,
    ) -> Optional[torch.Tensor]:
        logits = self.logits_processor(self.lm_head, hidden_states,
                                       sampling_metadata)
        return logits

    def sample(self, logits: torch.Tensor,
               sampling_metadata: SamplingMetadata) -> Optional[SamplerOutput]:

        next_tokens = self.sampler(logits, sampling_metadata)
        return next_tokens

    def load_weights(self, weights: Iterable[tuple[str,
                                                   torch.Tensor]]) -> set[str]:
        params_dict = dict(self.named_parameters())
        loaded_params = set[str]()
        for name, loaded_weight in weights:
            # Necessary for some models which use remote code
            if not name.startswith(prefix := self.model.base_model_prefix):
                name = maybe_prefix(prefix, name)
            if is_pp_missing_parameter(name, self):
                continue
            if name in params_dict:
                param = params_dict[name]
                weight_loader = getattr(param, "weight_loader",
                                        default_weight_loader)
                weight_loader(param, loaded_weight)
                loaded_params.add(name)
        return loaded_params<|MERGE_RESOLUTION|>--- conflicted
+++ resolved
@@ -40,14 +40,9 @@
 from vllm.model_executor.sampling_metadata import SamplingMetadata
 from vllm.sequence import IntermediateTensors
 
-<<<<<<< HEAD
-from .interfaces import SupportsPP
+from .interfaces import SupportsPP, SupportsQuant
 from .utils import (PPMissingLayer, is_pp_missing_parameter,
                     make_empty_intermediate_tensors_factory, maybe_prefix)
-=======
-from .interfaces import SupportsQuant
-from .utils import maybe_prefix
->>>>>>> e2603fef
 
 logger = init_logger(__name__)
 
@@ -62,13 +57,8 @@
         # Transformers kwargs
         scaling: Optional[float] = None,
         # vLLM kwargs
-<<<<<<< HEAD
-        attn_metadata: AttentionMetadata = None,
-        attention_instances: dict[Attention] = None,
-=======
         attn_metadata: Optional[AttentionMetadata] = None,
-        attention_instances: Optional[list[Attention]] = None,
->>>>>>> e2603fef
+        attention_instances: Optional[dict[Attention]] = None,
         **kwargs):
     self_attn = attention_instances[module.layer_idx]
     if scaling is not None:
@@ -92,13 +82,12 @@
 
 
 def replace_linear_class(
-        linear: nn.Linear,
-        style: Literal["colwise", "rowwise"],
-        quant_config=None) -> Union[ColumnParallelLinear, RowParallelLinear]:
+    linear: nn.Linear, style: Literal["colwise", "rowwise"],
+    quant_config: QuantizationConfig
+) -> Union[ColumnParallelLinear, RowParallelLinear]:
     """
     Replace nn.Linear with one of vLLM's tensor parallel linear classes.
     
-    `quant_config` is not yet supported.
     Args:
         linear (nn.Linear): `nn.Linear` to be replaced.
         style (str): Tensor parallel style of the new linear, e.g. "colwise".
@@ -132,7 +121,6 @@
     )
 
 
-<<<<<<< HEAD
 class HFCompatiblePPMissingLayer(PPMissingLayer):
     """
     A version of `PPMissingLayer` that can replace Transformers
@@ -144,10 +132,7 @@
         return (super().forward(input), )
 
 
-class TransformersModel(nn.Module, SupportsPP):
-=======
-class TransformersModel(nn.Module, SupportsQuant):
->>>>>>> e2603fef
+class TransformersModel(nn.Module, SupportsPP, SupportsQuant):
     embedding_padding_modules = ["lm_head"]
     embedding_modules = ["embed_tokens"
                          ]  # TODO transformers will have a util to get it
@@ -158,7 +143,6 @@
 
         config = vllm_config.model_config.hf_config
         cache_config = vllm_config.cache_config
-<<<<<<< HEAD
         device_config = vllm_config.device_config
         quant_config = vllm_config.quant_config
 
@@ -179,19 +163,6 @@
                 torch_dtype=vllm_config.model_config.dtype,
                 trust_remote_code=vllm_config.model_config.trust_remote_code,
             )
-=======
-
-        self.config = config
-        self.vocab_size = config.vocab_size
-        self.unpadded_vocab_size = config.vocab_size
-
-        self.model: PreTrainedModel = AutoModel.from_config(
-            self.config,
-            attn_implementation="vllm",
-            torch_dtype=vllm_config.model_config.dtype,
-            trust_remote_code=vllm_config.model_config.trust_remote_code,
-        )
->>>>>>> e2603fef
         prefix = self.model.base_model_prefix
 
         self.pipeline_parallel()
@@ -204,12 +175,12 @@
                     config.vocab_size,
                     config.hidden_size,
                     org_num_embeddings=config.vocab_size,
-                    quant_config=None,
+                    quant_config=quant_config,
                 ))
 
         # Attention layers
         self.attention_instances = self.create_attention_instances(
-            config, cache_config, quant_config=None)
+            config, cache_config, quant_config=quant_config)
 
         # Output embeddings
         if not isinstance(getattr(self, "lm_head", None), PPMissingLayer):
@@ -217,7 +188,7 @@
             self.lm_head = ParallelLMHead(
                 config.vocab_size,
                 config.hidden_size,
-                quant_config=None,
+                quant_config=quant_config,
                 prefix=maybe_prefix(prefix, "lm_head"),
             )
             if config.tie_word_embeddings:
@@ -324,7 +295,6 @@
         self,
         config: PretrainedConfig,
         cache_config: CacheConfig = None,
-        quant_config: QuantizationConfig = None,
     ) -> dict[int, Attention]:
         """
         Create `Attention` instances to inform KV cache allocation.
@@ -341,32 +311,10 @@
                 scale=config.head_dim**-0.5,
                 num_kv_heads=divide(config.num_key_value_heads, self.tp_size),
                 cache_config=cache_config,
-<<<<<<< HEAD
-                quant_config=quant_config,
+                quant_config=self.quant_config,
                 prefix=f"{i}.attn")
             for i in range(start, end)
         }
-=======
-                quant_config=self.quant_config,
-                prefix=f"{i}.attn") for i in range(config.num_hidden_layers)
-        ]
-
-        # Model modifications
-        self.replace_vocab_embed_class(self.model)
-
-        # ForCausalLM modifications
-        self.lm_head = ParallelLMHead(config.vocab_size,
-                                      config.hidden_size,
-                                      quant_config=self.quant_config,
-                                      prefix=maybe_prefix(prefix, "lm_head"))
-        if config.tie_word_embeddings:
-            self.lm_head.weight = self.model.get_input_embeddings().weight
-
-        logit_scale = getattr(config, "logit_scale", 1.0)
-        self.logits_processor = LogitsProcessor(self.unpadded_vocab_size,
-                                                config.vocab_size, logit_scale)
-        self.sampler = get_sampler()
->>>>>>> e2603fef
 
     def init_buffers(self, module: nn.Module):
         """
