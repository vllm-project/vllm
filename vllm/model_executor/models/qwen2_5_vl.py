# SPDX-License-Identifier: Apache-2.0
# SPDX-FileCopyrightText: Copyright contributors to the vLLM project

# Adapted from
# https://github.com/huggingface/transformers/blob/main/src/transformers/models/qwen2_5_vl/modeling_qwen2_5_vl.py
# Copyright 2025 The vLLM team.
# Copyright 2025 The Qwen Team.
# Copyright 2025 The HuggingFace Inc. team.
# All rights reserved.
#
# This code is based on EleutherAI's GPT-NeoX library and the GPT-NeoX
# and OPT implementations in this library. It has been modified from its
# original forms to accommodate minor architectural differences compared
# to GPT-NeoX and OPT used by the Meta AI team that trained the model.
#
# Licensed under the Apache License, Version 2.0 (the "License");
# you may not use this file except in compliance with the License.
# You may obtain a copy of the License at
#
#     http://www.apache.org/licenses/LICENSE-2.0
#
# Unless required by applicable law or agreed to in writing, software
# distributed under the License is distributed on an "AS IS" BASIS,
# WITHOUT WARRANTIES OR CONDITIONS OF ANY KIND, either express or implied.
# See the License for the specific language governing permissions and
# limitations under the License.
"""Inference-only Qwen2.5-VL model compatible with HuggingFace weights."""

import math
from collections.abc import Callable, Iterable, Mapping, Sequence
from functools import lru_cache, partial
from typing import Annotated, Any, Literal, TypeAlias

import einops
import torch
import torch.nn as nn
import torch.nn.functional as F
from transformers import BatchFeature, PretrainedConfig
from transformers.models.qwen2_5_vl import Qwen2_5_VLProcessor
from transformers.models.qwen2_5_vl.configuration_qwen2_5_vl import (
    Qwen2_5_VLConfig,
    Qwen2_5_VLVisionConfig,
)

from vllm.attention.backends.registry import AttentionBackendEnum
from vllm.attention.layer import maybe_get_vit_flash_attn_backend
from vllm.attention.ops.vit_attn_wrappers import (
    vit_flash_attn_wrapper,
    vit_xformers_attn_wrapper,
)
from vllm.compilation.decorators import support_torch_compile
from vllm.config import VllmConfig
from vllm.distributed import parallel_state
from vllm.distributed import utils as dist_utils
from vllm.forward_context import set_forward_context
from vllm.logger import init_logger
from vllm.model_executor.layers.activation import get_act_and_mul_fn
from vllm.model_executor.layers.layernorm import RMSNorm
from vllm.model_executor.layers.linear import (
    ColumnParallelLinear,
    MergedColumnParallelLinear,
    QKVParallelLinear,
    ReplicatedLinear,
    RowParallelLinear,
)
from vllm.model_executor.layers.quantization import QuantizationConfig
from vllm.model_executor.model_loader.weight_utils import default_weight_loader
from vllm.model_executor.models.module_mapping import MultiModelKeys
from vllm.multimodal import MULTIMODAL_REGISTRY
from vllm.multimodal.evs import (
    compute_mrope_for_media,
    compute_retained_tokens_count,
    compute_retention_mask,
    recompute_mrope_positions,
)
from vllm.multimodal.inputs import MultiModalFieldConfig, MultiModalKwargs
from vllm.multimodal.parse import MultiModalDataItems
from vllm.multimodal.processing import PromptReplacement, PromptUpdate
from vllm.sequence import IntermediateTensors
from vllm.utils.platform_utils import is_pin_memory_available
from vllm.utils.tensor_schema import TensorSchema, TensorShape

from .interfaces import (
    MultiModalEmbeddings,
    SupportsEagle3,
    SupportsLoRA,
    SupportsMRoPE,
    SupportsMultiModal,
    SupportsMultiModalPruning,
    SupportsPP,
    SupportsQuant,
)
from .qwen2_vl import Qwen2VLDummyInputsBuilder as Qwen2_5_VLDummyInputsBuilder
from .qwen2_vl import (
    Qwen2VLMultiModalProcessor,
    Qwen2VLProcessingInfo,
    apply_rotary_pos_emb_vision,
)
from .utils import (
    AutoWeightsLoader,
    WeightsMapper,
    cast_overflow_tensors,
    init_vllm_registered_model,
    maybe_prefix,
)
from .vision import (
    conv3d_to_linear_weight,
    get_vit_attn_backend,
    run_dp_sharded_mrope_vision_model,
)

logger = init_logger(__name__)

# === Vision Inputs === #


class Qwen2_5_VLImagePixelInputs(TensorSchema):
    """
    Dimensions:
        - np: Number of patches
        - ni: Number of images
        - cps: Number of channels * patch_size * patch_size

    Historical context:
        - pixel_values shape: (num_patches, num_channels * patch_size *
          patch_size)
        - image_grid_thw shape: (num_images, 3) in (grid_t, grid_h, grid_w)
          format.
    """

    type: Literal["pixel_values"]

    pixel_values: Annotated[
        torch.Tensor,
        TensorShape("np", "cps"),
    ]

    image_grid_thw: Annotated[
        torch.Tensor,
        TensorShape("ni", 3),
    ]


class Qwen2_5_VLImageEmbeddingInputs(TensorSchema):
    """
    Dimensions:
        - nf: Number of image features
        - hs: Hidden size
        - ni: Number of images

    Historical context:
        - image_embeds shape: (num_image_features, hidden_size)
        - num_image_features varies based on the number and resolution of the
          images.
        - hidden_size must match the hidden size of language model backbone.
        - image_grid_thw shape: (num_images, 3) in (grid_t, grid_h, grid_w)
          format
    """

    type: Literal["image_embeds"]

    image_embeds: Annotated[
        torch.Tensor,
        TensorShape("nf", "hs"),
    ]

    image_grid_thw: Annotated[
        torch.Tensor,
        TensorShape("ni", 3),
    ]


Qwen2_5_VLImageInputs: TypeAlias = (
    Qwen2_5_VLImagePixelInputs | Qwen2_5_VLImageEmbeddingInputs
)


class Qwen2_5_VLVideoPixelInputs(TensorSchema):
    """
    Dimensions:
        - np: Number of patches
        - nv: Number of videos
        - ctps: Number of channels * temporal_patch_size * patch_size *
          patch_size

    Historical context:
        - pixel_values_videos shape: (num_patches, num_channels *
          temporal_patch_size * patch_size * patch_size)
        - video_grid_thw shape: (num_videos, 3) in (grid_t, grid_h, grid_w)
          format
        - second_per_grid_ts: The video time interval (in seconds) for each
          grid along the temporal dimension in the 3D position IDs. Returned
          when `videos` is not `None`.
    """

    type: Literal["pixel_values_videos"]

    pixel_values_videos: Annotated[
        torch.Tensor,
        TensorShape("np", "ctps"),
    ]

    video_grid_thw: Annotated[
        torch.Tensor,
        TensorShape("nv", 3),
    ]

    second_per_grid_ts: Annotated[
        torch.Tensor | None,
        TensorShape("nv"),
    ]


class Qwen2_5_VLVideoEmbeddingInputs(TensorSchema):
    """
    Dimensions:
        - nf: Number of video features
        - hs: Hidden size
        - nv: Number of videos

    Historical context:
        - video_embeds shape: (num_video_features, hidden_size)
        - num_video_features varies based on the number and resolution of the
          videos.
        - hidden_size must match the hidden size of language model backbone.
        - video_grid_thw shape: (num_videos, 3) in (grid_t, grid_h, grid_w)
          format
    """

    type: Literal["video_embeds"]

    video_embeds: Annotated[
        torch.Tensor,
        TensorShape("nf", "hs"),
    ]

    video_grid_thw: Annotated[
        torch.Tensor,
        TensorShape("nv", 3),
    ]


Qwen2_5_VLVideoInputs: TypeAlias = (
    Qwen2_5_VLVideoPixelInputs | Qwen2_5_VLVideoEmbeddingInputs
)

# === Vision Encoder === #


class Qwen2_5_VisionMLP(nn.Module):
    def __init__(
        self,
        in_features: int,
        hidden_features: int,
        bias: bool = False,
        act_fn: Callable[[torch.Tensor], torch.Tensor] = F.silu,
        quant_config: QuantizationConfig | None = None,
        prefix: str = "",
        use_data_parallel: bool = False,
    ):
        super().__init__()
        self.gate_up_proj = MergedColumnParallelLinear(
            input_size=in_features,
            output_sizes=[hidden_features] * 2,  # [gate_proj, up_proj]
            bias=bias,
            quant_config=quant_config,
            prefix=f"{prefix}.gate_up_proj",
            disable_tp=use_data_parallel,
        )

        self.down_proj = RowParallelLinear(
            hidden_features,
            in_features,
            bias=bias,
            quant_config=quant_config,
            prefix=f"{prefix}.down_proj",
            disable_tp=use_data_parallel,
        )
        self.act_fn = act_fn

    def forward(self, x: torch.Tensor):
        gate_up, _ = self.gate_up_proj(x)
        x = self.act_fn(gate_up)
        x_down, _ = self.down_proj(x)
        return x_down


def all_gather_interleave(local_tensor, hidden_size: int, tp_size: int):
    """All-gather the input tensor interleavely across model parallel group."""
    import torch.distributed as dist

    gathered_tensors = [torch.zeros_like(local_tensor) for _ in range(tp_size)]
    dist.all_gather(
        gathered_tensors, local_tensor, group=parallel_state.get_tp_group().device_group
    )

    gathered_tensors_split = [
        torch.split(tensor, hidden_size // tp_size, -1) for tensor in gathered_tensors
    ]
    ordered_tensors = [
        tensor for pair in zip(*gathered_tensors_split) for tensor in pair
    ]
    result_tensor = torch.cat(ordered_tensors, dim=-1)
    return result_tensor


class Qwen2_5_VisionAttention(nn.Module):
    def __init__(
        self,
        embed_dim: int,
        num_heads: int,
        projection_size: int,
        quant_config: QuantizationConfig | None = None,
        prefix: str = "",
        use_data_parallel: bool = False,
        attn_backend: AttentionBackendEnum = AttentionBackendEnum.TORCH_SDPA,
        use_upstream_fa: bool = False,
        attn_backend_override: AttentionBackendEnum | None = None,
    ) -> None:
        super().__init__()
        # Per attention head and per partition values.
        self.tp_size = (
            1
            if use_data_parallel
            else parallel_state.get_tensor_model_parallel_world_size()
        )
        self.tp_rank = parallel_state.get_tensor_model_parallel_rank()
        self.hidden_size_per_attention_head = dist_utils.divide(
            projection_size, num_heads
        )
        self.num_attention_heads_per_partition = dist_utils.divide(
            num_heads, self.tp_size
        )

        self.qkv = QKVParallelLinear(
            hidden_size=embed_dim,
            head_size=self.hidden_size_per_attention_head,
            total_num_heads=num_heads,
            total_num_kv_heads=num_heads,
            bias=True,
            quant_config=quant_config,
            prefix=f"{prefix}.qkv",
            disable_tp=use_data_parallel,
        )

        self.proj = RowParallelLinear(
            input_size=projection_size,
            output_size=embed_dim,
            quant_config=quant_config,
            prefix=f"{prefix}.proj",
            disable_tp=use_data_parallel,
        )
        self.attn_backend = attn_backend
        self.use_upstream_fa = use_upstream_fa
        self.attn_backend, self.flash_attn_varlen_func = (
            maybe_get_vit_flash_attn_backend(
                self.attn_backend,
                self.use_upstream_fa,
                attn_backend_override=attn_backend_override,
            )
        )
        # On ROCm with FLASH_ATTN backend, upstream flash_attn is used
        from vllm.platforms import current_platform

        if (
            current_platform.is_rocm()
            and self.attn_backend == AttentionBackendEnum.FLASH_ATTN
        ):
            self.use_upstream_fa = True
        if current_platform.is_xpu():
            self.use_upstream_fa = False
        self.is_flash_attn_backend = self.attn_backend in {
            AttentionBackendEnum.FLASH_ATTN,
            AttentionBackendEnum.ROCM_AITER_FA,
        }

    def split_qkv(self, qkv: torch.Tensor) -> tuple[torch.Tensor, ...]:
        # [s, b, 3 * head * head_dim]
        seq_len, bs, _ = qkv.shape
        if self.tp_size > 1:
            qkv = all_gather_interleave(qkv, self.qkv.hidden_size, self.tp_size)

        # [s, b, 3 * head * head_dim] -> 3 * [s, b, head * head_dim]
        q, k, v = qkv.chunk(3, dim=2)

        # 3 * [s, b, head * head_dim]
        if self.tp_size > 1:
            splitter = partial(
                dist_utils.split_tensor_along_last_dim, num_partitions=self.tp_size
            )
            q = splitter(q)[self.tp_rank]
            k = splitter(k)[self.tp_rank]
            v = splitter(v)[self.tp_rank]

        # 3 * [s, b, head * head_dim] -> 3 * [s, b, head, head_dim]
        new_shape = (
            seq_len,
            bs,
            self.num_attention_heads_per_partition,
            self.hidden_size_per_attention_head,
        )
        q, k, v = (x.view(*new_shape) for x in (q, k, v))
        return q, k, v

    def forward(
        self,
        x: torch.Tensor,
        cu_seqlens: torch.Tensor,
        rotary_pos_emb: torch.Tensor,
        max_seqlen: torch.Tensor,  # Only used for Flash Attention
        seqlens: torch.Tensor,  # Only used for xFormers
    ) -> torch.Tensor:
        # [s, b, c] --> [s, b, head * 3 * head_dim]
        x, _ = self.qkv(x)

        # [s, b, 3 * head * head_dim] -> 3 * [s, b, head, head_dim]
        q, k, v = self.split_qkv(x)
        batch_size = q.shape[1]

        q, k, v = (einops.rearrange(x, "s b ... -> b s ...") for x in (q, k, v))
        if rotary_pos_emb is not None:
            # [2 * b, s, heads, head_dim]
            qk_concat = torch.cat([q, k], dim=0)
            qk_rotated = apply_rotary_pos_emb_vision(qk_concat, rotary_pos_emb)
            q, k = torch.chunk(qk_rotated, 2, dim=0)

        if self.is_flash_attn_backend:
            context_layer = vit_flash_attn_wrapper(
                q,
                k,
                v,
                cu_seqlens,
                max_seqlen,
                batch_size,
                self.attn_backend == AttentionBackendEnum.ROCM_AITER_FA,
                self.use_upstream_fa,
            )
        elif self.attn_backend == AttentionBackendEnum.TORCH_SDPA:
            # Execute attention entry by entry for speed & less VRAM.
            from vllm.platforms import current_platform

            # Never remove the next contiguous logic
            # Without it, hallucinations occur with the backend
            if current_platform.is_rocm():
                q = q.contiguous()
                k = k.contiguous()
                v = v.contiguous()
            outputs = []
            for i in range(1, len(cu_seqlens)):
                start_idx = cu_seqlens[i - 1]
                end_idx = cu_seqlens[i]
                q_i = q[:, start_idx:end_idx]
                k_i = k[:, start_idx:end_idx]
                v_i = v[:, start_idx:end_idx]
                q_i, k_i, v_i = (
                    einops.rearrange(x, "b s h d -> b h s d") for x in [q_i, k_i, v_i]
                )
                output_i = F.scaled_dot_product_attention(q_i, k_i, v_i, dropout_p=0.0)
                output_i = einops.rearrange(output_i, "b h s d -> b s h d ")
                outputs.append(output_i)
            context_layer = torch.cat(outputs, dim=1)
            context_layer = einops.rearrange(
                context_layer, "b s h d -> s b (h d)"
            ).contiguous()
        elif self.attn_backend == AttentionBackendEnum.XFORMERS:
            context_layer = vit_xformers_attn_wrapper(q, k, v, seqlens)

        output, _ = self.proj(context_layer)
        return output


# (FIXME): Enable this after dynamic slicing is fixed
# See https://github.com/vllm-project/vllm/pull/27760
# @support_torch_compile(
#     dynamic_arg_dims={
#         "x": 0,
#         "cu_seqlens": 0,
#         "rotary_pos_emb": 0,
#         "seqlens": 0,
#     },
#     mark_unbacked_dims={"seqlens": 0},
# )
class Qwen2_5_VisionBlock(nn.Module):
    def __init__(
        self,
        dim: int,
        num_heads: int,
        mlp_hidden_dim: int,
        act_fn: Callable[[torch.Tensor], torch.Tensor] = F.silu,
        norm_layer: Callable[[int], nn.Module] | None = None,
        quant_config: QuantizationConfig | None = None,
        prefix: str = "",
        use_data_parallel: bool = False,
        attn_backend: AttentionBackendEnum = AttentionBackendEnum.TORCH_SDPA,
        use_upstream_fa: bool = False,
        attn_backend_override: AttentionBackendEnum | None = None,
    ) -> None:
        super().__init__()
        if norm_layer is None:
            norm_layer = partial(nn.LayerNorm, eps=1e-6)
        self.norm1 = norm_layer(dim)
        self.norm2 = norm_layer(dim)
        self.attn = Qwen2_5_VisionAttention(
            embed_dim=dim,
            num_heads=num_heads,
            projection_size=dim,
            quant_config=quant_config,
            prefix=f"{prefix}.attn",
            use_data_parallel=use_data_parallel,
            attn_backend=attn_backend,
            use_upstream_fa=use_upstream_fa,
            attn_backend_override=attn_backend_override,
        )
        self.mlp = Qwen2_5_VisionMLP(
            dim,
            mlp_hidden_dim,
            act_fn=act_fn,
            bias=True,
            quant_config=quant_config,
            prefix=f"{prefix}.mlp",
            use_data_parallel=use_data_parallel,
        )

    def forward(
        self,
        x: torch.Tensor,
        cu_seqlens: torch.Tensor,
        rotary_pos_emb: torch.Tensor,
        max_seqlen: torch.Tensor,  # Only used for Flash Attention
        seqlens: torch.Tensor,  # Only used for xFormers
    ) -> torch.Tensor:
        x_attn = self.attn(
            self.norm1(x),
            cu_seqlens=cu_seqlens,
            rotary_pos_emb=rotary_pos_emb,
            max_seqlen=max_seqlen,
            seqlens=seqlens,
        )
        x_fused_norm, residual = self.norm2(x, residual=x_attn)
        x = residual + self.mlp(x_fused_norm)
        return x


@support_torch_compile(
    dynamic_arg_dims={
        "x": 0,
    }
)
class Qwen2_5_VisionPatchEmbed(nn.Module):
    def __init__(
        self,
        patch_size: int = 14,
        temporal_patch_size: int = 2,
        in_channels: int = 3,
        hidden_size: int = 1152,
    ) -> None:
        super().__init__()
        self.patch_size = patch_size
        self.temporal_patch_size = temporal_patch_size
        self.hidden_size = hidden_size

        kernel_size = (temporal_patch_size, patch_size, patch_size)
        self.proj = ReplicatedLinear(
            in_channels * math.prod(kernel_size),
            hidden_size,
            bias=False,
            return_bias=False,
        )

    def forward(self, x: torch.Tensor) -> torch.Tensor:
        x = self.proj(x)
        return x


@support_torch_compile(
    dynamic_arg_dims={
        "x": 0,
    }
)
class Qwen2_5_VisionPatchMerger(nn.Module):
    def __init__(
        self,
        d_model: int,
        context_dim: int,
        norm_layer: Callable[[int], nn.Module] | None = None,
        spatial_merge_size: int = 2,
        quant_config: QuantizationConfig | None = None,
        prefix: str = "",
        use_data_parallel: bool = False,
    ) -> None:
        super().__init__()
        self.hidden_size = context_dim * (spatial_merge_size**2)
        if norm_layer is None:
            norm_layer = partial(nn.LayerNorm, eps=1e-6)
        self.ln_q = norm_layer(context_dim)

        self.mlp = nn.Sequential(
            ColumnParallelLinear(
                self.hidden_size,
                self.hidden_size,
                bias=True,
                quant_config=quant_config,
                prefix=f"{prefix}.mlp.0",
                return_bias=False,
                disable_tp=use_data_parallel,
            ),
            nn.GELU(),
            RowParallelLinear(
                self.hidden_size,
                d_model,
                bias=True,
                quant_config=quant_config,
                prefix=f"{prefix}.mlp.2",
                return_bias=False,
                disable_tp=use_data_parallel,
            ),
        )

    def forward(self, x: torch.Tensor) -> torch.Tensor:
        x = self.ln_q(x)
        x = x.view(-1, self.hidden_size)
        out = self.mlp(x)
        return out


class Qwen2_5_VisionRotaryEmbedding(nn.Module):
    def __init__(self, dim: int, theta: float = 10000.0) -> None:
        super().__init__()
        self.dim = dim
        self.theta = theta
        inv_freq = 1.0 / (
            theta ** (torch.arange(0, dim, 2, dtype=torch.float, device="cpu") / dim)
        )
        self.register_buffer("inv_freq", inv_freq, persistent=False)
        self._seq_len_cached = 0
        self._freqs_cached = None

    def update_freqs_cache(self, seqlen: int) -> None:
        if seqlen > self._seq_len_cached:
            seqlen *= 2
            self._seq_len_cached = seqlen
            self.inv_freq = 1.0 / (
                self.theta
                ** (
                    torch.arange(
                        0, self.dim, 2, dtype=torch.float, device=self.inv_freq.device
                    )
                    / self.dim
                )
            )
            seq = torch.arange(
                seqlen, device=self.inv_freq.device, dtype=self.inv_freq.dtype
            )
            freqs = torch.outer(seq, self.inv_freq)
            self._freqs_cached = freqs

    def forward(self, seqlen: int) -> torch.Tensor:
        self.update_freqs_cache(seqlen)
        return self._freqs_cached[:seqlen]


class Qwen2_5_VisionTransformer(nn.Module):
    def __init__(
        self,
        vision_config: Qwen2_5_VLVisionConfig,
        norm_eps: float = 1e-6,
        quant_config: QuantizationConfig | None = None,
        prefix: str = "",
        use_data_parallel: bool = False,
        attn_backend_override: AttentionBackendEnum | None = None,
    ) -> None:
        super().__init__()

        patch_size = vision_config.patch_size
        temporal_patch_size = vision_config.temporal_patch_size
        in_channels = vision_config.in_channels
        depth = vision_config.depth
        self.hidden_size = vision_config.hidden_size
        self.num_heads = vision_config.num_heads
        self.use_data_parallel = use_data_parallel
        self.out_hidden_size = vision_config.out_hidden_size

        # args for get_window_index_thw
        self.window_size = vision_config.window_size
        self.patch_size = vision_config.patch_size
        self.spatial_merge_size = vision_config.spatial_merge_size
        self.fullatt_block_indexes = vision_config.fullatt_block_indexes
        self.spatial_merge_unit = self.spatial_merge_size**2
        # TODO[@lucaskabela]: Investigate fixing this usage
        # see https://github.com/vllm-project/vllm/issues/27044
        # DO NOT MOVE THIS IMPORT
        from vllm.compilation.backends import set_model_tag

        with set_model_tag("Qwen2_5_VisionPatchEmbed"):
            self.patch_embed = Qwen2_5_VisionPatchEmbed(
                patch_size=patch_size,
                temporal_patch_size=temporal_patch_size,
                in_channels=in_channels,
                hidden_size=self.hidden_size,
            )

        norm_layer = partial(RMSNorm, eps=norm_eps)
        head_dim = self.hidden_size // self.num_heads
        self.rotary_pos_emb = Qwen2_5_VisionRotaryEmbedding(head_dim // 2)

        use_upstream_fa = False
        self.attn_backend = get_vit_attn_backend(
            head_size=head_dim,
            dtype=torch.get_default_dtype(),
            attn_backend_override=attn_backend_override,
        )

        self.attn_backend, self.flash_attn_varlen_func = (
            maybe_get_vit_flash_attn_backend(
                self.attn_backend,
                use_upstream_fa,
                attn_backend_override=attn_backend_override,
            )
        )

        if self.attn_backend not in {
            AttentionBackendEnum.FLASH_ATTN,
            AttentionBackendEnum.TORCH_SDPA,
            AttentionBackendEnum.XFORMERS,
            AttentionBackendEnum.ROCM_AITER_FA,
        }:
            raise RuntimeError(
                f"Qwen2.5-VL does not support {self.attn_backend} backend now."
            )

        with set_model_tag("Qwen2_5_VisionBlock"):
            self.blocks = nn.ModuleList(
                [
                    Qwen2_5_VisionBlock(
                        dim=self.hidden_size,
                        num_heads=self.num_heads,
                        mlp_hidden_dim=vision_config.intermediate_size,
                        act_fn=get_act_and_mul_fn(vision_config.hidden_act),
                        norm_layer=norm_layer,
                        quant_config=quant_config,
                        prefix=f"{prefix}.blocks.{layer_idx}",
                        use_data_parallel=use_data_parallel,
                        attn_backend=self.attn_backend,
                        use_upstream_fa=use_upstream_fa,
                        attn_backend_override=attn_backend_override,
                    )
                    for layer_idx in range(depth)
                ]
            )

        with set_model_tag("Qwen2_5_VisionPatchMerger"):
            self.merger = Qwen2_5_VisionPatchMerger(
                d_model=vision_config.out_hidden_size,
                context_dim=self.hidden_size,
                norm_layer=norm_layer,
                spatial_merge_size=self.spatial_merge_size,
                quant_config=quant_config,
                prefix=f"{prefix}.merger",
                use_data_parallel=use_data_parallel,
            )

    @property
    def dtype(self) -> torch.dtype:
        return self.patch_embed.proj.weight.dtype

    @property
    def device(self) -> torch.device:
        return self.patch_embed.proj.weight.device

    def rotary_pos_emb_thw(self, t, h, w):
        hpos_ids = torch.arange(h).unsqueeze(1).expand(-1, w)
        wpos_ids = torch.arange(w).unsqueeze(0).expand(h, -1)
        hpos_ids = (
            hpos_ids.reshape(
                h // self.spatial_merge_size,
                self.spatial_merge_size,
                w // self.spatial_merge_size,
                self.spatial_merge_size,
            )
            .permute(0, 2, 1, 3)
            .flatten()
        )
        wpos_ids = (
            wpos_ids.reshape(
                h // self.spatial_merge_size,
                self.spatial_merge_size,
                w // self.spatial_merge_size,
                self.spatial_merge_size,
            )
            .permute(0, 2, 1, 3)
            .flatten()
        )
        pos_ids = torch.stack([hpos_ids, wpos_ids], dim=-1).repeat(t, 1)
        max_size = max(h, w)
        rotary_pos_emb_full = self.rotary_pos_emb(max_size)
        rotary_pos_emb = rotary_pos_emb_full[pos_ids].flatten(1)
        rotary_pos_emb = rotary_pos_emb.reshape(
            rotary_pos_emb.shape[0] // self.spatial_merge_unit,
            self.spatial_merge_unit,
            -1,
        )

        return rotary_pos_emb

    def get_window_index_thw(self, grid_t, grid_h, grid_w):
        vit_merger_window_size = (
            self.window_size // self.spatial_merge_size // self.patch_size
        )

        llm_grid_h = grid_h // self.spatial_merge_size
        llm_grid_w = grid_w // self.spatial_merge_size
        index = torch.arange(grid_t * llm_grid_h * llm_grid_w).reshape(
            grid_t, llm_grid_h, llm_grid_w
        )
        pad_h = vit_merger_window_size - llm_grid_h % vit_merger_window_size
        pad_w = vit_merger_window_size - llm_grid_w % vit_merger_window_size
        num_windows_h = (llm_grid_h + pad_h) // vit_merger_window_size
        num_windows_w = (llm_grid_w + pad_w) // vit_merger_window_size
        index_padded = F.pad(index, (0, pad_w, 0, pad_h), "constant", -100)
        index_padded = index_padded.reshape(
            grid_t,
            num_windows_h,
            vit_merger_window_size,
            num_windows_w,
            vit_merger_window_size,
        )
        index_padded = index_padded.permute(0, 1, 3, 2, 4).reshape(
            grid_t,
            num_windows_h * num_windows_w,
            vit_merger_window_size,
            vit_merger_window_size,
        )
        seqlens = (index_padded != -100).sum([2, 3]).reshape(-1)
        index_padded = index_padded.reshape(-1)
        index_new = index_padded[index_padded != -100]
        cu_seqlens_tmp = seqlens.cumsum(0) * self.spatial_merge_unit
        cu_seqlens_tmp = cu_seqlens_tmp.to(dtype=torch.int32)
        cu_seqlens_tmp = torch.unique_consecutive(cu_seqlens_tmp)

        return index_new, cu_seqlens_tmp

    @lru_cache(maxsize=1024)  # noqa: B019
    def get_rope_by_thw(self, t, h, w):
        window_index_thw, cu_seqlens_window_thw = self.get_window_index_thw(t, h, w)
        rotary_pos_emb_thw = self.rotary_pos_emb_thw(t, h, w)
        rotary_pos_emb_thw = rotary_pos_emb_thw[window_index_thw, :, :]
        rotary_pos_emb_thw = rotary_pos_emb_thw.flatten(start_dim=0, end_dim=1)
        cu_seqlens_thw = torch.repeat_interleave(
            torch.tensor([h * w], dtype=torch.int32), t
        )
        return (
            rotary_pos_emb_thw,
            window_index_thw,
            cu_seqlens_window_thw,
            cu_seqlens_thw,
        )

    def compute_attn_mask_seqlen(
        self,
        cu_seqlens: torch.Tensor,
    ) -> tuple[torch.Tensor, torch.Tensor]:
        max_seqlen = torch.zeros([], device=cu_seqlens.device)
        seqlens = torch.zeros(1, device=cu_seqlens.device)
<<<<<<< HEAD
        if (
            self.attn_backend == AttentionBackendEnum.FLASH_ATTN
            or self.attn_backend == AttentionBackendEnum.ROCM_AITER_FA
        ):
=======
        if self.attn_backend in {_Backend.FLASH_ATTN, _Backend.ROCM_AITER_FA}:
>>>>>>> 685c99ee
            max_seqlen = (cu_seqlens[1:] - cu_seqlens[:-1]).max()
        elif self.attn_backend == AttentionBackendEnum.XFORMERS:
            seqlens = cu_seqlens[1:] - cu_seqlens[:-1]
        return max_seqlen, seqlens

    @staticmethod
    def invert_permutation(perm: torch.Tensor) -> torch.Tensor:
        # building the inverse permutation in O(n) time
        inv = torch.empty_like(perm, pin_memory=is_pin_memory_available())
        inv[perm] = torch.arange(perm.numel(), device=perm.device, dtype=perm.dtype)
        return inv

    def forward(
        self,
        x: torch.Tensor,
        grid_thw: list[list[int]],
    ) -> torch.Tensor:
        # patchify
        seq_len, _ = x.size()
        rotary_pos_emb = []
        window_index: list = []
        cu_window_seqlens: list = [torch.tensor([0], dtype=torch.int32)]
        cu_seqlens: list = []

        hidden_states = x.to(device=self.device, dtype=self.dtype)
        hidden_states = self.patch_embed(hidden_states)

        window_index_id = 0
        cu_window_seqlens_last = 0
        for t, h, w in grid_thw:
            t, h, w = int(t), int(h), int(w)
            llm_h = h // self.spatial_merge_size
            llm_w = w // self.spatial_merge_size

            (
                rotary_pos_emb_thw,
                window_index_thw,
                cu_seqlens_window_thw,
                cu_seqlens_thw,
            ) = self.get_rope_by_thw(t, h, w)

            window_index.append(window_index_thw + window_index_id)
            window_index_id += t * llm_h * llm_w

            cu_seqlens_window_thw = cu_seqlens_window_thw + cu_window_seqlens_last
            cu_window_seqlens_last = cu_seqlens_window_thw[-1]
            cu_window_seqlens.append(cu_seqlens_window_thw)

            rotary_pos_emb.append(rotary_pos_emb_thw)

            cu_seqlens.append(cu_seqlens_thw)

        rotary_pos_emb = torch.cat(rotary_pos_emb)
        window_index = torch.cat(window_index)
        # compute reverse indices
        reverse_indices = self.invert_permutation(window_index)
        cu_window_seqlens = torch.cat(cu_window_seqlens)
        cu_window_seqlens = torch.unique_consecutive(cu_window_seqlens)
        cu_seqlens = torch.cat(cu_seqlens)
        cu_seqlens = torch.cumsum(cu_seqlens, dim=0, dtype=torch.int32)
        cu_seqlens = F.pad(cu_seqlens, (1, 0), "constant", 0)

        # transformers
        # pre-compute seqlens for window/full attn to reduce cuMemcpy operations
        max_seqlen_full, seqlens_full = self.compute_attn_mask_seqlen(cu_seqlens)
        max_seqlen_window, seqlens_window = self.compute_attn_mask_seqlen(
            cu_window_seqlens
        )

        cu_seqlens = cu_seqlens.to(device=self.device, non_blocking=True)
        cu_window_seqlens = cu_window_seqlens.to(device=self.device, non_blocking=True)
        rotary_pos_emb = rotary_pos_emb.to(device=self.device, non_blocking=True)
        window_index = window_index.to(device=hidden_states.device, non_blocking=True)
        reverse_indices = reverse_indices.to(
            device=hidden_states.device, non_blocking=True
        )

        hidden_states = hidden_states.reshape(
            seq_len // self.spatial_merge_unit, self.spatial_merge_unit, -1
        )
        hidden_states = hidden_states[window_index, :, :]
        hidden_states = hidden_states.reshape(seq_len, -1)

        hidden_states = hidden_states.unsqueeze(1)

        for layer_num, blk in enumerate(self.blocks):
            if layer_num in self.fullatt_block_indexes:
                cu_seqlens_now = cu_seqlens
                max_seqlen_now = max_seqlen_full
                seqlens_now = seqlens_full
            else:
                cu_seqlens_now = cu_window_seqlens
                max_seqlen_now = max_seqlen_window
                seqlens_now = seqlens_window

            hidden_states = blk(
                hidden_states,
                cu_seqlens=cu_seqlens_now,
                rotary_pos_emb=rotary_pos_emb,
                max_seqlen=max_seqlen_now,
                seqlens=seqlens_now,
            )

        # For Qwen2.5-VL-3B, float16 will overflow at last block
        # for long visual tokens sequences.
        if hidden_states.dtype == torch.float16:
            hidden_states = cast_overflow_tensors(hidden_states)

        # adapter
        hidden_states = self.merger(hidden_states)
        hidden_states = hidden_states[reverse_indices, :]
        return hidden_states

    def load_weights(self, weights: Iterable[tuple[str, torch.Tensor]]) -> set[str]:
        stacked_params_mapping = [
            # (param_name, shard_name, shard_id)
            ("attn.qkv.", "attn.q.", "q"),
            ("attn.qkv.", "attn.k.", "k"),
            ("attn.qkv.", "attn.v.", "v"),
            ("mlp.gate_up_proj.", "mlp.gate_proj.", 0),
            ("mlp.gate_up_proj.", "mlp.up_proj.", 1),
        ]
        params_dict = dict(self.named_parameters(remove_duplicate=False))
        loaded_params: set[str] = set()

        for name, loaded_weight in weights:
            if name.endswith("patch_embed.proj.weight"):
                loaded_weight = conv3d_to_linear_weight(loaded_weight)

            for param_name, weight_name, shard_id in stacked_params_mapping:
                if weight_name not in name:
                    continue
                name = name.replace(weight_name, param_name)
                param = params_dict[name]
                weight_loader = param.weight_loader
                weight_loader(param, loaded_weight, shard_id)
                break
            else:
                param = params_dict[name]
                weight_loader = getattr(param, "weight_loader", default_weight_loader)
                weight_loader(param, loaded_weight)
            loaded_params.add(name)
        return loaded_params


class Qwen2_5_VLProcessingInfo(Qwen2VLProcessingInfo):
    def get_hf_config(self):
        return self.ctx.get_hf_config(Qwen2_5_VLConfig)

    def get_hf_processor(self, **kwargs: object) -> Qwen2_5_VLProcessor:
        return self.ctx.get_hf_processor(
            Qwen2_5_VLProcessor,
            use_fast=kwargs.pop("use_fast", True),
            **kwargs,
        )


class Qwen2_5_VLMultiModalProcessor(Qwen2VLMultiModalProcessor):
    def _get_mm_fields_config(
        self,
        hf_inputs: BatchFeature,
        hf_processor_mm_kwargs: Mapping[str, object],
    ) -> Mapping[str, MultiModalFieldConfig]:
        return dict(
            **super()._get_mm_fields_config(hf_inputs, hf_processor_mm_kwargs),
            second_per_grid_ts=MultiModalFieldConfig.batched("video"),
        )

    def _get_prompt_updates(
        self,
        mm_items: MultiModalDataItems,
        hf_processor_mm_kwargs: Mapping[str, Any],
        out_mm_kwargs: MultiModalKwargs,
    ) -> Sequence[PromptUpdate]:
        hf_processor = self.info.get_hf_processor(**hf_processor_mm_kwargs)
        image_processor = self.info.get_image_processor(**hf_processor_mm_kwargs)
        tokenizer = self.info.get_tokenizer()
        vocab = tokenizer.get_vocab()

        placeholder = {
            "image": vocab[hf_processor.image_token],
            "video": vocab[hf_processor.video_token],
        }

        merge_length = image_processor.merge_size**2

        def get_replacement_qwen2vl(item_idx: int, modality: str):
            out_item = out_mm_kwargs[modality][item_idx]
            grid_thw = out_item[f"{modality}_grid_thw"].data
            assert isinstance(grid_thw, torch.Tensor)

            num_tokens = int(grid_thw.prod()) // merge_length

            # EVS-specific code
            video_pruning_rate = self.info.ctx.get_mm_config().video_pruning_rate
            if (
                modality == "video"
                and video_pruning_rate is not None
                and video_pruning_rate > 0.0
            ):
                T, H, W = map(int, grid_thw)
                tokens_per_frame = (H // image_processor.merge_size) * (
                    W // image_processor.merge_size
                )
                num_tokens = compute_retained_tokens_count(
                    tokens_per_frame,
                    T,
                    video_pruning_rate,
                )
            # End of EVS-specific code

            return [placeholder[modality]] * num_tokens

        return [
            PromptReplacement(
                modality=modality,
                target=[placeholder[modality]],
                replacement=partial(get_replacement_qwen2vl, modality=modality),
            )
            for modality in ("image", "video")
        ]


@MULTIMODAL_REGISTRY.register_processor(
    Qwen2_5_VLMultiModalProcessor,
    info=Qwen2_5_VLProcessingInfo,
    dummy_inputs=Qwen2_5_VLDummyInputsBuilder,
)
class Qwen2_5_VLForConditionalGeneration(
    nn.Module,
    SupportsMultiModal,
    SupportsLoRA,
    SupportsPP,
    SupportsQuant,
    SupportsEagle3,
    SupportsMultiModalPruning,
    SupportsMRoPE,
):
    merge_by_field_config = True

    packed_modules_mapping = {
        "qkv_proj": ["q_proj", "k_proj", "v_proj"],
        "gate_up_proj": ["gate_proj", "up_proj"],
    }

    # To ensure correct weight loading and mapping.
    hf_to_vllm_mapper = WeightsMapper(
        orig_to_new_prefix={
            # mapping for new names in checkpoint saved after transformers v4.52
            "model.language_model.": "language_model.model.",
            "model.visual.": "visual.",
            # mapping for original checkpoint
            "lm_head.": "language_model.lm_head.",
            "model.": "language_model.model.",
        }
    )

    supports_encoder_tp_data = True

    def get_mrope_input_positions(
        self,
        input_tokens: list[int],
        hf_config: PretrainedConfig,
        image_grid_thw: list[list[int]] | torch.Tensor,
        video_grid_thw: list[list[int]] | torch.Tensor,
        second_per_grid_ts: list[float],
        context_len: int = 0,
        seq_len: int | None = None,
        audio_feature_lengths: torch.Tensor | None = None,
        use_audio_in_video: bool = False,
    ) -> tuple[torch.Tensor, int]:
        """Get mrope input positions and delta value."""

        image_token_id = hf_config.image_token_id
        video_token_id = hf_config.video_token_id
        vision_start_token_id = hf_config.vision_start_token_id
        spatial_merge_size = hf_config.vision_config.spatial_merge_size
        tokens_per_second = getattr(hf_config.vision_config, "tokens_per_second", 1.0)

        input_tokens_tensor = torch.tensor(input_tokens)
        vision_start_indices = torch.argwhere(
            input_tokens_tensor == vision_start_token_id
        ).squeeze(1)
        vision_tokens = input_tokens_tensor[vision_start_indices + 1]
        image_nums = (vision_tokens == image_token_id).sum()
        video_nums = (vision_tokens == video_token_id).sum()
        llm_pos_ids_list: list = []

        st = 0
        remain_images, remain_videos = image_nums, video_nums

        image_index, video_index = 0, 0
        for _ in range(image_nums + video_nums):
            video_second_per_grid_t = 0.0
            if remain_images > 0:
                try:
                    ed_image = input_tokens.index(image_token_id, st)
                except ValueError:
                    ed_image = len(input_tokens) + 1
            else:
                ed_image = len(input_tokens) + 1
            if remain_videos > 0:
                try:
                    ed_video = input_tokens.index(video_token_id, st)
                except ValueError:
                    ed_video = len(input_tokens) + 1
            else:
                ed_video = len(input_tokens) + 1
            if ed_image < ed_video:
                t, h, w = (
                    image_grid_thw[image_index][0],
                    image_grid_thw[image_index][1],
                    image_grid_thw[image_index][2],
                )
                image_index += 1
                remain_images -= 1
                ed = ed_image
            else:
                t, h, w = (
                    video_grid_thw[video_index][0],
                    video_grid_thw[video_index][1],
                    video_grid_thw[video_index][2],
                )
                video_second_per_grid_t = 1.0
                if second_per_grid_ts:
                    video_second_per_grid_t = second_per_grid_ts[video_index]
                video_index += 1
                remain_videos -= 1
                ed = ed_video

            llm_grid_t, llm_grid_h, llm_grid_w = (
                t,
                h // spatial_merge_size,
                w // spatial_merge_size,
            )
            text_len = ed - st

            st_idx = llm_pos_ids_list[-1].max() + 1 if len(llm_pos_ids_list) > 0 else 0
            llm_pos_ids_list.append(
                torch.arange(text_len).view(1, -1).expand(3, -1) + st_idx
            )

            t_index = (
                (
                    torch.arange(llm_grid_t)
                    .view(-1, 1)
                    .expand(-1, llm_grid_h * llm_grid_w)
                    * video_second_per_grid_t
                    * tokens_per_second
                )
                .long()
                .flatten()
            )

            h_index = (
                torch.arange(llm_grid_h)
                .view(1, -1, 1)
                .expand(llm_grid_t, -1, llm_grid_w)
                .flatten()
            )
            w_index = (
                torch.arange(llm_grid_w)
                .view(1, 1, -1)
                .expand(llm_grid_t, llm_grid_h, -1)
                .flatten()
            )
            llm_pos_ids_list.append(
                torch.stack([t_index, h_index, w_index]) + text_len + st_idx
            )
            st = ed + llm_grid_t * llm_grid_h * llm_grid_w

        if st < len(input_tokens):
            st_idx = llm_pos_ids_list[-1].max() + 1 if len(llm_pos_ids_list) > 0 else 0
            text_len = len(input_tokens) - st
            llm_pos_ids_list.append(
                torch.arange(text_len).view(1, -1).expand(3, -1) + st_idx
            )

        llm_positions = torch.cat(llm_pos_ids_list, dim=1).reshape(3, -1)
        mrope_position_delta = (llm_positions.max() + 1 - len(input_tokens)).item()
        llm_positions = llm_positions[:, context_len:seq_len]

        return llm_positions, mrope_position_delta

    @classmethod
    def get_placeholder_str(cls, modality: str, i: int) -> str | None:
        if modality.startswith("image"):
            return "<|vision_start|><|image_pad|><|vision_end|>"
        if modality.startswith("video"):
            return "<|vision_start|><|video_pad|><|vision_end|>"

        raise ValueError("Only image or video modality is supported")

    def __init__(self, *, vllm_config: VllmConfig, prefix: str = ""):
        super().__init__()
        config: Qwen2_5_VLConfig = vllm_config.model_config.hf_config
        multimodal_config = vllm_config.model_config.multimodal_config

        self.use_data_parallel = multimodal_config.mm_encoder_tp_mode == "data"
        self.config = config
        self.vllm_config = vllm_config
        self.multimodal_config = multimodal_config
        self.video_pruning_rate = multimodal_config.video_pruning_rate
        self.is_multimodal_pruning_enabled = (
            multimodal_config.is_multimodal_pruning_enabled()
        )

        if multimodal_config.get_limit_per_prompt(
            "image"
        ) or multimodal_config.get_limit_per_prompt("video"):
            attn_backend_override = (
                multimodal_config.mm_encoder_attn_backend
                if multimodal_config is not None
                else None
            )
            self.visual = Qwen2_5_VisionTransformer(
                vision_config=config.vision_config,
                norm_eps=getattr(config, "rms_norm_eps", 1e-6),
                quant_config=self.quant_config,
                prefix=maybe_prefix(prefix, "visual"),
                use_data_parallel=self.use_data_parallel,
                attn_backend_override=attn_backend_override,
            )
        else:
            self.visual = None

        self.language_model = init_vllm_registered_model(
            vllm_config=vllm_config,
            prefix=maybe_prefix(prefix, "language_model"),
            architectures=["Qwen2ForCausalLM"],
        )

        self.make_empty_intermediate_tensors = (
            self.language_model.make_empty_intermediate_tensors
        )

    def set_aux_hidden_state_layers(self, layers: tuple[int, ...]) -> None:
        self.language_model.model.aux_hidden_state_layers = layers

    def get_eagle3_aux_hidden_state_layers(self) -> tuple[int, ...]:
        num_layers = len(self.language_model.model.layers)
        return (2, num_layers // 2, num_layers - 3)

    def _parse_and_validate_image_input(
        self, **kwargs: object
    ) -> Qwen2_5_VLImageInputs | None:
        pixel_values = kwargs.pop("pixel_values", None)
        image_embeds = kwargs.pop("image_embeds", None)
        image_grid_thw = kwargs.pop("image_grid_thw", None)

        if pixel_values is None and image_embeds is None:
            return None

        if pixel_values is not None:
            return Qwen2_5_VLImagePixelInputs(
                type="pixel_values",
                pixel_values=pixel_values,
                image_grid_thw=image_grid_thw,
            )

        if image_embeds is not None:
            return Qwen2_5_VLImageEmbeddingInputs(
                type="image_embeds",
                image_embeds=image_embeds,
                image_grid_thw=image_grid_thw,
            )

    def _parse_and_validate_video_input(
        self, **kwargs: object
    ) -> Qwen2_5_VLVideoInputs | None:
        pixel_values_videos = kwargs.pop("pixel_values_videos", None)
        video_embeds = kwargs.pop("video_embeds", None)
        video_grid_thw = kwargs.pop("video_grid_thw", None)
        second_per_grid_ts = kwargs.pop("second_per_grid_ts", None)

        if pixel_values_videos is None and video_embeds is None:
            return None

        if pixel_values_videos is not None:
            return Qwen2_5_VLVideoPixelInputs(
                type="pixel_values_videos",
                pixel_values_videos=pixel_values_videos,
                video_grid_thw=video_grid_thw,
                second_per_grid_ts=second_per_grid_ts,
            )

        if video_embeds is not None:
            return Qwen2_5_VLVideoEmbeddingInputs(
                type="video_embeds",
                video_embeds=video_embeds,
                video_grid_thw=video_grid_thw,
            )

    def _process_image_input(
        self, image_input: Qwen2_5_VLImageInputs
    ) -> tuple[torch.Tensor, ...]:
        grid_thw = image_input["image_grid_thw"]
        assert grid_thw.ndim == 2
        grid_thw_list = grid_thw.tolist()

        if image_input["type"] == "image_embeds":
            image_embeds = image_input["image_embeds"].type(self.visual.dtype)
        else:
            pixel_values = image_input["pixel_values"]
            with set_forward_context(None, self.vllm_config):
                if self.use_data_parallel:
                    return run_dp_sharded_mrope_vision_model(
                        self.visual, pixel_values, grid_thw_list, rope_type="rope_3d"
                    )
                else:
                    image_embeds = self.visual(pixel_values, grid_thw=grid_thw_list)

        # Split concatenated embeddings for each image item.
        # Using prod on grid_thw_list instead of grid_thw.prod avoids CUDA sync
        merge_size = self.visual.spatial_merge_size
        sizes = (
            torch.tensor(grid_thw_list, dtype=torch.long).prod(-1)
            // (merge_size * merge_size)
        ).tolist()

        return image_embeds.split(sizes)

    def _postprocess_image_embeds_evs(
        self,
        image_embeds_split: tuple[torch.Tensor, ...],
        image_input: Qwen2_5_VLImageInputs,
    ) -> tuple[torch.Tensor, ...]:
        """
        Append mrope positions for each for images.
        This is necessary to recover correct mrope
        positions after video pruning

        Args:
            image_embeds_split: Tuple of image embeddings for
                each image item.
            image_input: Image input data.

        Returns:
            Tuple of image embeddings for each image item.
            Resulting embeddings will have extra 4 channels for
            computed mrope positions.
        """
        merge_size = self.visual.spatial_merge_size
        grid_thw = image_input["image_grid_thw"]
        grid_thw_list = grid_thw.tolist()
        image_embeds_out = []
        for emb, size in zip(image_embeds_split, grid_thw_list):
            positions = compute_mrope_for_media(size, merge_size).to(emb.device)
            emb = torch.cat([emb, positions], dim=1)
            image_embeds_out.append(emb)
        image_embeds_split = image_embeds_out
        return tuple(image_embeds_split)

    def _process_video_input(
        self, video_input: Qwen2_5_VLVideoInputs
    ) -> tuple[torch.Tensor, ...]:
        grid_thw = video_input["video_grid_thw"]
        assert grid_thw.ndim == 2
        grid_thw_list = grid_thw.tolist()

        if video_input["type"] == "video_embeds":
            video_embeds = video_input["video_embeds"].type(self.visual.dtype)
        else:
            pixel_values_videos = video_input["pixel_values_videos"]
            with set_forward_context(None, self.vllm_config):
                if self.use_data_parallel:
                    return run_dp_sharded_mrope_vision_model(
                        self.visual,
                        pixel_values_videos,
                        grid_thw_list,
                        rope_type="rope_3d",
                    )
                else:
                    video_embeds = self.visual(
                        pixel_values_videos, grid_thw=grid_thw_list
                    )

        # Split concatenated embeddings for each video item.
        merge_size = self.visual.spatial_merge_size
        # Using prod on grid_thw_list instead of grid_thw.prod avoids CUDA sync
        sizes = (
            torch.tensor(grid_thw_list, dtype=torch.long).prod(-1)
            // (merge_size * merge_size)
        ).tolist()

        return video_embeds.split(sizes)

    def _postprocess_video_embeds_evs(
        self,
        video_embeds_split: tuple[torch.Tensor, ...],
        video_input: Qwen2_5_VLVideoInputs,
    ) -> tuple[torch.Tensor, ...]:
        """
        Prunes video embeddings via Efficient Video Sampling (EVS)
        and then appends mrope positions for each retained embeddings

        Args:
            video_embeds_split: Tuple of video embeddings for each video item.
            video_input: Video input data.

        Returns:
            Tuple of video embeddings for each video item.
            Resulting embeddings will have extra 4 channels for
            computed mrope positions.
        """
        grid_thw = video_input["video_grid_thw"]
        assert grid_thw.ndim == 2
        grid_thw_list = grid_thw.tolist()
        merge_size = self.visual.spatial_merge_size

        # Cast to long to match the original code
        # https://github.com/huggingface/transformers/blob/41980ce93e775f6c88500c51c8db7946fc6a2add/src/transformers/models/qwen2_5_vl/modular_qwen2_5_vl.py#L491 # noqa
        second_per_grid_ts = video_input["second_per_grid_ts"].long()
        tokens_per_second = self.config.vision_config.tokens_per_second

        video_embeds_out = []
        for emb, size, video_second_per_grid_t in zip(
            video_embeds_split, grid_thw_list, second_per_grid_ts
        ):
            # For each video, we compute retention mask using EVS
            retention_mask = compute_retention_mask(
                emb,
                size,
                spatial_merge_size=self.visual.spatial_merge_size,
                q=self.video_pruning_rate,
            )
            positions = compute_mrope_for_media(
                size,
                merge_size,
                tokens_per_second=tokens_per_second,
                video_second_per_grid=video_second_per_grid_t.item(),
            ).to(emb.device)

            emb = emb[retention_mask]
            positions = positions[retention_mask]
            emb = torch.cat([emb, positions], dim=1)
            video_embeds_out.append(emb)
        return tuple(video_embeds_out)

    def recompute_mrope_positions(
        self,
        input_ids: list[int],
        multimodal_embeddings: tuple[torch.Tensor, ...],
        mrope_positions: torch.LongTensor,
        num_computed_tokens: int,
    ) -> tuple[tuple[torch.Tensor, ...], torch.Tensor, int]:
        """
        Update part of input mrope positions (starting with
        num_computed_tokens index). Original mrope_positions are computed
        for unpruned sequence and becomes incorrect once pruning occurs,
        so once we prune media tokens we should reflect this in the
        mrope_positions before we feed it to LLM.

        Args:
            input_ids: (N,) All input tokens of the prompt (Containing
                entire sequence).
            multimodal_embeddings: Tuple of multimodal embeddings.
            mrope_positions: Existing mrope positions (3, N) for entire
                sequence
            num_computed_tokens: A number of computed tokens so far.

        Returns:
            Tuple of (multimodal_embeddings, mrope_positions,
                mrope_position_delta).
        """
        image_token_id = self.config.image_token_id
        video_token_id = self.config.video_token_id
        vision_start_token_id = self.config.vision_start_token_id

        # Device
        device = (
            multimodal_embeddings[0].device
            if len(multimodal_embeddings)
            else mrope_positions.device
        )

        # Tensors
        input_ids_t = torch.as_tensor(input_ids, device=device, dtype=torch.long)

        mm_embeddings_out = [mm[:, :-4] for mm in multimodal_embeddings]
        mm_embeddings_pos = [
            mm[:, -4:].permute(1, 0).long() for mm in multimodal_embeddings
        ]

        positions, mrope_positions_delta = recompute_mrope_positions(
            input_ids_t,
            mm_embeddings_pos,
            mrope_positions,
            num_computed_tokens,
            vision_start_token_id,
            image_token_id,
            video_token_id,
        )

        return tuple(mm_embeddings_out), positions, mrope_positions_delta

    def _parse_and_validate_multimodal_inputs(self, **kwargs: object) -> dict:
        mm_input_by_modality = {}

        # Preserve the order of modalities if there are multiple of them
        # from the order of kwargs.
        for input_key in kwargs:
            if (
                input_key in ("pixel_values", "image_embeds")
                and "image" not in mm_input_by_modality
            ):
                mm_input_by_modality["image"] = self._parse_and_validate_image_input(
                    **kwargs
                )
            if (
                input_key in ("pixel_values_videos", "video_embeds")
                and "video" not in mm_input_by_modality
            ):
                mm_input_by_modality["video"] = self._parse_and_validate_video_input(
                    **kwargs
                )
        return mm_input_by_modality

    def get_language_model(self) -> torch.nn.Module:
        return self.language_model

    def get_multimodal_embeddings(self, **kwargs: object) -> MultiModalEmbeddings:
        mm_input_by_modality = self._parse_and_validate_multimodal_inputs(**kwargs)
        if not mm_input_by_modality:
            return []

        # The result multimodal_embeddings is tuple of tensors, with each
        # tensor correspoending to a multimodal data item (image or video).
        multimodal_embeddings: tuple[torch.Tensor, ...] = ()

        # NOTE: It is important to iterate over the keys in this dictionary
        # to preserve the order of the modalities.
        for modality in mm_input_by_modality:
            multimodal_input = mm_input_by_modality[modality]
            if modality == "image":
                image_embeddings = self._process_image_input(multimodal_input)
                if self.is_multimodal_pruning_enabled:
                    image_embeddings = self._postprocess_image_embeds_evs(
                        image_embeddings, multimodal_input
                    )
                multimodal_embeddings += tuple(image_embeddings)
            if modality == "video":
                video_embeddings = self._process_video_input(multimodal_input)
                if self.is_multimodal_pruning_enabled:
                    video_embeddings = self._postprocess_video_embeds_evs(
                        video_embeddings, multimodal_input
                    )
                multimodal_embeddings += tuple(video_embeddings)
        return multimodal_embeddings

    def forward(
        self,
        input_ids: torch.Tensor,
        positions: torch.Tensor,
        intermediate_tensors: IntermediateTensors | None = None,
        inputs_embeds: torch.Tensor | None = None,
        **kwargs: object,
    ) -> torch.Tensor | IntermediateTensors:
        """Run forward pass for Qwen2.5-VL.

        Args:
            input_ids: Flattened (concatenated) input_ids corresponding to a
                batch.
            positions: Flattened (concatenated) position ids corresponding to a
                batch. **NOTE**: If mrope is enabled (default setting for
                Qwen2.5-VL opensource models), the shape will be `(3, seq_len)`,
                otherwise it will be `(seq_len,).
        """

        if intermediate_tensors is not None:
            inputs_embeds = None

        hidden_states = self.language_model.model(
            input_ids=input_ids,
            positions=positions,
            intermediate_tensors=intermediate_tensors,
            inputs_embeds=inputs_embeds,
        )
        return hidden_states

    def compute_logits(
        self,
        hidden_states: torch.Tensor,
    ) -> torch.Tensor | None:
        return self.language_model.compute_logits(hidden_states)

    def load_weights(self, weights: Iterable[tuple[str, torch.Tensor]]) -> set[str]:
        skip_prefixes = []
        if self.visual is None:
            skip_prefixes.extend(["visual."])
        loader = AutoWeightsLoader(self, skip_prefixes=skip_prefixes)
        return loader.load_weights(weights, mapper=self.hf_to_vllm_mapper)

    def get_mm_mapping(self) -> MultiModelKeys:
        """
        Get the module prefix in multimodal models
        """
        return MultiModelKeys.from_string_field(
            language_model="language_model",
            connector="visual.merger.",
            tower_model="visual.",
        )<|MERGE_RESOLUTION|>--- conflicted
+++ resolved
@@ -861,14 +861,10 @@
     ) -> tuple[torch.Tensor, torch.Tensor]:
         max_seqlen = torch.zeros([], device=cu_seqlens.device)
         seqlens = torch.zeros(1, device=cu_seqlens.device)
-<<<<<<< HEAD
-        if (
-            self.attn_backend == AttentionBackendEnum.FLASH_ATTN
-            or self.attn_backend == AttentionBackendEnum.ROCM_AITER_FA
-        ):
-=======
-        if self.attn_backend in {_Backend.FLASH_ATTN, _Backend.ROCM_AITER_FA}:
->>>>>>> 685c99ee
+        if self.attn_backend in {
+            AttentionBackendEnum.FLASH_ATTN,
+            AttentionBackendEnum.ROCM_AITER_FA
+        }:
             max_seqlen = (cu_seqlens[1:] - cu_seqlens[:-1]).max()
         elif self.attn_backend == AttentionBackendEnum.XFORMERS:
             seqlens = cu_seqlens[1:] - cu_seqlens[:-1]
