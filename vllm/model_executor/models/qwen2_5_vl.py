--- conflicted
+++ resolved
@@ -38,13 +38,9 @@
 from transformers.models.qwen2_5_vl.configuration_qwen2_5_vl import (
     Qwen2_5_VLConfig, Qwen2_5_VLVisionConfig)
 
-<<<<<<< HEAD
+from vllm.attention.backends.registry import _Backend
 from vllm.attention.layer import (check_upstream_fa_availability,
                                   maybe_get_vit_flash_attn_backend)
-=======
-from vllm.attention.backends.registry import _Backend
-from vllm.attention.layer import check_upstream_fa_availability
->>>>>>> 47b93395
 from vllm.config import VllmConfig
 from vllm.distributed import parallel_state
 from vllm.distributed import utils as dist_utils
