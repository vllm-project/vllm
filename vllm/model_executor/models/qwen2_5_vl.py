# SPDX-License-Identifier: Apache-2.0
# SPDX-FileCopyrightText: Copyright contributors to the vLLM project

# Adapted from
# https://github.com/huggingface/transformers/blob/main/src/transformers/models/qwen2_5_vl/modeling_qwen2_5_vl.py
# Copyright 2025 The vLLM team.
# Copyright 2025 The Qwen Team.
# Copyright 2025 The HuggingFace Inc. team.
# All rights reserved.
#
# This code is based on EleutherAI's GPT-NeoX library and the GPT-NeoX
# and OPT implementations in this library. It has been modified from its
# original forms to accommodate minor architectural differences compared
# to GPT-NeoX and OPT used by the Meta AI team that trained the model.
#
# Licensed under the Apache License, Version 2.0 (the "License");
# you may not use this file except in compliance with the License.
# You may obtain a copy of the License at
#
#     http://www.apache.org/licenses/LICENSE-2.0
#
# Unless required by applicable law or agreed to in writing, software
# distributed under the License is distributed on an "AS IS" BASIS,
# WITHOUT WARRANTIES OR CONDITIONS OF ANY KIND, either express or implied.
# See the License for the specific language governing permissions and
# limitations under the License.
"""Inference-only Qwen2.5-VL model compatible with HuggingFace weights."""
<<<<<<< HEAD
from collections.abc import Iterable, Mapping
from functools import lru_cache, partial
from typing import Callable, Literal, Optional, TypedDict, Union
=======

import math
import os
from functools import partial
from typing import (Callable, Iterable, List, Literal, Mapping, Optional, Set,
                    Tuple, TypedDict, Union)
>>>>>>> 0f3e60e3

import torch
import torch.nn as nn
import torch.nn.functional as F
from einops import rearrange
from transformers import BatchFeature
from transformers.models.qwen2_5_vl import Qwen2_5_VLProcessor
from transformers.models.qwen2_5_vl.configuration_qwen2_5_vl import (
    Qwen2_5_VLConfig, Qwen2_5_VLVisionConfig)

from vllm.config import VllmConfig
from vllm.distributed import parallel_state
from vllm.distributed import utils as dist_utils
from vllm.logger import init_logger
from vllm.model_executor import SamplingMetadata
from vllm.model_executor.layers.activation import _ACTIVATION_REGISTRY
from vllm.model_executor.layers.layernorm import RMSNorm
from vllm.model_executor.layers.linear import (ColumnParallelLinear,
                                               QKVParallelLinear,
                                               RowParallelLinear)
from vllm.model_executor.layers.quantization import QuantizationConfig
from vllm.model_executor.layers.quantization.gptq import GPTQConfig
from vllm.model_executor.layers.quantization.gptq_marlin import (
    GPTQMarlinConfig)
from vllm.model_executor.model_loader.weight_utils import default_weight_loader
from vllm.model_executor.models.module_mapping import MultiModelKeys
from vllm.multimodal import MULTIMODAL_REGISTRY
from vllm.multimodal.inputs import MultiModalFieldConfig
from vllm.platforms import _Backend, current_platform
from vllm.sequence import IntermediateTensors
from vllm.transformers_utils.config import uses_mrope

from .interfaces import (MultiModalEmbeddings, SupportsLoRA,
                         SupportsMultiModal, SupportsPP)
from .qwen2_vl import Qwen2VLDummyInputsBuilder as Qwen2_5_VLDummyInputsBuilder
from .qwen2_vl import (Qwen2VLMultiModalProcessor, Qwen2VLProcessingInfo,
                       apply_rotary_pos_emb_vision)
from .utils import (AutoWeightsLoader, WeightsMapper, cast_overflow_tensors,
                    init_vllm_registered_model, maybe_prefix,
                    merge_multimodal_embeddings)
from .vision import get_vit_attn_backend

logger = init_logger(__name__)
is_hpu = current_platform.is_hpu()

if is_hpu:
    import habana_frameworks.torch.core as htcore
    from habana_frameworks.torch.hpex.kernels import FusedSDPA


class AttentionLongSequence:

    @staticmethod
    def forward(q, k, v, mask, q_block_size, softmax_mode):
        """
        Support long sequence at prompt phase
        """
        q_len = q.size(-2)
        assert q_len % q_block_size == 0
        q_tiles = (q_len //
                   q_block_size) if (q_len % q_block_size == 0) else math.ceil(
                       q_len / q_block_size)
        attn_output = torch.zeros_like(q)

        for i in range(q_tiles):
            s, e = i * q_block_size, (i + 1) * q_block_size
            row_q = q[:, :, s:e, :]
            row_mask = mask[:, :, s:e, :]
            attn_output[:, :,
                        s:e, :] = FusedSDPA.apply(row_q, k, v, row_mask, 0.0,
                                                  False, None, softmax_mode)
            # TODO: markstep after a couple of iterations
            # need to experiment the optimal number.
            if i % 75 == 0:
                htcore.mark_step()
        return attn_output


def create_block_diagonal_attention_mask_outerprod(indices):
    maxsize = indices[-1]
    range_to_max_for_each_img = torch.arange(
        maxsize,
        device=indices.device).unsqueeze(0).repeat(indices.shape[0] - 1, 1)
    lesser = range_to_max_for_each_img < indices[1:].unsqueeze(1)
    greater_eq = range_to_max_for_each_img >= indices[:-1].unsqueeze(1)
    range_indices = torch.logical_and(lesser, greater_eq).float()
    # can reduce sum externally or as batchmatmul
    if range_indices.shape[-1] > 40000:
        log_msg = "einsum running on CPU :" + str(range_indices.shape)
        logger.info(log_msg)
        range_indices = range_indices.to("cpu")
        res = torch.einsum('bi,bj->ij', range_indices, range_indices)
        res = res.to("hpu")
    else:
        res = torch.einsum('bi,bj->ij', range_indices, range_indices)
    return res.bool()


# === Vision Inputs === #


class Qwen2_5_VLImagePixelInputs(TypedDict):
    type: Literal["pixel_values"]
    pixel_values: torch.Tensor
    """Shape:
    `(num_patches, num_channels * patch_size * patch_size)`
    """

    image_grid_thw: torch.Tensor
    """Shape: `(num_images, 3)`
    This should be in `(grid_t, grid_h, grid_w)` format.
    """


class Qwen2_5_VLImageEmbeddingInputs(TypedDict):
    type: Literal["image_embeds"]
    image_embeds: torch.Tensor
    """Supported types:
    - list[`torch.Tensor`]: A list of tensors holding all images' features.
        Each tensor holds an image's features.
    - `torch.Tensor`: A tensor holding all images' features
        (concatenation of all images' feature tensors).

    Tensor shape: `(num_image_features, hidden_size)`
    - `num_image_features` varies based on
        the number and resolution of the images.
    - `hidden_size` must match the hidden size of language model backbone.
    """

    image_grid_thw: torch.Tensor
    """Shape: `(num_images, 3)`
    This should be in `(grid_t, grid_h, grid_w)` format.
    """


Qwen2_5_VLImageInputs = Union[Qwen2_5_VLImagePixelInputs,
                              Qwen2_5_VLImageEmbeddingInputs]


class Qwen2_5_VLVideoPixelInputs(TypedDict):
    type: Literal["pixel_values_videos"]
    pixel_values_videos: torch.Tensor
    """Shape:
    `(num_patches,
      num_channels * temporal_patch_size * patch_size * patch_size)`
    """

    video_grid_thw: torch.Tensor
    """Shape: `(num_videos, 3)`

    This should be in `(grid_t, grid_h, grid_w)` format.
    """

    second_per_grid_ts: torch.Tensor
    """
    The video time interval (in seconds) for each grid along the temporal
    dimension in the 3D position IDs. Returned when `videos` is not `None`.
    """


class Qwen2_5_VLVideoEmbeddingInputs(TypedDict):
    type: Literal["video_embeds"]
    video_embeds: torch.Tensor
    """Supported types:
    - list[`torch.Tensor`]: A list of tensors holding all videos' features.
        Each tensor holds an video's features.
    - `torch.Tensor`: A tensor holding all videos' features
      (concatenation of all videos' feature tensors).

    Tensor shape: `(num_image_features, hidden_size)`
    - `num_image_features` varies based on
        the number and resolution of the videos.
    - `hidden_size` must match the hidden size of language model backbone.
    """

    video_grid_thw: torch.Tensor
    """Shape: `(num_videos, 3)`
    This should be in `(grid_t, grid_h, grid_w)` format.
    """


Qwen2_5_VLVideoInputs = Union[Qwen2_5_VLVideoPixelInputs,
                              Qwen2_5_VLVideoEmbeddingInputs]

# === Vision Encoder === #


class Qwen2_5_VisionMLP(nn.Module):

    def __init__(self,
                 in_features: int,
                 hidden_features: int,
                 bias: bool = False,
                 act_fn: Callable[[torch.Tensor], torch.Tensor] = F.silu,
                 quant_config: Optional[QuantizationConfig] = None,
                 prefix: str = ""):
        super().__init__()
        self.gate_proj = ColumnParallelLinear(in_features,
                                              hidden_features,
                                              bias=bias,
                                              quant_config=quant_config,
                                              prefix=f"{prefix}.gate_proj")
        self.up_proj = ColumnParallelLinear(in_features,
                                            hidden_features,
                                            bias=bias,
                                            quant_config=quant_config,
                                            prefix=f"{prefix}.up_proj")
        self.down_proj = RowParallelLinear(hidden_features,
                                           in_features,
                                           bias=bias,
                                           quant_config=quant_config,
                                           prefix=f"{prefix}.down_proj")
        self.act_fn = act_fn

    def forward(self, x: torch.Tensor):
        x_gate, _ = self.gate_proj(x)
        x_gate = self.act_fn(x_gate)
        x_up, _ = self.up_proj(x)
        x_down, _ = self.down_proj(x_gate * x_up)
        return x_down


def all_gather_interleave(local_tensor, hidden_size: int, tp_size: int):
    """All-gather the input tensor interleavely across model parallel group."""
    import torch.distributed as dist
    gathered_tensors = [torch.zeros_like(local_tensor) for _ in range(tp_size)]
    dist.all_gather(gathered_tensors,
                    local_tensor,
                    group=parallel_state.get_tp_group().device_group)

    gathered_tensors_split = [
        torch.split(tensor, hidden_size // tp_size, -1)
        for tensor in gathered_tensors
    ]
    ordered_tensors = [
        tensor for pair in zip(*gathered_tensors_split) for tensor in pair
    ]
    result_tensor = torch.cat(ordered_tensors, dim=-1)
    return result_tensor


class Qwen2_5_VisionAttention(nn.Module):

    def __init__(
        self,
        embed_dim: int,
        num_heads: int,
        projection_size: int,
        quant_config: Optional[QuantizationConfig] = None,
        prefix: str = "",
    ) -> None:
        super().__init__()
        # Per attention head and per partition values.
        self.tp_size = parallel_state.get_tensor_model_parallel_world_size()
        self.tp_rank = parallel_state.get_tensor_model_parallel_rank()
        self.hidden_size_per_attention_head = dist_utils.divide(
            projection_size, num_heads)
        self.num_attention_heads_per_partition = dist_utils.divide(
            num_heads, self.tp_size)

        self.qkv = QKVParallelLinear(
            hidden_size=embed_dim,
            head_size=self.hidden_size_per_attention_head,
            total_num_heads=num_heads,
            total_num_kv_heads=num_heads,
            bias=True,
            quant_config=quant_config,
            prefix=f"{prefix}.qkv")
        self.proj = RowParallelLinear(input_size=projection_size,
                                      output_size=embed_dim,
                                      quant_config=quant_config,
                                      prefix=f"{prefix}.proj")

        # Detect attention implementation.
        self.attn_backend: _Backend = get_vit_attn_backend(support_fa=True)
        if self.attn_backend not in {
                _Backend.FLASH_ATTN, _Backend.TORCH_SDPA, _Backend.XFORMERS
        }:
            raise RuntimeError(
                f"Qwen2.5-VL does not support {self.attn_backend} backend now."
            )

        self.softmax_mode = 'fp32' if os.environ.get(
            'VLLM_FP32_SOFTMAX_VISION', 'false').lower() in ['true', '1'
                                                             ] else 'None'

    def split_qkv(self, qkv: torch.Tensor) -> tuple[torch.Tensor, ...]:
        # [s, b, 3 * head * head_dim]
        seq_len, bs, _ = qkv.shape
        if self.tp_size > 1:
            qkv = all_gather_interleave(qkv, self.qkv.hidden_size,
                                        self.tp_size)

        # [s, b, 3 * head * head_dim] -> 3 * [s, b, head * head_dim]
        q, k, v = qkv.chunk(3, dim=2)

        # 3 * [s, b, head * head_dim]
        if self.tp_size > 1:
            splitter = partial(dist_utils.split_tensor_along_last_dim,
                               num_partitions=self.tp_size)
            q = splitter(q)[self.tp_rank]
            k = splitter(k)[self.tp_rank]
            v = splitter(v)[self.tp_rank]

        # 3 * [s, b, head * head_dim] -> 3 * [s, b, head, head_dim]
        new_shape = (seq_len, bs, self.num_attention_heads_per_partition,
                     self.hidden_size_per_attention_head)
        q, k, v = (x.view(*new_shape) for x in (q, k, v))
        return q, k, v

    def forward(
            self,
            x: torch.Tensor,
            cu_seqlens: torch.Tensor,
            rotary_pos_emb: torch.Tensor,
            max_seqlen: Optional[int] = None,  # Only used for Flash Attention
            seqlens: Optional[list[int]] = None,  # Only used for xFormers
    ) -> torch.Tensor:
        # [s, b, c] --> [s, b, head * 3 * head_dim]
        x, _ = self.qkv(x)

        # [s, b, 3 * head * head_dim] -> 3 * [s, b, head, head_dim]
        q, k, v = self.split_qkv(x)
        batch_size = q.shape[1]

        q, k, v = (rearrange(x, "s b ... -> b s ...").contiguous()
                   for x in (q, k, v))
        if rotary_pos_emb is not None:
            q = apply_rotary_pos_emb_vision(q, rotary_pos_emb)
            k = apply_rotary_pos_emb_vision(k, rotary_pos_emb)

        if self.attn_backend == _Backend.FLASH_ATTN:
            # from vllm_flash_attn.flash_attn_interface import (
            #   flash_attn_varlen_func)
            from flash_attn import flash_attn_varlen_func

            q, k, v = (rearrange(x, "b s ... -> (b s) ...") for x in [q, k, v])

            output = flash_attn_varlen_func(q,
                                            k,
                                            v,
                                            cu_seqlens_q=cu_seqlens,
                                            cu_seqlens_k=cu_seqlens,
                                            max_seqlen_q=max_seqlen,
                                            max_seqlen_k=max_seqlen,
                                            dropout_p=0,
                                            causal=False)

            context_layer = rearrange(output,
                                      "(b s) ... -> b s ...",
                                      b=batch_size)
        elif self.attn_backend == _Backend.TORCH_SDPA and is_hpu:
            # We are re-purposing the variable name cu_seqlens
            # to represent the mask for full attention,
            # if the mask is None we are doing window attention
            fullattn_mask = cu_seqlens

            if fullattn_mask is None:  # performs window attention
                # we assume image is 112 aligned in both h/w dims
                # in other words, x % 64 = 0
                # that simplifies the slicing of window attention
                # in patches of 64
                outputs = []
                cu_seqlens = list(range(0, x.shape[0] + 1, 64))
                for i in range(1, len(cu_seqlens)):
                    # For large image, we add mark step here
                    # for every 100th step to make compile time shorter
                    if i % 100 == 0:
                        htcore.mark_step()
                    start_idx = cu_seqlens[i - 1]
                    end_idx = cu_seqlens[i]
                    q_i = q[:, start_idx:end_idx]
                    k_i = k[:, start_idx:end_idx]
                    v_i = v[:, start_idx:end_idx]
                    q_i, k_i, v_i = (rearrange(x, "b s h d -> b h s d")
                                     for x in [q_i, k_i, v_i])
                    output_i = FusedSDPA.apply(q_i, k_i, v_i, None, 0.0, False,
                                               None, self.softmax_mode)
                    output_i = rearrange(output_i, "b h s d -> b s h d ")
                    outputs.append(output_i)
                context_layer = torch.cat(outputs, dim=1)
            else:
                # performs full attention using the previous computed mask
                fullatt_block_attn_mask = fullattn_mask
                q1, k1, v1 = (rearrange(x, "b s h d -> b h s d")
                              for x in [q, k, v])
                (batch_size, _, seq_len_N_t, _) = q1.shape
                (batch_size, _, seq_len_N_s, _) = k1.shape
                mask_shape = (batch_size, 1, seq_len_N_t, seq_len_N_s)
                attn_mask = fullatt_block_attn_mask.reshape(
                    batch_size, 1, seq_len_N_t, seq_len_N_s,
                    -1)[:, :, :, :, 0]  # reshapes the mask to be Bx1xNxN
                assert attn_mask.shape == mask_shape

                if q1.shape[2] <= 65536:  # need to investigate this crosspoint
                    fused_out = FusedSDPA.apply(q1, k1, v1, attn_mask, 0.0,
                                                False, None, self.softmax_mode)
                else:
                    fused_out = AttentionLongSequence.forward(
                        q1, k1, v1, attn_mask, 64, self.softmax_mode)
                context_layer = rearrange(fused_out, "b h s d -> b s h d ")
        elif self.attn_backend == _Backend.TORCH_SDPA:
            # Execute attention entry by entry for speed & less VRAM.
            outputs = []
            for i in range(1, len(cu_seqlens)):
                start_idx = cu_seqlens[i - 1]
                end_idx = cu_seqlens[i]
                q_i = q[:, start_idx:end_idx]
                k_i = k[:, start_idx:end_idx]
                v_i = v[:, start_idx:end_idx]
                q_i, k_i, v_i = (rearrange(x, "b s h d -> b h s d")
                                 for x in [q_i, k_i, v_i])
                output_i = F.scaled_dot_product_attention(q_i,
                                                          k_i,
                                                          v_i,
                                                          dropout_p=0.0)
                output_i = rearrange(output_i, "b h s d -> b s h d ")
                outputs.append(output_i)
            context_layer = torch.cat(outputs, dim=1)
        elif self.attn_backend == _Backend.XFORMERS:
            from xformers import ops as xops
            from xformers.ops.fmha.attn_bias import BlockDiagonalMask

            attn_bias = BlockDiagonalMask.from_seqlens(q_seqlen=seqlens,
                                                       kv_seqlen=None,
                                                       device=q.device)

            context_layer = xops.memory_efficient_attention_forward(
                q, k, v, attn_bias=attn_bias, p=0, scale=None)
        context_layer = rearrange(context_layer,
                                  "b s h d -> s b (h d)").contiguous()

        output, _ = self.proj(context_layer)
        return output


class Qwen2_5_VisionBlock(nn.Module):

    def __init__(
        self,
        dim: int,
        num_heads: int,
        mlp_hidden_dim: int,
        act_fn: Callable[[torch.Tensor], torch.Tensor] = F.silu,
        norm_layer: Optional[Callable[[int], nn.Module]] = None,
        quant_config: Optional[QuantizationConfig] = None,
        prefix: str = "",
    ) -> None:
        super().__init__()
        if norm_layer is None:
            norm_layer = partial(nn.LayerNorm, eps=1e-6)
        self.norm1 = norm_layer(dim)
        self.norm2 = norm_layer(dim)
        self.attn = Qwen2_5_VisionAttention(embed_dim=dim,
                                            num_heads=num_heads,
                                            projection_size=dim,
                                            quant_config=quant_config,
                                            prefix=f"{prefix}.attn")
        self.mlp = Qwen2_5_VisionMLP(dim,
                                     mlp_hidden_dim,
                                     act_fn=act_fn,
                                     bias=True,
                                     quant_config=quant_config,
                                     prefix=f"{prefix}.mlp")

    def forward(
            self,
            x: torch.Tensor,
            cu_seqlens: torch.Tensor,
            rotary_pos_emb: torch.Tensor,
            max_seqlen: Optional[int] = None,  # Only used for Flash Attention
            seqlens: Optional[list[int]] = None,  # Only used for xFormers
    ) -> torch.Tensor:
        x = x + self.attn(self.norm1(x),
                          cu_seqlens=cu_seqlens,
                          rotary_pos_emb=rotary_pos_emb,
                          max_seqlen=max_seqlen,
                          seqlens=seqlens)

        x = x + self.mlp(self.norm2(x))
        return x


class Qwen2_5_VisionPatchEmbed(nn.Module):

    def __init__(
        self,
        patch_size: int = 14,
        temporal_patch_size: int = 2,
        in_channels: int = 3,
        hidden_size: int = 1152,
    ) -> None:
        super().__init__()
        self.patch_size = patch_size
        self.temporal_patch_size = temporal_patch_size
        self.hidden_size = hidden_size

        kernel_size = (temporal_patch_size, patch_size, patch_size)
        self.proj = nn.Conv3d(in_channels,
                              hidden_size,
                              kernel_size=kernel_size,
                              stride=kernel_size,
                              bias=False)

    def forward(self, x: torch.Tensor) -> torch.Tensor:
        L, C = x.shape
        x = x.view(L, -1, self.temporal_patch_size, self.patch_size,
                   self.patch_size)
        x = self.proj(x).view(L, self.hidden_size)
        return x


class Qwen2_5_VisionPatchMerger(nn.Module):

    def __init__(
        self,
        d_model: int,
        context_dim: int,
        norm_layer: Optional[Callable[[int], nn.Module]] = None,
        spatial_merge_size: int = 2,
        quant_config: Optional[QuantizationConfig] = None,
        prefix: str = "",
    ) -> None:
        super().__init__()
        self.hidden_size = context_dim * (spatial_merge_size**2)
        if norm_layer is None:
            norm_layer = partial(nn.LayerNorm, eps=1e-6)
        self.ln_q = norm_layer(context_dim)
        self.mlp = nn.ModuleList([
            ColumnParallelLinear(self.hidden_size,
                                 self.hidden_size,
                                 bias=True,
                                 quant_config=quant_config,
                                 prefix=f"{prefix}.mlp.0"),
            nn.GELU(),
            RowParallelLinear(self.hidden_size,
                              d_model,
                              bias=True,
                              quant_config=quant_config,
                              prefix=f"{prefix}.mlp.2"),
        ])

    def forward(self, x: torch.Tensor) -> torch.Tensor:
        x = self.ln_q(x)
        x = x.view(-1, self.hidden_size)

        mlp_fc1, mlp_act, mlp_fc2 = self.mlp
        x_parallel, _ = mlp_fc1(x)
        x_parallel = mlp_act(x_parallel)
        out, _ = mlp_fc2(x_parallel)
        return out


class Qwen2_5_VisionRotaryEmbedding(nn.Module):

    def __init__(self, dim: int, theta: float = 10000.0) -> None:
        super().__init__()
        self.dim = dim
        self.theta = theta
        inv_freq = 1.0 / (theta**(
            torch.arange(0, dim, 2, dtype=torch.float, device='cpu') / dim))
        self.register_buffer("inv_freq", inv_freq, persistent=False)
        self._seq_len_cached = 0
        self._freqs_cached = None

    def update_freqs_cache(self, seqlen: int) -> None:
        if seqlen > self._seq_len_cached:
            seqlen *= 2
            self._seq_len_cached = seqlen
            self.inv_freq = 1.0 / (self.theta**(torch.arange(
                0, self.dim, 2, dtype=torch.float, device=self.inv_freq.device)
                                                / self.dim))
            seq = torch.arange(seqlen,
                               device=self.inv_freq.device,
                               dtype=self.inv_freq.dtype)
            freqs = torch.outer(seq, self.inv_freq)
            self._freqs_cached = freqs

    def forward(self, seqlen: int) -> torch.Tensor:
        self.update_freqs_cache(seqlen)
        return self._freqs_cached[:seqlen]


class Qwen2_5_VisionTransformer(nn.Module):

    def __init__(
        self,
        vision_config: Qwen2_5_VLVisionConfig,
        norm_eps: float = 1e-6,
        quant_config: Optional[QuantizationConfig] = None,
        prefix: str = "",
    ) -> None:
        super().__init__()

        patch_size = vision_config.patch_size
        temporal_patch_size = vision_config.temporal_patch_size
        in_channels = vision_config.in_channels
        depth = vision_config.depth
        self.hidden_size = vision_config.hidden_size
        self.num_heads = vision_config.num_heads

        # args for get_window_index_thw
        self.window_size = vision_config.window_size
        self.patch_size = vision_config.patch_size
        self.spatial_merge_size = vision_config.spatial_merge_size
        self.fullatt_block_indexes = vision_config.fullatt_block_indexes
        self.spatial_merge_unit = self.spatial_merge_size**2

        self.patch_embed = Qwen2_5_VisionPatchEmbed(
            patch_size=patch_size,
            temporal_patch_size=temporal_patch_size,
            in_channels=in_channels,
            hidden_size=self.hidden_size,
        )

        norm_layer = partial(RMSNorm, eps=norm_eps)
        head_dim = self.hidden_size // self.num_heads
        self.rotary_pos_emb = Qwen2_5_VisionRotaryEmbedding(head_dim // 2)

        self.blocks = nn.ModuleList([
            Qwen2_5_VisionBlock(
                dim=self.hidden_size,
                num_heads=self.num_heads,
                mlp_hidden_dim=vision_config.intermediate_size,
                act_fn=_ACTIVATION_REGISTRY[vision_config.hidden_act],
                norm_layer=norm_layer,
                quant_config=quant_config,
                prefix=f"{prefix}.blocks.{layer_idx}")
            for layer_idx in range(depth)
        ])
        self.merger = Qwen2_5_VisionPatchMerger(
            d_model=vision_config.out_hidden_size,
            context_dim=self.hidden_size,
            norm_layer=norm_layer,
            spatial_merge_size=self.spatial_merge_size,
            quant_config=quant_config,
            prefix=f"{prefix}.merger",
        )
        self.attn_backend: _Backend = get_vit_attn_backend(support_fa=True)

    @property
    def dtype(self) -> torch.dtype:
        return self.patch_embed.proj.weight.dtype

    @property
    def device(self) -> torch.device:
        return self.patch_embed.proj.weight.device

    def rotary_pos_emb_thw(self, t, h, w):
        hpos_ids = torch.arange(h).unsqueeze(1).expand(-1, w)
        wpos_ids = torch.arange(w).unsqueeze(0).expand(h, -1)
        hpos_ids = hpos_ids.reshape(
            h // self.spatial_merge_size,
            self.spatial_merge_size,
            w // self.spatial_merge_size,
            self.spatial_merge_size,
        ).permute(0, 2, 1, 3).flatten()
        wpos_ids = wpos_ids.reshape(
            h // self.spatial_merge_size,
            self.spatial_merge_size,
            w // self.spatial_merge_size,
            self.spatial_merge_size,
        ).permute(0, 2, 1, 3).flatten()
        pos_ids = torch.stack([hpos_ids, wpos_ids], dim=-1).repeat(t, 1)
        max_size = max(h, w)
        rotary_pos_emb_full = self.rotary_pos_emb(max_size)
        rotary_pos_emb = rotary_pos_emb_full[pos_ids].flatten(1)
        rotary_pos_emb = rotary_pos_emb.reshape(
            rotary_pos_emb.shape[0] // self.spatial_merge_unit,
            self.spatial_merge_unit, -1)

        return rotary_pos_emb

    def get_window_index_thw(self, grid_t, grid_h, grid_w):
        vit_merger_window_size = (self.window_size //
                                  self.spatial_merge_size // self.patch_size)

<<<<<<< HEAD
        llm_grid_h = grid_h // self.spatial_merge_size
        llm_grid_w = grid_w // self.spatial_merge_size
        index = torch.arange(grid_t * llm_grid_h * llm_grid_w).reshape(
            grid_t, llm_grid_h, llm_grid_w)
        pad_h = vit_merger_window_size - llm_grid_h % vit_merger_window_size
        pad_w = vit_merger_window_size - llm_grid_w % vit_merger_window_size
        num_windows_h = (llm_grid_h + pad_h) // vit_merger_window_size
        num_windows_w = (llm_grid_w + pad_w) // vit_merger_window_size
        index_padded = F.pad(index, (0, pad_w, 0, pad_h), 'constant', -100)
        index_padded = index_padded.reshape(grid_t, num_windows_h,
                                            vit_merger_window_size,
                                            num_windows_w,
                                            vit_merger_window_size)
        index_padded = index_padded.permute(0, 1, 3, 2, 4).reshape(
            grid_t, num_windows_h * num_windows_w, vit_merger_window_size,
            vit_merger_window_size)
        seqlens = (index_padded != -100).sum([2, 3]).reshape(-1)
        index_padded = index_padded.reshape(-1)
        index_new = index_padded[index_padded != -100]
        cu_seqlens_tmp = seqlens.cumsum(0) * self.spatial_merge_unit
        cu_seqlens_tmp = cu_seqlens_tmp.to(dtype=torch.int32)
        cu_seqlens_tmp = torch.unique_consecutive(cu_seqlens_tmp)

        return index_new, cu_seqlens_tmp

    @lru_cache(maxsize=1024)  # noqa: B019
    def get_rope_by_thw(self, t, h, w):
        window_index_thw, cu_seqlens_window_thw = self.get_window_index_thw(
            t, h, w)
        rotary_pos_emb_thw = self.rotary_pos_emb_thw(t, h, w)
        rotary_pos_emb_thw = rotary_pos_emb_thw[window_index_thw, :, :]
        rotary_pos_emb_thw = rotary_pos_emb_thw.flatten(start_dim=0, end_dim=1)
        cu_seqlens_thw = torch.repeat_interleave(
            torch.tensor([h * w], dtype=torch.int32), t)
        return (rotary_pos_emb_thw, window_index_thw, cu_seqlens_window_thw,
                cu_seqlens_thw)
=======
        for grid_t, grid_h, grid_w in grid_thw:
            llm_grid_h = grid_h // self.spatial_merge_size
            llm_grid_w = grid_w // self.spatial_merge_size
            index = torch.arange(grid_t * llm_grid_h * llm_grid_w).reshape(
                grid_t, llm_grid_h, llm_grid_w)
            pad_h = \
                vit_merger_window_size - llm_grid_h % vit_merger_window_size
            pad_w = \
                vit_merger_window_size - llm_grid_w % vit_merger_window_size
            num_windows_h = (llm_grid_h + pad_h) // vit_merger_window_size
            num_windows_w = (llm_grid_w + pad_w) // vit_merger_window_size
            index_padded = F.pad(index, (0, pad_w, 0, pad_h), 'constant', -100)
            index_padded = index_padded.reshape(grid_t, num_windows_h,
                                                vit_merger_window_size,
                                                num_windows_w,
                                                vit_merger_window_size)
            index_padded = index_padded.permute(0, 1, 3, 2, 4).reshape(
                grid_t, num_windows_h * num_windows_w, vit_merger_window_size,
                vit_merger_window_size)
            seqlens = (index_padded != -100).sum([2, 3]).reshape(-1)
            index_padded = index_padded.reshape(-1)
            index_new = index_padded[index_padded != -100]
            window_index.append(index_new + window_index_id)
            cu_seqlens_tmp = seqlens.cumsum(
                0) * self.spatial_merge_unit + cu_window_seqlens[-1]
            cu_window_seqlens.extend(cu_seqlens_tmp.tolist())
            window_index_id += (grid_t * llm_grid_h * llm_grid_w).item()
        window_index = torch.cat(window_index, dim=0)
        return window_index, cu_window_seqlens
>>>>>>> 0f3e60e3

    def compute_attn_mask_seqlen(
        self,
        cu_seqlens: torch.Tensor,
    ) -> tuple[Optional[int], Optional[list[int]]]:
        max_seqlen, seqlens = None, None
        if self.attn_backend == _Backend.FLASH_ATTN:
            max_seqlen = (cu_seqlens[1:] - cu_seqlens[:-1]).max().item()
        elif self.attn_backend == _Backend.XFORMERS:
            seqlens = (cu_seqlens[1:] - cu_seqlens[:-1]).tolist()
        return max_seqlen, seqlens

    def forward(
        self,
        x: torch.Tensor,
        grid_thw: list[list[int]],
    ) -> torch.Tensor:
        # patchify
        seq_len, _ = x.size()
        rotary_pos_emb = []
        window_index: list = []
        cu_window_seqlens: list = [torch.tensor([0], dtype=torch.int32)]
        cu_seqlens: list = []

        hidden_states = x.to(device=self.device, dtype=self.dtype)
        hidden_states = self.patch_embed(hidden_states)

        window_index_id = 0
        cu_window_seqlens_last = 0
        for t, h, w in grid_thw:
            t, h, w = int(t), int(h), int(w)
            llm_h = h // self.spatial_merge_size
            llm_w = w // self.spatial_merge_size

        # windows attention
        window_index, cu_window_seqlens = self.get_window_index(grid_thw)

        cu_window_seqlens = torch.tensor(
            cu_window_seqlens,
            device=hidden_states.device,
            dtype=grid_thw.dtype if torch.jit.is_tracing() else torch.int32)
        cu_window_seqlens = torch.unique_consecutive(cu_window_seqlens)

        seq_len, _ = hidden_states.size()
        hidden_states = hidden_states.reshape(
            seq_len // self.spatial_merge_unit, self.spatial_merge_unit, -1)
        hidden_states = hidden_states[window_index, :, :]
        hidden_states = hidden_states.reshape(seq_len, -1)
        rotary_pos_emb = rotary_pos_emb.reshape(
            seq_len // self.spatial_merge_unit, self.spatial_merge_unit, -1)
        rotary_pos_emb = rotary_pos_emb[window_index, :, :]
        rotary_pos_emb = rotary_pos_emb.reshape(seq_len, -1)
        # compute cu_seqlens
        cu_seqlens = torch.repeat_interleave(grid_thw[:, 1] * grid_thw[:, 2],
                                             grid_thw[:, 0]).cumsum(
                                                 dim=0, dtype=torch.int32)
        cu_seqlens = F.pad(cu_seqlens, (1, 0), "constant", 0)

        # transformers
<<<<<<< HEAD
        # pre-compute seqlens for window/full attn to reduce cuMemcpy operations
=======
        hidden_states = hidden_states.unsqueeze(1)

        # pre-compute seqlens for window/full attn to reduce cuMemcpy ops
>>>>>>> 0f3e60e3
        max_seqlen_full, seqlens_full = self.compute_attn_mask_seqlen(
            cu_seqlens)
        max_seqlen_window, seqlens_window = self.compute_attn_mask_seqlen(
            cu_window_seqlens)

        cu_seqlens = cu_seqlens.to(device=self.device, non_blocking=True)
        cu_window_seqlens = cu_window_seqlens.to(device=self.device,
                                                 non_blocking=True)
        rotary_pos_emb = rotary_pos_emb.to(device=self.device,
                                           non_blocking=True)
        window_index = window_index.to(device=hidden_states.device,
                                       non_blocking=True)

        hidden_states = hidden_states.reshape(
            seq_len // self.spatial_merge_unit, self.spatial_merge_unit, -1)
        hidden_states = hidden_states[window_index, :, :]
        hidden_states = hidden_states.reshape(seq_len, -1)

        hidden_states = hidden_states.unsqueeze(1)

        for layer_num, blk in enumerate(self.blocks):
            if layer_num in self.fullatt_block_indexes:
                cu_seqlens_now = cu_seqlens
                max_seqlen_now = max_seqlen_full
                seqlens_now = seqlens_full
            else:
                cu_seqlens_now = cu_window_seqlens
                max_seqlen_now = max_seqlen_window
                seqlens_now = seqlens_window

            hidden_states = blk(
                hidden_states,
                cu_seqlens=cu_seqlens_now,
                rotary_pos_emb=rotary_pos_emb,
                max_seqlen=max_seqlen_now,
                seqlens=seqlens_now,
            )

        # For Qwen2.5-VL-3B, float16 will overflow at last block
        # for long visual tokens sequences.
        if hidden_states.dtype == torch.float16:
            hidden_states = cast_overflow_tensors(hidden_states)

        # adapter
        hidden_states = self.merger(hidden_states)
        reverse_indices = torch.argsort(window_index)
        hidden_states = hidden_states[reverse_indices, :]
        return hidden_states

    def load_weights(self, weights: Iterable[tuple[str,
                                                   torch.Tensor]]) -> set[str]:
        stacked_params_mapping = [
            # (param_name, shard_name, shard_id)
            ("attn.qkv.", "attn.q.", "q"),
            ("attn.qkv.", "attn.k.", "k"),
            ("attn.qkv.", "attn.v.", "v"),
        ]
        params_dict = dict(self.named_parameters(remove_duplicate=False))
        loaded_params: set[str] = set()

        for name, loaded_weight in weights:
            for (param_name, weight_name, shard_id) in stacked_params_mapping:
                if weight_name not in name:
                    continue
                name = name.replace(weight_name, param_name)

                param = params_dict[name]
                weight_loader = param.weight_loader
                weight_loader(param, loaded_weight, shard_id)
                break
            else:
                param = params_dict[name]
                weight_loader = getattr(param, "weight_loader",
                                        default_weight_loader)
                weight_loader(param, loaded_weight)
            loaded_params.add(name)
        return loaded_params


class Qwen2_5_VisionTransformerStaticShape(Qwen2_5_VisionTransformer):
    """
    Here we overwrite some of the methods of Qwen2_5_VisionTransformer
    to make the model more friendly to static shapes. Specifically,
    we split the forward  method into:
      - pre_attn (dynamic)
      - forward (static shape)
      - post_attn (dynamic)
    and we should call get_image_embeds instead of forward, allowing
    the forward method ro run with HPU_Graphs, whereas the
    pre_attn and post_attn methods are allow to be dynamic.
    """

    def pad_multimodal_data(self, pixel_values, image_grid_thw,
                            vision_buckets):
        assert pixel_values.shape[0] % 64 == 0, 'needs 64 aligned resolution'

        desired_number_of_pixels = vision_buckets.get_multimodal_bucket(
            pixel_values.shape[0])
        padding_len = desired_number_of_pixels - pixel_values.shape[0]
        if padding_len <= 0:
            return pixel_values, image_grid_thw

        logger_msg = "Padding current number pixel " \
            + str(pixel_values.shape[0]) \
            + " to " \
            + str(desired_number_of_pixels)
        logger.info(logger_msg)

        assert padding_len % 64 == 0, 'padding needs to be multiple of 64'

        constant_value = -100
        pixel_values = torch.cat([
            pixel_values,
            torch.ones((padding_len, pixel_values.shape[1]),
                       device=pixel_values.device) * constant_value
        ])

        image_grid_thw = torch.cat([
            image_grid_thw,
            torch.tensor([[1, 8, padding_len // 8]],
                         device=image_grid_thw.device)
        ])

        assert image_grid_thw.prod(-1).sum() == desired_number_of_pixels
        return pixel_values, image_grid_thw

    def pre_attn(self, x: torch.Tensor, grid_thw: torch.Tensor):
        # patchify
        hidden_states = x.to(device=self.device, dtype=self.dtype)
        hidden_states = self.patch_embed(hidden_states)

        # compute position embedding
        rotary_pos_emb = self.rot_pos_emb(grid_thw)

        # windows attention
        window_index, cu_window_seqlens = self.get_window_index(grid_thw)

        # NOTE: unique_consecutive is a dynamic operation
        # we are using `remove_duplicates_cpu` instead
        def remove_duplicates_cpu(a):
            return [a[i] for i in range(len(a)) if i == 0 or a[i - 1] != a[i]]

        cu_window_seqlens = remove_duplicates_cpu(cu_window_seqlens)
        cu_window_seqlens = torch.tensor(
            cu_window_seqlens,
            device=hidden_states.device,
            dtype=grid_thw.dtype if torch.jit.is_tracing() else torch.int32)

        seq_len, _ = hidden_states.size()
        hidden_states = hidden_states.reshape(
            seq_len // self.spatial_merge_unit, self.spatial_merge_unit, -1)
        hidden_states = hidden_states[window_index, :, :]
        hidden_states = hidden_states.reshape(seq_len, -1)
        rotary_pos_emb = rotary_pos_emb.reshape(
            seq_len // self.spatial_merge_unit, self.spatial_merge_unit, -1)
        rotary_pos_emb = rotary_pos_emb[window_index, :, :]
        rotary_pos_emb = rotary_pos_emb.reshape(seq_len, -1)
        cu_seqlens = torch.repeat_interleave(grid_thw[:, 1] * grid_thw[:, 2],
                                             grid_thw[:, 0]).cumsum(
                                                 dim=0, dtype=torch.int32)
        cu_seqlens = F.pad(cu_seqlens, (1, 0), "constant", 0)
        return (
            hidden_states,
            rotary_pos_emb,
            cu_seqlens,
            cu_window_seqlens,
            window_index,
        )

    def forward(self, x: torch.Tensor, fullattn_mask: Optional[torch.Tensor],
                rotary_pos_emb: torch.Tensor) -> torch.Tensor:
        assert_msg = ("Expect inputs to be 112x112 aligned. "
                      "Please align before sending image and "
                      "check PR #1163 description for more details")
        assert x.shape[0] % 64 == 0, assert_msg
        hidden_states = x.unsqueeze(1)
        for layer_num, blk in enumerate(self.blocks):
            htcore.mark_step()
            hidden_states = blk(hidden_states,
                                cu_seqlens=fullattn_mask if layer_num
                                in self.fullatt_block_indexes else None,
                                rotary_pos_emb=rotary_pos_emb)
        return hidden_states

    def post_attn(self, hidden_states: torch.Tensor,
                  window_index: torch.Tensor):
        # adapter
        hidden_states = self.merger(hidden_states)
        reverse_indices = torch.argsort(window_index)

        hidden_states = hidden_states[reverse_indices, :]
        return hidden_states

    def get_image_embeds(
        self,
        pixel_values: torch.Tensor,
        grid_thw: torch.Tensor,
        vision_buckets,
    ) -> torch.Tensor:

        num_patches = pixel_values.shape[0]
        if num_patches % 64 != 0:
            assert num_patches > 64, "Image needs to be at least 112 x 112"
            logger_msg = (
                "QWEN 2.5VL for HPU is under development. "
                "Image height and width need to be multiples of 112 pixels. "
                "We are prunning the last visual tokens to comply with this "
                "requirement but this leads to accuracy degradation. "
                "Please, reshape the images or use this custom transformer "
                "that does the resizing/alignment automatically: "
                "pip install "
                "git+https://github.com/malkomes/transformers.git"
                "@ac372cd18f836c41f57cdce46094db00019d4280"
                "See PR #1163 description, for more details")
            logger.warning_once(logger_msg)

            # reshape grid_thw with multiples of 8
            old_img_sizes = []
            new_img_sizes = []
            for img_idx in range(grid_thw.shape[0]):
                img_shape = grid_thw[img_idx, :].tolist()
                tt, hh, ww = img_shape
                hh_new = (hh // 8) * 8
                ww_new = (ww // 8) * 8
                old_img_sizes.append(tt * hh * ww)
                new_img_sizes.append(tt * hh_new * ww_new)
                grid_thw[img_idx, 1] = hh_new
                grid_thw[img_idx, 2] = ww_new

            # truncate pixel_values to new shapes
            copy_pointer = 0
            paste_pointer = 0
            for old_img_size, new_img_size in zip(old_img_sizes,
                                                  new_img_sizes):
                pixel_values[paste_pointer:paste_pointer + new_img_size, :] = \
                    pixel_values[copy_pointer:copy_pointer + new_img_size, :]
                copy_pointer += old_img_size
                paste_pointer += new_img_size

            pixel_values = pixel_values[:paste_pointer, :]

        offset = 0
        results = []
        # process each image one by one
        for img_idx in range(grid_thw.shape[0]):
            img_shape = grid_thw[img_idx, :].unsqueeze(0)
            curr_img_size = img_shape.prod()

            pixel_values_curr_img = pixel_values[offset:offset +
                                                 curr_img_size, :]

            offset += curr_img_size
            pixel_values_curr_img_padded, img_shape_padded = \
                self.pad_multimodal_data(
                    pixel_values_curr_img,
                    img_shape,
                    vision_buckets=vision_buckets
                )

            pixel_values_curr_img_padded, rot_pos_emb, \
                cu_seqlens, _, window_index = self.pre_attn(
                    pixel_values_curr_img_padded, img_shape_padded)

            # Create full attention block mask before VisionTransformer
            # to save memory/time
            fullatt_block_attn_mask = \
                create_block_diagonal_attention_mask_outerprod(cu_seqlens)
            assert pixel_values_curr_img_padded.shape[0] == cu_seqlens[
                -1] == rot_pos_emb.shape[0]

            htcore.mark_step()
            hidden_states = self.forward(pixel_values_curr_img_padded,
                                         rotary_pos_emb=rot_pos_emb,
                                         fullattn_mask=fullatt_block_attn_mask)
            htcore.mark_step()

            image_embeds = self.post_attn(hidden_states, window_index)
            # slice image_embeds to remove the padded parts
            pad_index = img_shape_padded[0].prod() // self.spatial_merge_unit
            results += [image_embeds[:pad_index, :]]
        results_cat = torch.concat(results)
        image_embeds = results_cat
        return image_embeds


class Qwen2_5_VLProcessingInfo(Qwen2VLProcessingInfo):

    def get_hf_config(self):
        return self.ctx.get_hf_config(Qwen2_5_VLConfig)

    def get_hf_processor(
        self,
        *,
        min_pixels: Optional[int] = None,
        max_pixels: Optional[int] = None,
        size: Optional[dict[str, int]] = None,
        fps: Optional[Union[float, list[float]]] = None,
        **kwargs: object,
    ) -> Qwen2_5_VLProcessor:
        if fps is not None:
            kwargs["fps"] = fps

        if current_platform.is_hpu():
            min_pixels = 112 * 112

        return self.ctx.get_hf_processor(
            Qwen2_5_VLProcessor,
            image_processor=self.get_image_processor(
                min_pixels=min_pixels,
                max_pixels=max_pixels,
                size=size,
                use_fast=kwargs.get("use_fast")),
            **kwargs,
        )


class Qwen2_5_VLMultiModalProcessor(Qwen2VLMultiModalProcessor):

    def _get_mm_fields_config(
        self,
        hf_inputs: BatchFeature,
        hf_processor_mm_kwargs: Mapping[str, object],
    ) -> Mapping[str, MultiModalFieldConfig]:
        return dict(
            **super()._get_mm_fields_config(hf_inputs, hf_processor_mm_kwargs),
            second_per_grid_ts=MultiModalFieldConfig.batched("video"),
        )


@MULTIMODAL_REGISTRY.register_processor(
    Qwen2_5_VLMultiModalProcessor,
    info=Qwen2_5_VLProcessingInfo,
    dummy_inputs=Qwen2_5_VLDummyInputsBuilder)
class Qwen2_5_VLForConditionalGeneration(nn.Module, SupportsMultiModal,
                                         SupportsLoRA, SupportsPP):

    # To ensure correct weight loading and mapping.
    hf_to_vllm_mapper = WeightsMapper(
        orig_to_new_prefix={
            # mapping for new names in checkpoint saved after transformers v4.52
            "model.language_model.": "language_model.model.",
            "model.visual.": "visual.",
            # mapping for original checkpoint
            "lm_head.": "language_model.lm_head.",
            "model.": "language_model.model.",
        })

    def __init__(self, *, vllm_config: VllmConfig, prefix: str = ""):
        super().__init__()
        config: Qwen2_5_VLConfig = vllm_config.model_config.hf_config
        quant_config = vllm_config.quant_config
        multimodal_config = vllm_config.model_config.multimodal_config

        self.config = config
        self.multimodal_config = multimodal_config
        self.vllm_config = vllm_config

        if is_hpu:
            qwen2_5_visionTransformer = Qwen2_5_VisionTransformerStaticShape
        else:
            qwen2_5_visionTransformer = Qwen2_5_VisionTransformer

        self.visual = qwen2_5_visionTransformer(
            config.vision_config,
            norm_eps=getattr(config, "rms_norm_eps", 1e-6),
            quant_config=self._maybe_ignore_quant_config(quant_config),
            prefix=maybe_prefix(prefix, "visual"),
        )

        self.language_model = init_vllm_registered_model(
            vllm_config=vllm_config,
            prefix=maybe_prefix(prefix, "language_model"),
            architectures=["Qwen2ForCausalLM"],
        )

        self.make_empty_intermediate_tensors = (
            self.language_model.make_empty_intermediate_tensors)

    def _maybe_ignore_quant_config(self, quant_config: QuantizationConfig):
        # GPTQ configs do not have a list of ignored modules, however AutoGPTQ
        # seems to avoid vision encoder sections for some models.
        if isinstance(quant_config, (GPTQConfig, GPTQMarlinConfig)):
            return None
        return quant_config

    def _validate_and_reshape_mm_tensor(self, mm_input: object,
                                        name: str) -> torch.Tensor:
        if not isinstance(mm_input, (torch.Tensor, list)):
            raise ValueError(f"Incorrect type of {name}. "
                             f"Got type: {type(mm_input)}")
        if isinstance(mm_input, torch.Tensor):
            if mm_input.ndim == 2:
                return mm_input
            if mm_input.ndim != 3:
                raise ValueError(f"{name} should be 2D or batched 3D tensor. "
                                 f"Got ndim: {mm_input.ndim} "
                                 f"(shape={mm_input.shape})")
            return torch.concat(list(mm_input))
        else:
            return torch.concat(mm_input)

    def _parse_and_validate_image_input(
            self, **kwargs: object) -> Optional[Qwen2_5_VLImageInputs]:
        pixel_values = kwargs.pop("pixel_values", None)
        image_embeds = kwargs.pop("image_embeds", None)
        image_grid_thw = kwargs.pop("image_grid_thw", None)

        if pixel_values is None and image_embeds is None:
            return None

        if pixel_values is not None:
            pixel_values = self._validate_and_reshape_mm_tensor(
                pixel_values, "image pixel values")
            image_grid_thw = self._validate_and_reshape_mm_tensor(
                image_grid_thw, "image grid_thw")

            if not isinstance(pixel_values, (torch.Tensor, list)):
                raise ValueError("Incorrect type of image pixel values. "
                                 f"Got type: {type(pixel_values)}")

            return Qwen2_5_VLImagePixelInputs(type="pixel_values",
                                              pixel_values=pixel_values,
                                              image_grid_thw=image_grid_thw)

        if image_embeds is not None:
            image_embeds = self._validate_and_reshape_mm_tensor(
                image_embeds, "image embeds")
            image_grid_thw = self._validate_and_reshape_mm_tensor(
                image_grid_thw, "image grid_thw")

            if not isinstance(image_embeds, torch.Tensor):
                raise ValueError("Incorrect type of image embeddings. "
                                 f"Got type: {type(image_embeds)}")
            return Qwen2_5_VLImageEmbeddingInputs(
                type="image_embeds",
                image_embeds=image_embeds,
                image_grid_thw=image_grid_thw)

    def _parse_and_validate_video_input(
            self, **kwargs: object) -> Optional[Qwen2_5_VLVideoInputs]:
        pixel_values_videos = kwargs.pop("pixel_values_videos", None)
        video_embeds = kwargs.pop("video_embeds", None)
        video_grid_thw = kwargs.pop("video_grid_thw", None)
        second_per_grid_ts = kwargs.pop("second_per_grid_ts", None)

        if pixel_values_videos is None and video_embeds is None:
            return None

        if pixel_values_videos is not None:
            pixel_values_videos = self._validate_and_reshape_mm_tensor(
                pixel_values_videos, "video pixel values")
            video_grid_thw = self._validate_and_reshape_mm_tensor(
                video_grid_thw, "video grid_thw")

            return Qwen2_5_VLVideoPixelInputs(
                type="pixel_values_videos",
                pixel_values_videos=pixel_values_videos,
                video_grid_thw=video_grid_thw,
                second_per_grid_ts=second_per_grid_ts,
            )

        if video_embeds is not None:
            video_embeds = self._validate_and_reshape_mm_tensor(
                video_embeds, "video embeds")
            video_grid_thw = self._validate_and_reshape_mm_tensor(
                video_grid_thw, "video grid_thw")

            if not isinstance(video_embeds, torch.Tensor):
                raise ValueError("Incorrect type of video embeddings. "
                                 f"Got type: {type(video_embeds)}")
            return Qwen2_5_VLVideoEmbeddingInputs(
                type="video_embeds",
                video_embeds=video_embeds,
                video_grid_thw=video_grid_thw)

    def _process_image_input(
            self,
            image_input: Qwen2_5_VLImageInputs) -> tuple[torch.Tensor, ...]:

        grid_thw = image_input["image_grid_thw"]
        assert grid_thw.ndim == 2
        grid_thw_list = grid_thw.tolist()

        if image_input["type"] == "image_embeds":
            image_embeds = image_input["image_embeds"].type(self.visual.dtype)
        else:
            pixel_values = image_input["pixel_values"].type(self.visual.dtype)
<<<<<<< HEAD
            image_embeds = self.visual(pixel_values, grid_thw=grid_thw_list)
=======
            if is_hpu:
                assert isinstance(self.visual,
                                  Qwen2_5_VisionTransformerStaticShape)
                image_embeds = self.visual.get_image_embeds(
                    pixel_values,
                    grid_thw=grid_thw,
                    vision_buckets=self.vision_buckets,
                )
            else:
                image_embeds = self.visual(pixel_values, grid_thw=grid_thw)
>>>>>>> 0f3e60e3

        # Split concatenated embeddings for each image item.
        merge_size = self.visual.spatial_merge_size
        sizes = grid_thw.prod(-1) // merge_size // merge_size

        return image_embeds.split(sizes.tolist())

    def _process_video_input(
            self,
            video_input: Qwen2_5_VLVideoInputs) -> tuple[torch.Tensor, ...]:

        grid_thw = video_input["video_grid_thw"]
        assert grid_thw.ndim == 2
        grid_thw_list = grid_thw.tolist()

        if video_input["type"] == "video_embeds":
            video_embeds = video_input["video_embeds"].type(self.visual.dtype)
        else:
            pixel_values_videos = video_input["pixel_values_videos"].type(
                self.visual.dtype)
<<<<<<< HEAD
            video_embeds = self.visual(pixel_values_videos,
                                       grid_thw=grid_thw_list)
=======
            if is_hpu:
                assert isinstance(self.visual,
                                  Qwen2_5_VisionTransformerStaticShape)
                video_embeds = self.visual.get_image_embeds(
                    pixel_values_videos,
                    grid_thw=grid_thw,
                    vision_buckets=self.vision_buckets,
                )
            else:
                video_embeds = self.visual(pixel_values_videos,
                                           grid_thw=grid_thw)
>>>>>>> 0f3e60e3

        # Split concatenated embeddings for each video item.
        merge_size = self.visual.spatial_merge_size
        sizes = grid_thw.prod(-1) // merge_size // merge_size

        return video_embeds.split(sizes.tolist())

    def _parse_and_validate_multimodal_inputs(self, **kwargs: object) -> dict:
        mm_input_by_modality = {}

        # Preserve the order of modalities if there are multiple of them
        # from the order of kwargs.
        for input_key in kwargs:
            if input_key in ("pixel_values", "image_embeds"
                             ) and "image" not in mm_input_by_modality:
                mm_input_by_modality[
                    "image"] = self._parse_and_validate_image_input(**kwargs)
            if input_key in ("pixel_values_videos", "video_embeds"
                             ) and "video" not in mm_input_by_modality:
                mm_input_by_modality[
                    "video"] = self._parse_and_validate_video_input(**kwargs)
        return mm_input_by_modality

    def get_language_model(self) -> torch.nn.Module:
        return self.language_model

    def get_multimodal_embeddings(
            self, **kwargs: object) -> Optional[MultiModalEmbeddings]:

        mm_input_by_modality = self._parse_and_validate_multimodal_inputs(
            **kwargs)
        if not mm_input_by_modality:
            return None

        # The result multimodal_embeddings is tuple of tensors, with each
        # tensor correspoending to a multimodal data item (image or video).
        multimodal_embeddings: tuple[torch.Tensor, ...] = ()

        # NOTE: It is important to iterate over the keys in this dictionary
        # to preserve the order of the modalities.
        for modality in mm_input_by_modality:
            multimodal_input = mm_input_by_modality[modality]
            if modality == "image":
                vision_embeddings = self._process_image_input(multimodal_input)
                multimodal_embeddings += vision_embeddings
            if modality == "video":
                video_embeddings = self._process_video_input(multimodal_input)
                multimodal_embeddings += video_embeddings
        return multimodal_embeddings

    def get_input_embeddings(
        self,
        input_ids: torch.Tensor,
        multimodal_embeddings: Optional[MultiModalEmbeddings] = None,
    ) -> torch.Tensor:
        inputs_embeds = self.language_model.get_input_embeddings(input_ids)
        if multimodal_embeddings is not None:
            inputs_embeds = merge_multimodal_embeddings(
                input_ids, inputs_embeds, multimodal_embeddings,
                [self.config.image_token_id, self.config.video_token_id])
        return inputs_embeds

    def get_input_embeddings_v0(
        self,
        input_ids: torch.Tensor,
        image_input: Optional[Qwen2_5_VLImageInputs] = None,
        video_input: Optional[Qwen2_5_VLVideoInputs] = None,
    ) -> torch.Tensor:
        inputs_embeds = self.get_input_embeddings(input_ids)
        if image_input is not None:
            image_embeds = self._process_image_input(image_input)
            inputs_embeds = merge_multimodal_embeddings(
                input_ids,
                inputs_embeds,
                image_embeds,
                placeholder_token_id=self.config.image_token_id,
            )

        if video_input is not None:
            if is_hpu:
                logger.warning("Video inputs have not been enabled yet, "
                               "ignoring video inputs")
                return inputs_embeds
            video_embeds = self._process_video_input(video_input)
            inputs_embeds = merge_multimodal_embeddings(
                input_ids,
                inputs_embeds,
                video_embeds,
                placeholder_token_id=self.config.video_token_id,
            )
        return inputs_embeds

    def forward(
        self,
        input_ids: torch.Tensor,
        positions: torch.Tensor,
        intermediate_tensors: Optional[IntermediateTensors] = None,
        inputs_embeds: Optional[torch.Tensor] = None,
        **kwargs: object,
    ) -> Union[torch.Tensor, IntermediateTensors]:
        """Run forward pass for Qwen2.5-VL.

        Args:
            input_ids: Flattened (concatenated) input_ids corresponding to a
                batch.
            positions: Flattened (concatenated) position ids corresponding to a
                batch.
                **NOTE**: If mrope is enabled (default setting for Qwen2.5-VL
                opensource models), the shape will be `(3, seq_len)`,
                otherwise it will be `(seq_len,).
            pixel_values: Pixel values to be fed to a model.
                `None` if no images are passed.
            image_grid_thw: Tensor `(n_images, 3)` of image 3D grid in LLM.
                `None` if no images are passed.
            pixel_values_videos: Pixel values of videos to be fed to a model.
                `None` if no videos are passed.
            video_grid_thw: Tensor `(n_videos, 3)` of video 3D grid in LLM.
                `None` if no videos are passed.
            second_per_grid_ts: Tensor `(num_videos)` of video time interval (
                in seconds) for each grid along the temporal dimension in the
                3D position IDs. `None` if no videos are passed.
        """
        if intermediate_tensors is not None:
            inputs_embeds = None

        # NOTE: In v1, inputs_embeds is always generated at model runner from
        # `get_multimodal_embeddings` and `get_input_embeddings`, this
        # condition is only for v0 compatibility.
        elif inputs_embeds is None:
            image_input = self._parse_and_validate_image_input(**kwargs)
            video_input = self._parse_and_validate_video_input(**kwargs)

            if image_input is None and video_input is None:
                inputs_embeds = None
            else:
                if uses_mrope(self.config):
                    assert positions.ndim == 2 and positions.size(0) == 3, (
                        "multimodal section rotary embedding requires "
                        f"(3, seq_len) positions, but got {positions.size()}")
                inputs_embeds = self.get_input_embeddings_v0(
                    input_ids,
                    image_input=image_input,
                    video_input=video_input)
                input_ids = None

        hidden_states = self.language_model.model(
            input_ids=input_ids,
            positions=positions,
            intermediate_tensors=intermediate_tensors,
            inputs_embeds=inputs_embeds,
        )

        return hidden_states

    def compute_logits(
        self,
        hidden_states: torch.Tensor,
        sampling_metadata: SamplingMetadata,
    ) -> Optional[torch.Tensor]:
        return self.language_model.compute_logits(hidden_states,
                                                  sampling_metadata)

    def load_weights(self, weights: Iterable[tuple[str,
                                                   torch.Tensor]]) -> set[str]:

        loader = AutoWeightsLoader(self)
        return loader.load_weights(weights, mapper=self.hf_to_vllm_mapper)

    def get_mm_mapping(self) -> MultiModelKeys:
        """
        Get the module prefix in multimodal models
        """
        return MultiModelKeys.from_string_field(
            language_model="language_model",
            connector="visual.merger.",
            tower_model="visual.",
        )<|MERGE_RESOLUTION|>--- conflicted
+++ resolved
@@ -25,18 +25,13 @@
 # See the License for the specific language governing permissions and
 # limitations under the License.
 """Inference-only Qwen2.5-VL model compatible with HuggingFace weights."""
-<<<<<<< HEAD
+
 from collections.abc import Iterable, Mapping
 from functools import lru_cache, partial
-from typing import Callable, Literal, Optional, TypedDict, Union
-=======
-
 import math
 import os
-from functools import partial
 from typing import (Callable, Iterable, List, Literal, Mapping, Optional, Set,
                     Tuple, TypedDict, Union)
->>>>>>> 0f3e60e3
 
 import torch
 import torch.nn as nn
@@ -710,48 +705,13 @@
 
         return rotary_pos_emb
 
-    def get_window_index_thw(self, grid_t, grid_h, grid_w):
+    def get_window_index(self, grid_thw):
+        window_index: list = []
+        cu_window_seqlens: list = [0]
+        window_index_id = 0
         vit_merger_window_size = (self.window_size //
                                   self.spatial_merge_size // self.patch_size)
 
-<<<<<<< HEAD
-        llm_grid_h = grid_h // self.spatial_merge_size
-        llm_grid_w = grid_w // self.spatial_merge_size
-        index = torch.arange(grid_t * llm_grid_h * llm_grid_w).reshape(
-            grid_t, llm_grid_h, llm_grid_w)
-        pad_h = vit_merger_window_size - llm_grid_h % vit_merger_window_size
-        pad_w = vit_merger_window_size - llm_grid_w % vit_merger_window_size
-        num_windows_h = (llm_grid_h + pad_h) // vit_merger_window_size
-        num_windows_w = (llm_grid_w + pad_w) // vit_merger_window_size
-        index_padded = F.pad(index, (0, pad_w, 0, pad_h), 'constant', -100)
-        index_padded = index_padded.reshape(grid_t, num_windows_h,
-                                            vit_merger_window_size,
-                                            num_windows_w,
-                                            vit_merger_window_size)
-        index_padded = index_padded.permute(0, 1, 3, 2, 4).reshape(
-            grid_t, num_windows_h * num_windows_w, vit_merger_window_size,
-            vit_merger_window_size)
-        seqlens = (index_padded != -100).sum([2, 3]).reshape(-1)
-        index_padded = index_padded.reshape(-1)
-        index_new = index_padded[index_padded != -100]
-        cu_seqlens_tmp = seqlens.cumsum(0) * self.spatial_merge_unit
-        cu_seqlens_tmp = cu_seqlens_tmp.to(dtype=torch.int32)
-        cu_seqlens_tmp = torch.unique_consecutive(cu_seqlens_tmp)
-
-        return index_new, cu_seqlens_tmp
-
-    @lru_cache(maxsize=1024)  # noqa: B019
-    def get_rope_by_thw(self, t, h, w):
-        window_index_thw, cu_seqlens_window_thw = self.get_window_index_thw(
-            t, h, w)
-        rotary_pos_emb_thw = self.rotary_pos_emb_thw(t, h, w)
-        rotary_pos_emb_thw = rotary_pos_emb_thw[window_index_thw, :, :]
-        rotary_pos_emb_thw = rotary_pos_emb_thw.flatten(start_dim=0, end_dim=1)
-        cu_seqlens_thw = torch.repeat_interleave(
-            torch.tensor([h * w], dtype=torch.int32), t)
-        return (rotary_pos_emb_thw, window_index_thw, cu_seqlens_window_thw,
-                cu_seqlens_thw)
-=======
         for grid_t, grid_h, grid_w in grid_thw:
             llm_grid_h = grid_h // self.spatial_merge_size
             llm_grid_w = grid_w // self.spatial_merge_size
@@ -781,7 +741,46 @@
             window_index_id += (grid_t * llm_grid_h * llm_grid_w).item()
         window_index = torch.cat(window_index, dim=0)
         return window_index, cu_window_seqlens
->>>>>>> 0f3e60e3
+
+    def get_window_index_thw(self, grid_t, grid_h, grid_w):
+        vit_merger_window_size = (self.window_size //
+                                  self.spatial_merge_size // self.patch_size)
+        llm_grid_h = grid_h // self.spatial_merge_size
+        llm_grid_w = grid_w // self.spatial_merge_size
+        index = torch.arange(grid_t * llm_grid_h * llm_grid_w).reshape(
+            grid_t, llm_grid_h, llm_grid_w)
+        pad_h = vit_merger_window_size - llm_grid_h % vit_merger_window_size
+        pad_w = vit_merger_window_size - llm_grid_w % vit_merger_window_size
+        num_windows_h = (llm_grid_h + pad_h) // vit_merger_window_size
+        num_windows_w = (llm_grid_w + pad_w) // vit_merger_window_size
+        index_padded = F.pad(index, (0, pad_w, 0, pad_h), 'constant', -100)
+        index_padded = index_padded.reshape(grid_t, num_windows_h,
+                                            vit_merger_window_size,
+                                            num_windows_w,
+                                            vit_merger_window_size)
+        index_padded = index_padded.permute(0, 1, 3, 2, 4).reshape(
+            grid_t, num_windows_h * num_windows_w, vit_merger_window_size,
+            vit_merger_window_size)
+        seqlens = (index_padded != -100).sum([2, 3]).reshape(-1)
+        index_padded = index_padded.reshape(-1)
+        index_new = index_padded[index_padded != -100]
+        cu_seqlens_tmp = seqlens.cumsum(0) * self.spatial_merge_unit
+        cu_seqlens_tmp = cu_seqlens_tmp.to(dtype=torch.int32)
+        cu_seqlens_tmp = torch.unique_consecutive(cu_seqlens_tmp)
+
+        return index_new, cu_seqlens_tmp
+
+    @lru_cache(maxsize=1024)  # noqa: B019
+    def get_rope_by_thw(self, t, h, w):
+        window_index_thw, cu_seqlens_window_thw = self.get_window_index_thw(
+            t, h, w)
+        rotary_pos_emb_thw = self.rotary_pos_emb_thw(t, h, w)
+        rotary_pos_emb_thw = rotary_pos_emb_thw[window_index_thw, :, :]
+        rotary_pos_emb_thw = rotary_pos_emb_thw.flatten(start_dim=0, end_dim=1)
+        cu_seqlens_thw = torch.repeat_interleave(
+            torch.tensor([h * w], dtype=torch.int32), t)
+        return (rotary_pos_emb_thw, window_index_thw, cu_seqlens_window_thw,
+                cu_seqlens_thw)
 
     def compute_attn_mask_seqlen(
         self,
@@ -841,13 +840,11 @@
         cu_seqlens = F.pad(cu_seqlens, (1, 0), "constant", 0)
 
         # transformers
-<<<<<<< HEAD
-        # pre-compute seqlens for window/full attn to reduce cuMemcpy operations
-=======
+
         hidden_states = hidden_states.unsqueeze(1)
 
         # pre-compute seqlens for window/full attn to reduce cuMemcpy ops
->>>>>>> 0f3e60e3
+
         max_seqlen_full, seqlens_full = self.compute_attn_mask_seqlen(
             cu_seqlens)
         max_seqlen_window, seqlens_window = self.compute_attn_mask_seqlen(
@@ -1335,9 +1332,6 @@
             image_embeds = image_input["image_embeds"].type(self.visual.dtype)
         else:
             pixel_values = image_input["pixel_values"].type(self.visual.dtype)
-<<<<<<< HEAD
-            image_embeds = self.visual(pixel_values, grid_thw=grid_thw_list)
-=======
             if is_hpu:
                 assert isinstance(self.visual,
                                   Qwen2_5_VisionTransformerStaticShape)
@@ -1348,7 +1342,6 @@
                 )
             else:
                 image_embeds = self.visual(pixel_values, grid_thw=grid_thw)
->>>>>>> 0f3e60e3
 
         # Split concatenated embeddings for each image item.
         merge_size = self.visual.spatial_merge_size
@@ -1369,10 +1362,6 @@
         else:
             pixel_values_videos = video_input["pixel_values_videos"].type(
                 self.visual.dtype)
-<<<<<<< HEAD
-            video_embeds = self.visual(pixel_values_videos,
-                                       grid_thw=grid_thw_list)
-=======
             if is_hpu:
                 assert isinstance(self.visual,
                                   Qwen2_5_VisionTransformerStaticShape)
@@ -1384,7 +1373,6 @@
             else:
                 video_embeds = self.visual(pixel_values_videos,
                                            grid_thw=grid_thw)
->>>>>>> 0f3e60e3
 
         # Split concatenated embeddings for each video item.
         merge_size = self.visual.spatial_merge_size
