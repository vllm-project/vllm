--- conflicted
+++ resolved
@@ -27,11 +27,7 @@
 """Inference-only Qwen2.5-VL model compatible with HuggingFace weights."""
 from collections.abc import Iterable, Mapping, Sequence
 from functools import lru_cache, partial
-<<<<<<< HEAD
-from typing import Any, Callable, Literal, Optional, TypedDict, Union
-=======
-from typing import Annotated, Callable, Literal, Optional, Union
->>>>>>> 4979eb79
+from typing import Annotated, Any, Callable, Literal, Optional, Union
 
 import torch
 import torch.nn as nn
@@ -98,9 +94,9 @@
         - np: Number of patches
         - ni: Number of images
         - cps: Number of channels * patch_size * patch_size
-    
+
     Historical context:
-        - pixel_values shape: (num_patches, num_channels * patch_size * 
+        - pixel_values shape: (num_patches, num_channels * patch_size *
           patch_size)
         - image_grid_thw shape: (num_images, 3) in (grid_t, grid_h, grid_w)
           formatnum_channels * patch_size * patch_size
@@ -124,7 +120,7 @@
         - nf: Number of image features
         - hs: Hidden size
         - ni: Number of images
-    
+
     Historical context:
         - image_embeds shape: (num_image_features, hidden_size)
         - num_image_features varies based on the number and resolution of the
@@ -155,11 +151,11 @@
     Dimensions:
         - np: Number of patches
         - nv: Number of videos
-        - ctps: Number of channels * temporal_patch_size * patch_size * 
+        - ctps: Number of channels * temporal_patch_size * patch_size *
           patch_size
-    
+
     Historical context:
-        - pixel_values_videos shape: (num_patches, num_channels * 
+        - pixel_values_videos shape: (num_patches, num_channels *
           temporal_patch_size * patch_size * patch_size)
         - video_grid_thw shape: (num_videos, 3) in (grid_t, grid_h, grid_w)
           format
@@ -191,7 +187,7 @@
         - nf: Number of video features
         - hs: Hidden size
         - nv: Number of videos
-    
+
     Historical context:
         - video_embeds shape: (num_video_features, hidden_size)
         - num_video_features varies based on the number and resolution of the
@@ -1155,17 +1151,17 @@
             image_input: Qwen2_5_VLImageInputs) -> tuple[torch.Tensor, ...]:
         """
         Append mrope positions for each for images.
-        This is necessary to recover correct mrope 
+        This is necessary to recover correct mrope
         positions after video pruning
 
         Args:
-            image_embeds_split: Tuple of image embeddings for 
+            image_embeds_split: Tuple of image embeddings for
                 each image item.
             image_input: Image input data.
 
         Returns:
             Tuple of image embeddings for each image item.
-            Resulting embeddings will have extra 4 channels for 
+            Resulting embeddings will have extra 4 channels for
             computed mrope positions.
         """
         merge_size = self.visual.spatial_merge_size
@@ -1221,7 +1217,7 @@
 
         Returns:
             Tuple of video embeddings for each video item.
-            Resulting embeddings will have extra 4 channels for 
+            Resulting embeddings will have extra 4 channels for
             computed mrope positions.
         """
         grid_thw = video_input["video_grid_thw"]
