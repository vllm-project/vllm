# SPDX-License-Identifier: Apache-2.0
# SPDX-FileCopyrightText: Copyright contributors to the vLLM project

# Adapted from
# https://github.com/huggingface/transformers/blob/main/src/transformers/models/qwen2_5_vl/modeling_qwen2_5_vl.py
# Copyright 2025 The vLLM team.
# Copyright 2025 The Qwen Team.
# Copyright 2025 The HuggingFace Inc. team.
# All rights reserved.
#
# This code is based on EleutherAI's GPT-NeoX library and the GPT-NeoX
# and OPT implementations in this library. It has been modified from its
# original forms to accommodate minor architectural differences compared
# to GPT-NeoX and OPT used by the Meta AI team that trained the model.
#
# Licensed under the Apache License, Version 2.0 (the "License");
# you may not use this file except in compliance with the License.
# You may obtain a copy of the License at
#
#     http://www.apache.org/licenses/LICENSE-2.0
#
# Unless required by applicable law or agreed to in writing, software
# distributed under the License is distributed on an "AS IS" BASIS,
# WITHOUT WARRANTIES OR CONDITIONS OF ANY KIND, either express or implied.
# See the License for the specific language governing permissions and
# limitations under the License.
"""Inference-only Qwen2.5-VL model compatible with HuggingFace weights."""

import math
from collections.abc import Callable, Iterable, Mapping, Sequence
from functools import lru_cache, partial
from typing import Annotated, Any, Literal, TypeAlias

import einops
import torch
import torch.nn as nn
import torch.nn.functional as F
from transformers import BatchFeature, PretrainedConfig
from transformers.models.qwen2_5_vl import Qwen2_5_VLProcessor
from transformers.models.qwen2_5_vl.configuration_qwen2_5_vl import (
    Qwen2_5_VLConfig,
    Qwen2_5_VLVisionConfig,
)

from vllm.attention.backends.registry import _MHA_Backend
from vllm.attention.layer import maybe_get_vit_flash_attn_backend
from vllm.attention.ops.vit_attn_wrappers import (
    vit_flash_attn_wrapper,
    vit_torch_sdpa_wrapper,
    vit_xformers_attn_wrapper,
)
from vllm.compilation.decorators import support_torch_compile
from vllm.config import VllmConfig
from vllm.distributed import parallel_state
from vllm.distributed import utils as dist_utils
from vllm.forward_context import set_forward_context
from vllm.logger import init_logger
from vllm.model_executor.layers.activation import get_act_and_mul_fn
from vllm.model_executor.layers.layernorm import RMSNorm
from vllm.model_executor.layers.linear import (
    ColumnParallelLinear,
    MergedColumnParallelLinear,
    QKVParallelLinear,
    ReplicatedLinear,
    RowParallelLinear,
)
from vllm.model_executor.layers.quantization import QuantizationConfig
from vllm.model_executor.model_loader.weight_utils import default_weight_loader
from vllm.model_executor.models.module_mapping import MultiModelKeys
from vllm.multimodal import MULTIMODAL_REGISTRY
from vllm.multimodal.evs import (
    compute_mrope_for_media,
    compute_retained_tokens_count,
    compute_retention_mask,
    recompute_mrope_positions,
)
from vllm.multimodal.inputs import MultiModalFieldConfig, MultiModalKwargs
from vllm.multimodal.parse import MultiModalDataItems
from vllm.multimodal.processing import PromptReplacement, PromptUpdate
from vllm.sequence import IntermediateTensors
from vllm.utils.platform_utils import is_pin_memory_available
from vllm.utils.tensor_schema import TensorSchema, TensorShape

from .interfaces import (
    MultiModalEmbeddings,
    SupportsEagle3,
    SupportsLoRA,
    SupportsMRoPE,
    SupportsMultiModal,
    SupportsMultiModalPruning,
    SupportsPP,
    SupportsQuant,
)
from .qwen2_vl import Qwen2VLDummyInputsBuilder as Qwen2_5_VLDummyInputsBuilder
from .qwen2_vl import (
    Qwen2VLMultiModalProcessor,
    Qwen2VLProcessingInfo,
    apply_rotary_pos_emb_vision,
)
from .utils import (
    AutoWeightsLoader,
    WeightsMapper,
    cast_overflow_tensors,
    init_vllm_registered_model,
    maybe_prefix,
)
from .vision import (
    conv3d_to_linear_weight,
    get_vit_attn_backend,
    run_dp_sharded_mrope_vision_model,
)

logger = init_logger(__name__)

# === Vision Inputs === #


class Qwen2_5_VLImagePixelInputs(TensorSchema):
    """
    Dimensions:
        - np: Number of patches
        - ni: Number of images
        - cps: Number of channels * patch_size * patch_size

    Historical context:
        - pixel_values shape: (num_patches, num_channels * patch_size *
          patch_size)
        - image_grid_thw shape: (num_images, 3) in (grid_t, grid_h, grid_w)
          format.
    """

    type: Literal["pixel_values"]

    pixel_values: Annotated[
        torch.Tensor,
        TensorShape("np", "cps"),
    ]

    image_grid_thw: Annotated[
        torch.Tensor,
        TensorShape("ni", 3),
    ]


class Qwen2_5_VLImageEmbeddingInputs(TensorSchema):
    """
    Dimensions:
        - nf: Number of image features
        - hs: Hidden size
        - ni: Number of images

    Historical context:
        - image_embeds shape: (num_image_features, hidden_size)
        - num_image_features varies based on the number and resolution of the
          images.
        - hidden_size must match the hidden size of language model backbone.
        - image_grid_thw shape: (num_images, 3) in (grid_t, grid_h, grid_w)
          format
    """

    type: Literal["image_embeds"]

    image_embeds: Annotated[
        torch.Tensor,
        TensorShape("nf", "hs"),
    ]

    image_grid_thw: Annotated[
        torch.Tensor,
        TensorShape("ni", 3),
    ]


Qwen2_5_VLImageInputs: TypeAlias = (
    Qwen2_5_VLImagePixelInputs | Qwen2_5_VLImageEmbeddingInputs
)


class Qwen2_5_VLVideoPixelInputs(TensorSchema):
    """
    Dimensions:
        - np: Number of patches
        - nv: Number of videos
        - ctps: Number of channels * temporal_patch_size * patch_size *
          patch_size

    Historical context:
        - pixel_values_videos shape: (num_patches, num_channels *
          temporal_patch_size * patch_size * patch_size)
        - video_grid_thw shape: (num_videos, 3) in (grid_t, grid_h, grid_w)
          format
        - second_per_grid_ts: The video time interval (in seconds) for each
          grid along the temporal dimension in the 3D position IDs. Returned
          when `videos` is not `None`.
    """

    type: Literal["pixel_values_videos"]

    pixel_values_videos: Annotated[
        torch.Tensor,
        TensorShape("np", "ctps"),
    ]

    video_grid_thw: Annotated[
        torch.Tensor,
        TensorShape("nv", 3),
    ]

    second_per_grid_ts: Annotated[
        torch.Tensor | None,
        TensorShape("nv"),
    ]


class Qwen2_5_VLVideoEmbeddingInputs(TensorSchema):
    """
    Dimensions:
        - nf: Number of video features
        - hs: Hidden size
        - nv: Number of videos

    Historical context:
        - video_embeds shape: (num_video_features, hidden_size)
        - num_video_features varies based on the number and resolution of the
          videos.
        - hidden_size must match the hidden size of language model backbone.
        - video_grid_thw shape: (num_videos, 3) in (grid_t, grid_h, grid_w)
          format
    """

    type: Literal["video_embeds"]

    video_embeds: Annotated[
        torch.Tensor,
        TensorShape("nf", "hs"),
    ]

    video_grid_thw: Annotated[
        torch.Tensor,
        TensorShape("nv", 3),
    ]


Qwen2_5_VLVideoInputs: TypeAlias = (
    Qwen2_5_VLVideoPixelInputs | Qwen2_5_VLVideoEmbeddingInputs
)

# === Vision Encoder === #


class Qwen2_5_VisionMLP(nn.Module):
    def __init__(
        self,
        in_features: int,
        hidden_features: int,
        bias: bool = False,
        act_fn: Callable[[torch.Tensor], torch.Tensor] = F.silu,
        quant_config: QuantizationConfig | None = None,
        prefix: str = "",
        use_data_parallel: bool = False,
    ):
        super().__init__()
        self.gate_up_proj = MergedColumnParallelLinear(
            input_size=in_features,
            output_sizes=[hidden_features] * 2,  # [gate_proj, up_proj]
            bias=bias,
            quant_config=quant_config,
            prefix=f"{prefix}.gate_up_proj",
            disable_tp=use_data_parallel,
        )

        self.down_proj = RowParallelLinear(
            hidden_features,
            in_features,
            bias=bias,
            quant_config=quant_config,
            prefix=f"{prefix}.down_proj",
            disable_tp=use_data_parallel,
        )
        self.act_fn = act_fn

    def forward(self, x: torch.Tensor):
        gate_up, _ = self.gate_up_proj(x)
        x = self.act_fn(gate_up)
        x_down, _ = self.down_proj(x)
        return x_down


def all_gather_interleave(local_tensor, hidden_size: int, tp_size: int):
    """All-gather the input tensor interleavely across model parallel group."""
    import torch.distributed as dist

    gathered_tensors = [torch.zeros_like(local_tensor) for _ in range(tp_size)]
    dist.all_gather(
        gathered_tensors, local_tensor, group=parallel_state.get_tp_group().device_group
    )

    gathered_tensors_split = [
        torch.split(tensor, hidden_size // tp_size, -1) for tensor in gathered_tensors
    ]
    ordered_tensors = [
        tensor for pair in zip(*gathered_tensors_split) for tensor in pair
    ]
    result_tensor = torch.cat(ordered_tensors, dim=-1)
    return result_tensor


class Qwen2_5_VisionAttention(nn.Module):
    def __init__(
        self,
        embed_dim: int,
        num_heads: int,
        projection_size: int,
        quant_config: QuantizationConfig | None = None,
        prefix: str = "",
        use_data_parallel: bool = False,
        attn_backend: _MHA_Backend = _MHA_Backend.TORCH_SDPA,
        attn_backend_override: _MHA_Backend | None = None,
    ) -> None:
        super().__init__()
        # Per attention head and per partition values.
        self.tp_size = (
            1
            if use_data_parallel
            else parallel_state.get_tensor_model_parallel_world_size()
        )
        self.tp_rank = parallel_state.get_tensor_model_parallel_rank()
        self.hidden_size_per_attention_head = dist_utils.divide(
            projection_size, num_heads
        )
        self.num_attention_heads_per_partition = dist_utils.divide(
            num_heads, self.tp_size
        )

        self.qkv = QKVParallelLinear(
            hidden_size=embed_dim,
            head_size=self.hidden_size_per_attention_head,
            total_num_heads=num_heads,
            total_num_kv_heads=num_heads,
            bias=True,
            quant_config=quant_config,
            prefix=f"{prefix}.qkv",
            disable_tp=use_data_parallel,
        )

        self.proj = RowParallelLinear(
            input_size=projection_size,
            output_size=embed_dim,
            quant_config=quant_config,
            prefix=f"{prefix}.proj",
            disable_tp=use_data_parallel,
        )
        self.attn_backend = attn_backend
        self.flash_attn_varlen_func = maybe_get_vit_flash_attn_backend(
            self.attn_backend,
        )

        self.is_flash_attn_backend = self.attn_backend in {
            _MHA_Backend.FLASH_ATTN,
            _MHA_Backend.ROCM_AITER_FA,
            _MHA_Backend.VLLM_FLASH_ATTN,
        }

    def split_qkv(self, qkv: torch.Tensor) -> tuple[torch.Tensor, ...]:
        # [s, b, 3 * head * head_dim]
        seq_len, bs, _ = qkv.shape
        if self.tp_size > 1:
            qkv = all_gather_interleave(qkv, self.qkv.hidden_size, self.tp_size)

        # [s, b, 3 * head * head_dim] -> 3 * [s, b, head * head_dim]
        q, k, v = qkv.chunk(3, dim=2)

        # 3 * [s, b, head * head_dim]
        if self.tp_size > 1:
            splitter = partial(
                dist_utils.split_tensor_along_last_dim, num_partitions=self.tp_size
            )
            q = splitter(q)[self.tp_rank]
            k = splitter(k)[self.tp_rank]
            v = splitter(v)[self.tp_rank]

        # 3 * [s, b, head * head_dim] -> 3 * [s, b, head, head_dim]
        new_shape = (
            seq_len,
            bs,
            self.num_attention_heads_per_partition,
            self.hidden_size_per_attention_head,
        )
        q, k, v = (x.view(*new_shape) for x in (q, k, v))
        return q, k, v

    def forward(
        self,
        x: torch.Tensor,
        cu_seqlens: torch.Tensor,
        rotary_pos_emb: torch.Tensor,
        max_seqlen: torch.Tensor,  # Only used for Flash Attention
        seqlens: torch.Tensor,  # Only used for xFormers
    ) -> torch.Tensor:
        # [s, b, c] --> [s, b, head * 3 * head_dim]
        x, _ = self.qkv(x)

        # [s, b, 3 * head * head_dim] -> 3 * [s, b, head, head_dim]
        q, k, v = self.split_qkv(x)
        batch_size = q.shape[1]

        q, k, v = (einops.rearrange(x, "s b ... -> b s ...") for x in (q, k, v))
        if rotary_pos_emb is not None:
            # [2 * b, s, heads, head_dim]
            qk_concat = torch.cat([q, k], dim=0)
            qk_rotated = apply_rotary_pos_emb_vision(qk_concat, rotary_pos_emb)
            q, k = torch.chunk(qk_rotated, 2, dim=0)

        if self.is_flash_attn_backend:
            context_layer = vit_flash_attn_wrapper(
                q,
                k,
                v,
                cu_seqlens,
                max_seqlen,
                batch_size,
                self.attn_backend == _MHA_Backend.ROCM_AITER_FA,
                self.attn_backend == _MHA_Backend.FLASH_ATTN,
            )
        elif self.attn_backend == _MHA_Backend.TORCH_SDPA:
            # Execute attention entry by entry for speed & less VRAM.
            from vllm.platforms import current_platform

            # Never remove the next contiguous logic
            # Without it, hallucinations occur with the backend
            if current_platform.is_rocm():
                q = q.contiguous()
                k = k.contiguous()
                v = v.contiguous()
<<<<<<< HEAD
            outputs = []
            for i in range(1, len(cu_seqlens)):
                start_idx = cu_seqlens[i - 1]
                end_idx = cu_seqlens[i]
                q_i = q[:, start_idx:end_idx]
                k_i = k[:, start_idx:end_idx]
                v_i = v[:, start_idx:end_idx]
                q_i, k_i, v_i = (
                    einops.rearrange(x, "b s h d -> b h s d") for x in [q_i, k_i, v_i]
                )
                output_i = F.scaled_dot_product_attention(q_i, k_i, v_i, dropout_p=0.0)
                output_i = einops.rearrange(output_i, "b h s d -> b s h d ")
                outputs.append(output_i)
            context_layer = torch.cat(outputs, dim=1)
            context_layer = einops.rearrange(
                context_layer, "b s h d -> s b (h d)"
            ).contiguous()
        elif self.attn_backend == _MHA_Backend.XFORMERS:
=======
            context_layer = vit_torch_sdpa_wrapper(
                q,
                k,
                v,
                cu_seqlens,
            )
        elif self.attn_backend == _Backend.XFORMERS:
>>>>>>> 37587573
            context_layer = vit_xformers_attn_wrapper(q, k, v, seqlens)

        output, _ = self.proj(context_layer)
        return output


@support_torch_compile(
    dynamic_arg_dims={
        "x": 0,
        "cu_seqlens": 0,
        "rotary_pos_emb": 0,
        "seqlens": 0,
    },
    mark_unbacked_dims={"seqlens": 0},
)
class Qwen2_5_VisionBlock(nn.Module):
    def __init__(
        self,
        dim: int,
        num_heads: int,
        mlp_hidden_dim: int,
        act_fn: Callable[[torch.Tensor], torch.Tensor] = F.silu,
        norm_layer: Callable[[int], nn.Module] | None = None,
        quant_config: QuantizationConfig | None = None,
        prefix: str = "",
        use_data_parallel: bool = False,
        attn_backend: _MHA_Backend = _MHA_Backend.TORCH_SDPA,
        attn_backend_override: _MHA_Backend | None = None,
    ) -> None:
        super().__init__()
        if norm_layer is None:
            norm_layer = partial(nn.LayerNorm, eps=1e-6)
        self.norm1 = norm_layer(dim)
        self.norm2 = norm_layer(dim)
        self.attn = Qwen2_5_VisionAttention(
            embed_dim=dim,
            num_heads=num_heads,
            projection_size=dim,
            quant_config=quant_config,
            prefix=f"{prefix}.attn",
            use_data_parallel=use_data_parallel,
            attn_backend=attn_backend,
            attn_backend_override=attn_backend_override,
        )
        self.mlp = Qwen2_5_VisionMLP(
            dim,
            mlp_hidden_dim,
            act_fn=act_fn,
            bias=True,
            quant_config=quant_config,
            prefix=f"{prefix}.mlp",
            use_data_parallel=use_data_parallel,
        )

    def forward(
        self,
        x: torch.Tensor,
        cu_seqlens: torch.Tensor,
        rotary_pos_emb: torch.Tensor,
        max_seqlen: torch.Tensor,  # Only used for Flash Attention
        seqlens: torch.Tensor,  # Only used for xFormers
    ) -> torch.Tensor:
        x_attn = self.attn(
            self.norm1(x),
            cu_seqlens=cu_seqlens,
            rotary_pos_emb=rotary_pos_emb,
            max_seqlen=max_seqlen,
            seqlens=seqlens,
        )
        x_fused_norm, residual = self.norm2(x, residual=x_attn)
        x = residual + self.mlp(x_fused_norm)
        return x


@support_torch_compile(
    dynamic_arg_dims={
        "x": 0,
    }
)
class Qwen2_5_VisionPatchEmbed(nn.Module):
    def __init__(
        self,
        patch_size: int = 14,
        temporal_patch_size: int = 2,
        in_channels: int = 3,
        hidden_size: int = 1152,
    ) -> None:
        super().__init__()
        self.patch_size = patch_size
        self.temporal_patch_size = temporal_patch_size
        self.hidden_size = hidden_size

        kernel_size = (temporal_patch_size, patch_size, patch_size)
        self.proj = ReplicatedLinear(
            in_channels * math.prod(kernel_size),
            hidden_size,
            bias=False,
            return_bias=False,
        )

    def forward(self, x: torch.Tensor) -> torch.Tensor:
        x = self.proj(x)
        return x


@support_torch_compile(
    dynamic_arg_dims={
        "x": 0,
    }
)
class Qwen2_5_VisionPatchMerger(nn.Module):
    def __init__(
        self,
        d_model: int,
        context_dim: int,
        norm_layer: Callable[[int], nn.Module] | None = None,
        spatial_merge_size: int = 2,
        quant_config: QuantizationConfig | None = None,
        prefix: str = "",
        use_data_parallel: bool = False,
    ) -> None:
        super().__init__()
        self.hidden_size = context_dim * (spatial_merge_size**2)
        if norm_layer is None:
            norm_layer = partial(nn.LayerNorm, eps=1e-6)
        self.ln_q = norm_layer(context_dim)

        self.mlp = nn.Sequential(
            ColumnParallelLinear(
                self.hidden_size,
                self.hidden_size,
                bias=True,
                quant_config=quant_config,
                prefix=f"{prefix}.mlp.0",
                return_bias=False,
                disable_tp=use_data_parallel,
            ),
            nn.GELU(),
            RowParallelLinear(
                self.hidden_size,
                d_model,
                bias=True,
                quant_config=quant_config,
                prefix=f"{prefix}.mlp.2",
                return_bias=False,
                disable_tp=use_data_parallel,
            ),
        )

    def forward(self, x: torch.Tensor) -> torch.Tensor:
        x = self.ln_q(x)
        x = x.view(-1, self.hidden_size)
        out = self.mlp(x)
        return out


class Qwen2_5_VisionRotaryEmbedding(nn.Module):
    def __init__(self, dim: int, theta: float = 10000.0) -> None:
        super().__init__()
        self.dim = dim
        self.theta = theta
        inv_freq = 1.0 / (
            theta ** (torch.arange(0, dim, 2, dtype=torch.float, device="cpu") / dim)
        )
        self.register_buffer("inv_freq", inv_freq, persistent=False)
        self._seq_len_cached = 0
        self._freqs_cached = None

    def update_freqs_cache(self, seqlen: int) -> None:
        if seqlen > self._seq_len_cached:
            seqlen *= 2
            self._seq_len_cached = seqlen
            self.inv_freq = 1.0 / (
                self.theta
                ** (
                    torch.arange(
                        0, self.dim, 2, dtype=torch.float, device=self.inv_freq.device
                    )
                    / self.dim
                )
            )
            seq = torch.arange(
                seqlen, device=self.inv_freq.device, dtype=self.inv_freq.dtype
            )
            freqs = torch.outer(seq, self.inv_freq)
            self._freqs_cached = freqs

    def forward(self, seqlen: int) -> torch.Tensor:
        self.update_freqs_cache(seqlen)
        return self._freqs_cached[:seqlen]


class Qwen2_5_VisionTransformer(nn.Module):
    def __init__(
        self,
        vision_config: Qwen2_5_VLVisionConfig,
        norm_eps: float = 1e-6,
        quant_config: QuantizationConfig | None = None,
        prefix: str = "",
        use_data_parallel: bool = False,
        attn_backend_override: _MHA_Backend | None = None,
    ) -> None:
        super().__init__()

        patch_size = vision_config.patch_size
        temporal_patch_size = vision_config.temporal_patch_size
        in_channels = vision_config.in_channels
        depth = vision_config.depth
        self.hidden_size = vision_config.hidden_size
        self.num_heads = vision_config.num_heads
        self.use_data_parallel = use_data_parallel
        self.out_hidden_size = vision_config.out_hidden_size

        # args for get_window_index_thw
        self.window_size = vision_config.window_size
        self.patch_size = vision_config.patch_size
        self.spatial_merge_size = vision_config.spatial_merge_size
        self.fullatt_block_indexes = vision_config.fullatt_block_indexes
        self.spatial_merge_unit = self.spatial_merge_size**2
        # TODO[@lucaskabela]: Investigate fixing this usage
        # see https://github.com/vllm-project/vllm/issues/27044
        # DO NOT MOVE THIS IMPORT
        from vllm.compilation.backends import set_model_tag

        with set_model_tag("Qwen2_5_VisionPatchEmbed"):
            self.patch_embed = Qwen2_5_VisionPatchEmbed(
                patch_size=patch_size,
                temporal_patch_size=temporal_patch_size,
                in_channels=in_channels,
                hidden_size=self.hidden_size,
            )

        norm_layer = partial(RMSNorm, eps=norm_eps)
        head_dim = self.hidden_size // self.num_heads
        self.rotary_pos_emb = Qwen2_5_VisionRotaryEmbedding(head_dim // 2)

        self.attn_backend = get_vit_attn_backend(
            head_size=head_dim,
            dtype=torch.get_default_dtype(),
            attn_backend_override=attn_backend_override,
        )

        self.flash_attn_varlen_func = maybe_get_vit_flash_attn_backend(
            self.attn_backend,
        )

        if self.attn_backend not in {
            _MHA_Backend.FLASH_ATTN,
            _MHA_Backend.VLLM_FLASH_ATTN,
            _MHA_Backend.TORCH_SDPA,
            _MHA_Backend.XFORMERS,
            _MHA_Backend.ROCM_AITER_FA,
        }:
            raise RuntimeError(
                f"Qwen2.5-VL does not support {self.attn_backend} backend now."
            )

        with set_model_tag("Qwen2_5_VisionBlock"):
            self.blocks = nn.ModuleList(
                [
                    Qwen2_5_VisionBlock(
                        dim=self.hidden_size,
                        num_heads=self.num_heads,
                        mlp_hidden_dim=vision_config.intermediate_size,
                        act_fn=get_act_and_mul_fn(vision_config.hidden_act),
                        norm_layer=norm_layer,
                        quant_config=quant_config,
                        prefix=f"{prefix}.blocks.{layer_idx}",
                        use_data_parallel=use_data_parallel,
                        attn_backend=self.attn_backend,
                        attn_backend_override=attn_backend_override,
                    )
                    for layer_idx in range(depth)
                ]
            )

        with set_model_tag("Qwen2_5_VisionPatchMerger"):
            self.merger = Qwen2_5_VisionPatchMerger(
                d_model=vision_config.out_hidden_size,
                context_dim=self.hidden_size,
                norm_layer=norm_layer,
                spatial_merge_size=self.spatial_merge_size,
                quant_config=quant_config,
                prefix=f"{prefix}.merger",
                use_data_parallel=use_data_parallel,
            )

    @property
    def dtype(self) -> torch.dtype:
        return self.patch_embed.proj.weight.dtype

    @property
    def device(self) -> torch.device:
        return self.patch_embed.proj.weight.device

    def rotary_pos_emb_thw(self, t, h, w):
        hpos_ids = torch.arange(h).unsqueeze(1).expand(-1, w)
        wpos_ids = torch.arange(w).unsqueeze(0).expand(h, -1)
        hpos_ids = (
            hpos_ids.reshape(
                h // self.spatial_merge_size,
                self.spatial_merge_size,
                w // self.spatial_merge_size,
                self.spatial_merge_size,
            )
            .permute(0, 2, 1, 3)
            .flatten()
        )
        wpos_ids = (
            wpos_ids.reshape(
                h // self.spatial_merge_size,
                self.spatial_merge_size,
                w // self.spatial_merge_size,
                self.spatial_merge_size,
            )
            .permute(0, 2, 1, 3)
            .flatten()
        )
        pos_ids = torch.stack([hpos_ids, wpos_ids], dim=-1).repeat(t, 1)
        max_size = max(h, w)
        rotary_pos_emb_full = self.rotary_pos_emb(max_size)
        rotary_pos_emb = rotary_pos_emb_full[pos_ids].flatten(1)
        rotary_pos_emb = rotary_pos_emb.reshape(
            rotary_pos_emb.shape[0] // self.spatial_merge_unit,
            self.spatial_merge_unit,
            -1,
        )

        return rotary_pos_emb

    def get_window_index_thw(self, grid_t, grid_h, grid_w):
        vit_merger_window_size = (
            self.window_size // self.spatial_merge_size // self.patch_size
        )

        llm_grid_h = grid_h // self.spatial_merge_size
        llm_grid_w = grid_w // self.spatial_merge_size
        index = torch.arange(grid_t * llm_grid_h * llm_grid_w).reshape(
            grid_t, llm_grid_h, llm_grid_w
        )
        pad_h = vit_merger_window_size - llm_grid_h % vit_merger_window_size
        pad_w = vit_merger_window_size - llm_grid_w % vit_merger_window_size
        num_windows_h = (llm_grid_h + pad_h) // vit_merger_window_size
        num_windows_w = (llm_grid_w + pad_w) // vit_merger_window_size
        index_padded = F.pad(index, (0, pad_w, 0, pad_h), "constant", -100)
        index_padded = index_padded.reshape(
            grid_t,
            num_windows_h,
            vit_merger_window_size,
            num_windows_w,
            vit_merger_window_size,
        )
        index_padded = index_padded.permute(0, 1, 3, 2, 4).reshape(
            grid_t,
            num_windows_h * num_windows_w,
            vit_merger_window_size,
            vit_merger_window_size,
        )
        seqlens = (index_padded != -100).sum([2, 3]).reshape(-1)
        index_padded = index_padded.reshape(-1)
        index_new = index_padded[index_padded != -100]
        cu_seqlens_tmp = seqlens.cumsum(0) * self.spatial_merge_unit
        cu_seqlens_tmp = cu_seqlens_tmp.to(dtype=torch.int32)
        cu_seqlens_tmp = torch.unique_consecutive(cu_seqlens_tmp)

        return index_new, cu_seqlens_tmp

    @lru_cache(maxsize=1024)  # noqa: B019
    def get_rope_by_thw(self, t, h, w):
        window_index_thw, cu_seqlens_window_thw = self.get_window_index_thw(t, h, w)
        rotary_pos_emb_thw = self.rotary_pos_emb_thw(t, h, w)
        rotary_pos_emb_thw = rotary_pos_emb_thw[window_index_thw, :, :]
        rotary_pos_emb_thw = rotary_pos_emb_thw.flatten(start_dim=0, end_dim=1)
        cu_seqlens_thw = torch.repeat_interleave(
            torch.tensor([h * w], dtype=torch.int32), t
        )
        return (
            rotary_pos_emb_thw,
            window_index_thw,
            cu_seqlens_window_thw,
            cu_seqlens_thw,
        )

    def compute_attn_mask_seqlen(
        self,
        cu_seqlens: torch.Tensor,
    ) -> tuple[torch.Tensor, torch.Tensor]:
        max_seqlen = torch.zeros([], device=cu_seqlens.device)
        seqlens = torch.zeros(1, device=cu_seqlens.device)
        if self.attn_backend in {_MHA_Backend.FLASH_ATTN, _MHA_Backend.ROCM_AITER_FA}:
            max_seqlen = (cu_seqlens[1:] - cu_seqlens[:-1]).max()
        elif self.attn_backend == _MHA_Backend.XFORMERS:
            seqlens = cu_seqlens[1:] - cu_seqlens[:-1]
        return max_seqlen, seqlens

    @staticmethod
    def invert_permutation(perm: torch.Tensor) -> torch.Tensor:
        # building the inverse permutation in O(n) time
        inv = torch.empty_like(perm, pin_memory=is_pin_memory_available())
        inv[perm] = torch.arange(perm.numel(), device=perm.device, dtype=perm.dtype)
        return inv

    def forward(
        self,
        x: torch.Tensor,
        grid_thw: list[list[int]],
    ) -> torch.Tensor:
        # patchify
        seq_len, _ = x.size()
        rotary_pos_emb = []
        window_index: list = []
        cu_window_seqlens: list = [torch.tensor([0], dtype=torch.int32)]
        cu_seqlens: list = []

        hidden_states = x.to(device=self.device, dtype=self.dtype)
        hidden_states = self.patch_embed(hidden_states)

        window_index_id = 0
        cu_window_seqlens_last = 0
        for t, h, w in grid_thw:
            t, h, w = int(t), int(h), int(w)
            llm_h = h // self.spatial_merge_size
            llm_w = w // self.spatial_merge_size

            (
                rotary_pos_emb_thw,
                window_index_thw,
                cu_seqlens_window_thw,
                cu_seqlens_thw,
            ) = self.get_rope_by_thw(t, h, w)

            window_index.append(window_index_thw + window_index_id)
            window_index_id += t * llm_h * llm_w

            cu_seqlens_window_thw = cu_seqlens_window_thw + cu_window_seqlens_last
            cu_window_seqlens_last = cu_seqlens_window_thw[-1]
            cu_window_seqlens.append(cu_seqlens_window_thw)

            rotary_pos_emb.append(rotary_pos_emb_thw)

            cu_seqlens.append(cu_seqlens_thw)

        rotary_pos_emb = torch.cat(rotary_pos_emb)
        window_index = torch.cat(window_index)
        # compute reverse indices
        reverse_indices = self.invert_permutation(window_index)
        cu_window_seqlens = torch.cat(cu_window_seqlens)
        cu_window_seqlens = torch.unique_consecutive(cu_window_seqlens)
        cu_seqlens = torch.cat(cu_seqlens)
        cu_seqlens = torch.cumsum(cu_seqlens, dim=0, dtype=torch.int32)
        cu_seqlens = F.pad(cu_seqlens, (1, 0), "constant", 0)

        # transformers
        # pre-compute seqlens for window/full attn to reduce cuMemcpy operations
        max_seqlen_full, seqlens_full = self.compute_attn_mask_seqlen(cu_seqlens)
        max_seqlen_window, seqlens_window = self.compute_attn_mask_seqlen(
            cu_window_seqlens
        )

        cu_seqlens = cu_seqlens.to(device=self.device, non_blocking=True)
        cu_window_seqlens = cu_window_seqlens.to(device=self.device, non_blocking=True)
        rotary_pos_emb = rotary_pos_emb.to(device=self.device, non_blocking=True)
        window_index = window_index.to(device=hidden_states.device, non_blocking=True)
        reverse_indices = reverse_indices.to(
            device=hidden_states.device, non_blocking=True
        )

        hidden_states = hidden_states.reshape(
            seq_len // self.spatial_merge_unit, self.spatial_merge_unit, -1
        )
        hidden_states = hidden_states[window_index, :, :]
        hidden_states = hidden_states.reshape(seq_len, -1)

        hidden_states = hidden_states.unsqueeze(1)

        for layer_num, blk in enumerate(self.blocks):
            if layer_num in self.fullatt_block_indexes:
                cu_seqlens_now = cu_seqlens
                max_seqlen_now = max_seqlen_full
                seqlens_now = seqlens_full
            else:
                cu_seqlens_now = cu_window_seqlens
                max_seqlen_now = max_seqlen_window
                seqlens_now = seqlens_window

            hidden_states = blk(
                hidden_states,
                cu_seqlens=cu_seqlens_now,
                rotary_pos_emb=rotary_pos_emb,
                max_seqlen=max_seqlen_now,
                seqlens=seqlens_now,
            )

        # For Qwen2.5-VL-3B, float16 will overflow at last block
        # for long visual tokens sequences.
        if hidden_states.dtype == torch.float16:
            hidden_states = cast_overflow_tensors(hidden_states)

        # adapter
        hidden_states = self.merger(hidden_states)
        hidden_states = hidden_states[reverse_indices, :]
        return hidden_states

    def load_weights(self, weights: Iterable[tuple[str, torch.Tensor]]) -> set[str]:
        stacked_params_mapping = [
            # (param_name, shard_name, shard_id)
            ("attn.qkv.", "attn.q.", "q"),
            ("attn.qkv.", "attn.k.", "k"),
            ("attn.qkv.", "attn.v.", "v"),
            ("mlp.gate_up_proj.", "mlp.gate_proj.", 0),
            ("mlp.gate_up_proj.", "mlp.up_proj.", 1),
        ]
        params_dict = dict(self.named_parameters(remove_duplicate=False))
        loaded_params: set[str] = set()

        for name, loaded_weight in weights:
            if name.endswith("patch_embed.proj.weight"):
                loaded_weight = conv3d_to_linear_weight(loaded_weight)

            for param_name, weight_name, shard_id in stacked_params_mapping:
                if weight_name not in name:
                    continue
                name = name.replace(weight_name, param_name)
                param = params_dict[name]
                weight_loader = param.weight_loader
                weight_loader(param, loaded_weight, shard_id)
                break
            else:
                param = params_dict[name]
                weight_loader = getattr(param, "weight_loader", default_weight_loader)
                weight_loader(param, loaded_weight)
            loaded_params.add(name)
        return loaded_params


class Qwen2_5_VLProcessingInfo(Qwen2VLProcessingInfo):
    def get_hf_config(self):
        return self.ctx.get_hf_config(Qwen2_5_VLConfig)

    def get_hf_processor(self, **kwargs: object) -> Qwen2_5_VLProcessor:
        return self.ctx.get_hf_processor(
            Qwen2_5_VLProcessor,
            use_fast=kwargs.pop("use_fast", True),
            **kwargs,
        )


class Qwen2_5_VLMultiModalProcessor(Qwen2VLMultiModalProcessor):
    def _get_mm_fields_config(
        self,
        hf_inputs: BatchFeature,
        hf_processor_mm_kwargs: Mapping[str, object],
    ) -> Mapping[str, MultiModalFieldConfig]:
        return dict(
            **super()._get_mm_fields_config(hf_inputs, hf_processor_mm_kwargs),
            second_per_grid_ts=MultiModalFieldConfig.batched("video"),
        )

    def _get_prompt_updates(
        self,
        mm_items: MultiModalDataItems,
        hf_processor_mm_kwargs: Mapping[str, Any],
        out_mm_kwargs: MultiModalKwargs,
    ) -> Sequence[PromptUpdate]:
        hf_processor = self.info.get_hf_processor(**hf_processor_mm_kwargs)
        image_processor = self.info.get_image_processor(**hf_processor_mm_kwargs)
        tokenizer = self.info.get_tokenizer()
        vocab = tokenizer.get_vocab()

        placeholder = {
            "image": vocab[hf_processor.image_token],
            "video": vocab[hf_processor.video_token],
        }

        merge_length = image_processor.merge_size**2

        def get_replacement_qwen2vl(item_idx: int, modality: str):
            out_item = out_mm_kwargs[modality][item_idx]
            grid_thw = out_item[f"{modality}_grid_thw"].data
            assert isinstance(grid_thw, torch.Tensor)

            num_tokens = int(grid_thw.prod()) // merge_length

            # EVS-specific code
            video_pruning_rate = self.info.ctx.get_mm_config().video_pruning_rate
            if (
                modality == "video"
                and video_pruning_rate is not None
                and video_pruning_rate > 0.0
            ):
                T, H, W = map(int, grid_thw)
                tokens_per_frame = (H // image_processor.merge_size) * (
                    W // image_processor.merge_size
                )
                num_tokens = compute_retained_tokens_count(
                    tokens_per_frame,
                    T,
                    video_pruning_rate,
                )
            # End of EVS-specific code

            return [placeholder[modality]] * num_tokens

        return [
            PromptReplacement(
                modality=modality,
                target=[placeholder[modality]],
                replacement=partial(get_replacement_qwen2vl, modality=modality),
            )
            for modality in ("image", "video")
        ]


@MULTIMODAL_REGISTRY.register_processor(
    Qwen2_5_VLMultiModalProcessor,
    info=Qwen2_5_VLProcessingInfo,
    dummy_inputs=Qwen2_5_VLDummyInputsBuilder,
)
class Qwen2_5_VLForConditionalGeneration(
    nn.Module,
    SupportsMultiModal,
    SupportsLoRA,
    SupportsPP,
    SupportsQuant,
    SupportsEagle3,
    SupportsMultiModalPruning,
    SupportsMRoPE,
):
    merge_by_field_config = True

    packed_modules_mapping = {
        "qkv_proj": ["q_proj", "k_proj", "v_proj"],
        "gate_up_proj": ["gate_proj", "up_proj"],
    }

    # To ensure correct weight loading and mapping.
    hf_to_vllm_mapper = WeightsMapper(
        orig_to_new_prefix={
            # mapping for new names in checkpoint saved after transformers v4.52
            "model.language_model.": "language_model.model.",
            "model.visual.": "visual.",
            # mapping for original checkpoint
            "lm_head.": "language_model.lm_head.",
            "model.": "language_model.model.",
        }
    )

    supports_encoder_tp_data = True

    def get_mrope_input_positions(
        self,
        input_tokens: list[int],
        hf_config: PretrainedConfig,
        image_grid_thw: list[list[int]] | torch.Tensor,
        video_grid_thw: list[list[int]] | torch.Tensor,
        second_per_grid_ts: list[float],
        context_len: int = 0,
        seq_len: int | None = None,
        audio_feature_lengths: torch.Tensor | None = None,
        use_audio_in_video: bool = False,
    ) -> tuple[torch.Tensor, int]:
        """Get mrope input positions and delta value."""

        image_token_id = hf_config.image_token_id
        video_token_id = hf_config.video_token_id
        vision_start_token_id = hf_config.vision_start_token_id
        spatial_merge_size = hf_config.vision_config.spatial_merge_size
        tokens_per_second = getattr(hf_config.vision_config, "tokens_per_second", 1.0)

        input_tokens_tensor = torch.tensor(input_tokens)
        vision_start_indices = torch.argwhere(
            input_tokens_tensor == vision_start_token_id
        ).squeeze(1)
        vision_tokens = input_tokens_tensor[vision_start_indices + 1]
        image_nums = (vision_tokens == image_token_id).sum()
        video_nums = (vision_tokens == video_token_id).sum()
        llm_pos_ids_list: list = []

        st = 0
        remain_images, remain_videos = image_nums, video_nums

        image_index, video_index = 0, 0
        for _ in range(image_nums + video_nums):
            video_second_per_grid_t = 0.0
            if remain_images > 0:
                try:
                    ed_image = input_tokens.index(image_token_id, st)
                except ValueError:
                    ed_image = len(input_tokens) + 1
            else:
                ed_image = len(input_tokens) + 1
            if remain_videos > 0:
                try:
                    ed_video = input_tokens.index(video_token_id, st)
                except ValueError:
                    ed_video = len(input_tokens) + 1
            else:
                ed_video = len(input_tokens) + 1
            if ed_image < ed_video:
                t, h, w = (
                    image_grid_thw[image_index][0],
                    image_grid_thw[image_index][1],
                    image_grid_thw[image_index][2],
                )
                image_index += 1
                remain_images -= 1
                ed = ed_image
            else:
                t, h, w = (
                    video_grid_thw[video_index][0],
                    video_grid_thw[video_index][1],
                    video_grid_thw[video_index][2],
                )
                video_second_per_grid_t = 1.0
                if second_per_grid_ts:
                    video_second_per_grid_t = second_per_grid_ts[video_index]
                video_index += 1
                remain_videos -= 1
                ed = ed_video

            llm_grid_t, llm_grid_h, llm_grid_w = (
                t,
                h // spatial_merge_size,
                w // spatial_merge_size,
            )
            text_len = ed - st

            st_idx = llm_pos_ids_list[-1].max() + 1 if len(llm_pos_ids_list) > 0 else 0
            llm_pos_ids_list.append(
                torch.arange(text_len).view(1, -1).expand(3, -1) + st_idx
            )

            t_index = (
                (
                    torch.arange(llm_grid_t)
                    .view(-1, 1)
                    .expand(-1, llm_grid_h * llm_grid_w)
                    * video_second_per_grid_t
                    * tokens_per_second
                )
                .long()
                .flatten()
            )

            h_index = (
                torch.arange(llm_grid_h)
                .view(1, -1, 1)
                .expand(llm_grid_t, -1, llm_grid_w)
                .flatten()
            )
            w_index = (
                torch.arange(llm_grid_w)
                .view(1, 1, -1)
                .expand(llm_grid_t, llm_grid_h, -1)
                .flatten()
            )
            llm_pos_ids_list.append(
                torch.stack([t_index, h_index, w_index]) + text_len + st_idx
            )
            st = ed + llm_grid_t * llm_grid_h * llm_grid_w

        if st < len(input_tokens):
            st_idx = llm_pos_ids_list[-1].max() + 1 if len(llm_pos_ids_list) > 0 else 0
            text_len = len(input_tokens) - st
            llm_pos_ids_list.append(
                torch.arange(text_len).view(1, -1).expand(3, -1) + st_idx
            )

        llm_positions = torch.cat(llm_pos_ids_list, dim=1).reshape(3, -1)
        mrope_position_delta = (llm_positions.max() + 1 - len(input_tokens)).item()
        llm_positions = llm_positions[:, context_len:seq_len]

        return llm_positions, mrope_position_delta

    @classmethod
    def get_placeholder_str(cls, modality: str, i: int) -> str | None:
        if modality.startswith("image"):
            return "<|vision_start|><|image_pad|><|vision_end|>"
        if modality.startswith("video"):
            return "<|vision_start|><|video_pad|><|vision_end|>"

        raise ValueError("Only image or video modality is supported")

    def __init__(self, *, vllm_config: VllmConfig, prefix: str = ""):
        super().__init__()
        config: Qwen2_5_VLConfig = vllm_config.model_config.hf_config
        multimodal_config = vllm_config.model_config.multimodal_config

        self.use_data_parallel = multimodal_config.mm_encoder_tp_mode == "data"
        self.config = config
        self.vllm_config = vllm_config
        self.multimodal_config = multimodal_config
        self.video_pruning_rate = multimodal_config.video_pruning_rate
        self.is_multimodal_pruning_enabled = (
            multimodal_config.is_multimodal_pruning_enabled()
        )

        if multimodal_config.get_limit_per_prompt(
            "image"
        ) or multimodal_config.get_limit_per_prompt("video"):
            attn_backend_override = (
                multimodal_config.mm_encoder_attn_backend
                if multimodal_config is not None
                else None
            )
            self.visual = Qwen2_5_VisionTransformer(
                vision_config=config.vision_config,
                norm_eps=getattr(config, "rms_norm_eps", 1e-6),
                quant_config=self.quant_config,
                prefix=maybe_prefix(prefix, "visual"),
                use_data_parallel=self.use_data_parallel,
                attn_backend_override=attn_backend_override,
            )
        else:
            self.visual = None

        self.language_model = init_vllm_registered_model(
            vllm_config=vllm_config,
            prefix=maybe_prefix(prefix, "language_model"),
            architectures=["Qwen2ForCausalLM"],
        )

        self.make_empty_intermediate_tensors = (
            self.language_model.make_empty_intermediate_tensors
        )

    def set_aux_hidden_state_layers(self, layers: tuple[int, ...]) -> None:
        self.language_model.model.aux_hidden_state_layers = layers

    def get_eagle3_aux_hidden_state_layers(self) -> tuple[int, ...]:
        num_layers = len(self.language_model.model.layers)
        return (2, num_layers // 2, num_layers - 3)

    def _parse_and_validate_image_input(
        self, **kwargs: object
    ) -> Qwen2_5_VLImageInputs | None:
        pixel_values = kwargs.pop("pixel_values", None)
        image_embeds = kwargs.pop("image_embeds", None)
        image_grid_thw = kwargs.pop("image_grid_thw", None)

        if pixel_values is None and image_embeds is None:
            return None

        if pixel_values is not None:
            return Qwen2_5_VLImagePixelInputs(
                type="pixel_values",
                pixel_values=pixel_values,
                image_grid_thw=image_grid_thw,
            )

        if image_embeds is not None:
            return Qwen2_5_VLImageEmbeddingInputs(
                type="image_embeds",
                image_embeds=image_embeds,
                image_grid_thw=image_grid_thw,
            )

    def _parse_and_validate_video_input(
        self, **kwargs: object
    ) -> Qwen2_5_VLVideoInputs | None:
        pixel_values_videos = kwargs.pop("pixel_values_videos", None)
        video_embeds = kwargs.pop("video_embeds", None)
        video_grid_thw = kwargs.pop("video_grid_thw", None)
        second_per_grid_ts = kwargs.pop("second_per_grid_ts", None)

        if pixel_values_videos is None and video_embeds is None:
            return None

        if pixel_values_videos is not None:
            return Qwen2_5_VLVideoPixelInputs(
                type="pixel_values_videos",
                pixel_values_videos=pixel_values_videos,
                video_grid_thw=video_grid_thw,
                second_per_grid_ts=second_per_grid_ts,
            )

        if video_embeds is not None:
            return Qwen2_5_VLVideoEmbeddingInputs(
                type="video_embeds",
                video_embeds=video_embeds,
                video_grid_thw=video_grid_thw,
            )

    def _process_image_input(
        self, image_input: Qwen2_5_VLImageInputs
    ) -> tuple[torch.Tensor, ...]:
        grid_thw = image_input["image_grid_thw"]
        assert grid_thw.ndim == 2
        grid_thw_list = grid_thw.tolist()

        if image_input["type"] == "image_embeds":
            image_embeds = image_input["image_embeds"].type(self.visual.dtype)
        else:
            pixel_values = image_input["pixel_values"]
            with set_forward_context(None, self.vllm_config):
                if self.use_data_parallel:
                    return run_dp_sharded_mrope_vision_model(
                        self.visual, pixel_values, grid_thw_list, rope_type="rope_3d"
                    )
                else:
                    image_embeds = self.visual(pixel_values, grid_thw=grid_thw_list)

        # Split concatenated embeddings for each image item.
        # Using prod on grid_thw_list instead of grid_thw.prod avoids CUDA sync
        merge_size = self.visual.spatial_merge_size
        sizes = (
            torch.tensor(grid_thw_list, dtype=torch.long).prod(-1)
            // (merge_size * merge_size)
        ).tolist()

        return image_embeds.split(sizes)

    def _postprocess_image_embeds_evs(
        self,
        image_embeds_split: tuple[torch.Tensor, ...],
        image_input: Qwen2_5_VLImageInputs,
    ) -> tuple[torch.Tensor, ...]:
        """
        Append mrope positions for each for images.
        This is necessary to recover correct mrope
        positions after video pruning

        Args:
            image_embeds_split: Tuple of image embeddings for
                each image item.
            image_input: Image input data.

        Returns:
            Tuple of image embeddings for each image item.
            Resulting embeddings will have extra 4 channels for
            computed mrope positions.
        """
        merge_size = self.visual.spatial_merge_size
        grid_thw = image_input["image_grid_thw"]
        grid_thw_list = grid_thw.tolist()
        image_embeds_out = []
        for emb, size in zip(image_embeds_split, grid_thw_list):
            positions = compute_mrope_for_media(size, merge_size).to(emb.device)
            emb = torch.cat([emb, positions], dim=1)
            image_embeds_out.append(emb)
        image_embeds_split = image_embeds_out
        return tuple(image_embeds_split)

    def _process_video_input(
        self, video_input: Qwen2_5_VLVideoInputs
    ) -> tuple[torch.Tensor, ...]:
        grid_thw = video_input["video_grid_thw"]
        assert grid_thw.ndim == 2
        grid_thw_list = grid_thw.tolist()

        if video_input["type"] == "video_embeds":
            video_embeds = video_input["video_embeds"].type(self.visual.dtype)
        else:
            pixel_values_videos = video_input["pixel_values_videos"]
            with set_forward_context(None, self.vllm_config):
                if self.use_data_parallel:
                    return run_dp_sharded_mrope_vision_model(
                        self.visual,
                        pixel_values_videos,
                        grid_thw_list,
                        rope_type="rope_3d",
                    )
                else:
                    video_embeds = self.visual(
                        pixel_values_videos, grid_thw=grid_thw_list
                    )

        # Split concatenated embeddings for each video item.
        merge_size = self.visual.spatial_merge_size
        # Using prod on grid_thw_list instead of grid_thw.prod avoids CUDA sync
        sizes = (
            torch.tensor(grid_thw_list, dtype=torch.long).prod(-1)
            // (merge_size * merge_size)
        ).tolist()

        return video_embeds.split(sizes)

    def _postprocess_video_embeds_evs(
        self,
        video_embeds_split: tuple[torch.Tensor, ...],
        video_input: Qwen2_5_VLVideoInputs,
    ) -> tuple[torch.Tensor, ...]:
        """
        Prunes video embeddings via Efficient Video Sampling (EVS)
        and then appends mrope positions for each retained embeddings

        Args:
            video_embeds_split: Tuple of video embeddings for each video item.
            video_input: Video input data.

        Returns:
            Tuple of video embeddings for each video item.
            Resulting embeddings will have extra 4 channels for
            computed mrope positions.
        """
        grid_thw = video_input["video_grid_thw"]
        assert grid_thw.ndim == 2
        grid_thw_list = grid_thw.tolist()
        merge_size = self.visual.spatial_merge_size

        # Cast to long to match the original code
        # https://github.com/huggingface/transformers/blob/41980ce93e775f6c88500c51c8db7946fc6a2add/src/transformers/models/qwen2_5_vl/modular_qwen2_5_vl.py#L491 # noqa
        second_per_grid_ts = video_input["second_per_grid_ts"].long()
        tokens_per_second = self.config.vision_config.tokens_per_second

        video_embeds_out = []
        for emb, size, video_second_per_grid_t in zip(
            video_embeds_split, grid_thw_list, second_per_grid_ts
        ):
            # For each video, we compute retention mask using EVS
            retention_mask = compute_retention_mask(
                emb,
                size,
                spatial_merge_size=self.visual.spatial_merge_size,
                q=self.video_pruning_rate,
            )
            positions = compute_mrope_for_media(
                size,
                merge_size,
                tokens_per_second=tokens_per_second,
                video_second_per_grid=video_second_per_grid_t.item(),
            ).to(emb.device)

            emb = emb[retention_mask]
            positions = positions[retention_mask]
            emb = torch.cat([emb, positions], dim=1)
            video_embeds_out.append(emb)
        return tuple(video_embeds_out)

    def recompute_mrope_positions(
        self,
        input_ids: list[int],
        multimodal_embeddings: tuple[torch.Tensor, ...],
        mrope_positions: torch.LongTensor,
        num_computed_tokens: int,
    ) -> tuple[tuple[torch.Tensor, ...], torch.Tensor, int]:
        """
        Update part of input mrope positions (starting with
        num_computed_tokens index). Original mrope_positions are computed
        for unpruned sequence and becomes incorrect once pruning occurs,
        so once we prune media tokens we should reflect this in the
        mrope_positions before we feed it to LLM.

        Args:
            input_ids: (N,) All input tokens of the prompt (Containing
                entire sequence).
            multimodal_embeddings: Tuple of multimodal embeddings.
            mrope_positions: Existing mrope positions (3, N) for entire
                sequence
            num_computed_tokens: A number of computed tokens so far.

        Returns:
            Tuple of (multimodal_embeddings, mrope_positions,
                mrope_position_delta).
        """
        image_token_id = self.config.image_token_id
        video_token_id = self.config.video_token_id
        vision_start_token_id = self.config.vision_start_token_id

        # Device
        device = (
            multimodal_embeddings[0].device
            if len(multimodal_embeddings)
            else mrope_positions.device
        )

        # Tensors
        input_ids_t = torch.as_tensor(input_ids, device=device, dtype=torch.long)

        mm_embeddings_out = [mm[:, :-4] for mm in multimodal_embeddings]
        mm_embeddings_pos = [
            mm[:, -4:].permute(1, 0).long() for mm in multimodal_embeddings
        ]

        positions, mrope_positions_delta = recompute_mrope_positions(
            input_ids_t,
            mm_embeddings_pos,
            mrope_positions,
            num_computed_tokens,
            vision_start_token_id,
            image_token_id,
            video_token_id,
        )

        return tuple(mm_embeddings_out), positions, mrope_positions_delta

    def _parse_and_validate_multimodal_inputs(self, **kwargs: object) -> dict:
        mm_input_by_modality = {}

        # Preserve the order of modalities if there are multiple of them
        # from the order of kwargs.
        for input_key in kwargs:
            if (
                input_key in ("pixel_values", "image_embeds")
                and "image" not in mm_input_by_modality
            ):
                mm_input_by_modality["image"] = self._parse_and_validate_image_input(
                    **kwargs
                )
            if (
                input_key in ("pixel_values_videos", "video_embeds")
                and "video" not in mm_input_by_modality
            ):
                mm_input_by_modality["video"] = self._parse_and_validate_video_input(
                    **kwargs
                )
        return mm_input_by_modality

    def get_language_model(self) -> torch.nn.Module:
        return self.language_model

    def get_multimodal_embeddings(self, **kwargs: object) -> MultiModalEmbeddings:
        mm_input_by_modality = self._parse_and_validate_multimodal_inputs(**kwargs)
        if not mm_input_by_modality:
            return []

        # The result multimodal_embeddings is tuple of tensors, with each
        # tensor correspoending to a multimodal data item (image or video).
        multimodal_embeddings: tuple[torch.Tensor, ...] = ()

        # NOTE: It is important to iterate over the keys in this dictionary
        # to preserve the order of the modalities.
        for modality in mm_input_by_modality:
            multimodal_input = mm_input_by_modality[modality]
            if modality == "image":
                image_embeddings = self._process_image_input(multimodal_input)
                if self.is_multimodal_pruning_enabled:
                    image_embeddings = self._postprocess_image_embeds_evs(
                        image_embeddings, multimodal_input
                    )
                multimodal_embeddings += tuple(image_embeddings)
            if modality == "video":
                video_embeddings = self._process_video_input(multimodal_input)
                if self.is_multimodal_pruning_enabled:
                    video_embeddings = self._postprocess_video_embeds_evs(
                        video_embeddings, multimodal_input
                    )
                multimodal_embeddings += tuple(video_embeddings)
        return multimodal_embeddings

    def forward(
        self,
        input_ids: torch.Tensor,
        positions: torch.Tensor,
        intermediate_tensors: IntermediateTensors | None = None,
        inputs_embeds: torch.Tensor | None = None,
        **kwargs: object,
    ) -> torch.Tensor | IntermediateTensors:
        """Run forward pass for Qwen2.5-VL.

        Args:
            input_ids: Flattened (concatenated) input_ids corresponding to a
                batch.
            positions: Flattened (concatenated) position ids corresponding to a
                batch. **NOTE**: If mrope is enabled (default setting for
                Qwen2.5-VL opensource models), the shape will be `(3, seq_len)`,
                otherwise it will be `(seq_len,).
        """

        if intermediate_tensors is not None:
            inputs_embeds = None

        hidden_states = self.language_model.model(
            input_ids=input_ids,
            positions=positions,
            intermediate_tensors=intermediate_tensors,
            inputs_embeds=inputs_embeds,
        )
        return hidden_states

    def compute_logits(
        self,
        hidden_states: torch.Tensor,
    ) -> torch.Tensor | None:
        return self.language_model.compute_logits(hidden_states)

    def load_weights(self, weights: Iterable[tuple[str, torch.Tensor]]) -> set[str]:
        skip_prefixes = []
        if self.visual is None:
            skip_prefixes.extend(["visual."])
        loader = AutoWeightsLoader(self, skip_prefixes=skip_prefixes)
        return loader.load_weights(weights, mapper=self.hf_to_vllm_mapper)

    def get_mm_mapping(self) -> MultiModelKeys:
        """
        Get the module prefix in multimodal models
        """
        return MultiModelKeys.from_string_field(
            language_model="language_model",
            connector="visual.merger.",
            tower_model="visual.",
        )<|MERGE_RESOLUTION|>--- conflicted
+++ resolved
@@ -432,34 +432,13 @@
                 q = q.contiguous()
                 k = k.contiguous()
                 v = v.contiguous()
-<<<<<<< HEAD
-            outputs = []
-            for i in range(1, len(cu_seqlens)):
-                start_idx = cu_seqlens[i - 1]
-                end_idx = cu_seqlens[i]
-                q_i = q[:, start_idx:end_idx]
-                k_i = k[:, start_idx:end_idx]
-                v_i = v[:, start_idx:end_idx]
-                q_i, k_i, v_i = (
-                    einops.rearrange(x, "b s h d -> b h s d") for x in [q_i, k_i, v_i]
-                )
-                output_i = F.scaled_dot_product_attention(q_i, k_i, v_i, dropout_p=0.0)
-                output_i = einops.rearrange(output_i, "b h s d -> b s h d ")
-                outputs.append(output_i)
-            context_layer = torch.cat(outputs, dim=1)
-            context_layer = einops.rearrange(
-                context_layer, "b s h d -> s b (h d)"
-            ).contiguous()
-        elif self.attn_backend == _MHA_Backend.XFORMERS:
-=======
             context_layer = vit_torch_sdpa_wrapper(
                 q,
                 k,
                 v,
                 cu_seqlens,
             )
-        elif self.attn_backend == _Backend.XFORMERS:
->>>>>>> 37587573
+        elif self.attn_backend == _MHA_Backend.XFORMERS:
             context_layer = vit_xformers_attn_wrapper(q, k, v, seqlens)
 
         output, _ = self.proj(context_layer)
