# SPDX-License-Identifier: Apache-2.0
# SPDX-FileCopyrightText: Copyright contributors to the vLLM project

# Adapted from
# https://github.com/huggingface/transformers/blob/main/src/transformers/models/qwen2_5_vl/modeling_qwen2_5_vl.py
# Copyright 2025 The vLLM team.
# Copyright 2025 The Qwen Team.
# Copyright 2025 The HuggingFace Inc. team.
# All rights reserved.
#
# This code is based on EleutherAI's GPT-NeoX library and the GPT-NeoX
# and OPT implementations in this library. It has been modified from its
# original forms to accommodate minor architectural differences compared
# to GPT-NeoX and OPT used by the Meta AI team that trained the model.
#
# Licensed under the Apache License, Version 2.0 (the "License");
# you may not use this file except in compliance with the License.
# You may obtain a copy of the License at
#
#     http://www.apache.org/licenses/LICENSE-2.0
#
# Unless required by applicable law or agreed to in writing, software
# distributed under the License is distributed on an "AS IS" BASIS,
# WITHOUT WARRANTIES OR CONDITIONS OF ANY KIND, either express or implied.
# See the License for the specific language governing permissions and
# limitations under the License.
"""Inference-only Qwen2.5-VL model compatible with HuggingFace weights."""

from collections.abc import Iterable, Mapping, Sequence
from functools import lru_cache, partial
from typing import Annotated, Any, Callable, Literal, Optional, Union

import torch
import torch.nn as nn
import torch.nn.functional as F
from einops import rearrange
from transformers import BatchFeature
from transformers.models.qwen2_5_vl import Qwen2_5_VLProcessor
from transformers.models.qwen2_5_vl.configuration_qwen2_5_vl import (
    Qwen2_5_VLConfig,
    Qwen2_5_VLVisionConfig,
)

from vllm.attention.backends.registry import _Backend
from vllm.attention.layer import (
    check_upstream_fa_availability,
    maybe_get_vit_flash_attn_backend,
)
from vllm.config import VllmConfig
from vllm.distributed import parallel_state
from vllm.distributed import utils as dist_utils
from vllm.logger import init_logger
from vllm.model_executor.layers.activation import get_act_and_mul_fn
from vllm.model_executor.layers.layernorm import RMSNorm
from vllm.model_executor.layers.linear import (
    ColumnParallelLinear,
    MergedColumnParallelLinear,
    QKVParallelLinear,
    RowParallelLinear,
)
from vllm.model_executor.layers.quantization import QuantizationConfig
from vllm.model_executor.model_loader.weight_utils import default_weight_loader
from vllm.model_executor.models.module_mapping import MultiModelKeys
from vllm.multimodal import MULTIMODAL_REGISTRY
from vllm.multimodal.evs import (
    compute_mrope_for_media,
    compute_retained_tokens_count,
    compute_retention_mask,
    recompute_mrope_positions,
)
from vllm.multimodal.inputs import MultiModalFieldConfig, MultiModalKwargs
from vllm.multimodal.parse import MultiModalDataItems
from vllm.multimodal.processing import PromptReplacement, PromptUpdate
from vllm.sequence import IntermediateTensors
from vllm.utils import is_pin_memory_available
from vllm.utils.tensor_schema import TensorSchema, TensorShape

from .interfaces import (
    MultiModalEmbeddings,
    SupportsEagle3,
    SupportsLoRA,
    SupportsMultiModal,
    SupportsMultiModalPruning,
    SupportsPP,
    SupportsQuant,
)
from .qwen2_vl import Qwen2VLDummyInputsBuilder as Qwen2_5_VLDummyInputsBuilder
<<<<<<< HEAD
from .qwen2_vl import (Qwen2VLMultiModalProcessor, Qwen2VLProcessingInfo,
                       apply_rotary_pos_emb_vision_2c)
from .utils import (AutoWeightsLoader, WeightsMapper, cast_overflow_tensors,
                    init_vllm_registered_model, maybe_prefix,
                    merge_multimodal_embeddings)
from .vision import get_vit_attn_backend
=======
from .qwen2_vl import (
    Qwen2VLMultiModalProcessor,
    Qwen2VLProcessingInfo,
    apply_rotary_pos_emb_vision,
)
from .utils import (
    AutoWeightsLoader,
    WeightsMapper,
    cast_overflow_tensors,
    init_vllm_registered_model,
    maybe_prefix,
)
from .vision import get_vit_attn_backend, run_dp_sharded_mrope_vision_model
>>>>>>> 08d26a1b

logger = init_logger(__name__)

# === Vision Inputs === #


class Qwen2_5_VLImagePixelInputs(TensorSchema):
    """
    Dimensions:
        - np: Number of patches
        - ni: Number of images
        - cps: Number of channels * patch_size * patch_size

    Historical context:
        - pixel_values shape: (num_patches, num_channels * patch_size *
          patch_size)
        - image_grid_thw shape: (num_images, 3) in (grid_t, grid_h, grid_w)
          formatnum_channels * patch_size * patch_size
    """

    type: Literal["pixel_values"]

    pixel_values: Annotated[
        torch.Tensor,
        TensorShape("np", "cps"),
    ]

    image_grid_thw: Annotated[
        torch.Tensor,
        TensorShape("ni", 3),
    ]


class Qwen2_5_VLImageEmbeddingInputs(TensorSchema):
    """
    Dimensions:
        - nf: Number of image features
        - hs: Hidden size
        - ni: Number of images

    Historical context:
        - image_embeds shape: (num_image_features, hidden_size)
        - num_image_features varies based on the number and resolution of the
          images.
        - hidden_size must match the hidden size of language model backbone.
        - image_grid_thw shape: (num_images, 3) in (grid_t, grid_h, grid_w)
          format
    """

    type: Literal["image_embeds"]

    image_embeds: Annotated[
        torch.Tensor,
        TensorShape("nf", "hs"),
    ]

    image_grid_thw: Annotated[
        torch.Tensor,
        TensorShape("ni", 3),
    ]


Qwen2_5_VLImageInputs = Union[
    Qwen2_5_VLImagePixelInputs, Qwen2_5_VLImageEmbeddingInputs
]


class Qwen2_5_VLVideoPixelInputs(TensorSchema):
    """
    Dimensions:
        - np: Number of patches
        - nv: Number of videos
        - ctps: Number of channels * temporal_patch_size * patch_size *
          patch_size

    Historical context:
        - pixel_values_videos shape: (num_patches, num_channels *
          temporal_patch_size * patch_size * patch_size)
        - video_grid_thw shape: (num_videos, 3) in (grid_t, grid_h, grid_w)
          format
        - second_per_grid_ts: The video time interval (in seconds) for each
          grid along the temporal dimension in the 3D position IDs. Returned
          when `videos` is not `None`.
    """

    type: Literal["pixel_values_videos"]

    pixel_values_videos: Annotated[
        torch.Tensor,
        TensorShape("np", "ctps"),
    ]

    video_grid_thw: Annotated[
        torch.Tensor,
        TensorShape("nv", 3),
    ]

    second_per_grid_ts: Annotated[
        Optional[torch.Tensor],
        TensorShape("nv"),
    ]


class Qwen2_5_VLVideoEmbeddingInputs(TensorSchema):
    """
    Dimensions:
        - nf: Number of video features
        - hs: Hidden size
        - nv: Number of videos

    Historical context:
        - video_embeds shape: (num_video_features, hidden_size)
        - num_video_features varies based on the number and resolution of the
          videos.
        - hidden_size must match the hidden size of language model backbone.
        - video_grid_thw shape: (num_videos, 3) in (grid_t, grid_h, grid_w)
          format
    """

    type: Literal["video_embeds"]

    video_embeds: Annotated[
        torch.Tensor,
        TensorShape("nf", "hs"),
    ]

    video_grid_thw: Annotated[
        torch.Tensor,
        TensorShape("nv", 3),
    ]


Qwen2_5_VLVideoInputs = Union[
    Qwen2_5_VLVideoPixelInputs, Qwen2_5_VLVideoEmbeddingInputs
]

# === Vision Encoder === #


class Qwen2_5_VisionMLP(nn.Module):
    def __init__(
        self,
        in_features: int,
        hidden_features: int,
        bias: bool = False,
        act_fn: Callable[[torch.Tensor], torch.Tensor] = F.silu,
        quant_config: Optional[QuantizationConfig] = None,
        prefix: str = "",
        use_data_parallel: bool = False,
    ):
        super().__init__()
        self.gate_up_proj = MergedColumnParallelLinear(
            input_size=in_features,
            output_sizes=[hidden_features] * 2,  # [gate_proj, up_proj]
            bias=bias,
            quant_config=quant_config,
            prefix=f"{prefix}.gate_up_proj",
            disable_tp=use_data_parallel,
        )

        self.down_proj = RowParallelLinear(
            hidden_features,
            in_features,
            bias=bias,
            quant_config=quant_config,
            prefix=f"{prefix}.down_proj",
            disable_tp=use_data_parallel,
        )
        self.act_fn = act_fn

    def forward(self, x: torch.Tensor):
        gate_up, _ = self.gate_up_proj(x)
        x = self.act_fn(gate_up)
        x_down, _ = self.down_proj(x)
        return x_down


def all_gather_interleave(local_tensor, hidden_size: int, tp_size: int):
    """All-gather the input tensor interleavely across model parallel group."""
    import torch.distributed as dist

    gathered_tensors = [torch.zeros_like(local_tensor) for _ in range(tp_size)]
    dist.all_gather(
        gathered_tensors, local_tensor, group=parallel_state.get_tp_group().device_group
    )

    gathered_tensors_split = [
        torch.split(tensor, hidden_size // tp_size, -1) for tensor in gathered_tensors
    ]
    ordered_tensors = [
        tensor for pair in zip(*gathered_tensors_split) for tensor in pair
    ]
    result_tensor = torch.cat(ordered_tensors, dim=-1)
    return result_tensor


class Qwen2_5_VisionAttention(nn.Module):
    def __init__(
        self,
        embed_dim: int,
        num_heads: int,
        projection_size: int,
        quant_config: Optional[QuantizationConfig] = None,
        prefix: str = "",
        use_data_parallel: bool = False,
        attn_backend: _Backend = _Backend.TORCH_SDPA,
        use_upstream_fa: bool = False,
    ) -> None:
        super().__init__()
        # Per attention head and per partition values.
        self.tp_size = (
            1
            if use_data_parallel
            else parallel_state.get_tensor_model_parallel_world_size()
        )
        self.tp_rank = parallel_state.get_tensor_model_parallel_rank()
        self.hidden_size_per_attention_head = dist_utils.divide(
            projection_size, num_heads
        )
        self.num_attention_heads_per_partition = dist_utils.divide(
            num_heads, self.tp_size
        )

        self.qkv = QKVParallelLinear(
            hidden_size=embed_dim,
            head_size=self.hidden_size_per_attention_head,
            total_num_heads=num_heads,
            total_num_kv_heads=num_heads,
            bias=True,
            quant_config=quant_config,
            prefix=f"{prefix}.qkv",
            disable_tp=use_data_parallel,
        )

        self.proj = RowParallelLinear(
            input_size=projection_size,
            output_size=embed_dim,
            quant_config=quant_config,
            prefix=f"{prefix}.proj",
            disable_tp=use_data_parallel,
        )
        self.attn_backend = attn_backend
        self.use_upstream_fa = use_upstream_fa
        self.attn_backend, self.flash_attn_varlen_func = (
            maybe_get_vit_flash_attn_backend(
                self.attn_backend,
                self.use_upstream_fa,
            )
        )
        self.is_flash_attn_backend = self.attn_backend in {
            _Backend.FLASH_ATTN,
            _Backend.ROCM_AITER_FA,
        }

    def split_qkv(self, qkv: torch.Tensor) -> tuple[torch.Tensor, ...]:
        # [s, b, 3 * head * head_dim]
        seq_len, bs, _ = qkv.shape
        if self.tp_size > 1:
            qkv = all_gather_interleave(qkv, self.qkv.hidden_size, self.tp_size)

        # [s, b, 3 * head * head_dim] -> 3 * [s, b, head * head_dim]
        q, k, v = qkv.chunk(3, dim=2)

        # 3 * [s, b, head * head_dim]
        if self.tp_size > 1:
            splitter = partial(
                dist_utils.split_tensor_along_last_dim, num_partitions=self.tp_size
            )
            q = splitter(q)[self.tp_rank]
            k = splitter(k)[self.tp_rank]
            v = splitter(v)[self.tp_rank]

        # 3 * [s, b, head * head_dim] -> 3 * [s, b, head, head_dim]
        new_shape = (
            seq_len,
            bs,
            self.num_attention_heads_per_partition,
            self.hidden_size_per_attention_head,
        )
        q, k, v = (x.view(*new_shape) for x in (q, k, v))
        return q, k, v

    def forward(
        self,
        x: torch.Tensor,
        cu_seqlens: torch.Tensor,
        rotary_pos_emb: torch.Tensor,
        max_seqlen: Optional[int] = None,  # Only used for Flash Attention
        seqlens: Optional[list[int]] = None,  # Only used for xFormers
    ) -> torch.Tensor:
        # [s, b, c] --> [s, b, head * 3 * head_dim]
        x, _ = self.qkv(x)

        # [s, b, 3 * head * head_dim] -> 3 * [s, b, head, head_dim]
        q, k, v = self.split_qkv(x)
        batch_size = q.shape[1]

        q, k, v = (rearrange(x, "s b ... -> b s ...").contiguous() for x in (q, k, v))
        if rotary_pos_emb is not None:
<<<<<<< HEAD
            q, k = apply_rotary_pos_emb_vision_2c(q, k, rotary_pos_emb)
=======
            # [2 * b, s, heads, head_dim]
            qk_concat = torch.cat([q, k], dim=0)
            qk_rotated = apply_rotary_pos_emb_vision(qk_concat, rotary_pos_emb)
            q, k = torch.chunk(qk_rotated, 2, dim=0)
>>>>>>> 08d26a1b

        if self.is_flash_attn_backend:
            q, k, v = (rearrange(x, "b s ... -> (b s) ...") for x in [q, k, v])

            output = self.flash_attn_varlen_func(
                q,
                k,
                v,
                cu_seqlens_q=cu_seqlens,
                cu_seqlens_k=cu_seqlens,
                max_seqlen_q=max_seqlen,
                max_seqlen_k=max_seqlen,
                dropout_p=0.0,
                causal=False,
            )

            context_layer = rearrange(
                output, "(b s) h d -> s b (h d)", b=batch_size
            ).contiguous()
        elif self.attn_backend == _Backend.TORCH_SDPA:
            # Execute attention entry by entry for speed & less VRAM.
            outputs = []
            for i in range(1, len(cu_seqlens)):
                start_idx = cu_seqlens[i - 1]
                end_idx = cu_seqlens[i]
                q_i = q[:, start_idx:end_idx]
                k_i = k[:, start_idx:end_idx]
                v_i = v[:, start_idx:end_idx]
                q_i, k_i, v_i = (
                    rearrange(x, "b s h d -> b h s d") for x in [q_i, k_i, v_i]
                )
                output_i = F.scaled_dot_product_attention(q_i, k_i, v_i, dropout_p=0.0)
                output_i = rearrange(output_i, "b h s d -> b s h d ")
                outputs.append(output_i)
            context_layer = torch.cat(outputs, dim=1)
            context_layer = rearrange(
                context_layer, "b s h d -> s b (h d)"
            ).contiguous()
        elif self.attn_backend == _Backend.XFORMERS:
            from xformers import ops as xops
            from xformers.ops.fmha.attn_bias import BlockDiagonalMask

            attn_bias = BlockDiagonalMask.from_seqlens(
                q_seqlen=seqlens, kv_seqlen=None, device=q.device
            )

            context_layer = xops.memory_efficient_attention_forward(
                q, k, v, attn_bias=attn_bias, p=0, scale=None
            )
            context_layer = rearrange(
                context_layer, "b s h d -> s b (h d)"
            ).contiguous()

        output, _ = self.proj(context_layer)
        return output


class Qwen2_5_VisionBlock(nn.Module):
    def __init__(
        self,
        dim: int,
        num_heads: int,
        mlp_hidden_dim: int,
        act_fn: Callable[[torch.Tensor], torch.Tensor] = F.silu,
        norm_layer: Optional[Callable[[int], nn.Module]] = None,
        quant_config: Optional[QuantizationConfig] = None,
        prefix: str = "",
        use_data_parallel: bool = False,
        attn_backend: _Backend = _Backend.TORCH_SDPA,
        use_upstream_fa: bool = False,
    ) -> None:
        super().__init__()
        if norm_layer is None:
            norm_layer = partial(nn.LayerNorm, eps=1e-6)
        self.norm1 = norm_layer(dim)
        self.norm2 = norm_layer(dim)
        self.attn = Qwen2_5_VisionAttention(
            embed_dim=dim,
            num_heads=num_heads,
            projection_size=dim,
            quant_config=quant_config,
            prefix=f"{prefix}.attn",
            use_data_parallel=use_data_parallel,
            attn_backend=attn_backend,
            use_upstream_fa=use_upstream_fa,
        )
        self.mlp = Qwen2_5_VisionMLP(
            dim,
            mlp_hidden_dim,
            act_fn=act_fn,
            bias=True,
            quant_config=quant_config,
            prefix=f"{prefix}.mlp",
            use_data_parallel=use_data_parallel,
        )

    def forward(
        self,
        x: torch.Tensor,
        cu_seqlens: torch.Tensor,
        rotary_pos_emb: torch.Tensor,
        max_seqlen: Optional[int] = None,  # Only used for Flash Attention
        seqlens: Optional[list[int]] = None,  # Only used for xFormers
    ) -> torch.Tensor:
        x_attn = self.attn(
            self.norm1(x),
            cu_seqlens=cu_seqlens,
            rotary_pos_emb=rotary_pos_emb,
            max_seqlen=max_seqlen,
            seqlens=seqlens,
        )
        x_fused_norm, residual = self.norm2(x, residual=x_attn)
        x = residual + self.mlp(x_fused_norm)
        return x


class Qwen2_5_VisionPatchEmbed(nn.Module):
    def __init__(
        self,
        patch_size: int = 14,
        temporal_patch_size: int = 2,
        in_channels: int = 3,
        hidden_size: int = 1152,
    ) -> None:
        super().__init__()
        self.patch_size = patch_size
        self.temporal_patch_size = temporal_patch_size
        self.hidden_size = hidden_size

        kernel_size = (temporal_patch_size, patch_size, patch_size)
        self.proj = nn.Conv3d(
            in_channels,
            hidden_size,
            kernel_size=kernel_size,
            stride=kernel_size,
            bias=False,
        )

    def forward(self, x: torch.Tensor) -> torch.Tensor:
        L, C = x.shape
        x = x.view(L, -1, self.temporal_patch_size, self.patch_size, self.patch_size)
        x = self.proj(x).view(L, self.hidden_size)
        return x


class Qwen2_5_VisionPatchMerger(nn.Module):
    def __init__(
        self,
        d_model: int,
        context_dim: int,
        norm_layer: Optional[Callable[[int], nn.Module]] = None,
        spatial_merge_size: int = 2,
        quant_config: Optional[QuantizationConfig] = None,
        prefix: str = "",
        use_data_parallel: bool = False,
    ) -> None:
        super().__init__()
        self.hidden_size = context_dim * (spatial_merge_size**2)
        if norm_layer is None:
            norm_layer = partial(nn.LayerNorm, eps=1e-6)
        self.ln_q = norm_layer(context_dim)

        self.mlp = nn.Sequential(
            ColumnParallelLinear(
                self.hidden_size,
                self.hidden_size,
                bias=True,
                quant_config=quant_config,
                prefix=f"{prefix}.mlp.0",
                return_bias=False,
                disable_tp=use_data_parallel,
            ),
            nn.GELU(),
            RowParallelLinear(
                self.hidden_size,
                d_model,
                bias=True,
                quant_config=quant_config,
                prefix=f"{prefix}.mlp.2",
                return_bias=False,
                disable_tp=use_data_parallel,
            ),
        )

    def forward(self, x: torch.Tensor) -> torch.Tensor:
        x = self.ln_q(x)
        x = x.view(-1, self.hidden_size)
        out = self.mlp(x)
        return out


class Qwen2_5_VisionRotaryEmbedding(nn.Module):
    def __init__(self, dim: int, theta: float = 10000.0) -> None:
        super().__init__()
        self.dim = dim
        self.theta = theta
        inv_freq = 1.0 / (
            theta ** (torch.arange(0, dim, 2, dtype=torch.float, device="cpu") / dim)
        )
        self.register_buffer("inv_freq", inv_freq, persistent=False)
        self._seq_len_cached = 0
        self._freqs_cached = None

    def update_freqs_cache(self, seqlen: int) -> None:
        if seqlen > self._seq_len_cached:
            seqlen *= 2
            self._seq_len_cached = seqlen
            self.inv_freq = 1.0 / (
                self.theta
                ** (
                    torch.arange(
                        0, self.dim, 2, dtype=torch.float, device=self.inv_freq.device
                    )
                    / self.dim
                )
            )
            seq = torch.arange(
                seqlen, device=self.inv_freq.device, dtype=self.inv_freq.dtype
            )
            freqs = torch.outer(seq, self.inv_freq)
            self._freqs_cached = freqs

    def forward(self, seqlen: int) -> torch.Tensor:
        self.update_freqs_cache(seqlen)
        return self._freqs_cached[:seqlen]


class Qwen2_5_VisionTransformer(nn.Module):
    def __init__(
        self,
        vision_config: Qwen2_5_VLVisionConfig,
        norm_eps: float = 1e-6,
        quant_config: Optional[QuantizationConfig] = None,
        prefix: str = "",
        use_data_parallel: bool = False,
    ) -> None:
        super().__init__()

        patch_size = vision_config.patch_size
        temporal_patch_size = vision_config.temporal_patch_size
        in_channels = vision_config.in_channels
        depth = vision_config.depth
        self.hidden_size = vision_config.hidden_size
        self.num_heads = vision_config.num_heads
        self.use_data_parallel = use_data_parallel
        self.out_hidden_size = vision_config.out_hidden_size

        # args for get_window_index_thw
        self.window_size = vision_config.window_size
        self.patch_size = vision_config.patch_size
        self.spatial_merge_size = vision_config.spatial_merge_size
        self.fullatt_block_indexes = vision_config.fullatt_block_indexes
        self.spatial_merge_unit = self.spatial_merge_size**2

        self.patch_embed = Qwen2_5_VisionPatchEmbed(
            patch_size=patch_size,
            temporal_patch_size=temporal_patch_size,
            in_channels=in_channels,
            hidden_size=self.hidden_size,
        )

        norm_layer = partial(RMSNorm, eps=norm_eps)
        head_dim = self.hidden_size // self.num_heads
        self.rotary_pos_emb = Qwen2_5_VisionRotaryEmbedding(head_dim // 2)

        use_upstream_fa = False
        self.attn_backend = get_vit_attn_backend(
            head_size=head_dim, dtype=torch.get_default_dtype()
        )
        if (
            self.attn_backend != _Backend.FLASH_ATTN
            and self.attn_backend != _Backend.ROCM_AITER_FA
            and check_upstream_fa_availability(torch.get_default_dtype())
        ):
            self.attn_backend = _Backend.FLASH_ATTN
            use_upstream_fa = True

        if self.attn_backend not in {
            _Backend.FLASH_ATTN,
            _Backend.TORCH_SDPA,
            _Backend.XFORMERS,
            _Backend.ROCM_AITER_FA,
        }:
            raise RuntimeError(
                f"Qwen2.5-VL does not support {self.attn_backend} backend now."
            )

        self.blocks = nn.ModuleList(
            [
                Qwen2_5_VisionBlock(
                    dim=self.hidden_size,
                    num_heads=self.num_heads,
                    mlp_hidden_dim=vision_config.intermediate_size,
                    act_fn=get_act_and_mul_fn(vision_config.hidden_act),
                    norm_layer=norm_layer,
                    quant_config=quant_config,
                    prefix=f"{prefix}.blocks.{layer_idx}",
                    use_data_parallel=use_data_parallel,
                    attn_backend=self.attn_backend,
                    use_upstream_fa=use_upstream_fa,
                )
                for layer_idx in range(depth)
            ]
        )
        self.merger = Qwen2_5_VisionPatchMerger(
            d_model=vision_config.out_hidden_size,
            context_dim=self.hidden_size,
            norm_layer=norm_layer,
            spatial_merge_size=self.spatial_merge_size,
            quant_config=quant_config,
            prefix=f"{prefix}.merger",
            use_data_parallel=use_data_parallel,
        )

    @property
    def dtype(self) -> torch.dtype:
        return self.patch_embed.proj.weight.dtype

    @property
    def device(self) -> torch.device:
        return self.patch_embed.proj.weight.device

    def rotary_pos_emb_thw(self, t, h, w):
        hpos_ids = torch.arange(h).unsqueeze(1).expand(-1, w)
        wpos_ids = torch.arange(w).unsqueeze(0).expand(h, -1)
        hpos_ids = (
            hpos_ids.reshape(
                h // self.spatial_merge_size,
                self.spatial_merge_size,
                w // self.spatial_merge_size,
                self.spatial_merge_size,
            )
            .permute(0, 2, 1, 3)
            .flatten()
        )
        wpos_ids = (
            wpos_ids.reshape(
                h // self.spatial_merge_size,
                self.spatial_merge_size,
                w // self.spatial_merge_size,
                self.spatial_merge_size,
            )
            .permute(0, 2, 1, 3)
            .flatten()
        )
        pos_ids = torch.stack([hpos_ids, wpos_ids], dim=-1).repeat(t, 1)
        max_size = max(h, w)
        rotary_pos_emb_full = self.rotary_pos_emb(max_size)
        rotary_pos_emb = rotary_pos_emb_full[pos_ids].flatten(1)
        rotary_pos_emb = rotary_pos_emb.reshape(
            rotary_pos_emb.shape[0] // self.spatial_merge_unit,
            self.spatial_merge_unit,
            -1,
        )

        return rotary_pos_emb

    def get_window_index_thw(self, grid_t, grid_h, grid_w):
        vit_merger_window_size = (
            self.window_size // self.spatial_merge_size // self.patch_size
        )

        llm_grid_h = grid_h // self.spatial_merge_size
        llm_grid_w = grid_w // self.spatial_merge_size
        index = torch.arange(grid_t * llm_grid_h * llm_grid_w).reshape(
            grid_t, llm_grid_h, llm_grid_w
        )
        pad_h = vit_merger_window_size - llm_grid_h % vit_merger_window_size
        pad_w = vit_merger_window_size - llm_grid_w % vit_merger_window_size
        num_windows_h = (llm_grid_h + pad_h) // vit_merger_window_size
        num_windows_w = (llm_grid_w + pad_w) // vit_merger_window_size
        index_padded = F.pad(index, (0, pad_w, 0, pad_h), "constant", -100)
        index_padded = index_padded.reshape(
            grid_t,
            num_windows_h,
            vit_merger_window_size,
            num_windows_w,
            vit_merger_window_size,
        )
        index_padded = index_padded.permute(0, 1, 3, 2, 4).reshape(
            grid_t,
            num_windows_h * num_windows_w,
            vit_merger_window_size,
            vit_merger_window_size,
        )
        seqlens = (index_padded != -100).sum([2, 3]).reshape(-1)
        index_padded = index_padded.reshape(-1)
        index_new = index_padded[index_padded != -100]
        cu_seqlens_tmp = seqlens.cumsum(0) * self.spatial_merge_unit
        cu_seqlens_tmp = cu_seqlens_tmp.to(dtype=torch.int32)
        cu_seqlens_tmp = torch.unique_consecutive(cu_seqlens_tmp)

        return index_new, cu_seqlens_tmp

    @lru_cache(maxsize=1024)  # noqa: B019
    def get_rope_by_thw(self, t, h, w):
        window_index_thw, cu_seqlens_window_thw = self.get_window_index_thw(t, h, w)
        rotary_pos_emb_thw = self.rotary_pos_emb_thw(t, h, w)
        rotary_pos_emb_thw = rotary_pos_emb_thw[window_index_thw, :, :]
        rotary_pos_emb_thw = rotary_pos_emb_thw.flatten(start_dim=0, end_dim=1)
        cu_seqlens_thw = torch.repeat_interleave(
            torch.tensor([h * w], dtype=torch.int32), t
        )
        return (
            rotary_pos_emb_thw,
            window_index_thw,
            cu_seqlens_window_thw,
            cu_seqlens_thw,
        )

    def compute_attn_mask_seqlen(
        self,
        cu_seqlens: torch.Tensor,
    ) -> tuple[Optional[int], Optional[list[int]]]:
        max_seqlen, seqlens = None, None
        if (
            self.attn_backend == _Backend.FLASH_ATTN
            or self.attn_backend == _Backend.ROCM_AITER_FA
        ):
            max_seqlen = (cu_seqlens[1:] - cu_seqlens[:-1]).max().item()
        elif self.attn_backend == _Backend.XFORMERS:
            seqlens = (cu_seqlens[1:] - cu_seqlens[:-1]).tolist()
        return max_seqlen, seqlens

    @staticmethod
    def invert_permutation(perm: torch.Tensor) -> torch.Tensor:
        # building the inverse permutation in O(n) time
        inv = torch.empty_like(perm, pin_memory=is_pin_memory_available())
        inv[perm] = torch.arange(perm.numel(), device=perm.device, dtype=perm.dtype)
        return inv

    def forward(
        self,
        x: torch.Tensor,
        grid_thw: list[list[int]],
    ) -> torch.Tensor:
        # patchify
        seq_len, _ = x.size()
        rotary_pos_emb = []
        window_index: list = []
        cu_window_seqlens: list = [torch.tensor([0], dtype=torch.int32)]
        cu_seqlens: list = []

        hidden_states = x.to(device=self.device, dtype=self.dtype)
        hidden_states = self.patch_embed(hidden_states)

        window_index_id = 0
        cu_window_seqlens_last = 0
        for t, h, w in grid_thw:
            t, h, w = int(t), int(h), int(w)
            llm_h = h // self.spatial_merge_size
            llm_w = w // self.spatial_merge_size

            (
                rotary_pos_emb_thw,
                window_index_thw,
                cu_seqlens_window_thw,
                cu_seqlens_thw,
            ) = self.get_rope_by_thw(t, h, w)

            window_index.append(window_index_thw + window_index_id)
            window_index_id += t * llm_h * llm_w

            cu_seqlens_window_thw = cu_seqlens_window_thw + cu_window_seqlens_last
            cu_window_seqlens_last = cu_seqlens_window_thw[-1]
            cu_window_seqlens.append(cu_seqlens_window_thw)

            rotary_pos_emb.append(rotary_pos_emb_thw)

            cu_seqlens.append(cu_seqlens_thw)

        rotary_pos_emb = torch.cat(rotary_pos_emb)
        window_index = torch.cat(window_index)
        # compute reverse indices
        reverse_indices = self.invert_permutation(window_index)
        cu_window_seqlens = torch.cat(cu_window_seqlens)
        cu_window_seqlens = torch.unique_consecutive(cu_window_seqlens)
        cu_seqlens = torch.cat(cu_seqlens)
        cu_seqlens = torch.cumsum(cu_seqlens, dim=0, dtype=torch.int32)
        cu_seqlens = F.pad(cu_seqlens, (1, 0), "constant", 0)

        # transformers
        # pre-compute seqlens for window/full attn to reduce cuMemcpy operations
        max_seqlen_full, seqlens_full = self.compute_attn_mask_seqlen(cu_seqlens)
        max_seqlen_window, seqlens_window = self.compute_attn_mask_seqlen(
            cu_window_seqlens
        )

        cu_seqlens = cu_seqlens.to(device=self.device, non_blocking=True)
        cu_window_seqlens = cu_window_seqlens.to(device=self.device, non_blocking=True)
        rotary_pos_emb = rotary_pos_emb.to(device=self.device, non_blocking=True)
        window_index = window_index.to(device=hidden_states.device, non_blocking=True)
        reverse_indices = reverse_indices.to(
            device=hidden_states.device, non_blocking=True
        )

        hidden_states = hidden_states.reshape(
            seq_len // self.spatial_merge_unit, self.spatial_merge_unit, -1
        )
        hidden_states = hidden_states[window_index, :, :]
        hidden_states = hidden_states.reshape(seq_len, -1)

        hidden_states = hidden_states.unsqueeze(1)

        for layer_num, blk in enumerate(self.blocks):
            if layer_num in self.fullatt_block_indexes:
                cu_seqlens_now = cu_seqlens
                max_seqlen_now = max_seqlen_full
                seqlens_now = seqlens_full
            else:
                cu_seqlens_now = cu_window_seqlens
                max_seqlen_now = max_seqlen_window
                seqlens_now = seqlens_window

            hidden_states = blk(
                hidden_states,
                cu_seqlens=cu_seqlens_now,
                rotary_pos_emb=rotary_pos_emb,
                max_seqlen=max_seqlen_now,
                seqlens=seqlens_now,
            )

        # For Qwen2.5-VL-3B, float16 will overflow at last block
        # for long visual tokens sequences.
        if hidden_states.dtype == torch.float16:
            hidden_states = cast_overflow_tensors(hidden_states)

        # adapter
        hidden_states = self.merger(hidden_states)
        hidden_states = hidden_states[reverse_indices, :]
        return hidden_states

    def load_weights(self, weights: Iterable[tuple[str, torch.Tensor]]) -> set[str]:
        stacked_params_mapping = [
            # (param_name, shard_name, shard_id)
            ("attn.qkv.", "attn.q.", "q"),
            ("attn.qkv.", "attn.k.", "k"),
            ("attn.qkv.", "attn.v.", "v"),
            ("mlp.gate_up_proj.", "mlp.gate_proj.", 0),
            ("mlp.gate_up_proj.", "mlp.up_proj.", 1),
        ]
        params_dict = dict(self.named_parameters(remove_duplicate=False))
        loaded_params: set[str] = set()

        for name, loaded_weight in weights:
            for param_name, weight_name, shard_id in stacked_params_mapping:
                if weight_name not in name:
                    continue
                name = name.replace(weight_name, param_name)
                param = params_dict[name]
                weight_loader = param.weight_loader
                weight_loader(param, loaded_weight, shard_id)
                break
            else:
                param = params_dict[name]
                weight_loader = getattr(param, "weight_loader", default_weight_loader)
                weight_loader(param, loaded_weight)
            loaded_params.add(name)
        return loaded_params


class Qwen2_5_VLProcessingInfo(Qwen2VLProcessingInfo):
    def get_hf_config(self):
        return self.ctx.get_hf_config(Qwen2_5_VLConfig)

    def get_hf_processor(self, **kwargs: object) -> Qwen2_5_VLProcessor:
        return self.ctx.get_hf_processor(
            Qwen2_5_VLProcessor,
            use_fast=kwargs.pop("use_fast", True),
            **kwargs,
        )


class Qwen2_5_VLMultiModalProcessor(Qwen2VLMultiModalProcessor):
    def _get_mm_fields_config(
        self,
        hf_inputs: BatchFeature,
        hf_processor_mm_kwargs: Mapping[str, object],
    ) -> Mapping[str, MultiModalFieldConfig]:
        return dict(
            **super()._get_mm_fields_config(hf_inputs, hf_processor_mm_kwargs),
            second_per_grid_ts=MultiModalFieldConfig.batched("video"),
        )

    def _get_prompt_updates(
        self,
        mm_items: MultiModalDataItems,
        hf_processor_mm_kwargs: Mapping[str, Any],
        out_mm_kwargs: MultiModalKwargs,
    ) -> Sequence[PromptUpdate]:
        hf_processor = self.info.get_hf_processor(**hf_processor_mm_kwargs)
        image_processor = self.info.get_image_processor(**hf_processor_mm_kwargs)
        tokenizer = self.info.get_tokenizer()
        vocab = tokenizer.get_vocab()

        placeholder = {
            "image": vocab[hf_processor.image_token],
            "video": vocab[hf_processor.video_token],
        }

        merge_length = image_processor.merge_size**2

        def get_replacement_qwen2vl(item_idx: int, modality: str):
            out_item = out_mm_kwargs[modality][item_idx]
            grid_thw = out_item[f"{modality}_grid_thw"].data
            assert isinstance(grid_thw, torch.Tensor)

            num_tokens = int(grid_thw.prod()) // merge_length

            # EVS-specific code
            video_pruning_rate = self.info.ctx.get_mm_config().video_pruning_rate
            if (
                modality == "video"
                and video_pruning_rate is not None
                and video_pruning_rate > 0.0
            ):
                T, H, W = map(int, grid_thw)
                tokens_per_frame = (H // image_processor.merge_size) * (
                    W // image_processor.merge_size
                )
                num_tokens = compute_retained_tokens_count(
                    tokens_per_frame,
                    T,
                    video_pruning_rate,
                )
            # End of EVS-specific code

            return [placeholder[modality]] * num_tokens

        return [
            PromptReplacement(
                modality=modality,
                target=[placeholder[modality]],
                replacement=partial(get_replacement_qwen2vl, modality=modality),
            )
            for modality in ("image", "video")
        ]


@MULTIMODAL_REGISTRY.register_processor(
    Qwen2_5_VLMultiModalProcessor,
    info=Qwen2_5_VLProcessingInfo,
    dummy_inputs=Qwen2_5_VLDummyInputsBuilder,
)
class Qwen2_5_VLForConditionalGeneration(
    nn.Module,
    SupportsMultiModal,
    SupportsLoRA,
    SupportsPP,
    SupportsQuant,
    SupportsEagle3,
    SupportsMultiModalPruning,
):
    packed_modules_mapping = {
        "qkv_proj": ["q_proj", "k_proj", "v_proj"],
        "gate_up_proj": ["gate_proj", "up_proj"],
    }

    # To ensure correct weight loading and mapping.
    hf_to_vllm_mapper = WeightsMapper(
        orig_to_new_prefix={
            # mapping for new names in checkpoint saved after transformers v4.52
            "model.language_model.": "language_model.model.",
            "model.visual.": "visual.",
            # mapping for original checkpoint
            "lm_head.": "language_model.lm_head.",
            "model.": "language_model.model.",
        }
    )

    supports_encoder_tp_data = True

    @classmethod
    def get_placeholder_str(cls, modality: str, i: int) -> Optional[str]:
        if modality.startswith("image"):
            return "<|vision_start|><|image_pad|><|vision_end|>"
        if modality.startswith("video"):
            return "<|vision_start|><|video_pad|><|vision_end|>"

        raise ValueError("Only image or video modality is supported")

    def __init__(self, *, vllm_config: VllmConfig, prefix: str = ""):
        super().__init__()
        config: Qwen2_5_VLConfig = vllm_config.model_config.hf_config
        multimodal_config = vllm_config.model_config.multimodal_config

        self.use_data_parallel = multimodal_config.mm_encoder_tp_mode == "data"
        self.config = config
        self.multimodal_config = multimodal_config
        self.video_pruning_rate = multimodal_config.video_pruning_rate
        self.is_multimodal_pruning_enabled = (
            multimodal_config.is_multimodal_pruning_enabled()
        )

        if multimodal_config.get_limit_per_prompt(
            "image"
        ) or multimodal_config.get_limit_per_prompt("video"):
            self.visual = Qwen2_5_VisionTransformer(
                config.vision_config,
                norm_eps=getattr(config, "rms_norm_eps", 1e-6),
                quant_config=self.quant_config,
                prefix=maybe_prefix(prefix, "visual"),
                use_data_parallel=self.use_data_parallel,
            )
        else:
            self.visual = None

        self.language_model = init_vllm_registered_model(
            vllm_config=vllm_config,
            prefix=maybe_prefix(prefix, "language_model"),
            architectures=["Qwen2ForCausalLM"],
        )

        self.make_empty_intermediate_tensors = (
            self.language_model.make_empty_intermediate_tensors
        )

    def set_aux_hidden_state_layers(self, layers: tuple[int, ...]) -> None:
        self.language_model.model.aux_hidden_state_layers = layers

    def get_eagle3_aux_hidden_state_layers(self) -> tuple[int, ...]:
        num_layers = len(self.language_model.model.layers)
        return (2, num_layers // 2, num_layers - 3)

    def _validate_and_reshape_mm_tensor(
        self, mm_input: object, name: str
    ) -> torch.Tensor:
        if not isinstance(mm_input, (torch.Tensor, list)):
            raise ValueError(f"Incorrect type of {name}. Got type: {type(mm_input)}")
        if isinstance(mm_input, torch.Tensor):
            if mm_input.ndim == 2:
                return mm_input
            if mm_input.ndim != 3:
                raise ValueError(
                    f"{name} should be 2D or batched 3D tensor. "
                    f"Got ndim: {mm_input.ndim} "
                    f"(shape={mm_input.shape})"
                )
            return mm_input.reshape(-1, mm_input.shape[-1])
        else:
            return torch.concat(mm_input)

    def _parse_and_validate_image_input(
        self, **kwargs: object
    ) -> Optional[Qwen2_5_VLImageInputs]:
        pixel_values = kwargs.pop("pixel_values", None)
        image_embeds = kwargs.pop("image_embeds", None)
        image_grid_thw = kwargs.pop("image_grid_thw", None)

        if pixel_values is None and image_embeds is None:
            return None

        if pixel_values is not None:
            pixel_values = self._validate_and_reshape_mm_tensor(
                pixel_values, "image pixel values"
            )
            image_grid_thw = self._validate_and_reshape_mm_tensor(
                image_grid_thw, "image grid_thw"
            )

            return Qwen2_5_VLImagePixelInputs(
                type="pixel_values",
                pixel_values=pixel_values,
                image_grid_thw=image_grid_thw,
            )

        if image_embeds is not None:
            image_embeds = self._validate_and_reshape_mm_tensor(
                image_embeds, "image embeds"
            )
            image_grid_thw = self._validate_and_reshape_mm_tensor(
                image_grid_thw, "image grid_thw"
            )

            return Qwen2_5_VLImageEmbeddingInputs(
                type="image_embeds",
                image_embeds=image_embeds,
                image_grid_thw=image_grid_thw,
            )

    def _parse_and_validate_video_input(
        self, **kwargs: object
    ) -> Optional[Qwen2_5_VLVideoInputs]:
        pixel_values_videos = kwargs.pop("pixel_values_videos", None)
        video_embeds = kwargs.pop("video_embeds", None)
        video_grid_thw = kwargs.pop("video_grid_thw", None)
        second_per_grid_ts = kwargs.pop("second_per_grid_ts", None)

        if pixel_values_videos is None and video_embeds is None:
            return None

        if pixel_values_videos is not None:
            pixel_values_videos = self._validate_and_reshape_mm_tensor(
                pixel_values_videos, "video pixel values"
            )
            video_grid_thw = self._validate_and_reshape_mm_tensor(
                video_grid_thw, "video grid_thw"
            )
            if second_per_grid_ts is not None and second_per_grid_ts.ndim == 2:
                second_per_grid_ts = second_per_grid_ts.squeeze(-1)
            return Qwen2_5_VLVideoPixelInputs(
                type="pixel_values_videos",
                pixel_values_videos=pixel_values_videos,
                video_grid_thw=video_grid_thw,
                second_per_grid_ts=second_per_grid_ts,
            )

        if video_embeds is not None:
            video_embeds = self._validate_and_reshape_mm_tensor(
                video_embeds, "video embeds"
            )
            video_grid_thw = self._validate_and_reshape_mm_tensor(
                video_grid_thw, "video grid_thw"
            )

            return Qwen2_5_VLVideoEmbeddingInputs(
                type="video_embeds",
                video_embeds=video_embeds,
                video_grid_thw=video_grid_thw,
            )

    def _process_image_input(
        self, image_input: Qwen2_5_VLImageInputs
    ) -> tuple[torch.Tensor, ...]:
        grid_thw = image_input["image_grid_thw"]
        assert grid_thw.ndim == 2
        grid_thw_list = grid_thw.tolist()

        if image_input["type"] == "image_embeds":
            image_embeds = image_input["image_embeds"].type(self.visual.dtype)
        else:
            pixel_values = image_input["pixel_values"]

            if self.use_data_parallel:
                return run_dp_sharded_mrope_vision_model(
                    self.visual, pixel_values, grid_thw_list, rope_type="rope_3d"
                )
            else:
                image_embeds = self.visual(pixel_values, grid_thw=grid_thw_list)

        # Split concatenated embeddings for each image item.
        # Using prod on grid_thw_list instead of grid_thw.prod avoids CUDA sync
        merge_size = self.visual.spatial_merge_size
        sizes = (
            torch.tensor(grid_thw_list, dtype=torch.long).prod(-1)
            // (merge_size * merge_size)
        ).tolist()

        return image_embeds.split(sizes)

    def _postprocess_image_embeds_evs(
        self,
        image_embeds_split: tuple[torch.Tensor, ...],
        image_input: Qwen2_5_VLImageInputs,
    ) -> tuple[torch.Tensor, ...]:
        """
        Append mrope positions for each for images.
        This is necessary to recover correct mrope
        positions after video pruning

        Args:
            image_embeds_split: Tuple of image embeddings for
                each image item.
            image_input: Image input data.

        Returns:
            Tuple of image embeddings for each image item.
            Resulting embeddings will have extra 4 channels for
            computed mrope positions.
        """
        merge_size = self.visual.spatial_merge_size
        grid_thw = image_input["image_grid_thw"]
        grid_thw_list = grid_thw.tolist()
        image_embeds_out = []
        for emb, size in zip(image_embeds_split, grid_thw_list):
            positions = compute_mrope_for_media(size, merge_size).to(emb.device)
            emb = torch.cat([emb, positions], dim=1)
            image_embeds_out.append(emb)
        image_embeds_split = image_embeds_out
        return tuple(image_embeds_split)

    def _process_video_input(
        self, video_input: Qwen2_5_VLVideoInputs
    ) -> tuple[torch.Tensor, ...]:
        grid_thw = video_input["video_grid_thw"]
        assert grid_thw.ndim == 2
        grid_thw_list = grid_thw.tolist()

        if video_input["type"] == "video_embeds":
            video_embeds = video_input["video_embeds"].type(self.visual.dtype)
        else:
            pixel_values_videos = video_input["pixel_values_videos"]
            if self.use_data_parallel:
                return run_dp_sharded_mrope_vision_model(
                    self.visual, pixel_values_videos, grid_thw_list, rope_type="rope_3d"
                )
            else:
                video_embeds = self.visual(pixel_values_videos, grid_thw=grid_thw_list)

        # Split concatenated embeddings for each video item.
        merge_size = self.visual.spatial_merge_size
        # Using prod on grid_thw_list instead of grid_thw.prod avoids CUDA sync
        sizes = (
            torch.tensor(grid_thw_list, dtype=torch.long).prod(-1)
            // (merge_size * merge_size)
        ).tolist()

        return video_embeds.split(sizes)

    def _postprocess_video_embeds_evs(
        self,
        video_embeds_split: tuple[torch.Tensor, ...],
        video_input: Qwen2_5_VLVideoInputs,
    ) -> tuple[torch.Tensor, ...]:
        """
        Prunes video embeddings via Efficient Video Sampling (EVS)
        and then appends mrope positions for each retained embeddings

        Args:
            video_embeds_split: Tuple of video embeddings for each video item.
            video_input: Video input data.

        Returns:
            Tuple of video embeddings for each video item.
            Resulting embeddings will have extra 4 channels for
            computed mrope positions.
        """
        grid_thw = video_input["video_grid_thw"]
        assert grid_thw.ndim == 2
        grid_thw_list = grid_thw.tolist()
        merge_size = self.visual.spatial_merge_size

        # Cast to long to match the original code
        # https://github.com/huggingface/transformers/blob/41980ce93e775f6c88500c51c8db7946fc6a2add/src/transformers/models/qwen2_5_vl/modular_qwen2_5_vl.py#L491 # noqa
        second_per_grid_ts = video_input["second_per_grid_ts"].long()
        tokens_per_second = self.config.vision_config.tokens_per_second

        video_embeds_out = []
        for emb, size, video_second_per_grid_t in zip(
            video_embeds_split, grid_thw_list, second_per_grid_ts
        ):
            # For each video, we compute retention mask using EVS
            retention_mask = compute_retention_mask(
                emb,
                size,
                spatial_merge_size=self.visual.spatial_merge_size,
                q=self.video_pruning_rate,
            )
            positions = compute_mrope_for_media(
                size,
                merge_size,
                tokens_per_second=tokens_per_second,
                video_second_per_grid=video_second_per_grid_t.item(),
            ).to(emb.device)

            emb = emb[retention_mask]
            positions = positions[retention_mask]
            emb = torch.cat([emb, positions], dim=1)
            video_embeds_out.append(emb)
        return tuple(video_embeds_out)

    def recompute_mrope_positions(
        self,
        input_ids: list[int],
        multimodal_embeddings: tuple[torch.Tensor, ...],
        mrope_positions: torch.LongTensor,
        num_computed_tokens: int,
    ) -> tuple[tuple[torch.Tensor, ...], torch.Tensor, int]:
        """
        Update part of input mrope positions (starting with
        num_computed_tokens index). Original mrope_positions are computed
        for unpruned sequence and becomes incorrect once pruning occurs,
        so once we prune media tokens we should reflect this in the
        mrope_positions before we feed it to LLM.

        Args:
            input_ids: (N,) All input tokens of the prompt (Containing
                entire sequence).
            multimodal_embeddings: Tuple of multimodal embeddings.
            mrope_positions: Existing mrope positions (3, N) for entire
                sequence
            num_computed_tokens: A number of computed tokens so far.

        Returns:
            Tuple of (multimodal_embeddings, mrope_positions,
                mrope_position_delta).
        """
        image_token_id = self.config.image_token_id
        video_token_id = self.config.video_token_id
        vision_start_token_id = self.config.vision_start_token_id

        # Device
        device = (
            multimodal_embeddings[0].device
            if len(multimodal_embeddings)
            else mrope_positions.device
        )

        # Tensors
        input_ids_t = torch.as_tensor(input_ids, device=device, dtype=torch.long)

        mm_embeddings_out = [mm[:, :-4] for mm in multimodal_embeddings]
        mm_embeddings_pos = [
            mm[:, -4:].permute(1, 0).long() for mm in multimodal_embeddings
        ]

        positions, mrope_positions_delta = recompute_mrope_positions(
            input_ids_t,
            mm_embeddings_pos,
            mrope_positions,
            num_computed_tokens,
            vision_start_token_id,
            image_token_id,
            video_token_id,
        )

        return tuple(mm_embeddings_out), positions, mrope_positions_delta

    def _parse_and_validate_multimodal_inputs(self, **kwargs: object) -> dict:
        mm_input_by_modality = {}

        # Preserve the order of modalities if there are multiple of them
        # from the order of kwargs.
        for input_key in kwargs:
            if (
                input_key in ("pixel_values", "image_embeds")
                and "image" not in mm_input_by_modality
            ):
                mm_input_by_modality["image"] = self._parse_and_validate_image_input(
                    **kwargs
                )
            if (
                input_key in ("pixel_values_videos", "video_embeds")
                and "video" not in mm_input_by_modality
            ):
                mm_input_by_modality["video"] = self._parse_and_validate_video_input(
                    **kwargs
                )
        return mm_input_by_modality

    def get_language_model(self) -> torch.nn.Module:
        return self.language_model

    def get_multimodal_embeddings(self, **kwargs: object) -> MultiModalEmbeddings:
        mm_input_by_modality = self._parse_and_validate_multimodal_inputs(**kwargs)
        if not mm_input_by_modality:
            return []

        # The result multimodal_embeddings is tuple of tensors, with each
        # tensor correspoending to a multimodal data item (image or video).
        multimodal_embeddings: tuple[torch.Tensor, ...] = ()

        # NOTE: It is important to iterate over the keys in this dictionary
        # to preserve the order of the modalities.
        for modality in mm_input_by_modality:
            multimodal_input = mm_input_by_modality[modality]
            if modality == "image":
                vision_embeddings = self._process_image_input(multimodal_input)
                if self.is_multimodal_pruning_enabled:
                    vision_embeddings = self._postprocess_image_embeds_evs(
                        vision_embeddings, multimodal_input
                    )
                multimodal_embeddings += vision_embeddings
            if modality == "video":
                video_embeddings = self._process_video_input(multimodal_input)
                if self.is_multimodal_pruning_enabled:
                    video_embeddings = self._postprocess_video_embeds_evs(
                        video_embeddings, multimodal_input
                    )
                multimodal_embeddings += video_embeddings
        return multimodal_embeddings

    def forward(
        self,
        input_ids: torch.Tensor,
        positions: torch.Tensor,
        intermediate_tensors: Optional[IntermediateTensors] = None,
        inputs_embeds: Optional[torch.Tensor] = None,
        **kwargs: object,
    ) -> Union[torch.Tensor, IntermediateTensors]:
        """Run forward pass for Qwen2.5-VL.

        Args:
            input_ids: Flattened (concatenated) input_ids corresponding to a
                batch.
            positions: Flattened (concatenated) position ids corresponding to a
                batch. **NOTE**: If mrope is enabled (default setting for
                Qwen2.5-VL opensource models), the shape will be `(3, seq_len)`,
                otherwise it will be `(seq_len,).
        """

        if intermediate_tensors is not None:
            inputs_embeds = None

        hidden_states = self.language_model.model(
            input_ids=input_ids,
            positions=positions,
            intermediate_tensors=intermediate_tensors,
            inputs_embeds=inputs_embeds,
        )
        return hidden_states

    def compute_logits(
        self,
        hidden_states: torch.Tensor,
    ) -> Optional[torch.Tensor]:
        return self.language_model.compute_logits(hidden_states)

    def load_weights(self, weights: Iterable[tuple[str, torch.Tensor]]) -> set[str]:
        skip_prefixes = []
        if self.visual is None:
            skip_prefixes.extend(["visual."])
        loader = AutoWeightsLoader(self, skip_prefixes=skip_prefixes)
        return loader.load_weights(weights, mapper=self.hf_to_vllm_mapper)

    def get_mm_mapping(self) -> MultiModelKeys:
        """
        Get the module prefix in multimodal models
        """
        return MultiModelKeys.from_string_field(
            language_model="language_model",
            connector="visual.merger.",
            tower_model="visual.",
        )<|MERGE_RESOLUTION|>--- conflicted
+++ resolved
@@ -85,18 +85,10 @@
     SupportsQuant,
 )
 from .qwen2_vl import Qwen2VLDummyInputsBuilder as Qwen2_5_VLDummyInputsBuilder
-<<<<<<< HEAD
-from .qwen2_vl import (Qwen2VLMultiModalProcessor, Qwen2VLProcessingInfo,
-                       apply_rotary_pos_emb_vision_2c)
-from .utils import (AutoWeightsLoader, WeightsMapper, cast_overflow_tensors,
-                    init_vllm_registered_model, maybe_prefix,
-                    merge_multimodal_embeddings)
-from .vision import get_vit_attn_backend
-=======
 from .qwen2_vl import (
     Qwen2VLMultiModalProcessor,
     Qwen2VLProcessingInfo,
-    apply_rotary_pos_emb_vision,
+    apply_rotary_pos_emb_vision_2c,
 )
 from .utils import (
     AutoWeightsLoader,
@@ -106,7 +98,6 @@
     maybe_prefix,
 )
 from .vision import get_vit_attn_backend, run_dp_sharded_mrope_vision_model
->>>>>>> 08d26a1b
 
 logger = init_logger(__name__)
 
@@ -406,14 +397,7 @@
 
         q, k, v = (rearrange(x, "s b ... -> b s ...").contiguous() for x in (q, k, v))
         if rotary_pos_emb is not None:
-<<<<<<< HEAD
             q, k = apply_rotary_pos_emb_vision_2c(q, k, rotary_pos_emb)
-=======
-            # [2 * b, s, heads, head_dim]
-            qk_concat = torch.cat([q, k], dim=0)
-            qk_rotated = apply_rotary_pos_emb_vision(qk_concat, rotary_pos_emb)
-            q, k = torch.chunk(qk_rotated, 2, dim=0)
->>>>>>> 08d26a1b
 
         if self.is_flash_attn_backend:
             q, k, v = (rearrange(x, "b s ... -> (b s) ...") for x in [q, k, v])
