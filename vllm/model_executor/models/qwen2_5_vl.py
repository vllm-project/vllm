--- conflicted
+++ resolved
@@ -1011,22 +1011,16 @@
             num_tokens = int(grid_thw.prod()) // merge_length
 
             # EVS-specific code
-<<<<<<< HEAD
-            video_pruning_rate = self.info.ctx.get_mm_config(
-            ).video_pruning_rate
-            if (modality == "video" and video_pruning_rate is not None
-                    and video_pruning_rate > 0.0):
-                T, H, W = map(int, grid_thw)
-                tokens_per_frame = (H // image_processor.merge_size) * (
-                    W // image_processor.merge_size)
-=======
             video_pruning_rate = self.info.ctx.get_mm_config().video_pruning_rate
             if (
                 modality == "video"
                 and video_pruning_rate is not None
                 and video_pruning_rate > 0.0
             ):
->>>>>>> 9c3c21c5
+                T, H, W = map(int, grid_thw)
+                tokens_per_frame = (H // image_processor.merge_size) * (
+                    W // image_processor.merge_size
+                )
                 num_tokens = compute_retained_tokens_count(
                     tokens_per_frame,
                     T,
