# SPDX-License-Identifier: Apache-2.0
# SPDX-FileCopyrightText: Copyright contributors to the vLLM project

# Adapted from
# https://github.com/huggingface/transformers/blob/main/src/transformers/models/qwen2_5_vl/modeling_qwen2_5_vl.py
# Copyright 2025 The vLLM team.
# Copyright 2025 The Qwen Team.
# Copyright 2025 The HuggingFace Inc. team.
# All rights reserved.
#
# This code is based on EleutherAI's GPT-NeoX library and the GPT-NeoX
# and OPT implementations in this library. It has been modified from its
# original forms to accommodate minor architectural differences compared
# to GPT-NeoX and OPT used by the Meta AI team that trained the model.
#
# Licensed under the Apache License, Version 2.0 (the "License");
# you may not use this file except in compliance with the License.
# You may obtain a copy of the License at
#
#     http://www.apache.org/licenses/LICENSE-2.0
#
# Unless required by applicable law or agreed to in writing, software
# distributed under the License is distributed on an "AS IS" BASIS,
# WITHOUT WARRANTIES OR CONDITIONS OF ANY KIND, either express or implied.
# See the License for the specific language governing permissions and
# limitations under the License.
"""Inference-only Qwen2.5-VL model compatible with HuggingFace weights."""

from collections.abc import Callable, Iterable, Mapping, Sequence
from functools import lru_cache, partial
from typing import Annotated, Any, Literal, TypeAlias

import einops
import torch
import torch.nn as nn
import torch.nn.functional as F
from transformers import BatchFeature, Qwen2ForCausalLM
from transformers.models.qwen2_5_vl import Qwen2_5_VLProcessor
from transformers.models.qwen2_5_vl.configuration_qwen2_5_vl import (
    Qwen2_5_VLConfig,
    Qwen2_5_VLVisionConfig,
)

from vllm.attention.backends.registry import AttentionBackendEnum
from vllm.attention.layers.mm_encoder_attention import MMEncoderAttention
from vllm.compilation.decorators import support_torch_compile
from vllm.config import MultiModalConfig, VllmConfig
from vllm.distributed import parallel_state
from vllm.distributed import utils as dist_utils
from vllm.forward_context import set_forward_context
from vllm.logger import init_logger
from vllm.model_executor.layers.activation import get_act_and_mul_fn
from vllm.model_executor.layers.conv import Conv3dLayer
from vllm.model_executor.layers.layernorm import RMSNorm
from vllm.model_executor.layers.linear import (
    ColumnParallelLinear,
    MergedColumnParallelLinear,
    QKVParallelLinear,
    RowParallelLinear,
)
from vllm.model_executor.layers.quantization import QuantizationConfig
from vllm.model_executor.layers.rotary_embedding import get_rope
from vllm.model_executor.layers.rotary_embedding.common import (
    ApplyRotaryEmb,
)
from vllm.model_executor.model_loader.weight_utils import default_weight_loader
from vllm.model_executor.models.module_mapping import MultiModelKeys
from vllm.model_executor.models.vision import should_torch_compile_mm_vit
from vllm.multimodal import MULTIMODAL_REGISTRY
from vllm.multimodal.evs import (
    compute_mrope_for_media,
    compute_retained_tokens_count,
    compute_retention_mask,
    recompute_mrope_positions,
)
from vllm.multimodal.inputs import (
    MultiModalFeatureSpec,
    MultiModalFieldConfig,
    MultiModalKwargsItems,
)
from vllm.multimodal.parse import MultiModalDataItems
from vllm.multimodal.processing import PromptReplacement, PromptUpdate
from vllm.sequence import IntermediateTensors
from vllm.utils.platform_utils import is_pin_memory_available
from vllm.utils.tensor_schema import TensorSchema, TensorShape

from .interfaces import (
    MultiModalEmbeddings,
    SupportsEagle3,
    SupportsLoRA,
    SupportsMRoPE,
    SupportsMultiModal,
    SupportsMultiModalPruning,
    SupportsPP,
    SupportsQuant,
)
from .qwen2_vl import Qwen2VLDummyInputsBuilder as Qwen2_5_VLDummyInputsBuilder
from .qwen2_vl import (
    Qwen2VLMultiModalProcessor,
    Qwen2VLProcessingInfo,
)
from .utils import (
    AutoWeightsLoader,
    WeightsMapper,
    cast_overflow_tensors,
    init_vllm_registered_model,
    maybe_prefix,
)
from .vision import (
    get_vit_attn_backend,
    run_dp_sharded_mrope_vision_model,
)

logger = init_logger(__name__)

# === Vision Inputs === #


class Qwen2_5_VLImagePixelInputs(TensorSchema):
    """
    Dimensions:
        - np: Number of patches
        - ni: Number of images
        - cps: Number of channels * patch_size * patch_size

    Historical context:
        - pixel_values shape: (num_patches, num_channels * patch_size *
          patch_size)
        - image_grid_thw shape: (num_images, 3) in (grid_t, grid_h, grid_w)
          format.
    """

    type: Literal["pixel_values"]

    pixel_values: Annotated[
        torch.Tensor,
        TensorShape("np", "cps"),
    ]

    image_grid_thw: Annotated[
        torch.Tensor,
        TensorShape("ni", 3),
    ]


class Qwen2_5_VLImageEmbeddingInputs(TensorSchema):
    """
    Dimensions:
        - nf: Number of image features
        - hs: Hidden size
        - ni: Number of images

    Historical context:
        - image_embeds shape: (num_image_features, hidden_size)
        - num_image_features varies based on the number and resolution of the
          images.
        - hidden_size must match the hidden size of language model backbone.
        - image_grid_thw shape: (num_images, 3) in (grid_t, grid_h, grid_w)
          format
    """

    type: Literal["image_embeds"]

    image_embeds: Annotated[
        torch.Tensor,
        TensorShape("nf", "hs"),
    ]

    image_grid_thw: Annotated[
        torch.Tensor,
        TensorShape("ni", 3),
    ]


Qwen2_5_VLImageInputs: TypeAlias = (
    Qwen2_5_VLImagePixelInputs | Qwen2_5_VLImageEmbeddingInputs
)


class Qwen2_5_VLVideoPixelInputs(TensorSchema):
    """
    Dimensions:
        - np: Number of patches
        - nv: Number of videos
        - ctps: Number of channels * temporal_patch_size * patch_size *
          patch_size

    Historical context:
        - pixel_values_videos shape: (num_patches, num_channels *
          temporal_patch_size * patch_size * patch_size)
        - video_grid_thw shape: (num_videos, 3) in (grid_t, grid_h, grid_w)
          format
        - second_per_grid_ts: The video time interval (in seconds) for each
          grid along the temporal dimension in the 3D position IDs. Returned
          when `videos` is not `None`.
    """

    type: Literal["pixel_values_videos"]

    pixel_values_videos: Annotated[
        torch.Tensor,
        TensorShape("np", "ctps"),
    ]

    video_grid_thw: Annotated[
        torch.Tensor,
        TensorShape("nv", 3),
    ]

    second_per_grid_ts: Annotated[
        torch.Tensor | None,
        TensorShape("nv"),
    ]


class Qwen2_5_VLVideoEmbeddingInputs(TensorSchema):
    """
    Dimensions:
        - nf: Number of video features
        - hs: Hidden size
        - nv: Number of videos

    Historical context:
        - video_embeds shape: (num_video_features, hidden_size)
        - num_video_features varies based on the number and resolution of the
          videos.
        - hidden_size must match the hidden size of language model backbone.
        - video_grid_thw shape: (num_videos, 3) in (grid_t, grid_h, grid_w)
          format
        - second_per_grid_ts: The video time interval (in seconds) for each
          grid along the temporal dimension in the 3D position IDs. Returned
          when `videos` is not `None`.
    """

    type: Literal["video_embeds"]

    video_embeds: Annotated[
        torch.Tensor,
        TensorShape("nf", "hs"),
    ]

    video_grid_thw: Annotated[
        torch.Tensor,
        TensorShape("nv", 3),
    ]

    second_per_grid_ts: Annotated[
        torch.Tensor | None,
        TensorShape("nv"),
    ] = None


Qwen2_5_VLVideoInputs: TypeAlias = (
    Qwen2_5_VLVideoPixelInputs | Qwen2_5_VLVideoEmbeddingInputs
)

# === Vision Encoder === #


class Qwen2_5_VisionMLP(nn.Module):
    def __init__(
        self,
        in_features: int,
        hidden_features: int,
        bias: bool = False,
        act_fn: Callable[[torch.Tensor], torch.Tensor] = F.silu,
        quant_config: QuantizationConfig | None = None,
        multimodal_config: MultiModalConfig | None = None,
        prefix: str = "",
    ):
        super().__init__()
        use_data_parallel = (
            multimodal_config.mm_encoder_tp_mode == "data"
            if multimodal_config
            else False
        )
        self.gate_up_proj = MergedColumnParallelLinear(
            input_size=in_features,
            output_sizes=[hidden_features] * 2,  # [gate_proj, up_proj]
            bias=bias,
            quant_config=quant_config,
            prefix=f"{prefix}.gate_up_proj",
            disable_tp=use_data_parallel,
        )

        self.down_proj = RowParallelLinear(
            hidden_features,
            in_features,
            bias=bias,
            quant_config=quant_config,
            prefix=f"{prefix}.down_proj",
            disable_tp=use_data_parallel,
        )
        self.act_fn = act_fn

    def forward(self, x: torch.Tensor):
        gate_up, _ = self.gate_up_proj(x)
        x = self.act_fn(gate_up)
        x_down, _ = self.down_proj(x)
        return x_down


class Qwen2_5_VisionAttention(nn.Module):
    def __init__(
        self,
        embed_dim: int,
        num_heads: int,
        projection_size: int,
        quant_config: QuantizationConfig | None = None,
        multimodal_config: MultiModalConfig | None = None,
        prefix: str = "",
    ) -> None:
        super().__init__()
        # Per attention head and per partition values.
        use_data_parallel = (
            multimodal_config.mm_encoder_tp_mode == "data"
            if multimodal_config
            else False
        )
        self.tp_size = (
            1
            if use_data_parallel
            else parallel_state.get_tensor_model_parallel_world_size()
        )
        self.tp_rank = parallel_state.get_tensor_model_parallel_rank()
        self.hidden_size_per_attention_head = dist_utils.divide(
            projection_size, num_heads
        )
        self.num_attention_heads_per_partition = dist_utils.divide(
            num_heads, self.tp_size
        )

        self.qkv = QKVParallelLinear(
            hidden_size=embed_dim,
            head_size=self.hidden_size_per_attention_head,
            total_num_heads=num_heads,
            total_num_kv_heads=num_heads,
            bias=True,
            quant_config=quant_config,
            prefix=f"{prefix}.qkv",
            disable_tp=use_data_parallel,
        )

        self.proj = RowParallelLinear(
            input_size=projection_size,
            output_size=embed_dim,
            quant_config=quant_config,
            prefix=f"{prefix}.proj",
            disable_tp=use_data_parallel,
        )

        self.attn = MMEncoderAttention(
            num_heads=self.num_attention_heads_per_partition,
            head_size=self.hidden_size_per_attention_head,
            multimodal_config=multimodal_config,
        )

        self.apply_rotary_emb = ApplyRotaryEmb(enforce_enable=True)

    def forward(
        self,
        x: torch.Tensor,
        cu_seqlens: torch.Tensor,
        rotary_pos_emb_cos: torch.Tensor,
        rotary_pos_emb_sin: torch.Tensor,
        max_seqlen: torch.Tensor,  # Only used for Flash Attention
    ) -> torch.Tensor:
        # [s, b, c] --> [s, b, head * 3 * head_dim]
        x, _ = self.qkv(x)
        seq_len, batch_size, _ = x.shape

        qkv = einops.rearrange(
            x,
            "s b (three head head_dim) -> b s three head head_dim",
            three=3,
            head=self.num_attention_heads_per_partition,
        )

        if rotary_pos_emb_cos is not None and rotary_pos_emb_sin is not None:
            qk, v = qkv[:, :, :2], qkv[:, :, 2]

            qk_reshaped = einops.rearrange(
                qk, "b s two head head_dim -> (two b) s head head_dim", two=2
            )
            qk_rotated = self.apply_rotary_emb(
                qk_reshaped,
                rotary_pos_emb_cos,
                rotary_pos_emb_sin,
            )
            qk_rotated = qk_rotated.view(
                2,
                batch_size,
                seq_len,
                self.num_attention_heads_per_partition,
                self.hidden_size_per_attention_head,
            )
            q, k = qk_rotated.unbind(dim=0)
        else:
            q, k, v = qkv.unbind(dim=2)

        context_layer = self.attn(
            query=q,
            key=k,
            value=v,
            cu_seqlens=cu_seqlens,
            max_seqlen=max_seqlen,
        )

        context_layer = einops.rearrange(
            context_layer, "b s h d -> s b (h d)", b=batch_size
        ).contiguous()

        output, _ = self.proj(context_layer)
        return output


@support_torch_compile(
    dynamic_arg_dims={
        "x": 0,
        "cu_seqlens": 0,
        "rotary_pos_emb_cos": 0,
        "rotary_pos_emb_sin": 0,
    },
    enable_if=should_torch_compile_mm_vit,
)
class Qwen2_5_VisionBlock(nn.Module):
    def __init__(
        self,
        dim: int,
        num_heads: int,
        mlp_hidden_dim: int,
        act_fn: Callable[[torch.Tensor], torch.Tensor] = F.silu,
        norm_layer: Callable[[int], nn.Module] | None = None,
        quant_config: QuantizationConfig | None = None,
        multimodal_config: MultiModalConfig | None = None,
        prefix: str = "",
    ) -> None:
        super().__init__()
        if norm_layer is None:
            norm_layer = partial(nn.LayerNorm, eps=1e-6)
        self.norm1 = norm_layer(dim)
        self.norm2 = norm_layer(dim)
        self.attn = Qwen2_5_VisionAttention(
            embed_dim=dim,
            num_heads=num_heads,
            projection_size=dim,
            quant_config=quant_config,
            multimodal_config=multimodal_config,
            prefix=f"{prefix}.attn",
        )
        self.mlp = Qwen2_5_VisionMLP(
            dim,
            mlp_hidden_dim,
            act_fn=act_fn,
            bias=True,
            quant_config=quant_config,
            multimodal_config=multimodal_config,
            prefix=f"{prefix}.mlp",
        )

    def forward(
        self,
        x: torch.Tensor,
        cu_seqlens: torch.Tensor,
        rotary_pos_emb_cos: torch.Tensor,
        rotary_pos_emb_sin: torch.Tensor,
        max_seqlen: torch.Tensor,  # Only used for Flash Attention
    ) -> torch.Tensor:
        x_attn = self.attn(
            self.norm1(x),
            cu_seqlens=cu_seqlens,
            rotary_pos_emb_cos=rotary_pos_emb_cos,
            rotary_pos_emb_sin=rotary_pos_emb_sin,
            max_seqlen=max_seqlen,
        )
        x_fused_norm, residual = self.norm2(x, residual=x_attn)
        x = residual + self.mlp(x_fused_norm)
        return x


@support_torch_compile(
    dynamic_arg_dims={
        "x": 0,
    },
    enable_if=should_torch_compile_mm_vit,
)
class Qwen2_5_VisionPatchEmbed(nn.Module):
    def __init__(
        self,
        patch_size: int = 14,
        temporal_patch_size: int = 2,
        in_channels: int = 3,
        hidden_size: int = 1152,
    ) -> None:
        super().__init__()
        self.patch_size = patch_size
        self.temporal_patch_size = temporal_patch_size
        self.hidden_size = hidden_size

        kernel_size = (temporal_patch_size, patch_size, patch_size)
        self.proj = Conv3dLayer(
            in_channels,
            hidden_size,
            kernel_size=kernel_size,
            stride=kernel_size,
            bias=False,
        )

    def forward(self, x: torch.Tensor) -> torch.Tensor:
        L, C = x.shape
        x = x.view(L, -1, self.temporal_patch_size, self.patch_size, self.patch_size)
        x = self.proj(x).view(L, self.hidden_size)
        return x


@support_torch_compile(
    dynamic_arg_dims={
        "x": 0,
    },
    enable_if=should_torch_compile_mm_vit,
)
class Qwen2_5_VisionPatchMerger(nn.Module):
    def __init__(
        self,
        d_model: int,
        context_dim: int,
        norm_layer: Callable[[int], nn.Module] | None = None,
        spatial_merge_size: int = 2,
        quant_config: QuantizationConfig | None = None,
        multimodal_config: MultiModalConfig | None = None,
        prefix: str = "",
    ) -> None:
        super().__init__()
        use_data_parallel = (
            multimodal_config.mm_encoder_tp_mode == "data"
            if multimodal_config
            else False
        )
        self.hidden_size = context_dim * (spatial_merge_size**2)
        if norm_layer is None:
            norm_layer = partial(nn.LayerNorm, eps=1e-6)
        self.ln_q = norm_layer(context_dim)

        self.mlp = nn.Sequential(
            ColumnParallelLinear(
                self.hidden_size,
                self.hidden_size,
                bias=True,
                quant_config=quant_config,
                prefix=f"{prefix}.mlp.0",
                return_bias=False,
                disable_tp=use_data_parallel,
            ),
            nn.GELU(),
            RowParallelLinear(
                self.hidden_size,
                d_model,
                bias=True,
                quant_config=quant_config,
                prefix=f"{prefix}.mlp.2",
                return_bias=False,
                disable_tp=use_data_parallel,
            ),
        )

    def forward(self, x: torch.Tensor) -> torch.Tensor:
        x = self.ln_q(x)
        x = x.view(-1, self.hidden_size)
        out = self.mlp(x)
        return out


class Qwen2_5_VisionTransformer(nn.Module):
    def __init__(
        self,
        vision_config: Qwen2_5_VLVisionConfig,
        norm_eps: float = 1e-6,
        quant_config: QuantizationConfig | None = None,
        multimodal_config: MultiModalConfig | None = None,
        prefix: str = "",
    ) -> None:
        super().__init__()

        patch_size = vision_config.patch_size
        temporal_patch_size = vision_config.temporal_patch_size
        in_channels = vision_config.in_channels
        depth = vision_config.depth
        self.hidden_size = vision_config.hidden_size
        self.num_heads = vision_config.num_heads
        self.out_hidden_size = vision_config.out_hidden_size

        # args for get_window_index_thw
        self.window_size = vision_config.window_size
        self.patch_size = vision_config.patch_size
        self.spatial_merge_size = vision_config.spatial_merge_size
        self.fullatt_block_indexes = vision_config.fullatt_block_indexes
        self.spatial_merge_unit = self.spatial_merge_size**2
        # TODO[@lucaskabela]: Investigate fixing this usage
        # see https://github.com/vllm-project/vllm/issues/27044
        # DO NOT MOVE THIS IMPORT
        from vllm.compilation.backends import set_model_tag

        with set_model_tag("Qwen2_5_VisionPatchEmbed", is_encoder=True):
            self.patch_embed = Qwen2_5_VisionPatchEmbed(
                patch_size=patch_size,
                temporal_patch_size=temporal_patch_size,
                in_channels=in_channels,
                hidden_size=self.hidden_size,
            )

        norm_layer = partial(RMSNorm, eps=norm_eps)
        head_dim = self.hidden_size // self.num_heads
        self.rotary_pos_emb = get_rope(
            head_size=head_dim,
            max_position=8192,
            is_neox_style=True,
            rope_parameters={"partial_rotary_factor": 0.5},
        )

        attn_backend_override = (
            multimodal_config.mm_encoder_attn_backend
            if multimodal_config is not None
            else None
        )
        self.attn_backend = get_vit_attn_backend(
            head_size=head_dim,
            dtype=torch.get_default_dtype(),
            attn_backend_override=attn_backend_override,
        )

        if self.attn_backend not in {
            AttentionBackendEnum.FLASH_ATTN,
            AttentionBackendEnum.TORCH_SDPA,
            AttentionBackendEnum.ROCM_AITER_FA,
        }:
            raise RuntimeError(
                f"Qwen2.5-VL does not support {self.attn_backend} backend now."
            )

        with set_model_tag("Qwen2_5_VisionBlock", is_encoder=True):
            self.blocks = nn.ModuleList(
                [
                    Qwen2_5_VisionBlock(
                        dim=self.hidden_size,
                        num_heads=self.num_heads,
                        mlp_hidden_dim=vision_config.intermediate_size,
                        act_fn=get_act_and_mul_fn(vision_config.hidden_act),
                        norm_layer=norm_layer,
                        quant_config=quant_config,
                        multimodal_config=multimodal_config,
                        prefix=f"{prefix}.blocks.{layer_idx}",
                    )
                    for layer_idx in range(depth)
                ]
            )

        with set_model_tag("Qwen2_5_VisionPatchMerger", is_encoder=True):
            self.merger = Qwen2_5_VisionPatchMerger(
                d_model=vision_config.out_hidden_size,
                context_dim=self.hidden_size,
                norm_layer=norm_layer,
                spatial_merge_size=self.spatial_merge_size,
                quant_config=quant_config,
                multimodal_config=multimodal_config,
                prefix=f"{prefix}.merger",
            )

    @property
    def dtype(self) -> torch.dtype:
        return self.patch_embed.proj.weight.dtype

    @property
    def device(self) -> torch.device:
        return self.patch_embed.proj.weight.device

    def rotary_pos_emb_thw(self, t, h, w):
        hpos_ids = torch.arange(h).unsqueeze(1).expand(-1, w)
        wpos_ids = torch.arange(w).unsqueeze(0).expand(h, -1)
        hpos_ids = (
            hpos_ids.reshape(
                h // self.spatial_merge_size,
                self.spatial_merge_size,
                w // self.spatial_merge_size,
                self.spatial_merge_size,
            )
            .permute(0, 2, 1, 3)
            .flatten()
        )
        wpos_ids = (
            wpos_ids.reshape(
                h // self.spatial_merge_size,
                self.spatial_merge_size,
                w // self.spatial_merge_size,
                self.spatial_merge_size,
            )
            .permute(0, 2, 1, 3)
            .flatten()
        )
        pos_ids = torch.stack([hpos_ids, wpos_ids], dim=-1).repeat(t, 1)
        max_size = max(h, w)

        # Use pre-computed cos_sin_cache from RotaryEmbedding
        cos, sin = self.rotary_pos_emb.get_cos_sin(max_size)

        cos_combined = cos[pos_ids].flatten(1)
        sin_combined = sin[pos_ids].flatten(1)

        cos_combined = cos_combined.reshape(
            cos_combined.shape[0] // self.spatial_merge_unit,
            self.spatial_merge_unit,
            -1,
        )
        sin_combined = sin_combined.reshape(
            sin_combined.shape[0] // self.spatial_merge_unit,
            self.spatial_merge_unit,
            -1,
        )

        return cos_combined, sin_combined

    def get_window_index_thw(self, grid_t, grid_h, grid_w):
        vit_merger_window_size = (
            self.window_size // self.spatial_merge_size // self.patch_size
        )

        llm_grid_h = grid_h // self.spatial_merge_size
        llm_grid_w = grid_w // self.spatial_merge_size
        index = torch.arange(grid_t * llm_grid_h * llm_grid_w).reshape(
            grid_t, llm_grid_h, llm_grid_w
        )
        pad_h = vit_merger_window_size - llm_grid_h % vit_merger_window_size
        pad_w = vit_merger_window_size - llm_grid_w % vit_merger_window_size
        num_windows_h = (llm_grid_h + pad_h) // vit_merger_window_size
        num_windows_w = (llm_grid_w + pad_w) // vit_merger_window_size
        index_padded = F.pad(index, (0, pad_w, 0, pad_h), "constant", -100)
        index_padded = index_padded.reshape(
            grid_t,
            num_windows_h,
            vit_merger_window_size,
            num_windows_w,
            vit_merger_window_size,
        )
        index_padded = index_padded.permute(0, 1, 3, 2, 4).reshape(
            grid_t,
            num_windows_h * num_windows_w,
            vit_merger_window_size,
            vit_merger_window_size,
        )
        seqlens = (index_padded != -100).sum([2, 3]).reshape(-1)
        index_padded = index_padded.reshape(-1)
        index_new = index_padded[index_padded != -100]
        cu_seqlens_tmp = seqlens.cumsum(0) * self.spatial_merge_unit
        cu_seqlens_tmp = cu_seqlens_tmp.to(dtype=torch.int32)
        cu_seqlens_tmp = torch.unique_consecutive(cu_seqlens_tmp)

        return index_new, cu_seqlens_tmp

    @lru_cache(maxsize=1024)  # noqa: B019
    def get_rope_by_thw(self, t, h, w):
        window_index_thw, cu_seqlens_window_thw = self.get_window_index_thw(t, h, w)
        cos_thw, sin_thw = self.rotary_pos_emb_thw(t, h, w)

        cos_thw = cos_thw[window_index_thw, :, :]
        cos_thw = cos_thw.flatten(start_dim=0, end_dim=1)
        sin_thw = sin_thw[window_index_thw, :, :]
        sin_thw = sin_thw.flatten(start_dim=0, end_dim=1)

        cu_seqlens_thw = torch.repeat_interleave(
            torch.tensor([h * w], dtype=torch.int32), t
        )
        return (
            cos_thw,
            sin_thw,
            window_index_thw,
            cu_seqlens_window_thw,
            cu_seqlens_thw,
        )

    def compute_attn_mask_seqlen(
        self,
        cu_seqlens: torch.Tensor,
    ) -> torch.Tensor:
        max_seqlen = torch.zeros([], device=cu_seqlens.device)
        if self.attn_backend in {
            AttentionBackendEnum.FLASH_ATTN,
            AttentionBackendEnum.ROCM_AITER_FA,
        }:
            max_seqlen = (cu_seqlens[1:] - cu_seqlens[:-1]).max()
        return max_seqlen

    @staticmethod
    def invert_permutation(perm: torch.Tensor) -> torch.Tensor:
        # building the inverse permutation in O(n) time
        inv = torch.empty_like(perm, pin_memory=is_pin_memory_available())
        inv[perm] = torch.arange(perm.numel(), device=perm.device, dtype=perm.dtype)
        return inv

    def forward(
        self,
        x: torch.Tensor,
        grid_thw: list[list[int]],
    ) -> torch.Tensor:
        # patchify
        seq_len, _ = x.size()
        rotary_pos_emb_cos = []
        rotary_pos_emb_sin = []
        window_index: list = []
        cu_window_seqlens: list = [torch.tensor([0], dtype=torch.int32)]
        cu_seqlens: list = []

        hidden_states = x.to(device=self.device, dtype=self.dtype)
        hidden_states = self.patch_embed(hidden_states)

        window_index_id = 0
        cu_window_seqlens_last = 0
        for t, h, w in grid_thw:
            t, h, w = int(t), int(h), int(w)
            llm_h = h // self.spatial_merge_size
            llm_w = w // self.spatial_merge_size

            (
                cos_thw,
                sin_thw,
                window_index_thw,
                cu_seqlens_window_thw,
                cu_seqlens_thw,
            ) = self.get_rope_by_thw(t, h, w)

            window_index.append(window_index_thw + window_index_id)
            window_index_id += t * llm_h * llm_w

            cu_seqlens_window_thw = cu_seqlens_window_thw + cu_window_seqlens_last
            cu_window_seqlens_last = cu_seqlens_window_thw[-1]
            cu_window_seqlens.append(cu_seqlens_window_thw)

            rotary_pos_emb_cos.append(cos_thw)
            rotary_pos_emb_sin.append(sin_thw)

            cu_seqlens.append(cu_seqlens_thw)

        rotary_pos_emb_cos = torch.cat(rotary_pos_emb_cos)
        rotary_pos_emb_sin = torch.cat(rotary_pos_emb_sin)
        window_index = torch.cat(window_index)
        # compute reverse indices
        reverse_indices = self.invert_permutation(window_index)
        cu_window_seqlens = torch.cat(cu_window_seqlens)
        cu_window_seqlens = torch.unique_consecutive(cu_window_seqlens)
        cu_seqlens = torch.cat(cu_seqlens)
        cu_seqlens = torch.cumsum(cu_seqlens, dim=0, dtype=torch.int32)
        cu_seqlens = F.pad(cu_seqlens, (1, 0), "constant", 0)

        # transformers
        # pre-compute seqlens for window/full attn to reduce cuMemcpy operations
        max_seqlen_full = self.compute_attn_mask_seqlen(cu_seqlens)
        max_seqlen_window = self.compute_attn_mask_seqlen(cu_window_seqlens)

        cu_seqlens = cu_seqlens.to(device=self.device, non_blocking=True)
        cu_window_seqlens = cu_window_seqlens.to(device=self.device, non_blocking=True)
        rotary_pos_emb_cos = rotary_pos_emb_cos.to(
            device=self.device, non_blocking=True
        )
        rotary_pos_emb_sin = rotary_pos_emb_sin.to(
            device=self.device, non_blocking=True
        )
        window_index = window_index.to(device=hidden_states.device, non_blocking=True)
        reverse_indices = reverse_indices.to(
            device=hidden_states.device, non_blocking=True
        )

        hidden_states = hidden_states.reshape(
            seq_len // self.spatial_merge_unit, self.spatial_merge_unit, -1
        )
        hidden_states = hidden_states[window_index, :, :]
        hidden_states = hidden_states.reshape(seq_len, -1)

        hidden_states = hidden_states.unsqueeze(1)

        for layer_num, blk in enumerate(self.blocks):
            if layer_num in self.fullatt_block_indexes:
                cu_seqlens_now = cu_seqlens
                max_seqlen_now = max_seqlen_full
            else:
                cu_seqlens_now = cu_window_seqlens
                max_seqlen_now = max_seqlen_window

            hidden_states = blk(
                hidden_states,
                cu_seqlens=cu_seqlens_now,
                rotary_pos_emb_cos=rotary_pos_emb_cos,
                rotary_pos_emb_sin=rotary_pos_emb_sin,
                max_seqlen=max_seqlen_now,
            )

        # For Qwen2.5-VL-3B, float16 will overflow at last block
        # for long visual tokens sequences.
        if hidden_states.dtype == torch.float16:
            hidden_states = cast_overflow_tensors(hidden_states)

        # adapter
        hidden_states = self.merger(hidden_states)
        hidden_states = hidden_states[reverse_indices, :]
        return hidden_states

    def load_weights(self, weights: Iterable[tuple[str, torch.Tensor]]) -> set[str]:
        stacked_params_mapping = [
            # (param_name, shard_name, shard_id)
            ("attn.qkv.", "attn.q.", "q"),
            ("attn.qkv.", "attn.k.", "k"),
            ("attn.qkv.", "attn.v.", "v"),
            ("mlp.gate_up_proj.", "mlp.gate_proj.", 0),
            ("mlp.gate_up_proj.", "mlp.up_proj.", 1),
        ]
        params_dict = dict(self.named_parameters(remove_duplicate=False))
        loaded_params: set[str] = set()

        for name, loaded_weight in weights:
            for param_name, weight_name, shard_id in stacked_params_mapping:
                if weight_name not in name:
                    continue
                name = name.replace(weight_name, param_name)
                param = params_dict[name]
                weight_loader = param.weight_loader
                weight_loader(param, loaded_weight, shard_id)
                break
            else:
                param = params_dict[name]
                weight_loader = getattr(param, "weight_loader", default_weight_loader)
                weight_loader(param, loaded_weight)
            loaded_params.add(name)
        return loaded_params


class Qwen2_5_VLProcessingInfo(Qwen2VLProcessingInfo):
    def get_hf_config(self):
        return self.ctx.get_hf_config(Qwen2_5_VLConfig)

    def get_hf_processor(self, **kwargs: object) -> Qwen2_5_VLProcessor:
        return self.ctx.get_hf_processor(
            Qwen2_5_VLProcessor,
            use_fast=kwargs.pop("use_fast", True),
            **kwargs,
        )


class Qwen2_5_VLMultiModalProcessor(Qwen2VLMultiModalProcessor):
    def _get_mm_fields_config(
        self,
        hf_inputs: BatchFeature,
        hf_processor_mm_kwargs: Mapping[str, object],
    ) -> Mapping[str, MultiModalFieldConfig]:
        return dict(
            **super()._get_mm_fields_config(hf_inputs, hf_processor_mm_kwargs),
            second_per_grid_ts=MultiModalFieldConfig.batched("video"),
        )

    def _get_prompt_updates(
        self,
        mm_items: MultiModalDataItems,
        hf_processor_mm_kwargs: Mapping[str, Any],
        out_mm_kwargs: MultiModalKwargsItems,
    ) -> Sequence[PromptUpdate]:
        hf_processor = self.info.get_hf_processor(**hf_processor_mm_kwargs)
        image_processor = self.info.get_image_processor(**hf_processor_mm_kwargs)
        tokenizer = self.info.get_tokenizer()
        vocab = tokenizer.get_vocab()

        placeholder = {
            "image": vocab[hf_processor.image_token],
            "video": vocab[hf_processor.video_token],
        }

        merge_length = image_processor.merge_size**2

        def get_replacement_qwen2vl(item_idx: int, modality: str):
            out_item = out_mm_kwargs[modality][item_idx]
            grid_thw = out_item[f"{modality}_grid_thw"].data
            assert isinstance(grid_thw, torch.Tensor)

            num_tokens = int(grid_thw.prod()) // merge_length

            # EVS-specific code
            video_pruning_rate = self.info.ctx.get_mm_config().video_pruning_rate
            if (
                modality == "video"
                and video_pruning_rate is not None
                and video_pruning_rate > 0.0
            ):
                T, H, W = map(int, grid_thw)
                tokens_per_frame = (H // image_processor.merge_size) * (
                    W // image_processor.merge_size
                )
                num_tokens = compute_retained_tokens_count(
                    tokens_per_frame,
                    T,
                    video_pruning_rate,
                )
            # End of EVS-specific code

            return [placeholder[modality]] * num_tokens

        return [
            PromptReplacement(
                modality=modality,
                target=[placeholder[modality]],
                replacement=partial(get_replacement_qwen2vl, modality=modality),
            )
            for modality in ("image", "video")
        ]


@MULTIMODAL_REGISTRY.register_processor(
    Qwen2_5_VLMultiModalProcessor,
    info=Qwen2_5_VLProcessingInfo,
    dummy_inputs=Qwen2_5_VLDummyInputsBuilder,
)
class Qwen2_5_VLForConditionalGeneration(
    nn.Module,
    SupportsMultiModal,
    SupportsLoRA,
    SupportsPP,
    SupportsQuant,
    SupportsEagle3,
    SupportsMultiModalPruning,
    SupportsMRoPE,
):
    packed_modules_mapping = {
        "qkv_proj": ["q_proj", "k_proj", "v_proj"],
        "gate_up_proj": ["gate_proj", "up_proj"],
        "qkv": ["qkv"],  # For vision tower's already-packed QKV
    }

    # To ensure correct weight loading and mapping.
    hf_to_vllm_mapper = WeightsMapper(
        orig_to_new_prefix={
            # mapping for new names in checkpoint saved after transformers v4.52
            "model.language_model.": "language_model.model.",
            "model.visual.": "visual.",
            # mapping for original checkpoint
            "lm_head.": "language_model.lm_head.",
            "model.": "language_model.model.",
        }
    )

    supports_encoder_tp_data = True

    def get_mrope_input_positions(
        self,
        input_tokens: list[int],
        mm_features: list[MultiModalFeatureSpec],
    ) -> tuple[torch.Tensor, int]:
        kwargs = MultiModalFeatureSpec.gather_kwargs(
            mm_features,
            {"image_grid_thw", "video_grid_thw", "second_per_grid_ts"},
        )
        image_grid_thw = [item.tolist() for item in kwargs.get("image_grid_thw", [])]
        video_grid_thw = [item.tolist() for item in kwargs.get("video_grid_thw", [])]
        second_per_grid_ts = kwargs.get("second_per_grid_ts", [])

        hf_config = self.config
        image_token_id = hf_config.image_token_id
        video_token_id = hf_config.video_token_id
        vision_start_token_id = hf_config.vision_start_token_id
        spatial_merge_size = hf_config.vision_config.spatial_merge_size
        tokens_per_second = getattr(hf_config.vision_config, "tokens_per_second", 1.0)

        input_tokens_tensor = torch.tensor(input_tokens)
        vision_start_indices = torch.argwhere(
            input_tokens_tensor == vision_start_token_id
        ).squeeze(1)
        vision_tokens = input_tokens_tensor[vision_start_indices + 1]
        image_nums = (vision_tokens == image_token_id).sum()
        video_nums = (vision_tokens == video_token_id).sum()
        llm_pos_ids_list: list = []

        st = 0
        remain_images, remain_videos = image_nums, video_nums

        image_index, video_index = 0, 0
        for _ in range(image_nums + video_nums):
            video_second_per_grid_t = 0.0
            if remain_images > 0:
                try:
                    ed_image = input_tokens.index(image_token_id, st)
                except ValueError:
                    ed_image = len(input_tokens) + 1
            else:
                ed_image = len(input_tokens) + 1
            if remain_videos > 0:
                try:
                    ed_video = input_tokens.index(video_token_id, st)
                except ValueError:
                    ed_video = len(input_tokens) + 1
            else:
                ed_video = len(input_tokens) + 1
            if ed_image < ed_video:
                t, h, w = image_grid_thw[image_index]
                image_index += 1
                remain_images -= 1
                ed = ed_image
            else:
                t, h, w = video_grid_thw[video_index]
                video_second_per_grid_t = 1.0
                if second_per_grid_ts:
                    video_second_per_grid_t = second_per_grid_ts[video_index]
                video_index += 1
                remain_videos -= 1
                ed = ed_video

            llm_grid_t, llm_grid_h, llm_grid_w = (
                t,
                h // spatial_merge_size,
                w // spatial_merge_size,
            )
            text_len = ed - st

            st_idx = llm_pos_ids_list[-1].max() + 1 if len(llm_pos_ids_list) > 0 else 0
            llm_pos_ids_list.append(
                torch.arange(text_len).view(1, -1).expand(3, -1) + st_idx
            )

            t_index = (
                (
                    torch.arange(llm_grid_t)
                    .view(-1, 1)
                    .expand(-1, llm_grid_h * llm_grid_w)
                    * video_second_per_grid_t
                    * tokens_per_second
                )
                .long()
                .flatten()
            )

            h_index = (
                torch.arange(llm_grid_h)
                .view(1, -1, 1)
                .expand(llm_grid_t, -1, llm_grid_w)
                .flatten()
            )
            w_index = (
                torch.arange(llm_grid_w)
                .view(1, 1, -1)
                .expand(llm_grid_t, llm_grid_h, -1)
                .flatten()
            )
            llm_pos_ids_list.append(
                torch.stack([t_index, h_index, w_index]) + text_len + st_idx
            )
            st = ed + llm_grid_t * llm_grid_h * llm_grid_w

        if st < len(input_tokens):
            st_idx = llm_pos_ids_list[-1].max() + 1 if len(llm_pos_ids_list) > 0 else 0
            text_len = len(input_tokens) - st
            llm_pos_ids_list.append(
                torch.arange(text_len).view(1, -1).expand(3, -1) + st_idx
            )

        llm_positions = torch.cat(llm_pos_ids_list, dim=1).reshape(3, -1)
        mrope_position_delta = (llm_positions.max() + 1 - len(input_tokens)).item()

        return llm_positions, mrope_position_delta

    @classmethod
    def get_placeholder_str(cls, modality: str, i: int) -> str | None:
        if modality.startswith("image"):
            return "<|vision_start|><|image_pad|><|vision_end|>"
        if modality.startswith("video"):
            return "<|vision_start|><|video_pad|><|vision_end|>"

        raise ValueError("Only image or video modality is supported")

    def __init__(self, *, vllm_config: VllmConfig, prefix: str = ""):
        super().__init__()
        config: Qwen2_5_VLConfig = vllm_config.model_config.hf_config
        multimodal_config = vllm_config.model_config.multimodal_config

        self.use_data_parallel = multimodal_config.mm_encoder_tp_mode == "data"
        self.config = config
        self.vllm_config = vllm_config
        self.multimodal_config = multimodal_config
        self.video_pruning_rate = multimodal_config.video_pruning_rate
        self.is_multimodal_pruning_enabled = (
            multimodal_config.is_multimodal_pruning_enabled()
        )

        if multimodal_config.get_limit_per_prompt(
            "image"
        ) or multimodal_config.get_limit_per_prompt("video"):
            self.visual = Qwen2_5_VisionTransformer(
                vision_config=config.vision_config,
                norm_eps=getattr(config, "rms_norm_eps", 1e-6),
                quant_config=self.quant_config,
                prefix=maybe_prefix(prefix, "visual"),
                multimodal_config=multimodal_config,
            )
        else:
            self.visual = None

        self.language_model = init_vllm_registered_model(
            vllm_config=vllm_config,
            prefix=maybe_prefix(prefix, "language_model"),
            architectures=["Qwen2ForCausalLM"],
        )

        self.make_empty_intermediate_tensors = (
            self.language_model.make_empty_intermediate_tensors
        )

    def set_aux_hidden_state_layers(self, layers: tuple[int, ...]) -> None:
        self.language_model.model.aux_hidden_state_layers = layers

    def get_eagle3_aux_hidden_state_layers(self) -> tuple[int, ...]:
        num_layers = len(self.language_model.model.layers)
        return (2, num_layers // 2, num_layers - 3)

    def _parse_and_validate_image_input(
        self, **kwargs: object
    ) -> Qwen2_5_VLImageInputs | None:
        pixel_values = kwargs.pop("pixel_values", None)
        image_embeds = kwargs.pop("image_embeds", None)
        image_grid_thw = kwargs.pop("image_grid_thw", None)

        if pixel_values is None and image_embeds is None:
            return None

        if pixel_values is not None:
            return Qwen2_5_VLImagePixelInputs(
                type="pixel_values",
                pixel_values=pixel_values,
                image_grid_thw=image_grid_thw,
            )

        if image_embeds is not None:
            return Qwen2_5_VLImageEmbeddingInputs(
                type="image_embeds",
                image_embeds=image_embeds,
                image_grid_thw=image_grid_thw,
            )

    def _parse_and_validate_video_input(
        self, **kwargs: object
    ) -> Qwen2_5_VLVideoInputs | None:
        pixel_values_videos = kwargs.pop("pixel_values_videos", None)
        video_embeds = kwargs.pop("video_embeds", None)
        video_grid_thw = kwargs.pop("video_grid_thw", None)
        second_per_grid_ts = kwargs.pop("second_per_grid_ts", None)

        if pixel_values_videos is None and video_embeds is None:
            return None

        if pixel_values_videos is not None:
            return Qwen2_5_VLVideoPixelInputs(
                type="pixel_values_videos",
                pixel_values_videos=pixel_values_videos,
                video_grid_thw=video_grid_thw,
                second_per_grid_ts=second_per_grid_ts,
            )

        if video_embeds is not None:
            return Qwen2_5_VLVideoEmbeddingInputs(
                type="video_embeds",
                video_embeds=video_embeds,
                video_grid_thw=video_grid_thw,
                second_per_grid_ts=second_per_grid_ts,
            )

    def _process_image_input(
        self, image_input: Qwen2_5_VLImageInputs
    ) -> tuple[torch.Tensor, ...]:
        grid_thw = image_input["image_grid_thw"]
        assert grid_thw.ndim == 2
        grid_thw_list = grid_thw.tolist()

        if image_input["type"] == "image_embeds":
            image_embeds = image_input["image_embeds"].type(self.visual.dtype)
        else:
            pixel_values = image_input["pixel_values"]
            with set_forward_context(None, self.vllm_config):
                if self.use_data_parallel:
                    return run_dp_sharded_mrope_vision_model(
                        self.visual, pixel_values, grid_thw_list, rope_type="rope_3d"
                    )
                else:
                    image_embeds = self.visual(pixel_values, grid_thw=grid_thw_list)

        # Split concatenated embeddings for each image item.
        merge_size = self.visual.spatial_merge_size
        sizes = (grid_thw.prod(-1) // merge_size // merge_size).tolist()
        return image_embeds.split(sizes)

    def _postprocess_image_embeds_evs(
        self,
        image_embeds_split: tuple[torch.Tensor, ...],
        image_input: Qwen2_5_VLImageInputs,
    ) -> tuple[torch.Tensor, ...]:
        """
        Append mrope positions for each for images.
        This is necessary to recover correct mrope
        positions after video pruning

        Args:
            image_embeds_split: Tuple of image embeddings for
                each image item.
            image_input: Image input data.

        Returns:
            Tuple of image embeddings for each image item.
            Resulting embeddings will have extra 4 channels for
            computed mrope positions.
        """
        merge_size = self.visual.spatial_merge_size
        grid_thw = image_input["image_grid_thw"]
        grid_thw_list = grid_thw.tolist()
        image_embeds_out = []
        for emb, size in zip(image_embeds_split, grid_thw_list):
            positions = compute_mrope_for_media(size, merge_size).to(emb.device)
            emb = torch.cat([emb, positions], dim=1)
            image_embeds_out.append(emb)
        image_embeds_split = image_embeds_out
        return tuple(image_embeds_split)

    def _process_video_input(
        self, video_input: Qwen2_5_VLVideoInputs
    ) -> tuple[torch.Tensor, ...]:
        grid_thw = video_input["video_grid_thw"]
        assert grid_thw.ndim == 2
        grid_thw_list = grid_thw.tolist()

        if video_input["type"] == "video_embeds":
            video_embeds = video_input["video_embeds"].type(self.visual.dtype)
        else:
            pixel_values_videos = video_input["pixel_values_videos"]
            with set_forward_context(None, self.vllm_config):
                if self.use_data_parallel:
                    return run_dp_sharded_mrope_vision_model(
                        self.visual,
                        pixel_values_videos,
                        grid_thw_list,
                        rope_type="rope_3d",
                    )
                else:
                    video_embeds = self.visual(
                        pixel_values_videos, grid_thw=grid_thw_list
                    )

        # Split concatenated embeddings for each video item.
        merge_size = self.visual.spatial_merge_size
        sizes = (grid_thw.prod(-1) // merge_size // merge_size).tolist()
        return video_embeds.split(sizes)

    def _postprocess_video_embeds_evs(
        self,
        video_embeds_split: tuple[torch.Tensor, ...],
        video_input: Qwen2_5_VLVideoInputs,
    ) -> tuple[torch.Tensor, ...]:
        """
        Prunes video embeddings via Efficient Video Sampling (EVS)
        and then appends mrope positions for each retained embeddings

        Args:
            video_embeds_split: Tuple of video embeddings for each video item.
            video_input: Video input data.

        Returns:
            Tuple of video embeddings for each video item.
            Resulting embeddings will have extra 4 channels for
            computed mrope positions.
        """
        grid_thw = video_input["video_grid_thw"]
        assert grid_thw.ndim == 2
        grid_thw_list = grid_thw.tolist()
        merge_size = self.visual.spatial_merge_size

        # Cast to long to match the original code
        # https://github.com/huggingface/transformers/blob/41980ce93e775f6c88500c51c8db7946fc6a2add/src/transformers/models/qwen2_5_vl/modular_qwen2_5_vl.py#L491 # noqa
        second_per_grid_ts = video_input.get("second_per_grid_ts")
        if second_per_grid_ts is None:
            raise ValueError(
                "second_per_grid_ts is required when video_pruning_rate > 0 "
                "is enabled for video inputs, including the video_embeds path."
            )
        second_per_grid_ts = second_per_grid_ts.long()
        tokens_per_second = self.config.vision_config.tokens_per_second

        video_embeds_out = []
        for emb, size, video_second_per_grid_t in zip(
            video_embeds_split, grid_thw_list, second_per_grid_ts
        ):
            # For each video, we compute retention mask using EVS
            retention_mask = compute_retention_mask(
                emb,
                size,
                spatial_merge_size=self.visual.spatial_merge_size,
                q=self.video_pruning_rate,
            )
            positions = compute_mrope_for_media(
                size,
                merge_size,
                tokens_per_second=tokens_per_second,
                video_second_per_grid=video_second_per_grid_t.item(),
            ).to(emb.device)

            emb = emb[retention_mask]
            positions = positions[retention_mask]
            emb = torch.cat([emb, positions], dim=1)
            video_embeds_out.append(emb)
        return tuple(video_embeds_out)

    def recompute_mrope_positions(
        self,
        input_ids: list[int],
        multimodal_embeddings: tuple[torch.Tensor, ...],
        mrope_positions: torch.LongTensor,
        num_computed_tokens: int,
    ) -> tuple[tuple[torch.Tensor, ...], torch.Tensor, int]:
        """
        Update part of input mrope positions (starting with
        num_computed_tokens index). Original mrope_positions are computed
        for unpruned sequence and becomes incorrect once pruning occurs,
        so once we prune media tokens we should reflect this in the
        mrope_positions before we feed it to LLM.

        Args:
            input_ids: (N,) All input tokens of the prompt (Containing
                entire sequence).
            multimodal_embeddings: Tuple of multimodal embeddings.
            mrope_positions: Existing mrope positions (3, N) for entire
                sequence
            num_computed_tokens: A number of computed tokens so far.

        Returns:
            Tuple of (multimodal_embeddings, mrope_positions,
                mrope_position_delta).
        """
        image_token_id = self.config.image_token_id
        video_token_id = self.config.video_token_id
        vision_start_token_id = self.config.vision_start_token_id

        # Device
        device = (
            multimodal_embeddings[0].device
            if len(multimodal_embeddings)
            else mrope_positions.device
        )

        # Tensors
        input_ids_t = torch.as_tensor(input_ids, device=device, dtype=torch.long)

        mm_embeddings_out = [mm[:, :-4] for mm in multimodal_embeddings]
        mm_embeddings_pos = [
            mm[:, -4:].permute(1, 0).long() for mm in multimodal_embeddings
        ]

        positions, mrope_positions_delta = recompute_mrope_positions(
            input_ids_t,
            mm_embeddings_pos,
            mrope_positions,
            num_computed_tokens,
            vision_start_token_id,
            image_token_id,
            video_token_id,
        )

        return tuple(mm_embeddings_out), positions, mrope_positions_delta

    def _parse_and_validate_multimodal_inputs(self, **kwargs: object) -> dict:
        mm_input_by_modality = {}

        # Preserve the order of modalities if there are multiple of them
        # from the order of kwargs.
        for input_key in kwargs:
            if (
                input_key in ("pixel_values", "image_embeds")
                and "image" not in mm_input_by_modality
            ):
                mm_input_by_modality["image"] = self._parse_and_validate_image_input(
                    **kwargs
                )
            if (
                input_key in ("pixel_values_videos", "video_embeds")
                and "video" not in mm_input_by_modality
            ):
                mm_input_by_modality["video"] = self._parse_and_validate_video_input(
                    **kwargs
                )
        return mm_input_by_modality

    def get_language_model(self) -> torch.nn.Module:
        return self.language_model

    def embed_multimodal(self, **kwargs: object) -> MultiModalEmbeddings:
        mm_input_by_modality = self._parse_and_validate_multimodal_inputs(**kwargs)
        if not mm_input_by_modality:
            return []

        # The result multimodal_embeddings is tuple of tensors, with each
        # tensor correspoending to a multimodal data item (image or video).
        multimodal_embeddings: tuple[torch.Tensor, ...] = ()

        # NOTE: It is important to iterate over the keys in this dictionary
        # to preserve the order of the modalities.
        for modality in mm_input_by_modality:
            multimodal_input = mm_input_by_modality[modality]
            if modality == "image":
                image_embeddings = self._process_image_input(multimodal_input)
                if self.is_multimodal_pruning_enabled:
                    image_embeddings = self._postprocess_image_embeds_evs(
                        image_embeddings, multimodal_input
                    )
                multimodal_embeddings += tuple(image_embeddings)
            if modality == "video":
                video_embeddings = self._process_video_input(multimodal_input)
                if self.is_multimodal_pruning_enabled:
                    video_embeddings = self._postprocess_video_embeds_evs(
                        video_embeddings, multimodal_input
                    )
                multimodal_embeddings += tuple(video_embeddings)
        return multimodal_embeddings

    def forward(
        self,
        input_ids: torch.Tensor,
        positions: torch.Tensor,
        intermediate_tensors: IntermediateTensors | None = None,
        inputs_embeds: torch.Tensor | None = None,
        **kwargs: object,
    ) -> torch.Tensor | IntermediateTensors:
        """Run forward pass for Qwen2.5-VL.

        Args:
            input_ids: Flattened (concatenated) input_ids corresponding to a
                batch.
            positions: Flattened (concatenated) position ids corresponding to a
                batch. **NOTE**: If mrope is enabled (default setting for
                Qwen2.5-VL opensource models), the shape will be `(3, seq_len)`,
                otherwise it will be `(seq_len,).
        """

        if intermediate_tensors is not None:
            inputs_embeds = None

        hidden_states = self.language_model.model(
            input_ids=input_ids,
            positions=positions,
            intermediate_tensors=intermediate_tensors,
            inputs_embeds=inputs_embeds,
        )
        return hidden_states

    def compute_logits(
        self,
        hidden_states: torch.Tensor,
    ) -> torch.Tensor | None:
        return self.language_model.compute_logits(hidden_states)

    def load_weights(self, weights: Iterable[tuple[str, torch.Tensor]]) -> set[str]:
        skip_prefixes = []
        if self.visual is None:
            skip_prefixes.extend(["visual."])
        loader = AutoWeightsLoader(self, skip_prefixes=skip_prefixes)
        return loader.load_weights(weights, mapper=self.hf_to_vllm_mapper)

    def get_mm_mapping(self) -> MultiModelKeys:
        """
        Get the module prefix in multimodal models
        """
        return MultiModelKeys.from_string_field(
            language_model="language_model",
            connector="visual.merger.",
            tower_model="visual.",
        )

<<<<<<< HEAD
    def get_num_mm_encoder_tokens(
        self,
        num_image_tokens: int,
    ) -> int:
        hf_config = self.config
        vision_config = hf_config.vision_config
        merge_size = vision_config.spatial_merge_size

        return num_image_tokens * merge_size**2

    def get_num_mm_connector_tokens(
        self,
        num_vision_tokens: int,
    ) -> int:
        hf_config = self.config
        vision_config = hf_config.vision_config
        merge_size = vision_config.spatial_merge_size
        return num_vision_tokens // merge_size**2
=======
    @classmethod
    def get_language_model_spec(cls) -> tuple[nn.Module | None, str | None]:
        """
        Return the language model spec:
        (language model class, language model attr)
        """
        return Qwen2ForCausalLM, "language_model"
>>>>>>> b57b9673
<|MERGE_RESOLUTION|>--- conflicted
+++ resolved
@@ -1569,7 +1569,6 @@
             tower_model="visual.",
         )
 
-<<<<<<< HEAD
     def get_num_mm_encoder_tokens(
         self,
         num_image_tokens: int,
@@ -1588,12 +1587,11 @@
         vision_config = hf_config.vision_config
         merge_size = vision_config.spatial_merge_size
         return num_vision_tokens // merge_size**2
-=======
+
     @classmethod
     def get_language_model_spec(cls) -> tuple[nn.Module | None, str | None]:
         """
         Return the language model spec:
         (language model class, language model attr)
         """
-        return Qwen2ForCausalLM, "language_model"
->>>>>>> b57b9673
+        return Qwen2ForCausalLM, "language_model"