# SPDX-License-Identifier: Apache-2.0
# SPDX-FileCopyrightText: Copyright contributors to the vLLM project

# Adapted from
# https://github.com/huggingface/transformers/blob/v4.28.0/src/transformers/models/llama/modeling_llama.py
# Copyright 2025 The vLLM team.
# Copyright 2022 EleutherAI and the HuggingFace Inc. team. All rights reserved.
#
# This code is based on EleutherAI's GPT-NeoX library and the GPT-NeoX
# and OPT implementations in this library. It has been modified from its
# original forms to accommodate minor architectural differences compared
# to GPT-NeoX and OPT used by the Meta AI team that trained the model.
#
# Licensed under the Apache License, Version 2.0 (the "License");
# you may not use this file except in compliance with the License.
# You may obtain a copy of the License at
#
#     http://www.apache.org/licenses/LICENSE-2.0
#
# Unless required by applicable law or agreed to in writing, software
# distributed under the License is distributed on an "AS IS" BASIS,
# WITHOUT WARRANTIES OR CONDITIONS OF ANY KIND, either express or implied.
# See the License for the specific language governing permissions and
# limitations under the License.
"""Inference-only IBM Granite speech model."""
import math
from collections.abc import Iterable, Mapping
from typing import Annotated, Optional, Union

import torch
import torch.nn.functional as F
from torch import nn
from transformers import BatchFeature, PretrainedConfig

from vllm.config import CacheConfig, VllmConfig
from vllm.model_executor.layers.linear import (ColumnParallelLinear,
                                               RowParallelLinear)
from vllm.model_executor.layers.quantization import QuantizationConfig
from vllm.model_executor.models.module_mapping import MultiModelKeys
from vllm.multimodal import MULTIMODAL_REGISTRY
from vllm.multimodal.inputs import (MultiModalDataDict, MultiModalFieldConfig,
                                    MultiModalKwargsItems)
from vllm.multimodal.parse import (AudioProcessorItems, MultiModalDataItems,
                                   MultiModalDataParser)
from vllm.multimodal.processing import (BaseMultiModalProcessor,
                                        BaseProcessingInfo, PromptReplacement,
                                        PromptUpdate)
from vllm.multimodal.profiling import BaseDummyInputsBuilder
from vllm.sequence import IntermediateTensors
from vllm.utils.tensor_schema import TensorSchema, TensorShape

from .blip2 import Blip2QFormerModel
from .interfaces import (MultiModalEmbeddings, SupportsLoRA,
                         SupportsMultiModal, SupportsPP)
from .utils import AutoWeightsLoader, init_vllm_registered_model, maybe_prefix


### Audio Input
class GraniteSpeechAudioInputs(TensorSchema):
    """
    Audio input features for Granite Speech model.
    
    Dimensions:
        - b: Batch size
        - fi: Number of input features from the Mel spectrogram.
        - fo: Number of output features, i.e. the embedding size.
        - 160: Fixed feature dimension for Mel spectrogram features
    """

    input_features: Annotated[torch.Tensor, TensorShape("b", "fi", 160)]
    """Audio input features."""

    input_features_mask: Annotated[torch.Tensor, TensorShape("b", "fo")]
    """Mask for variable length audio features."""

    audio_embed_sizes: Annotated[list[int], TensorShape("b")]
    """List of audio embedding sizes for each item in batch."""


class GraniteSpeechMultiModalProcessingInfo(BaseProcessingInfo):

    def get_supported_mm_limits(self) -> Mapping[str, Optional[int]]:
        return {"audio": 1}

    # There is no limit to the maximum number of audio tokens that can be
    # encoded as features; we pick ~5000 as a number that is probably higher
    # than we would expect to encounter. The sequence of length
    # get_max_audio_len() produces get_max_audio_tokens().
    def get_max_audio_tokens(self):
        return 5001

    def get_max_audio_len(self):
        return 8000000


### Input Processing  & Multimodal utils
class GraniteSpeechMultiModalProcessor(
        BaseMultiModalProcessor[GraniteSpeechMultiModalProcessingInfo]):

    def _get_data_parser(self) -> MultiModalDataParser:
        feature_extractor = self.info.get_hf_processor().audio_processor
        sampling_rate = feature_extractor.melspec_kwargs["sample_rate"]
        return MultiModalDataParser(target_sr=sampling_rate)

    def _get_mm_fields_config(
        self,
        hf_inputs: BatchFeature,
        hf_processor_mm_kwargs: Mapping[str, object],
    ) -> Mapping[str, MultiModalFieldConfig]:
        return dict(
            input_features=MultiModalFieldConfig.batched("audio"),
            audio_embed_sizes=MultiModalFieldConfig.batched("audio"),
        )

    def _get_prompt_updates(
        self,
        mm_items: MultiModalDataItems,
        hf_processor_mm_kwargs: Mapping[str, object],
        out_mm_kwargs: MultiModalKwargsItems,
    ) -> list[PromptUpdate]:
        processor = self.info.get_hf_processor(**hf_processor_mm_kwargs)
        tokenizer = self.info.get_tokenizer()
        feature_extractor = processor.audio_processor
        vocab = tokenizer.get_vocab()

        # Use getattr with default to be compatible with transformers<4.48
        audio_token = getattr(processor, "audio_token", "<|audio|>")
        audio_token_id = vocab[audio_token]

        def get_replacement(item_idx: int):
            audios = mm_items.get_items("audio", AudioProcessorItems)
            audio = audios.get(item_idx)
            audio_length = audio.shape[-1]
            num_projector_features = feature_extractor._get_num_audio_features(
                [audio_length])[0]
            return [audio_token_id] * num_projector_features

        return [
            PromptReplacement(
                modality="audio",
                target=[audio_token_id],
                replacement=get_replacement,
            )
        ]

    def _call_hf_processor(
        self,
        prompt: str,
        mm_data: Mapping[str, object],
        mm_kwargs: Mapping[str, object],
        tok_kwargs: Mapping[str, object],
    ) -> BatchFeature:
        mm_data = dict(mm_data)
        audios = mm_data.pop("audios", [])

        if audios:
            # GraniteSpeechFeatureExtractor accepts "audio"
            mm_data["audio"] = audios

        processed_outputs = super()._call_hf_processor(
            prompt=prompt,
            mm_data=mm_data,
            mm_kwargs=mm_kwargs,
            tok_kwargs=tok_kwargs,
        )

        if "audio" in mm_data:
            # Calculate the number of audio tokens per entry in the batch;
            # This is used to split the batch back out after padding.
            audio_token_index = self.info.get_hf_config().audio_token_index
            processed_outputs["audio_embed_sizes"] = [
                torch.sum(indices == audio_token_index).item()
                for indices in processed_outputs["input_ids"]
            ]

        return processed_outputs


class GraniteSpeechDummyInputsBuilder(
        BaseDummyInputsBuilder[GraniteSpeechMultiModalProcessingInfo]):

    def get_dummy_mm_data(
        self,
        seq_len: int,
        mm_counts: Mapping[str, int],
    ) -> MultiModalDataDict:
        num_audios = mm_counts.get("audio", 0)
        return {
            "audio":
            self._get_dummy_audios(
                length=self.info.get_max_audio_len(),
                num_audios=num_audios,
            )
        }

    def get_dummy_text(self, mm_counts: Mapping[str, int]) -> str:
        num_audios = mm_counts.get("audio", 0)
        hf_processor = self.info.get_hf_processor()
        audio_token = getattr(hf_processor, "audio_token", "<|audio|>")
        return audio_token * num_audios


### QFormer Projector
class GraniteSpeechEncoderProjector(nn.Module):

    def __init__(
        self,
        config: PretrainedConfig,
        cache_config: CacheConfig,
        quant_config: Optional[QuantizationConfig] = None,
        prefix: str = "",
    ):
        super().__init__()
        self.hidden_size = config.projector_config.hidden_size
        self.downsample_rate = config.downsample_rate
        self.window_size = config.window_size
        self.num_queries = config.window_size // config.downsample_rate

        self.query = nn.Parameter(
            torch.zeros(1, self.num_queries,
                        config.projector_config.hidden_size))

        # NOTE - this is implemented generically in transformers,
        # but for now we create the QFormer model directly since
        # all existing models use this for the projector.
        self.qformer = Blip2QFormerModel(
            config.projector_config,
            quant_config=quant_config,
            cache_config=cache_config,
            prefix=f"{prefix}.qformer",
        )
        self.linear = nn.Linear(config.projector_config.hidden_size,
                                config.text_config.hidden_size)

    def forward(self, hidden_states: torch.Tensor) -> torch.Tensor:
        batch_size, seq_len, dim = hidden_states.size()
        nblocks = math.ceil(seq_len / self.window_size)
        pad = nblocks * self.window_size - seq_len
        hidden_states = nn.functional.pad(hidden_states, (0, 0, 0, pad),
                                          "constant", 0)
        hidden_states = hidden_states.view(batch_size * nblocks,
                                           self.window_size, dim)

        last_hidden_state = self.qformer(
            query_embeds=self.query.data,
            encoder_hidden_states=hidden_states,
        )

        query_proj = self.linear(
            last_hidden_state.view(
                batch_size,
                nblocks * self.window_size // self.downsample_rate,
                -1,
            ))
        return query_proj


# Encoder - conformer is adapted from: https://github.com/lucidrains/conformer.git
# NOTE - it would be nice to see if we can align this with other models using
# conformer in vLLM, e.g., phi4mm audio.
class GraniteSpeechConformerFeedForward(nn.Module):
    """Feedforward module for conformer encoder blocks."""

    def __init__(self,
                 config: PretrainedConfig,
                 quant_config: Optional[QuantizationConfig] = None,
                 prefix: str = ""):
        super().__init__()
        self.pre_norm = nn.LayerNorm(config.hidden_dim)

        self.up_proj = ColumnParallelLinear(
            input_size=config.hidden_dim,
            output_size=config.hidden_dim * config.feedforward_mult,
            quant_config=quant_config,
            prefix=f"{prefix}.up_proj",
        )
        self.silu = nn.SiLU()

        self.down_proj = RowParallelLinear(
            input_size=config.hidden_dim * config.feedforward_mult,
            output_size=config.hidden_dim,
            quant_config=quant_config,
            prefix=f"{prefix}.down_proj",
        )

    def forward(self, hidden_states: torch.Tensor) -> torch.Tensor:
        hidden_states = self.pre_norm(hidden_states)
        hidden_states, _ = self.up_proj(hidden_states)
        hidden_states = self.silu(hidden_states)
        hidden_states, _ = self.down_proj(hidden_states)
        return hidden_states


class GraniteSpeechConformerAttention(nn.Module):
    """Attention for conformer blocks using Shaw's relative positional
    embeddings. See the following [paper](https://arxiv.org/pdf/1803.02155)
    for more details.
    """

    def __init__(self, config: PretrainedConfig, prefix: str = ""):
        super().__init__()

        inner_dim = config.dim_head * config.num_heads
        self.max_pos_emb = config.max_pos_emb
        self.context_size = config.context_size
        self.num_heads = config.num_heads
        self.dim_head = config.dim_head
        self.scale = self.dim_head**-0.5
        self.pre_norm = nn.LayerNorm(config.hidden_dim)
        self.to_q = nn.Linear(config.hidden_dim, inner_dim, bias=False)
        self.to_kv = nn.Linear(config.hidden_dim, inner_dim * 2, bias=False)
        self.to_out = nn.Linear(inner_dim, config.hidden_dim)
        self.rel_pos_emb = nn.Embedding(2 * self.max_pos_emb + 1,
                                        self.dim_head)

        if self.context_size <= 0 or self.context_size > self.max_pos_emb:
            raise ValueError(
                "Context size is either less than 0 or exceeds the max_pos_emb"
            )

    def forward(self, hidden_states: torch.Tensor,
                attention_dists: torch.Tensor) -> torch.Tensor:
        hidden_states = self.pre_norm(hidden_states)
        bsz, num_features, _ = hidden_states.shape

        num_blocks = math.ceil(num_features / self.context_size)
        remainder = num_features % self.context_size
        if remainder > 0:
            # right padding to reach block size
            hidden_states = torch.nn.functional.pad(
                hidden_states, (0, 0, 0, self.context_size - remainder))

        # NOTE: would be nice to try to use qkvparallellinear
        # here for this block attention implementation if possible
        query_states = self.to_q(hidden_states)
        key_states, value_states = self.to_kv(hidden_states).chunk(2, dim=-1)

        query_states = query_states.reshape(bsz, num_blocks, self.context_size,
                                            self.num_heads,
                                            -1).transpose(2, 3)
        key_states = key_states.reshape(bsz, num_blocks, self.context_size,
                                        self.num_heads, -1).transpose(2, 3)
        value_states = value_states.reshape(bsz, num_blocks, self.context_size,
                                            self.num_heads,
                                            -1).transpose(2, 3)

        # shaw's relative positional embedding
        dist = attention_dists.to(hidden_states.device)
        rel_pos_emb = self.rel_pos_emb(dist)
        rel_pos_emb_expanded = rel_pos_emb.view([1, 1, 1] +
                                                list(rel_pos_emb.shape))
        pos_attn = torch.sum(query_states.unsqueeze(-2) * rel_pos_emb_expanded,
                             dim=-1) * self.scale

        if remainder > 0:
            # masked attention in the extended block
            mask = torch.ones(self.context_size,
                              self.context_size,
                              dtype=bool,
                              device=hidden_states.device)
            mask[:remainder, :remainder] = 0
            mask_value = -torch.finfo(pos_attn.dtype).max
            pos_attn[:, -1, :].masked_fill_(mask, mask_value)

        with torch.nn.attention.sdpa_kernel(
                torch.nn.attention.SDPBackend.MATH):
            out = F.scaled_dot_product_attention(query_states,
                                                 key_states,
                                                 value_states,
                                                 attn_mask=pos_attn,
                                                 scale=self.scale)
        out = out.transpose(2, 3).reshape(bsz, hidden_states.shape[1], -1)
        return self.to_out(out[:, :num_features, :])


class GraniteSpeechConformerDepthWiseConv1d(nn.Module):
    """Wrapper for padded 1D pointwise convolution."""

    def __init__(self,
                 chan_in: int,
                 chan_out: int,
                 kernel_size: int,
                 prefix: str = ""):
        super().__init__()
        # Padding for the 1D conv is symmetric or close (i.e., offset by one).
        pad = kernel_size // 2
        pad_offset = (kernel_size + 1) % 2
        self.padding = (pad, pad - pad_offset)

        self.conv = nn.Conv1d(chan_in,
                              chan_out,
                              kernel_size,
                              groups=chan_in,
                              bias=False)

    def forward(self, hidden_states: torch.Tensor) -> torch.Tensor:
        hidden_states = F.pad(hidden_states, self.padding)
        return self.conv(hidden_states)


class GraniteSpeechConformerConvModule(nn.Module):
    """Conformer conv module consisting of several 1D/depthwise 1D
    convolutional layers.
    """

    def __init__(self, config: PretrainedConfig, prefix: str = ""):
        super().__init__()
        inner_dim = config.hidden_dim * config.conv_expansion_factor

        self.norm = nn.LayerNorm(config.hidden_dim)
        self.up_conv = nn.Conv1d(config.hidden_dim, inner_dim * 2, 1)
        self.glu = nn.GLU(dim=1)
        self.depth_conv = GraniteSpeechConformerDepthWiseConv1d(
            inner_dim,
            inner_dim,
            kernel_size=config.conv_kernel_size,
            prefix=f"{prefix}.depth_conv",
        )
        self.silu = nn.SiLU()
        self.batch_norm = nn.BatchNorm1d(inner_dim)
        self.down_conv = nn.Conv1d(inner_dim, config.hidden_dim, 1)

    def forward(self, hidden_states: torch.Tensor) -> torch.Tensor:
        hidden_states = self.norm(hidden_states)
        hidden_states = self.up_conv(hidden_states.permute(0, 2, 1))
        hidden_states = self.glu(hidden_states)
        hidden_states = self.depth_conv(hidden_states)
        hidden_states = self.silu(self.batch_norm(hidden_states))
        hidden_states = self.down_conv(hidden_states).permute(0, 2, 1)
        return hidden_states


class GraniteSpeechConformerBlock(nn.Module):
    """Conformer block, consisting largely of linear layers,
    attention, and convolutional layers."""

    def __init__(self, config: PretrainedConfig, prefix: str = ""):
        super().__init__()
        self.ff1 = GraniteSpeechConformerFeedForward(config,
                                                     prefix=f"{prefix}.ff1")
        self.attn = GraniteSpeechConformerAttention(config,
                                                    prefix=f"{prefix}.attn")
        self.conv = GraniteSpeechConformerConvModule(config,
                                                     prefix=f"{prefix}.conv")
        self.ff2 = GraniteSpeechConformerFeedForward(config,
                                                     prefix=f"{prefix}.ff2")
        self.post_norm = nn.LayerNorm(config.hidden_dim)

    def forward(self, hidden_states: torch.Tensor,
                attention_dists: torch.Tensor) -> torch.Tensor:
        hidden_states = 0.5 * self.ff1(hidden_states) + hidden_states
        hidden_states = self.attn(
            hidden_states, attention_dists=attention_dists) + hidden_states
        hidden_states = self.conv(hidden_states) + hidden_states
        hidden_states = 0.5 * self.ff2(hidden_states) + hidden_states
        hidden_states = self.post_norm(hidden_states)
        return hidden_states


class GraniteSpeechCTCEncoder(nn.Module):
    """CTC Encoder comprising conformer blocks and additional linear layers."""

    def __init__(self,
                 config: PretrainedConfig,
                 prefix: str,
                 quant_config: Optional[QuantizationConfig] = None):
        super().__init__()
        self.config = config

        # Precompute clamped relative positional encoding distances
        seq = torch.arange(config.context_size)
        relpos_dist = seq.view(-1, 1) - seq.view(1, -1)
        self.attention_dists = torch.clamp(
            relpos_dist, -config.context_size,
            config.context_size) + config.max_pos_emb

        self.input_linear = nn.Linear(config.input_dim,
                                      config.hidden_dim,
                                      bias=True)
        self.layers = nn.ModuleList([
            GraniteSpeechConformerBlock(
                config,
                prefix=f"{prefix}.layers.{idx}",
            ) for idx in range(config.num_layers)
        ])

        self.out = ColumnParallelLinear(
            input_size=config.hidden_dim,
            output_size=config.output_dim,
            bias=True,
            quant_config=quant_config,
            prefix=f"{prefix}.out",
        )

        self.out_mid = RowParallelLinear(
            input_size=config.output_dim,
            output_size=config.hidden_dim,
            bias=True,
            quant_config=quant_config,
            prefix=f"{prefix}.out_mid",
        )
        self.softmax = nn.Softmax(dim=-1)
        self.num_layers = config.num_layers

    def forward(self, hidden_states: torch.Tensor):
        hidden_states = self.input_linear(hidden_states)
        for idx, layer in enumerate(self.layers, start=1):
            hidden_states = layer(hidden_states,
                                  attention_dists=self.attention_dists)

            if idx == self.num_layers // 2:
                hidden_states_mid = hidden_states.clone()
                hidden_states_mid, _ = self.out(hidden_states_mid)
                hidden_states_mid = self.softmax(hidden_states_mid)
                hidden_states_mid, _ = self.out_mid(hidden_states_mid)
                hidden_states += hidden_states_mid
        return hidden_states


@MULTIMODAL_REGISTRY.register_processor(
    GraniteSpeechMultiModalProcessor,
    info=GraniteSpeechMultiModalProcessingInfo,
    dummy_inputs=GraniteSpeechDummyInputsBuilder)
class GraniteSpeechForConditionalGeneration(
        nn.Module,
        SupportsMultiModal,
        SupportsPP,
        SupportsLoRA,
):

    packed_modules_mapping = {
        "qkv_proj": [
            "q_proj",
            "k_proj",
            "v_proj",
        ],
        "gate_up_proj": [
            "gate_proj",
            "up_proj",
        ],
    }

    @classmethod
    def get_placeholder_str(cls, modality: str, i: int) -> Optional[str]:
        if modality.startswith("audio"):
            return "<|audio|>"

        raise ValueError("Only audio modality is supported")

    def __init__(self, *, vllm_config: VllmConfig, prefix: str = ""):
        super().__init__()
        config = vllm_config.model_config.hf_config
        quant_config = vllm_config.quant_config
        cache_config = vllm_config.cache_config

        self.config = config
        self.quant_config = quant_config
        self.cache_config = cache_config

        # The language model is typically a Granite LLM
        self.language_model = init_vllm_registered_model(
            vllm_config=vllm_config,
            hf_config=config.text_config,
            prefix=maybe_prefix(prefix, "language_model"),
        )

        # Conformer encoder
        self.encoder = GraniteSpeechCTCEncoder(
            config=config.encoder_config,
            quant_config=quant_config,
            prefix=f"{prefix}.encoder",
        )

        # Blip2 QFormer
        self.projector = GraniteSpeechEncoderProjector(
            config=config,
            quant_config=quant_config,
            cache_config=cache_config,
            prefix=f"{prefix}.projector",
        )

        self.make_empty_intermediate_tensors = (
            self.language_model.make_empty_intermediate_tensors)

    def _parse_and_validate_audio_input(
        self,
        **kwargs: object,
    ) -> Optional[GraniteSpeechAudioInputs]:
        input_features = kwargs.pop("input_features", None)
        input_features_mask = kwargs.pop("input_features_mask", None)
        audio_embed_sizes = kwargs.pop("audio_embed_sizes", None)

        if input_features is None:
            return None

        # If we have a batch of variable feature length audio clips, we need
        # to mask the features; usually we would get an input_features_mask
        # from the processor, but we handle rebuilding it here since
        # vLLM generally processes everything independently + batches.
        if input_features_mask is None:
            input_features_mask = self._build_input_features_mask(
                audio_embed_sizes)

        if not isinstance(input_features, (torch.Tensor, list)):
            raise ValueError("Incorrect type of audio input features. "
                             f"Got type: {type(input_features)}")

        if input_features_mask is not None and not isinstance(
                input_features_mask, torch.Tensor):
            raise ValueError("Incorrect type of audio input features mask. "
                             f"Got type: {type(input_features_mask)}")

        if isinstance(input_features, torch.Tensor):
            # Granite speech currently only allows one audio token per instance
            # and features are already unsqueezed in the processor, so one
            # instance will have shape [1, {num_features}, 160]. As such,
            # input features will usually be of shape
            # [bsz, 1, num_features, 160], which we squeeze to be 3D here.
            if len(input_features.shape) == 4:
                input_features = input_features.squeeze(1)
            if len(input_features.shape) != 3:
                raise ValueError(
                    "Squeezed input features should be 3D but are of shape "
                    f"{input_features.shape}")
            input_features = input_features.to(
                self.encoder.input_linear.weight.dtype)

        else:
            # Otherwise we have a list of tensors, which are almost certainly
            # differing in their respective numbers of audio features;
            # stack them into a 3D tensor of size [bsz, most_num_features, 160].
            input_features = self._pad_and_stack_input_features(
                input_features, ).to(self.encoder.input_linear.weight.dtype)

        return GraniteSpeechAudioInputs(
            input_features=input_features,
            input_features_mask=input_features_mask,
            audio_embed_sizes=audio_embed_sizes.flatten().tolist(),
        )

    def _build_input_features_mask(
        self,
        audio_embed_sizes: torch.Tensor,
    ) -> torch.Tensor:
        """Calculate the input features mask, which will generally be used
        to mask the padded features for all entries in the batch except
        for those with the most audio features.

        Args:
            audio_embed_sizes: torch.Tensor
                Tensor of num features in each seq in the batch.
        Returns:
            torch.Tensor: Mask of shape (bsz, num_features) to be applied to
            the audio features prior to splitting the audio embeddings.
        """
        most_audio_features = torch.max(audio_embed_sizes).item()
        mask_indices = torch.arange(
            most_audio_features,
            device=audio_embed_sizes.device,
        ).view(1, -1)
        input_features_mask = mask_indices < audio_embed_sizes.view(-1, 1)
        return input_features_mask

    def _pad_and_stack_input_features(
        self,
        input_features: list[torch.Tensor],
    ) -> torch.Tensor:
        """Given a list of input features of varying length, pad them to the
        same length and stack them into a torch.Tensor.

        NOTE: Usually, padding is done in the input processor/feature extractor
        and zero padded prior to the computation of the Mel features; the
        resulting values are only constant within a batch and generally nonzero
        (i.e., slightly negative nums); we should validate that this is okay
        since we don't use a feature attention mask, but the more important
        thing is that we apply the input_features_mask with variable len
        batches.

        Args:
            input_features: list[torch.Tensor]
                Input features to be coerced into a tensor.
        Returns:
            torch.Tensor: Tensor of shape [bsz, num_features, 160], where
            num_features is the max number of features of any entry in the
            batch.
        """
        # Input features are of shape [bsz, num_features, 160]
        feat_lens = [feats.shape[1] for feats in input_features]
        padding = [max(feat_lens) - length for length in feat_lens]
        # TODO (Alex) - Validate that it's okay to zero pad like this;
        # in transformers we zero pad prior to calculating the speech features,
        # so the value is not zero and is dependent on the batched features.
        padded = [
            torch.nn.functional.pad(feats, (0, 0, 0, pad, 0, 0))
            for feats, pad in zip(input_features, padding)
        ]
        stacked_features = torch.cat(padded, dim=0).to(input_features[0])
        return stacked_features

    def _process_audio_input(
        self,
        audio_input: GraniteSpeechAudioInputs,
    ) -> tuple[torch.Tensor]:
        """Compute the audio features to be merged into the LLM embeddings.
        
        Args:
            audio_input: GraniteSpeechAudioInputs
                Audio inputs object containing Mel features, an input features
                mask, and the (flattened) number of audio tokens per instance.
        Returns:
            tuple[torch.Tensor]: List of length bsz.
        """
        # TODO (Alex) - support embedding inputs
        encoder_embeds = self.encoder(audio_input["input_features"])
        # [bsz, <max feature size>, 4096]
        projected_embeds = self.projector(encoder_embeds)
        # Apply mask on variable length audio features
        masked_embeds = projected_embeds[audio_input["input_features_mask"]]
        # Split variable length features into a tuple
        return torch.split(masked_embeds, audio_input["audio_embed_sizes"])

    def get_language_model(self) -> torch.nn.Module:
        return self.language_model

    def get_multimodal_embeddings(
        self,
        **kwargs: object,
    ) -> MultiModalEmbeddings:
        """Compute the audio embeddings if audio inputs are present."""
        audio_input = self._parse_and_validate_audio_input(**kwargs)
        if audio_input is None:
            return []

        audio_features = self._process_audio_input(audio_input)
        return audio_features

    def get_input_embeddings(
        self,
        input_ids: torch.Tensor,
        multimodal_embeddings: Optional[MultiModalEmbeddings] = None,
        *,
        is_multimodal: Optional[torch.Tensor] = None,
        # Multi-modal token ID may exceed vocab size
        handle_oov_mm_token: bool = True,
    ) -> torch.Tensor:
        # This is to satisfy the type checker for each overload
        if multimodal_embeddings is None or is_multimodal is None:
            return super().get_input_embeddings(input_ids)

        return super().get_input_embeddings(
            input_ids,
            multimodal_embeddings=multimodal_embeddings,
            is_multimodal=is_multimodal,
            handle_oov_mm_token=handle_oov_mm_token,
        )

    def forward(
        self,
        input_ids: torch.Tensor,
        positions: torch.Tensor,
        intermediate_tensors: Optional[IntermediateTensors] = None,
        inputs_embeds: Optional[torch.Tensor] = None,
        **kwargs: object,
    ) -> Union[torch.Tensor, IntermediateTensors]:
        if intermediate_tensors is not None:
            inputs_embeds = None

<<<<<<< HEAD
=======
        # NOTE: In v1, inputs_embeds is always generated at model runner, this
        # condition is for v0 compatibility.
        elif inputs_embeds is None:
            audio_embeds = self.get_multimodal_embeddings(**kwargs)
            inputs_embeds = self.get_input_embeddings(
                input_ids,
                audio_embeds,
                is_multimodal=input_ids == self.config.audio_token_index,
            )
            input_ids = None

>>>>>>> 0307428d
        model_output = self.language_model(input_ids, positions,
                                           intermediate_tensors, inputs_embeds)
        return model_output

    def compute_logits(
        self,
        hidden_states: torch.Tensor,
    ) -> Optional[torch.Tensor]:
        return self.language_model.compute_logits(hidden_states)

    def load_weights(
        self,
        weights: Iterable[tuple[str, torch.Tensor]],
    ) -> set[str]:
        loader = AutoWeightsLoader(self)
        return loader.load_weights(weights)

    def get_mm_mapping(self) -> MultiModelKeys:
        """Get the module prefix in multimodal models."""
        return MultiModelKeys.from_string_field(
            language_model="language_model",
            connector="projector",
            tower_model="encoder",
        )<|MERGE_RESOLUTION|>--- conflicted
+++ resolved
@@ -765,20 +765,6 @@
         if intermediate_tensors is not None:
             inputs_embeds = None
 
-<<<<<<< HEAD
-=======
-        # NOTE: In v1, inputs_embeds is always generated at model runner, this
-        # condition is for v0 compatibility.
-        elif inputs_embeds is None:
-            audio_embeds = self.get_multimodal_embeddings(**kwargs)
-            inputs_embeds = self.get_input_embeddings(
-                input_ids,
-                audio_embeds,
-                is_multimodal=input_ids == self.config.audio_token_index,
-            )
-            input_ids = None
-
->>>>>>> 0307428d
         model_output = self.language_model(input_ids, positions,
                                            intermediate_tensors, inputs_embeds)
         return model_output
