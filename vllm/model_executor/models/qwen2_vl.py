--- conflicted
+++ resolved
@@ -762,19 +762,11 @@
     ) -> Qwen2VLProcessor:
         return self.ctx.get_hf_processor(
             Qwen2VLProcessor,
-<<<<<<< HEAD
-            image_processor=self.get_image_processor(
-                min_pixels=min_pixels,
-                max_pixels=max_pixels,
-                size=size,
-                use_fast=kwargs.get("use_fast")),
-=======
             image_processor=self.get_image_processor(min_pixels=min_pixels,
                                                      max_pixels=max_pixels,
                                                      size=size,
                                                      use_fast=kwargs.get(
                                                          "use_fast", True)),
->>>>>>> 7234fe26
             **kwargs,
         )
 
@@ -1050,11 +1042,13 @@
         prompt: str,
         mm_data: Mapping[str, object],
         mm_kwargs: Mapping[str, object],
+        tok_kwargs: Mapping[str, object],
     ) -> BatchFeature:
+        mm_kwargs = self.info._get_image_processor_kwargs(**mm_kwargs)
         return await self.info.ctx.call_hf_processor_async(
             self.info.get_hf_processor(**mm_kwargs),
             dict(text=prompt, **mm_data),
-            self.info._get_image_processor_kwargs(**mm_kwargs),
+            dict(**mm_kwargs, **tok_kwargs),
         )
 
     def _get_prompt_updates(
