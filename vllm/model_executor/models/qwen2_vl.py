--- conflicted
+++ resolved
@@ -1463,7 +1463,6 @@
 
         return multimodal_embeddings
 
-<<<<<<< HEAD
     def get_input_embeddings(
         self,
         input_ids: torch.Tensor,
@@ -1475,32 +1474,6 @@
             inputs_embeds = merge_multimodal_embeddings(
                 input_ids, inputs_embeds, multimodal_embeddings,
                 [self.config.image_token_id, self.config.video_token_id])
-=======
-    def get_input_embeddings_v0(
-        self,
-        input_ids: torch.Tensor,
-        image_input: Optional[Qwen2VLImagePixelInputs] = None,
-        video_input: Optional[Qwen2VLVideoPixelInputs] = None,
-    ) -> torch.Tensor:
-        inputs_embeds = self.get_input_embeddings(input_ids)
-        if image_input is not None:
-            image_embeds = self._process_image_input(image_input)
-            inputs_embeds = merge_multimodal_embeddings(
-                input_ids,
-                inputs_embeds,
-                image_embeds,
-                placeholder_token_id=self.config.image_token_id,
-            )
-
-        if video_input is not None:
-            video_embeds = self._process_video_input(video_input)
-            inputs_embeds = merge_multimodal_embeddings(
-                input_ids,
-                inputs_embeds,
-                video_embeds,
-                placeholder_token_id=self.config.video_token_id,
-            )
->>>>>>> 0307428d
         return inputs_embeds
 
     def forward(
