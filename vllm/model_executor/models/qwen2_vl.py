--- conflicted
+++ resolved
@@ -40,11 +40,7 @@
 
 from vllm.attention import AttentionMetadata
 from vllm.attention.selector import _Backend
-<<<<<<< HEAD
-from vllm.config import CacheConfig, MultiModalConfig, PoolerConfig
-=======
-from vllm.config import CacheConfig, LoRAConfig, MultiModalConfig
->>>>>>> 97b8475b
+from vllm.config import CacheConfig, LoRAConfig, MultiModalConfig, PoolerConfig
 from vllm.distributed import get_pp_group, parallel_state
 from vllm.distributed import utils as dist_utils
 from vllm.inputs import (INPUT_REGISTRY, DecoderOnlyInputs, DummyData,
@@ -975,12 +971,9 @@
                  multimodal_config: MultiModalConfig,
                  cache_config: Optional[CacheConfig] = None,
                  quant_config: Optional[QuantizationConfig] = None,
-<<<<<<< HEAD
-                 pooler_config: Optional[PoolerConfig] = None) -> None:
-=======
+                 pooler_config: Optional[PoolerConfig] = None,
                  lora_config: Optional[LoRAConfig] = None) -> None:
 
->>>>>>> 97b8475b
         super().__init__()
 
         assert not cache_config.enable_prefix_caching, \
@@ -1013,16 +1006,12 @@
             self.lm_head = PPMissingLayer()
 
         self.logits_processor = LogitsProcessor(config.vocab_size)
-<<<<<<< HEAD
-        self.sampler = Sampler()
+        self.sampler = get_sampler()
         self._pooler = Pooler.from_config_with_defaults(
             pooler_config,
             pooling_type=PoolingType.LAST,
             normalize=True,
             softmax=False)
-=======
-        self.sampler = get_sampler()
->>>>>>> 97b8475b
         self.make_empty_intermediate_tensors = (
             make_empty_intermediate_tensors_factory(
                 ["hidden_states", "residual"], config.hidden_size))
