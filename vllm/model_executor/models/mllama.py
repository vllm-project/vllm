# SPDX-License-Identifier: Apache-2.0
# SPDX-FileCopyrightText: Copyright contributors to the vLLM project

# Copyright 2024 the HuggingFace Inc. team. All rights reserved.
#
# Licensed under the Apache License, Version 2.0 (the "License");
# you may not use this file except in compliance with the License.
# You may obtain a copy of the License at
#
#     http://www.apache.org/licenses/LICENSE-2.0
#
# Unless required by applicable law or agreed to in writing, software
# distributed under the License is distributed on an "AS IS" BASIS,
# WITHOUT WARRANTIES OR CONDITIONS OF ANY KIND, either express or implied.
# See the License for the specific language governing permissions and
# limitations under the License.
"""PyTorch Mllama model."""
import math
from collections.abc import Iterable, Mapping, Sequence
from typing import Literal, Optional, TypedDict, Union

import numpy as np
import torch
import torch.nn.functional as F
import transformers.models.mllama.configuration_mllama as config_mllama
from PIL.Image import Image
from torch import nn
from transformers import BatchFeature, MllamaConfig
from transformers.modeling_outputs import (BaseModelOutput,
                                           CausalLMOutputWithPast)
from transformers.models.mllama.image_processing_mllama import (
    get_optimal_tiled_canvas)
from transformers.models.mllama.processing_mllama import (
    MllamaProcessor, get_cross_attention_token_mask)

import vllm.distributed.parallel_state as ps
from vllm.attention import Attention, AttentionMetadata, AttentionType
from vllm.attention.ops.paged_attn import PagedAttention
from vllm.attention.selector import _Backend
from vllm.config import VllmConfig
from vllm.distributed import get_pp_group, get_tp_group
from vllm.forward_context import get_forward_context
from vllm.logger import init_logger
from vllm.model_executor.layers.layernorm import RMSNorm
from vllm.model_executor.layers.linear import (ColumnParallelLinear,
                                               QKVCrossParallelLinear,
                                               QKVParallelLinear,
                                               RowParallelLinear)
from vllm.model_executor.layers.logits_processor import LogitsProcessor
from vllm.model_executor.layers.quantization import QuantizationConfig
from vllm.model_executor.layers.vocab_parallel_embedding import (
    DEFAULT_VOCAB_PADDING_SIZE, ParallelLMHead, VocabParallelEmbedding)
from vllm.model_executor.model_loader.weight_utils import (
    default_weight_loader, maybe_remap_kv_scale_name)
from vllm.model_executor.models.module_mapping import MultiModelKeys
from vllm.model_executor.sampling_metadata import SamplingMetadata
from vllm.multimodal import MULTIMODAL_REGISTRY
from vllm.multimodal.inputs import (MultiModalDataDict, MultiModalEncDecInputs,
                                    MultiModalFieldConfig, MultiModalKwargs)
from vllm.multimodal.parse import (ImageProcessorItems, ImageSize,
                                   MultiModalDataItems)
from vllm.multimodal.processing import (BaseProcessingInfo,
                                        EncDecMultiModalProcessor,
                                        PromptReplacement, PromptUpdate)
from vllm.multimodal.profiling import BaseDummyInputsBuilder

from .clip import CLIPMLP
from .interfaces import SupportsMultiModal, SupportsV0Only
from .llama import LlamaDecoderLayer, LlamaMLP
from .utils import AutoWeightsLoader, WeightsMapper, maybe_prefix

logger = init_logger(__name__)


class MllamaImagePixelInputs(TypedDict):
    type: Literal["pixel_values"]
    data: torch.Tensor
    """Shape: """
    """(batch_size, max_num_image, max_num_chunk, num_channel, height, width)"""
    aspect_ratio_ids: torch.Tensor
    """Shape: `(batch_size, max_num_image)`"""
    aspect_ratio_mask: torch.Tensor
    """Shape: `(batch_size, max_num_image, max_num_tiles)`"""


# TODO: support LlamaImageEmbeddingInputs


def calc_token_per_chunk(image_size: int) -> int:
    assert image_size % 14 == 0, "chunk size should be multiple of 14"
    token_per_chunk = (image_size // 14)**2 + 1
    return token_per_chunk


class MllamaProcessingInfo(BaseProcessingInfo):

    def get_hf_config(self) -> MllamaConfig:
        return self.ctx.get_hf_config(MllamaConfig)

    def get_hf_processor(self, **kwargs: object) -> MllamaProcessor:
        return self.ctx.get_hf_processor(MllamaProcessor, **kwargs)

    def get_supported_mm_limits(self) -> Mapping[str, Optional[int]]:
        return {"image": None}

    def get_token_per_chunk_from_config(self) -> int:
        image_size = self.get_hf_config().vision_config.image_size
        return calc_token_per_chunk(image_size)

    def get_num_tiles_per_image(self, image_height: int,
                                image_width: int) -> int:
        vision_config = self.get_hf_config().vision_config
        max_num_tiles = vision_config.max_num_tiles
        image_size = vision_config.image_size
        tiled_height, tiled_width = get_optimal_tiled_canvas(
            image_height,
            image_width,
            max_num_tiles,
            tile_size=image_size,
        )
        num_tiles_height = tiled_height // image_size
        num_tiles_width = tiled_width // image_size
        return num_tiles_height * num_tiles_width

    def get_image_size_with_most_features(self) -> ImageSize:
        vision_config = self.get_hf_config().vision_config
        image_size = vision_config.image_size
        max_num_tiles = vision_config.max_num_tiles
        # Result in the max possible feature size (h:w = 16:1)
        return ImageSize(height=max_num_tiles * image_size, width=image_size)


class MllamaDummyInputsBuilder(BaseDummyInputsBuilder[MllamaProcessingInfo]):

    def get_dummy_text(self, mm_counts: Mapping[str, int]) -> str:
        num_images = mm_counts.get("image", 0)

        processor = self.info.get_hf_processor()
        image_token = processor.image_token

        return image_token * num_images

    def get_dummy_mm_data(
        self,
        seq_len: int,
        mm_counts: Mapping[str, int],
    ) -> MultiModalDataDict:
        num_images = mm_counts.get("image", 0)

        target_width, target_height = \
            self.info.get_image_size_with_most_features()

        return {
            "image":
            self._get_dummy_images(width=target_width,
                                   height=target_height,
                                   num_images=num_images)
        }


class MllamaMultiModalProcessor(EncDecMultiModalProcessor[MllamaProcessingInfo]
                                ):

    def apply(
        self,
        prompt: Union[str, list[int]],
        mm_data: MultiModalDataDict,
        hf_processor_mm_kwargs: Mapping[str, object],
        tokenization_kwargs: Optional[Mapping[str, object]] = None,
        return_mm_hashes: bool = False,
    ) -> MultiModalEncDecInputs:
<<<<<<< HEAD
        mm_inputs = super().apply(
            prompt=prompt,
            mm_data=mm_data,
            hf_processor_mm_kwargs=hf_processor_mm_kwargs,
            return_mm_hashes=return_mm_hashes,
        )

        return self._postprocess_inputs(
            prompt=prompt,
            mm_data=mm_data,
            hf_processor_mm_kwargs=hf_processor_mm_kwargs,
            mm_inputs=mm_inputs,
        )
=======
        mm_inputs = super().apply(prompt, mm_data, hf_processor_mm_kwargs,
                                  tokenization_kwargs, return_mm_hashes)
>>>>>>> 7234fe26

    async def apply_async(
        self,
        prompt: Union[str, list[int]],
        mm_data: MultiModalDataDict,
        hf_processor_mm_kwargs: Mapping[str, object],
        return_mm_hashes: bool = False,
    ) -> MultiModalEncDecInputs:
        mm_inputs = await super().apply_async(
            prompt=prompt,
            mm_data=mm_data,
            hf_processor_mm_kwargs=hf_processor_mm_kwargs,
            return_mm_hashes=return_mm_hashes,
        )

        return self._postprocess_inputs(
            prompt=prompt,
            mm_data=mm_data,
            hf_processor_mm_kwargs=hf_processor_mm_kwargs,
            mm_inputs=mm_inputs,
        )

    def _postprocess_inputs(
        self,
        prompt: Union[str, list[int]],
        mm_data: MultiModalDataDict,
        hf_processor_mm_kwargs: Mapping[str, object],
        mm_inputs: MultiModalEncDecInputs,
    ) -> MultiModalEncDecInputs:
        image_token_id = self.info.get_hf_config().image_token_index
        # Check that the number of image tokens in the decoder prompt matches
        # the number of images provided in mm_data
        num_image_tokens = mm_inputs['prompt_token_ids'].count(image_token_id)
        image_data = mm_data.get("image", [])
        num_images = 1 if isinstance(image_data, Image) else len(image_data)
        if num_image_tokens != num_images:
            raise ValueError(
                f"The number of image tokens ({num_image_tokens}) must be"
                f" the same as the number of images ({num_images})")

        # Given prompt: <IMG0> P0 P1 <IMG1> <IMG2> P3 P4 D5 D6...., (P-prefill, D-decode)  # noqa: E501
        # P0 & P1 do cross attention with placeholder of <IMG0>
        # P3 P4 D5 D6 do cross attention with placeholder of <IMG1> and <IMG2>
        # Example input to encoder and decoder:
        # {
        #     'encoder': {
        #         'type': 'token',
        #         'prompt_token_ids': [128256, 128256, ..., 128256],
        #         'prompt': '<|image|><|image|>...<|image|>',
        #         'multi_modal_data': {'image': <PIL.Image.Image image mode=RGB size=1770x1180 at 0x7FDE2C624880>},  # noqa: E501
        #     },
        #     'decoder': {
        #         'type': 'token',
        #         'prompt_token_ids': [128000, 128256, 128000, 3923, 374, 279, 2262, 315, 420, 2217, 30],  # noqa: E501
        #         'prompt': '<|image|><|begin_of_text|>What is the content of this image?',  # noqa: E501
        #         'multi_modal_data': {'image': <PIL.Image.Image image mode=RGB size=1770x1180 at 0x7FDE2C624880>},  # noqa: E501
        #     },
        # }

        if mm_data:
            hf_processor = self.info.get_hf_processor()
            image_token: str = hf_processor.image_token

            # Since only the last group of consecutive images
            # are attended by the decoded tokens, we only need to
            # get the number of tokens for those images.
            token_per_chunk = self.info.get_token_per_chunk_from_config()
            num_decode_images = self._get_num_image_in_last_group(
                mm_inputs["prompt_token_ids"])
            num_encode_images = num_images - num_decode_images

            # Set encoder prompt length based on the number of tiles.
            # This tells the block manager to allocate correct number
            # of slots for encoder tokens.
            num_tiles = mm_inputs["mm_kwargs"]["num_tiles"]
            decode_tiles = num_tiles[num_encode_images:num_images].sum().item()
            num_tokens = decode_tiles * token_per_chunk
            mm_inputs["encoder_prompt_token_ids"] = [image_token_id
                                                     ] * num_tokens
            mm_inputs["encoder_prompt"] = image_token * num_tokens

        return mm_inputs

    def _get_num_image_in_last_group(self, prompt_token_ids: list[int]) -> int:
        num_images = 0
        for token_id in prompt_token_ids[::-1]:
            if token_id == self.info.get_hf_config().image_token_index:
                num_images += 1
            elif num_images > 0:
                break
        return num_images

    def _call_hf_processor(
        self,
        prompt: str,
        mm_data: Mapping[str, object],
        mm_kwargs: Mapping[str, object],
        tok_kwargs: Mapping[str, object],
    ) -> BatchFeature:
        if not mm_data:
            tokenizer = self.info.get_tokenizer()
            return tokenizer(prompt,
                             add_special_tokens=False,
                             return_tensors="pt")

        processed_outputs = super()._call_hf_processor(
            prompt=prompt,
            mm_data=mm_data,
            mm_kwargs=mm_kwargs,
        )

        return self._postprocess_hf(
            prompt=prompt,
            mm_data=mm_data,
            mm_kwargs=mm_kwargs,
            processed_outputs=processed_outputs,
        )

    async def _call_hf_processor_async(
        self,
        prompt: str,
        mm_data: Mapping[str, object],
        mm_kwargs: Mapping[str, object],
    ) -> BatchFeature:
        if not mm_data:
            tokenizer = self.info.get_tokenizer()
            return tokenizer(prompt,
                             add_special_tokens=False,
                             return_tensors="pt")

        processed_outputs = await super()._call_hf_processor_async(
            prompt=prompt,
            mm_data=mm_data,
            mm_kwargs=mm_kwargs,
        )

        return self._postprocess_hf(
            prompt=prompt,
            mm_data=mm_data,
            mm_kwargs=mm_kwargs,
            processed_outputs=processed_outputs,
        )

    def _postprocess_hf(
        self,
        prompt: str,
        mm_data: Mapping[str, object],
        mm_kwargs: Mapping[str, object],
        processed_outputs: BatchFeature,
    ) -> BatchFeature:
        if mm_data:
            tokenizer = self.info.get_tokenizer()
            num_tiles = [
                self.info.get_num_tiles_per_image(img.height, img.width)
                for img in mm_data["images"]
            ]
<<<<<<< HEAD
=======
            processed_outputs = super()._call_hf_processor(
                prompt, mm_data, mm_kwargs, tok_kwargs)
>>>>>>> 7234fe26
            processed_outputs["num_tiles"] = torch.tensor(num_tiles)
            for k in ('pixel_values', 'aspect_ratio_ids', "aspect_ratio_mask"):
                processed_outputs[k] = processed_outputs[k].squeeze(0)

            processed_token_ids = processed_outputs.pop("input_ids")
            start_idx, end_idx = 0, processed_token_ids.size(1)
            processed_prompt_text = tokenizer.decode(processed_token_ids[0])

            hf_processor = self.info.get_hf_processor()
            bos_token = hf_processor.bos_token
            # Remove the bos_token from the start of prompt,
            # because we all know there would be image_token.
            if processed_prompt_text.startswith(bos_token):
                start_idx += 1
            # Remove the bos_token from the end of prompt,
            # because text is empty in this case.
            if processed_prompt_text.endswith(bos_token):
                end_idx -= 1
            processed_outputs[
                "input_ids"] = processed_token_ids[:, start_idx:end_idx]

        return processed_outputs

    def _get_mm_fields_config(
        self,
        hf_inputs: BatchFeature,
        hf_processor_mm_kwargs: Mapping[str, object],
    ) -> Mapping[str, MultiModalFieldConfig]:
        return dict(
            pixel_values=MultiModalFieldConfig.batched("image"),
            aspect_ratio_ids=MultiModalFieldConfig.batched("image"),
            aspect_ratio_mask=MultiModalFieldConfig.batched("image"),
            num_tiles=MultiModalFieldConfig.batched("image"),
        )

    def create_encoder_prompt(
        self,
        prompt: Union[str, list[int]],
        mm_data: MultiModalDataDict,
    ) -> Union[str, list[int]]:
        data = mm_data.get("image", [])
        num_images = 1 if isinstance(data, Image) else len(data)
        image_token_id = self.info.get_hf_config().image_token_index
        return [image_token_id] * num_images

    def _get_prompt_updates(
        self,
        mm_items: MultiModalDataItems,
        hf_processor_mm_kwargs: Mapping[str, object],
        out_mm_kwargs: MultiModalKwargs,
    ) -> Sequence[PromptUpdate]:
        token_per_chunk = self.info.get_token_per_chunk_from_config()
        image_token_id = self.info.get_hf_config().image_token_index

        def get_replacement_mllama(item_idx):
            images = mm_items.get_items("image", ImageProcessorItems)
            image_size = images.get_image_size(item_idx)
            num_tile = self.info.get_num_tiles_per_image(
                image_height=image_size.height,
                image_width=image_size.width,
            )
            num_tokens = num_tile * token_per_chunk
            return [image_token_id] * num_tokens

        return [
            PromptReplacement(
                modality="image",
                target=[image_token_id],
                replacement=get_replacement_mllama,
            )
        ]


def _prepare_aspect_ratio_attention_mask(
    aspect_ratio_mask: torch.Tensor,
    num_patches: int,
    target_length: int,
    dtype: torch.dtype,
) -> torch.Tensor:
    # Expand aspect ratio mask to target_length
    batch_size, max_num_tiles = aspect_ratio_mask.shape
    attention_mask = aspect_ratio_mask.view(batch_size, max_num_tiles, 1,
                                            1).to(dtype)
    attention_mask = attention_mask.repeat(1, 1, target_length, 1)

    # Mask padding patches
    pad_patches = target_length - num_patches
    attention_mask[:, :, -pad_patches:] = 0

    # Invert the mask (0 -> 1, 1 -> 0)
    attention_mask = 1 - attention_mask

    # Reshape to 2D and create 4D attention mask
    # (batch_size, 1, max_num_tiles*target_length, max_num_tiles*target_length)
    attention_mask = attention_mask.reshape(batch_size,
                                            max_num_tiles * target_length, 1)
    attention_mask = attention_mask @ attention_mask.transpose(
        -1, -2) * torch.finfo(dtype).min
    attention_mask = attention_mask.unsqueeze(1)

    return attention_mask


class ColumnParallelConv2dPatch(torch.nn.Module):
    """Conv2D Patching layer with model parallelism.
    Column parallel over unfolded input.
    Arguments:
        in_channels: Input channels.
        out_channels: Output channels.
        kernel_size: Size of convolution kernel.
        stride (default 1): Stride for convolution.
        bias (default False): Use bias in Conv2d.
    Input: (bsz, in_channels, width, height)
    Output: (bsz, num_tokens, out_channels)
    """

    def __init__(
        self,
        in_channels: int,
        out_channels: int,
        kernel_size: Union[int, tuple[int, int]],
        stride: Union[int, tuple[int, int]],
        bias: bool = False,
    ) -> None:
        super().__init__()
        if isinstance(kernel_size, int):
            kernel_size = (kernel_size, kernel_size)
        self._unfold = torch.nn.Unfold(kernel_size=kernel_size, stride=stride)
        self._linear = ColumnParallelLinear(
            in_channels * kernel_size[0] * kernel_size[1],
            out_channels,
            bias=bias,
        )

    def forward(self, x: torch.Tensor) -> torch.Tensor:
        x = self._unfold(x)
        x = x.permute(0, 2, 1)
        x, _ = self._linear(x)
        return x


class MllamaPrecomputedAspectRatioEmbedding(nn.Module):

    def __init__(self,
                 config: config_mllama.MllamaVisionConfig,
                 is_gated: bool = True):
        super().__init__()
        self.max_num_tiles = config.max_num_tiles
        self.hidden_size = config.hidden_size
        self.max_aspect_ratio_id = config.max_aspect_ratio_id
        self.is_gated = is_gated

        self.embedding = nn.Embedding(self.max_aspect_ratio_id + 1,
                                      self.max_num_tiles * self.hidden_size)
        if is_gated:
            self.gate = nn.Parameter(torch.zeros(1))

    def forward(self, hidden_state: torch.Tensor,
                aspect_ratio_ids: torch.Tensor) -> torch.Tensor:
        embeddings = self.embedding(aspect_ratio_ids)
        embeddings = embeddings.reshape(-1, self.max_num_tiles, 1,
                                        self.hidden_size)

        if self.is_gated:
            embeddings = embeddings * self.gate.tanh()

        hidden_state = hidden_state + embeddings
        return hidden_state


class MllamaPrecomputedPositionEmbedding(nn.Module):

    def __init__(self, config: config_mllama.MllamaVisionConfig):
        super().__init__()
        self.max_num_tiles = config.max_num_tiles
        self.max_aspect_ratio_id = config.max_aspect_ratio_id
        self.num_patches = (config.image_size // config.patch_size)**2 + 1
        self.hidden_size = config.hidden_size
        self.scale = config.hidden_size**-0.5

        self.gate = nn.Parameter(torch.zeros(1))

        # position embedding
        position_embedding = torch.randn(self.num_patches, self.hidden_size)
        self.embedding = nn.Parameter(self.scale * position_embedding)

        # tile position embedding
        self.tile_embedding = nn.Embedding(
            self.max_aspect_ratio_id + 1,
            self.max_num_tiles * self.num_patches * self.hidden_size)

    def forward(self, hidden_state: torch.Tensor,
                aspect_ratio_ids: torch.Tensor) -> torch.Tensor:
        # position embeddings
        gated_position_embedding = (1 - self.gate.tanh()) * self.embedding
        hidden_state = hidden_state + gated_position_embedding.view(
            1, 1, self.num_patches, self.hidden_size)

        # precomputed tile position embeddings
        tile_position_embedding = self.tile_embedding(aspect_ratio_ids)
        batch_size = hidden_state.shape[0]
        tile_position_embedding = tile_position_embedding.reshape(
            batch_size, self.max_num_tiles, self.num_patches, self.hidden_size)
        gated_tile_position_embedding = self.gate.tanh(
        ) * tile_position_embedding
        hidden_state = hidden_state + gated_tile_position_embedding

        return hidden_state


# TODO: support other attention backends for attention in vision model
class MllamaVisionSdpaAttention(nn.Module):

    def __init__(self,
                 config: config_mllama.MllamaVisionConfig,
                 quant_config: Optional[QuantizationConfig] = None,
                 prefix: str = ""):
        super().__init__()

        tensor_parallel_size = get_tp_group().world_size
        self.embed_dim = config.hidden_size
        self.num_heads = config.attention_heads
        self.head_dim = config.hidden_size // config.attention_heads
        self.num_local_heads = self.num_heads // tensor_parallel_size
        self.q_size = self.num_local_heads * self.head_dim
        self.kv_size = self.num_local_heads * self.head_dim

        self.qkv_proj = QKVParallelLinear(
            self.embed_dim,
            self.head_dim,
            self.num_heads,
            bias=False,
            quant_config=quant_config,
            prefix=f"{prefix}.qkv_proj",
        )
        self.o_proj = RowParallelLinear(
            self.num_heads * self.head_dim,
            self.embed_dim,
            bias=False,
            input_is_parallel=True,
            quant_config=quant_config,
            prefix=f"{prefix}.o_proj",
        )

    def forward(
        self,
        hidden_state: torch.Tensor,
        attention_mask: Optional[torch.Tensor] = None,
    ) -> torch.Tensor:
        qkv, _ = self.qkv_proj(hidden_state)
        q, k, v = qkv.split([self.q_size, self.kv_size, self.kv_size], dim=-1)
        q = q.view(q.shape[0], q.shape[1], self.num_local_heads,
                   self.head_dim).transpose(1, 2)
        k = k.view(k.shape[0], k.shape[1], self.num_local_heads,
                   self.head_dim).transpose(1, 2)
        v = v.view(v.shape[0], v.shape[1], self.num_local_heads,
                   self.head_dim).transpose(1, 2)

        # TODO: remove padding in image encoder
        attn_output = F.scaled_dot_product_attention(q,
                                                     k,
                                                     v,
                                                     attn_mask=attention_mask,
                                                     dropout_p=0.0)

        attn_output = attn_output.transpose(1, 2).contiguous()
        attn_output = attn_output.reshape(attn_output.shape[0],
                                          attn_output.shape[1], -1)
        output, _ = self.o_proj(attn_output)
        return output


class MllamaVisionEncoderLayer(nn.Module):

    def __init__(
        self,
        config: config_mllama.MllamaVisionConfig,
        quant_config: Optional[QuantizationConfig],
        prefix: str = "",
        is_gated: bool = False,
    ) -> None:
        super().__init__()

        self.hidden_size = config.hidden_size
        self.num_attention_heads = config.attention_heads
        self.is_gated = is_gated
        self.intermediate_size = config.intermediate_size

        self.self_attn = MllamaVisionSdpaAttention(
            config, quant_config=quant_config, prefix=f"{prefix}.self_attn")
        self.mlp = CLIPMLP(config,
                           quant_config=quant_config,
                           prefix=f"{prefix}.mlp")

        self.input_layernorm = nn.LayerNorm(self.hidden_size,
                                            eps=config.norm_eps)
        self.post_attention_layernorm = nn.LayerNorm(self.hidden_size,
                                                     eps=config.norm_eps)

        # there used to be an if else here, no code path
        if is_gated:
            self.gate_attn = nn.Parameter(torch.ones(1) * math.pi / 4)
            self.gate_ffn = nn.Parameter(torch.ones(1) * math.pi / 4)

    def forward(
        self,
        hidden_state: torch.Tensor,
        attention_mask: Optional[torch.Tensor] = None,
    ):
        # Self Attention
        residual = hidden_state
        hidden_state = self.input_layernorm(hidden_state)
        hidden_state = self.self_attn(hidden_state,
                                      attention_mask=attention_mask)
        gate_attn = 1 if not self.is_gated else self.gate_attn.tanh()
        hidden_state = residual + gate_attn * hidden_state

        # Feed forward
        residual = hidden_state
        hidden_state = self.post_attention_layernorm(hidden_state)
        hidden_state = self.mlp(hidden_state)
        gate_ffn = 1 if not self.is_gated else self.gate_ffn.tanh()
        hidden_state = residual + gate_ffn * hidden_state

        return hidden_state


class MllamaVisionEncoder(nn.Module):

    def __init__(
        self,
        config: config_mllama.MllamaVisionConfig,
        quant_config: Optional[QuantizationConfig],
        num_layers: int = 32,
        is_gated: bool = False,
        output_hidden_states=None,
        prefix: str = "",
    ) -> None:
        super().__init__()
        self.config = config
        self.layers = nn.ModuleList([
            MllamaVisionEncoderLayer(config,
                                     quant_config=quant_config,
                                     is_gated=is_gated,
                                     prefix=f"{prefix}.layers.{layer_idx}")
            for layer_idx in range(num_layers)
        ])
        self.output_hidden_states = output_hidden_states or []

    def forward(
        self,
        hidden_states: torch.Tensor,
        attention_mask: Optional[torch.Tensor] = None,
    ) -> Union[BaseModelOutput]:
        encoder_states = ()

        for i, encoder_layer in enumerate(self.layers):
            if i in self.output_hidden_states:
                encoder_states = encoder_states + (hidden_states, )
            hidden_states = encoder_layer(
                hidden_states,
                attention_mask,
            )

        if len(self.layers) - 1 in self.output_hidden_states:
            encoder_states = encoder_states + (hidden_states, )

        return hidden_states, encoder_states


class MllamaVisionModel(nn.Module):

    def __init__(
        self,
        config: config_mllama.MllamaVisionConfig,
        quant_config: Optional[QuantizationConfig],
        prefix: str = "",
    ) -> None:
        super().__init__()

        self.image_size = config.image_size
        self.patch_size = config.patch_size
        self.max_num_tiles = config.max_num_tiles
        self.hidden_size = config.hidden_size
        self.in_channels = config.num_channels
        self.intermediate_layers_indices = config.intermediate_layers_indices

        self.num_patches = (self.image_size // self.patch_size)**2 + 1
        self.scale = config.hidden_size**-0.5

        self.patch_embedding = ColumnParallelConv2dPatch(
            in_channels=config.num_channels,
            out_channels=self.hidden_size,
            kernel_size=self.patch_size,
            stride=self.patch_size,
            bias=False,
        )

        self.class_embedding = nn.Parameter(self.scale *
                                            torch.randn(self.hidden_size))
        self.gated_positional_embedding = MllamaPrecomputedPositionEmbedding(
            config)

        self.pre_tile_positional_embedding = \
            MllamaPrecomputedAspectRatioEmbedding(config, is_gated=True)
        self.post_tile_positional_embedding = \
            MllamaPrecomputedAspectRatioEmbedding(config, is_gated=True)

        # layer norms
        self.layernorm_pre = nn.LayerNorm(self.hidden_size)
        self.layernorm_post = nn.LayerNorm(self.hidden_size)

        # encoders
        self.transformer = MllamaVisionEncoder(
            config,
            quant_config,
            config.num_hidden_layers,
            is_gated=False,
            output_hidden_states=config.intermediate_layers_indices,
            prefix=f"{prefix}.transformer",
        )
        self.global_transformer = MllamaVisionEncoder(
            config,
            quant_config,
            config.num_global_layers,
            is_gated=True,
            prefix=f"{prefix}.global_transformer",
        )

    def apply_class_embedding(self,
                              hidden_state: torch.Tensor) -> torch.Tensor:
        batch_size, _, hidden_size = hidden_state.shape
        class_embedding = self.class_embedding.expand(batch_size, 1,
                                                      hidden_size)
        hidden_state = torch.cat([class_embedding, hidden_state], dim=1)
        return hidden_state

    def forward(self, pixel_values: torch.Tensor,
                aspect_ratio_ids: torch.Tensor,
                aspect_ratio_mask: torch.Tensor) -> torch.Tensor:
        batch_size, num_concurrent_media, num_tiles, num_channels, \
            height, width = pixel_values.shape

        pixel_values = pixel_values.reshape(
            batch_size * num_concurrent_media * num_tiles, num_channels,
            height, width)
        aspect_ratio_ids = aspect_ratio_ids.reshape(
            batch_size * num_concurrent_media, -1)

        # patch embedding
        patch_embeds = self.patch_embedding(
            pixel_values.to(self.layernorm_pre.weight.dtype))
        hidden_state = patch_embeds
        hidden_state = ps.get_tp_group().all_gather(hidden_state)

        # tile embeddings
        _, num_patches, dim = hidden_state.shape
        hidden_state = hidden_state.reshape(batch_size * num_concurrent_media,
                                            num_tiles, -1, dim)
        hidden_state = self.pre_tile_positional_embedding(
            hidden_state, aspect_ratio_ids)

        # apply cls token
        hidden_state = hidden_state.reshape(
            batch_size * num_concurrent_media * num_tiles, num_patches, dim)
        hidden_state = self.apply_class_embedding(hidden_state)
        num_patches += 1

        # apply position embeddings
        hidden_state = hidden_state.reshape(batch_size * num_concurrent_media,
                                            num_tiles, num_patches, dim)
        hidden_state = self.gated_positional_embedding(hidden_state,
                                                       aspect_ratio_ids)

        # apply encoder
        hidden_state = self.layernorm_pre(hidden_state)

        # Compute the number of tokens to pad
        num_padding_patches = (8 - (hidden_state.shape[-2] % 8)) % 8
        # Compute padding tuple for pad function
        padding = (
            0, 0, 0, num_padding_patches
        )  # (pad_left, pad_right, pad_left for dim -2, pad_right for dim -2)
        # Pad the tensor
        hidden_state = F.pad(hidden_state, padding, mode="constant", value=0)
        slice_index = -num_padding_patches if num_padding_patches > 0 else None

        attention_mask = aspect_ratio_mask.reshape(
            batch_size * num_concurrent_media, -1)
        attention_mask = _prepare_aspect_ratio_attention_mask(
            aspect_ratio_mask=attention_mask,
            num_patches=self.num_patches,
            target_length=hidden_state.shape[2],
            dtype=self.layernorm_pre.weight.dtype,
        )

        hidden_state = hidden_state.view(batch_size * num_concurrent_media, -1,
                                         dim)
        output = self.transformer(
            hidden_state,
            attention_mask=attention_mask,
        )
        hidden_state, intermediate_hidden_states = output[0], output[1]
        intermediate_hidden_states = torch.stack(intermediate_hidden_states,
                                                 dim=-1)

        # apply global encoder
        hidden_state = self.layernorm_post(hidden_state)
        hidden_state = hidden_state.reshape(batch_size * num_concurrent_media,
                                            num_tiles,
                                            num_patches + num_padding_patches,
                                            dim)
        hidden_state = self.post_tile_positional_embedding(
            hidden_state, aspect_ratio_ids)
        hidden_state = hidden_state.reshape(
            batch_size * num_concurrent_media,
            num_tiles * (num_patches + num_padding_patches), dim)
        hidden_state = self.global_transformer(
            hidden_state, attention_mask=attention_mask)[0]
        hidden_state = hidden_state.reshape(batch_size * num_concurrent_media,
                                            num_tiles,
                                            num_patches + num_padding_patches,
                                            dim)
        hidden_state = hidden_state[:, :, :slice_index]

        # adding intermediate layer outputs
        hidden_state = hidden_state.reshape(batch_size, num_concurrent_media,
                                            num_tiles, num_patches, dim)
        intermediate_hidden_states = intermediate_hidden_states.reshape(
            batch_size * num_concurrent_media, num_tiles,
            num_patches + num_padding_patches, -1)
        intermediate_hidden_states = intermediate_hidden_states[:, :, :
                                                                slice_index]
        intermediate_hidden_states = intermediate_hidden_states.reshape(
            batch_size, num_concurrent_media, num_tiles, num_patches, -1)
        hidden_state = torch.cat([hidden_state, intermediate_hidden_states],
                                 dim=-1)
        return hidden_state

    def load_weights(self, weights: Iterable[tuple[str,
                                                   torch.Tensor]]) -> set[str]:
        stacked_params_mapping = [
            # (param_name, shard_name, shard_id)
            (".qkv_proj", ".q_proj", "q"),
            (".qkv_proj", ".k_proj", "k"),
            (".qkv_proj", ".v_proj", "v"),
        ]
        params_dict = dict(self.named_parameters())
        updated_params: set[str] = set()
        for name, loaded_weight in weights:
            if 'patch_embedding._linear.weight' in name:
                loaded_weight = loaded_weight.view(loaded_weight.shape[0], -1)
            for (param_name, weight_name, shard_id) in stacked_params_mapping:
                if weight_name not in name:
                    continue
                name = name.replace(weight_name, param_name)
                param = params_dict[name]
                updated_params.add(name)
                weight_loader = param.weight_loader
                weight_loader(param, loaded_weight, shard_id)
                break
            else:
                param = params_dict.pop(name)
                weight_loader = getattr(param, "weight_loader",
                                        default_weight_loader)
                weight_loader(param, loaded_weight)
                updated_params.add(name)
        return updated_params


class MllamaTextRMSNorm(nn.Module):

    def __init__(self, hidden_size, eps=1e-6):
        """
        MllamaTextRMSNorm is equivalent to T5LayerNorm
        """
        super().__init__()
        self.weight = nn.Parameter(torch.ones(hidden_size))
        self.variance_epsilon = eps

    def forward(self, hidden_states):
        input_dtype = hidden_states.dtype
        hidden_states = hidden_states.to(torch.float32)
        variance = hidden_states.pow(2).mean(-1, keepdim=True)
        hidden_states = hidden_states * torch.rsqrt(variance +
                                                    self.variance_epsilon)
        return self.weight * hidden_states.to(input_dtype)

    def extra_repr(self):
        return f"{tuple(self.weight.shape)}, eps={self.variance_epsilon}"


class MllamaTextCrossAttention(nn.Module):
    """Multi-headed attention from 'Attention Is All You Need' paper"""

    def __init__(
        self,
        config: Optional[config_mllama.MllamaTextConfig] = None,
        layer_idx: Optional[int] = None,
        quant_config: Optional[QuantizationConfig] = None,
        prefix: str = "",
    ):
        super().__init__()
        self.config = config
        self.pipeline_parallel_rank = get_pp_group().rank_in_group
        self.tensor_parallel_size = get_tp_group().world_size
        self.num_heads = config.num_attention_heads
        self.num_key_value_heads = config.num_key_value_heads

        self.num_local_heads = self.num_heads // self.tensor_parallel_size
        self.num_local_key_value_heads = \
            self.num_key_value_heads // self.tensor_parallel_size
        self.hidden_size = config.hidden_size
        self.head_dim = config.hidden_size // self.num_heads
        self.num_key_value_heads = config.num_key_value_heads

        self.layer_idx = layer_idx
        self.num_key_value_groups = self.num_heads // self.num_key_value_heads
        self.q_local_size = self.num_local_heads * self.head_dim
        self.kv_local_size = self.num_local_key_value_heads * self.head_dim

        self.qkv_proj = QKVCrossParallelLinear(
            self.hidden_size,
            self.head_dim,
            self.num_heads,
            self.num_key_value_heads,
            bias=False,
            quant_config=quant_config,
            prefix=f"{prefix}.qkv_proj",
        )

        self.o_proj = RowParallelLinear(
            self.num_heads * self.head_dim,
            self.hidden_size,
            bias=False,
            input_is_parallel=True,
            quant_config=quant_config,
            prefix=f"{prefix}.o_proj",
        )
        # vllm.model_executor.layers.layernorm.RMSNorm has precision issue,
        # use huggingface's instead
        self.q_norm = MllamaTextRMSNorm(self.head_dim, eps=config.rms_norm_eps)
        self.k_norm = MllamaTextRMSNorm(self.head_dim, eps=config.rms_norm_eps)
        self.scaling = self.head_dim**-0.5

        self.attn = Attention(
            self.num_local_heads,
            self.head_dim,
            self.scaling,
            self.num_local_key_value_heads,
            prefix=f"{prefix}.attn",
            attn_type=AttentionType.ENCODER_DECODER,
        )

    def forward(
        self,
        hidden_states: torch.Tensor,
        attention_mask: Optional[torch.Tensor],
        kv_range_for_decode: Optional[list[tuple[int, int]]],
        cross_attention_states: Optional[torch.Tensor],
    ) -> torch.Tensor:
        q, k, v = self.qkv_proj(hidden_states, cross_attention_states)
        if cross_attention_states is not None:
            k = k.view(-1, self.num_local_key_value_heads, self.head_dim)
            v = v.view(-1, self.num_local_key_value_heads, self.head_dim)
            k = self.k_norm(k)

        q = q.view(-1, self.num_local_heads, self.head_dim)
        q = self.q_norm(q)

        if attention_mask is not None:
            output = self._attention_with_mask(q, k, v, attention_mask,
                                               kv_range_for_decode)
        else:
            output = self.attn(
                q.view(-1, self.num_local_heads * self.head_dim), k, v)
        out, _ = self.o_proj(output)
        return out

    def _attention_with_mask(
        self,
        q: torch.Tensor,
        k: torch.Tensor,
        v: torch.Tensor,
        attention_mask: torch.Tensor,
        kv_range_for_decode: list[tuple[int, int]],
    ) -> torch.Tensor:
        kv_cache = self.attn.kv_cache[self.pipeline_parallel_rank]
        attn_metadata: AttentionMetadata = get_forward_context().attn_metadata
        # Skip writing kv-cache for the initial profiling run.
        # TODO (NickLucche) replace with custom attn bias and use standard attn
        if len(kv_cache.shape) > 1:
            i = torch.ones(1, dtype=torch.float32)
            if self.attn.backend in (_Backend.FLASH_ATTN,
                                     _Backend.FLASH_ATTN_VLLM_V1):
                cached_k = torch.cat([k[s:e] for s, e in kv_range_for_decode])
                cached_v = torch.cat([v[s:e] for s, e in kv_range_for_decode])
                torch.ops._C_cache_ops.reshape_and_cache_flash(
                    cached_k,
                    cached_v,
                    kv_cache[0],
                    kv_cache[1],
                    attn_metadata.
                    cross_slot_mapping,  # type: ignore[union-attr]
                    "auto",
                    i,
                    i,
                )
            elif self.attn.backend in (_Backend.XFORMERS, _Backend.ROCM_FLASH,
                                       _Backend.TORCH_SDPA):
                key_cache, value_cache = PagedAttention.split_kv_cache(
                    kv_cache, self.num_local_key_value_heads, self.head_dim)
                cached_k = torch.cat([k[s:e] for s, e in kv_range_for_decode])
                cached_v = torch.cat([v[s:e] for s, e in kv_range_for_decode])
                PagedAttention.write_to_paged_cache(
                    cached_k, cached_v, key_cache, value_cache,
                    attn_metadata.cross_slot_mapping, "auto", i, i)
            else:
                raise ValueError(
                    f"Unsupported Attention backend {self.attn.backend} "
                    "enum found. Expected the Attention backend to be "
                    "FLASH_ATTN, FLASH_ATTN_VLLM_V1, "
                    "XFORMERS or TORCH_SDPA.")

        # We have to call torch.sdpa for prefill when using a
        # custom cross-attention mask. Because the mask is not a
        # standard causal mask, neither a block diagonal mask which
        # can be optimized by xformers.BlockDiagonalMask.
        # The mask is specially calculated for supporting multi
        # images and interleaved images.
        q_len = q.shape[0]
        kv_len = k.shape[0]
        q = q.transpose(0, 1).view(self.num_local_key_value_heads,
                                   self.num_key_value_groups, q_len,
                                   self.head_dim).contiguous()
        k = k.transpose(0,
                        1)[:,
                           None, :, :].expand(self.num_local_key_value_heads,
                                              self.num_key_value_groups,
                                              kv_len,
                                              self.head_dim).contiguous()
        v = v.transpose(0,
                        1)[:,
                           None, :, :].expand(self.num_local_key_value_heads,
                                              self.num_key_value_groups,
                                              kv_len,
                                              self.head_dim).contiguous()
        attention_mask = attention_mask.view(1, 1, q_len, kv_len)
        output = F.scaled_dot_product_attention(q,
                                                k,
                                                v,
                                                attn_mask=attention_mask,
                                                is_causal=False)
        output = output.permute(2, 0, 1, 3).reshape(
            q_len, self.num_local_heads * self.head_dim)
        return output


class MllamaCrossAttentionDecoderLayer(torch.nn.Module):
    """Cross-attention transformer block with tanh-gated attention
    and feedforward."""

    def __init__(
        self,
        config: config_mllama.MllamaTextConfig,
        layer_idx: int,
        quant_config: Optional[QuantizationConfig],
        prefix: str = "",
    ) -> None:
        super().__init__()

        self.layer_idx = layer_idx
        self.cross_attn = MllamaTextCrossAttention(
            config=config,
            layer_idx=layer_idx,
            quant_config=quant_config,
            prefix=f"{prefix}.cross_attn",
        )

        self.input_layernorm = RMSNorm(config.hidden_size,
                                       eps=config.rms_norm_eps)
        self.cross_attn_attn_gate = torch.nn.Parameter(torch.zeros(1))

        self.mlp = LlamaMLP(
            hidden_size=config.hidden_size,
            intermediate_size=config.intermediate_size,
            hidden_act=config.hidden_act,
            quant_config=quant_config,
            prefix=f"{prefix}.mlp",
        )
        self.post_attention_layernorm = RMSNorm(config.hidden_size,
                                                eps=config.rms_norm_eps)
        self.cross_attn_mlp_gate = torch.nn.Parameter(torch.zeros(1))

    def forward(
        self,
        hidden_states: torch.Tensor,
        cross_attention_states: torch.Tensor,
        cross_attention_mask: torch.Tensor,
        kv_range_for_decode: Optional[list[tuple[int, int]]],
        full_text_row_masked_out_mask: torch.Tensor,
    ) -> torch.Tensor:
        residual = hidden_states
        hidden_states = self.input_layernorm(hidden_states)

        hidden_states = self.cross_attn(
            hidden_states=hidden_states,
            attention_mask=cross_attention_mask,
            kv_range_for_decode=kv_range_for_decode,
            cross_attention_states=cross_attention_states,
        )
        hidden_states = full_text_row_masked_out_mask * hidden_states
        hidden_states = residual + self.cross_attn_attn_gate.tanh(
        ) * hidden_states

        residual = hidden_states
        hidden_states = self.post_attention_layernorm(hidden_states)
        hidden_states = self.mlp(hidden_states)
        hidden_states = full_text_row_masked_out_mask * hidden_states
        hidden_states = residual + self.cross_attn_mlp_gate.tanh(
        ) * hidden_states
        return hidden_states


class MllamaTextModel(nn.Module):
    config_class = config_mllama.MllamaTextConfig
    base_model_prefix = "model"

    def __init__(self, *, vllm_config: VllmConfig, prefix: str = ""):
        super().__init__()

        config = vllm_config.model_config.hf_config.text_config
        cache_config = vllm_config.cache_config
        quant_config = vllm_config.quant_config

        self.vocab_size = config.vocab_size
        self.embed_tokens = VocabParallelEmbedding(config.vocab_size + 8,
                                                   config.hidden_size)
        self.cross_attention_layers = config.cross_attention_layers

        layers = []
        for layer_idx in range(config.num_hidden_layers):
            if layer_idx in self.cross_attention_layers:
                layers.append(
                    MllamaCrossAttentionDecoderLayer(
                        config,
                        layer_idx,
                        quant_config=quant_config,
                        prefix=f"{prefix}.layers.{layer_idx}",
                    ))
            else:
                # TODO: force LlamaDecoderLayer to config.attention_bias=False
                layers.append(
                    LlamaDecoderLayer(
                        config,
                        cache_config=cache_config,
                        quant_config=quant_config,
                        prefix=f"{prefix}.layers.{layer_idx}",
                    ))

        self.layers = nn.ModuleList(layers)
        self.norm = RMSNorm(config.hidden_size, eps=config.rms_norm_eps)

    def forward(
        self,
        input_ids: torch.LongTensor,
        positions: Optional[torch.LongTensor],
        cross_attention_states: Optional[torch.LongTensor],
        cross_attention_mask: Optional[torch.LongTensor],
        kv_range_for_decode: Optional[list[tuple[int, int]]],
        full_text_row_masked_out_mask: Optional[tuple[torch.Tensor,
                                                      torch.Tensor]],
        skip_cross_attention: bool,
    ) -> torch.Tensor:
        inputs_embeds = self.embed_tokens(input_ids)
        hidden_states = inputs_embeds

        for idx, decoder_layer in enumerate(self.layers):
            if idx in self.cross_attention_layers:
                if not skip_cross_attention:
                    hidden_states = decoder_layer(
                        hidden_states=hidden_states,
                        cross_attention_states=cross_attention_states,
                        cross_attention_mask=cross_attention_mask,
                        kv_range_for_decode=kv_range_for_decode,
                        full_text_row_masked_out_mask=
                        full_text_row_masked_out_mask,
                    )
            else:
                hidden_states, residual = decoder_layer(
                    positions=positions,
                    hidden_states=hidden_states,
                    residual=None,
                )
                hidden_states = hidden_states + residual
        hidden_states = self.norm(hidden_states)
        return hidden_states


class MllamaForCausalLM(nn.Module):
    config_class = config_mllama.MllamaTextConfig
    base_model_prefix = "language_model"
    _no_split_modules = [
        "MllamaCrossAttentionDecoderLayer", "MllamaSelfAttentionDecoderLayer"
    ]

    def __init__(self, *, vllm_config: VllmConfig, prefix: str = ""):
        super().__init__()

        config = vllm_config.model_config.hf_config.text_config
        quant_config = vllm_config.quant_config
        self.quant_config = quant_config

        self.vocab_size = config.vocab_size
        self.model = MllamaTextModel(vllm_config=vllm_config,
                                     prefix=f"{prefix}.model")
        self.lm_head = ParallelLMHead(
            config.vocab_size,
            config.hidden_size,
            org_num_embeddings=config.vocab_size,
            padding_size=DEFAULT_VOCAB_PADDING_SIZE,
            quant_config=quant_config,
            prefix=f"{prefix}.lm_head",
        )

    def forward(
        self,
        input_ids: torch.LongTensor,
        positions: Optional[torch.LongTensor],
        cross_attention_states: Optional[torch.LongTensor],
        cross_attention_mask: Optional[torch.LongTensor],
        kv_range_for_decode: Optional[list[tuple[int, int]]],
        full_text_row_masked_out_mask: Optional[tuple[torch.Tensor,
                                                      torch.Tensor]],
        skip_cross_attention: bool,
    ) -> torch.Tensor:
        hidden_states = self.model(
            input_ids=input_ids,
            positions=positions,
            cross_attention_states=cross_attention_states,
            cross_attention_mask=cross_attention_mask,
            kv_range_for_decode=kv_range_for_decode,
            full_text_row_masked_out_mask=full_text_row_masked_out_mask,
            skip_cross_attention=skip_cross_attention,
        )
        return hidden_states

    def load_weights(self, weights: Iterable[tuple[str,
                                                   torch.Tensor]]) -> set[str]:
        stacked_params_mapping = [
            # (param_name, shard_name, shard_id)
            (".qkv_proj", ".q_proj", "q"),
            (".qkv_proj", ".k_proj", "k"),
            (".qkv_proj", ".v_proj", "v"),
            (".gate_up_proj", ".gate_proj", 0),
            (".gate_up_proj", ".up_proj", 1),
        ]
        params_dict = dict(self.named_parameters())
        updated_params: set[str] = set()
        for name, loaded_weight in weights:
            if 'patch_embedding.weight' in name:
                name = name.replace('patch_embedding.weight',
                                    'patch_embedding._linear.weight')
                loaded_weight = loaded_weight.view(loaded_weight.shape[0], -1)
            if (self.quant_config is not None and
                (scale_name := self.quant_config.get_cache_scale(name))):
                # Loading kv cache quantization scales
                param = params_dict[scale_name]
                weight_loader = getattr(param, "weight_loader",
                                        default_weight_loader)
                loaded_weight = (loaded_weight if loaded_weight.dim() == 0 else
                                 loaded_weight[0])
                weight_loader(param, loaded_weight)
                updated_params.add(scale_name)
                continue
            for (param_name, weight_name, shard_id) in stacked_params_mapping:
                if weight_name not in name:
                    continue
                name = name.replace(weight_name, param_name)
                param = params_dict[name]
                updated_params.add(name)
                weight_loader = param.weight_loader
                weight_loader(param, loaded_weight, shard_id)
                break
            else:
                orig_name = name
                name = maybe_remap_kv_scale_name(name, params_dict)
                if name is None:
                    logger.debug("Missing name %s, orig name %s", name,
                                 orig_name)
                    continue

                param = params_dict.pop(name)
                weight_loader = getattr(param, "weight_loader",
                                        default_weight_loader)
                weight_loader(param, loaded_weight)
                updated_params.add(name)
        return updated_params


@MULTIMODAL_REGISTRY.register_processor(MllamaMultiModalProcessor,
                                        info=MllamaProcessingInfo,
                                        dummy_inputs=MllamaDummyInputsBuilder)
class MllamaForConditionalGeneration(nn.Module, SupportsMultiModal,
                                     SupportsV0Only):
    packed_modules_mapping = {
        "qkv_proj": ["q_proj", "k_proj", "v_proj"],
        "gate_up_proj": ["gate_proj", "up_proj"]
    }

    hf_to_vllm_mapper = WeightsMapper(
        orig_to_new_prefix={
            # mapping for new names in checkpoint saved after transformers v4.52
            "model.vision_model.": "vision_model.",
            "model.multi_modal_projector.": "multi_modal_projector.",
            "model.language_model.": "language_model.model.",
            "lm_head.": "language_model.lm_head.",
        },
        orig_to_new_suffix={
            "patch_embedding.weight": "patch_embedding._linear.weight",
        },
    )

    @classmethod
    def get_placeholder_str(cls, modality: str, i: int) -> Optional[str]:
        if modality.startswith("image"):
            return "<|image|>"

        raise ValueError("Only image modality is supported")

    def __init__(self, *, vllm_config: VllmConfig, prefix: str = ""):
        super().__init__()
        config: MllamaConfig = vllm_config.model_config.hf_config
        quant_config = vllm_config.quant_config
        self.config = config
        self.quant_config = quant_config
        self.vocab_size = config.text_config.vocab_size
        self.hidden_size = config.text_config.hidden_size
        self.max_num_tiles = config.vision_config.max_num_tiles
        self.vision_output_dim = config.vision_config.vision_output_dim
        self.pad_token_id = \
            config.pad_token_id if config.pad_token_id is not None else -1
        self.image_size = config.vision_config.image_size
        self.image_token_id = config.image_token_index

        self.vision_model = MllamaVisionModel(config.vision_config,
                                              quant_config,
                                              prefix=maybe_prefix(
                                                  prefix, "vision_model"))
        self.language_model = MllamaForCausalLM(
            vllm_config=vllm_config,
            prefix=maybe_prefix(prefix, "language_model"),
        )
        self.multi_modal_projector = ColumnParallelLinear(
            config.vision_config.vision_output_dim,
            config.text_config.hidden_size,
            bias=True,
            quant_config=quant_config,
            gather_output=True,
            prefix=maybe_prefix(prefix, "multi_modal_projector"),
        )
        self.logits_processor = LogitsProcessor(config.output_hidden_states,
                                                config.text_config.vocab_size)

    def compute_logits(
        self,
        hidden_states: torch.Tensor,
        sampling_metadata: SamplingMetadata,
    ) -> Optional[torch.Tensor]:
        logits = self.logits_processor(self.language_model.lm_head,
                                       hidden_states, sampling_metadata)
        return logits

    def unpack_data(self,
                    image_data: Union[list[torch.Tensor], torch.Tensor],
                    padding_value=0) -> torch.Tensor:
        if isinstance(image_data, torch.Tensor):
            # torch.Tensor
            return image_data
        else:
            assert isinstance(
                image_data[0],
                torch.Tensor), "Image data is not properly batched."
            # list[torch.Tensor]
            bsz = len(image_data)
            max_length = max(t.size(0) for t in image_data)
            trailing_dims = image_data[0].shape[1:]
            for data in image_data:
                cur_trailing_dims = data.shape[1:]
                assert cur_trailing_dims == trailing_dims
            output_tensor = torch.full((bsz, max_length, *trailing_dims),
                                       padding_value,
                                       dtype=image_data[0].dtype,
                                       device=image_data[0].device)
            for i, t in enumerate(image_data):
                output_tensor[i, :t.size(0)] = t
            return output_tensor

    def _parse_and_validate_image_input(self, **kwargs: object):
        # tensor with the same shape will be batched together by
        # MultiModalKwargs.batch, so pixel_values here can be:
        #   - list[torch.Tensor]:
        #       with shape (num_image, num_tiles, 3, image_res, image_res)
        #   - torch.Tensor:
        #       with shape (bs, num_image, num_tiles, 3, image_res, image_res)
        pixel_values: Optional[Union[list[list[torch.Tensor]],
                                     list[torch.Tensor],
                                     torch.Tensor]] = kwargs.pop(
                                         "pixel_values", None)
        image_embeds: Optional[Union[list[list[torch.Tensor]],
                                     list[torch.Tensor],
                                     torch.Tensor]] = kwargs.pop(
                                         "image_embeds", None)
        aspect_ratio_ids: Optional[Union[list[list[torch.Tensor]],
                                         list[torch.Tensor],
                                         torch.Tensor]] = kwargs.pop(
                                             "aspect_ratio_ids", None)
        aspect_ratio_mask: Optional[Union[list[list[torch.Tensor]],
                                          list[torch.Tensor],
                                          torch.Tensor]] = kwargs.pop(
                                              "aspect_ratio_mask", None)

        if pixel_values is None and image_embeds is None:
            return None

        if pixel_values is not None and image_embeds is not None:
            raise ValueError(
                "Both pixel values and image embeds are provided.")

        if pixel_values is not None:
            assert aspect_ratio_ids is not None
            assert aspect_ratio_mask is not None

            return MllamaImagePixelInputs(
                type="pixel_values",
                data=self.unpack_data(pixel_values),
                aspect_ratio_ids=self.unpack_data(aspect_ratio_ids),
                aspect_ratio_mask=self.unpack_data(aspect_ratio_mask))

        if image_embeds is not None:
            raise NotImplementedError

        raise AssertionError("This line should be unreachable.")

    def _get_and_validate_encoder_lens(
        self,
        encoder_seq_lens: list[int],
        num_tiles: list[list[int]],
        num_tokens_per_tile: int,
    ) -> list[int]:
        # Get the actual number of encoder tokens for each sample.
        # Because attn_metadata.encoder_seq_lens only counts the last
        # group of images for each sample, which is used to cheat the
        # block manager to allocate blocks for those images only.
        # See MllamaMultiModalProcessor for more details.
        actual_encoder_seq_lens = [
            sum(num_tile) * num_tokens_per_tile for num_tile in num_tiles
        ]

        # remove 0 encoder len entries for text-only requests for these
        # assertions
        attn_metadata_lens = [x for x in encoder_seq_lens if x > 0]
        assert len(actual_encoder_seq_lens) == len(attn_metadata_lens)
        for actual_len, last_group_len in zip(actual_encoder_seq_lens,
                                              attn_metadata_lens):
            assert actual_len >= last_group_len

        return actual_encoder_seq_lens

    def flat_encoder_result(self, cross_attention_states: torch.Tensor,
                            attn_metadata: AttentionMetadata,
                            actual_encoder_seq_lens: list[int]):

        cross_attention_states_flat = torch.zeros(
            sum(actual_encoder_seq_lens),
            cross_attention_states.shape[-1],
            device=cross_attention_states.device,
            dtype=cross_attention_states.dtype)
        start_pos = 0
        for seq_len, vision_token_in_batch in zip(actual_encoder_seq_lens,
                                                  cross_attention_states):
            end_pos = start_pos + seq_len
            cross_attention_states_flat[
                start_pos:end_pos] = vision_token_in_batch[:seq_len]
            start_pos = end_pos
        cross_attention_states = cross_attention_states_flat
        return cross_attention_states

    def get_language_model(self) -> torch.nn.Module:
        return self.language_model

    def get_cross_attention_states(
        self,
        image_inputs: MllamaImagePixelInputs,
        attn_metadata: AttentionMetadata,
        actual_encoder_seq_lens: list[int],
    ) -> tuple[torch.Tensor]:
        # NOTE: llama's reference implementation runs vision model on CPU
        pixel_values = image_inputs['data']
        aspect_ratio_ids = image_inputs['aspect_ratio_ids']
        aspect_ratio_mask = image_inputs['aspect_ratio_mask']
        cross_attention_states = self.vision_model(pixel_values,
                                                   aspect_ratio_ids,
                                                   aspect_ratio_mask)
        cross_attention_states, _ = self.multi_modal_projector(
            cross_attention_states)

        bsz, _, _, _, image_token_dim = tuple(cross_attention_states.shape)
        cross_attention_states = cross_attention_states.view(
            bsz, -1, image_token_dim)

        cross_attention_states = self.flat_encoder_result(
            cross_attention_states, attn_metadata, actual_encoder_seq_lens)

        return cross_attention_states

    def get_cross_attention_mask(
        self,
        input_ids: torch.Tensor,
        attn_metadata: AttentionMetadata,
        num_tiles: list[list[int]],
        num_tokens_per_tile: int,
        dtype: torch.dtype,
    ) -> tuple[torch.Tensor, torch.Tensor]:
        token_ids = input_ids.tolist()
        start = 0
        batch_token_ids = []
        for seq_len in attn_metadata.seq_lens:
            batch_token_ids.append(token_ids[start:start + seq_len])
            start += seq_len
        sparse_mask = [
            get_cross_attention_token_mask(t, self.image_token_id)
            for t in batch_token_ids
        ]

        # Skip generating cross-attention mask if all samples
        # are text-only or have only 1 leading image.
        if skip_attention_mask(sparse_mask):
            return None, None

        dense_mask, tile_range_for_decode = \
            convert_sparse_cross_attention_mask_to_dense(
                sparse_mask, num_tiles, attn_metadata.seq_lens)
        cross_attention_mask = \
            convert_dense_cross_attention_mask_to_tensor(
                dense_mask, num_tokens_per_tile, input_ids.device, dtype)
        kv_range_for_decode = [[
            t[0] * num_tokens_per_tile, t[1] * num_tokens_per_tile
        ] for t in tile_range_for_decode]

        return cross_attention_mask, kv_range_for_decode

    def get_full_text_row_masked_out_mask(
        self,
        attn_metadata: AttentionMetadata,
        device: torch.device,
    ) -> torch.Tensor:
        full_text_row_masked_out_mask = torch.ones(
            (attn_metadata.num_prefill_tokens, 1), dtype=torch.bool)
        start_pos = 0
        for seq_len, encoder_seq_len in zip(attn_metadata.seq_lens,
                                            attn_metadata.encoder_seq_lens):
            if encoder_seq_len == 0:
                full_text_row_masked_out_mask[start_pos:start_pos +
                                              seq_len] = False
            start_pos += seq_len
        full_text_row_masked_out_mask = full_text_row_masked_out_mask.to(
            device)
        return full_text_row_masked_out_mask

    def forward(
        self,
        input_ids: torch.Tensor,
        positions: torch.Tensor,
        **kwargs: object,
    ) -> Union[CausalLMOutputWithPast]:
        attn_metadata = get_forward_context().attn_metadata
        if attn_metadata.num_prefill_tokens > 0 and \
            attn_metadata.num_decode_tokens > 0:
            raise ValueError("Chunk prefill not supported")
        image_inputs = self._parse_and_validate_image_input(**kwargs)
        cross_attention_states = None
        cross_attention_mask = None
        kv_range_for_decode = None

        # For 1) text-only prefill and decode, 2) image-present decode.
        if image_inputs is None:
            full_text_row_masked_out_mask = (
                attn_metadata.encoder_seq_lens_tensor
                != 0).reshape(-1, 1).to(input_ids.device)
            skip_cross_attention = attn_metadata.max_encoder_seq_len == 0

        # For image-present prefill.
        else:
            skip_cross_attention = False

            num_tiles = [t.tolist() for t in kwargs.pop("num_tiles")]
            num_tokens_per_tile = calc_token_per_chunk(self.image_size)

            actual_encoder_seq_lens = self._get_and_validate_encoder_lens(
                attn_metadata.encoder_seq_lens,
                num_tiles,
                num_tokens_per_tile,
            )

            cross_attention_states = self.get_cross_attention_states(
                image_inputs, attn_metadata, actual_encoder_seq_lens)

            full_text_row_masked_out_mask = \
                self.get_full_text_row_masked_out_mask(
                    attn_metadata, input_ids.device)

            cross_attention_mask, kv_range_for_decode = \
                self.get_cross_attention_mask(
                    input_ids, attn_metadata, num_tiles,
                    num_tokens_per_tile, cross_attention_states.dtype)

        outputs = self.language_model(
            input_ids=input_ids,
            positions=positions,
            cross_attention_states=cross_attention_states,
            cross_attention_mask=cross_attention_mask,
            kv_range_for_decode=kv_range_for_decode,
            full_text_row_masked_out_mask=full_text_row_masked_out_mask,
            skip_cross_attention=skip_cross_attention,
        )

        return outputs

    def load_weights(self, weights: Iterable[tuple[str,
                                                   torch.Tensor]]) -> set[str]:
        loader = AutoWeightsLoader(self)
        return loader.load_weights(weights, mapper=self.hf_to_vllm_mapper)

    def get_mm_mapping(self) -> MultiModelKeys:
        """
        Get the module prefix in multimodal models
        """
        return MultiModelKeys.from_string_field(
            language_model="language_model",
            connector="multi_modal_projector",
            tower_model="vision_model")


def skip_attention_mask(sparse_mask: list[list[int]]) -> bool:
    for mask in sparse_mask:
        # Skip text-only samples.
        if len(mask) == 0:
            continue
        # If the sample contains more than 1 images,
        # we can't skip mask.
        if len(mask) != 1:
            return False
        # If the sample contains only 1 image,
        # but the image is not the leading one,
        # we can't skip mask.
        if mask[0][0] != 0 or mask[0][1] != -1:
            return False
    return True


def convert_sparse_cross_attention_mask_to_dense(
    sparse_mask: list[list[list[int]]],
    num_tiles: list[list[int]],
    lengths: list[int],
) -> tuple[np.ndarray, list[tuple[int, int]]]:
    total_length = sum(lengths)
    total_tiles = sum([sum(tiles) for tiles in num_tiles])
    dense_mask = np.zeros(shape=(total_length, total_tiles), dtype=np.int64)
    # A list of ranges, range[i] = [start, end] means that the i-th image will
    # use tiles[start, end] for cross-attention decoding.
    tile_range_for_decode = []

    seq_start = 0
    tile_start = 0

    # sparse_mask has an [] entry for each sequence that does not have images,
    # but num_tiles does not have these entries...
    num_tiles_idx = 0
    for masks, length in zip(sparse_mask, lengths):
        if len(masks) == 0:
            # Text only
            continue

        tiles = num_tiles[num_tiles_idx]
        num_tiles_idx += 1
        ts, td = -1, 0
        for mask, tile in zip(masks, tiles):
            if len(mask) != 2:
                continue
            start, end = mask
            end = min(end, length)
            if end == -1:
                end = length
            if end == length:
                if ts == -1:
                    ts = tile_start
                td += tile
            dense_mask[seq_start + start:seq_start + end,
                       tile_start:tile_start + tile] = 1
            tile_start += tile
        assert ts != -1
        assert td != 0
        tile_range_for_decode.append((ts, ts + td))
        seq_start += length
    assert num_tiles_idx == len(num_tiles)

    return dense_mask, tile_range_for_decode


def convert_dense_cross_attention_mask_to_tensor(
    cross_attention_token_mask: np.ndarray,
    num_tokens_per_tile: int,
    device: torch.device,
    dtype: torch.dtype,
) -> torch.Tensor:
    mask = torch.tensor(cross_attention_token_mask, dtype=dtype, device=device)
    mask = mask.repeat_interleave(num_tokens_per_tile, dim=1)

    mask = 1.0 - mask
    mask = mask.masked_fill(mask.to(torch.bool), torch.finfo(dtype).min)

    ninf = torch.finfo(dtype).min
    full_text_mask = ((mask != ninf).any(dim=-1).type_as(mask)[..., None])
    mask *= full_text_mask
    # (num_prompt_tokens, num_encoder_tokens)
    return mask<|MERGE_RESOLUTION|>--- conflicted
+++ resolved
@@ -169,11 +169,11 @@
         tokenization_kwargs: Optional[Mapping[str, object]] = None,
         return_mm_hashes: bool = False,
     ) -> MultiModalEncDecInputs:
-<<<<<<< HEAD
         mm_inputs = super().apply(
             prompt=prompt,
             mm_data=mm_data,
             hf_processor_mm_kwargs=hf_processor_mm_kwargs,
+            tokenization_kwargs=tokenization_kwargs,
             return_mm_hashes=return_mm_hashes,
         )
 
@@ -183,10 +183,6 @@
             hf_processor_mm_kwargs=hf_processor_mm_kwargs,
             mm_inputs=mm_inputs,
         )
-=======
-        mm_inputs = super().apply(prompt, mm_data, hf_processor_mm_kwargs,
-                                  tokenization_kwargs, return_mm_hashes)
->>>>>>> 7234fe26
 
     async def apply_async(
         self,
@@ -296,6 +292,7 @@
             prompt=prompt,
             mm_data=mm_data,
             mm_kwargs=mm_kwargs,
+            tok_kwargs=tok_kwargs,
         )
 
         return self._postprocess_hf(
@@ -310,6 +307,7 @@
         prompt: str,
         mm_data: Mapping[str, object],
         mm_kwargs: Mapping[str, object],
+        tok_kwargs: Mapping[str, object],
     ) -> BatchFeature:
         if not mm_data:
             tokenizer = self.info.get_tokenizer()
@@ -321,6 +319,7 @@
             prompt=prompt,
             mm_data=mm_data,
             mm_kwargs=mm_kwargs,
+            tok_kwargs=tok_kwargs,
         )
 
         return self._postprocess_hf(
@@ -343,11 +342,6 @@
                 self.info.get_num_tiles_per_image(img.height, img.width)
                 for img in mm_data["images"]
             ]
-<<<<<<< HEAD
-=======
-            processed_outputs = super()._call_hf_processor(
-                prompt, mm_data, mm_kwargs, tok_kwargs)
->>>>>>> 7234fe26
             processed_outputs["num_tiles"] = torch.tensor(num_tiles)
             for k in ('pixel_values', 'aspect_ratio_ids', "aspect_ratio_mask"):
                 processed_outputs[k] = processed_outputs[k].squeeze(0)
