# coding=utf-8
# Adapted from
# https://github.com/huggingface/transformers/blob/v4.28.0/src/transformers/models/gptj/modeling_gptj.py
# Copyright 2023 The vLLM team.
# Copyright 2021 The EleutherAI and HuggingFace Teams. All rights reserved.
#
# Licensed under the Apache License, Version 2.0 (the "License");
# you may not use this file except in compliance with the License.
# You may obtain a copy of the License at
#
#     http://www.apache.org/licenses/LICENSE-2.0
#
# Unless required by applicable law or agreed to in writing, software
# distributed under the License is distributed on an "AS IS" BASIS,
# WITHOUT WARRANTIES OR CONDITIONS OF ANY KIND, either express or implied.
# See the License for the specific language governing permissions and
# limitations under the License.
"""Inference-only GPT-J model compatible with HuggingFace weights."""
from typing import List, Optional, Tuple

import torch
from torch import nn
from transformers import GPTJConfig

from vllm.model_executor.input_metadata import InputMetadata
from vllm.model_executor.layers.activation import get_act_fn
from vllm.model_executor.layers.attention import PagedAttention
from vllm.model_executor.layers.linear import (ColumnParallelLinear,
                                               LinearMethodBase,
                                               QKVParallelLinear,
                                               RowParallelLinear)
from vllm.model_executor.layers.rotary_embedding import get_rope
from vllm.model_executor.layers.sampler import Sampler
from vllm.model_executor.layers.vocab_parallel_embedding import (
    VocabParallelEmbedding, ParallelLMHead)
from vllm.model_executor.parallel_utils.parallel_state import (
    get_tensor_model_parallel_world_size)
from vllm.model_executor.sampling_metadata import SamplingMetadata
from vllm.model_executor.weight_utils import (default_weight_loader,
                                              hf_model_weights_iterator)
from vllm.sequence import SamplerOutput

KVCache = Tuple[torch.Tensor, torch.Tensor]


class GPTJAttention(nn.Module):

    def __init__(
        self,
        config: GPTJConfig,
        linear_method: Optional[LinearMethodBase] = None,
    ):
        super().__init__()
        self.total_num_heads = config.num_attention_heads
        self.hidden_size = config.hidden_size
        self.head_size = self.hidden_size // self.total_num_heads

        self.qkv_proj = QKVParallelLinear(
            config.hidden_size,
            self.head_size,
            self.total_num_heads,
            bias=False,
            linear_method=linear_method,
        )
        self.out_proj = RowParallelLinear(
            config.hidden_size,
            config.hidden_size,
            bias=False,
            linear_method=linear_method,
        )

        tp_world_size = get_tensor_model_parallel_world_size()
        assert self.total_num_heads % tp_world_size == 0
        self.num_heads = self.total_num_heads // tp_world_size

        scaling = self.head_size**-0.5
        assert getattr(config, "rotary", True)
        assert config.rotary_dim % 2 == 0
        rope_theta = getattr(config, "rope_theta", 10000)
        max_position_embeddings = getattr(config, "max_position_embeddings",
                                          8192)
        self.rotary_emb = get_rope(
            self.head_size,
            rotary_dim=config.rotary_dim,
            max_position=max_position_embeddings,
            base=rope_theta,
            is_neox_style=False,
        )
        self.attn = PagedAttention(self.num_heads, self.head_size, scaling)

    def forward(
        self,
        position_ids: torch.Tensor,
        hidden_states: torch.Tensor,
        kv_cache: KVCache,
        input_metadata: InputMetadata,
        cache_event: Optional[torch.cuda.Event],
    ) -> torch.Tensor:
        qkv, _ = self.qkv_proj(hidden_states)
        q, k, v = qkv.chunk(chunks=3, dim=-1)
        q, k = self.rotary_emb(position_ids, q, k)
        k_cache, v_cache = kv_cache
        attn_output = self.attn(q, k, v, k_cache, v_cache, input_metadata,
                                cache_event)
        attn_output, _ = self.out_proj(attn_output)
        return attn_output


class GPTJMLP(nn.Module):

    def __init__(
        self,
        intermediate_size: int,
        config: GPTJConfig,
        linear_method: Optional[LinearMethodBase] = None,
    ):
        super().__init__()
        hidden_size = config.n_embd
        self.fc_in = ColumnParallelLinear(
            hidden_size,
            intermediate_size,
            linear_method=linear_method,
        )
        self.fc_out = RowParallelLinear(
            intermediate_size,
            hidden_size,
            linear_method=linear_method,
        )
        quant_config = getattr(linear_method, "quant_config", None)
        self.act = get_act_fn(config.activation_function, quant_config,
                              intermediate_size)

    def forward(self, hidden_states: torch.Tensor) -> torch.Tensor:
        hidden_states, _ = self.fc_in(hidden_states)
        hidden_states = self.act(hidden_states)
        hidden_states, _ = self.fc_out(hidden_states)
        return hidden_states


class GPTJBlock(nn.Module):

    def __init__(
        self,
        config: GPTJConfig,
        linear_method: Optional[LinearMethodBase] = None,
    ):
        super().__init__()
        inner_dim = 4 * config.n_embd if config.n_inner is None else config.n_inner
        self.ln_1 = nn.LayerNorm(config.n_embd, eps=config.layer_norm_epsilon)
        self.attn = GPTJAttention(config, linear_method)
        self.mlp = GPTJMLP(inner_dim, config, linear_method)

    def forward(
        self,
        position_ids: torch.Tensor,
        hidden_states: torch.Tensor,
        kv_cache: KVCache,
        input_metadata: InputMetadata,
        cache_event: Optional[torch.cuda.Event],
    ) -> torch.Tensor:
        residual = hidden_states
        hidden_states = self.ln_1(hidden_states)
        attn_output = self.attn(
            position_ids=position_ids,
            hidden_states=hidden_states,
            kv_cache=kv_cache,
            input_metadata=input_metadata,
            cache_event=cache_event,
        )
        mlp_output = self.mlp(hidden_states)
        hidden_states = attn_output + mlp_output + residual
        return hidden_states


class GPTJModel(nn.Module):

    def __init__(
        self,
        config: GPTJConfig,
        linear_method: Optional[LinearMethodBase] = None,
    ):
        super().__init__()
        self.config = config
        self.embed_dim = config.n_embd
        self.wte = VocabParallelEmbedding(
            config.vocab_size,
            self.embed_dim,
        )
        self.h = nn.ModuleList(
            [GPTJBlock(config, linear_method) for _ in range(config.n_layer)])
        self.ln_f = nn.LayerNorm(self.embed_dim, eps=config.layer_norm_epsilon)

    def forward(
        self,
        input_ids: torch.Tensor,
        position_ids: torch.Tensor,
        kv_caches: List[KVCache],
        input_metadata: InputMetadata,
        cache_events: Optional[List[torch.cuda.Event]],
        inputs_embeds: torch.Tensor,
    ) -> torch.Tensor:
        inputs_embeds = self.wte(input_ids) + inputs_embeds
        hidden_states = inputs_embeds

        for i in range(len(self.h)):
            cache_event = None if cache_events is None else cache_events[i]
            layer = self.h[i]
            hidden_states = layer(
                position_ids,
                hidden_states,
                kv_caches[i],
                input_metadata,
                cache_event,
            )
        hidden_states = self.ln_f(hidden_states)
        return hidden_states


class GPTJForCausalLM(nn.Module):

    def __init__(
        self,
        config: GPTJConfig,
        linear_method: Optional[LinearMethodBase] = None,
    ):
        super().__init__()
        self.config = config
        self.linear_method = linear_method
        assert not config.tie_word_embeddings
        self.transformer = GPTJModel(config, linear_method)
        self.lm_head = ParallelLMHead(
            config.vocab_size,
            config.n_embd,
            bias=True,
        )
        self.sampler = Sampler(config.vocab_size)

    def forward(
        self,
        input_ids: torch.Tensor,
        positions: torch.Tensor,
        kv_caches: List[KVCache],
        input_metadata: InputMetadata,
        cache_events: Optional[List[torch.cuda.Event]],
<<<<<<< HEAD
        inputs_embeds: torch.Tensor,
    ) -> SamplerOutput:
        hidden_states = self.transformer(input_ids, positions, kv_caches,
                                         input_metadata, cache_events,
                                         inputs_embeds)
=======
    ) -> torch.Tensor:
        hidden_states = self.transformer(input_ids, positions, kv_caches,
                                         input_metadata, cache_events)
        return hidden_states

    def sample(
        self,
        hidden_states: torch.Tensor,
        sampling_metadata: SamplingMetadata,
    ) -> SamplerOutput:
>>>>>>> 60dc62dc
        next_tokens = self.sampler(self.lm_head.weight, hidden_states,
                                   sampling_metadata, self.lm_head.bias)
        return next_tokens

    def load_weights(self,
                     model_name_or_path: str,
                     cache_dir: Optional[str] = None,
                     load_format: str = "auto",
                     revision: Optional[str] = None):
        stacked_params_mapping = [
            # (param_name, shard_name, shard_id)
            ("qkv_proj", "q_proj", "q"),
            ("qkv_proj", "k_proj", "k"),
            ("qkv_proj", "v_proj", "v"),
            ("gate_up_proj", "gate_proj", 0),
            ("gate_up_proj", "up_proj", 1),
        ]
        params_dict = dict(self.named_parameters())
        for name, loaded_weight in hf_model_weights_iterator(
                model_name_or_path, cache_dir, load_format, revision):
            if "attn.bias" in name or "attn.masked_bias" in name:
                continue
            for (param_name, weight_name, shard_id) in stacked_params_mapping:
                if weight_name not in name:
                    continue
                param = params_dict[name.replace(weight_name, param_name)]
                weight_loader = param.weight_loader
                weight_loader(param, loaded_weight, shard_id)
                break
<<<<<<< HEAD
            if is_attention_weight:
                continue

            param = state_dict[name]
            load_tensor_parallel_weights(param, loaded_weight, name,
                                         self._column_parallel_weights,
                                         self._row_parallel_weights, tp_rank)

    def get_input_embeddings(self):
        return self.transformer.wte
=======
            else:
                param = params_dict[name]
                weight_loader = getattr(param, "weight_loader",
                                        default_weight_loader)
                weight_loader(param, loaded_weight)
>>>>>>> 60dc62dc
<|MERGE_RESOLUTION|>--- conflicted
+++ resolved
@@ -25,26 +25,32 @@
 from vllm.model_executor.input_metadata import InputMetadata
 from vllm.model_executor.layers.activation import get_act_fn
 from vllm.model_executor.layers.attention import PagedAttention
-from vllm.model_executor.layers.linear import (ColumnParallelLinear,
-                                               LinearMethodBase,
-                                               QKVParallelLinear,
-                                               RowParallelLinear)
+from vllm.model_executor.layers.linear import (
+    ColumnParallelLinear,
+    LinearMethodBase,
+    QKVParallelLinear,
+    RowParallelLinear,
+)
 from vllm.model_executor.layers.rotary_embedding import get_rope
 from vllm.model_executor.layers.sampler import Sampler
 from vllm.model_executor.layers.vocab_parallel_embedding import (
-    VocabParallelEmbedding, ParallelLMHead)
+    VocabParallelEmbedding,
+    ParallelLMHead,
+)
 from vllm.model_executor.parallel_utils.parallel_state import (
-    get_tensor_model_parallel_world_size)
+    get_tensor_model_parallel_world_size,
+)
 from vllm.model_executor.sampling_metadata import SamplingMetadata
-from vllm.model_executor.weight_utils import (default_weight_loader,
-                                              hf_model_weights_iterator)
+from vllm.model_executor.weight_utils import (
+    default_weight_loader,
+    hf_model_weights_iterator,
+)
 from vllm.sequence import SamplerOutput
 
 KVCache = Tuple[torch.Tensor, torch.Tensor]
 
 
 class GPTJAttention(nn.Module):
-
     def __init__(
         self,
         config: GPTJConfig,
@@ -77,8 +83,9 @@
         assert getattr(config, "rotary", True)
         assert config.rotary_dim % 2 == 0
         rope_theta = getattr(config, "rope_theta", 10000)
-        max_position_embeddings = getattr(config, "max_position_embeddings",
-                                          8192)
+        max_position_embeddings = getattr(
+            config, "max_position_embeddings", 8192
+        )
         self.rotary_emb = get_rope(
             self.head_size,
             rotary_dim=config.rotary_dim,
@@ -100,14 +107,14 @@
         q, k, v = qkv.chunk(chunks=3, dim=-1)
         q, k = self.rotary_emb(position_ids, q, k)
         k_cache, v_cache = kv_cache
-        attn_output = self.attn(q, k, v, k_cache, v_cache, input_metadata,
-                                cache_event)
+        attn_output = self.attn(
+            q, k, v, k_cache, v_cache, input_metadata, cache_event
+        )
         attn_output, _ = self.out_proj(attn_output)
         return attn_output
 
 
 class GPTJMLP(nn.Module):
-
     def __init__(
         self,
         intermediate_size: int,
@@ -127,8 +134,9 @@
             linear_method=linear_method,
         )
         quant_config = getattr(linear_method, "quant_config", None)
-        self.act = get_act_fn(config.activation_function, quant_config,
-                              intermediate_size)
+        self.act = get_act_fn(
+            config.activation_function, quant_config, intermediate_size
+        )
 
     def forward(self, hidden_states: torch.Tensor) -> torch.Tensor:
         hidden_states, _ = self.fc_in(hidden_states)
@@ -138,14 +146,15 @@
 
 
 class GPTJBlock(nn.Module):
-
-    def __init__(
-        self,
-        config: GPTJConfig,
-        linear_method: Optional[LinearMethodBase] = None,
-    ):
-        super().__init__()
-        inner_dim = 4 * config.n_embd if config.n_inner is None else config.n_inner
+    def __init__(
+        self,
+        config: GPTJConfig,
+        linear_method: Optional[LinearMethodBase] = None,
+    ):
+        super().__init__()
+        inner_dim = (
+            4 * config.n_embd if config.n_inner is None else config.n_inner
+        )
         self.ln_1 = nn.LayerNorm(config.n_embd, eps=config.layer_norm_epsilon)
         self.attn = GPTJAttention(config, linear_method)
         self.mlp = GPTJMLP(inner_dim, config, linear_method)
@@ -173,7 +182,6 @@
 
 
 class GPTJModel(nn.Module):
-
     def __init__(
         self,
         config: GPTJConfig,
@@ -187,7 +195,8 @@
             self.embed_dim,
         )
         self.h = nn.ModuleList(
-            [GPTJBlock(config, linear_method) for _ in range(config.n_layer)])
+            [GPTJBlock(config, linear_method) for _ in range(config.n_layer)]
+        )
         self.ln_f = nn.LayerNorm(self.embed_dim, eps=config.layer_norm_epsilon)
 
     def forward(
@@ -217,7 +226,6 @@
 
 
 class GPTJForCausalLM(nn.Module):
-
     def __init__(
         self,
         config: GPTJConfig,
@@ -242,16 +250,16 @@
         kv_caches: List[KVCache],
         input_metadata: InputMetadata,
         cache_events: Optional[List[torch.cuda.Event]],
-<<<<<<< HEAD
         inputs_embeds: torch.Tensor,
-    ) -> SamplerOutput:
-        hidden_states = self.transformer(input_ids, positions, kv_caches,
-                                         input_metadata, cache_events,
-                                         inputs_embeds)
-=======
     ) -> torch.Tensor:
-        hidden_states = self.transformer(input_ids, positions, kv_caches,
-                                         input_metadata, cache_events)
+        hidden_states = self.transformer(
+            input_ids,
+            positions,
+            kv_caches,
+            input_metadata,
+            cache_events,
+            inputs_embeds,
+        )
         return hidden_states
 
     def sample(
@@ -259,16 +267,21 @@
         hidden_states: torch.Tensor,
         sampling_metadata: SamplingMetadata,
     ) -> SamplerOutput:
->>>>>>> 60dc62dc
-        next_tokens = self.sampler(self.lm_head.weight, hidden_states,
-                                   sampling_metadata, self.lm_head.bias)
+        next_tokens = self.sampler(
+            self.lm_head.weight,
+            hidden_states,
+            sampling_metadata,
+            self.lm_head.bias,
+        )
         return next_tokens
 
-    def load_weights(self,
-                     model_name_or_path: str,
-                     cache_dir: Optional[str] = None,
-                     load_format: str = "auto",
-                     revision: Optional[str] = None):
+    def load_weights(
+        self,
+        model_name_or_path: str,
+        cache_dir: Optional[str] = None,
+        load_format: str = "auto",
+        revision: Optional[str] = None,
+    ):
         stacked_params_mapping = [
             # (param_name, shard_name, shard_id)
             ("qkv_proj", "q_proj", "q"),
@@ -279,31 +292,23 @@
         ]
         params_dict = dict(self.named_parameters())
         for name, loaded_weight in hf_model_weights_iterator(
-                model_name_or_path, cache_dir, load_format, revision):
+            model_name_or_path, cache_dir, load_format, revision
+        ):
             if "attn.bias" in name or "attn.masked_bias" in name:
                 continue
-            for (param_name, weight_name, shard_id) in stacked_params_mapping:
+            for param_name, weight_name, shard_id in stacked_params_mapping:
                 if weight_name not in name:
                     continue
                 param = params_dict[name.replace(weight_name, param_name)]
                 weight_loader = param.weight_loader
                 weight_loader(param, loaded_weight, shard_id)
                 break
-<<<<<<< HEAD
-            if is_attention_weight:
-                continue
-
-            param = state_dict[name]
-            load_tensor_parallel_weights(param, loaded_weight, name,
-                                         self._column_parallel_weights,
-                                         self._row_parallel_weights, tp_rank)
-
-    def get_input_embeddings(self):
-        return self.transformer.wte
-=======
             else:
                 param = params_dict[name]
-                weight_loader = getattr(param, "weight_loader",
-                                        default_weight_loader)
+                weight_loader = getattr(
+                    param, "weight_loader", default_weight_loader
+                )
                 weight_loader(param, loaded_weight)
->>>>>>> 60dc62dc
+
+    def get_input_embeddings(self):
+        return self.transformer.wte