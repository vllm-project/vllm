--- conflicted
+++ resolved
@@ -10,30 +10,19 @@
 
 from vllm.config import VllmConfig
 from vllm.forward_context import get_forward_context
-<<<<<<< HEAD
-from vllm.model_executor.layers.pooler import ClassifierPooler
+from vllm.model_executor.layers.pooler import (ClassifierPooler, CLSPool,
+                                               DispatchPooler, Pooler)
 from vllm.model_executor.layers.vocab_parallel_embedding import (
     VocabParallelEmbedding)
-from vllm.model_executor.model_loader.weight_utils import default_weight_loader
 from vllm.model_executor.models.bert import (BertEmbeddingModel,
                                              BertMMTokenIdsMixin, BertModel,
                                              TokenTypeInputBuilder,
                                              TokenTypeMultiModalProcessor,
                                              TokenTypeProcessingInfo)
-from vllm.model_executor.models.utils import WeightsMapper, maybe_prefix
-from vllm.model_executor.pooling_metadata import PoolingMetadata
-from vllm.multimodal import MULTIMODAL_REGISTRY
-from vllm.sequence import IntermediateTensors, PoolerOutput
-=======
-from vllm.model_executor.layers.pooler import (ClassifierPooler, CLSPool,
-                                               DispatchPooler, Pooler)
-from vllm.model_executor.layers.vocab_parallel_embedding import (
-    VocabParallelEmbedding)
-from vllm.model_executor.models.bert import BertEmbeddingModel, BertModel
 from vllm.model_executor.models.utils import (AutoWeightsLoader, WeightsMapper,
                                               maybe_prefix)
+from vllm.multimodal import MULTIMODAL_REGISTRY
 from vllm.sequence import IntermediateTensors
->>>>>>> 31084b3b
 
 from .bert_with_rope import BertWithRope, JinaRobertaModel
 from .interfaces import SupportsCrossEncoding
@@ -67,30 +56,18 @@
 
     def forward(
         self,
-<<<<<<< HEAD
         input_ids: Optional[torch.Tensor] = None,
         position_ids: Optional[torch.Tensor] = None,
-=======
-        input_ids: torch.Tensor,
-        position_ids: torch.Tensor,
->>>>>>> 31084b3b
         token_type_ids: Optional[torch.Tensor] = None,
         inputs_embeds: Optional[torch.Tensor] = None,
         apply_layer_norm: bool = True,
     ) -> torch.Tensor:
 
-<<<<<<< HEAD
         # forward was called directly without going
         # throught the multi-modal flow
         if input_ids is not None and position_ids is not None \
             and inputs_embeds is None and token_type_ids is None:
             token_type_ids = torch.zeros(input_ids.size(),
-=======
-        # Position embeddings.
-        position_embeddings = self.position_embeddings(position_ids)
-        if token_type_ids is None:
-            token_type_ids = torch.zeros(input_shape,
->>>>>>> 31084b3b
                                          dtype=torch.long,
                                          device=input_ids.device)
 
@@ -237,17 +214,6 @@
                                  embedding_class=RobertaEmbedding)
         self.classifier = RobertaClassificationHead(config)
 
-<<<<<<< HEAD
-        self._pooler = ClassifierPooler(vllm_config.model_config,
-                                        self.classifier)
-        self.input_ids: Optional[torch.Tensor] = None
-
-    def maybe_store_input_ids(self, input_ids: torch.Tensor):
-        self.input_ids = input_ids
-
-    def get_language_model(self) -> torch.nn.Module:
-        return self.roberta
-=======
         pooler_config = vllm_config.model_config.pooler_config
         assert pooler_config is not None
 
@@ -269,7 +235,13 @@
                     vllm_config.model_config),
             ),
         })
->>>>>>> 31084b3b
+        self.input_ids: Optional[torch.Tensor] = None
+
+    def maybe_store_input_ids(self, input_ids: torch.Tensor):
+        self.input_ids = input_ids
+
+    def get_language_model(self) -> torch.nn.Module:
+        return self.roberta
 
     def load_weights(self, weights: Iterable[tuple[str, torch.Tensor]]):
         loader = AutoWeightsLoader(self)
@@ -283,12 +255,7 @@
         inputs_embeds: Optional[torch.Tensor] = None,
         token_type_ids: Optional[torch.Tensor] = None,
     ) -> torch.Tensor:
-<<<<<<< HEAD
-        _input_ids = input_ids if input_ids is not None else self.input_ids
-        replace_roberta_positions(input_ids=_input_ids,
-=======
         replace_roberta_positions(input_ids=input_ids,
->>>>>>> 31084b3b
                                   position_ids=positions,
                                   padding_idx=self.padding_idx)
         return self.roberta(input_ids=input_ids,
@@ -337,7 +304,6 @@
 
     if seq_lens is not None:
         assert isinstance(seq_lens, torch.Tensor)
-<<<<<<< HEAD
 
         # Replace position ids because in RoBERTa models
         # they have to start at padding_idx + 1 and ignore
@@ -353,38 +319,4 @@
             length = tokens.shape[0]
             position_ids[offset:offset+length] = \
                 create_position_ids_from_input_ids(tokens, padding_idx)
-            offset = offset + length
-
-
-def roberta_task_weights_filter(
-    all_weights: Iterable[tuple[str, torch.Tensor]]
-) -> tuple[Iterable[tuple[str, torch.Tensor]], Iterable[tuple[str,
-                                                              torch.Tensor]]]:
-    """
-    Separate task-specific weights that are applied on top
-    of the encoder-decoder bert base.
-    To do so, return two generators over the original iterator.
-    Also, remove the "roberta." prefix to make it loadable
-    from vanilla BertModel.
-    """
-    # Copy of a lazy iterator without in-memory overhead so both
-    # iterators can be iterated upon independently.
-    all_weights1, all_weights2 = itertools.tee(all_weights)
-=======
->>>>>>> 31084b3b
-
-        # Replace position ids because in RoBERTa models
-        # they have to start at padding_idx + 1 and ignore
-        # existing padding tokens
-        # References:
-        # - https://github.com/huggingface/transformers/blob/a3d69a8994d673899608a7c17fbf4f953f50474e/src/transformers/models/roberta/modeling_roberta.py#L133
-        # - https://github.com/huggingface/transformers/blob/a3d69a8994d673899608a7c17fbf4f953f50474e/src/transformers/models/roberta/modeling_roberta.py#L1669
-        token_list = torch.split(input_ids[:torch.sum(seq_lens)],
-                                 seq_lens.tolist())
-
-        offset = 0
-        for tokens in token_list:
-            length = tokens.shape[0]
-            position_ids[offset:offset+length] = \
-                create_position_ids_from_input_ids(tokens, padding_idx)
             offset = offset + length