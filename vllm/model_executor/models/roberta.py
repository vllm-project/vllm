# SPDX-License-Identifier: Apache-2.0
# SPDX-FileCopyrightText: Copyright contributors to the vLLM project

import itertools
from collections.abc import Iterable

import torch
from torch import nn
from transformers import RobertaConfig

<<<<<<< HEAD
from vllm.config import PoolerConfig, VllmConfig
from vllm.forward_context import get_forward_context
from vllm.model_executor.layers.pooler import (ClassifierPooler, CLSPool,
                                               DispatchPooler, Pooler,
                                               PoolerOutput, PoolingMetadata,
                                               PoolingParamsUpdate,
                                               PoolingTask, build_output)
from vllm.model_executor.layers.vocab_parallel_embedding import (
    VocabParallelEmbedding)
from vllm.model_executor.model_loader.default_loader import DefaultModelLoader
from vllm.model_executor.model_loader.weight_utils import default_weight_loader
from vllm.model_executor.models.bert import (TOKEN_TYPE_SHIFT,
                                             BertEmbeddingModel, BertModel,
                                             _decode_token_type_ids,
                                             _encode_token_type_ids)
from vllm.model_executor.models.utils import (AutoWeightsLoader, WeightsMapper,
                                              maybe_prefix)
=======
from vllm.config import ModelConfig, VllmConfig
from vllm.model_executor.layers.pooler import (
    ClassifierPooler,
    CLSPool,
    DispatchPooler,
    Pooler,
)
from vllm.model_executor.layers.vocab_parallel_embedding import VocabParallelEmbedding
from vllm.model_executor.models.bert import (
    TOKEN_TYPE_SHIFT,
    BertEmbeddingModel,
    BertModel,
    _decode_token_type_ids,
    _encode_token_type_ids,
)
from vllm.model_executor.models.utils import (
    AutoWeightsLoader,
    WeightsMapper,
    maybe_prefix,
)
>>>>>>> 5afd3276
from vllm.sequence import IntermediateTensors
from vllm.v1.pool.metadata import PoolingMetadata as V1PoolingMetadata

from .bert_with_rope import BertWithRope, JinaRobertaModel
from .interfaces import SupportsCrossEncoding
from .interfaces_base import default_pooling_type


class RobertaEmbedding(nn.Module):
    def __init__(self, config: RobertaConfig):
        super().__init__()
        self.size = config.hidden_size
        self.word_embeddings = VocabParallelEmbedding(
            config.vocab_size, config.hidden_size
        )
        self.padding_idx = config.pad_token_id
        self.position_embeddings = nn.Embedding(
            config.max_position_embeddings,
            config.hidden_size,
            padding_idx=self.padding_idx,
        )

        self.token_type_embeddings = nn.Embedding(
            config.type_vocab_size, config.hidden_size
        )
        self.LayerNorm = nn.LayerNorm(config.hidden_size, eps=config.layer_norm_eps)
        self.register_buffer(
            "position_ids",
            torch.arange(config.max_position_embeddings).unsqueeze(0),
        )

        self.position_embedding_type = config.position_embedding_type
        if self.position_embedding_type != "absolute":
            raise ValueError(
                "Only 'absolute' position_embedding_type" + " is supported"
            )

    def forward(
        self,
        input_ids: torch.Tensor,
        position_ids: torch.Tensor,
        inputs_embeds: torch.Tensor | None = None,
    ) -> torch.Tensor:
        token_type_ids = _decode_token_type_ids(input_ids)

        if inputs_embeds is None:
            inputs_embeds = self.word_embeddings(input_ids)

        position_embeddings = self.position_embeddings(position_ids)

        token_type_embeddings = self.token_type_embeddings(token_type_ids)
        embeddings = inputs_embeds + token_type_embeddings + position_embeddings
        embeddings = self.LayerNorm(embeddings)
        return embeddings


# Adapted from transformers
class RobertaClassificationHead(nn.Module):
    """Head for sentence-level classification tasks."""

    def __init__(self, model_config: "ModelConfig"):
        super().__init__()
        config = model_config.hf_config
        head_dtype = model_config.head_dtype
        self.dense = nn.Linear(config.hidden_size, config.hidden_size, dtype=head_dtype)
        self.out_proj = nn.Linear(
            config.hidden_size, config.num_labels, dtype=head_dtype
        )

    def forward(self, x: torch.Tensor) -> torch.Tensor:
        # CLSPool has already been applied in `pooling`
        x = self.dense(x)
        x = torch.tanh(x)
        x = self.out_proj(x)
        return x


@default_pooling_type("CLS")
class RobertaEmbeddingModel(BertEmbeddingModel):
    """A model that uses Roberta to provide embedding functionalities."""

    def __init__(self, *, vllm_config: VllmConfig, prefix: str = ""):
        super().__init__(vllm_config=vllm_config, prefix=prefix)
        self.padding_idx: int = vllm_config.model_config.hf_config.pad_token_id

    def forward(
        self,
        input_ids: torch.Tensor,
        positions: torch.Tensor,
        intermediate_tensors: IntermediateTensors | None = None,
        inputs_embeds: torch.Tensor | None = None,
    ) -> torch.Tensor:
        # Fix Roberta positions here outside of the CUDA graph.
        # Because we need the to extract the sequences from
        # input_ids the control flow is data dependent.
        replace_roberta_positions(
            input_ids=input_ids, position_ids=positions, padding_idx=self.padding_idx
        )

        return self.model(
            input_ids=input_ids,
            positions=positions,
            inputs_embeds=inputs_embeds,
            intermediate_tensors=intermediate_tensors,
        )

    def _build_model(
        self, vllm_config: VllmConfig, prefix: str = ""
    ) -> BertModel | BertWithRope:
        if vllm_config.model_config.hf_config.position_embedding_type == "rotary":
            return JinaRobertaModel(vllm_config=vllm_config, prefix=prefix)
        else:
            return BertModel(
                vllm_config=vllm_config, prefix=prefix, embedding_class=RobertaEmbedding
            )

    def load_weights(self, weights: Iterable[tuple[str, torch.Tensor]]):
        weights_list = list(weights)
        has_roberta_prefix = any(
            name.startswith("roberta.") for name, _ in weights_list
        )
        if has_roberta_prefix:
            # For models with the `roberta.` prefix e.g.
            # `FacebookAI/roberta-base`
            mapper = WeightsMapper(orig_to_new_prefix={"roberta.": "model."})
        else:
            # For models without the `roberta.` prefix e.g.
            # `sentence-transformers/stsb-roberta-base-v2`
            mapper = WeightsMapper(orig_to_new_prefix={"": "model."})

        loader = AutoWeightsLoader(self, skip_prefixes=["lm_head."])
        return loader.load_weights(weights_list, mapper=mapper)


class M3SparsePooler(Pooler):
    """A pooler that implements M3 sparse pooling

    This layer does the following:
    1. By default returns dense embeddings.
    2. If the pooling params "additional_data" contain
       "sparse_embeddings", return sparse embeddings

    Attributes:
        dense_pooler: The default pooler.
        sparse_linear: the linear module applied to the
          logits to obtain the token weights
        bos_token_id and eos_token_id: The special tokens
          inserted by the tokenizer. These are removed for
          sparse embeddings
    """

    def __init__(self, sparse_linear: nn.Module, bos_token_id: int,
                 eos_token_id: int) -> None:
        super().__init__()
        self.sparse_linear = sparse_linear
        self.bos_token_id = bos_token_id
        self.eos_token_id = eos_token_id

    def get_supported_tasks(self) -> set[PoolingTask]:
        return {"embed-sparse"}

    def get_pooling_updates(self, task: PoolingTask) -> PoolingParamsUpdate:
        return PoolingParamsUpdate(requires_token_ids=True)

    def forward(
        self,
        hidden_states: Union[torch.Tensor, list[torch.Tensor]],
        pooling_metadata: PoolingMetadata,
    ) -> PoolerOutput:

        assert isinstance(pooling_metadata, V1PoolingMetadata), \
            "BGE-M3 sparse embeddding are only support with V1"
        assert isinstance(hidden_states, list)

        pooled_outputs = []

        for i, hidden_state in enumerate(hidden_states):
            pooled_data = torch.squeeze(torch.relu(
                self.sparse_linear(hidden_state)),
                                        dim=0)
            token_ids = pooling_metadata.prompt_token_ids[
                i, :pooling_metadata.prompt_lens[i]]
            if token_ids[0] == self.bos_token_id:
                pooled_data = pooled_data[1:]
            if token_ids[-1] == self.eos_token_id:
                pooled_data = pooled_data[:-1]
            pooled_outputs.append(pooled_data.squeeze())

        return PoolerOutput(outputs=build_output(pooled_outputs))


def filter_secondary_weights(
    all_weights: Iterable[tuple[str, torch.Tensor]],
    secondary_weights: list[str],
) -> tuple[Iterable[tuple[str, torch.Tensor]], Iterable[tuple[str,
                                                              torch.Tensor]]]:
    all_weights1, all_weights2 = itertools.tee(all_weights)

    def filtered(n):
        return any(n.startswith(f) for f in secondary_weights)

    return ((n, w) for n, w in all_weights1 if filtered(n)), \
           ((n, w) for n, w in all_weights2 if not filtered(n))


class BgeM3EmbeddingModel(RobertaEmbeddingModel):
    """A model that extends RobertaEmbeddingModel with sparse embeddings.

   This class supports loading an additional sparse_linear.pt file
   to create sparse embeddings as described in https://arxiv.org/abs/2402.03216
   """

    def __init__(self, *, vllm_config: VllmConfig, prefix: str = ""):

        self.hidden_size = vllm_config.model_config.hf_config.hidden_size

        self.bos_token_id = vllm_config.model_config.hf_config.bos_token_id
        self.eos_token_id = vllm_config.model_config.hf_config.eos_token_id

        super().__init__(vllm_config=vllm_config, prefix=prefix)
        self.secondary_weight_prefix = "sparse_linear."

        self.secondary_weights = [
            DefaultModelLoader.Source(
                model_or_path=vllm_config.model_config.model,
                revision=None,
                prefix=self.secondary_weight_prefix,
                allow_patterns_overrides=["sparse_linear.pt"])
        ]

    def _build_pooler(self, pooler_config: PoolerConfig) -> Pooler:
        self.sparse_linear = nn.Linear(self.hidden_size, 1)
        return DispatchPooler({
            "encode":
            Pooler.for_encode(pooler_config),
            "embed":
            Pooler.for_embed(pooler_config),
            "embed-sparse":
            M3SparsePooler(self.sparse_linear, self.bos_token_id,
                           self.eos_token_id),
        })

    def load_weights(self, all_weights: Iterable[tuple[str, torch.Tensor]]):
        secondary, weights = filter_secondary_weights(
            all_weights, [self.secondary_weight_prefix])

        super().load_weights(weights)

        params_dict = dict(self.named_parameters())

        for name, loaded_weight in secondary:
            if name.startswith(self.secondary_weight_prefix):
                param = params_dict[name]
                weight_loader = getattr(param, "weight_loader",
                                        default_weight_loader)
                weight_loader(param, loaded_weight)


@default_pooling_type("CLS")
class RobertaForSequenceClassification(nn.Module, SupportsCrossEncoding):
    """A model that uses Roberta to provide embedding functionalities.

    This class encapsulates the BertModel and provides an interface for
    embedding operations and customized pooling functions.

    Attributes:
        roberta: An instance of BertModel used for forward operations.
        _pooler: An instance of Pooler used for pooling operations.
    """

    is_pooling_model = True
    jina_to_vllm_mapper = WeightsMapper(
        orig_to_new_substr={
            "emb_ln": "embeddings.LayerNorm",
            "layers": "layer",
            "mixer.Wqkv": "attention.self.qkv_proj",
            "mixer.out_proj": "attention.output.dense",
            "norm1": "attention.output.LayerNorm",
            "mlp.fc1": "intermediate.dense",
            "mlp.fc2": "output.dense",
            "norm2": "output.LayerNorm",
        }
    )

    def __init__(self, *, vllm_config: VllmConfig, prefix: str = ""):
        super().__init__()
        config = vllm_config.model_config.hf_config
        self.padding_idx: int = vllm_config.model_config.hf_config.pad_token_id

        self.num_labels = config.num_labels
        self.roberta = BertModel(
            vllm_config=vllm_config,
            prefix=maybe_prefix(prefix, "bert"),
            embedding_class=RobertaEmbedding,
        )
        self.classifier = RobertaClassificationHead(vllm_config.model_config)

        pooler_config = vllm_config.model_config.pooler_config
        assert pooler_config is not None

        self.pooler = DispatchPooler(
            {
                "token_classify": Pooler.for_token_classify(
                    pooler_config=pooler_config, classifier=self.classifier
                ),
                "classify": ClassifierPooler(
                    pooling=CLSPool(), classifier=self.classifier, act_fn="classify"
                ),
                "score": ClassifierPooler(
                    pooling=CLSPool(), classifier=self.classifier, act_fn="score"
                ),
            }
        )

    def load_weights(self, weights: Iterable[tuple[str, torch.Tensor]]):
        loader = AutoWeightsLoader(self)
        return loader.load_weights(weights, mapper=self.jina_to_vllm_mapper)

    def get_input_embeddings(self, input_ids: torch.Tensor) -> torch.Tensor:
        return self.roberta.get_input_embeddings(input_ids)

    def forward(
        self,
        input_ids: torch.Tensor | None,
        positions: torch.Tensor,
        intermediate_tensors: IntermediateTensors | None = None,
        inputs_embeds: torch.Tensor | None = None,
        token_type_ids: torch.Tensor | None = None,
    ) -> torch.Tensor:
        replace_roberta_positions(
            input_ids=input_ids, position_ids=positions, padding_idx=self.padding_idx
        )
        if token_type_ids is not None:
            assert self.roberta.config.vocab_size < (1 << TOKEN_TYPE_SHIFT)
            assert input_ids is not None
            _encode_token_type_ids(input_ids, token_type_ids)
        return self.roberta(
            input_ids=input_ids,
            positions=positions,
            inputs_embeds=inputs_embeds,
            intermediate_tensors=intermediate_tensors,
        )


def replace_roberta_positions(
    input_ids: torch.Tensor, position_ids: torch.Tensor, padding_idx: int
) -> None:
    # Replace position ids because in RoBERTa models
    # they have to start at padding_idx + 1 and ignore
    # existing padding tokens
    # References:
    # - https://github.com/huggingface/transformers/blob/a3d69a8994d673899608a7c17fbf4f953f50474e/src/transformers/models/roberta/modeling_roberta.py#L133
    # - https://github.com/huggingface/transformers/blob/a3d69a8994d673899608a7c17fbf4f953f50474e/src/transformers/models/roberta/modeling_roberta.py#L1669
    # vllm does not use padding tokens, let's make things simpler
    position_ids += padding_idx + 1<|MERGE_RESOLUTION|>--- conflicted
+++ resolved
@@ -8,33 +8,18 @@
 from torch import nn
 from transformers import RobertaConfig
 
-<<<<<<< HEAD
-from vllm.config import PoolerConfig, VllmConfig
-from vllm.forward_context import get_forward_context
-from vllm.model_executor.layers.pooler import (ClassifierPooler, CLSPool,
-                                               DispatchPooler, Pooler,
-                                               PoolerOutput, PoolingMetadata,
-                                               PoolingParamsUpdate,
-                                               PoolingTask, build_output)
-from vllm.model_executor.layers.vocab_parallel_embedding import (
-    VocabParallelEmbedding)
-from vllm.model_executor.model_loader.default_loader import DefaultModelLoader
-from vllm.model_executor.model_loader.weight_utils import default_weight_loader
-from vllm.model_executor.models.bert import (TOKEN_TYPE_SHIFT,
-                                             BertEmbeddingModel, BertModel,
-                                             _decode_token_type_ids,
-                                             _encode_token_type_ids)
-from vllm.model_executor.models.utils import (AutoWeightsLoader, WeightsMapper,
-                                              maybe_prefix)
-=======
-from vllm.config import ModelConfig, VllmConfig
+from vllm.config import ModelConfig, PoolerConfig, VllmConfig
 from vllm.model_executor.layers.pooler import (
     ClassifierPooler,
     CLSPool,
     DispatchPooler,
     Pooler,
+    PoolingParamsUpdate,
+    build_output,
 )
 from vllm.model_executor.layers.vocab_parallel_embedding import VocabParallelEmbedding
+from vllm.model_executor.model_loader.default_loader import DefaultModelLoader
+from vllm.model_executor.model_loader.weight_utils import default_weight_loader
 from vllm.model_executor.models.bert import (
     TOKEN_TYPE_SHIFT,
     BertEmbeddingModel,
@@ -47,8 +32,9 @@
     WeightsMapper,
     maybe_prefix,
 )
->>>>>>> 5afd3276
 from vllm.sequence import IntermediateTensors
+from vllm.tasks import PoolingTask
+from vllm.v1.outputs import PoolerOutput
 from vllm.v1.pool.metadata import PoolingMetadata as V1PoolingMetadata
 
 from .bert_with_rope import BertWithRope, JinaRobertaModel
@@ -199,8 +185,9 @@
           sparse embeddings
     """
 
-    def __init__(self, sparse_linear: nn.Module, bos_token_id: int,
-                 eos_token_id: int) -> None:
+    def __init__(
+        self, sparse_linear: nn.Module, bos_token_id: int, eos_token_id: int
+    ) -> None:
         super().__init__()
         self.sparse_linear = sparse_linear
         self.bos_token_id = bos_token_id
@@ -214,22 +201,23 @@
 
     def forward(
         self,
-        hidden_states: Union[torch.Tensor, list[torch.Tensor]],
-        pooling_metadata: PoolingMetadata,
+        hidden_states: torch.Tensor | list[torch.Tensor],
+        pooling_metadata: V1PoolingMetadata,
     ) -> PoolerOutput:
-
-        assert isinstance(pooling_metadata, V1PoolingMetadata), \
+        assert isinstance(pooling_metadata, V1PoolingMetadata), (
             "BGE-M3 sparse embeddding are only support with V1"
+        )
         assert isinstance(hidden_states, list)
 
         pooled_outputs = []
 
         for i, hidden_state in enumerate(hidden_states):
-            pooled_data = torch.squeeze(torch.relu(
-                self.sparse_linear(hidden_state)),
-                                        dim=0)
+            pooled_data = torch.squeeze(
+                torch.relu(self.sparse_linear(hidden_state)), dim=0
+            )
             token_ids = pooling_metadata.prompt_token_ids[
-                i, :pooling_metadata.prompt_lens[i]]
+                i, : pooling_metadata.prompt_lens[i]
+            ]
             if token_ids[0] == self.bos_token_id:
                 pooled_data = pooled_data[1:]
             if token_ids[-1] == self.eos_token_id:
@@ -242,26 +230,25 @@
 def filter_secondary_weights(
     all_weights: Iterable[tuple[str, torch.Tensor]],
     secondary_weights: list[str],
-) -> tuple[Iterable[tuple[str, torch.Tensor]], Iterable[tuple[str,
-                                                              torch.Tensor]]]:
+) -> tuple[Iterable[tuple[str, torch.Tensor]], Iterable[tuple[str, torch.Tensor]]]:
     all_weights1, all_weights2 = itertools.tee(all_weights)
 
     def filtered(n):
         return any(n.startswith(f) for f in secondary_weights)
 
-    return ((n, w) for n, w in all_weights1 if filtered(n)), \
-           ((n, w) for n, w in all_weights2 if not filtered(n))
+    return ((n, w) for n, w in all_weights1 if filtered(n)), (
+        (n, w) for n, w in all_weights2 if not filtered(n)
+    )
 
 
 class BgeM3EmbeddingModel(RobertaEmbeddingModel):
     """A model that extends RobertaEmbeddingModel with sparse embeddings.
 
-   This class supports loading an additional sparse_linear.pt file
-   to create sparse embeddings as described in https://arxiv.org/abs/2402.03216
-   """
+    This class supports loading an additional sparse_linear.pt file
+    to create sparse embeddings as described in https://arxiv.org/abs/2402.03216
+    """
 
     def __init__(self, *, vllm_config: VllmConfig, prefix: str = ""):
-
         self.hidden_size = vllm_config.model_config.hf_config.hidden_size
 
         self.bos_token_id = vllm_config.model_config.hf_config.bos_token_id
@@ -275,24 +262,26 @@
                 model_or_path=vllm_config.model_config.model,
                 revision=None,
                 prefix=self.secondary_weight_prefix,
-                allow_patterns_overrides=["sparse_linear.pt"])
+                allow_patterns_overrides=["sparse_linear.pt"],
+            )
         ]
 
     def _build_pooler(self, pooler_config: PoolerConfig) -> Pooler:
         self.sparse_linear = nn.Linear(self.hidden_size, 1)
-        return DispatchPooler({
-            "encode":
-            Pooler.for_encode(pooler_config),
-            "embed":
-            Pooler.for_embed(pooler_config),
-            "embed-sparse":
-            M3SparsePooler(self.sparse_linear, self.bos_token_id,
-                           self.eos_token_id),
-        })
+        return DispatchPooler(
+            {
+                "encode": Pooler.for_encode(pooler_config),
+                "embed": Pooler.for_embed(pooler_config),
+                "embed-sparse": M3SparsePooler(
+                    self.sparse_linear, self.bos_token_id, self.eos_token_id
+                ),
+            }
+        )
 
     def load_weights(self, all_weights: Iterable[tuple[str, torch.Tensor]]):
         secondary, weights = filter_secondary_weights(
-            all_weights, [self.secondary_weight_prefix])
+            all_weights, [self.secondary_weight_prefix]
+        )
 
         super().load_weights(weights)
 
@@ -301,8 +290,7 @@
         for name, loaded_weight in secondary:
             if name.startswith(self.secondary_weight_prefix):
                 param = params_dict[name]
-                weight_loader = getattr(param, "weight_loader",
-                                        default_weight_loader)
+                weight_loader = getattr(param, "weight_loader", default_weight_loader)
                 weight_loader(param, loaded_weight)
 
 
