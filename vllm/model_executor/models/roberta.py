# SPDX-License-Identifier: Apache-2.0
# SPDX-FileCopyrightText: Copyright contributors to the vLLM project

from collections.abc import Iterable
from typing import Optional, Union

import torch
from torch import nn
from transformers import RobertaConfig

from vllm.config import VllmConfig
from vllm.forward_context import get_forward_context
from vllm.model_executor.layers.pooler import (ClassifierPooler, CLSPool,
                                               DispatchPooler, Pooler)
from vllm.model_executor.layers.vocab_parallel_embedding import (
    VocabParallelEmbedding)
from vllm.model_executor.models.bert import (TOKEN_TYPE_SHIFT,
                                             BertEmbeddingModel, BertModel,
                                             _decode_token_type_ids,
                                             _encode_token_type_ids)
from vllm.model_executor.models.utils import (AutoWeightsLoader, WeightsMapper,
                                              maybe_prefix)
from vllm.sequence import IntermediateTensors

from .bert_with_rope import BertWithRope, JinaRobertaModel
from .interfaces import SupportsCrossEncoding


class RobertaEmbedding(nn.Module):

    def __init__(self, config: RobertaConfig):
        super().__init__()
        self.size = config.hidden_size
        self.word_embeddings = VocabParallelEmbedding(config.vocab_size,
                                                      config.hidden_size)
        self.padding_idx = config.pad_token_id
        self.position_embeddings = nn.Embedding(config.max_position_embeddings,
                                                config.hidden_size,
                                                padding_idx=self.padding_idx)

        self.token_type_embeddings = nn.Embedding(config.type_vocab_size,
                                                  config.hidden_size)
        self.LayerNorm = nn.LayerNorm(config.hidden_size,
                                      eps=config.layer_norm_eps)
        self.register_buffer(
            "position_ids",
            torch.arange(config.max_position_embeddings).unsqueeze(0),
        )

        self.position_embedding_type = config.position_embedding_type
        if self.position_embedding_type != "absolute":
            raise ValueError("Only 'absolute' position_embedding_type" +
                             " is supported")

    def forward(
        self,
        input_ids: torch.Tensor,
        position_ids: torch.Tensor,
    ) -> torch.Tensor:

        token_type_ids = _decode_token_type_ids(input_ids)

        inputs_embeds = self.word_embeddings(input_ids)
        position_embeddings = self.position_embeddings(position_ids)

        token_type_embeddings = self.token_type_embeddings(token_type_ids)
        embeddings = inputs_embeds + token_type_embeddings + position_embeddings
        embeddings = self.LayerNorm(embeddings)
        return embeddings


# Adapted from transformers
class RobertaClassificationHead(nn.Module):
    """Head for sentence-level classification tasks."""

    def __init__(self, config: RobertaConfig):
        super().__init__()
        self.dense = nn.Linear(config.hidden_size, config.hidden_size)
        self.out_proj = nn.Linear(config.hidden_size, config.num_labels)

    def forward(self, x: torch.Tensor) -> torch.Tensor:
        # CLSPool has already been applied in `pooling`
        x = self.dense(x)
        x = torch.tanh(x)
        x = self.out_proj(x)
        return x


class RobertaEmbeddingModel(BertEmbeddingModel):
    """A model that uses Roberta to provide embedding functionalities.

   This class encapsulates the BertModel and provides an interface for
   embedding operations and customized pooling functions.

   Attributes:
       model: An instance of BertModel used for forward operations.
       _pooler: An instance of Pooler used for pooling operations.
   """

    def __init__(self, *, vllm_config: VllmConfig, prefix: str = ""):
        super().__init__(vllm_config=vllm_config, prefix=prefix)
        self.padding_idx = vllm_config.model_config.hf_config.pad_token_id

    def forward(
        self,
        input_ids: torch.Tensor,
        positions: torch.Tensor,
        intermediate_tensors: Optional[IntermediateTensors] = None,
        inputs_embeds: Optional[torch.Tensor] = None,
    ) -> torch.Tensor:

        # Fix Roberta positions here outside of the CUDA graph.
        # Because we need the to extract the sequences from
        # input_ids the control flow is data dependent.
        replace_roberta_positions(input_ids=input_ids,
                                  position_ids=positions,
                                  padding_idx=self.padding_idx)

<<<<<<< HEAD
        return self.model(input_ids=input_ids,
                          position_ids=positions,
=======
        return self.model(input_ids,
                          positions,
                          token_type_ids=token_type_ids,
>>>>>>> 2d18256e
                          inputs_embeds=inputs_embeds,
                          intermediate_tensors=intermediate_tensors)

    def _build_model(self,
                     vllm_config: VllmConfig,
                     prefix: str = "") -> Union[BertModel, BertWithRope]:
        if (vllm_config.model_config.hf_config.position_embedding_type ==
                "rotary"):
            return JinaRobertaModel(vllm_config=vllm_config, prefix=prefix)
        else:
            return BertModel(vllm_config=vllm_config,
                             prefix=prefix,
                             embedding_class=RobertaEmbedding)

    def load_weights(self, weights: Iterable[tuple[str, torch.Tensor]]):
        weights_list = list(weights)
        has_roberta_prefix = any(
            name.startswith("roberta.") for name, _ in weights_list)
        if has_roberta_prefix:
            # For models with the `roberta.` prefix e.g.
            # `FacebookAI/roberta-base`
            mapper = WeightsMapper(orig_to_new_prefix={"roberta.": "model."})
        else:
            # For models without the `roberta.` prefix e.g.
            # `sentence-transformers/stsb-roberta-base-v2`
            mapper = WeightsMapper(orig_to_new_prefix={"": "model."})

        loader = AutoWeightsLoader(self, skip_prefixes=["lm_head."])
        return loader.load_weights(weights_list, mapper=mapper)


class RobertaForSequenceClassification(nn.Module, SupportsCrossEncoding):
    """A model that uses Roberta to provide embedding functionalities.

   This class encapsulates the BertModel and provides an interface for
   embedding operations and customized pooling functions.

   Attributes:
       roberta: An instance of BertModel used for forward operations.
       _pooler: An instance of Pooler used for pooling operations.
   """

    is_pooling_model = True
    jina_to_vllm_mapper = WeightsMapper(
        orig_to_new_substr={
            'emb_ln': "embeddings.LayerNorm",
            'layers': "layer",
            'mixer.Wqkv': "attention.self.qkv_proj",
            'mixer.out_proj': "attention.output.dense",
            'norm1': "attention.output.LayerNorm",
            'mlp.fc1': "intermediate.dense",
            'mlp.fc2': "output.dense",
            'norm2': "output.LayerNorm",
        })

    def __init__(self, *, vllm_config: VllmConfig, prefix: str = ""):
        super().__init__()
        config = vllm_config.model_config.hf_config
        self.padding_idx = vllm_config.model_config.hf_config.pad_token_id

        self.num_labels = config.num_labels
        self.roberta = BertModel(vllm_config=vllm_config,
                                 prefix=maybe_prefix(prefix, "bert"),
                                 embedding_class=RobertaEmbedding)
        self.classifier = RobertaClassificationHead(config)

        pooler_config = vllm_config.model_config.pooler_config
        assert pooler_config is not None

        self.pooler = DispatchPooler({
            "encode":
            Pooler.for_encode(pooler_config),
            "classify":
            ClassifierPooler(
                pooling=CLSPool(),
                classifier=self.classifier,
                act_fn=ClassifierPooler.act_fn_for_seq_cls(
                    vllm_config.model_config),
            ),
            "score":
            ClassifierPooler(
                pooling=CLSPool(),
                classifier=self.classifier,
                act_fn=ClassifierPooler.act_fn_for_cross_encoder(
                    vllm_config.model_config),
            ),
        })

    def load_weights(self, weights: Iterable[tuple[str, torch.Tensor]]):
        loader = AutoWeightsLoader(self)
        return loader.load_weights(weights, mapper=self.jina_to_vllm_mapper)

    def forward(
        self,
        input_ids: Optional[torch.Tensor],
        positions: torch.Tensor,
        intermediate_tensors: Optional[IntermediateTensors] = None,
        inputs_embeds: Optional[torch.Tensor] = None,
        token_type_ids: Optional[torch.Tensor] = None,
    ) -> torch.Tensor:
        replace_roberta_positions(input_ids=input_ids,
                                  position_ids=positions,
                                  padding_idx=self.padding_idx)
        if token_type_ids is not None:
            assert self.roberta.config.vocab_size < (1 << TOKEN_TYPE_SHIFT)
            assert input_ids is not None
            _encode_token_type_ids(input_ids, token_type_ids)
        return self.roberta(input_ids=input_ids,
                            position_ids=positions,
                            inputs_embeds=inputs_embeds,
                            intermediate_tensors=intermediate_tensors)


# Adapted from transformers
def create_position_ids_from_input_ids(input_ids,
                                       padding_idx,
                                       past_key_values_length=0):
    """
    Replace non-padding symbols with their position numbers.
    Position numbers begin at padding_idx+1. Padding symbols
    are ignored. This is modified from fairseq's `utils.make_positions`.

    Args:
        x: torch.Tensor x:

    Returns: torch.Tensor
    """
    # The series of casts and type-conversions here are carefully
    # balanced to both work with ONNX export and XLA.
    mask = input_ids.ne(padding_idx).int()

    incremental_indices = (torch.cumsum(mask, dim=0).type_as(mask) +
                           past_key_values_length) * mask

    return incremental_indices.long() + padding_idx


def replace_roberta_positions(input_ids: torch.Tensor,
                              position_ids: torch.Tensor,
                              padding_idx: int) -> None:

    seq_lens: Optional[torch.Tensor] = None
    attn_metadata = get_forward_context().attn_metadata
    if attn_metadata is not None:  # can be None during warmup
        if isinstance(attn_metadata, dict):
            attn_metadata = next(iter(attn_metadata.values()))
        # TODO: remove "seq_lens_tensor" after V0 is removed
        seq_lens = getattr(attn_metadata, "seq_lens_tensor",
                           getattr(attn_metadata, "seq_lens", None))

    if seq_lens is not None:
        assert isinstance(seq_lens, torch.Tensor)

        # Replace position ids because in RoBERTa models
        # they have to start at padding_idx + 1 and ignore
        # existing padding tokens
        # References:
        # - https://github.com/huggingface/transformers/blob/a3d69a8994d673899608a7c17fbf4f953f50474e/src/transformers/models/roberta/modeling_roberta.py#L133
        # - https://github.com/huggingface/transformers/blob/a3d69a8994d673899608a7c17fbf4f953f50474e/src/transformers/models/roberta/modeling_roberta.py#L1669
        token_list = torch.split(input_ids[:torch.sum(seq_lens)],
                                 seq_lens.tolist())

        offset = 0
        for tokens in token_list:
            length = tokens.shape[0]
            position_ids[offset:offset+length] = \
                create_position_ids_from_input_ids(tokens, padding_idx)
            offset = offset + length<|MERGE_RESOLUTION|>--- conflicted
+++ resolved
@@ -116,14 +116,8 @@
                                   position_ids=positions,
                                   padding_idx=self.padding_idx)
 
-<<<<<<< HEAD
         return self.model(input_ids=input_ids,
                           position_ids=positions,
-=======
-        return self.model(input_ids,
-                          positions,
-                          token_type_ids=token_type_ids,
->>>>>>> 2d18256e
                           inputs_embeds=inputs_embeds,
                           intermediate_tensors=intermediate_tensors)
 
