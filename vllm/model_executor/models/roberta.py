# SPDX-License-Identifier: Apache-2.0
# SPDX-FileCopyrightText: Copyright contributors to the vLLM project

from collections.abc import Iterable
from typing import Optional, Union

import torch
from torch import nn
from transformers import RobertaConfig

from vllm.config import VllmConfig
<<<<<<< HEAD
from vllm.forward_context import get_forward_context
from vllm.model_executor.layers.pooler import ClassifierPooler, CLSPool
=======
from vllm.model_executor.layers.pooler import (ClassifierPooler, CLSPool,
                                               DispatchPooler, Pooler)
>>>>>>> 29c6fbe5
from vllm.model_executor.layers.vocab_parallel_embedding import (
    VocabParallelEmbedding)
from vllm.model_executor.models.bert import BertEmbeddingModel, BertModel
from vllm.model_executor.models.utils import (AutoWeightsLoader, WeightsMapper,
                                              maybe_prefix)
from vllm.sequence import IntermediateTensors

from .bert_with_rope import BertWithRope, JinaRobertaModel
from .interfaces import SupportsCrossEncoding


class RobertaEmbedding(nn.Module):

    def __init__(self, config: RobertaConfig):
        super().__init__()
        self.size = config.hidden_size
        self.word_embeddings = VocabParallelEmbedding(config.vocab_size,
                                                      config.hidden_size)
        self.padding_idx = config.pad_token_id
        self.position_embeddings = nn.Embedding(config.max_position_embeddings,
                                                config.hidden_size,
                                                padding_idx=self.padding_idx)

        self.token_type_embeddings = nn.Embedding(config.type_vocab_size,
                                                  config.hidden_size)
        self.LayerNorm = nn.LayerNorm(config.hidden_size,
                                      eps=config.layer_norm_eps)
        self.register_buffer(
            "position_ids",
            torch.arange(config.max_position_embeddings).unsqueeze(0),
        )

        self.position_embedding_type = config.position_embedding_type
        if self.position_embedding_type != "absolute":
            raise ValueError("Only 'absolute' position_embedding_type" +
                             " is supported")

    def forward(
        self,
        input_ids: torch.Tensor,
        position_ids: torch.Tensor,
        token_type_ids: Optional[torch.Tensor] = None,
    ) -> torch.Tensor:
        input_shape = input_ids.size()
        inputs_embeds = self.word_embeddings(input_ids)

<<<<<<< HEAD
=======
        # Replace position ids because in RoBERTa models
        # they have to start at padding_idx + 1 and ignore
        # existing padding tokens
        # References:
        # - https://github.com/huggingface/transformers/blob/a3d69a8994d673899608a7c17fbf4f953f50474e/src/transformers/models/roberta/modeling_roberta.py#L133
        # - https://github.com/huggingface/transformers/blob/a3d69a8994d673899608a7c17fbf4f953f50474e/src/transformers/models/roberta/modeling_roberta.py#L1669
        seq_lens_list = seq_lens.tolist()
        new_pos_list = []
        for positions, tokens in zip(position_ids.split(seq_lens_list),
                                     input_ids.split(seq_lens_list)):
            # Verify assumption that incoming position are
            # always a sequence from 0 to N.
            expected_pos = torch.arange(positions.size()[0],
                                        dtype=torch.long,
                                        device=inputs_embeds.device)
            assert torch.equal(positions, expected_pos)
            new_pos_list.append(
                create_position_ids_from_input_ids(tokens, self.padding_idx))
        position_ids = torch.cat(new_pos_list)

>>>>>>> 29c6fbe5
        # Position embeddings.
        position_embeddings = self.position_embeddings(position_ids)
        if token_type_ids is None:
            token_type_ids = torch.zeros(input_shape,
                                         dtype=torch.long,
                                         device=inputs_embeds.device)

        token_type_embeddings = self.token_type_embeddings(token_type_ids)
        embeddings = inputs_embeds + token_type_embeddings + position_embeddings
        embeddings = self.LayerNorm(embeddings)
        return embeddings


# Adapted from transformers
class RobertaClassificationHead(nn.Module):
    """Head for sentence-level classification tasks."""

    def __init__(self, config: RobertaConfig):
        super().__init__()
        self.dense = nn.Linear(config.hidden_size, config.hidden_size)
        self.out_proj = nn.Linear(config.hidden_size, config.num_labels)

    def forward(self, x: torch.Tensor) -> torch.Tensor:
        # CLSPool has already been applied in `pooling`
        x = self.dense(x)
        x = torch.tanh(x)
        x = self.out_proj(x)
        return x


class RobertaEmbeddingModel(BertEmbeddingModel):
    """A model that uses Roberta to provide embedding functionalities.

   This class encapsulates the BertModel and provides an interface for
   embedding operations and customized pooling functions.

   Attributes:
       model: An instance of BertModel used for forward operations.
       _pooler: An instance of Pooler used for pooling operations.
   """

    def __init__(self, *, vllm_config: VllmConfig, prefix: str = ""):
        super().__init__(vllm_config=vllm_config, prefix=prefix)
        self.padding_idx = vllm_config.model_config.hf_config.pad_token_id

    def forward(
        self,
        input_ids: Optional[torch.Tensor],
        positions: torch.Tensor,
        token_type_ids: Optional[torch.Tensor] = None,
        intermediate_tensors: Optional[IntermediateTensors] = None,
        inputs_embeds: Optional[torch.Tensor] = None,
    ) -> torch.Tensor:

        # Fix Roberta positions here outside of the CUDA graph.
        # Because we need the to extract the sequences from
        # input_ids the control flow is data dependent.
        replace_roberta_positions(input_ids=input_ids,
                                  position_ids=positions,
                                  padding_idx=self.padding_idx)

        return self.model(input_ids=input_ids,
                          position_ids=positions,
                          token_type_ids=token_type_ids,
                          inputs_embeds=inputs_embeds,
                          intermediate_tensors=intermediate_tensors)

    def _build_model(self,
                     vllm_config: VllmConfig,
                     prefix: str = "") -> Union[BertModel, BertWithRope]:
        if (vllm_config.model_config.hf_config.position_embedding_type ==
                "rotary"):
            return JinaRobertaModel(vllm_config=vllm_config, prefix=prefix)
        else:
            return BertModel(vllm_config=vllm_config,
                             prefix=prefix,
                             embedding_class=RobertaEmbedding)

    def load_weights(self, weights: Iterable[tuple[str, torch.Tensor]]):
        weights_list = list(weights)
        has_roberta_prefix = any(
            name.startswith("roberta.") for name, _ in weights_list)
        if has_roberta_prefix:
            # For models with the `roberta.` prefix e.g.
            # `FacebookAI/roberta-base`
            mapper = WeightsMapper(orig_to_new_prefix={"roberta.": "model."})
        else:
            # For models without the `roberta.` prefix e.g.
            # `sentence-transformers/stsb-roberta-base-v2`
            mapper = WeightsMapper(orig_to_new_prefix={"": "model."})

        loader = AutoWeightsLoader(self, skip_prefixes=["lm_head."])
        return loader.load_weights(weights_list, mapper=mapper)


class RobertaForSequenceClassification(nn.Module, SupportsCrossEncoding):
    """A model that uses Roberta to provide embedding functionalities.

   This class encapsulates the BertModel and provides an interface for
   embedding operations and customized pooling functions.

   Attributes:
       roberta: An instance of BertModel used for forward operations.
       _pooler: An instance of Pooler used for pooling operations.
   """

    is_pooling_model = True
    jina_to_vllm_mapper = WeightsMapper(
        orig_to_new_substr={
            'emb_ln': "embeddings.LayerNorm",
            'layers': "layer",
            'mixer.Wqkv': "attention.self.qkv_proj",
            'mixer.out_proj': "attention.output.dense",
            'norm1': "attention.output.LayerNorm",
            'mlp.fc1': "intermediate.dense",
            'mlp.fc2': "output.dense",
            'norm2': "output.LayerNorm",
        })

    def __init__(self, *, vllm_config: VllmConfig, prefix: str = ""):
        super().__init__()
        config = vllm_config.model_config.hf_config
        self.padding_idx = vllm_config.model_config.hf_config.pad_token_id

        self.num_labels = config.num_labels
        self.roberta = BertModel(vllm_config=vllm_config,
                                 prefix=maybe_prefix(prefix, "bert"),
                                 embedding_class=RobertaEmbedding)
        self.classifier = RobertaClassificationHead(config)

        pooler_config = vllm_config.model_config.pooler_config
        assert pooler_config is not None

        self.pooler = DispatchPooler({
            "encode":
            Pooler.for_encode(pooler_config),
            "classify":
            ClassifierPooler(
                pooling=CLSPool(),
                classifier=self.classifier,
                act_fn=ClassifierPooler.act_fn_for_seq_cls(
                    vllm_config.model_config),
            ),
            "score":
            ClassifierPooler(
                pooling=CLSPool(),
                classifier=self.classifier,
                act_fn=ClassifierPooler.act_fn_for_cross_encoder(
                    vllm_config.model_config),
            ),
        })

    def load_weights(self, weights: Iterable[tuple[str, torch.Tensor]]):
        loader = AutoWeightsLoader(self)
        return loader.load_weights(weights, mapper=self.jina_to_vllm_mapper)

    def forward(
        self,
        input_ids: Optional[torch.Tensor],
        positions: torch.Tensor,
        intermediate_tensors: Optional[IntermediateTensors] = None,
        inputs_embeds: Optional[torch.Tensor] = None,
        token_type_ids: Optional[torch.Tensor] = None,
    ) -> torch.Tensor:
        replace_roberta_positions(input_ids=input_ids,
                                  position_ids=positions,
                                  padding_idx=self.padding_idx)
        return self.roberta(input_ids=input_ids,
                            position_ids=positions,
                            inputs_embeds=inputs_embeds,
                            intermediate_tensors=intermediate_tensors,
                            token_type_ids=token_type_ids)


# Adapted from transformers
def create_position_ids_from_input_ids(input_ids,
                                       padding_idx,
                                       past_key_values_length=0):
    """
    Replace non-padding symbols with their position numbers.
    Position numbers begin at padding_idx+1. Padding symbols
    are ignored. This is modified from fairseq's `utils.make_positions`.

    Args:
        x: torch.Tensor x:

    Returns: torch.Tensor
    """
    # The series of casts and type-conversions here are carefully
    # balanced to both work with ONNX export and XLA.
    mask = input_ids.ne(padding_idx).int()

    incremental_indices = (torch.cumsum(mask, dim=0).type_as(mask) +
                           past_key_values_length) * mask

    return incremental_indices.long() + padding_idx


def replace_roberta_positions(input_ids: torch.Tensor,
                              position_ids: torch.Tensor,
                              padding_idx: int) -> None:

    seq_lens: Optional[torch.Tensor] = None
    attn_metadata = get_forward_context().attn_metadata
    if attn_metadata is not None:  # can be None during warmup
        if isinstance(attn_metadata, dict):
            attn_metadata = next(iter(attn_metadata.values()))
        # TODO: remove "seq_lens_tensor" after V0 is removed
        seq_lens = getattr(attn_metadata, "seq_lens_tensor",
                           getattr(attn_metadata, "seq_lens", None))

    if seq_lens is not None:
        assert isinstance(seq_lens, torch.Tensor)

        # Replace position ids because in RoBERTa models
        # they have to start at padding_idx + 1 and ignore
        # existing padding tokens
        # References:
        # - https://github.com/huggingface/transformers/blob/a3d69a8994d673899608a7c17fbf4f953f50474e/src/transformers/models/roberta/modeling_roberta.py#L133
        # - https://github.com/huggingface/transformers/blob/a3d69a8994d673899608a7c17fbf4f953f50474e/src/transformers/models/roberta/modeling_roberta.py#L1669
        token_list = torch.split(input_ids[:torch.sum(seq_lens)],
                                 seq_lens.tolist())

        offset = 0
        for tokens in token_list:
            length = tokens.shape[0]
            position_ids[offset:offset+length] = \
                create_position_ids_from_input_ids(tokens, padding_idx)
            offset = offset + length<|MERGE_RESOLUTION|>--- conflicted
+++ resolved
@@ -9,13 +9,9 @@
 from transformers import RobertaConfig
 
 from vllm.config import VllmConfig
-<<<<<<< HEAD
 from vllm.forward_context import get_forward_context
-from vllm.model_executor.layers.pooler import ClassifierPooler, CLSPool
-=======
 from vllm.model_executor.layers.pooler import (ClassifierPooler, CLSPool,
                                                DispatchPooler, Pooler)
->>>>>>> 29c6fbe5
 from vllm.model_executor.layers.vocab_parallel_embedding import (
     VocabParallelEmbedding)
 from vllm.model_executor.models.bert import BertEmbeddingModel, BertModel
@@ -62,29 +58,6 @@
         input_shape = input_ids.size()
         inputs_embeds = self.word_embeddings(input_ids)
 
-<<<<<<< HEAD
-=======
-        # Replace position ids because in RoBERTa models
-        # they have to start at padding_idx + 1 and ignore
-        # existing padding tokens
-        # References:
-        # - https://github.com/huggingface/transformers/blob/a3d69a8994d673899608a7c17fbf4f953f50474e/src/transformers/models/roberta/modeling_roberta.py#L133
-        # - https://github.com/huggingface/transformers/blob/a3d69a8994d673899608a7c17fbf4f953f50474e/src/transformers/models/roberta/modeling_roberta.py#L1669
-        seq_lens_list = seq_lens.tolist()
-        new_pos_list = []
-        for positions, tokens in zip(position_ids.split(seq_lens_list),
-                                     input_ids.split(seq_lens_list)):
-            # Verify assumption that incoming position are
-            # always a sequence from 0 to N.
-            expected_pos = torch.arange(positions.size()[0],
-                                        dtype=torch.long,
-                                        device=inputs_embeds.device)
-            assert torch.equal(positions, expected_pos)
-            new_pos_list.append(
-                create_position_ids_from_input_ids(tokens, self.padding_idx))
-        position_ids = torch.cat(new_pos_list)
-
->>>>>>> 29c6fbe5
         # Position embeddings.
         position_embeddings = self.position_embeddings(position_ids)
         if token_type_ids is None:
