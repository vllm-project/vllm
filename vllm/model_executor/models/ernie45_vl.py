--- conflicted
+++ resolved
@@ -34,13 +34,9 @@
 from einops import rearrange, repeat
 from transformers import BatchFeature
 
-<<<<<<< HEAD
+from vllm.attention.backends.registry import _Backend
 from vllm.attention.layer import (check_upstream_fa_availability,
                                   maybe_get_vit_flash_attn_backend)
-=======
-from vllm.attention.backends.registry import _Backend
-from vllm.attention.layer import check_upstream_fa_availability
->>>>>>> 47b93395
 from vllm.config import VllmConfig
 from vllm.distributed import parallel_state
 from vllm.distributed import utils as dist_utils
