--- conflicted
+++ resolved
@@ -10,12 +10,8 @@
 import torch
 from transformers import PretrainedConfig
 
-<<<<<<< HEAD
 from vllm.attention.backends.registry import AttentionBackendEnum
-=======
-from vllm.attention.backends.registry import _Backend
 from vllm.config import VllmConfig
->>>>>>> d0e186c1
 from vllm.distributed import (
     get_tensor_model_parallel_rank,
     get_tensor_model_parallel_world_size,
