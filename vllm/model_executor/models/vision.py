# SPDX-License-Identifier: Apache-2.0
# SPDX-FileCopyrightText: Copyright contributors to the vLLM project

from abc import ABC, abstractmethod
from typing import Final, Generic, Optional, Protocol, TypeVar, Union

import torch
from transformers import PretrainedConfig

from vllm.attention.selector import get_env_variable_attn_backend
from vllm.logger import init_logger
from vllm.platforms import _Backend, current_platform

logger = init_logger(__name__)

_C = TypeVar("_C", bound=PretrainedConfig)


class VisionEncoderInfo(ABC, Generic[_C]):

    def __init__(self, hf_config: _C) -> None:
        super().__init__()

        self.hf_config = hf_config
        self.vision_config = hf_config.vision_config

    @abstractmethod
    def get_num_image_tokens(
        self,
        *,
        image_width: int,
        image_height: int,
    ) -> int:
        raise NotImplementedError

    @abstractmethod
    def get_image_size(self) -> int:
        raise NotImplementedError

    @abstractmethod
    def get_patch_size(self) -> int:
        raise NotImplementedError

    @abstractmethod
    def get_patch_grid_length(self) -> int:
        raise NotImplementedError


class VisionLanguageConfig(Protocol):
    vision_config: Final[PretrainedConfig]


def get_vision_encoder_info(
        hf_config: VisionLanguageConfig) -> VisionEncoderInfo:
    # Avoid circular imports
    from .clip import CLIPEncoderInfo, CLIPVisionConfig
    from .pixtral import PixtralHFEncoderInfo, PixtralVisionConfig
    from .siglip import SiglipEncoderInfo, SiglipVisionConfig

    if isinstance(hf_config.vision_config, CLIPVisionConfig):
        return CLIPEncoderInfo(hf_config)
    if isinstance(hf_config.vision_config, PixtralVisionConfig):
        return PixtralHFEncoderInfo(hf_config)
    if isinstance(hf_config.vision_config, SiglipVisionConfig):
        return SiglipEncoderInfo(hf_config)

    msg = f"Unsupported vision config: {type(hf_config.vision_config)}"
    raise NotImplementedError(msg)


def get_vit_attn_backend(support_fa: bool = False) -> _Backend:
    """
    Get the available attention backend for Vision Transformer.
    """
    # TODO(Isotr0py): Remove `support_fa` after support FA for all ViTs attn.
<<<<<<< HEAD
    selected_backend: Optional[_Backend] = get_global_forced_attn_backend()
    if selected_backend is None:
        backend_by_env_var: Optional[str] = envs.VLLM_ATTENTION_BACKEND
        if backend_by_env_var is not None:
            selected_backend = backend_name_to_enum(backend_by_env_var)
    if selected_backend is None:
        if current_platform.is_cuda():
            device_available = current_platform.has_device_capability(80)
            if device_available and support_fa:
                from transformers.utils import is_flash_attn_2_available
                if is_flash_attn_2_available():
                    selected_backend = _Backend.FLASH_ATTN
                else:
                    logger.warning_once(
                        "Current `vllm-flash-attn` has a bug inside vision "
                        "module, so we use xformers backend instead. You can "
                        "run `pip install flash-attn` to use flash-attention "
                        "backend.")
                    selected_backend = _Backend.XFORMERS
            else:
                # For Volta and Turing GPUs, use xformers instead.
                selected_backend = _Backend.XFORMERS
        elif current_platform.is_rocm():
            selected_backend = _Backend.FLASH_ATTN
        else:
            # Default to torch SDPA for other non-GPU platforms.
            selected_backend = _Backend.TORCH_SDPA
    return selected_backend
=======

    selected_backend: Optional[_Backend] = get_env_variable_attn_backend()
    if selected_backend is not None:
        return selected_backend

    return current_platform.get_vit_attn_backend(support_fa)
>>>>>>> 4fbd8bb5


def resolve_visual_encoder_outputs(
    encoder_outputs: Union[torch.Tensor, list[torch.Tensor]],
    feature_sample_layers: Optional[list[int]],
    post_layer_norm: Optional[torch.nn.LayerNorm],
    max_possible_layers: int,
) -> torch.Tensor:
    """Given the outputs a visual encoder module that may correspond to the
    output of the last layer, or a list of hidden states to be stacked,
    handle post normalization and resolve it into a single output tensor.

    Args:
        encoder_outputs: Output of encoder's last layer or all hidden states.
        feature_sample_layers: Optional layer indices to grab from the encoder
            outputs; if provided, encoder outputs must be a list.
        post_layer_norm: Post norm to apply to the output of the encoder.
        max_possible_layers: Total layers in the fully loaded visual encoder.

    """
    if feature_sample_layers is None:
        if post_layer_norm is not None:
            return post_layer_norm(encoder_outputs)
        return encoder_outputs

    # Get the hidden states corresponding to the layer indices.
    # Negative values are relative to the full visual encoder,
    # so offset them depending on how many layers were loaded.
    # NOTE: this assumes that encoder_outputs is a list containing
    # the inputs to the visual encoder, followed by the hidden states
    # of each layer.
    num_loaded_layers = len(encoder_outputs) - 1
    offset = max_possible_layers - num_loaded_layers
    hs_pool = [
        encoder_outputs[layer_idx]
        if layer_idx >= 0 else encoder_outputs[layer_idx + offset]
        for layer_idx in feature_sample_layers
    ]

    # Apply post-norm on the final hidden state if we are using it
    uses_last_layer = feature_sample_layers[-1] in (len(hs_pool) - 1, -1)
    if post_layer_norm is not None and uses_last_layer:
        hs_pool[-1] = post_layer_norm(encoder_outputs)
    return torch.cat(hs_pool, dim=-1)<|MERGE_RESOLUTION|>--- conflicted
+++ resolved
@@ -73,43 +73,12 @@
     Get the available attention backend for Vision Transformer.
     """
     # TODO(Isotr0py): Remove `support_fa` after support FA for all ViTs attn.
-<<<<<<< HEAD
-    selected_backend: Optional[_Backend] = get_global_forced_attn_backend()
-    if selected_backend is None:
-        backend_by_env_var: Optional[str] = envs.VLLM_ATTENTION_BACKEND
-        if backend_by_env_var is not None:
-            selected_backend = backend_name_to_enum(backend_by_env_var)
-    if selected_backend is None:
-        if current_platform.is_cuda():
-            device_available = current_platform.has_device_capability(80)
-            if device_available and support_fa:
-                from transformers.utils import is_flash_attn_2_available
-                if is_flash_attn_2_available():
-                    selected_backend = _Backend.FLASH_ATTN
-                else:
-                    logger.warning_once(
-                        "Current `vllm-flash-attn` has a bug inside vision "
-                        "module, so we use xformers backend instead. You can "
-                        "run `pip install flash-attn` to use flash-attention "
-                        "backend.")
-                    selected_backend = _Backend.XFORMERS
-            else:
-                # For Volta and Turing GPUs, use xformers instead.
-                selected_backend = _Backend.XFORMERS
-        elif current_platform.is_rocm():
-            selected_backend = _Backend.FLASH_ATTN
-        else:
-            # Default to torch SDPA for other non-GPU platforms.
-            selected_backend = _Backend.TORCH_SDPA
-    return selected_backend
-=======
 
     selected_backend: Optional[_Backend] = get_env_variable_attn_backend()
     if selected_backend is not None:
         return selected_backend
 
     return current_platform.get_vit_attn_backend(support_fa)
->>>>>>> 4fbd8bb5
 
 
 def resolve_visual_encoder_outputs(
