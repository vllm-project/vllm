--- conflicted
+++ resolved
@@ -972,6 +972,9 @@
         )
         return loader.load_weights(weights)
 
+    def get_input_embeddings(self, input_ids: torch.Tensor) -> torch.Tensor:
+        return self.model.get_input_embeddings(input_ids)
+
 
 class HunYuanMoEV1Base(HunyuanV1ModelBase, MixtureOfExperts):
 
@@ -1036,31 +1039,8 @@
                 moe.n_redundant_experts = self.num_redundant_experts
                 moe.experts.update_expert_map()
 
-<<<<<<< HEAD
     def get_expert_mapping(self) -> list[tuple[str, str, int, str]]:
         return self.model.get_expert_mapping()
-=======
-    def get_input_embeddings(self, input_ids: torch.Tensor) -> torch.Tensor:
-        return self.model.get_input_embeddings(input_ids)
-
-    def forward(
-        self,
-        input_ids: torch.Tensor,
-        positions: torch.Tensor,
-        intermediate_tensors: Optional[IntermediateTensors] = None,
-        inputs_embeds: Optional[torch.Tensor] = None,
-    ) -> Union[torch.Tensor, IntermediateTensors]:
-        model_output = self.model(input_ids, positions, intermediate_tensors,
-                                  inputs_embeds)
-        return model_output
-
-    def compute_logits(
-        self,
-        hidden_states: torch.Tensor,
-    ) -> Optional[torch.Tensor]:
-        logits = self.logits_processor(self.lm_head, hidden_states)
-        return logits
->>>>>>> 1b67b046
 
 
 class HunYuanDenseV1Base(HunyuanV1ModelBase):
