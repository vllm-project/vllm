--- conflicted
+++ resolved
@@ -57,11 +57,7 @@
 from vllm.model_executor.sampling_metadata import SamplingMetadata
 from vllm.sequence import IntermediateTensors
 
-<<<<<<< HEAD
-from .interfaces import SupportsEagle3, SupportsLoRA
-=======
-from .interfaces import SupportsLoRA, SupportsPP
->>>>>>> e599e2c6
+from .interfaces import SupportsEagle3, SupportsLoRA, SupportsPP
 from .utils import (AutoWeightsLoader, PPMissingLayer, is_pp_missing_parameter,
                     make_layers)
 
@@ -858,11 +854,8 @@
         return loaded_params
 
 
-<<<<<<< HEAD
-class HunYuanV1Base(nn.Module, SupportsLoRA, SupportsEagle3):
-=======
-class HunYuanV1Base(nn.Module, SupportsLoRA, SupportsPP):
->>>>>>> e599e2c6
+
+class HunYuanV1Base(nn.Module, SupportsLoRA, SupportsPP, SupportsEagle3):
     packed_modules_mapping = {
         "qkv_proj": [
             "q_proj",
