--- conflicted
+++ resolved
@@ -9,13 +9,9 @@
 
 from vllm.attention import Attention, AttentionType
 from vllm.config import CacheConfig, VllmConfig
-<<<<<<< HEAD
-from vllm.distributed import get_tensor_model_parallel_world_size
-=======
 from vllm.distributed import (divide, get_tensor_model_parallel_rank,
                               get_tensor_model_parallel_world_size,
                               tensor_model_parallel_all_reduce)
->>>>>>> 016c25b5
 from vllm.model_executor.layers.activation import (get_act_and_mul_fn,
                                                    get_act_fn)
 from vllm.model_executor.layers.fused_moe import fused_moe
