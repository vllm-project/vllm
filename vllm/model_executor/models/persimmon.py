--- conflicted
+++ resolved
@@ -217,18 +217,8 @@
                  quant_config: Optional[QuantizationConfig] = None,
                  prefix: str = ""):
         super().__init__()
-        self.vocab_size = config.text_config.vocab_size
-
-<<<<<<< HEAD
-        self.embed_tokens = VocabParallelEmbedding(
-            config.text_config.vocab_size, config.hidden_size)
-        self.layers = nn.ModuleList([
-            PersimmonDecoderLayer(config,
-                                  cache_config=cache_config,
-                                  quant_config=quant_config)
-            for _ in range(config.num_hidden_layers)
-        ])
-=======
+        self.vocab_size = config.vocab_size
+
         self.embed_tokens = VocabParallelEmbedding(config.vocab_size,
                                                    config.hidden_size)
         self.start_layer, self.end_layer, self.layers = make_layers(
@@ -236,7 +226,6 @@
             lambda prefix: PersimmonDecoderLayer(config, cache_config,
                                                  quant_config),
             prefix=f"{prefix}.layers")
->>>>>>> 38e60f40
         self.final_layernorm = nn.LayerNorm(config.hidden_size,
                                             eps=config.layer_norm_eps)
         self.make_empty_intermediate_tensors = (
@@ -281,14 +270,14 @@
                  quant_config: Optional[QuantizationConfig] = None):
         super().__init__()
         self.config = config
-        self.vocab_size = config.text_config.vocab_size
+        self.vocab_size = config.vocab_size
         self.model = PersimmonModel(config,
                                     cache_config=cache_config,
                                     quant_config=quant_config)
-        self.lm_head = ParallelLMHead(config.text_config.vocab_size,
+        self.lm_head = ParallelLMHead(config.vocab_size,
                                       config.hidden_size,
                                       bias=False)
-        self.logits_processor = LogitsProcessor(config.text_config.vocab_size)
+        self.logits_processor = LogitsProcessor(config.vocab_size)
         self.sampler = Sampler()
         self.make_empty_intermediate_tensors = (
             self.model.make_empty_intermediate_tensors)
