# coding=utf-8
# adapted from https://github.com/huggingface/transformers/blob/v4.39.3/src/transformers/models/persimmon/modeling_persimmon.py
# Copyright 2023 The vLLM team.
# Copyright 2023 EleutherAI and the HuggingFace Inc. team. All rights reserved.
#
# This code is based on EleutherAI's GPT-NeoX library and the GPT-NeoX
# and OPT implementations in this library. It has been modified from its
# original forms to accommodate minor architectural differences compared
# to GPT-NeoX and OPT used by the Meta AI team that trained the model.
#
# Licensed under the Apache License, Version 2.0 (the "License");
# you may not use this file except in compliance with the License.
# You may obtain a copy of the License at
#
#     http://www.apache.org/licenses/LICENSE-2.0
#
# Unless required by applicable law or agreed to in writing, software
# distributed under the License is distributed on an "AS IS" BASIS,
# WITHOUT WARRANTIES OR CONDITIONS OF ANY KIND, either express or implied.
# See the License for the specific language governing permissions and
# limitations under the License.
"""Inference-only persimmon model compatible with HuggingFace weights."""
from typing import Iterable, List, Optional, Tuple, Union

import torch
from torch import nn
from transformers import PersimmonConfig

from vllm.attention import Attention, AttentionMetadata
from vllm.config import CacheConfig
from vllm.distributed import get_pp_group, get_tensor_model_parallel_world_size
from vllm.model_executor.layers.activation import get_act_fn
from vllm.model_executor.layers.linear import (ColumnParallelLinear,
                                               QKVParallelLinear,
                                               RowParallelLinear)
from vllm.model_executor.layers.logits_processor import LogitsProcessor
from vllm.model_executor.layers.quantization import QuantizationConfig
from vllm.model_executor.layers.rotary_embedding import get_rope
from vllm.model_executor.layers.sampler import Sampler, SamplerOutput
from vllm.model_executor.layers.vocab_parallel_embedding import (
    ParallelLMHead, VocabParallelEmbedding)
from vllm.model_executor.model_loader.weight_utils import default_weight_loader
from vllm.model_executor.sampling_metadata import SamplingMetadata
from vllm.sequence import IntermediateTensors

<<<<<<< HEAD
from .utils import get_inputs_embeds
=======
from .interfaces import SupportsPP
from .utils import (is_pp_missing_parameter,
                    make_empty_intermediate_tensors_factory, make_layers)
>>>>>>> 663874e0


class PersimmonMLP(nn.Module):

    def __init__(self,
                 config: PersimmonConfig,
                 quant_config: Optional[QuantizationConfig] = None):
        super().__init__()
        self.dense_h_to_4h = ColumnParallelLinear(config.hidden_size,
                                                  config.intermediate_size,
                                                  quant_config=quant_config)
        self.dense_4h_to_h = RowParallelLinear(config.intermediate_size,
                                               config.hidden_size,
                                               quant_config=quant_config)
        self.act = get_act_fn(config.hidden_act, quant_config)

    def forward(self, hidden_states) -> torch.Tensor:
        hidden_states, _ = self.dense_h_to_4h(hidden_states)
        hidden_states = self.act(hidden_states)
        hidden_states, _ = self.dense_4h_to_h(hidden_states)
        return hidden_states


class PersimmonAttention(nn.Module):

    def __init__(self,
                 config: PersimmonConfig,
                 cache_config: Optional[CacheConfig] = None,
                 quant_config: Optional[QuantizationConfig] = None):
        super().__init__()
        self.config = config
        tensor_parallel_world_size = get_tensor_model_parallel_world_size()

        self.hidden_size = config.hidden_size
        self.total_num_heads = config.num_attention_heads
        self.num_heads = self.total_num_heads // tensor_parallel_world_size
        self.head_dim = self.hidden_size // self.total_num_heads
        self.max_position_embeddings = config.max_position_embeddings
        self.rope_theta = config.rope_theta
        self.partial_rotary_factor = config.partial_rotary_factor
        self.is_causal = True

        assert (self.head_dim * self.total_num_heads) == self.hidden_size
        assert self.total_num_heads % tensor_parallel_world_size == 0

        self.query_key_value = QKVParallelLinear(
            self.hidden_size,
            self.head_dim,
            self.total_num_heads,
            bias=True,
            quant_config=quant_config,
        )
        self.dense = RowParallelLinear(
            self.total_num_heads * self.head_dim,
            self.hidden_size,
            bias=True,
            quant_config=quant_config,
        )
        self.is_qk_layernorm = config.qk_layernorm

        if self.is_qk_layernorm:
            self.q_layernorm = nn.LayerNorm(self.head_dim)
            self.k_layernorm = nn.LayerNorm(self.head_dim)

        self.rotary_emb = get_rope(
            self.head_dim,
            rotary_dim=int(self.partial_rotary_factor * self.head_dim),
            max_position=self.max_position_embeddings,
            base=self.rope_theta,
        )
        self.scaling = self.head_dim**-0.5
        self.attn = Attention(self.num_heads,
                              self.head_dim,
                              scale=self.scaling,
                              cache_config=cache_config,
                              quant_config=quant_config)

    def _split_heads(self, x: torch.Tensor) -> torch.Tensor:
        # [seq_length, hidden_size] -> [seq_length, num_heads, head_dim]
        seq_length = x.shape[0]
        return x.view(seq_length, self.num_heads, self.head_dim)

    def _merge_heads(self, x: torch.Tensor) -> torch.Tensor:
        # [seq_length, num_heads, head_dim] -> [seq_length, hidden_size]
        seq_length = x.shape[0]
        return x.view(seq_length, self.num_heads * self.head_dim)

    def forward(
        self,
        position_ids: torch.Tensor,
        hidden_states: torch.Tensor,
        kv_cache: torch.Tensor,
        attn_metadata: AttentionMetadata,
    ) -> torch.Tensor:
        # [seq_length, 3 x hidden_size]
        qkv, _ = self.query_key_value(hidden_states)
        q, k, v = qkv.chunk(chunks=3, dim=-1)

        if self.is_qk_layernorm:
            # [seq_length, num_heads, head_dim]
            q = self._split_heads(q)
            k = self._split_heads(k)

            q = self.q_layernorm(q)
            k = self.k_layernorm(k)

            q = self._merge_heads(q)
            k = self._merge_heads(k)

        q, k = self.rotary_emb(position_ids, q, k)
        attn_output = self.attn(q, k, v, kv_cache, attn_metadata)
        output, _ = self.dense(attn_output)
        return output


class PersimmonDecoderLayer(nn.Module):

    def __init__(self,
                 config: PersimmonConfig,
                 cache_config: Optional[CacheConfig] = None,
                 quant_config: Optional[QuantizationConfig] = None):
        super().__init__()
        self.hidden_size = config.hidden_size
        self.self_attn = PersimmonAttention(config=config,
                                            cache_config=cache_config,
                                            quant_config=quant_config)
        self.mlp = PersimmonMLP(config, quant_config=quant_config)
        self.input_layernorm = nn.LayerNorm(config.hidden_size,
                                            eps=config.layer_norm_eps)
        self.post_attention_layernorm = nn.LayerNorm(config.hidden_size,
                                                     eps=config.layer_norm_eps)

    def forward(
        self,
        position_ids: torch.Tensor,
        hidden_states: torch.Tensor,
        kv_cache: torch.Tensor,
        attn_metadata: AttentionMetadata,
    ) -> torch.Tensor:
        residual = hidden_states

        hidden_states = self.input_layernorm(hidden_states)

        # Self Attention
        hidden_states = self.self_attn(
            position_ids=position_ids,
            hidden_states=hidden_states,
            kv_cache=kv_cache,
            attn_metadata=attn_metadata,
        )
        hidden_states = residual + hidden_states

        # Fully Connected
        residual = hidden_states
        hidden_states = self.post_attention_layernorm(hidden_states)
        hidden_states = self.mlp(hidden_states)

        hidden_states = hidden_states + residual

        outputs = hidden_states
        return outputs


class PersimmonModel(nn.Module):

    def __init__(self,
                 config: PersimmonConfig,
                 cache_config: Optional[CacheConfig] = None,
                 quant_config: Optional[QuantizationConfig] = None,
                 prefix: str = ""):
        super().__init__()
        self.vocab_size = config.vocab_size

        self.embed_tokens = VocabParallelEmbedding(config.vocab_size,
                                                   config.hidden_size)
        self.start_layer, self.end_layer, self.layers = make_layers(
            config.num_hidden_layers,
            lambda prefix: PersimmonDecoderLayer(config, cache_config,
                                                 quant_config),
            prefix=f"{prefix}.layers")
        self.final_layernorm = nn.LayerNorm(config.hidden_size,
                                            eps=config.layer_norm_eps)
        self.make_empty_intermediate_tensors = (
            make_empty_intermediate_tensors_factory(["hidden_states"],
                                                    config.hidden_size))

    def forward(
        self,
        input_ids: torch.Tensor,
        positions: torch.Tensor,
        kv_caches: List[torch.Tensor],
        attn_metadata: AttentionMetadata,
        intermediate_tensors: Optional[IntermediateTensors],
        inputs_embeds: Optional[torch.Tensor] = None,
<<<<<<< HEAD
        inputs_embeds_masks: Optional[torch.Tensor] = None,
    ) -> torch.Tensor:
        hidden_states = get_inputs_embeds(input_ids, self.embed_tokens,
                                          inputs_embeds, inputs_embeds_masks)
        for i in range(len(self.layers)):
=======
    ) -> Union[torch.Tensor, IntermediateTensors]:
        if get_pp_group().is_first_rank:
            if inputs_embeds is not None:
                hidden_states = inputs_embeds
            else:
                hidden_states = self.embed_tokens(input_ids)
        else:
            assert intermediate_tensors is not None
            hidden_states = intermediate_tensors["hidden_states"]
        for i in range(self.start_layer, self.end_layer):
>>>>>>> 663874e0
            hidden_states = self.layers[i](
                positions,
                hidden_states,
                kv_caches[i - self.start_layer],
                attn_metadata,
            )
        if not get_pp_group().is_last_rank:
            return IntermediateTensors({"hidden_states": hidden_states})
        hidden_states = self.final_layernorm(hidden_states)
        return hidden_states


class PersimmonForCausalLM(nn.Module, SupportsPP):

    def __init__(self,
                 config: PersimmonConfig,
                 cache_config: Optional[CacheConfig] = None,
                 quant_config: Optional[QuantizationConfig] = None):
        super().__init__()
        self.config = config
        self.vocab_size = config.vocab_size
        self.model = PersimmonModel(config,
                                    cache_config=cache_config,
                                    quant_config=quant_config)
        self.lm_head = ParallelLMHead(config.vocab_size,
                                      config.hidden_size,
                                      bias=False)
        self.logits_processor = LogitsProcessor(config.vocab_size)
        self.sampler = Sampler()
        self.make_empty_intermediate_tensors = (
            self.model.make_empty_intermediate_tensors)

    def forward(
        self,
        input_ids: torch.Tensor,
        positions: torch.Tensor,
        kv_caches: List[torch.Tensor],
        attn_metadata: AttentionMetadata,
        intermediate_tensors: Optional[IntermediateTensors] = None,
        inputs_embeds: Optional[torch.Tensor] = None,
        inputs_embeds_masks: Optional[torch.Tensor] = None,
    ):
<<<<<<< HEAD
        hidden_states = self.model(input_ids=input_ids,
                                   positions=positions,
                                   kv_caches=kv_caches,
                                   attn_metadata=attn_metadata,
                                   inputs_embeds=inputs_embeds,
                                   inputs_embeds_masks=inputs_embeds_masks)
=======
        hidden_states = self.model(
            input_ids=input_ids,
            positions=positions,
            kv_caches=kv_caches,
            attn_metadata=attn_metadata,
            intermediate_tensors=intermediate_tensors,
            inputs_embeds=inputs_embeds,
        )
>>>>>>> 663874e0
        return hidden_states

    def compute_logits(
        self,
        hidden_states: torch.Tensor,
        sampling_metadata: SamplingMetadata,
    ) -> Optional[torch.Tensor]:
        logits = self.logits_processor(self.lm_head, hidden_states,
                                       sampling_metadata)
        return logits

    def sample(
        self,
        logits: torch.Tensor,
        sampling_metadata: SamplingMetadata,
    ) -> Optional[SamplerOutput]:
        next_tokens = self.sampler(logits, sampling_metadata)
        return next_tokens

    def load_weights(self, weights: Iterable[Tuple[str, torch.Tensor]]):
        params_dict = dict(self.named_parameters(remove_duplicate=False))
        for name, loaded_weight in weights:
            if "rotary_emb.inv_freq" in name:
                continue
            if ("rotary_emb.cos_cached" in name
                    or "rotary_emb.sin_cached" in name):
                # Models trained using ColossalAI may include these tensors in
                # the checkpoint. Skip them.
                continue
            if is_pp_missing_parameter(name, self):
                continue
            param = params_dict[name]

            if "query_key_value" in name:
                # copy from vllm/model_executor/models/bloom.py
                # NOTE: Persimmon's fused QKV's output_dim has the shape of
                # (num_heads * 3 * head_size), while the
                # required shape is (3 * num_heads * head_size).
                # Thus, we need weight conversion.
                output_dim = getattr(param, "output_dim", None)
                num_heads = self.config.num_attention_heads
                if output_dim is not None:
                    loaded_weight_shape = loaded_weight.shape
                    loaded_weight = loaded_weight.view(
                        loaded_weight_shape[:output_dim] + (num_heads, 3, -1) +
                        loaded_weight_shape[output_dim + 1:])
                    loaded_weight = loaded_weight.transpose(
                        output_dim, output_dim + 1)
                    loaded_weight = loaded_weight.reshape(loaded_weight_shape)

            weight_loader = getattr(param, "weight_loader",
                                    default_weight_loader)
            weight_loader(param, loaded_weight)<|MERGE_RESOLUTION|>--- conflicted
+++ resolved
@@ -43,13 +43,9 @@
 from vllm.model_executor.sampling_metadata import SamplingMetadata
 from vllm.sequence import IntermediateTensors
 
-<<<<<<< HEAD
-from .utils import get_inputs_embeds
-=======
 from .interfaces import SupportsPP
-from .utils import (is_pp_missing_parameter,
+from .utils import (get_inputs_embeds, is_pp_missing_parameter,
                     make_empty_intermediate_tensors_factory, make_layers)
->>>>>>> 663874e0
 
 
 class PersimmonMLP(nn.Module):
@@ -244,24 +240,17 @@
         attn_metadata: AttentionMetadata,
         intermediate_tensors: Optional[IntermediateTensors],
         inputs_embeds: Optional[torch.Tensor] = None,
-<<<<<<< HEAD
         inputs_embeds_masks: Optional[torch.Tensor] = None,
-    ) -> torch.Tensor:
-        hidden_states = get_inputs_embeds(input_ids, self.embed_tokens,
-                                          inputs_embeds, inputs_embeds_masks)
-        for i in range(len(self.layers)):
-=======
     ) -> Union[torch.Tensor, IntermediateTensors]:
         if get_pp_group().is_first_rank:
-            if inputs_embeds is not None:
-                hidden_states = inputs_embeds
-            else:
-                hidden_states = self.embed_tokens(input_ids)
+            hidden_states = get_inputs_embeds(input_ids,
+                                              self.embed_tokens,
+                                              inputs_embeds,
+                                              inputs_embeds_masks)
         else:
             assert intermediate_tensors is not None
             hidden_states = intermediate_tensors["hidden_states"]
         for i in range(self.start_layer, self.end_layer):
->>>>>>> 663874e0
             hidden_states = self.layers[i](
                 positions,
                 hidden_states,
@@ -304,14 +293,6 @@
         inputs_embeds: Optional[torch.Tensor] = None,
         inputs_embeds_masks: Optional[torch.Tensor] = None,
     ):
-<<<<<<< HEAD
-        hidden_states = self.model(input_ids=input_ids,
-                                   positions=positions,
-                                   kv_caches=kv_caches,
-                                   attn_metadata=attn_metadata,
-                                   inputs_embeds=inputs_embeds,
-                                   inputs_embeds_masks=inputs_embeds_masks)
-=======
         hidden_states = self.model(
             input_ids=input_ids,
             positions=positions,
@@ -319,8 +300,8 @@
             attn_metadata=attn_metadata,
             intermediate_tensors=intermediate_tensors,
             inputs_embeds=inputs_embeds,
-        )
->>>>>>> 663874e0
+            inputs_embeds_masks=inputs_embeds_masks,
+        )
         return hidden_states
 
     def compute_logits(
