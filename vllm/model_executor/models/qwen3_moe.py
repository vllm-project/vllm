# SPDX-License-Identifier: Apache-2.0
# SPDX-FileCopyrightText: Copyright contributors to the vLLM project

# Copyright 2024 The Qwen team.
# Copyright 2023 The vLLM team.
# Copyright 2022 EleutherAI and the HuggingFace Inc. team. All rights reserved.
#
# This code is based on EleutherAI's GPT-NeoX library and the GPT-NeoX
# and OPT implementations in this library. It has been modified from its
# original forms to accommodate minor architectural differences compared
# to GPT-NeoX and OPT used by the Meta AI team that trained the model.
#
# Licensed under the Apache License, Version 2.0 (the "License");
# you may not use this file except in compliance with the License.
# You may obtain a copy of the License at
#
#     http://www.apache.org/licenses/LICENSE-2.0
#
# Unless required by applicable law or agreed to in writing, software
# distributed under the License is distributed on an "AS IS" BASIS,
# WITHOUT WARRANTIES OR CONDITIONS OF ANY KIND, either express or implied.
# See the License for the specific language governing permissions and
# limitations under the License.
"""Inference-only Qwen3MoE model compatible with HuggingFace weights."""

import typing
from collections.abc import Callable, Iterable
from itertools import islice
from typing import Any, Optional, Union

import torch
from torch import nn

from vllm.attention import Attention
from vllm.compilation.decorators import support_torch_compile
from vllm.config import CacheConfig, VllmConfig, get_current_vllm_config
from vllm.distributed import (
    get_ep_group,
    get_pp_group,
    get_tensor_model_parallel_world_size,
    tensor_model_parallel_all_gather,
)
from vllm.logger import init_logger
from vllm.model_executor.layers.activation import SiluAndMul
from vllm.model_executor.layers.fused_moe import FusedMoE
from vllm.model_executor.layers.layernorm import RMSNorm
from vllm.model_executor.layers.linear import (
    MergedColumnParallelLinear,
    QKVParallelLinear,
    ReplicatedLinear,
    RowParallelLinear,
)
from vllm.model_executor.layers.logits_processor import LogitsProcessor
from vllm.model_executor.layers.quantization import QuantizationConfig
from vllm.model_executor.layers.rotary_embedding import get_rope
from vllm.model_executor.layers.vocab_parallel_embedding import (
    ParallelLMHead,
    VocabParallelEmbedding,
)
from vllm.model_executor.model_loader.weight_utils import (
    default_weight_loader,
    maybe_remap_kv_scale_name,
)
from vllm.model_executor.models.utils import sequence_parallel_chunk
from vllm.sequence import IntermediateTensors

from .interfaces import MixtureOfExperts, SupportsLoRA, SupportsPP
from .utils import (
    AutoWeightsLoader,
    PPMissingLayer,
    extract_layer_index,
    is_pp_missing_parameter,
    make_empty_intermediate_tensors_factory,
    make_layers,
    maybe_prefix,
)

logger = init_logger(__name__)


class Qwen3MoeMLP(nn.Module):
    def __init__(
        self,
        hidden_size: int,
        intermediate_size: int,
        hidden_act: str,
        quant_config: Optional[QuantizationConfig] = None,
        reduce_results: bool = True,
        prefix: str = "",
    ) -> None:
        super().__init__()
        self.gate_up_proj = MergedColumnParallelLinear(
            hidden_size,
            [intermediate_size] * 2,
            bias=False,
            quant_config=quant_config,
            prefix=f"{prefix}.gate_up_proj",
        )
        self.down_proj = RowParallelLinear(
            intermediate_size,
            hidden_size,
            bias=False,
            quant_config=quant_config,
            reduce_results=reduce_results,
            prefix=f"{prefix}.down_proj",
        )
        if hidden_act != "silu":
            raise ValueError(
                f"Unsupported activation: {hidden_act}. Only silu is supported for now."
            )
        self.act_fn = SiluAndMul()

    def forward(self, x):
        gate_up, _ = self.gate_up_proj(x)
        x = self.act_fn(gate_up)
        x, _ = self.down_proj(x)
        return x


class Qwen3MoeSparseMoeBlock(nn.Module):
    def __init__(
        self,
        vllm_config: VllmConfig,
        prefix: str = "",
    ):
        super().__init__()

        config = vllm_config.model_config.hf_text_config
        parallel_config = vllm_config.parallel_config
        quant_config = vllm_config.quant_config

        self.tp_size = get_tensor_model_parallel_world_size()

        self.ep_group = get_ep_group().device_group
        self.ep_rank = self.ep_group.rank()
        self.ep_size = self.ep_group.size()
        self.n_routed_experts = config.num_experts

        self.is_sequence_parallel = parallel_config.use_sequence_parallel_moe

        if self.tp_size > config.num_experts:
            raise ValueError(
                f"Tensor parallel size {self.tp_size} is greater than "
                f"the number of experts {config.num_experts}."
            )

        # Load balancing settings.
        vllm_config = get_current_vllm_config()
        eplb_config = vllm_config.parallel_config.eplb_config
        self.enable_eplb = parallel_config.enable_eplb

        self.n_logical_experts = self.n_routed_experts
        self.n_redundant_experts = eplb_config.num_redundant_experts
        self.n_physical_experts = self.n_logical_experts + self.n_redundant_experts
        self.n_local_physical_experts = self.n_physical_experts // self.ep_size

        self.physical_expert_start = self.ep_rank * self.n_local_physical_experts
        self.physical_expert_end = (
            self.physical_expert_start + self.n_local_physical_experts
        )

        self.experts = FusedMoE(
            num_experts=self.n_routed_experts,
            top_k=config.num_experts_per_tok,
            hidden_size=config.hidden_size,
            intermediate_size=config.moe_intermediate_size,
            reduce_results=True,
            renormalize=config.norm_topk_prob,
            quant_config=quant_config,
            prefix=f"{prefix}.experts",
            enable_eplb=self.enable_eplb,
            num_redundant_experts=self.n_redundant_experts,
            is_sequence_parallel=self.is_sequence_parallel,
        )

        self.gate = ReplicatedLinear(
            config.hidden_size,
            config.num_experts,
            bias=False,
            quant_config=quant_config,
            prefix=f"{prefix}.gate",
        )

    def forward(self, hidden_states: torch.Tensor) -> torch.Tensor:
        assert hidden_states.dim() <= 2, (
            "Qwen3MoeSparseMoeBlock only supports 1D or 2D inputs"
        )
        is_input_1d = hidden_states.dim() == 1
        num_tokens, hidden_dim = hidden_states.shape
        hidden_states = hidden_states.view(-1, hidden_dim)

        if self.is_sequence_parallel:
            hidden_states = sequence_parallel_chunk(hidden_states)

        # router_logits: (num_tokens, n_experts)
        router_logits, _ = self.gate(hidden_states)
        final_hidden_states = self.experts(
            hidden_states=hidden_states, router_logits=router_logits
        )

        if self.is_sequence_parallel:
            final_hidden_states = tensor_model_parallel_all_gather(
                final_hidden_states, 0
            )
            final_hidden_states = final_hidden_states[:num_tokens]

        # return to 1d if input is 1d
        return final_hidden_states.squeeze(0) if is_input_1d else final_hidden_states


class Qwen3MoeAttention(nn.Module):
    def __init__(
        self,
        hidden_size: int,
        num_heads: int,
        num_kv_heads: int,
        rope_theta: float = 10000,
        rope_scaling: Optional[dict[str, Any]] = None,
        max_position_embeddings: int = 8192,
        head_dim: Optional[int] = None,
        rms_norm_eps: float = 1e-06,
        qkv_bias: bool = False,
        cache_config: Optional[CacheConfig] = None,
        quant_config: Optional[QuantizationConfig] = None,
        prefix: str = "",
        dual_chunk_attention_config: Optional[dict[str, Any]] = None,
    ) -> None:
        super().__init__()
        self.hidden_size = hidden_size
        tp_size = get_tensor_model_parallel_world_size()
        self.total_num_heads = num_heads
        assert self.total_num_heads % tp_size == 0
        self.num_heads = self.total_num_heads // tp_size
        self.total_num_kv_heads = num_kv_heads
        if self.total_num_kv_heads >= tp_size:
            # Number of KV heads is greater than TP size, so we partition
            # the KV heads across multiple tensor parallel GPUs.
            assert self.total_num_kv_heads % tp_size == 0
        else:
            # Number of KV heads is less than TP size, so we replicate
            # the KV heads across multiple tensor parallel GPUs.
            assert tp_size % self.total_num_kv_heads == 0
        self.num_kv_heads = max(1, self.total_num_kv_heads // tp_size)
        self.head_dim = head_dim or (hidden_size // self.total_num_heads)
        self.q_size = self.num_heads * self.head_dim
        self.kv_size = self.num_kv_heads * self.head_dim
        self.scaling = self.head_dim**-0.5
        self.rope_theta = rope_theta
        self.max_position_embeddings = max_position_embeddings
        self.dual_chunk_attention_config = dual_chunk_attention_config

        self.qkv_proj = QKVParallelLinear(
            hidden_size,
            self.head_dim,
            self.total_num_heads,
            self.total_num_kv_heads,
            bias=qkv_bias,
            quant_config=quant_config,
            prefix=f"{prefix}.qkv_proj",
        )

        self.o_proj = RowParallelLinear(
            self.total_num_heads * self.head_dim,
            hidden_size,
            bias=False,
            quant_config=quant_config,
            prefix=f"{prefix}.o_proj",
        )

        self.rotary_emb = get_rope(
            self.head_dim,
            rotary_dim=self.head_dim,
            max_position=max_position_embeddings,
            base=rope_theta,
            rope_scaling=rope_scaling,
            dual_chunk_attention_config=dual_chunk_attention_config,
        )
        self.attn = Attention(
            self.num_heads,
            self.head_dim,
            self.scaling,
            num_kv_heads=self.num_kv_heads,
            cache_config=cache_config,
            quant_config=quant_config,
            prefix=f"{prefix}.attn",
            **{
                "layer_idx": extract_layer_index(prefix),
                "dual_chunk_attention_config": dual_chunk_attention_config,
            }
            if dual_chunk_attention_config
            else {},
        )

        self.q_norm = RMSNorm(self.head_dim, eps=rms_norm_eps)
        self.k_norm = RMSNorm(self.head_dim, eps=rms_norm_eps)

    def forward(
        self,
        positions: torch.Tensor,
        hidden_states: torch.Tensor,
    ) -> torch.Tensor:
        qkv, _ = self.qkv_proj(hidden_states)
        q, k, v = qkv.split([self.q_size, self.kv_size, self.kv_size], dim=-1)
        # Add qk-norm
<<<<<<< HEAD
        q_by_head = q.reshape(-1, self.head_dim)
        q_by_head = self.q_norm(q_by_head)
        q = q_by_head.view(q.shape)

        k_by_head = k.reshape(-1, self.head_dim)
=======
        q_by_head = q.view(*q.shape[:-1], q.shape[-1] // self.head_dim, self.head_dim)
        q_by_head = self.q_norm(q_by_head)
        q = q_by_head.view(q.shape)

        k_by_head = k.view(*k.shape[:-1], k.shape[-1] // self.head_dim, self.head_dim)
>>>>>>> 7cd95dc8
        k_by_head = self.k_norm(k_by_head)
        k = k_by_head.view(k.shape)
        q, k = self.rotary_emb(positions, q, k)
        attn_output = self.attn(q, k, v)
        output, _ = self.o_proj(attn_output)
        return output


class Qwen3MoeDecoderLayer(nn.Module):
    def __init__(self, vllm_config: VllmConfig, prefix: str = "") -> None:
        super().__init__()

        config = vllm_config.model_config.hf_text_config
        cache_config = vllm_config.cache_config
        quant_config = vllm_config.quant_config

        self.hidden_size = config.hidden_size
        rope_theta = getattr(config, "rope_theta", 10000)
        rope_scaling = getattr(config, "rope_scaling", None)
        max_position_embeddings = getattr(config, "max_position_embeddings", 8192)
        dual_chunk_attention_config = getattr(
            config, "dual_chunk_attention_config", None
        )
        self.self_attn = Qwen3MoeAttention(
            hidden_size=self.hidden_size,
            num_heads=config.num_attention_heads,
            num_kv_heads=config.num_key_value_heads,
            rope_theta=rope_theta,
            rope_scaling=rope_scaling,
            max_position_embeddings=max_position_embeddings,
            rms_norm_eps=config.rms_norm_eps,
            qkv_bias=getattr(config, "attention_bias", False),
            head_dim=getattr(config, "head_dim", None),
            cache_config=cache_config,
            quant_config=quant_config,
            prefix=f"{prefix}.self_attn",
            dual_chunk_attention_config=dual_chunk_attention_config,
        )

        # `mlp_only_layers` in the config.
        layer_idx = extract_layer_index(prefix)
        mlp_only_layers = (
            [] if not hasattr(config, "mlp_only_layers") else config.mlp_only_layers
        )
        if (layer_idx not in mlp_only_layers) and (
            config.num_experts > 0 and (layer_idx + 1) % config.decoder_sparse_step == 0
        ):
            self.mlp = Qwen3MoeSparseMoeBlock(
                vllm_config=vllm_config, prefix=f"{prefix}.mlp"
            )
        else:
            self.mlp = Qwen3MoeMLP(
                hidden_size=config.hidden_size,
                intermediate_size=config.intermediate_size,
                hidden_act=config.hidden_act,
                quant_config=quant_config,
                prefix=f"{prefix}.mlp",
            )
        self.input_layernorm = RMSNorm(config.hidden_size, eps=config.rms_norm_eps)
        self.post_attention_layernorm = RMSNorm(
            config.hidden_size, eps=config.rms_norm_eps
        )

    def forward(
        self,
        positions: torch.Tensor,
        hidden_states: torch.Tensor,
        residual: Optional[torch.Tensor],
    ) -> tuple[torch.Tensor, torch.Tensor]:
        # Self Attention
        if residual is None:
            residual = hidden_states
            hidden_states = self.input_layernorm(hidden_states)
        else:
            hidden_states, residual = self.input_layernorm(hidden_states, residual)
        hidden_states = self.self_attn(
            positions=positions,
            hidden_states=hidden_states,
        )

        # Fully Connected
        hidden_states, residual = self.post_attention_layernorm(hidden_states, residual)
        hidden_states = self.mlp(hidden_states)
        return hidden_states, residual


@support_torch_compile
class Qwen3MoeModel(nn.Module):
    def __init__(self, *, vllm_config: VllmConfig, prefix: str = ""):
        super().__init__()

        config = vllm_config.model_config.hf_text_config
        quant_config = vllm_config.quant_config
        parallel_config = vllm_config.parallel_config
        eplb_config = parallel_config.eplb_config
        self.num_redundant_experts = eplb_config.num_redundant_experts

        self.padding_idx = config.pad_token_id
        self.vocab_size = config.vocab_size
        self.config = config
        self.embed_tokens = VocabParallelEmbedding(
            config.vocab_size,
            config.hidden_size,
            quant_config=quant_config,
            prefix=f"{prefix}.embed_tokens",
        )
        self.start_layer, self.end_layer, self.layers = make_layers(
            config.num_hidden_layers,
            lambda prefix: Qwen3MoeDecoderLayer(vllm_config=vllm_config, prefix=prefix),
            prefix=f"{prefix}.layers",
        )
        self.norm = RMSNorm(config.hidden_size, eps=config.rms_norm_eps)
        self.make_empty_intermediate_tensors = make_empty_intermediate_tensors_factory(
            ["hidden_states", "residual"], config.hidden_size
        )

    def get_input_embeddings(self, input_ids: torch.Tensor) -> torch.Tensor:
        return self.embed_tokens(input_ids)

    def forward(
        self,
        input_ids: torch.Tensor,
        positions: torch.Tensor,
        intermediate_tensors: Optional[IntermediateTensors] = None,
        inputs_embeds: Optional[torch.Tensor] = None,
    ) -> Union[torch.Tensor, IntermediateTensors]:
        if get_pp_group().is_first_rank:
            if inputs_embeds is not None:
                hidden_states = inputs_embeds
            else:
                hidden_states = self.get_input_embeddings(input_ids)
            residual = None
        else:
            assert intermediate_tensors is not None
            hidden_states = intermediate_tensors["hidden_states"]
            residual = intermediate_tensors["residual"]
        for layer in islice(self.layers, self.start_layer, self.end_layer):
            hidden_states, residual = layer(positions, hidden_states, residual)
        if not get_pp_group().is_last_rank:
            return IntermediateTensors(
                {"hidden_states": hidden_states, "residual": residual}
            )
        hidden_states, _ = self.norm(hidden_states, residual)
        return hidden_states

    def get_expert_mapping(self) -> list[tuple[str, str, int, str]]:
        # Params for weights, fp8 weight scales, fp8 activation scales
        # (param_name, weight_name, expert_id, shard_id)
        return FusedMoE.make_expert_params_mapping(
            ckpt_gate_proj_name="gate_proj",
            ckpt_down_proj_name="down_proj",
            ckpt_up_proj_name="up_proj",
            num_experts=self.config.num_experts,
            num_redundant_experts=self.num_redundant_experts,
        )

    def load_weights(self, weights: Iterable[tuple[str, torch.Tensor]]) -> set[str]:
        stacked_params_mapping = [
            # (param_name, shard_name, shard_id)
            ("qkv_proj", "q_proj", "q"),
            ("qkv_proj", "k_proj", "k"),
            ("qkv_proj", "v_proj", "v"),
            ("gate_up_proj", "gate_proj", 0),
            ("gate_up_proj", "up_proj", 1),
        ]

        # Skip loading extra parameters for GPTQ/modelopt models.
        ignore_suffixes = (
            ".bias",
            "_bias",
            ".k_scale",
            "_k_scale",
            ".v_scale",
            "_v_scale",
            ".weight_scale",
            "_weight_scale",
            ".input_scale",
            "_input_scale",
        )

        params_dict = dict(self.named_parameters())
        loaded_params: set[str] = set()
        expert_params_mapping = self.get_expert_mapping()
        for name, loaded_weight in weights:
            for param_name, weight_name, shard_id in stacked_params_mapping:
                # Skip non-stacked layers and experts (experts handled below).
                if weight_name not in name:
                    continue
                # We have mlp.experts[0].gate_proj in the checkpoint.
                # Since we handle the experts below in expert_params_mapping,
                # we need to skip here BEFORE we update the name, otherwise
                # name will be updated to mlp.experts[0].gate_up_proj, which
                # will then be updated below in expert_params_mapping
                # for mlp.experts[0].gate_gate_up_proj, which breaks load.
                if "mlp.experts" in name:
                    continue
                name = name.replace(weight_name, param_name)

                # Skip loading extra parameters for GPTQ/modelopt models.
                if name.endswith(ignore_suffixes) and name not in params_dict:
                    continue

                # Skip layers on other devices.
                if is_pp_missing_parameter(name, self):
                    continue
                if name.endswith("scale"):
                    # Remapping the name of FP8 kv-scale.
                    name = maybe_remap_kv_scale_name(name, params_dict)
                    if name is None:
                        continue
                if name not in params_dict:
                    continue

                param = params_dict[name]
                weight_loader = getattr(param, "weight_loader", default_weight_loader)
                if weight_loader == default_weight_loader:
                    weight_loader(param, loaded_weight)
                else:
                    weight_loader(param, loaded_weight, shard_id)
                break
            else:
                is_expert_weight = False
                for mapping in expert_params_mapping:
                    param_name, weight_name, expert_id, shard_id = mapping
                    if weight_name not in name:
                        continue

                    # Anyway, this is an expert weight and should not be
                    # attempted to load as other weights later
                    is_expert_weight = True

                    # Do not modify `name` since the loop may continue here
                    # Instead, create a new variable
                    name_mapped = name.replace(weight_name, param_name)

                    if is_pp_missing_parameter(name_mapped, self):
                        continue

                    # Skip loading extra parameters for GPTQ/modelopt models.
                    if (
                        name_mapped.endswith(ignore_suffixes)
                        and name_mapped not in params_dict
                    ):
                        continue

                    param = params_dict[name_mapped]
                    # We should ask the weight loader to return success or not
                    # here since otherwise we may skip experts with other
                    # available replicas.
                    weight_loader = typing.cast(
                        Callable[..., bool], param.weight_loader
                    )
                    success = weight_loader(
                        param,
                        loaded_weight,
                        name_mapped,
                        shard_id=shard_id,
                        expert_id=expert_id,
                        return_success=True,
                    )
                    if success:
                        name = name_mapped
                        break
                else:
                    if is_expert_weight:
                        # We've checked that this is an expert weight
                        # However it's not mapped locally to this rank
                        # So we simply skip it
                        continue

                    # Skip loading extra parameters for GPTQ/modelopt models.
                    if name.endswith(ignore_suffixes) and name not in params_dict:
                        continue
                    # Skip layers on other devices.
                    if is_pp_missing_parameter(name, self):
                        continue
                    # Remapping the name of FP8 kv-scale.
                    if name.endswith("kv_scale"):
                        remapped_kv_scale_name = name.replace(
                            ".kv_scale", ".attn.kv_scale"
                        )
                        if remapped_kv_scale_name not in params_dict:
                            logger.warning_once(
                                "Found kv scale in the checkpoint (e.g. %s), but not found the expected name in the model (e.g. %s). kv-scale is not loaded.",  # noqa: E501
                                name,
                                remapped_kv_scale_name,
                            )
                            continue
                        else:
                            name = remapped_kv_scale_name
                    param = params_dict[name]
                    weight_loader = getattr(
                        param, "weight_loader", default_weight_loader
                    )
                    weight_loader(param, loaded_weight)
            loaded_params.add(name)
        return loaded_params


class Qwen3MoeForCausalLM(nn.Module, SupportsPP, SupportsLoRA, MixtureOfExperts):
    packed_modules_mapping = {
        "qkv_proj": [
            "q_proj",
            "k_proj",
            "v_proj",
        ],
        "gate_up_proj": [
            "gate_proj",
            "up_proj",
        ],
    }

    fall_back_to_pt_during_load = False

    def __init__(self, *, vllm_config: VllmConfig, prefix: str = ""):
        super().__init__()
        config = vllm_config.model_config.hf_text_config
        quant_config = vllm_config.quant_config
        self.config = config
        self.quant_config = quant_config
        self.model = Qwen3MoeModel(
            vllm_config=vllm_config, prefix=maybe_prefix(prefix, "model")
        )
        self.lm_head = ParallelLMHead(
            config.vocab_size,
            config.hidden_size,
            quant_config=quant_config,
            prefix=maybe_prefix(prefix, "lm_head"),
        )
        if self.config.tie_word_embeddings:
            self.lm_head.weight = self.model.embed_tokens.weight
        self.logits_processor = LogitsProcessor(config.vocab_size)
        self.make_empty_intermediate_tensors = (
            self.model.make_empty_intermediate_tensors
        )

        # Set MoE hyperparameters
        self.expert_weights = []

        self.moe_layers: list[FusedMoE] = []
        example_layer = None
        for layer in self.model.layers:
            if isinstance(layer, PPMissingLayer):
                continue

            assert isinstance(layer, Qwen3MoeDecoderLayer)
            if isinstance(layer.mlp, Qwen3MoeSparseMoeBlock):
                example_layer = layer.mlp
                self.moe_layers.append(layer.mlp.experts)

        if example_layer is None:
            raise RuntimeError("No Qwen3MoE layer found in the model.layers.")

        self.num_moe_layers = len(self.moe_layers)
        self.num_expert_groups = 1
        self.num_shared_experts = 0
        self.num_logical_experts = example_layer.n_logical_experts
        self.num_physical_experts = example_layer.n_physical_experts
        self.num_local_physical_experts = example_layer.n_local_physical_experts
        self.num_routed_experts = example_layer.n_routed_experts
        self.num_redundant_experts = example_layer.n_redundant_experts

    def set_eplb_state(
        self,
        expert_load_view: torch.Tensor,
        logical_to_physical_map: torch.Tensor,
        logical_replica_count: torch.Tensor,
    ) -> None:
        for layer_idx, layer in enumerate(self.moe_layers):
            # Register the expert weights.
            self.expert_weights.append(layer.get_expert_weights())
            layer.set_eplb_state(
                moe_layer_idx=layer_idx,
                expert_load_view=expert_load_view,
                logical_to_physical_map=logical_to_physical_map,
                logical_replica_count=logical_replica_count,
            )

    def update_physical_experts_metadata(
        self,
        num_physical_experts: int,
        num_local_physical_experts: int,
    ) -> None:
        assert self.num_local_physical_experts == num_local_physical_experts
        self.num_physical_experts = num_physical_experts
        self.num_local_physical_experts = num_local_physical_experts
        self.num_redundant_experts = num_physical_experts - self.num_logical_experts
        for layer in self.model.layers:
            if isinstance(layer.mlp, Qwen3MoeSparseMoeBlock):
                moe = layer.mlp
                moe.n_local_physical_experts = num_local_physical_experts
                moe.n_physical_experts = num_physical_experts
                moe.n_redundant_experts = self.num_redundant_experts
                moe.experts.update_expert_map()

    def get_input_embeddings(self, input_ids: torch.Tensor) -> torch.Tensor:
        return self.model.get_input_embeddings(input_ids)

    def forward(
        self,
        input_ids: torch.Tensor,
        positions: torch.Tensor,
        intermediate_tensors: Optional[IntermediateTensors] = None,
        inputs_embeds: Optional[torch.Tensor] = None,
    ) -> Union[torch.Tensor, IntermediateTensors]:
        hidden_states = self.model(
            input_ids, positions, intermediate_tensors, inputs_embeds
        )
        return hidden_states

    def compute_logits(
        self,
        hidden_states: torch.Tensor,
    ) -> Optional[torch.Tensor]:
        logits = self.logits_processor(self.lm_head, hidden_states)
        return logits

    def load_weights(self, weights: Iterable[tuple[str, torch.Tensor]]) -> set[str]:
        loader = AutoWeightsLoader(self)
        return loader.load_weights(weights)

    def get_expert_mapping(self) -> list[tuple[str, str, int, str]]:
        return self.model.get_expert_mapping()<|MERGE_RESOLUTION|>--- conflicted
+++ resolved
@@ -302,19 +302,11 @@
         qkv, _ = self.qkv_proj(hidden_states)
         q, k, v = qkv.split([self.q_size, self.kv_size, self.kv_size], dim=-1)
         # Add qk-norm
-<<<<<<< HEAD
         q_by_head = q.reshape(-1, self.head_dim)
         q_by_head = self.q_norm(q_by_head)
         q = q_by_head.view(q.shape)
 
         k_by_head = k.reshape(-1, self.head_dim)
-=======
-        q_by_head = q.view(*q.shape[:-1], q.shape[-1] // self.head_dim, self.head_dim)
-        q_by_head = self.q_norm(q_by_head)
-        q = q_by_head.view(q.shape)
-
-        k_by_head = k.view(*k.shape[:-1], k.shape[-1] // self.head_dim, self.head_dim)
->>>>>>> 7cd95dc8
         k_by_head = self.k_norm(k_by_head)
         k = k_by_head.view(k.shape)
         q, k = self.rotary_emb(positions, q, k)
