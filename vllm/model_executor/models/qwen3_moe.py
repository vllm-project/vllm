--- conflicted
+++ resolved
@@ -22,13 +22,9 @@
 # See the License for the specific language governing permissions and
 # limitations under the License.
 """Inference-only Qwen3MoE model compatible with HuggingFace weights."""
-<<<<<<< HEAD
+
+import typing
 from collections.abc import Iterable
-=======
-
-import typing
-from collections.abc import Callable, Iterable
->>>>>>> b545a0b2
 from itertools import islice
 from typing import Any, Optional, Union
 
@@ -456,23 +452,8 @@
         hidden_states, _ = self.norm(hidden_states, residual)
         return hidden_states
 
-<<<<<<< HEAD
     def load_weights(self, weights: Iterable[tuple[str,
                                                    torch.Tensor]]) -> set[str]:
-=======
-    def get_expert_mapping(self) -> list[tuple[str, str, int, str]]:
-        # Params for weights, fp8 weight scales, fp8 activation scales
-        # (param_name, weight_name, expert_id, shard_id)
-        return FusedMoE.make_expert_params_mapping(
-            ckpt_gate_proj_name="gate_proj",
-            ckpt_down_proj_name="down_proj",
-            ckpt_up_proj_name="up_proj",
-            num_experts=self.config.num_experts,
-            num_redundant_experts=self.num_redundant_experts,
-        )
-
-    def load_weights(self, weights: Iterable[tuple[str, torch.Tensor]]) -> set[str]:
->>>>>>> b545a0b2
         stacked_params_mapping = [
             # (param_name, shard_name, shard_id)
             ("qkv_proj", "q_proj", "q"),
@@ -483,13 +464,6 @@
         ]
 
         # Skip loading extra parameters for GPTQ/modelopt models.
-<<<<<<< HEAD
-        ignore_suffixes = (".bias", "_bias", ".k_scale", "_k_scale",
-                           ".v_scale", "_v_scale", ".weight_scale",
-                           "_weight_scale", ".input_scale", "_input_scale")
-        from vllm.distributed.eplb.gpu_model_register import (
-            get_expert_mapping, load_expert_weight)
-=======
         ignore_suffixes = (
             ".bias",
             "_bias",
@@ -502,8 +476,9 @@
             ".input_scale",
             "_input_scale",
         )
-
->>>>>>> b545a0b2
+  
+        from vllm.distributed.eplb.gpu_model_register import (
+            get_expert_mapping, load_expert_weight)
         params_dict = dict(self.named_parameters())
         loaded_params: set[str] = set()
         expert_params_mapping = get_expert_mapping(self)
@@ -554,34 +529,9 @@
                     if expert_matched:
                         is_expert_weight = True
 
-<<<<<<< HEAD
                     if is_continue:
                         continue
 
-=======
-                    # Skip loading extra parameters for GPTQ/modelopt models.
-                    if (
-                        name_mapped.endswith(ignore_suffixes)
-                        and name_mapped not in params_dict
-                    ):
-                        continue
-
-                    param = params_dict[name_mapped]
-                    # We should ask the weight loader to return success or not
-                    # here since otherwise we may skip experts with other
-                    # available replicas.
-                    weight_loader = typing.cast(
-                        Callable[..., bool], param.weight_loader
-                    )
-                    success = weight_loader(
-                        param,
-                        loaded_weight,
-                        name_mapped,
-                        shard_id=shard_id,
-                        expert_id=expert_id,
-                        return_success=True,
-                    )
->>>>>>> b545a0b2
                     if success:
                         name = name_mapped
                         break
@@ -678,53 +628,12 @@
         self.num_moe_layers = len(self.moe_layers)
         self.num_expert_groups = 1
         self.num_shared_experts = 0
-<<<<<<< HEAD
         self.num_logical_experts = self.example_moe.n_logical_experts
         self.num_physical_experts = self.example_moe.n_physical_experts
         self.num_local_physical_experts = \
             self.example_moe.n_local_physical_experts
         self.num_routed_experts = self.example_moe.n_routed_experts
         self.num_redundant_experts = self.example_moe.n_redundant_experts
-=======
-        self.num_logical_experts = example_layer.n_logical_experts
-        self.num_physical_experts = example_layer.n_physical_experts
-        self.num_local_physical_experts = example_layer.n_local_physical_experts
-        self.num_routed_experts = example_layer.n_routed_experts
-        self.num_redundant_experts = example_layer.n_redundant_experts
-
-    def set_eplb_state(
-        self,
-        expert_load_view: torch.Tensor,
-        logical_to_physical_map: torch.Tensor,
-        logical_replica_count: torch.Tensor,
-    ) -> None:
-        for layer_idx, layer in enumerate(self.moe_layers):
-            # Register the expert weights.
-            self.expert_weights.append(layer.get_expert_weights())
-            layer.set_eplb_state(
-                moe_layer_idx=layer_idx,
-                expert_load_view=expert_load_view,
-                logical_to_physical_map=logical_to_physical_map,
-                logical_replica_count=logical_replica_count,
-            )
-
-    def update_physical_experts_metadata(
-        self,
-        num_physical_experts: int,
-        num_local_physical_experts: int,
-    ) -> None:
-        assert self.num_local_physical_experts == num_local_physical_experts
-        self.num_physical_experts = num_physical_experts
-        self.num_local_physical_experts = num_local_physical_experts
-        self.num_redundant_experts = num_physical_experts - self.num_logical_experts
-        for layer in self.model.layers:
-            if isinstance(layer.mlp, Qwen3MoeSparseMoeBlock):
-                moe = layer.mlp
-                moe.n_local_physical_experts = num_local_physical_experts
-                moe.n_physical_experts = num_physical_experts
-                moe.n_redundant_experts = self.num_redundant_experts
-                moe.experts.update_expert_map()
->>>>>>> b545a0b2
 
     def get_input_embeddings(self, input_ids: torch.Tensor) -> torch.Tensor:
         return self.model.get_input_embeddings(input_ids)
