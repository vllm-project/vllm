--- conflicted
+++ resolved
@@ -432,17 +432,6 @@
         ignore_suffixes = (".bias", "_bias", ".k_scale", "_k_scale",
                            ".v_scale", "_v_scale", ".weight_scale",
                            "_weight_scale", ".input_scale", "_input_scale")
-<<<<<<< HEAD
-
-        # Params for weights, fp8 weight scales, fp8 activation scales
-        # (param_name, weight_name, expert_id, shard_id)
-        expert_params_mapping = FusedMoE.make_expert_params_mapping(
-            ckpt_gate_proj_name="gate_proj",
-            ckpt_down_proj_name="down_proj",
-            ckpt_up_proj_name="up_proj",
-            num_experts=self.config.num_experts)
-=======
->>>>>>> 016c25b5
 
         params_dict = dict(self.named_parameters())
         loaded_params: set[str] = set()
@@ -493,17 +482,11 @@
 
                     if is_pp_missing_parameter(name_mapped, self):
                         continue
-<<<<<<< HEAD
-                    # Skip loading extra parameters for GPTQ/modelopt models.
-                    if name.endswith(
-                            ignore_suffixes) and name not in params_dict:
-=======
 
                     # Skip loading extra parameters for GPTQ/modelopt models.
                     if name_mapped.endswith(
                             ignore_suffixes
                     ) and name_mapped not in params_dict:
->>>>>>> 016c25b5
                         continue
 
                     param = params_dict[name_mapped]
@@ -522,15 +505,12 @@
                         name = name_mapped
                         break
                 else:
-<<<<<<< HEAD
-=======
                     if is_expert_weight:
                         # We've checked that this is an expert weight
                         # However it's not mapped locally to this rank
                         # So we simply skip it
                         continue
 
->>>>>>> 016c25b5
                     # Skip loading extra parameters for GPTQ/modelopt models.
                     if name.endswith(
                             ignore_suffixes) and name not in params_dict:
