# SPDX-License-Identifier: Apache-2.0
# SPDX-FileCopyrightText: Copyright contributors to the vLLM project

# Copyright 2024 The vLLM team.
#
# Licensed under the Apache License, Version 2.0 (the "License");
# you may not use this file except in compliance with the License.
# You may obtain a copy of the License at
#
#     http://www.apache.org/licenses/LICENSE-2.0
#
# Unless required by applicable law or agreed to in writing, software
# distributed under the License is distributed on an "AS IS" BASIS,
# WITHOUT WARRANTIES OR CONDITIONS OF ANY KIND, either express or implied.
# See the License for the specific language governing permissions and
# limitations under the License.
"""Transformers modeling backend mixin for multi-modal models."""

from collections.abc import Mapping
from typing import TYPE_CHECKING

import torch
from transformers import AutoModel

from vllm.config.utils import getattr_iter
from vllm.logger import init_logger
from vllm.model_executor.models.interfaces import SupportsMRoPE, SupportsMultiModal
from vllm.model_executor.models.utils import WeightsMapper
from vllm.multimodal import MultiModalKwargsItems
from vllm.multimodal.inputs import (
    MultiModalDataDict,
    MultiModalFeatureSpec,
    MultiModalFieldConfig,
    MultiModalInputs,
    MultiModalUUIDDict,
    PlaceholderRange,
)
from vllm.multimodal.parse import ImageProcessorItems, MultiModalDataItems
from vllm.multimodal.processing import BaseMultiModalProcessor, BaseProcessingInfo
from vllm.multimodal.profiling import BaseDummyInputsBuilder
from vllm.platforms import current_platform
from vllm.sequence import IntermediateTensors

if TYPE_CHECKING:
    from transformers import BatchFeature, PreTrainedModel

    from vllm.config import VllmConfig
    from vllm.config.multimodal import BaseDummyOptions

<<<<<<< HEAD
=======
DYNAMIC_ARG_DIMS = {
    "input_ids": 0,
    # set `positions` to last dim to support Qwen-mrope
    "positions": -1,
    "intermediate_tensors": 0,
    "inputs_embeds": 0,
}

logger = init_logger(__name__)

>>>>>>> 9c884faa

class MultiModalProcessingInfo(BaseProcessingInfo):
    def get_supported_mm_limits(self):
        return {"image": None}

    def get_mm_max_tokens_per_item(self, seq_len, mm_counts):
        return {"image": self.get_max_image_tokens()}

    def get_max_image_tokens(self) -> int:
        width, height = self.get_max_image_size()
        processor = self.get_hf_processor()
        multimodal_config = self.ctx.model_config.multimodal_config
        mm_processor_kwargs = multimodal_config.mm_processor_kwargs or {}
        mm_tokens = processor._get_num_multimodal_tokens(
            image_sizes=([height, width],), **mm_processor_kwargs
        )
        image_tokens = mm_tokens["num_image_tokens"][0]
        return image_tokens

    def get_max_image_size(self):
        return 10_000, 10_000  # hardcode for arbitrary very large size


class MultiModalDummyInputsBuilder(BaseDummyInputsBuilder[MultiModalProcessingInfo]):
    def get_dummy_text(self, mm_counts: Mapping[str, int]) -> str:
        num_images = mm_counts.get("image", 0)

        processor = self.info.get_hf_processor()
        if "gemma3" in processor.__class__.__name__.lower():
            image_token = processor.boi_token
        else:
            image_token = getattr(processor, "image_token", "")
        return image_token * num_images

    def get_dummy_mm_data(
        self,
        seq_len: int,
        mm_counts: Mapping[str, int],
        mm_options: Mapping[str, "BaseDummyOptions"] | None = None,
    ) -> MultiModalDataDict:
        num_images = mm_counts.get("image", 0)

        target_width, target_height = self.info.get_max_image_size()

        image_overrides = mm_options.get("image") if mm_options else None

        return {
            "image": self._get_dummy_images(
                width=target_width,
                height=target_height,
                num_images=num_images,
                overrides=image_overrides,
            ),
        }


class MultiModalProcessor(BaseMultiModalProcessor[MultiModalProcessingInfo]):
    def _get_prompt_updates(
        self,
        mm_items: MultiModalDataItems,
        hf_processor_mm_kwargs: Mapping[str, object],
        out_mm_kwargs: MultiModalKwargsItems,
    ):
        """
        Given the original multi-modal items for this modality
        and HF-processed data, output the updates to perform.

        The information returned by this method is used to update token inputs
        which bypass the HF processor. It is also used to update the output of
        HF processor if the HF process does not apply prompt updates to text
        inputs.

        Moreover, this information is critical to determine the token positions
        in order to construct  :class:`~vllm-multimodal.input.PlaceholderRange`
        for each multi-modal item.
        """
        return None

    def _get_mm_fields_config(
        self,
        hf_inputs: "BatchFeature",
        hf_processor_mm_kwargs: Mapping[str, object],
    ) -> Mapping[str, MultiModalFieldConfig]:
        # HF Processors always return a mask but vLLM doesn't need it
        hf_inputs.pop("attention_mask", None)
        num_image_patches = hf_inputs.get("num_image_patches")
        mm_fields = {
            key: MultiModalFieldConfig.flat_from_sizes("image", num_image_patches)
            for key in hf_inputs
        }
        mm_fields["image_embeds"] = MultiModalFieldConfig.flat_from_sizes(
            "image", num_image_patches
        )

        # Keep these as batched, as they always have batch size as first dim
        mm_fields["image_grid_thw"] = MultiModalFieldConfig.batched("image")
        mm_fields["video_grid_thw"] = MultiModalFieldConfig.batched("image")
        mm_fields["num_image_patches"] = MultiModalFieldConfig.batched("image")
        return mm_fields

    def _get_hf_mm_data(
        self,
        mm_items: MultiModalDataItems,
    ) -> tuple[Mapping[str, object], Mapping[str, object]]:
        """
        In contrast to the base class, this method always adds
        `return_mm_token_type_ids` to the processor data
        """
        processor_data, passthrough_data = super()._get_hf_mm_data(mm_items)
        processor_data["return_mm_token_type_ids"] = True
        return processor_data, passthrough_data

    def apply(
        self,
        prompt: str | list[int],
        mm_data: MultiModalDataDict,
        hf_processor_mm_kwargs: Mapping[str, object],
        tokenization_kwargs: Mapping[str, object] | None = None,
        mm_uuids: MultiModalUUIDDict | None = None,
    ) -> MultiModalInputs:
        """
        Process multi-modal inputs to be used in vLLM.

        Apply HF Processor on prompt text and multi-modal data together,
        outputting token IDs and processed tensors.
        """
        if tokenization_kwargs is None:
            tokenization_kwargs = {}

        mm_items = self._to_mm_items(mm_data)
        hf_processor = self.info.get_hf_processor(**hf_processor_mm_kwargs)
        if not isinstance(prompt, str):
            # the prompt is the tokenized ids which is not supported
            # by the hf_processor, which is why we would need to decode the ids
            # into string
            prompt = hf_processor.decode(prompt)

        # Bypass cached processor and always apply to the full set of mm inputs
        # NOTE: we can't just set caching=False because base class method
        # transforms outputs to `MultiModalKwargs` which is not going to
        # work for Transformers. We have a lot of logic tied to
        # `mm_tokens_per_modality` below
        prompt_ids, processed_data, _ = self._apply_hf_processor_text_mm(
            prompt_text=prompt,
            mm_items=mm_items,
            hf_processor_mm_kwargs=hf_processor_mm_kwargs,
            tokenization_kwargs=tokenization_kwargs,
        )

        # For gemma3 we check `token_type_ids` as the key
        token_type_key = (
            "mm_token_type_ids"
            if "mm_token_type_ids" in processed_data
            else "token_type_ids"
        )
        mm_token_type_ids = processed_data.pop(token_type_key)

        # We can infer vLLM style placeholder from token type ids, if we split
        # it for each input `mm_data`.
        mm_positions = torch.where(mm_token_type_ids == 1)[1]
        images = mm_items.get_items("image", ImageProcessorItems)
        multimodal_config = self.info.ctx.model_config.multimodal_config
        mm_processor_kwargs = multimodal_config.mm_processor_kwargs or {}
        image_sizes = []
        for item_idx in range(len(images)):
            image_size = images.get_image_size(item_idx)
            image_sizes.append((image_size.height, image_size.width))

        mm_tokens_per_modality = hf_processor._get_num_multimodal_tokens(
            image_sizes=image_sizes, **mm_processor_kwargs
        )

        mm_placeholders = {}
        split_sizes = mm_tokens_per_modality["num_image_tokens"]
        if split_sizes:
            chunked_mm_positions = torch.split(mm_positions, split_sizes)
            mm_tokens = torch.tensor(prompt_ids)[mm_token_type_ids[0].bool()]
            chunked_mm_tokens = torch.split(mm_tokens, split_sizes)
            ranges = [
                PlaceholderRange(
                    offset=positions[0].item(),
                    length=positions.shape[0],
                    is_embed=(mm_tokens == hf_processor.image_token_id).bool(),
                )
                for positions, mm_tokens in zip(chunked_mm_positions, chunked_mm_tokens)
            ]
            mm_placeholders = {"image": ranges}

        processed_data["num_image_patches"] = torch.tensor(
            mm_tokens_per_modality["num_image_patches"]
        )
        mm_kwargs = MultiModalKwargsItems.from_hf_inputs(
            processed_data,
            self._get_mm_fields_config(processed_data, hf_processor_mm_kwargs),
        )

        # Use overrides if provided; fallback to data-dependent hashing.
        mm_hashes = self._hash_mm_items(
            mm_items, hf_processor_mm_kwargs, tokenization_kwargs, mm_uuids=mm_uuids
        )

        return MultiModalInputs(
            type="multimodal",
            prompt_token_ids=prompt_ids,
            mm_kwargs=mm_kwargs,
            mm_hashes=mm_hashes,
            mm_placeholders=mm_placeholders,
        )


class MultiModalMixin(SupportsMultiModal, SupportsMRoPE):
    supports_multimodal_raw_input_only = True

    # Backwards compatibility for prev released models. State dicts back then
    # had different formats and cannot be loaded with `AutoModel` mapping as is
    hf_to_vllm_mapper = WeightsMapper(
        orig_to_new_prefix={
            "language_model.model": "model.language_model",
            "text_model.model": "model.text_model",
            "vision_tower": "model.vision_tower",
            "vqmodel": "model.vqmodel",
            "visual": "model.visual",
            "vision_model": "model.vision_model",
            "vision_embed_tokens": "model.vision_embed_tokens",
            "image_newline": "model.image_newline",
            "multi_modal_projector": "model.multi_modal_projector",
            "text_model.lm_head": "lm_head",
            "language_model.lm_head": "lm_head",
            # Qwen models used "model" as the name for the language model.
            # Therefore, we must map each of submodule explicitly to avoid
            # conflicts with newer models that use "model.language_model".
            "model.embed_tokens": "model.language_model.embed_tokens",
            "model.layers": "model.language_model.layers",
            "model.norm": "model.language_model.norm",
        }
    )

    def __init__(self, *, vllm_config: "VllmConfig", prefix: str = ""):
        # Skip SupportsMRoPE.__init__ and call the next class in MRO
        super(SupportsMRoPE, self).__init__(vllm_config=vllm_config, prefix=prefix)
        # Decorate the vision encoder model class to support torch compile if needed
        if vllm_config.compilation_config.compile_mm_encoder:
            encoder_cls = self._get_encoder_cls(
                config=self.config,
                dtype=self.model_config.dtype,
                trust_remote_code=self.model_config.trust_remote_code,
            )
            dynamic_arg_dims = {"hidden_states": 1}
            self._torch_compile(cls=encoder_cls, dynamic_arg_dims=dynamic_arg_dims)

    def _get_encoder_cls(self, **kwargs) -> type["PreTrainedModel"]:
        """
        Get the encoder class from the model.

        Args:
            kwargs: The kwargs to create the model.

        Returns:
            The encoder class.
        """
        with torch.device("meta"):
            model: PreTrainedModel = AutoModel.from_config(**kwargs)
        encoder_cls = type(model.get_encoder("image"))
        if type(model) is encoder_cls:
            raise ValueError(
                "Unable to infer vision encoder class from the model. "
                "You must either: update the model so that "
                "https://huggingface.co/docs/transformers/en/main_classes/model#transformers.PreTrainedModel.get_encoder"
                " can detect the vision encoder correctly, or remove "
                "'compile_mm_encoder'."
            )
        del model
        return encoder_cls

    def _torch_compile(
        self,
        cls: type["PreTrainedModel"],
        dynamic_arg_dims: dict[str, int] | None = None,
    ):
        """
        Like
        [`_torch_compile`][vllm.model_executor.models.transformers.base.Base._torch_compile]
        but with different default `dynamic_arg_dims` for MRoPE models.
        """
        if dynamic_arg_dims is None and self.model_config.uses_mrope:
            # Applied to a PreTrainedModel so the batch dimension will exist
            dynamic_arg_dims = {
                "input_ids": 1,  # shape: [1, seq_len]
                "inputs_embeds": 1,  # shape: [1, seq_len, hidden_size]
                "position_ids": 2,  # shape: [3, 1, seq_len]
            }
        super()._torch_compile(cls=cls, dynamic_arg_dims=dynamic_arg_dims)

    def forward(
        self,
        input_ids: torch.Tensor | None,
        positions: torch.Tensor,
        intermediate_tensors: IntermediateTensors | None = None,
        inputs_embeds: torch.Tensor | None = None,
        **kwargs: object,
    ) -> torch.Tensor | IntermediateTensors:
        # Gemma3 and PaliGemma needs `token_type_ids` to work correctly
        # Other models will not have `token_type_ids` in kwargs
        kwargs = {k: v for k, v in kwargs.items() if k == "token_type_ids"}
        # Positions shape handling for MRoPE models
        if self.model_config.uses_mrope:
            # [3, seq_len] -> [3, 1, seq_len]
            positions = positions[:, None]
        model_output = super().forward(
            input_ids, positions, intermediate_tensors, inputs_embeds, **kwargs
        )
        return model_output

    def get_language_model(self) -> torch.nn.Module:
        """Transformers modeling backend multimodal classes do not contain a separate
        vLLM language model class. Therefore, in order to return a language model vLLM
        class, we use a wrapper to give `self` the same interface as a text model."""

        # Exclude self and object
        bases = self.__class__.mro()[1:-1]
        # Keep only classes defined in `vllm.model_executor.models.transformers`
        bases = [b for b in bases if ".transformers." in b.__module__]
        # Exclude MultiModalMixin itself
        bases = [b for b in bases if b is not MultiModalMixin]

        class LanguageModel(*bases):
            def __init__(self, multimodal_model):
                # Don't call super().__init__() to avoid re-initialization
                self.__dict__.update(multimodal_model.__dict__)

            model = getattr_iter(self.model, ("language_model", "text_model"), None)

        return LanguageModel(self)

    def embed_multimodal(self, **kwargs):
        pixel_values: torch.Tensor | None = kwargs.pop("pixel_values", None)
        image_embeds: torch.Tensor | None = kwargs.pop("image_embeds", None)
        # Model might use `image_patches` instead of `pixel_values`
        if pixel_values is None:
            pixel_values = kwargs.pop("image_patches", None)

        if image_embeds is not None:
            return image_embeds

        if pixel_values is None:
            return None

        num_image_patches = kwargs.pop("num_image_patches")
        kwargs.pop("token_type_ids", None)  # used only in `forward`

        if pixel_values is not None:
            # ROCm: Force math SDP backend for vision encoder to avoid accuracy issues
            # with flash_sdp and mem_efficient_sdp
            if current_platform.is_rocm():
                # TODO: [ROCm] Fix accuracy issues with flash backend
                logger.debug(
                    "ROCm platform detected. Forcing math SDP backend "
                    "for vision encoder. Currently ROCm platform has "
                    "accuracy issues with `flash_sdp` and"
                    "`mem_efficient_sdp` backends. See issue: "
                    "https://github.com/vllm-project/vllm/issues/30167"
                )
                with torch.nn.attention.sdpa_kernel(
                    backends=[torch.nn.attention.SDPBackend.MATH]
                ):
                    vision_embeddings = self.model.get_image_features(
                        pixel_values, **kwargs
                    )
            else:
                vision_embeddings = self.model.get_image_features(
                    pixel_values, **kwargs
                )

            if isinstance(vision_embeddings, torch.Tensor):
                if vision_embeddings.ndim == 2:
                    vision_embeddings = vision_embeddings.unsqueeze(0)

                # Embeddings have to be 2D tensors of length `num_images`
                # but transformers returns concat tensors if each patch
                # is of different size. We split it back to make vLLM happy
                vision_embeddings = torch.split(
                    vision_embeddings, num_image_patches.flatten().tolist()
                )
                vision_embeddings = [
                    embed.flatten(start_dim=0, end_dim=-2)
                    for embed in vision_embeddings
                ]

            return vision_embeddings
        else:
            logger.debug(
                "No pixel values or image embeddings provided for multimodal embedding."
            )
            return None

    def get_mrope_input_positions(
        self,
        input_tokens: list[int],
        mm_features: list[MultiModalFeatureSpec],
    ) -> tuple[torch.Tensor, int]:
        kwargs = MultiModalFeatureSpec.gather_kwargs(
            mm_features,
            {
                "image_grid_thw",
                "video_grid_thw",
                "second_per_grid_ts",
                "audio_feature_lengths",
                "use_audio_in_video",
            },
        )
        if any(
            v
            for k, v in kwargs.items()
            if k not in {"image_grid_thw", "video_grid_thw"}
        ):
            raise NotImplementedError(
                "Transformers modeling backend only supports images."
            )

        image_grid_thw = kwargs.get("image_grid_thw", [])
        video_grid_thw = kwargs.get("video_grid_thw", [])

        image_grid_thw = (torch.stack if image_grid_thw else torch.tensor)(
            image_grid_thw
        )
        video_grid_thw = (torch.stack if video_grid_thw else torch.tensor)(
            video_grid_thw
        )

        mrope_positions, mrope_position_delta = self.model.get_rope_index(
            input_ids=torch.tensor(input_tokens).unsqueeze(0),
            image_grid_thw=image_grid_thw,
            video_grid_thw=video_grid_thw,
        )

        mrope_positions = mrope_positions[:, 0]
        mrope_position_delta = mrope_position_delta[0].item()

        return mrope_positions, mrope_position_delta<|MERGE_RESOLUTION|>--- conflicted
+++ resolved
@@ -47,19 +47,8 @@
     from vllm.config import VllmConfig
     from vllm.config.multimodal import BaseDummyOptions
 
-<<<<<<< HEAD
-=======
-DYNAMIC_ARG_DIMS = {
-    "input_ids": 0,
-    # set `positions` to last dim to support Qwen-mrope
-    "positions": -1,
-    "intermediate_tensors": 0,
-    "inputs_embeds": 0,
-}
-
 logger = init_logger(__name__)
 
->>>>>>> 9c884faa
 
 class MultiModalProcessingInfo(BaseProcessingInfo):
     def get_supported_mm_limits(self):
