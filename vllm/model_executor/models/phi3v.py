# coding=utf-8
# Copyright 2024 The vLLM team.
# Copyright 2024 Microsoft and the HuggingFace Inc. team. All rights reserved.
#
# Licensed under the Apache License, Version 2.0 (the "License");
# you may not use this file except in compliance with the License.
# You may obtain a copy of the License at
#
#     http://www.apache.org/licenses/LICENSE-2.0
#
# Unless required by applicable law or agreed to in writing, software
# distributed under the License is distributed on an "AS IS" BASIS,
# WITHOUT WARRANTIES OR CONDITIONS OF ANY KIND, either express or implied.
# See the License for the specific language governing permissions and
# limitations under the License.
import itertools
import re
from functools import cached_property, lru_cache
from typing import (Any, Dict, Iterable, List, Literal, Mapping, Optional,
                    Tuple, TypedDict, Union)

import numpy as np
import torch
import torch.nn as nn
from PIL import Image
from transformers import CLIPVisionConfig, PretrainedConfig

from vllm.attention import AttentionMetadata
from vllm.config import CacheConfig, ModelConfig, MultiModalConfig
from vllm.inputs import (INPUT_REGISTRY, DecoderOnlyInputs, InputContext,
                         token_inputs)
from vllm.logger import init_logger
from vllm.model_executor.layers.pooler import Pooler, PoolingType
from vllm.model_executor.layers.quantization import QuantizationConfig
from vllm.model_executor.layers.sampler import Sampler, SamplerOutput
from vllm.model_executor.layers.vocab_parallel_embedding import (
    VocabParallelEmbedding)
from vllm.model_executor.models.clip import CLIPVisionModel
from vllm.model_executor.models.llama import LlamaForCausalLM
from vllm.model_executor.pooling_metadata import PoolingMetadata
from vllm.model_executor.sampling_metadata import SamplingMetadata
from vllm.multimodal import MULTIMODAL_REGISTRY
from vllm.multimodal.utils import cached_get_tokenizer, repeat_and_pad_token
from vllm.sequence import IntermediateTensors, PoolerOutput
from vllm.utils import is_list_of

from .clip import dummy_image_for_clip, dummy_seq_data_for_clip
from .interfaces import SupportsMultiModal, SupportsPP
from .utils import (AutoWeightsLoader, WeightsMapper, flatten_bn,
                    merge_multimodal_embeddings)

logger = init_logger(__name__)

# Cannot find the following 2 numbers from hf config.
_IMAGE_TOKEN_ID = 32044

# Result in the max possible feature size (h:w = 16:1)
MAX_IMAGE_FEATURE_SIZE_HEIGHT = 8000
MAX_IMAGE_FEATURE_SIZE_WIDTH = 50

CLIP_VIT_LARGE_PATCH14_336_CONFIG = CLIPVisionConfig(dropout=0.0,
                                                     hidden_act="quick_gelu",
                                                     hidden_size=1024,
                                                     image_size=336,
                                                     intermediate_size=4096,
                                                     num_attention_heads=16,
                                                     num_channels=3,
                                                     num_hidden_layers=24,
                                                     patch_size=14,
                                                     projection_dim=768)


def _init_img_processor(hf_config: PretrainedConfig):
    clip_config = CLIP_VIT_LARGE_PATCH14_336_CONFIG
    layer_idx = hf_config.img_processor.get('layer_idx', -2)

    # Initialize the CLIP only up to the required feature layer
    if layer_idx < 0:
        num_hidden_layers = clip_config.num_hidden_layers + \
            layer_idx + 1
    else:
        num_hidden_layers = layer_idx + 1

    img_processor = CLIPVisionModel(
        clip_config, num_hidden_layers_override=num_hidden_layers)

    return img_processor


class Phi3VImagePixelInputs(TypedDict):
    type: Literal["pixel_values"]
    data: Union[torch.Tensor, List[torch.Tensor]]
    """
    Shape:
    `(batch_size * num_images, 1 + num_patches, num_channels, height, width)`

    Note that `num_patches` may be different per batch and image,
    in which case the data is passed as a list instead of a batched tensor.
    """

    image_sizes: torch.Tensor
    """
    Shape: `(batch_size * num_images, 2)`

    This should be in `(height, width)` format.
    """


class Phi3VImageEmbeddingInputs(TypedDict):
    type: Literal["image_embeds"]
    data: Union[torch.Tensor, List[torch.Tensor]]
    """Shape: `(batch_size * num_images, image_feature_size, hidden_size)`

    `hidden_size` must match the hidden size of language model backbone.
    """


Phi3VImageInputs = Union[Phi3VImagePixelInputs, Phi3VImageEmbeddingInputs]


class Phi3ImageEmbeddingBase(nn.Module):

    def __init__(self) -> None:
        super().__init__()
        self.layer_idx: int
        self.type_feature: str
        self.img_processor: CLIPVisionModel

    def get_img_features(self,
                         img_embeds: torch.FloatTensor) -> torch.FloatTensor:
        TYPE_FEATURE = self.type_feature

        # NOTE: we skip the step to select the vision feature layer since
        # this is already done inside the img_processor
        img_feature = self.img_processor(img_embeds)

        if TYPE_FEATURE == "patch":
            patch_feature = img_feature[:, 1:]
            return patch_feature

        if TYPE_FEATURE == "cls_patch":
            return img_feature

        raise NotImplementedError


# adapted from https://huggingface.co/microsoft/Phi-3-vision-128k-instruct/blob/main/image_embedding_phi3_v.py
class Phi3HDImageEmbedding(Phi3ImageEmbeddingBase):
    """Phi3 Image embedding with HD transform."""

    def __init__(self, config: PretrainedConfig) -> None:
        super().__init__()

        # n_embed or hidden_size
        hidden_size = config.n_embd if hasattr(
            config, 'n_embd') else config.hidden_size

        self.img_processor = _init_img_processor(config)

        image_dim_out = config.img_processor['image_dim_out']
        self.num_img_tokens = config.img_processor['num_img_tokens']

        self.image_dim_out = image_dim_out

        # global_gn and sub_gn for hd transform, serves as line separator
        self.use_hd_transform = config.embd_layer.get('use_hd_transform',
                                                      False)
        self.with_learnable_separator = config.embd_layer.get(
            'with_learnable_separator', False)
        self.hd_transform_order = config.embd_layer.get(
            'hd_transform_order', 'glb_sub')
        # with_hd_transform and with_learnable_separator should have same value
        assert self.use_hd_transform and self.with_learnable_separator

        # 1024 * 4, merge spatial to channel dimension
        self.glb_GN = nn.Parameter(torch.empty([1, 1, self.image_dim_out * 4]))
        self.sub_GN = nn.Parameter(
            torch.empty([1, 1, 1, self.image_dim_out * 4]))

        dim_projection = hidden_size
        depth = 2
        layers = [nn.Linear(image_dim_out * 4, dim_projection)]
        for _ in range(1, depth):
            layers.extend(
                [nn.GELU(),
                 nn.Linear(dim_projection, dim_projection)])
        self.img_projection = nn.Sequential(*layers)

        self.type_feature = config.img_processor.get('type_feature', 'patch')

    def forward(self, pixel_values: torch.FloatTensor,
                image_sizes: torch.Tensor) -> torch.FloatTensor:
        """
        process image and return vision embeddings.

        pixel_values: (num_images, num_crops, c, h, w)
        output: (num_images, num_img_tokens, hidden_size)
        """
        num_images, num_crops, c, h, w = pixel_values.shape
        pixel_values = pixel_values.flatten(0, 1)
        img_features = self.get_img_features(pixel_values)
        img_features = img_features.reshape(num_images, num_crops, -1,
                                            self.image_dim_out)
        image_features_proj = self.hd_feature_transform(
            img_features, image_sizes)
        return image_features_proj

    def hd_feature_transform(self, image_features, image_sizes):
        """
        image_features: (num_images, num_crops+1, 24*24, 1024)
        """
        assert (
            self.hd_transform_order == 'sub_glb'
        ), f'hd_transform_order `{self.hd_transform_order}` not implemented'
        if isinstance(self.img_projection, nn.Sequential):
            target_device = self.img_projection[0].bias.device
            target_dtype = self.img_projection[0].bias.dtype
        else:  # It's a single nn.Linear layer
            target_device = self.img_projection.bias.device
            target_dtype = self.img_projection.bias.dtype

        global_image_features = image_features[:,
                                               0]  # (num_images, 24*24, 1024)
        # global feature can be viewed as a special HD case with num_crops 1x1
        global_image_features_hd = self.reshape_hd_patches_2x2merge(
            global_image_features, 1, 1)
        global_image_features_hd_newline = self.add_image_newline(
            global_image_features_hd)

        batch_image_features_proj = []
        # need a for loop to process each image because of different image sizes
        # (patch arrangement is different for each image)
        for i, img_size in enumerate(image_sizes):
            h, w = img_size
            h_crop = h // 336
            w_crop = w // 336
            num_crops = h_crop * w_crop

            # NOTE: real num_crops is padded
            # (num_crops, 24*24, 1024)
            sub_image_features = image_features[i, 1:1 + num_crops]
            sub_image_features_hd = self.reshape_hd_patches_2x2merge(
                sub_image_features, h_crop, w_crop)
            sub_image_features_hd_newline = self.add_image_newline(
                sub_image_features_hd)

            # [sub features, separator, global features]
            image_embeddings = torch.cat([
                sub_image_features_hd_newline.squeeze(
                    0),  # (h_crop*12*(w_crop*12+1), 4096)
                self.glb_GN.squeeze(0),
                global_image_features_hd_newline[i],
            ])
            img_proj = self.img_projection(
                image_embeddings.to(target_device, target_dtype))
            batch_image_features_proj.append(img_proj)

        return batch_image_features_proj

    def reshape_hd_patches_2x2merge(self, image_features, h_crop, w_crop):
        """
        image_features: (num_images*num_crops, 24*24, 1024)
        output: (num_images, h_crop*12, w_crop*12, 4096)
        where h_crop*w_crop == num_crops
        """
        N, L, C = image_features.shape
        assert L == 576 and C == 1024 and N % (h_crop * w_crop) == 0
        num_images = N // (h_crop * w_crop)
        H = int(L**0.5)
        image_features_hd = (
            image_features.reshape(N, H, H, C)  # N, 24, 24, 1024
            .reshape(N, H // 2, 2, H // 2, 2, C)  # N, 12, 2, 12, 2, 1024
            .permute(0, 1, 3, 2, 4, 5)  # N, 12, 12, 2, 2, 1024
            .reshape(N, -1, 4 * C)  # N, 144, 4096
            .reshape(num_images, h_crop, w_crop, H // 2, H // 2,
                     -1)  # n_img, h_crop, w_crop, 12, 12, 4096
            .permute(0, 1, 3, 2, 4, 5)  # n_img, h_crop, 12, w_crop, 12, 4096
            .reshape(num_images, h_crop * H // 2, w_crop * H // 2,
                     4 * C)  # n_img, h_crop*12, w_crop*12, 4096
        )
        return image_features_hd

    def add_image_newline(self, image_features_hd):
        """
        image_features_hd: (num_images, h_crop*12, w_crop*12, 4096)
        output: (num_images, (h_crop*12) * (w_crop*12+1), 4096)
        """
        num_images, h, w, hid_dim = image_features_hd.shape
        # add the newline token to the HD image feature patches
        newline_embeddings = self.sub_GN.expand(num_images, h, -1,
                                                -1)  # (n_img, h, 1, hid_dim)
        image_features_hd_newline = torch.cat(
            [image_features_hd, newline_embeddings],
            dim=2).reshape(num_images, -1, hid_dim)
        return image_features_hd_newline


# Based on https://huggingface.co/microsoft/Phi-3-vision-128k-instruct/blob/main/image_processing_phi3_v.py#L57
def _calc_padded_size(*, width: int, height: int, padding_unit: int = 336):
    target_height = int(np.ceil(height / padding_unit) * padding_unit)
    top_padding = int((target_height - height) / 2)
    bottom_padding = target_height - height - top_padding
    padded_width = width
    padded_height = height + top_padding + bottom_padding
    return padded_width, padded_height


# Based on https://huggingface.co/microsoft/Phi-3-vision-128k-instruct/blob/main/image_processing_phi3_v.py#L90
def _calc_hd_transform_size(*, width: int, height: int, hd_num: int):
    transposed = False
    if width < height:
        width, height = height, width
        transposed = True

    ratio = width / height
    scale = 1
    while scale * np.ceil(scale / ratio) <= hd_num:
        scale += 1
    scale -= 1

    new_width = int(scale * 336)
    new_height = int(new_width / ratio)

    padded_width, padded_height = _calc_padded_size(width=new_width,
                                                    height=new_height)

    if transposed:
        padded_width, padded_height = padded_height, padded_width

    return padded_width, padded_height


# Based on https://huggingface.co/microsoft/Phi-3-vision-128k-instruct/blob/main/image_processing_phi3_v.py#L181
def get_phi3v_image_feature_size(
    hf_config: Dict[str, Any],
    *,
    input_height: int,
    input_width: int,
    num_crops: int,
) -> int:
    if num_crops is None:
        num_crops = hf_config.get("num_crops", 16)
    new_width, new_height = _calc_hd_transform_size(width=input_width,
                                                    height=input_height,
                                                    hd_num=num_crops)

    return (new_height // 336 * new_width // 336 + 1) * 144 + 1 \
        + (new_height // 336 + 1) * 12


def get_max_phi3v_image_tokens(ctx: InputContext,
                               *,
                               num_crops: Optional[int] = None):

    return get_phi3v_image_feature_size(
        ctx.get_hf_image_processor_config(),
        input_height=MAX_IMAGE_FEATURE_SIZE_HEIGHT,
        input_width=MAX_IMAGE_FEATURE_SIZE_WIDTH,
        num_crops=num_crops,
    )


def dummy_data_for_phi3v(ctx: InputContext,
                         seq_len: int,
                         mm_counts: Mapping[str, int],
                         *,
                         num_crops: Optional[int] = None):
    num_images = mm_counts["image"]

    image_feature_size = get_max_phi3v_image_tokens(ctx, num_crops=num_crops)

    seq_data = dummy_seq_data_for_clip(
        CLIP_VIT_LARGE_PATCH14_336_CONFIG,
        seq_len,
        num_images,
        image_token_id=_IMAGE_TOKEN_ID,
        image_feature_size_override=image_feature_size,
    )
    mm_data = dummy_image_for_clip(
        CLIP_VIT_LARGE_PATCH14_336_CONFIG,
        num_images,
        image_width_override=MAX_IMAGE_FEATURE_SIZE_WIDTH,
        image_height_override=MAX_IMAGE_FEATURE_SIZE_HEIGHT,
    )

    return seq_data, mm_data


@lru_cache
def _get_image_placeholder_token_id_candidates(
    model_config: ModelConfig,
    idx: int,
) -> List[List[int]]:
    assert idx > 0

    tokenizer = cached_get_tokenizer(model_config.tokenizer)

    # This is used when the image token is at the start of the string
    start_candidate = tokenizer.encode(f"<|image_{idx}|>",
                                       add_special_tokens=False)

    # This is used when the image token is in the middle of the string
    # We need to get the token for "<", not "▁<"
    # https://huggingface.co/microsoft/Phi-3-vision-128k-instruct/raw/main/tokenizer.json
    a_token_id, = tokenizer.encode("a", add_special_tokens=False)
    a_token_id_, *middle_candidate = tokenizer.encode(f"a<|image_{idx}|>",
                                                      add_special_tokens=False)
    assert a_token_id == a_token_id_

    return [start_candidate, middle_candidate]


def input_processor_for_phi3v(ctx: InputContext,
<<<<<<< HEAD
                              llm_inputs: DecoderOnlyInputs,
=======
                              inputs: DecoderOnlyInputs,
>>>>>>> 59230ef3
                              *,
                              num_crops: Optional[int] = None):
    multi_modal_data = inputs.get("multi_modal_data")
    if multi_modal_data is None or "image" not in multi_modal_data:
        return inputs

    model_config = ctx.model_config
    hf_config = ctx.get_hf_image_processor_config()

    image_data = multi_modal_data["image"]
    if isinstance(image_data, Image.Image):
        w, h = image_data.size
        image_feature_size = [
            get_phi3v_image_feature_size(hf_config,
                                         input_width=w,
                                         input_height=h,
                                         num_crops=num_crops)
        ]
        image_data = [image_data]
    elif is_list_of(image_data, Image.Image):
        image_feature_size = []
        for image in image_data:
            w, h = image.size
            image_feature_size.append(
                get_phi3v_image_feature_size(hf_config,
                                             input_width=w,
                                             input_height=h,
                                             num_crops=num_crops))
    elif isinstance(image_data, torch.Tensor):
        image_feature_size = [image_data.shape[0]]
        image_data = [image_data]
    elif is_list_of(image_data, torch.Tensor):
        image_feature_size = [item.shape[0] for item in image_data]
    else:
        raise TypeError(f"Invalid image type: {type(image_data)}")

    prompt = inputs.get("prompt")
    if prompt is None:
        # for async server request, we assume prompt and its token_ids is always
        # in correct format. And num_image_tags == len(image_data) always True.
        image_idx = range(1, len(image_data) + 1)
        new_prompt = None
    else:
        image_idx = sorted(map(int, re.findall(r"<\|image_(\d+)\|>+", prompt)))
        if prompt.count("<|image|>") > 0:
            logger.warning("Please follow the prompt format that is "
                           "documented on HuggingFace which does not involve "
                           "repeating <|image|> tokens.")
        elif (num_image_tags := len(image_idx)) > 1:
            assert num_image_tags == len(
                image_data), "The count of image_placeholder not match image's"
        new_prompt = prompt

    prompt_token_ids = inputs["prompt_token_ids"].copy()

    print("prompt_token_ids (old)", prompt_token_ids)

    # masked placeholder with image token id
    for idx in image_idx:
        candidates = _get_image_placeholder_token_id_candidates(model_config,
                                                                idx=idx)

        for candidate in candidates:
            for i in range(len(prompt_token_ids) - len(candidate) + 1):
                if prompt_token_ids[i:i + len(candidate)] == candidate:
                    prompt_token_ids[i:i +
                                     len(candidate)] = ([_IMAGE_TOKEN_ID] *
                                                        len(candidate))
                    break

    # merge consecutive tag ids
    merged_token_ids: List[int] = []
    for is_placeholder, token_ids in itertools.groupby(
            prompt_token_ids, lambda x: x == _IMAGE_TOKEN_ID):
        if is_placeholder:
            merged_token_ids.append(_IMAGE_TOKEN_ID)
        else:
            merged_token_ids.extend(list(token_ids))

    # TODO: Move this to utils or integrate with clip.
    new_token_ids: List[int] = []
    placeholder_idx = 0
    while merged_token_ids:
        token_id = merged_token_ids.pop(0)
        if token_id == _IMAGE_TOKEN_ID:
            new_token_ids.extend(
                repeat_and_pad_token(
                    _IMAGE_TOKEN_ID,
                    repeat_count=image_feature_size[placeholder_idx],
                ))
            placeholder_idx += 1
        else:
            new_token_ids.append(token_id)

    # NOTE: Create a defensive copy of the original inputs
    return token_inputs(prompt_token_ids=new_token_ids,
                        prompt=new_prompt,
                        multi_modal_data=multi_modal_data)


@MULTIMODAL_REGISTRY.register_image_input_mapper()
@MULTIMODAL_REGISTRY.register_max_image_tokens(get_max_phi3v_image_tokens)
@INPUT_REGISTRY.register_dummy_data(dummy_data_for_phi3v)
@INPUT_REGISTRY.register_input_processor(input_processor_for_phi3v)
class Phi3VForCausalLM(nn.Module, SupportsMultiModal, SupportsPP):

    def __init__(self,
                 config: PretrainedConfig,
                 multimodal_config: MultiModalConfig,
                 cache_config: Optional[CacheConfig] = None,
                 quant_config: Optional[QuantizationConfig] = None) -> None:
        super().__init__()

        self.config = config
        self.multimodal_config = multimodal_config
        self.image_token_id = _IMAGE_TOKEN_ID

        self.embed_tokens = VocabParallelEmbedding(
            config.vocab_size,
            config.hidden_size,
            org_num_embeddings=config.vocab_size,
            quant_config=quant_config,
        )

        # TODO: Optionally initializes this for supporting input embeddings.
        self.vision_embed_tokens = Phi3HDImageEmbedding(config)

        self.language_model = LlamaForCausalLM(config, cache_config,
                                               quant_config)

        # The same model class supports both language generation and embedding
        # because the architecture name is the same
        self._pooler = Pooler(pooling_type=PoolingType.LAST, normalize=True)

        self.make_empty_intermediate_tensors = (
            self.language_model.make_empty_intermediate_tensors)

    @cached_property
    def sampler(self):
        if hasattr(self.language_model, "sampler"):
            return self.language_model.sampler

        return Sampler()

    def _validate_image_sizes(self, data: torch.Tensor) -> torch.Tensor:
        expected_dims = (2, )

        def _validate_shape(d: torch.Tensor):
            actual_dims = tuple(d.shape)

            if actual_dims != expected_dims:
                expected_expr = str(expected_dims)
                raise ValueError(
                    f"The expected shape of image sizes per image per batch "
                    f"is {expected_expr}. You supplied {tuple(d.shape)}.")

        for d in data:
            _validate_shape(d)

        return data

    def _validate_pixel_values(
        self, data: Union[torch.Tensor, List[torch.Tensor]]
    ) -> Union[torch.Tensor, List[torch.Tensor]]:

        h = w = CLIP_VIT_LARGE_PATCH14_336_CONFIG.image_size
        expected_dims = (3, h, w)

        def _validate_shape(d: torch.Tensor):
            actual_dims = tuple(d.shape[1:])

            if actual_dims != expected_dims:
                expected_expr = ("num_patches", *map(str, expected_dims))
                raise ValueError(
                    "The expected shape of pixel values per image per batch "
                    f"is {expected_expr}. You supplied {tuple(d.shape)}.")

        for d in data:
            _validate_shape(d)

        return data

    def _parse_and_validate_image_input(
            self, **kwargs: object) -> Optional[Phi3VImageInputs]:
        pixel_values = kwargs.pop("pixel_values", None)
        image_sizes = kwargs.pop("image_sizes", None)
        image_embeds = kwargs.pop("image_embeds", None)

        if pixel_values is None and image_embeds is None:
            return None

        if pixel_values is not None:
            if not isinstance(pixel_values, (torch.Tensor, list)):
                raise ValueError("Incorrect type of pixel values. "
                                 f"Got type: {type(pixel_values)}")

            if not isinstance(image_sizes, (torch.Tensor, list)):
                raise ValueError("Incorrect type of image sizes. "
                                 f"Got type: {type(image_sizes)}")

            return Phi3VImagePixelInputs(
                type="pixel_values",
                data=self._validate_pixel_values(flatten_bn(pixel_values)),
                image_sizes=self._validate_image_sizes(
                    flatten_bn(image_sizes, concat=True)))

        if image_embeds is not None:
            if not isinstance(image_embeds, torch.Tensor):
                raise ValueError("Incorrect type of image embeddings. "
                                 f"Got type: {type(image_embeds)}")

            return Phi3VImageEmbeddingInputs(
                type="image_embeds",
                data=flatten_bn(image_embeds),
            )

        raise AssertionError("This line should be unreachable.")

    def _process_image_input(
        self,
        image_input: Phi3VImageInputs,
    ) -> torch.Tensor:

        if image_input["type"] == "image_embeds":
            image_data = image_input["data"]
            if is_list_of(image_data, torch.Tensor):
                # it's already a list of tensors
                return image_data
            if len(image_data.shape) == 3:
                # 3D tensor
                return list(torch.unbind(image_data, dim=0))
            raise ValueError(
                "We expect batched 2D tensors;"
                "this can be either a list of 2D tensors or a single 3D tensor."
            )

        assert self.vision_embed_tokens is not None
        image_embeds = self.vision_embed_tokens(image_input["data"],
                                                image_input["image_sizes"])

        return image_embeds

    def forward(self,
                input_ids: torch.Tensor,
                positions: torch.Tensor,
                kv_caches: List[torch.Tensor],
                attn_metadata: AttentionMetadata,
                intermediate_tensors: Optional[IntermediateTensors] = None,
                inputs_embeds: Optional[torch.Tensor] = None,
                inputs_embeds_masks: Optional[torch.Tensor] = None,
                **kwargs: object):
        if intermediate_tensors is not None:
            input_ids = None
            inputs_embeds = None
        else:
            image_input = self._parse_and_validate_image_input(**kwargs)

            if image_input is not None:
                vision_embeddings = self._process_image_input(image_input)
                inputs_embeds = self.embed_tokens(input_ids)
                inputs_embeds = merge_multimodal_embeddings(
                    input_ids, inputs_embeds, vision_embeddings,
                    self.image_token_id)
                input_ids = None
            else:
                inputs_embeds = None

        hidden_states = self.language_model.model(input_ids,
                                                  positions,
                                                  kv_caches,
                                                  attn_metadata,
                                                  intermediate_tensors,
                                                  inputs_embeds=inputs_embeds)

        return hidden_states

    def compute_logits(
        self,
        hidden_states: torch.Tensor,
        sampling_metadata: SamplingMetadata,
    ) -> Optional[torch.Tensor]:
        return self.language_model.compute_logits(hidden_states,
                                                  sampling_metadata)

    def sample(
        self,
        logits: torch.Tensor,
        sampling_metadata: SamplingMetadata,
    ) -> Optional[SamplerOutput]:
        return self.language_model.sample(logits, sampling_metadata)

    def pooler(
        self,
        hidden_states: torch.Tensor,
        pooling_metadata: PoolingMetadata,
    ) -> Optional[PoolerOutput]:
        return self._pooler(hidden_states, pooling_metadata)

    def load_weights(self, weights: Iterable[Tuple[str, torch.Tensor]]):
        hf_to_vllm_mapper = WeightsMapper(
            orig_to_new_prefix={
                "model.vision_embed_tokens.wte": "embed_tokens",
                "model.vision_embed_tokens.": "vision_embed_tokens.",
                "lm_head.": "language_model.lm_head.",
                "model.": "language_model.model.",
            })

        loader = AutoWeightsLoader(self)
        autoloaded_weights = loader.load_weights(weights,
                                                 mapper=hf_to_vllm_mapper)

        # The HF config doesn't specify whether these are tied,
        # so we detect it this way
        if "embed_tokens" not in autoloaded_weights:
            self.embed_tokens = self.language_model.model.embed_tokens<|MERGE_RESOLUTION|>--- conflicted
+++ resolved
@@ -411,11 +411,7 @@
 
 
 def input_processor_for_phi3v(ctx: InputContext,
-<<<<<<< HEAD
-                              llm_inputs: DecoderOnlyInputs,
-=======
                               inputs: DecoderOnlyInputs,
->>>>>>> 59230ef3
                               *,
                               num_crops: Optional[int] = None):
     multi_modal_data = inputs.get("multi_modal_data")
