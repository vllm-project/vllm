--- conflicted
+++ resolved
@@ -407,21 +407,17 @@
                 return a * b // gcd(a, b)
 
             base_chunk_size = model_config.get_mamba_chunk_size()
+            chunk_size = lcm(base_chunk_size, kernel_block_alignment_size)
+
             attn_tokens_per_mamba_state = cdiv(mamba_page_size, attn_page_size_1_token)
 
-<<<<<<< HEAD
             if chunk_size is None:
                 # TODO(Josephasafg) Choose a more generic value
                 #  for the block size
                 attn_block_size = 1024 * cdiv(attn_tokens_per_mamba_state, 1024)
             else:
-                attn_block_size = chunk_size * cdiv(
-                    attn_tokens_per_mamba_state, chunk_size
-                )
-=======
-            chunk_size = lcm(base_chunk_size, kernel_block_alignment_size)
-            attn_block_size = chunk_size * cdiv(attn_tokens_per_mamba_state, chunk_size)
->>>>>>> cf4cd6c2
+                attn_block_size = chunk_size * cdiv(attn_tokens_per_mamba_state, chunk_size)
+
             cache_config.mamba_block_size = attn_block_size
         else:
             # Without prefix caching, select minimum valid attention block size
