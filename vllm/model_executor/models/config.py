--- conflicted
+++ resolved
@@ -255,23 +255,10 @@
             compilation_config.max_cudagraph_capture_size is None:
             # FIXME(woosuk): When using full cuda graph with FA3, the max
             # supported size is 992.
-<<<<<<< HEAD
             compilation_config.max_cudagraph_capture_size = 992
             logger.info(
                 "Overriding max cuda graph capture size to "
                 "%d for performance.", 992)
-=======
-            if max_capture_size < 992:
-                cuda_graph_sizes = [1, 2, 4]
-                # Step size 8 for small batch sizes
-                cuda_graph_sizes += [i for i in range(8, 256, 8)]
-                # Step size 16 for larger batch sizes
-                cuda_graph_sizes += [i for i in range(256, 993, 16)]
-                scheduler_config.cuda_graph_sizes = cuda_graph_sizes
-                logger.info(
-                    "Overriding max cuda graph capture size to %d for performance.", 992
-                )
->>>>>>> fc679696
 
 
 class MambaModelConfig(VerifyAndUpdateConfig):
