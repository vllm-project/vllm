--- conflicted
+++ resolved
@@ -292,40 +292,15 @@
         model_config = vllm_config.model_config
         cache_config = vllm_config.cache_config
 
-<<<<<<< HEAD
-        # Set mamba block size to max_model_len (this may get
-        # override by prefix caching logic later)
-        cache_config.mamba_block_size = model_config.max_model_len
-
-        # TODO(@tdoublep) find a better way to do this than whitelist
-        MAMBA2_MODELS = [
-            "BambaForCausalLM",
-            "FalconH1ForCausalLM",
-            "GraniteMoeHybridForCausalLM",
-            "Mamba2ForCausalLM",
-            "NemotronHForCausalLM",
-            "Zamba2ForCausalLM",
-        ]
-        GDN_MODELS = [
-            "Qwen3NextForCausalLM",
-        ]
-        if cache_config.enable_prefix_caching:
-            if model_config.architecture in MAMBA2_MODELS + GDN_MODELS:
-                layer_type = (
-                    "Mamba2" if model_config.architecture in MAMBA2_MODELS else "GDN"
-                )
-=======
         if cache_config.mamba_block_size is None:
             cache_config.mamba_block_size = model_config.max_model_len
 
         if cache_config.enable_prefix_caching:
             if model_config.supports_mamba_prefix_caching:
->>>>>>> c2ed069b
                 logger.info(
                     "Warning: Prefix caching is currently enabled. "
-                    "Its support for %s layers is experimental. "
+                    "Its support for Mamba2 layers is experimental. "
                     "Please report any issues you may observe.",
-                    layer_type,
                 )
             else:
                 logger.info(
