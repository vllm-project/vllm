--- conflicted
+++ resolved
@@ -363,7 +363,10 @@
                 dtype=kv_cache_dtype,
             ).page_size_bytes
         else:
-            kernel_block_alignment_size = 16
+            if envs.VLLM_ATTENTION_BACKEND == "FLASHINFER":
+                kernel_block_alignment_size = 32
+            else:
+                kernel_block_alignment_size = 16
             attn_page_size_1_token = FullAttentionSpec(
                 block_size=1,
                 num_kv_heads=model_config.get_num_kv_heads(parallel_config),
@@ -389,7 +392,6 @@
         if mamba_page_size == 0:
             return
 
-<<<<<<< HEAD
         # Attention backend constraints:
         # - FlashAttention (FA) requires block size to be multiple of 16
         # - MLA (Multi-head Latent Attention) requires larger alignment:
@@ -398,13 +400,9 @@
         if model_config.use_mla:
             use_cutlass_mla = envs.VLLM_ATTENTION_BACKEND == "CUTLASS_MLA"
             kernel_block_alignment_size = 128 if use_cutlass_mla else 64
-        elif envs.VLLM_ATTENTION_BACKEND == "FLASHINFER":
-            kernel_block_alignment_size = 32
         else:
             kernel_block_alignment_size = 16
 
-=======
->>>>>>> e7acb200
         if cache_config.enable_prefix_caching:
             # With prefix caching, select attention block size to
             # optimize for mamba kernel performance
