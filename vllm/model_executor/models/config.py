--- conflicted
+++ resolved
@@ -247,20 +247,13 @@
             config.max_model_len)
 
 
-<<<<<<< HEAD
 class GptOssForCausalLMConfig(VerifyAndUpdateConfig):
-=======
-class GptOssConfig(VerifyAndUpdateConfig):
->>>>>>> de98252f
 
     @staticmethod
     def verify_and_update_config(vllm_config: "VllmConfig") -> None:
         decoding_config = vllm_config.decoding_config
         if decoding_config.reasoning_backend == "":
-<<<<<<< HEAD
             decoding_config.reasoning_backend = "GptOss"
-=======
-            decoding_config.reasoning_backend = "openai"
 
         # Increase the max capture size from 512 to 1024 for performance.
         # NOTE(woosuk): This will increase the number of CUDA graphs
@@ -280,7 +273,6 @@
                 logger.info(
                     "Overriding max cuda graph capture size to "
                     "%d for performance.", 1024)
->>>>>>> de98252f
 
 
 class HybridAttentionMambaModelConfig(VerifyAndUpdateConfig):
@@ -381,9 +373,5 @@
     "JinaVLForRanking": JinaVLForSequenceClassificationConfig,
     "JambaForSequenceClassification": JambaForSequenceClassificationConfig,
     "GraniteMoeHybridForCausalLM": GraniteMoeHybridModelConfig,
-<<<<<<< HEAD
     "GptOssForCausalLM": GptOssForCausalLMConfig,
-=======
-    "GptOssForCausalLM": GptOssConfig,
->>>>>>> de98252f
 }