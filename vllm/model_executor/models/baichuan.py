# coding=utf-8
# Copyright 2022 EleutherAI and the HuggingFace Inc. team. All rights reserved.
#
# This code is based on EleutherAI's GPT-NeoX library and the GPT-NeoX
# and OPT implementations in this library. It has been modified from its
# original forms to accommodate minor architectural differences compared
# to GPT-NeoX and OPT used by the Meta AI team that trained the model.
#
# Licensed under the Apache License, Version 2.0 (the "License");
# you may not use this file except in compliance with the License.
# You may obtain a copy of the License at
#
#     http://www.apache.org/licenses/LICENSE-2.0
#
# Unless required by applicable law or agreed to in writing, software
# distributed under the License is distributed on an "AS IS" BASIS,
# WITHOUT WARRANTIES OR CONDITIONS OF ANY KIND, either express or implied.
# See the License for the specific language governing permissions and
# limitations under the License.
"""Inference-only BaiChuan model compatible with HuggingFace weights."""
import math
from typing import Iterable, List, Optional, Tuple

import torch
from torch import nn
from transformers import PretrainedConfig

from vllm.attention import Attention, AttentionMetadata
from vllm.config import CacheConfig, LoRAConfig
from vllm.distributed import (get_tensor_model_parallel_rank,
                              get_tensor_model_parallel_world_size)
from vllm.model_executor.layers.activation import SiluAndMul
from vllm.model_executor.layers.layernorm import RMSNorm
from vllm.model_executor.layers.linear import (MergedColumnParallelLinear,
                                               QKVParallelLinear,
                                               RowParallelLinear)
from vllm.model_executor.layers.logits_processor import LogitsProcessor
from vllm.model_executor.layers.quantization.base_config import (
    QuantizationConfig)
from vllm.model_executor.layers.rotary_embedding import get_rope
from vllm.model_executor.layers.sampler import Sampler
from vllm.model_executor.layers.vocab_parallel_embedding import (
    ParallelLMHead, ParallelVocabEmbedding)
from vllm.model_executor.model_loader.weight_utils import (
    default_weight_loader, skip_gptq_extra_param)
from vllm.model_executor.sampling_metadata import SamplingMetadata
from vllm.sequence import SamplerOutput

from .interfaces import SupportsLoRA


def _get_alibi_slopes(total_num_heads: int) -> torch.Tensor:
    closest_power_of_2 = 2**math.floor(math.log2(total_num_heads))
    base = torch.tensor(
        2**(-(2**-(math.log2(closest_power_of_2) - 3))),
        dtype=torch.float32,
    )
    powers = torch.arange(1, 1 + closest_power_of_2, dtype=torch.int32)
    slopes = torch.pow(base, powers)

    if closest_power_of_2 != total_num_heads:
        extra_base = torch.tensor(
            2**(-(2**-(math.log2(2 * closest_power_of_2) - 3))),
            dtype=torch.float32,
        )
        num_remaining_heads = min(closest_power_of_2,
                                  total_num_heads - closest_power_of_2)
        extra_powers = torch.arange(start=1,
                                    end=1 + 2 * num_remaining_heads,
                                    step=2,
                                    dtype=torch.int32)
        slopes = torch.cat(
            [slopes, torch.pow(extra_base, extra_powers)], dim=0)
    return slopes


class BaiChuanMLP(nn.Module):

    def __init__(
        self,
        hidden_size: int,
        intermediate_size: int,
        hidden_act: str,
        quant_config: Optional[QuantizationConfig] = None,
    ):
        super().__init__()
        self.gate_up_proj = MergedColumnParallelLinear(
            hidden_size, [intermediate_size] * 2,
            bias=False,
            quant_config=quant_config)
        self.down_proj = RowParallelLinear(intermediate_size,
                                           hidden_size,
                                           bias=False,
                                           quant_config=quant_config)
        if hidden_act != "silu":
            raise ValueError(f"Unsupported activation: {hidden_act}. "
                             "Only silu is supported for now.")
        self.act_fn = SiluAndMul()

    def forward(self, x):
        gate_up, _ = self.gate_up_proj(x)
        x = self.act_fn(gate_up)
        x, _ = self.down_proj(x)
        return x


class BaiChuanAttention(nn.Module):
    """Multi-headed attention from 'Attention Is All You Need' paper"""

    def __init__(
        self,
        hidden_size: int,
        num_heads: int,
        position_embedding: str,
        rope_theta: float = 10000,
        max_position_embeddings: int = 8192,
        cache_config: Optional[CacheConfig] = None,
        quant_config: Optional[QuantizationConfig] = None,
    ):
        super().__init__()
        self.hidden_size = hidden_size
        tensor_model_parallel_world_size = get_tensor_model_parallel_world_size(
        )
        self.total_num_heads = num_heads
        assert self.total_num_heads % tensor_model_parallel_world_size == 0
        self.num_heads = (self.total_num_heads //
                          tensor_model_parallel_world_size)
        self.head_dim = hidden_size // self.total_num_heads
        self.postion_embedding = position_embedding
        self.rope_theta = rope_theta
        self.max_position_embeddings = max_position_embeddings

        # pylint: disable=invalid-name
        self.W_pack = QKVParallelLinear(
            hidden_size,
            self.head_dim,
            self.total_num_heads,
            self.total_num_heads,
            bias=False,
            quant_config=quant_config,
        )
        self.o_proj = RowParallelLinear(
            self.total_num_heads * self.head_dim,
            hidden_size,
            bias=False,
            quant_config=quant_config,
        )
        # Create the alibi slopes and slice them.
        if self.postion_embedding == "ALIBI":
            tp_rank = get_tensor_model_parallel_rank()
            head_start = tp_rank * self.num_heads
            head_end = (tp_rank + 1) * self.num_heads
            alibi_slopes = _get_alibi_slopes(self.total_num_heads)
            alibi_slopes = alibi_slopes[head_start:head_end].tolist()

            scaling = self.head_dim**-0.5
            self.attn = Attention(self.num_heads,
                                  self.head_dim,
                                  scaling,
                                  alibi_slopes=alibi_slopes,
                                  quant_config=quant_config)
        else:
            self.rotary_emb = get_rope(
                self.head_dim,
                rotary_dim=self.head_dim,
                max_position=self.max_position_embeddings,
                base=self.rope_theta,
            )
            self.scaling = self.head_dim**-0.5
            self.attn = Attention(self.num_heads,
                                  self.head_dim,
                                  self.scaling,
                                  cache_config=cache_config,
                                  quant_config=quant_config)

    def forward(
        self,
        positions: torch.Tensor,
        hidden_states: torch.Tensor,
        kv_cache: torch.Tensor,
        attn_metadata: AttentionMetadata,
    ) -> torch.Tensor:
        qkv, _ = self.W_pack(hidden_states)
        q, k, v = qkv.chunk(chunks=3, dim=-1)
        if self.postion_embedding != "ALIBI":
            q, k = self.rotary_emb(positions, q, k)
        attn_output = self.attn(q, k, v, kv_cache, attn_metadata)
        output, _ = self.o_proj(attn_output)
        return output


class BaiChuanDecoderLayer(nn.Module):

    def __init__(self,
                 config: PretrainedConfig,
                 position_embedding: str,
                 cache_config: Optional[CacheConfig] = None,
                 quant_config: Optional[QuantizationConfig] = None):
        super().__init__()
        self.hidden_size = config.hidden_size
        rope_theta = getattr(config, "rope_theta", 10000)
        max_position_embeddings = getattr(config, "max_position_embeddings",
                                          8192)
        self.self_attn = BaiChuanAttention(
            hidden_size=self.hidden_size,
            num_heads=config.num_attention_heads,
            position_embedding=position_embedding,
            rope_theta=rope_theta,
            max_position_embeddings=max_position_embeddings,
            cache_config=cache_config,
            quant_config=quant_config,
        )
        self.mlp = BaiChuanMLP(
            hidden_size=self.hidden_size,
            intermediate_size=config.intermediate_size,
            hidden_act=config.hidden_act,
            quant_config=quant_config,
        )
        self.input_layernorm = RMSNorm(config.hidden_size,
                                       eps=config.rms_norm_eps)
        self.post_attention_layernorm = RMSNorm(config.hidden_size,
                                                eps=config.rms_norm_eps)

    def forward(
        self,
        positions: torch.Tensor,
        hidden_states: torch.Tensor,
        kv_cache: torch.Tensor,
        attn_metadata: AttentionMetadata,
        residual: Optional[torch.Tensor],
    ) -> Tuple[torch.Tensor, torch.Tensor]:
        # Self Attention
        if residual is None:
            residual = hidden_states
            hidden_states = self.input_layernorm(hidden_states)
        else:
            hidden_states, residual = self.input_layernorm(
                hidden_states, residual)
        hidden_states = self.self_attn(
            positions=positions,
            hidden_states=hidden_states,
            kv_cache=kv_cache,
            attn_metadata=attn_metadata,
        )

        # Fully Connected
        hidden_states, residual = self.post_attention_layernorm(
            hidden_states, residual)
        hidden_states = self.mlp(hidden_states)
        return hidden_states, residual


class BaiChuanModel(nn.Module):

    def __init__(self,
                 config: PretrainedConfig,
                 position_embedding: str,
                 cache_config: Optional[CacheConfig] = None,
                 quant_config: Optional[QuantizationConfig] = None):
        super().__init__()
        self.config = config
        self.padding_idx = config.pad_token_id
        self.vocab_size = config.vocab_size

        self.embed_tokens = ParallelVocabEmbedding(
            config.vocab_size,
            config.hidden_size,
        )
        self.layers = nn.ModuleList([
            BaiChuanDecoderLayer(config, position_embedding, cache_config,
                                 quant_config)
            for _ in range(config.num_hidden_layers)
        ])
        self.norm = RMSNorm(config.hidden_size, eps=config.rms_norm_eps)

    def forward(
        self,
        input_ids: torch.Tensor,
        positions: torch.Tensor,
        kv_caches: List[torch.Tensor],
        attn_metadata: AttentionMetadata,
    ) -> torch.Tensor:
        hidden_states = self.embed_tokens(input_ids)
        residual = None
        for i in range(len(self.layers)):
            layer = self.layers[i]
            hidden_states, residual = layer(
                positions,
                hidden_states,
                kv_caches[i],
                attn_metadata,
                residual,
            )
        hidden_states, _ = self.norm(hidden_states, residual)
        return hidden_states


class BaiChuanBaseForCausalLM(nn.Module, SupportsLoRA):
    packed_modules_mapping = {
        "W_pack": ["W_pack"],
        "gate_up_proj": [
            "gate_proj",
            "up_proj",
        ],
    }
    # LoRA specific attributes
    supported_lora_modules = [
        "W_pack",
        "o_proj",
        "gate_up_proj",
        "down_proj",
    ]
    embedding_modules = {}
    embedding_padding_modules = []

    def __init__(
        self,
        config: PretrainedConfig,
        position_embedding: str,
        cache_config: Optional[CacheConfig] = None,
        quant_config: Optional[QuantizationConfig] = None,
        lora_config: Optional[LoRAConfig] = None,
    ):
        super().__init__()

        self.config = config
        self.lora_config = lora_config

        self.quant_config = quant_config
<<<<<<< HEAD
        self.model = BaiChuanModel(config, position_embedding, quant_config)
        self.lm_head = ParallelLMHead(config.vocab_size,
                                      config.hidden_size,
                                      quant_config=quant_config)
=======
        self.model = BaiChuanModel(config, position_embedding, cache_config,
                                   quant_config)
        self.lm_head = ParallelLMHead(config.vocab_size, config.hidden_size)
>>>>>>> 329df38f
        self.logits_processor = LogitsProcessor(config.vocab_size)
        self.sampler = Sampler()

    def forward(
        self,
        input_ids: torch.Tensor,
        positions: torch.Tensor,
        kv_caches: List[torch.Tensor],
        attn_metadata: AttentionMetadata,
    ) -> torch.Tensor:
        hidden_states = self.model(input_ids, positions, kv_caches,
                                   attn_metadata)
        return hidden_states

    def compute_logits(self, hidden_states: torch.Tensor,
                       sampling_metadata: SamplingMetadata) -> torch.Tensor:
        logits = self.logits_processor(self.lm_head, hidden_states,
                                       sampling_metadata)
        return logits

    def sample(
        self,
        logits: torch.Tensor,
        sampling_metadata: SamplingMetadata,
    ) -> Optional[SamplerOutput]:
        next_tokens = self.sampler(logits, sampling_metadata)
        return next_tokens

    def load_weights(self, weights: Iterable[Tuple[str, torch.Tensor]]):
        stacked_params_mapping = [
            # (param_name, shard_name, shard_id)
            ("gate_up_proj", "gate_proj", 0),
            ("gate_up_proj", "up_proj", 1),
        ]
        params_dict = dict(self.named_parameters())
        for name, loaded_weight in weights:
            if "rotary_emb.inv_freq" in name:
                continue
            if name == "lm_head.weight":
                # Unlike Baichuan, Baichuan2 normalizes the head weights.
                # Refer to:
                # https://huggingface.co/baichuan-inc/Baichuan2-7B-Chat/blob/84603cde5ebffb6084e476cfaeceaf0b8b91fe54/modeling_baichuan.py#L508
                # Distinguish between Baichuan and Baichuan2 by checking the
                # vocab size. This is suggested by
                # https://github.com/vllm-project/vllm/pull/1022#discussion_r1325652704
                is_baichuan2 = self.config.vocab_size == 125696
                if is_baichuan2:
                    loaded_weight = torch.nn.functional.normalize(
                        loaded_weight)

            for (param_name, weight_name, shard_id) in stacked_params_mapping:
                if weight_name not in name:
                    continue
                name = name.replace(weight_name, param_name)
                if skip_gptq_extra_param(name, params_dict):
                    continue
                param = params_dict[name]
                weight_loader = param.weight_loader
                weight_loader(param, loaded_weight, shard_id)
                break
            else:
                if skip_gptq_extra_param(name, params_dict):
                    continue
                param = params_dict[name]
                weight_loader = getattr(param, "weight_loader",
                                        default_weight_loader)
                weight_loader(param, loaded_weight)


class BaichuanForCausalLM(BaiChuanBaseForCausalLM):
    """Baichuan 13B and Baichuan2 7B/13B."""

    def __init__(
        self,
        config,
        cache_config: Optional[CacheConfig] = None,
        quant_config: Optional[QuantizationConfig] = None,
        lora_config: Optional[LoRAConfig] = None,
    ):
        if config.hidden_size == 4096:  # baichuan2 7b
            super().__init__(config, "ROPE", cache_config, quant_config,
                             lora_config)
        else:  # baichuan 13b, baichuan2 13b
            super().__init__(config, "ALIBI", cache_config, quant_config,
                             lora_config)


class BaiChuanForCausalLM(BaiChuanBaseForCausalLM):
    """Baichuan 7B."""

    def __init__(
        self,
        config,
        cache_config: Optional[CacheConfig] = None,
        quant_config: Optional[QuantizationConfig] = None,
        lora_config: Optional[LoRAConfig] = None,
    ):
        super().__init__(config, "ROPE", cache_config, quant_config,
                         lora_config)<|MERGE_RESOLUTION|>--- conflicted
+++ resolved
@@ -327,16 +327,11 @@
         self.lora_config = lora_config
 
         self.quant_config = quant_config
-<<<<<<< HEAD
-        self.model = BaiChuanModel(config, position_embedding, quant_config)
+        self.model = BaiChuanModel(config, position_embedding, cache_config,
+                                   quant_config)
         self.lm_head = ParallelLMHead(config.vocab_size,
                                       config.hidden_size,
                                       quant_config=quant_config)
-=======
-        self.model = BaiChuanModel(config, position_embedding, cache_config,
-                                   quant_config)
-        self.lm_head = ParallelLMHead(config.vocab_size, config.hidden_size)
->>>>>>> 329df38f
         self.logits_processor = LogitsProcessor(config.vocab_size)
         self.sampler = Sampler()
 
