import math
import re
from array import array
from dataclasses import dataclass
from functools import lru_cache, partial
from typing import Iterable, List, Mapping, Optional, Set, Tuple, TypedDict

import torch
from einops import rearrange
from PIL import Image
from torch import nn
from torch.nn import functional as F
from transformers import PretrainedConfig

from vllm.attention import Attention, AttentionMetadata
from vllm.attention.layer import MultiHeadAttention
from vllm.compilation.decorators import support_torch_compile
from vllm.config import CacheConfig, LoRAConfig, VllmConfig
from vllm.distributed import (get_pp_group, get_tensor_model_parallel_rank,
                              get_tensor_model_parallel_world_size,
                              split_tensor_along_last_dim,
                              tensor_model_parallel_all_gather)
from vllm.inputs import (INPUT_REGISTRY, DecoderOnlyInputs, DummyData,
                         InputContext, token_inputs)
from vllm.model_executor import SamplingMetadata
from vllm.model_executor.layers.activation import QuickGELU, SiluAndMul
from vllm.model_executor.layers.layernorm import RMSNorm
from vllm.model_executor.layers.linear import (ColumnParallelLinear,
                                               MergedColumnParallelLinear,
                                               QKVParallelLinear,
                                               RowParallelLinear)
from vllm.model_executor.layers.logits_processor import LogitsProcessor
from vllm.model_executor.layers.quantization import QuantizationConfig
from vllm.model_executor.layers.rotary_embedding import get_rope
from vllm.model_executor.layers.sampler import SamplerOutput, get_sampler
from vllm.model_executor.layers.vocab_parallel_embedding import (
    ParallelLMHead, VocabParallelEmbedding)
from vllm.model_executor.model_loader.weight_utils import default_weight_loader
from vllm.multimodal import MULTIMODAL_REGISTRY, MultiModalKwargs
from vllm.multimodal.inputs import NestedTensors, PlaceholderRange
from vllm.multimodal.utils import cached_get_tokenizer
from vllm.sequence import (VLLM_TOKEN_ID_ARRAY_TYPE, IntermediateTensors,
                           SequenceData)
from vllm.transformers_utils.processor import get_processor

from .interfaces import SupportsLoRA, SupportsMultiModal, SupportsPP
from .utils import (AutoWeightsLoader, WeightsMapper, is_pp_missing_parameter,
                    make_empty_intermediate_tensors_factory, make_layers,
                    maybe_prefix, merge_multimodal_embeddings)

# TODO: hard-coded for now. Consider making it configurable.
VIT_LAYERS = [-2, -9]
NUM_PREFIX_TOKENS = 1
ADDITIONAL_VOCAB_SIZE = 128
DEFAULT_IMAGE_PATCH_TOKEN_ID = 152066
DEFAULT_IM_START_TOKEN_ID = 152067
DEFAULT_IM_END_TOKEN_ID = 152064
DEFAULT_IM_COL_TOKEN_ID = 152065


class MolmoImageInputs(TypedDict):
    images: torch.Tensor
    """Shape:
    `(batch_size, num_crops, num_patch, patch_dim)`
    """

    image_input_idx: torch.Tensor
    """Shape:
    `(batch_size, num_crops, num_patch)`
    """

    seq_len: torch.Tensor
    """Shape:
    `(batch_size, )`
    """

    image_masks: Optional[torch.Tensor]
    """Shape:
    `(batch_size, num_crops, num_patch)`
    """

    image_start_end: Tuple[int, int]
    """Starting and ending index of placeholder 
    tokens
    """


@dataclass
class VisionBackboneConfig:
    image_default_input_size: Tuple[int, int] = (336, 336)
    image_patch_size: int = 14
    image_pos_patch_size: int = 14
    image_emb_dim: int = 1024
    image_num_heads: int = 16
    image_num_key_value_heads: int = 16
    image_num_layers: int = 23
    image_mlp_dim: int = 4096
    image_mlp_activations: str = "quick_gelu"
    image_num_pos: int = 577
    image_norm_eps: float = 1e-5

    def __post_init__(self):
        self.image_default_input_size = tuple(
            self.image_default_input_size)  # type: ignore[assignment]

    @property
    def image_num_patch(self):
        h, w = self.image_default_input_size
        return h // self.image_patch_size, w // self.image_patch_size


class ViTMLP(nn.Module):
    """MLP used in Vision Transformer."""

    def __init__(
        self,
        config: VisionBackboneConfig,
        quant_config: Optional[QuantizationConfig] = None,
    ):
        super().__init__()
        self.w1 = ColumnParallelLinear(
            config.image_emb_dim,
            config.image_mlp_dim,
            bias=True,
            quant_config=quant_config,
        )
        # Activation function.
        assert config.image_mlp_activations == "quick_gelu"
        self.act = QuickGELU()
        self.w2 = RowParallelLinear(
            config.image_mlp_dim,
            config.image_emb_dim,
            bias=True,
            quant_config=quant_config,
        )

    def forward(self, x: torch.Tensor) -> torch.Tensor:
        x, _ = self.w1(x)
        x = self.act(x)
        x, _ = self.w2(x)
        return x


class MultiHeadDotProductAttention(nn.Module):
    """Multi-head attention used in Vision Transformer."""

    def __init__(
        self,
        config: VisionBackboneConfig,
        use_bias: bool = True,
        nlayers: int = 1,
        quant_config: Optional[QuantizationConfig] = None,
    ):
        super().__init__()

        self.hidden_size = config.image_emb_dim
        self.total_num_heads = config.image_num_heads
        tp_size = get_tensor_model_parallel_world_size()

        assert self.hidden_size % self.total_num_heads == 0
        assert self.total_num_heads % tp_size == 0

        self.num_heads = self.total_num_heads // tp_size
        self.head_dim = self.hidden_size // self.total_num_heads

        self.total_num_kv_heads = config.image_num_key_value_heads
        if self.total_num_kv_heads >= tp_size:
            assert self.total_num_kv_heads % tp_size == 0
        else:
            assert tp_size % self.total_num_kv_heads == 0

        self.num_kv_heads = max(1, self.total_num_kv_heads // tp_size)

        self.wq = ColumnParallelLinear(
            nlayers * self.hidden_size,
            self.total_num_heads * self.head_dim,
            bias=use_bias,
            quant_config=quant_config,
        )
        self.wk = ColumnParallelLinear(
            nlayers * self.hidden_size,
            self.total_num_kv_heads * self.head_dim,
            bias=use_bias,
            quant_config=quant_config,
        )
        self.wv = ColumnParallelLinear(
            nlayers * self.hidden_size,
            self.total_num_kv_heads * self.head_dim,
            bias=use_bias,
            quant_config=quant_config,
        )
        self.wo = RowParallelLinear(
            self.total_num_heads * self.head_dim,
            self.hidden_size,
            bias=use_bias,
            quant_config=quant_config,
        )

        self.scale = self.head_dim**-0.5
        self.attn = MultiHeadAttention(self.num_heads,
                                       self.head_dim,
                                       self.scale,
                                       num_kv_heads=self.num_kv_heads)

    def forward(self,
                inputs_q: torch.Tensor,
                inputs_kv: Optional[torch.Tensor] = None) -> torch.Tensor:

        if inputs_kv is not None:
            inputs_k = inputs_kv
            inputs_v = inputs_kv
        else:
            inputs_k = inputs_q
            inputs_v = inputs_q

        xq, _ = self.wq(inputs_q)
        xk, _ = self.wk(inputs_k)
        xv, _ = self.wv(inputs_v)

        output = self.attn(xq, xk, xv)
        output, _ = self.wo(output)

        return output


class ResidualAttentionBlock(nn.Module):
    """Residual attention block used in Vision Transformer."""

    def __init__(
        self,
        config: VisionBackboneConfig,
        quant_config: Optional[QuantizationConfig] = None,
    ):
        super().__init__()
        self.attention = MultiHeadDotProductAttention(
            config, quant_config=quant_config)
        self.feed_forward = ViTMLP(config, quant_config)
        self.attention_norm = nn.LayerNorm(
            config.image_emb_dim,
            eps=config.image_norm_eps,
        )
        self.ffn_norm = nn.LayerNorm(
            config.image_emb_dim,
            eps=config.image_norm_eps,
        )

    def forward(self, x: torch.Tensor) -> torch.Tensor:
        x = x + self.attention(self.attention_norm(x))
        x = x + self.feed_forward(self.ffn_norm(x))
        return x


class BlockCollection(nn.Module):
    """Collection of residual attention blocks used in Vision Transformer."""

    def __init__(
        self,
        config: VisionBackboneConfig,
        quant_config: Optional[QuantizationConfig] = None,
    ):
        super().__init__()
        self.resblocks = nn.ModuleList([
            ResidualAttentionBlock(config, quant_config)
            for _ in range(config.image_num_layers)
        ])

    def forward(self, x: torch.Tensor) -> List[torch.Tensor]:
        hidden_states = []
        for r in self.resblocks:
            x = r(x)
            hidden_states.append(x)
        return hidden_states


def _expand_token(token: torch.Tensor, batch_size: int) -> torch.Tensor:
    return token.view(1, 1, -1).expand(batch_size, -1, -1)


class VisionTransformer(nn.Module):
    """Vision Transformer used in Vision Backbone."""

    def __init__(
        self,
        config: VisionBackboneConfig,
        quant_config: Optional[QuantizationConfig] = None,
    ):
        super().__init__()
        scale = config.image_emb_dim**-0.5
        self.patch_num = config.image_num_patch
        self.class_embedding = nn.Parameter(
            torch.randn(config.image_emb_dim) * scale)
        self.num_prefix_tokens: int = NUM_PREFIX_TOKENS
        self.positional_embedding = nn.Parameter(
            torch.randn(config.image_num_pos, config.image_emb_dim) * scale)
        image_patch_size = config.image_patch_size
        self.patch_embedding = nn.Linear(
            image_patch_size * image_patch_size * 3,
            config.image_emb_dim,
            bias=False,
        )
        self.pre_ln = nn.LayerNorm(config.image_emb_dim,
                                   eps=config.image_norm_eps)
        self.transformer = BlockCollection(config, quant_config)

    def add_pos_emb(self, x: torch.Tensor, patch_num: int) -> torch.Tensor:
        cls_emb = self.positional_embedding[0:1]
        pos_emb = self.positional_embedding[1:]

        pos_emb = pos_emb.reshape(
            (int(math.sqrt(pos_emb.shape[0])),
             int(math.sqrt(pos_emb.shape[0])), pos_emb.shape[1]))

        (patch_num_0, patch_num_1) = patch_num

        if pos_emb.shape[0] != patch_num_0 or pos_emb.shape[1] != patch_num_1:
            # from https://github.com/facebookresearch/mae/blob/main/util/pos_embed.py
            pos_emb = pos_emb.unsqueeze(0).permute(0, 3, 1, 2)
            pos_emb = F.interpolate(
                pos_emb,
                size=(patch_num_0, patch_num_1),
                mode="bicubic",
                align_corners=False,
                antialias=True,
            )
            pos_emb = pos_emb.permute(0, 2, 3, 1).squeeze(0)

        pos_emb = pos_emb.reshape(-1, pos_emb.shape[-1])
        x = x + torch.cat([cls_emb[None, :, :], pos_emb[None, :, :]],
                          dim=1).to(x.dtype)
        return x

    def forward(self,
                x: torch.Tensor,
                patch_num: int = None) -> List[torch.Tensor]:
        """
        : param x: (batch_size, num_patch, n_pixels)
        """
        if patch_num is None:
            patch_num = self.patch_num
        B, N, D = x.shape

        x = self.patch_embedding(x)

        # class embeddings and positional embeddings
        x = torch.cat(
            [_expand_token(self.class_embedding, x.shape[0]).to(x.dtype), x],
            dim=1)
        x = self.add_pos_emb(x, patch_num)

        x = self.pre_ln(x)

        hidden_states = self.transformer(x)
        return hidden_states


class MolmoAttention(nn.Module):
    """Molmo's LLM attention."""

    def __init__(
        self,
        config: PretrainedConfig,
        cache_config: Optional[CacheConfig] = None,
        quant_config: Optional[QuantizationConfig] = None,
        prefix: str = "",
    ) -> None:
        super().__init__()
        self.hidden_size = config.hidden_size
        self.tp_size = get_tensor_model_parallel_world_size()
        self.total_num_heads = config.num_attention_heads

        assert self.hidden_size % self.total_num_heads == 0
        assert self.total_num_heads % self.tp_size == 0

        self.num_heads = self.total_num_heads // self.tp_size
        self.total_num_kv_heads = config.num_key_value_heads \
            or self.total_num_heads
        if self.total_num_kv_heads >= self.tp_size:
            assert self.total_num_kv_heads % self.tp_size == 0
        else:
            assert self.tp_size % self.total_num_kv_heads == 0

        self.num_kv_heads = max(1, self.total_num_kv_heads // self.tp_size)
        self.head_dim = self.hidden_size // self.total_num_heads
        self.q_size = self.num_heads * self.head_dim
        self.kv_size = self.num_kv_heads * self.head_dim
        self.max_position_embeddings = config.max_position_embeddings
        self.rope_theta = config.rope_theta

        # Attention input projection. Projects x -> (q, k, v)
        self.qkv_proj = QKVParallelLinear(
            self.hidden_size,
            self.head_dim,
            self.total_num_heads,
            self.total_num_kv_heads,
            bias=config.qkv_bias,
            quant_config=quant_config,
        )

        self.tp_rank: Optional[int] = None
        self.k_norm: Optional[nn.Module] = None
        self.q_norm: Optional[nn.Module] = None
        if config.attention_layer_norm:
            self.tp_rank = get_tensor_model_parallel_rank()
            self.k_norm = RMSNorm(self.total_num_kv_heads * self.head_dim,
                                  eps=config.layer_norm_eps)
            self.q_norm = RMSNorm(config.hidden_size,
                                  eps=config.layer_norm_eps)

        # Rotary embeddings.
        self.rotary_emb = get_rope(
            self.head_dim,
            rotary_dim=self.head_dim,
            max_position=self.max_position_embeddings,
            base=self.rope_theta,
        )
        self.scaling = self.head_dim**-0.5
        self.attn = Attention(self.num_heads,
                              self.head_dim,
                              self.scaling,
                              num_kv_heads=self.num_kv_heads,
                              cache_config=cache_config,
                              quant_config=quant_config,
                              prefix=f"{prefix}.attn")

        # Attention output projection.
        self.o_proj = RowParallelLinear(
            self.total_num_heads * self.head_dim,
            self.hidden_size,
            bias=False,
            quant_config=quant_config,
        )

    def _apply_qk_norm(self, q: torch.Tensor,
                       k: torch.Tensor) -> Tuple[torch.Tensor, torch.Tensor]:
        if self.tp_size > 1:
            q = tensor_model_parallel_all_gather(q.contiguous())
            k = tensor_model_parallel_all_gather(k.contiguous())
        q = self.q_norm.forward_native(q)
        k = self.k_norm.forward_native(k)
        if self.tp_size > 1:
            splitter = partial(split_tensor_along_last_dim,
                               num_partitions=self.tp_size)
            q = splitter(q)[self.tp_rank]
            k = splitter(k)[self.tp_rank]
        return q, k

    def forward(
        self,
        positions: torch.Tensor,
        hidden_states: torch.Tensor,
        kv_cache: torch.Tensor,
        attn_metadata: AttentionMetadata,
    ) -> torch.Tensor:
        qkv, _ = self.qkv_proj(hidden_states)
        q, k, v = qkv.split([self.q_size, self.kv_size, self.kv_size], dim=-1)
        if self.q_norm is not None and self.k_norm is not None:
            q, k = self._apply_qk_norm(q, k)
        q, k = self.rotary_emb(positions, q, k)
        attn_output = self.attn(q, k, v, kv_cache, attn_metadata)
        output, _ = self.o_proj(attn_output)
        return output


class MolmoMLP(nn.Module):
    """Molmo's LLM mlp."""

    def __init__(
        self,
        config: PretrainedConfig,
        input_dim: Optional[int] = None,
        quant_config: Optional[QuantizationConfig] = None,
    ) -> None:
        super().__init__()
        self.hidden_size = config.hidden_size
        self.intermediate_size = config.intermediate_size // 2

        # Feed-forward input projection.
        self.gate_up_proj = MergedColumnParallelLinear(
            input_dim or self.hidden_size,
            [self.intermediate_size] * 2,
            bias=False,
            quant_config=quant_config,
        )

        # Activation function.
        self.act_fn = SiluAndMul()

        # Feed-forward output projection.
        self.down_proj = RowParallelLinear(
            self.intermediate_size,
            self.hidden_size,
            bias=False,
            quant_config=quant_config,
        )

    def forward(
        self,
        x: torch.Tensor,
    ) -> torch.Tensor:
        gate_up, _ = self.gate_up_proj(x)
        x = self.act_fn(gate_up)
        x, _ = self.down_proj(x)
        return x


class MolmoDecoderLayer(nn.Module):

    def __init__(
        self,
        config: PretrainedConfig,
        cache_config: Optional[CacheConfig] = None,
        quant_config: Optional[QuantizationConfig] = None,
        prefix: str = "",
    ) -> None:
        super().__init__()
        # Attention block.
        self.self_attn = MolmoAttention(config,
                                        cache_config,
                                        quant_config,
                                        prefix=f"{prefix}.self_attn")

        # MLP block.
        self.mlp = MolmoMLP(config, quant_config=quant_config)

        # LayerNorm
        assert config.layer_norm_type == "rms"
        self.input_layernorm = RMSNorm(config.hidden_size,
                                       eps=config.layer_norm_eps)
        self.post_attention_layernorm = RMSNorm(config.hidden_size,
                                                eps=config.layer_norm_eps)

    def forward(
        self,
        positions: torch.Tensor,
        hidden_states: torch.Tensor,
        kv_cache: torch.Tensor,
        attn_metadata: AttentionMetadata,
        residual: Optional[torch.Tensor],
    ) -> Tuple[torch.Tensor, Optional[Tuple[torch.Tensor, torch.Tensor]]]:
        # Self Attention
        if residual is None:
            residual = hidden_states
            hidden_states = self.input_layernorm(hidden_states)
        else:
            hidden_states, residual = self.input_layernorm(
                hidden_states, residual)
        hidden_states = self.self_attn(
            positions=positions,
            hidden_states=hidden_states,
            kv_cache=kv_cache,
            attn_metadata=attn_metadata,
        )

        hidden_states, residual = self.post_attention_layernorm(
            hidden_states, residual)
        hidden_states = self.mlp(hidden_states)
        return hidden_states, residual


class MolmoDecoderNormAfterLayer(MolmoDecoderLayer):

    def forward(
        self,
        positions: torch.Tensor,
        hidden_states: torch.Tensor,
        kv_cache: torch.Tensor,
        attn_metadata: AttentionMetadata,
        residual: Optional[torch.Tensor],
    ) -> Tuple[torch.Tensor, Optional[Tuple[torch.Tensor, torch.Tensor]]]:
        # Self Attention
        residual = hidden_states
        hidden_states = self.self_attn(
            positions=positions,
            hidden_states=hidden_states,
            kv_cache=kv_cache,
            attn_metadata=attn_metadata,
        )

        hidden_states = self.input_layernorm(hidden_states)
        hidden_states = hidden_states + residual
        residual = hidden_states

        hidden_states = self.mlp(hidden_states)
        hidden_states = self.post_attention_layernorm(hidden_states)
        hidden_states = hidden_states + residual
        residual = None
        return hidden_states, residual


class MolmoVisionBackbone(nn.Module):

    def __init__(
        self,
        config: PretrainedConfig,
        vision_config: VisionBackboneConfig,
        quant_config: Optional[QuantizationConfig] = None,
    ) -> None:
        super().__init__()
        self.vit_layers = VIT_LAYERS
        self.image_num_patch = vision_config.image_num_patch
        self.llm_patches_per_crop = (
            (self.image_num_patch[0] + 1) // 2,
            (self.image_num_patch[1] + 1) // 2,
        )
        self.image_vit = VisionTransformer(vision_config,
                                           quant_config=quant_config)
        self.num_prefix_tokens = self.image_vit.num_prefix_tokens
        assert self.num_prefix_tokens in {
            0, 1
        }, "Only 0 or 1 prefix tokens are supported"
        self.image_pooling_2d = MultiHeadDotProductAttention(
            vision_config,
            nlayers=len(self.vit_layers),
            quant_config=quant_config)
        self.image_projector = MolmoMLP(
            config,
            input_dim=vision_config.image_emb_dim,
            quant_config=quant_config,
        )

        image_dim = vision_config.image_emb_dim * len(self.vit_layers)
        self.pad_embed = nn.Parameter(torch.zeros((2, image_dim)))

    @property
    def dtype(self) -> torch.dtype:
        return self.image_vit.patch_embedding.weight.dtype

    @property
    def device(self) -> torch.device:
        return self.image_vit.patch_embedding.weight.device

    def encode_image(self, images: torch.Tensor) -> torch.Tensor:
        """
        : param images: (batch_size, num_crops, num_patch, n_pixels)
        """
        B, T, N, D = images.shape

        mask = ~torch.all(
            images.view(B * T, N, D) == -1, dim=(1, 2), keepdim=True)

        images = images.view(B * T, N, D)
        image_features = self.image_vit(images)

        if self.vit_layers is not None:
            features = []
            for layer in self.vit_layers:
                features.append(image_features[layer])
            image_features = torch.cat(features, dim=-1)
        else:
            image_features = image_features[-1]

        if self.num_prefix_tokens > 0:
            image_features = image_features[:, 1:]

        image_features = image_features * mask
        image_features = image_features.view(B, T, N, -1)

        return image_features

    def forward(
        self, images: torch.Tensor, image_masks: torch.Tensor
    ) -> Tuple[torch.Tensor, Optional[torch.Tensor]]:

        # image_features: (batch_size, num_crops(=num_image), num_patch, nximage_emb_dim) # noqa: E501
        batch_size, num_image = images.shape[:2]
        images = images.to(device=self.device, dtype=self.dtype)
        image_features = self.encode_image(images)

        og_dtype = image_features.dtype
        assert image_masks is not None
        pad_embed = self.pad_embed[:, None, None, None, :]
        all_pad = image_masks == 0
        partial_pad = torch.logical_and(
            image_masks < 1,
            torch.logical_not(all_pad)).to(dtype=torch.float32)
        all_pad = all_pad.to(dtype=torch.float32)
        image_features = image_features + pad_embed[0] * torch.unsqueeze(
            all_pad, -1)
        image_features = image_features + pad_embed[1] * torch.unsqueeze(
            partial_pad, -1)

        image_features = image_features.to(og_dtype)

        image_features = image_features.reshape(
            (batch_size, num_image) + self.image_num_patch + (-1, ), )

        if self.image_num_patch[0] % 2 == 1:
            # Pad so we can still pool 2x2 patches
            image_features = F.pad(
                image_features,
                (0, 0, 0, 1, 0, 1, 0, 0, 0, 0),
            )

        # image pooling
        image_features = rearrange(
            image_features,
            'b n (h dh) (w dw) c -> (b n h w) (dh dw) c',
            dh=2,
            dw=2,
        )

        query = image_features.mean(-2, keepdim=True)
        image_features = self.image_pooling_2d(query, image_features)

        h, w = self.llm_patches_per_crop
        image_features = image_features.view(batch_size, num_image, h * w, -1)

        image_features = self.image_projector(image_features)

        # image_features: (batch_size, num_image, num_patch, d_model)
        return image_features

    def load_weights(self, weights: Iterable[Tuple[str,
                                                   torch.Tensor]]) -> Set[str]:
        stacked_params_mapping = [
            # (param_name, shard_name, shard_id)
            ("gate_up_proj", "gate_proj", 0),
            ("gate_up_proj", "up_proj", 1),
        ]
        params_dict = dict(self.named_parameters())
        loaded_params: Set[str] = set()

        for name, loaded_weight in weights:
            for (param_name, weight_name, shard_id) in stacked_params_mapping:
                if weight_name not in name:
                    continue
                name = name.replace(weight_name, param_name)
                # Skip loading extra bias for GPTQ models.
                if name.endswith(".bias") and name not in params_dict:
                    continue
                if is_pp_missing_parameter(name, self):
                    continue
                param = params_dict[name]
                weight_loader = param.weight_loader
                weight_loader(param, loaded_weight, shard_id)
                break
            else:
                if name.endswith(".bias") and name not in params_dict:
                    continue
                if is_pp_missing_parameter(name, self):
                    continue
                param = params_dict[name]
                weight_loader = getattr(param, "weight_loader",
                                        default_weight_loader)
                weight_loader(param, loaded_weight)
            loaded_params.add(name)
        return loaded_params


@support_torch_compile
class MolmoModel(nn.Module):

    def __init__(self, *, vllm_config: VllmConfig, prefix: str = ""):
        super().__init__()

        config = vllm_config.model_config.hf_config
        cache_config = vllm_config.cache_config
        quant_config = vllm_config.quant_config

        self.config = config

        self.embedding_size = config.embedding_size or config.vocab_size
        self.embedding_size += ADDITIONAL_VOCAB_SIZE
        self.embed_tokens = VocabParallelEmbedding(
            self.embedding_size,
            config.hidden_size,
            quant_config=quant_config,
        )

        decoder_layer = MolmoDecoderNormAfterLayer if config.norm_after \
            else MolmoDecoderLayer
        self.start_layer, self.end_layer, self.layers = make_layers(
            config.num_hidden_layers,
            lambda prefix: decoder_layer(
                config, cache_config, quant_config, prefix=prefix),
            prefix=f"{prefix}.layers",
        )

        assert config.layer_norm_type == "rms"
        self.norm = RMSNorm(config.hidden_size, config.layer_norm_eps)

        self.make_empty_intermediate_tensors = (
            make_empty_intermediate_tensors_factory(
                ["hidden_states", "residual"], config.hidden_size))

    def get_input_embeddings(
        self,
        input_ids: torch.Tensor,
    ) -> torch.Tensor:
        return self.embed_tokens(input_ids)

    def forward(
        self,
        input_ids: torch.Tensor,
        positions: torch.Tensor,
        kv_caches: List[torch.Tensor],
        attn_metadata: AttentionMetadata,
        intermediate_tensors: Optional[IntermediateTensors] = None,
        inputs_embeds: Optional[torch.Tensor] = None,
    ) -> torch.Tensor:
        if get_pp_group().is_first_rank:
            if inputs_embeds is not None:
                hidden_states = inputs_embeds
            else:
                hidden_states = self.embed_tokens(input_ids)
            residual = None
        else:
            assert intermediate_tensors is not None
            hidden_states = intermediate_tensors["hidden_states"]
            residual = intermediate_tensors["residual"]

        # Apply blocks one-by-one.
        for i in range(self.start_layer, self.end_layer):
            layer = self.layers[i]
            hidden_states, residual = layer(
                positions,
                hidden_states,
                kv_caches[i - self.start_layer],
                attn_metadata,
                residual,
            )
        if not get_pp_group().is_last_rank:
            return IntermediateTensors({
                "hidden_states": hidden_states,
                "residual": residual
            })
        if residual is not None:
            hidden_states, _ = self.norm(hidden_states, residual)
        else:
            hidden_states = self.norm(hidden_states)
        return hidden_states

    def load_weights(self, weights: Iterable[Tuple[str,
                                                   torch.Tensor]]) -> Set[str]:
        params_dict = dict(self.named_parameters())
        loaded_params: Set[str] = set()

        for name, loaded_weight in weights:
            if "gate_up_proj" in name:
                up_proj, gate_proj = loaded_weight.chunk(2, dim=0)
                loaded_weight = torch.cat([gate_proj, up_proj], dim=0)

            if name.endswith(".bias") and name not in params_dict:
                continue
            if is_pp_missing_parameter(name, self):
                continue

            param = params_dict[name]
            weight_loader = getattr(param, "weight_loader",
                                    default_weight_loader)
            weight_loader(param, loaded_weight)
            loaded_params.add(name)
        return loaded_params


cached_get_processor = lru_cache(get_processor)


def get_num_patches(num_tiles: int, crop_patches: int, left_margin: int,
                    right_margin: int, pooling_size: int) -> int:
    crop_window_patches = crop_patches - (left_margin + right_margin)
    if num_tiles > 1:
        left_crop_window_patches = (crop_window_patches + left_margin +
                                    pooling_size -
                                    1) // pooling_size * pooling_size
        middle_crop_window_patches = (crop_window_patches + pooling_size -
                                      1) // pooling_size * pooling_size
        right_crop_window_patches = (crop_window_patches + right_margin +
                                     pooling_size -
                                     1) // pooling_size * pooling_size
        return left_crop_window_patches + (
            num_tiles -
            2) * middle_crop_window_patches + right_crop_window_patches
    else:
        single_crop_window_patches = (crop_patches + pooling_size -
                                      1) // pooling_size * pooling_size
        return single_crop_window_patches


def get_tokens(tiling_h: int, tiling_w: int, crop_patches: int,
               left_margin: int, right_margin: int, pooling_size: int) -> int:
    h = get_num_patches(tiling_h, crop_patches, left_margin, right_margin,
                        pooling_size)
    w = get_num_patches(tiling_w, crop_patches, left_margin, right_margin,
                        pooling_size)
    per_row = w // pooling_size + 1
    joint = per_row * (h // pooling_size) + 2
    image_token_length = (crop_patches + pooling_size - 1) // pooling_size
    resize = (image_token_length + 1) * image_token_length + 2
    return resize + joint


def get_max_tokens(max_crops: int, crop_patches: int, left_margin: int,
                   right_margin: int, pooling_size: int) -> int:
    tilings = []
    for i in range(1, max_crops + 1):
        for j in range(1, max_crops + 1):
            if i * j <= max_crops:
                tilings.append((i, j))
    tokens = [
        get_tokens(tilings[i][0], tilings[i][1], crop_patches, left_margin,
                   right_margin, pooling_size) for i in range(len(tilings))
    ]
    return max(tokens)


def get_max_molmo_image_tokens(ctx: InputContext) -> int:
    processor = cached_get_processor(
        ctx.model_config.model,
        trust_remote_code=ctx.model_config.trust_remote_code,
        revision=ctx.model_config.code_revision)
    image_processor = processor.image_processor
    max_llm_image_tokens = get_max_tokens(
        image_processor.max_crops,
        image_processor.base_image_input_size[0] //
        image_processor.image_patch_size,
        image_processor.overlap_margins[0],
        image_processor.overlap_margins[1],
        2,
    )
    return max_llm_image_tokens


# NOTE: preprocessing for the image data has been included in the
# 'input_processor_for_molmo' function
def image_input_mapper_for_molmo(
    ctx: InputContext,
    data: object,
):
    if isinstance(data, list):
        assert len(data) == 1, "Molmo supports only one image per prompt."
        data = data[0]

    # Remove unused dummy PIL image
    data.pop('raw_mm_data', None)
    return MultiModalKwargs(data)


def dummy_data_for_molmo(ctx: InputContext, seq_len: int,
                         mm_counts: Mapping[str, int]):
    processor = cached_get_processor(
        ctx.model_config.model,
        trust_remote_code=ctx.model_config.trust_remote_code,
        revision=ctx.model_config.code_revision)
    image_processor = processor.image_processor

    base_image_input_d = image_processor.image_patch_size
    left_margin, right_margin = image_processor.overlap_margins
    max_crops = image_processor.max_crops

    # Assume: prompt_token_ids always starts with bos_token_id followed image tokens # noqa: E501
    max_llm_image_tokens = get_max_molmo_image_tokens(ctx)
    if seq_len - max_llm_image_tokens - 1 < 0:
        raise RuntimeError(
            f"Molmo cannot process {max_crops} crops in a prompt, "
            "please increase max_model_len or reduce number of crops")

    # The vertical image has the maximum number of image tokens due to column tokens. # noqa: E501
    tiling = (max_crops, 1)
    total_margin_pixels = base_image_input_d * (right_margin + left_margin)
    crop_patches = image_processor.base_image_input_size[
        0] // base_image_input_d
    crop_window_patches = crop_patches - (right_margin + left_margin)
    crop_window_size = crop_window_patches * base_image_input_d

    h = crop_window_size * tiling[0] + total_margin_pixels
    w = crop_window_size * tiling[1] + total_margin_pixels

    dummy_image = Image.new("RGB", (w, h), color="red")

    out = processor.process("dummy prompt", dummy_image)

    token_ids = array(VLLM_TOKEN_ID_ARRAY_TYPE,
                      out["input_ids"][:1 + max_llm_image_tokens])
    token_ids += array(VLLM_TOKEN_ID_ARRAY_TYPE,
                       [0]) * (seq_len - max_llm_image_tokens - 1)
    dummy_seqdata = SequenceData(token_ids)
    dummy_imgdata = {
        "images": out["images"],
        "image_input_idx": out["image_input_idx"],
        "raw_mm_data": dummy_image,
    }
    if "image_masks" in out:
        dummy_imgdata["image_masks"] = out["image_masks"]
    dummy_imgdata["seq_len"] = torch.tensor(seq_len, dtype=torch.long)
    size = 0
    offset = -1
    for i in range(len(token_ids)):
        if token_ids[i] in (DEFAULT_IMAGE_PATCH_TOKEN_ID,
                            DEFAULT_IM_START_TOKEN_ID, DEFAULT_IM_END_TOKEN_ID,
                            DEFAULT_IM_COL_TOKEN_ID):
            if offset < 0:
                offset = i
            size += 1
    dummy_imgdata["image_start_end"] = (offset, offset + size)
    return DummyData(seq_data=dummy_seqdata,
                     multi_modal_data={"image": dummy_imgdata},
                     multi_modal_placeholders={
                         "image":
                         [PlaceholderRange(offset=offset, length=size)]
                     })


def pad_images(
    max_total_crops: int,
    images: torch.Tensor,
    image_input_idx: torch.Tensor,
    image_masks: Optional[torch.Tensor] = None,
):
    n = max_total_crops - images.shape[0]
    images = F.pad(images, (0, 0, 0, 0, 0, n), value=-1)
    image_input_idx = F.pad(image_input_idx, (0, 0, 0, n), value=-1)
    if image_masks is not None:
        image_masks = F.pad(image_masks, (0, 0, 0, n), value=-1)
    return images, image_input_idx, image_masks


def input_processor_for_molmo(ctx: InputContext, inputs: DecoderOnlyInputs):
    prompt = inputs.get("prompt")
    multi_modal_data = inputs.get("multi_modal_data")
    image = None if multi_modal_data is None else multi_modal_data.get("image")

    model_config = ctx.model_config
    processor = cached_get_processor(
        ctx.model_config.model,
        trust_remote_code=model_config.trust_remote_code,
        revision=ctx.model_config.code_revision)
    tokenizer = cached_get_tokenizer(
        model_config.tokenizer,
        trust_remote_code=model_config.trust_remote_code)

    # NOTE: message formatting for raw text prompt is only applied for
    # offline inference; for online inference, the prompt is always in
    # instruction format and tokenized.
    if prompt is not None and re.match(r"^User:[\s\S]*?(Assistant:)*$",
                                       prompt):
        out = processor.process(prompt, image, message_format="none")
    elif prompt is not None:
        out = processor.process(prompt, image)
    else:
        out = processor.process(None, image, tokens=inputs["prompt_token_ids"])

    image_processor = processor.image_processor
    max_total_crops = 1 + image_processor.max_crops
    if image is not None:
        images, image_input_idx, image_masks = pad_images(
            max_total_crops,
            out["images"],
            out["image_input_idx"],
            out.get("image_masks"),
        )
    else:
        base_image_input_size = image_processor.base_image_input_size
        image_patch_size = image_processor.image_patch_size
        image_num_patch = (
            base_image_input_size[0] // image_patch_size,
            base_image_input_size[1] // image_patch_size,
        )
        n_pixels = image_patch_size * image_patch_size * 3
        n_patches = image_num_patch[0] * image_num_patch[1]

        image_length_w = image_processor.image_token_length_w
        image_length_h = image_processor.image_token_length_h
        tokens_per_image = image_length_w * image_length_h
        images = torch.full(
            (max_total_crops, n_patches, n_pixels),
            -1,
            dtype=torch.float32,
        )
        image_input_idx = torch.full(
            (max_total_crops, tokens_per_image),
            -1,
            dtype=torch.int32,
        )
        if image_processor.image_padding_mask:
            image_masks = torch.full(
                (max_total_crops, n_patches),
                -1,
                dtype=torch.float32,
            )

    image_data = dict(
        images=images,
        image_input_idx=image_input_idx,
    )
    if image_masks is not None:
        image_data["image_masks"] = image_masks

    new_prompt_token_ids = out["input_ids"].tolist()
    image_data["seq_len"] = torch.tensor(len(new_prompt_token_ids),
                                         dtype=torch.long)

    multi_modal_data = dict(image=image_data)
    size = 0
    offset = -1
    for i in range(len(new_prompt_token_ids)):
        if new_prompt_token_ids[i] in (DEFAULT_IMAGE_PATCH_TOKEN_ID,
                                       DEFAULT_IM_START_TOKEN_ID,
                                       DEFAULT_IM_END_TOKEN_ID,
                                       DEFAULT_IM_COL_TOKEN_ID):
            if offset < 0:
                offset = i
            size += 1
    image_data["image_start_end"] = (offset, offset + size)

    prompt = inputs.get("prompt")
    if prompt is None:
        prompt = tokenizer.decode(new_prompt_token_ids)

    return token_inputs(
        prompt_token_ids=new_prompt_token_ids,
        prompt=prompt,
        multi_modal_data=multi_modal_data,
        multi_modal_placeholders={
            "image": [PlaceholderRange(offset=offset, length=size)]
        },
    )


@MULTIMODAL_REGISTRY.register_image_input_mapper(image_input_mapper_for_molmo)
@MULTIMODAL_REGISTRY.register_max_image_tokens(get_max_molmo_image_tokens)
@INPUT_REGISTRY.register_dummy_data(dummy_data_for_molmo)
@INPUT_REGISTRY.register_input_processor(input_processor_for_molmo)
<<<<<<< HEAD
class MolmoForCausalLM(nn.Module, SupportsMultiModal, SupportsPP,
                       SupportsLoRA):
    packed_modules_mapping = {
        "att_proj": ["att_proj"],
        "attn_out": ["attn_out"],
        "ff_proj": ["ff_proj"],
        "ff_out": ["ff_out"],
    }
    supported_lora_modules = [
        "att_proj",
        "ff_proj",
    ]
    embedding_modules = {}
    embedding_padding_modules = {}

    def __init__(self,
                 *,
                 vllm_config: VllmConfig,
                 prefix: str = "",
                 lora_config: Optional[LoRAConfig] = None):
=======
class MolmoForCausalLM(nn.Module, SupportsMultiModal, SupportsPP):

    hf_to_vllm_mapper = WeightsMapper(
        orig_to_new_substr={
            # vision backbone mapping
            "image_projector.w1.": "image_projector.gate_proj.",
            "image_projector.w3.": "image_projector.up_proj.",
            "image_projector.w2.": "image_projector.down_proj.",
            # language backbone mapping
            "att_proj": "self_attn.qkv_proj",
            "attn_out": "self_attn.o_proj",
            "q_norm": "self_attn.q_norm",
            "k_norm": "self_attn.k_norm",
            "ff_proj": "mlp.gate_up_proj",
            "ff_out": "mlp.down_proj",
            "attn_norm": "input_layernorm",
            "ff_norm": "post_attention_layernorm",
        },
        orig_to_new_prefix={
            # vision backbone mapping
            "model.vision_backbone.": "vision_backbone.",
            # language backbone mapping
            "model.transformer.blocks.": "model.layers.",
            "model.transformer.ln_f.": "model.norm.",
            # lm_head is renamed to model.transformer.mlp.down_proj firstly,
            # we need to run a second renaming for it
            "model.transformer.mlp.down_proj.": "lm_head.",
        },
    )

    def __init__(self, *, vllm_config: VllmConfig, prefix: str = ""):
>>>>>>> dcb1a944
        super().__init__()
        config = vllm_config.model_config.hf_config
        quant_config = vllm_config.quant_config
        multimodal_config = vllm_config.model_config.multimodal_config
        self.config = config
        self.multimodal_config = multimodal_config

        vision_config = VisionBackboneConfig()
        self.vision_backbone = MolmoVisionBackbone(config, vision_config,
                                                   quant_config)
        self.model = MolmoModel(vllm_config=vllm_config,
                                prefix=maybe_prefix(prefix, "model"))

        if self.config.weight_tying:
            self.lm_head = self.model.transformer.wte
        else:
            self.lm_head = ParallelLMHead(
                config.embedding_size or config.vocab_size,
                config.hidden_size,
                quant_config=quant_config,
            )

        self.logits_processor = LogitsProcessor(config.embedding_size
                                                or config.vocab_size)
        self.sampler = get_sampler()

        self.make_empty_intermediate_tensors = (
            self.model.make_empty_intermediate_tensors)

        self.lora_config = lora_config

    def _parse_and_validate_image_input(
        self,
        **kwargs: object,
    ) -> Optional[MolmoImageInputs]:
        images = kwargs.pop("images", None)
        image_masks = kwargs.pop("image_masks", None)
        image_start_end = kwargs.pop("image_start_end", None)
        if images is None:
            return None

        image_input_idx = kwargs.pop("image_input_idx", None)
        seq_len = kwargs.pop("seq_len", None)
        if image_input_idx is None:
            raise ValueError("image_input_idx is required for Molmo model.")
        if seq_len is None:
            raise ValueError("seq_len is required for Molmo model.")
        if not isinstance(seq_len, torch.Tensor):
            seq_len = torch.tensor(seq_len)

        return MolmoImageInputs(
            images=images,
            image_input_idx=image_input_idx,
            seq_len=seq_len,
            image_masks=image_masks,
            image_start_end=image_start_end,
        )

    def _process_image_input(
        self,
        image_input: MolmoImageInputs,
    ) -> torch.Tensor:

        image_features = self.vision_backbone(
            images=image_input["images"],
            image_masks=image_input["image_masks"],
        )

        return image_features

    def get_multimodal_embeddings(self, **kwargs) -> Optional[NestedTensors]:
        image_input = self._parse_and_validate_image_input(**kwargs)
        if image_input is None:
            return None
        image_features = self._process_image_input(image_input)
        image_input_idx = image_input["image_input_idx"]
        seq_len = image_input["seq_len"]
        batch_size, num_image, num_patch = image_features.shape[:3]
        assert image_input_idx.shape == (batch_size, num_image, num_patch)

        # insert the image feature into the embedding.
        image_features = image_features.view(batch_size, num_image * num_patch,
                                             -1)
        image_input_idx = image_input_idx.view(batch_size,
                                               num_image * num_patch)

        valid = image_input_idx >= 0
        image_features = image_features * valid[:, :, None].to(
            image_features.dtype)
        image_features = image_features.view(
            batch_size * num_image * num_patch, -1).contiguous()

        image_input_idx = image_input_idx * valid.to(image_input_idx.dtype)
        offset = torch.cat([seq_len.new_zeros(1),
                            seq_len.cumsum(dim=0)[:-1]],
                           dim=0)[:, None]
        image_input_idx = image_input_idx + offset.to(image_input_idx.dtype)
        image_input_idx = image_input_idx.flatten()[:, None]
        mat = image_input_idx == torch.arange(
            seq_len.sum().item(), device=image_features.device)[None, :]
        mat = mat.to(image_features.dtype)

        # Note: In this original implementation from AI2, the final
        # vision_embeddings will be always be the same length
        # of input embeddings.
        vision_embeddings = torch.einsum('nd,nm->md', image_features, mat)

        # Split by the sizes of the input sequences. For each full embedding,
        # extract the actual vision embeddings to be merged.
        vision_embeddings = list(vision_embeddings.split(seq_len.tolist()))
        for i in range(len(vision_embeddings)):
            start, end = image_input['image_start_end'][i]
            vision_embeddings[i] = vision_embeddings[i][start:end]

        return vision_embeddings

    def get_input_embeddings(
        self,
        input_ids: torch.Tensor,
        multimodal_embeddings: Optional[NestedTensors] = None,
    ) -> torch.Tensor:
        inputs_embeds = self.model.get_input_embeddings(input_ids)
        if multimodal_embeddings is not None:
            inputs_embeds = merge_multimodal_embeddings(
                input_ids, inputs_embeds, multimodal_embeddings, [
                    DEFAULT_IMAGE_PATCH_TOKEN_ID, DEFAULT_IM_START_TOKEN_ID,
                    DEFAULT_IM_END_TOKEN_ID, DEFAULT_IM_COL_TOKEN_ID
                ])
        return inputs_embeds

    def forward(
        self,
        input_ids: torch.LongTensor,
        positions: torch.LongTensor,
        kv_caches: List[torch.Tensor],
        attn_metadata: AttentionMetadata,
        intermediate_tensors: Optional[IntermediateTensors] = None,
        inputs_embeds: Optional[torch.Tensor] = None,
        **kwargs: object,
    ) -> SamplerOutput:

        if intermediate_tensors is not None:
            inputs_embeds = None

        # NOTE: In v1, inputs_embeds is always generated at model runner, this
        # condition is for v0 compatibility.
        elif inputs_embeds is None:
            vision_embeddings = self.get_multimodal_embeddings(**kwargs)
            inputs_embeds = self.get_input_embeddings(input_ids,
                                                      vision_embeddings)
            input_ids = None

        hidden_states = self.model(input_ids,
                                   positions,
                                   kv_caches,
                                   attn_metadata,
                                   intermediate_tensors,
                                   inputs_embeds=inputs_embeds)

        return hidden_states

    def compute_logits(self, hidden_states: torch.Tensor,
                       sampling_metadata: SamplingMetadata) -> torch.Tensor:
        logits = self.logits_processor(self.lm_head, hidden_states,
                                       sampling_metadata)
        return logits

    def sample(
        self,
        logits: torch.Tensor,
        sampling_metadata: SamplingMetadata,
    ) -> Optional[SamplerOutput]:
        next_tokens = self.sampler(logits, sampling_metadata)
        return next_tokens

    def load_weights(self, weights: Iterable[Tuple[str, torch.Tensor]]):

        loader = AutoWeightsLoader(self)
        weights = _get_weights_with_merged_embedding(weights)
        return loader.load_weights(weights, mapper=self.hf_to_vllm_mapper)


def _get_weights_with_merged_embedding(
    weights: Iterable[Tuple[str, torch.Tensor]]
) -> Iterable[Tuple[str, torch.Tensor]]:
    embedding_weights = {}
    for name, weight in weights:
        if "wte.embedding" in name:
            embedding_weights["embedding"] = weight
        elif "wte.new_embedding" in name:
            embedding_weights["new_embedding"] = weight
        else:
            yield (name, weight)
    # this is compatible with most of quantization,
    # because they won't quantize embed_tokens
    embedding_weights = torch.cat(
        [embedding_weights["embedding"], embedding_weights["new_embedding"]],
        dim=0,
    )
    yield ("model.embed_tokens.weight", embedding_weights)<|MERGE_RESOLUTION|>--- conflicted
+++ resolved
@@ -1121,30 +1121,8 @@
 @MULTIMODAL_REGISTRY.register_max_image_tokens(get_max_molmo_image_tokens)
 @INPUT_REGISTRY.register_dummy_data(dummy_data_for_molmo)
 @INPUT_REGISTRY.register_input_processor(input_processor_for_molmo)
-<<<<<<< HEAD
 class MolmoForCausalLM(nn.Module, SupportsMultiModal, SupportsPP,
                        SupportsLoRA):
-    packed_modules_mapping = {
-        "att_proj": ["att_proj"],
-        "attn_out": ["attn_out"],
-        "ff_proj": ["ff_proj"],
-        "ff_out": ["ff_out"],
-    }
-    supported_lora_modules = [
-        "att_proj",
-        "ff_proj",
-    ]
-    embedding_modules = {}
-    embedding_padding_modules = {}
-
-    def __init__(self,
-                 *,
-                 vllm_config: VllmConfig,
-                 prefix: str = "",
-                 lora_config: Optional[LoRAConfig] = None):
-=======
-class MolmoForCausalLM(nn.Module, SupportsMultiModal, SupportsPP):
-
     hf_to_vllm_mapper = WeightsMapper(
         orig_to_new_substr={
             # vision backbone mapping
@@ -1173,8 +1151,24 @@
         },
     )
 
-    def __init__(self, *, vllm_config: VllmConfig, prefix: str = ""):
->>>>>>> dcb1a944
+    packed_modules_mapping = {
+        "att_proj": ["att_proj"],
+        "attn_out": ["attn_out"],
+        "ff_proj": ["ff_proj"],
+        "ff_out": ["ff_out"],
+    }
+    supported_lora_modules = [
+        "att_proj",
+        "ff_proj",
+    ]
+    embedding_modules = {}
+    embedding_padding_modules = {}
+
+    def __init__(self,
+                 *,
+                 vllm_config: VllmConfig,
+                 prefix: str = "",
+                 lora_config: Optional[LoRAConfig] = None):
         super().__init__()
         config = vllm_config.model_config.hf_config
         quant_config = vllm_config.quant_config
