--- conflicted
+++ resolved
@@ -1494,23 +1494,7 @@
         if image_input is None:
             return None
 
-<<<<<<< HEAD
-        image_features = self._process_image_input(image_input)
-        print(image_features.shape)
-
-        out = [
-            self._get_mm_embeds(*args) for args in zip(
-                image_features,
-                image_input["feat_is_patch"],
-                image_input["num_crops"],
-                image_input["embed_is_patch"],
-            )
-        ]
-        print(len(out[0]), [o.shape for o in out[0]])
-        return out
-=======
         return self._process_image_input(image_input)
->>>>>>> 9351f91b
 
     def get_input_embeddings(
         self,
@@ -1521,16 +1505,6 @@
         if multimodal_embeddings is not None:
             assert self.img_patch_id is not None
 
-<<<<<<< HEAD
-            # Extract the patch tokens scattered in _get_mm_embeds
-            print(len(multimodal_embeddings), multimodal_embeddings[0][0].shape)
-            patch_embeddings = json_map_leaves(
-                lambda x: x[~x.isnan()].view(-1, *x.shape[1:]),
-                cast(JSONTree[torch.Tensor], multimodal_embeddings),
-            )
-
-=======
->>>>>>> 9351f91b
             inputs_embeds = merge_multimodal_embeddings(
                 input_ids,
                 inputs_embeds,
