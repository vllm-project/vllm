"""Minimal implementation of CLIPVisionModel intended to be only used
within a vision language model."""
from array import array
from typing import Iterable, List, Optional, Tuple, Union

import torch
import torch.nn as nn
from PIL import Image
from transformers import CLIPVisionConfig
from transformers.models.clip.modeling_clip import CLIPSdpaAttention

from vllm.config import ModelConfig
from vllm.distributed import divide, get_tensor_model_parallel_world_size
from vllm.inputs import LLMInputs
from vllm.model_executor.layers.activation import get_act_fn
from vllm.model_executor.layers.linear import (ColumnParallelLinear,
                                               QKVParallelLinear,
                                               RowParallelLinear)
from vllm.model_executor.layers.quantization import QuantizationConfig
from vllm.model_executor.model_loader.weight_utils import default_weight_loader
from vllm.multimodal.utils import (cached_get_tokenizer,
                                   repeat_and_pad_placeholder_tokens)
from vllm.sequence import VLLM_TOKEN_ID_ARRAY_TYPE, SequenceData

try:
    from xformers import ops as xops
    USE_XFORMERS_OPS = True
except ImportError:
    USE_XFORMERS_OPS = False


def get_clip_patch_grid_length(*, image_size: int, patch_size: int) -> int:
    assert image_size % patch_size == 0
    return image_size // patch_size


def get_clip_num_patches(*, image_size: int, patch_size: int) -> int:
    grid_length = get_clip_patch_grid_length(image_size=image_size,
                                             patch_size=patch_size)
    return grid_length * grid_length


def get_clip_image_feature_size(hf_config: CLIPVisionConfig) -> int:
    return get_clip_num_patches(image_size=hf_config.image_size,
                                patch_size=hf_config.patch_size) + 1


def get_max_clip_image_tokens(hf_config: CLIPVisionConfig) -> int:
    return get_clip_image_feature_size(hf_config)


def dummy_seq_data_for_clip(
    hf_config: CLIPVisionConfig,
    seq_len: int,
    num_images: int,
    *,
    image_token_id: int,
    image_feature_size_override: Optional[int] = None,
):
    if image_feature_size_override is None:
        image_feature_size = get_clip_image_feature_size(hf_config)
    else:
        image_feature_size = image_feature_size_override

    token_ids = array(VLLM_TOKEN_ID_ARRAY_TYPE,
                      [image_token_id]) * image_feature_size * num_images
    token_ids += array(VLLM_TOKEN_ID_ARRAY_TYPE,
                       [0]) * (seq_len - image_feature_size * num_images)
    return SequenceData(token_ids)


def dummy_image_for_clip(
    hf_config: CLIPVisionConfig,
    num_images: int,
    *,
    image_width_override: Optional[int] = None,
    image_height_override: Optional[int] = None,
):
    width = height = hf_config.image_size
    if image_width_override is not None:
        width = image_width_override
    if image_height_override is not None:
        height = image_height_override

    image = Image.new("RGB", (width, height), color=0)
    return {"image": image if num_images == 1 else [image] * num_images}


def input_processor_for_clip(
    model_config: ModelConfig,
    hf_config: CLIPVisionConfig,
    llm_inputs: LLMInputs,
    *,
    image_token_id: int,
    image_feature_size_override: Optional[Union[int, List[int]]] = None,
):
    multi_modal_data = llm_inputs.get("multi_modal_data")
    if multi_modal_data is None or "image" not in multi_modal_data:
        return llm_inputs

    tokenizer = cached_get_tokenizer(model_config.tokenizer)

    if image_feature_size_override is None:
        image_data = multi_modal_data["image"]
        if isinstance(image_data, Image.Image):
            image_feature_size = get_clip_image_feature_size(hf_config)
        elif isinstance(image_data, torch.Tensor):
<<<<<<< HEAD
            image_feature_size = image_data.shape[0]
=======
            num_images, image_feature_size, hidden_size = image_data.shape
>>>>>>> 9ba0817f
        else:
            raise TypeError(f"Invalid image type: {type(image_data)}")
    else:
        image_feature_size = image_feature_size_override

    new_prompt, new_token_ids = repeat_and_pad_placeholder_tokens(
        tokenizer,
        llm_inputs.get("prompt"),
        llm_inputs["prompt_token_ids"],
        placeholder_token_id=image_token_id,
        repeat_count=image_feature_size,
    )

    # NOTE: Create a defensive copy of the original inputs
    return LLMInputs(prompt_token_ids=new_token_ids,
                     prompt=new_prompt,
                     multi_modal_data=multi_modal_data)


# Adapted from https://github.com/huggingface/transformers/blob/v4.39.0/src/transformers/models/clip/modeling_clip.py#L164 # noqa
class CLIPVisionEmbeddings(nn.Module):

    def __init__(self, config: CLIPVisionConfig):
        super().__init__()
        self.config = config
        self.embed_dim = config.hidden_size
        self.image_size = config.image_size
        self.patch_size = config.patch_size

        self.class_embedding = nn.Parameter(torch.randn(self.embed_dim))

        self.patch_embedding = nn.Conv2d(
            in_channels=config.num_channels,
            out_channels=self.embed_dim,
            kernel_size=self.patch_size,
            stride=self.patch_size,
            bias=False,
        )

        self.num_patches = get_clip_num_patches(image_size=self.image_size,
                                                patch_size=self.patch_size)
        self.num_positions = self.num_patches + 1
        self.position_embedding = nn.Embedding(self.num_positions,
                                               self.embed_dim)
        self.register_buffer("position_ids",
                             torch.arange(self.num_positions).expand((1, -1)),
                             persistent=False)

    def forward(self, pixel_values: torch.Tensor) -> torch.Tensor:
        batch_size = pixel_values.shape[0]
        target_dtype = self.patch_embedding.weight.dtype
        patch_embeds = self.patch_embedding(pixel_values.to(
            dtype=target_dtype))  # shape = [*, width, grid, grid]
        patch_embeds = patch_embeds.flatten(2).transpose(1, 2)

        class_embeds = self.class_embedding.expand(batch_size, 1, -1)
        embeddings = torch.cat([class_embeds, patch_embeds], dim=1)
        embeddings = embeddings + self.position_embedding(self.position_ids)

        return embeddings


class CLIPParallelAttention(nn.Module):
    """Multi-headed attention from 'Attention Is All You Need' paper"""

    def __init__(
        self,
        config: CLIPVisionConfig,
        quant_config: Optional[QuantizationConfig] = None,
    ):
        super().__init__()
        self.config = config
        self.embed_dim = config.hidden_size
        self.num_heads = config.num_attention_heads
        self.head_dim = self.embed_dim // self.num_heads
        if self.head_dim * self.num_heads != self.embed_dim:
            raise ValueError(
                "embed_dim must be divisible by num_heads "
                f"(got `embed_dim`: {self.embed_dim} and `num_heads`:"
                f" {self.num_heads}).")
        self.scale = self.head_dim**-0.5
        self.dropout = config.attention_dropout

        self.qkv_proj = QKVParallelLinear(
            hidden_size=self.embed_dim,
            head_size=self.head_dim,
            total_num_heads=self.num_heads,
            quant_config=quant_config,
        )

        self.out_proj = RowParallelLinear(
            input_size=self.embed_dim,
            output_size=self.embed_dim,
            quant_config=quant_config,
        )

        self.tp_size = get_tensor_model_parallel_world_size()
        self.num_heads_per_partition = divide(self.num_heads, self.tp_size)

    def _shape(self, tensor: torch.Tensor, seq_len: int, bsz: int):
        return tensor.view(bsz, seq_len, self.num_heads,
                           self.head_dim).transpose(1, 2).contiguous()

    def forward(
        self,
        hidden_states: torch.Tensor,
    ):
        """Input shape: Batch x Time x Channel"""
        bsz, tgt_len, _ = hidden_states.size()

        qkv_states, _ = self.qkv_proj(hidden_states)
        query_states, key_states, value_states = qkv_states.chunk(3, dim=-1)

        query_states = query_states.view(bsz, tgt_len,
                                         self.num_heads_per_partition,
                                         self.head_dim)
        key_states = key_states.view(bsz, tgt_len,
                                     self.num_heads_per_partition,
                                     self.head_dim)
        value_states = value_states.view(bsz, tgt_len,
                                         self.num_heads_per_partition,
                                         self.head_dim)

        out = xops.memory_efficient_attention_forward(query_states,
                                                      key_states,
                                                      value_states,
                                                      p=self.dropout,
                                                      scale=self.scale)
        out = out.view(bsz, tgt_len, -1)
        attn_output, _ = self.out_proj(out)

        return attn_output, None


class CLIPMLP(nn.Module):

    def __init__(self,
                 config: CLIPVisionConfig,
                 quant_config: Optional[QuantizationConfig] = None):
        super().__init__()
        self.config = config
        self.activation_fn = get_act_fn(config.hidden_act)
        self.fc1 = ColumnParallelLinear(config.hidden_size,
                                        config.intermediate_size,
                                        bias=True,
                                        quant_config=quant_config)
        self.fc2 = RowParallelLinear(config.intermediate_size,
                                     config.hidden_size,
                                     bias=True,
                                     quant_config=quant_config)

    def forward(self, hidden_states: torch.Tensor) -> torch.Tensor:
        hidden_states, _ = self.fc1(hidden_states)
        hidden_states = self.activation_fn(hidden_states)
        hidden_states, _ = self.fc2(hidden_states)

        return hidden_states


class CLIPEncoderLayer(nn.Module):

    def __init__(self,
                 config: CLIPVisionConfig,
                 quant_config: Optional[QuantizationConfig] = None):
        super().__init__()

        num_heads = config.num_attention_heads
        tp_size = get_tensor_model_parallel_world_size()
        if USE_XFORMERS_OPS and num_heads % tp_size == 0:
            self.self_attn = CLIPParallelAttention(config,
                                                   quant_config=quant_config)
        else:
            self.self_attn = CLIPSdpaAttention(config)
        self.layer_norm1 = nn.LayerNorm(config.hidden_size,
                                        eps=config.layer_norm_eps)
        self.mlp = CLIPMLP(config, quant_config=quant_config)
        self.layer_norm2 = nn.LayerNorm(config.hidden_size,
                                        eps=config.layer_norm_eps)

    def forward(self, hidden_states: torch.Tensor) -> torch.Tensor:

        residual = hidden_states

        hidden_states = self.layer_norm1(hidden_states)
        hidden_states, _ = self.self_attn(hidden_states=hidden_states)
        hidden_states = residual + hidden_states

        residual = hidden_states
        hidden_states = self.layer_norm2(hidden_states)
        hidden_states = self.mlp(hidden_states)
        hidden_states = residual + hidden_states

        return hidden_states


class CLIPEncoder(nn.Module):
    """
    Transformer encoder consisting of `config.num_hidden_layers` self
    attention layers. Each layer is a [`CLIPEncoderLayer`].

    Args:
        config: CLIPConfig
    """

    def __init__(self,
                 config: CLIPVisionConfig,
                 quant_config: Optional[QuantizationConfig] = None,
                 num_hidden_layers_override: Optional[int] = None):
        super().__init__()
        self.config = config

        if num_hidden_layers_override is None:
            num_hidden_layers = config.num_hidden_layers
        else:
            num_hidden_layers = num_hidden_layers_override
        self.layers = nn.ModuleList([
            CLIPEncoderLayer(config=config, quant_config=quant_config)
            for _ in range(num_hidden_layers)
        ])

    def forward(self, inputs_embeds: torch.Tensor):

        hidden_states = inputs_embeds
        for encoder_layer in self.layers:
            hidden_states = encoder_layer(hidden_states)

        return hidden_states


class CLIPVisionTransformer(nn.Module):

    def __init__(self,
                 config: CLIPVisionConfig,
                 quant_config: Optional[QuantizationConfig] = None,
                 num_hidden_layers_override: Optional[int] = None):
        super().__init__()
        self.config = config
        embed_dim = config.hidden_size

        self.embeddings = CLIPVisionEmbeddings(config)

        # NOTE: This typo of "layrnorm" is not fixed on purpose to match
        # the original transformers code and name of the model weights.
        self.pre_layrnorm = nn.LayerNorm(embed_dim, eps=config.layer_norm_eps)
        self.encoder = CLIPEncoder(
            config=config,
            quant_config=quant_config,
            num_hidden_layers_override=num_hidden_layers_override)

        if len(self.encoder.layers) > config.num_hidden_layers:
            raise ValueError(
                f"The original encoder only has {config.num_hidden_layers} "
                f"layers, but you requested {len(self.encoder.layers)} layers."
            )
        elif len(self.encoder.layers) == config.num_hidden_layers:
            self.post_layernorm = nn.LayerNorm(embed_dim,
                                               eps=config.layer_norm_eps)
        else:
            # post_layernorm is unused when we extract intermediate features
            # In this case, we can skip it to conserve memory
            self.post_layernorm = None

    def forward(
        self,
        pixel_values: torch.Tensor,
    ) -> torch.Tensor:

        hidden_states = self.embeddings(pixel_values)
        hidden_states = self.pre_layrnorm(hidden_states)
        hidden_states = self.encoder(inputs_embeds=hidden_states)

        if self.post_layernorm is None:
            return hidden_states

        return self.post_layernorm(hidden_states)


class CLIPVisionModel(nn.Module):

    config_class = CLIPVisionConfig
    main_input_name = "pixel_values"

    def __init__(self,
                 config: CLIPVisionConfig,
                 quant_config: Optional[QuantizationConfig] = None,
                 num_hidden_layers_override: Optional[int] = None):
        super().__init__()
        tp_size = get_tensor_model_parallel_world_size()
        num_heads = config.num_attention_heads
        self.shard_weight = USE_XFORMERS_OPS and num_heads % tp_size == 0

        self.vision_model = CLIPVisionTransformer(
            config=config,
            quant_config=quant_config,
            num_hidden_layers_override=num_hidden_layers_override)

    @property
    def _require_post_layernorm(self) -> bool:
        return self.vision_model.post_layernorm is not None

    def forward(self, pixel_values: torch.Tensor) -> torch.Tensor:
        return self.vision_model(pixel_values)

    @property
    def device(self):
        return next(self.parameters()).device

    # (TODO) Add prefix argument for filtering out weights to be loaded
    #        ref: https://github.com/vllm-project/vllm/pull/7186#discussion_r1734163986
    def load_weights(self, weights: Iterable[Tuple[str, torch.Tensor]]):
        stacked_params_mapping = [
            # (param_name, shard_name, shard_id)
            ("qkv_proj", "q_proj", "q"),
            ("qkv_proj", "k_proj", "k"),
            ("qkv_proj", "v_proj", "v"),
        ] if self.shard_weight else []
        params_dict = dict(self.named_parameters())
        layer_count = len(self.vision_model.encoder.layers)

        for name, loaded_weight in weights:
            # post_layernorm is not needed in CLIPVisionModel
<<<<<<< HEAD
            if "vision_model.post_layernorm" in name:
                continue
=======
            if ("vision_model.post_layernorm" in name
                    and not self._require_post_layernorm):
                continue

>>>>>>> 9ba0817f
            # omit layers when num_hidden_layers_override is set
            if "vision_model.encoder.layers." in name:
                layer_idx = int(name.split(".")[3])
                if layer_idx >= layer_count:
                    continue

            for (param_name, weight_name, shard_id) in stacked_params_mapping:
                if weight_name not in name:
                    continue

                param = params_dict[name.replace(weight_name, param_name)]
                weight_loader = param.weight_loader
                weight_loader(param, loaded_weight, shard_id)
                break
            else:
                param = params_dict[name]
                weight_loader = getattr(param, "weight_loader",
                                        default_weight_loader)
                weight_loader(param, loaded_weight)<|MERGE_RESOLUTION|>--- conflicted
+++ resolved
@@ -105,11 +105,7 @@
         if isinstance(image_data, Image.Image):
             image_feature_size = get_clip_image_feature_size(hf_config)
         elif isinstance(image_data, torch.Tensor):
-<<<<<<< HEAD
-            image_feature_size = image_data.shape[0]
-=======
             num_images, image_feature_size, hidden_size = image_data.shape
->>>>>>> 9ba0817f
         else:
             raise TypeError(f"Invalid image type: {type(image_data)}")
     else:
@@ -431,15 +427,10 @@
 
         for name, loaded_weight in weights:
             # post_layernorm is not needed in CLIPVisionModel
-<<<<<<< HEAD
-            if "vision_model.post_layernorm" in name:
-                continue
-=======
             if ("vision_model.post_layernorm" in name
                     and not self._require_post_layernorm):
                 continue
 
->>>>>>> 9ba0817f
             # omit layers when num_hidden_layers_override is set
             if "vision_model.encoder.layers." in name:
                 layer_idx = int(name.split(".")[3])
