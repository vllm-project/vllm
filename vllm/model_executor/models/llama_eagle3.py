--- conflicted
+++ resolved
@@ -18,7 +18,6 @@
 from vllm.model_executor.layers.vocab_parallel_embedding import (
     DEFAULT_VOCAB_PADDING_SIZE, ParallelLMHead, VocabParallelEmbedding)
 from vllm.model_executor.model_loader.weight_utils import default_weight_loader
-from vllm.model_executor.models.interfaces import MultiModalEmbeddings
 from vllm.model_executor.models.llama import (LlamaDecoderLayer,
                                               LlamaForCausalLM)
 
@@ -144,14 +143,7 @@
             eps=self.config.rms_norm_eps,
         )
 
-<<<<<<< HEAD
     def get_input_embeddings(self, input_ids: torch.Tensor) -> torch.Tensor:
-=======
-    def get_input_embeddings(
-        self,
-        input_ids: torch.Tensor,
-    ) -> torch.Tensor:
->>>>>>> cd87bfbf
         return self.embed_tokens(input_ids)
 
     def forward(
@@ -308,12 +300,4 @@
             skip_prefixes=None,
             skip_substrs=skip_substrs,
         )
-        loader.load_weights(model_weights.items())
-
-    def get_input_embeddings(
-        self,
-        input_ids: torch.Tensor,
-        multimodal_embeddings: Optional[MultiModalEmbeddings] = None,
-    ) -> torch.Tensor:
-        inputs_embeds = self.model.get_input_embeddings(input_ids)
-        return inputs_embeds+        loader.load_weights(model_weights.items())