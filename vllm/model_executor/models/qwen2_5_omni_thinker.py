# SPDX-License-Identifier: Apache-2.0
# SPDX-FileCopyrightText: Copyright contributors to the vLLM project
# Copyright 2024 The Qwen team.
# Copyright 2023 The vLLM team.
# Copyright 2022 EleutherAI and the HuggingFace Inc. team. All rights reserved.
#
# This code is based on EleutherAI's GPT-NeoX library and the GPT-NeoX
# and OPT implementations in this library. It has been modified from its
# original forms to accommodate minor architectural differences compared
# to GPT-NeoX and OPT used by the Meta AI team that trained the model.
#
# Licensed under the Apache License, Version 2.0 (the "License");
# you may not use this file except in compliance with the License.
# You may obtain a copy of the License at
#
#     http://www.apache.org/licenses/LICENSE-2.0
#
# Unless required by applicable law or agreed to in writing, software
# distributed under the License is distributed on an "AS IS" BASIS,
# WITHOUT WARRANTIES OR CONDITIONS OF ANY KIND, either express or implied.
# See the License for the specific language governing permissions and
# limitations under the License.
"""Inference-only Qwen2.5-Omni model (thinker part)."""

from collections.abc import Iterable, Mapping, Sequence
from copy import copy
from functools import partial
from typing import Any, Optional, Union

import torch
import torch.nn as nn
from transformers.feature_extraction_utils import BatchFeature
from transformers.models.qwen2_5_omni.configuration_qwen2_5_omni import (
    Qwen2_5OmniConfig, Qwen2_5OmniThinkerConfig)
from transformers.models.qwen2_5_omni.modeling_qwen2_5_omni import (
    Qwen2_5OmniAudioEncoder)
from transformers.models.qwen2_5_omni.processing_qwen2_5_omni import (
    Qwen2_5OmniProcessor)
from transformers.models.whisper import WhisperFeatureExtractor

from vllm.config import VllmConfig
from vllm.logger import init_logger
from vllm.model_executor.layers.rotary_embedding import MRotaryEmbedding
from vllm.model_executor.models.qwen2_5_vl import (
    Qwen2_5_VisionTransformer, Qwen2_5_VLImageEmbeddingInputs,
    Qwen2_5_VLImageInputs, Qwen2_5_VLImagePixelInputs,
    Qwen2_5_VLProcessingInfo, Qwen2_5_VLVideoEmbeddingInputs,
    Qwen2_5_VLVideoInputs, Qwen2_5_VLVideoPixelInputs)
from vllm.model_executor.models.qwen2_audio import (
    Qwen2AudioInputs, Qwen2AudioProcessingInfo,
    _get_feat_extract_output_lengths)
from vllm.model_executor.models.qwen2_vl import Qwen2VLMultiModalDataParser
from vllm.model_executor.sampling_metadata import SamplingMetadata
from vllm.multimodal import MULTIMODAL_REGISTRY
from vllm.multimodal.inputs import (ImageItem, ModalityData,
                                    MultiModalDataDict, MultiModalFieldConfig,
                                    MultiModalKwargsItems, NestedTensors)
from vllm.multimodal.parse import (AudioProcessorItems, DictEmbeddingItems,
                                   ModalityDataItems, MultiModalDataItems,
                                   MultiModalDataParser)
from vllm.multimodal.processing import (BaseMultiModalProcessor,
                                        MultiModalPromptUpdates,
                                        PlaceholderFeaturesInfo,
                                        PromptReplacement, PromptUpdate)
from vllm.multimodal.profiling import BaseDummyInputsBuilder
from vllm.sequence import IntermediateTensors
from vllm.transformers_utils.tokenizer import decode_tokens, encode_tokens

from .interfaces import MultiModalEmbeddings, SupportsMultiModal, SupportsPP
from .utils import (AutoWeightsLoader, WeightsMapper,
                    init_vllm_registered_model, maybe_prefix,
                    merge_multimodal_embeddings)

try:
    import flash_attn
except (ImportError, ModuleNotFoundError):
    flash_attn = None

logger = init_logger(__name__)


def _qwen2_5_omni_thinker_field_config(hf_inputs: Mapping[str, torch.Tensor]):
    audio_feature_lengths = hf_inputs.get("audio_feature_lengths",
                                          torch.empty((0, )))

    image_grid_thw = hf_inputs.get("image_grid_thw", torch.empty((0, 3)))
    image_grid_sizes = image_grid_thw.prod(-1)

    video_grid_thw = hf_inputs.get("video_grid_thw", torch.empty((0, 3)))
    video_grid_sizes = video_grid_thw.prod(-1)

    num_videos = len(video_grid_sizes)

    return dict(
        input_audio_features=MultiModalFieldConfig.flat_from_sizes(
            "audio", audio_feature_lengths, dim=1),
        feature_attention_mask=MultiModalFieldConfig.batched("audio"),
        audio_feature_lengths=MultiModalFieldConfig.batched("audio"),
        pixel_values=MultiModalFieldConfig.flat_from_sizes(
            "image", image_grid_sizes),
        image_embeds=MultiModalFieldConfig.flat_from_sizes(
            "image", image_grid_sizes),
        image_grid_thw=MultiModalFieldConfig.batched("image"),
        pixel_values_videos=MultiModalFieldConfig.flat_from_sizes(
            "video", video_grid_sizes),
        video_embeds=MultiModalFieldConfig.flat_from_sizes(
            "video", video_grid_sizes),
        video_grid_thw=MultiModalFieldConfig.batched("video"),
        second_per_grid_ts=MultiModalFieldConfig.batched("video"),
        use_audio_in_video=MultiModalFieldConfig.shared("video", num_videos),
    )


class Qwen2_5OmniThinkerMultiModalDataParser(Qwen2VLMultiModalDataParser):

    def _parse_audio_data(
        self,
        data: Union[dict[str, torch.Tensor], ModalityData[ImageItem]],
    ) -> ModalityDataItems[Any, Any]:
        if isinstance(data, dict):
            return DictEmbeddingItems(
                data,
                modality="audio",
                required_fields={
                    "input_audio_features", "audio_feature_lengths"
                },
                fields_factory=_qwen2_5_omni_thinker_field_config,
            )

        return super()._parse_audio_data(data)


class Qwen2_5OmniThinkerProcessingInfo(Qwen2AudioProcessingInfo,
                                       Qwen2_5_VLProcessingInfo):

    def get_hf_config(self):
        return self.ctx.get_hf_config(Qwen2_5OmniConfig).thinker_config

    def get_hf_processor(self, **kwargs: object) -> Qwen2_5OmniProcessor:
        return self.ctx.get_hf_processor(
            Qwen2_5OmniProcessor,
            use_fast=kwargs.pop("use_fast", True),
            **kwargs,
        )

    def get_feature_extractor(self, **kwargs: object):
        hf_processor = self.get_hf_processor(**kwargs)
        feature_extractor = hf_processor.feature_extractor  # type: ignore
        assert isinstance(feature_extractor, WhisperFeatureExtractor)
        return feature_extractor

    def get_supported_mm_limits(self) -> Mapping[str, Optional[int]]:
        return {"audio": None, "image": None, "video": None}


class Qwen2_5OmniThinkerDummyInputsBuilder(
        BaseDummyInputsBuilder[Qwen2_5OmniThinkerProcessingInfo]):

    def get_dummy_text(self, mm_counts: Mapping[str, int]) -> str:
        num_audios = mm_counts.get("audio", 0)
        num_images = mm_counts.get("image", 0)
        num_videos = mm_counts.get("video", 0)

        hf_processor = self.info.get_hf_processor()

        audio_token: str = hf_processor.audio_token
        image_token: str = hf_processor.image_token
        video_token: str = hf_processor.video_token

        return (audio_token * num_audios + image_token * num_images +
                video_token * num_videos)

    def get_dummy_mm_data(
        self,
        seq_len: int,
        mm_counts: Mapping[str, int],
    ) -> MultiModalDataDict:
        num_audios = mm_counts.get("audio", 0)
        num_images = mm_counts.get("image", 0)
        num_videos = mm_counts.get("video", 0)

        feature_extractor = self.info.get_feature_extractor()

        target_audio_length = min(
            feature_extractor.chunk_length,
            30,
        ) * feature_extractor.sampling_rate
        target_width, target_height = \
            self.info.get_image_size_with_most_features()
        target_num_frames = \
            self.info.get_num_frames_with_most_features(seq_len, mm_counts)

        mm_data = {
            "audio":
            self._get_dummy_audios(length=target_audio_length,
                                   num_audios=num_audios),
            "image":
            self._get_dummy_images(width=target_width,
                                   height=target_height,
                                   num_images=num_images),
            "video":
            self._get_dummy_videos(width=target_width,
                                   height=target_height,
                                   num_frames=target_num_frames,
                                   num_videos=num_videos),
        }

        return mm_data


class Qwen2_5OmniThinkerMultiModalProcessor(
        BaseMultiModalProcessor[Qwen2_5OmniThinkerProcessingInfo]):

    @property
    def requires_out_mm_kwargs(self) -> bool:
        return True

    def _get_data_parser(self) -> MultiModalDataParser:
        feature_extractor = self.info.get_feature_extractor()
        return Qwen2_5OmniThinkerMultiModalDataParser(
            target_sr=feature_extractor.sampling_rate)

    def _call_hf_processor(
        self,
        prompt: str,
        mm_data: Mapping[str, object],
        mm_kwargs: Mapping[str, object],
        tok_kwargs: Mapping[str, object],
    ) -> BatchFeature:
        mm_data = dict(mm_data)
        audios = mm_data.pop("audios", [])

        # NOTE: WhisperFeatureExtractor cannot handle empty list of audios
        if audios:
            # NOTE: Qwen2.5-Omni processor accept "audio"
            mm_data["audio"] = audios
            mm_kwargs = dict(**mm_kwargs, )

        hf_inputs = super()._call_hf_processor(
            prompt=prompt,
            mm_data=mm_data,
            mm_kwargs=mm_kwargs,
            tok_kwargs=tok_kwargs,
        )

        input_features = hf_inputs.pop('input_features', None)
        feature_attention_mask = hf_inputs.get('feature_attention_mask', None)
        if ('input_audio_features' not in hf_inputs
                and input_features is not None):
            if feature_attention_mask is not None:
                input_features = input_features.permute(
                    0, 2, 1)[feature_attention_mask.bool()].permute(1, 0)
            hf_inputs['input_audio_features'] = input_features
        if ('audio_feature_lengths' not in hf_inputs
                and feature_attention_mask is not None):
            hf_inputs['audio_feature_lengths'] = feature_attention_mask.sum(-1)

        video_second_per_grid = hf_inputs.get("video_second_per_grid", None)
        if video_second_per_grid is not None:
            hf_inputs["second_per_grid_ts"] = video_second_per_grid

        use_audio_in_video = mm_kwargs.get("use_audio_in_video", False)
        hf_inputs["use_audio_in_video"] = torch.tensor(use_audio_in_video)

        return hf_inputs

    def _get_mm_fields_config(
        self,
        hf_inputs: BatchFeature,
        hf_processor_mm_kwargs: Mapping[str, object],
    ) -> Mapping[str, MultiModalFieldConfig]:
        return _qwen2_5_omni_thinker_field_config(hf_inputs)

    def _maybe_apply_prompt_updates(
        self,
        mm_items: MultiModalDataItems,
        prompt_ids: list[int],
        mm_kwargs: MultiModalKwargsItems,
<<<<<<< HEAD
=======
        mm_prompt_updates: MultiModalPromptUpdates,
>>>>>>> b5cb48d9
        is_update_applied: bool,
    ) -> tuple[list[int], str, Mapping[str, list[PlaceholderFeaturesInfo]]]:
        """
        Qwen2.5-Omni reimplements this function to handle `use_audio_in_video`.
        """
        mm_item_counts = mm_items.get_all_counts()
        self._validate_mm_kwargs(mm_kwargs, mm_item_counts)

        use_audio_in_video = (all(
            item["use_audio_in_video"].data
            for item in mm_kwargs["video"]) if "video" in mm_kwargs else False)

        if is_update_applied:
            mm_placeholders = self._find_mm_placeholders(
                mm_prompt_updates,
                prompt_ids,
                mm_item_counts,
            )
            self._validate_mm_placeholders(
                mm_placeholders,
                mm_item_counts,
                use_audio_in_video=use_audio_in_video)

            tokenizer = self.info.get_tokenizer()
            prompt = decode_tokens(tokenizer, prompt_ids)
        else:
            (
                prompt_ids,
                prompt,
                mm_placeholders,
            ) = self._apply_prompt_updates(
                prompt_ids,
                mm_prompt_updates,
                mm_item_counts,
            )
            self._validate_mm_placeholders(
                mm_placeholders,
                mm_item_counts,
                use_audio_in_video=use_audio_in_video)

        tokenizer = self.info.get_tokenizer()
        prompt = decode_tokens(tokenizer, prompt_ids)

        return prompt_ids, prompt, mm_placeholders

    def _get_prompt_updates(
        self,
        mm_items: MultiModalDataItems,
        hf_processor_mm_kwargs: Mapping[str, Any],
        out_mm_kwargs: MultiModalKwargsItems,
    ) -> Sequence[PromptUpdate]:
        processor = self.info.get_hf_processor(**hf_processor_mm_kwargs)
        tokenizer = self.info.get_tokenizer()
        image_processor = self.info.get_image_processor(
            **hf_processor_mm_kwargs)
        vocab = tokenizer.get_vocab()

        audio_token = processor.audio_token
        image_token = processor.image_token
        video_token = processor.video_token
        audio_token_id = vocab[audio_token]
        image_token_id = vocab[image_token]
        video_token_id = vocab[video_token]

        out_mm_data = out_mm_kwargs.get_data()
        audio_feature_lengths = out_mm_data.get("audio_feature_lengths")
        feature_attention_mask = out_mm_data.get("feature_attention_mask")
        if audio_feature_lengths is None and feature_attention_mask is None:
            audio_output_lengths = []
        elif audio_feature_lengths is not None:
            _, audio_output_lens = _get_feat_extract_output_lengths(
                audio_feature_lengths)
            audio_output_lengths = audio_output_lens.tolist()
        elif feature_attention_mask is not None:
            assert isinstance(feature_attention_mask, torch.Tensor)
            _, audio_output_lens = _get_feat_extract_output_lengths(
                feature_attention_mask.sum(-1))
            audio_output_lengths = audio_output_lens.tolist()

        # number of audios read from video.
        audio_in_video_item_idx = 0

        def get_replacement_qwen2_audio(item_idx: int):
            item_idx += audio_in_video_item_idx

            num_features = audio_output_lengths[item_idx]
            if num_features == 0:
                audios = mm_items.get_items("audio", AudioProcessorItems)
                audio = audios.get(item_idx)
                raise ValueError(
                    f"The audio {audio} (len={len(audio)}) is too short "
                    "to be represented inside the model")

            return [audio_token_id] * num_features

        def get_replacement_qwen2_vision(item_idx: int, modality: str):
            grid_thw = out_mm_data[f"{modality}_grid_thw"][item_idx]
            assert isinstance(grid_thw, torch.Tensor)
            merge_length = image_processor.merge_size**2

            token_id = image_token_id if modality == "image" else video_token_id
            return [token_id] * (int(grid_thw.prod()) // merge_length)

        use_audio_in_video = hf_processor_mm_kwargs.get(
            "use_audio_in_video", False)
        thinker_config = self.info.get_hf_config()

        def get_replacement_qwen2_use_audio_in_video(item_idx: int):
            nonlocal audio_in_video_item_idx

            audio_num_features = audio_output_lengths[audio_in_video_item_idx +
                                                      item_idx]
            video_grid_thw = out_mm_data["video_grid_thw"][item_idx]

            audio_in_video_item_idx += 1

            second_per_grid_ts = hf_processor_mm_kwargs.get(
                "second_per_grid_ts", None)
            if second_per_grid_ts:
                video_second_per_grid_t = second_per_grid_ts[item_idx]
            else:
                video_second_per_grid_t = 1.0

            return MRotaryEmbedding.omni_get_updates_use_audio_in_video(
                thinker_config=thinker_config,
                audio_len=audio_num_features,
                video_grid_thw=video_grid_thw,
                video_second_per_grid_t=video_second_per_grid_t,
            )

        video_replacement_fn = (
            get_replacement_qwen2_use_audio_in_video if use_audio_in_video else
            partial(get_replacement_qwen2_vision, modality="video"))

        return [
            PromptReplacement(
                modality="audio",
                target=audio_token,
                replacement=get_replacement_qwen2_audio,
            ),
            PromptReplacement(
                modality="image",
                target=image_token,
                replacement=partial(get_replacement_qwen2_vision,
                                    modality="image"),
            ),
            PromptReplacement(
                modality="video",
                target=video_token,
                replacement=video_replacement_fn,
            ),
        ]

    def _apply_hf_processor_main(
        self,
        prompt: Union[str, list[int]],
        mm_items: MultiModalDataItems,
        hf_processor_mm_kwargs: Mapping[str, object],
        tokenization_kwargs: Mapping[str, object],
        *,
        enable_hf_prompt_update: bool,
    ) -> tuple[list[int], BatchFeature, bool]:
        """
        Qwen2.5-Omni reimplements this function to handle text only.
        """
        if isinstance(prompt, str):
            if enable_hf_prompt_update:
                return self._apply_hf_processor_text_mm(
                    prompt_text=prompt,
                    mm_items=mm_items,
                    hf_processor_mm_kwargs=hf_processor_mm_kwargs,
                    tokenization_kwargs=tokenization_kwargs,
                )
            tokenizer = self.info.get_tokenizer()
            prompt_ids = encode_tokens(tokenizer, prompt)
        else:
            prompt_ids = self._apply_hf_processor_tokens_only(prompt)

        mm_processed_data = self._apply_hf_processor_mm_only(
            mm_items=mm_items,
            hf_processor_mm_kwargs=hf_processor_mm_kwargs,
            tokenization_kwargs=tokenization_kwargs,
        )

        return prompt_ids, mm_processed_data, False

    def _apply_hf_processor_mm_only(
        self,
        mm_items: MultiModalDataItems,
        hf_processor_mm_kwargs: Mapping[str, object],
        tokenization_kwargs: Mapping[str, object],
    ) -> BatchFeature:
        """
        Qwen2.5-Omni reimplements this function to handle `use_audio_in_video`.
        """
        mm_counts = mm_items.get_all_counts()

        use_audio_in_video = hf_processor_mm_kwargs.get(
            "use_audio_in_video", False)
        if use_audio_in_video and "video" in mm_counts:
            assert "audio" in mm_counts
            mm_counts["audio"] -= mm_counts["video"]

        _, mm_processed_data, _ = self._apply_hf_processor_text_mm(
            prompt_text=self.dummy_inputs.get_dummy_text(mm_counts),
            mm_items=mm_items,
            hf_processor_mm_kwargs=hf_processor_mm_kwargs,
            tokenization_kwargs=tokenization_kwargs,
        )

        return mm_processed_data

    def _validate_mm_placeholders(
        self,
        mm_placeholders: Mapping[str, list[PlaceholderFeaturesInfo]],
        mm_item_counts: Mapping[str, int],
        use_audio_in_video: bool = False,
    ) -> None:
        if use_audio_in_video:
            mm_item_counts = copy(mm_item_counts)
            if "video" in mm_item_counts:
                assert "audio" in mm_item_counts
                mm_item_counts["audio"] -= mm_item_counts["video"]
        super()._validate_mm_placeholders(mm_placeholders, mm_item_counts)


class Qwen2_5OmniConditionalGenerationMixin:

    def _validate_and_reshape_mm_tensor(self,
                                        mm_input: object,
                                        name: str,
                                        dim: int = 0) -> torch.Tensor:
        if not isinstance(mm_input, (torch.Tensor, list)):
            raise ValueError(f"Incorrect type of {name}. "
                             f"Got type: {type(mm_input)}")
        if isinstance(mm_input, torch.Tensor):
            return torch.concat(list(mm_input), dim=dim)
        else:
            return torch.concat(mm_input, dim=dim)

    def _parse_and_validate_audio_input(
            self, **kwargs: object) -> Optional[Qwen2AudioInputs]:
        input_audio_features = kwargs.pop('input_audio_features', None)
        audio_feature_lengths = kwargs.pop('audio_feature_lengths', None)
        feature_attention_mask = kwargs.pop('feature_attention_mask', None)
        if input_audio_features is None:
            return None
        input_audio_features = self._validate_and_reshape_mm_tensor(
            input_audio_features, 'input_audio_features', dim=1)
        if feature_attention_mask is not None:
            feature_attention_mask = self._validate_and_reshape_mm_tensor(
                feature_attention_mask, 'feature_attention_mask')
        if not isinstance(input_audio_features, (torch.Tensor, list)):
            raise ValueError("Incorrect type of audio input features. "
                             f"Got type: {type(input_audio_features)}")
        return Qwen2AudioInputs(input_features=input_audio_features,
                                audio_feature_lengths=audio_feature_lengths,
                                feature_attention_mask=feature_attention_mask)

    def _parse_and_validate_image_input(
        self,
        **kwargs: dict[str, Any],
    ) -> Optional[Qwen2_5_VLImageInputs]:
        pixel_values = kwargs.pop("pixel_values", None)
        image_embeds = kwargs.pop("image_embeds", None)
        image_grid_thw = kwargs.pop("image_grid_thw", None)

        if pixel_values is None and image_embeds is None:
            return None

        if pixel_values is not None:
            pixel_values = self._validate_and_reshape_mm_tensor(
                pixel_values, "image pixel values")
            image_grid_thw = self._validate_and_reshape_mm_tensor(
                image_grid_thw, "image grid_thw")

            if not isinstance(pixel_values, (torch.Tensor, list)):
                raise ValueError("Incorrect type of image pixel values. "
                                 f"Got type: {type(pixel_values)}")

            return Qwen2_5_VLImagePixelInputs(type="pixel_values",
                                              pixel_values=pixel_values,
                                              image_grid_thw=image_grid_thw)

        if image_embeds is not None:
            image_embeds = self._validate_and_reshape_mm_tensor(
                image_embeds, "image embeds")
            image_grid_thw = self._validate_and_reshape_mm_tensor(
                image_grid_thw, "image grid_thw")

            if not isinstance(image_embeds, torch.Tensor):
                raise ValueError("Incorrect type of image embeddings. "
                                 f"Got type: {type(image_embeds)}")
            return Qwen2_5_VLImageEmbeddingInputs(
                type="image_embeds",
                image_embeds=image_embeds,
                image_grid_thw=image_grid_thw)

    def _parse_and_validate_video_input(
        self,
        **kwargs: dict[str, Any],
    ) -> Optional[Qwen2_5_VLVideoInputs]:
        pixel_values_videos = kwargs.pop("pixel_values_videos", None)
        video_embeds = kwargs.pop("video_embeds", None)
        video_grid_thw = kwargs.pop("video_grid_thw", None)

        if pixel_values_videos is None and video_embeds is None:
            return None

        if pixel_values_videos is not None:
            pixel_values_videos = self._validate_and_reshape_mm_tensor(
                pixel_values_videos, "video pixel values")
            video_grid_thw = self._validate_and_reshape_mm_tensor(
                video_grid_thw, "video grid_thw")

            return Qwen2_5_VLVideoPixelInputs(
                type="pixel_values_videos",
                pixel_values_videos=pixel_values_videos,
                video_grid_thw=video_grid_thw,
            )

        if video_embeds is not None:
            video_embeds = self._validate_and_reshape_mm_tensor(
                video_embeds, "video embeds")
            video_grid_thw = self._validate_and_reshape_mm_tensor(
                video_grid_thw, "video grid_thw")

            if not isinstance(video_embeds, torch.Tensor):
                raise ValueError("Incorrect type of video embeddings. "
                                 f"Got type: {type(video_embeds)}")
            return Qwen2_5_VLVideoEmbeddingInputs(
                type="video_embeds",
                video_embeds=video_embeds,
                video_grid_thw=video_grid_thw)

    def _process_audio_input(
        self,
        audio_input: Qwen2AudioInputs,
        audio_hashes: list[str] = None,
        cached_audio_features: torch.Tensor = None,
    ) -> torch.Tensor:

        input_features = audio_input["input_features"]
        audio_feature_lengths = audio_input["audio_feature_lengths"]
        if input_features.ndim == 3:
            assert input_features.shape[0] == 1
            input_features = input_features.squeeze(0)
        if audio_feature_lengths.ndim == 2:
            assert audio_feature_lengths.shape[
                0] == 1 or audio_feature_lengths.shape[1] == 1
            if audio_feature_lengths.shape[0] == 1:
                audio_feature_lengths = audio_feature_lengths.squeeze(0)
            else:
                audio_feature_lengths = audio_feature_lengths.squeeze(1)

        audio_feat_lengths, audio_output_lengths = (
            self.audio_tower._get_feat_extract_output_lengths(
                audio_feature_lengths))

        audio_outputs = self.audio_tower(
            input_features.to(self.audio_tower.dtype),
            feature_lens=audio_feature_lengths,
            aftercnn_lens=audio_feat_lengths,
        )
        audio_features = audio_outputs.last_hidden_state
        return audio_features.split(audio_output_lengths.tolist())

    def _process_image_input(
            self,
            image_input: Qwen2_5_VLImageInputs) -> tuple[torch.Tensor, ...]:
        if image_input["type"] == "image_embeds":
            return image_input["image_embeds"].type(self.visual.dtype)

        grid_thw = image_input["image_grid_thw"]
        assert grid_thw.ndim == 2

        pixel_values = image_input["pixel_values"].type(self.visual.dtype)
        image_embeds = self.visual(pixel_values, grid_thw=grid_thw)
        # Split concatenated embeddings for each image item.
        merge_size = self.visual.spatial_merge_size
        sizes = grid_thw.prod(-1) // merge_size // merge_size

        return image_embeds.split(sizes.tolist())

    def _process_video_input(
            self,
            video_input: Qwen2_5_VLVideoInputs,
            video_hashes: list[str] = None,
            cached_video_embeds: torch.Tensor = None) -> torch.Tensor:
        if video_input["type"] == "video_embeds":
            return video_input["video_embeds"].type(self.visual.dtype)

        grid_thw = video_input["video_grid_thw"]
        assert grid_thw.ndim == 2

        pixel_values_videos = video_input["pixel_values_videos"].type(
            self.visual.dtype)
        video_embeds = self.visual(pixel_values_videos, grid_thw=grid_thw)
        # Split concatenated embeddings for each video item.
        merge_size = self.visual.spatial_merge_size
        sizes = grid_thw.prod(-1) // merge_size // merge_size

        return video_embeds.split(sizes.tolist())


@MULTIMODAL_REGISTRY.register_processor(
    Qwen2_5OmniThinkerMultiModalProcessor,
    info=Qwen2_5OmniThinkerProcessingInfo,
    dummy_inputs=Qwen2_5OmniThinkerDummyInputsBuilder,
)
class Qwen2_5OmniThinkerForConditionalGeneration(
        nn.Module, SupportsMultiModal, SupportsPP,
        Qwen2_5OmniConditionalGenerationMixin):
    hf_to_vllm_mapper = WeightsMapper(
        orig_to_new_prefix={
            "thinker.lm_head.": "language_model.lm_head.",
            "thinker.model.": "language_model.model.",
            "thinker.": "",
        })

    @classmethod
    def get_placeholder_str(cls, modality: str, i: int) -> Optional[str]:
        if modality.startswith("image"):
            return "<|vision_start|><|IMAGE|><|vision_end|>"
        if modality.startswith("video"):
            return "<|vision_start|><|VIDEO|><|vision_end|>"
        if modality.startswith("audio"):
            return f"Audio {i}: <|audio_bos|><|AUDIO|><|audio_eos|>"

        raise ValueError("Only image, video or audio modality is supported")

    def __init__(self, *, vllm_config: VllmConfig, prefix: str = ""):
        super().__init__()
        thinker_config: Qwen2_5OmniThinkerConfig = (
            vllm_config.model_config.hf_config.thinker_config)
        quant_config = vllm_config.quant_config
        multimodal_config = vllm_config.model_config.multimodal_config
        self.config = thinker_config
        self.multimodal_config = multimodal_config

        # force "use_flash_attention_2=True" to audio tower to align
        # the results.
        if flash_attn is not None:
            audio_config = thinker_config.audio_config
            audio_config._attn_implementation_autoset = True
            audio_config._attn_implementation = "flash_attention_2"
        else:
            logger.warning(
                "flash_attn is not available, the model may not yield the "
                "exactly same result as the transformers implementation "
                "in the audio tower part.")

        if multimodal_config.get_limit_per_prompt("audio"):
            self.audio_tower = Qwen2_5OmniAudioEncoder(
                thinker_config.audio_config)
        else:
            self.audio_tower = None

        if multimodal_config.get_limit_per_prompt(
                "image") or multimodal_config.get_limit_per_prompt("video"):
            self.visual = Qwen2_5_VisionTransformer(
                vision_config=thinker_config.vision_config,
                norm_eps=getattr(thinker_config.text_config, "rms_norm_eps",
                                 1e-6),
                quant_config=quant_config,
                prefix=maybe_prefix(prefix, "visual"),
            )
        else:
            self.visual = None

        self.quant_config = quant_config
        self.language_model = init_vllm_registered_model(
            vllm_config=vllm_config,
            prefix=maybe_prefix(prefix, "language_model"),
            hf_config=thinker_config.text_config,
            architectures=["Qwen2ForCausalLM"],
        )

        self.make_empty_intermediate_tensors = (
            self.language_model.make_empty_intermediate_tensors)

    def _parse_and_validate_multimodal_inputs(self, **kwargs: object) -> dict:
        mm_input_by_modality = {}

        # Preserve the order of modalities if there are multiple of them
        # from the order of kwargs.
        for input_key in kwargs:
            if input_key in ("pixel_values", "image_embeds"
                             ) and "image" not in mm_input_by_modality:
                mm_input_by_modality[
                    "image"] = self._parse_and_validate_image_input(**kwargs)
            if input_key in ("pixel_values_videos", "video_embeds"
                             ) and "video" not in mm_input_by_modality:
                mm_input_by_modality[
                    "video"] = self._parse_and_validate_video_input(**kwargs)
            if input_key in ("input_audio_features"
                             ) and "audio" not in mm_input_by_modality:
                mm_input_by_modality[
                    "audio"] = self._parse_and_validate_audio_input(**kwargs)
        return mm_input_by_modality

    def get_language_model(self) -> torch.nn.Module:
        return self.language_model

    def get_multimodal_embeddings(self,
                                  **kwargs: object) -> MultiModalEmbeddings:

        mm_input_by_modality = self._parse_and_validate_multimodal_inputs(
            **kwargs)
        if not mm_input_by_modality:
            return []

        # The result multimodal_embeddings is tuple of tensors, with each
        # tensor correspoending to a multimodal data item (image or video).
        multimodal_embeddings: tuple[torch.Tensor, ...] = ()

        # NOTE: It is important to iterate over the keys in this dictionary
        # to preserve the order of the modalities.
        for modality in mm_input_by_modality:
            multimodal_input = mm_input_by_modality[modality]
            if modality == "image":
                vision_embeddings = self._process_image_input(multimodal_input)
                multimodal_embeddings += vision_embeddings
            if modality == "video":
                video_embeddings = self._process_video_input(multimodal_input)
                multimodal_embeddings += video_embeddings
            if modality == "audio":
                audio_embeddings = self._process_audio_input(multimodal_input)
                multimodal_embeddings += audio_embeddings
        return multimodal_embeddings

    def get_input_embeddings(
        self,
        input_ids: torch.Tensor,
        multimodal_embeddings: Optional[MultiModalEmbeddings] = None,
    ) -> torch.Tensor:
        inputs_embeds = self.language_model.get_input_embeddings(input_ids)
        if multimodal_embeddings is not None \
            and len(multimodal_embeddings) != 0:

            # TODO (ywang96): support overlapping modalitiy embeddings so that
            # `use_audio_in_video` will work on V1.
            inputs_embeds = merge_multimodal_embeddings(
                input_ids, inputs_embeds, multimodal_embeddings, [
                    self.config.image_token_index,
                    self.config.video_token_index,
                    self.config.audio_token_index
                ])
        return inputs_embeds

    def get_multimodal_embeddings_v0(
            self, **kwargs: object) -> Optional[NestedTensors]:
        audio_input = self._parse_and_validate_audio_input(**kwargs)
        image_input = self._parse_and_validate_image_input(**kwargs)
        video_input = self._parse_and_validate_video_input(**kwargs)

        if audio_input is None and image_input is None and video_input is None:
            return None

        multimodal_embeddings: list[tuple[NestedTensors, str]] = []

        if audio_input is not None:
            audio_embeds = self._process_audio_input(audio_input)
            multimodal_embeddings.append((audio_embeds, "audio"))
        if image_input is not None:
            image_embeds = self._process_image_input(image_input)
            multimodal_embeddings.append((image_embeds, "image"))
        if video_input is not None:
            video_embeds = self._process_video_input(video_input)
            multimodal_embeddings.append((video_embeds, "video"))
        return multimodal_embeddings

    def get_input_embeddings_v0(
        self,
        input_ids: torch.Tensor,
        multimodal_embeddings: Optional[NestedTensors] = None,
    ) -> torch.Tensor:
        inputs_embeds = self.language_model.get_input_embeddings(input_ids)
        if multimodal_embeddings is None or len(multimodal_embeddings) == 0:
            return inputs_embeds

        for embeddings, modality in multimodal_embeddings:
            if modality == "audio":
                placeholder_token_id = self.config.audio_token_index
            if modality == "image":
                placeholder_token_id = self.config.image_token_index
            if modality == "video":
                placeholder_token_id = self.config.video_token_index
            inputs_embeds = merge_multimodal_embeddings(
                input_ids, inputs_embeds, embeddings, placeholder_token_id)
        return inputs_embeds

    def forward(
        self,
        input_ids: torch.Tensor,
        positions: torch.Tensor,
        intermediate_tensors: Optional[IntermediateTensors] = None,
        inputs_embeds: Optional[torch.Tensor] = None,
        **kwargs: object,
    ) -> Union[torch.Tensor, IntermediateTensors]:
        if intermediate_tensors is not None:
            inputs_embeds = None

        # NOTE: In v1, inputs_embeds is always generated at model runner, this
        # condition is for v0 compatibility.
        elif inputs_embeds is None:
            multimodal_embeddings = self.get_multimodal_embeddings_v0(**kwargs)
            inputs_embeds = self.get_input_embeddings_v0(
                input_ids, multimodal_embeddings)
            input_ids = None

        hidden_states = self.language_model.model(input_ids,
                                                  positions,
                                                  intermediate_tensors,
                                                  inputs_embeds=inputs_embeds)
        return hidden_states

    def compute_logits(
        self,
        hidden_states: torch.Tensor,
        sampling_metadata: SamplingMetadata,
    ) -> Optional[torch.Tensor]:
        return self.language_model.compute_logits(hidden_states,
                                                  sampling_metadata)

    def load_weights(self, weights: Iterable[tuple[str,
                                                   torch.Tensor]]) -> set[str]:
        skip_prefixes = ["talker.", "token2wav."]
        if self.audio_tower is None:
            skip_prefixes.extend(["audio_tower."])
        if self.visual is None:
            skip_prefixes.extend(["visual."])

        loader = AutoWeightsLoader(
            self,
            skip_prefixes=skip_prefixes,
        )
        loaded_weights = loader.load_weights(weights,
                                             mapper=self.hf_to_vllm_mapper)

        return loaded_weights<|MERGE_RESOLUTION|>--- conflicted
+++ resolved
@@ -276,10 +276,7 @@
         mm_items: MultiModalDataItems,
         prompt_ids: list[int],
         mm_kwargs: MultiModalKwargsItems,
-<<<<<<< HEAD
-=======
         mm_prompt_updates: MultiModalPromptUpdates,
->>>>>>> b5cb48d9
         is_update_applied: bool,
     ) -> tuple[list[int], str, Mapping[str, list[PlaceholderFeaturesInfo]]]:
         """
