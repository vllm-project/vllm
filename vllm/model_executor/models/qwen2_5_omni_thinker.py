# SPDX-License-Identifier: Apache-2.0
# SPDX-FileCopyrightText: Copyright contributors to the vLLM project
# Copyright 2024 The Qwen team.
# Copyright 2023 The vLLM team.
# Copyright 2022 EleutherAI and the HuggingFace Inc. team. All rights reserved.
#
# This code is based on EleutherAI's GPT-NeoX library and the GPT-NeoX
# and OPT implementations in this library. It has been modified from its
# original forms to accommodate minor architectural differences compared
# to GPT-NeoX and OPT used by the Meta AI team that trained the model.
#
# Licensed under the Apache License, Version 2.0 (the "License");
# you may not use this file except in compliance with the License.
# You may obtain a copy of the License at
#
#     http://www.apache.org/licenses/LICENSE-2.0
#
# Unless required by applicable law or agreed to in writing, software
# distributed under the License is distributed on an "AS IS" BASIS,
# WITHOUT WARRANTIES OR CONDITIONS OF ANY KIND, either express or implied.
# See the License for the specific language governing permissions and
# limitations under the License.
"""Inference-only Qwen2.5-Omni model (thinker part)."""

from collections.abc import Iterable, Mapping, Sequence
from copy import copy
from functools import partial
from typing import Any, Optional, Union

import torch
import torch.nn as nn
from transformers.feature_extraction_utils import BatchFeature
from transformers.models.qwen2_5_omni.configuration_qwen2_5_omni import (
    Qwen2_5OmniConfig, Qwen2_5OmniThinkerConfig)
from transformers.models.qwen2_5_omni.modeling_qwen2_5_omni import (
    Qwen2_5OmniAudioEncoder)
from transformers.models.qwen2_5_omni.processing_qwen2_5_omni import (
    Qwen2_5OmniProcessor)
from transformers.models.whisper import WhisperFeatureExtractor

from vllm.config import VllmConfig
from vllm.logger import init_logger
from vllm.model_executor.layers.rotary_embedding import MRotaryEmbedding
from vllm.model_executor.models.qwen2_5_vl import (
    Qwen2_5_VisionTransformer, Qwen2_5_VLImageEmbeddingInputs,
    Qwen2_5_VLImageInputs, Qwen2_5_VLImagePixelInputs,
    Qwen2_5_VLProcessingInfo, Qwen2_5_VLVideoEmbeddingInputs,
    Qwen2_5_VLVideoInputs, Qwen2_5_VLVideoPixelInputs)
from vllm.model_executor.models.qwen2_audio import (
    Qwen2AudioInputs, Qwen2AudioProcessingInfo,
    _get_feat_extract_output_lengths)
from vllm.model_executor.models.qwen2_vl import Qwen2VLMultiModalDataParser
from vllm.model_executor.sampling_metadata import SamplingMetadata
from vllm.multimodal import MULTIMODAL_REGISTRY
from vllm.multimodal.inputs import (ImageItem, ModalityData,
                                    MultiModalDataDict, MultiModalFieldConfig,
                                    MultiModalKwargs, NestedTensors)
from vllm.multimodal.parse import (AudioProcessorItems, DictEmbeddingItems,
                                   ModalityDataItems, MultiModalDataItems,
                                   MultiModalDataParser)
from vllm.multimodal.processing import (BaseMultiModalProcessor,
                                        PlaceholderFeaturesInfo,
                                        PromptReplacement, PromptUpdate)
from vllm.multimodal.profiling import BaseDummyInputsBuilder
from vllm.sequence import IntermediateTensors
from vllm.transformers_utils.tokenizer import decode_tokens, encode_tokens

from .interfaces import MultiModalEmbeddings, SupportsMultiModal, SupportsPP
from .utils import (AutoWeightsLoader, WeightsMapper,
                    init_vllm_registered_model, maybe_prefix,
                    merge_multimodal_embeddings)

try:
    import flash_attn
except (ImportError, ModuleNotFoundError):
    flash_attn = None

logger = init_logger(__name__)


def _qwen2_5_omni_thinker_field_config(hf_inputs: Mapping[str, torch.Tensor]):
    audio_feature_lengths = hf_inputs.get("audio_feature_lengths",
                                          torch.empty((0, )))

    image_grid_thw = hf_inputs.get("image_grid_thw", torch.empty((0, 3)))
    image_grid_sizes = image_grid_thw.prod(-1)

    video_grid_thw = hf_inputs.get("video_grid_thw", torch.empty((0, 3)))
    video_grid_sizes = video_grid_thw.prod(-1)

    return dict(
        input_audio_features=MultiModalFieldConfig.flat_from_sizes(
            "audio", audio_feature_lengths, dim=1),
        feature_attention_mask=MultiModalFieldConfig.batched("audio"),
        audio_feature_lengths=MultiModalFieldConfig.batched("audio"),
        pixel_values=MultiModalFieldConfig.flat_from_sizes(
            "image", image_grid_sizes),
        image_embeds=MultiModalFieldConfig.flat_from_sizes(
            "image", image_grid_sizes),
        image_grid_thw=MultiModalFieldConfig.batched("image"),
        pixel_values_videos=MultiModalFieldConfig.flat_from_sizes(
            "video", video_grid_sizes),
        video_embeds=MultiModalFieldConfig.flat_from_sizes(
            "video", video_grid_sizes),
        video_grid_thw=MultiModalFieldConfig.batched("video"),
        second_per_grid_ts=MultiModalFieldConfig.batched("video"),
    )


class Qwen2_5OmniThinkerMultiModalDataParser(Qwen2VLMultiModalDataParser):

    def _parse_audio_data(
        self,
        data: Union[dict[str, torch.Tensor], ModalityData[ImageItem]],
    ) -> ModalityDataItems[Any, Any]:
        if isinstance(data, dict):
            return DictEmbeddingItems(
                data,
                modality="audio",
                required_fields={
                    "input_audio_features", "audio_feature_lengths"
                },
                fields_factory=_qwen2_5_omni_thinker_field_config,
            )

        return super()._parse_audio_data(data)


class Qwen2_5OmniThinkerProcessingInfo(Qwen2AudioProcessingInfo,
                                       Qwen2_5_VLProcessingInfo):

    def get_hf_config(self):
        return self.ctx.get_hf_config(Qwen2_5OmniConfig).thinker_config

    def get_hf_processor(
        self,
        *,
        sampling_rate: Optional[int] = None,
        min_pixels: Optional[int] = None,
        max_pixels: Optional[int] = None,
        size: Optional[dict[str, int]] = None,
        fps: Optional[Union[float, list[float]]] = None,
        **kwargs: object,
    ) -> Qwen2_5OmniProcessor:
        if fps is not None:
            kwargs["fps"] = fps

        # Monkey patch for Transformers v4.53
        processor_class = Qwen2_5OmniProcessor
        if processor_class.image_processor_class != "AutoImageProcessor":
            processor_class.image_processor_class = "AutoImageProcessor"
        if processor_class.video_processor_class != "AutoVideoProcessor":
            processor_class.video_processor_class = "AutoVideoProcessor"

        processor = self.ctx.get_hf_processor(
<<<<<<< HEAD
            Qwen2_5OmniProcessor,
            image_processor=self.get_image_processor(
                min_pixels=min_pixels,
                max_pixels=max_pixels,
                size=size,
                use_fast=kwargs.get("use_fast")),
=======
            processor_class,
            image_processor=self.get_image_processor(min_pixels=min_pixels,
                                                     max_pixels=max_pixels,
                                                     size=size,
                                                     use_fast=kwargs.get(
                                                         "use_fast", True)),
>>>>>>> 7234fe26
            **kwargs,
        )
        if not hasattr(processor, "audio_token"):
            processor.audio_token = "<|AUDIO|>"
        if not hasattr(processor, "image_token"):
            processor.image_token = "<|IMAGE|>"
        if not hasattr(processor, "video_token"):
            processor.video_token = "<|VIDEO|>"
        return processor

    def get_feature_extractor(
        self,
        *,
        sampling_rate: Optional[int] = None,
        **kwargs: object,
    ):
        hf_processor = self.get_hf_processor(sampling_rate=sampling_rate)
        feature_extractor = hf_processor.feature_extractor  # type: ignore
        assert isinstance(feature_extractor, WhisperFeatureExtractor)
        return feature_extractor

    def get_supported_mm_limits(self) -> Mapping[str, Optional[int]]:
        return {"audio": None, "image": None, "video": None}


class Qwen2_5OmniThinkerDummyInputsBuilder(
        BaseDummyInputsBuilder[Qwen2_5OmniThinkerProcessingInfo]):

    def get_dummy_text(self, mm_counts: Mapping[str, int]) -> str:
        num_audios = mm_counts.get("audio", 0)
        num_images = mm_counts.get("image", 0)
        num_videos = mm_counts.get("video", 0)

        hf_processor = self.info.get_hf_processor()

        audio_token: str = hf_processor.audio_token
        image_token: str = hf_processor.image_token
        video_token: str = hf_processor.video_token

        return (audio_token * num_audios + image_token * num_images +
                video_token * num_videos)

    def get_dummy_mm_data(
        self,
        seq_len: int,
        mm_counts: Mapping[str, int],
    ) -> MultiModalDataDict:
        num_audios = mm_counts.get("audio", 0)
        num_images = mm_counts.get("image", 0)
        num_videos = mm_counts.get("video", 0)

        feature_extractor = self.info.get_feature_extractor()

        target_audio_length = min(
            feature_extractor.chunk_length,
            30,
        ) * feature_extractor.sampling_rate
        target_width, target_height = \
            self.info.get_image_size_with_most_features()
        target_num_frames = \
            self.info.get_num_frames_with_most_features(seq_len, mm_counts)

        mm_data = {
            "audio":
            self._get_dummy_audios(length=target_audio_length,
                                   num_audios=num_audios),
            "image":
            self._get_dummy_images(width=target_width,
                                   height=target_height,
                                   num_images=num_images),
            "video":
            self._get_dummy_videos(width=target_width,
                                   height=target_height,
                                   num_frames=target_num_frames,
                                   num_videos=num_videos),
        }

        return mm_data


class Qwen2_5OmniThinkerMultiModalProcessor(
        BaseMultiModalProcessor[Qwen2_5OmniThinkerProcessingInfo]):

    def _get_data_parser(self) -> MultiModalDataParser:
        feature_extractor = self.info.get_feature_extractor()
        return Qwen2_5OmniThinkerMultiModalDataParser(
            target_sr=feature_extractor.sampling_rate)

    def _call_hf_processor(
        self,
        prompt: str,
        mm_data: Mapping[str, object],
        mm_kwargs: Mapping[str, object],
        tok_kwargs: Mapping[str, object],
    ) -> BatchFeature:
        mm_data = dict(mm_data)
        audios = mm_data.pop("audios", [])

        # NOTE: WhisperFeatureExtractor cannot handle empty list of audios
        if audios:
            # NOTE: Qwen2.5-Omni processor accept "audio"
            mm_data["audio"] = audios
            mm_kwargs = dict(**mm_kwargs)

        processed_outputs = super()._call_hf_processor(
            prompt=prompt,
            mm_data=mm_data,
            mm_kwargs=mm_kwargs,
            tok_kwargs=tok_kwargs,
        )

        return self._postprocess_hf(
            prompt=prompt,
            mm_data=mm_data,
            mm_kwargs=mm_kwargs,
            processed_outputs=processed_outputs,
        )

    async def _call_hf_processor_async(
        self,
        prompt: str,
        mm_data: Mapping[str, object],
        mm_kwargs: Mapping[str, object],
    ) -> BatchFeature:
        mm_data = dict(mm_data)
        audios = mm_data.pop("audios", [])

        # NOTE: WhisperFeatureExtractor cannot handle empty list of audios
        if audios:
            # NOTE: Qwen2.5-Omni processor accept "audio"
            mm_data["audio"] = audios
            mm_kwargs = dict(**mm_kwargs)

        processed_outputs = await super(
        )._cal_call_hf_processor_asyncl_hf_processor(
            prompt=prompt,
            mm_data=mm_data,
            mm_kwargs=mm_kwargs,
        )

        return self._postprocess_hf(
            prompt=prompt,
            mm_data=mm_data,
            mm_kwargs=mm_kwargs,
            processed_outputs=processed_outputs,
        )

    def _postprocess_hf(
        self,
        prompt: str,
        mm_data: Mapping[str, object],
        mm_kwargs: Mapping[str, object],
        processed_outputs: BatchFeature,
    ) -> BatchFeature:
        input_features = processed_outputs.pop('input_features', None)
        feature_attention_mask = processed_outputs.get(
            'feature_attention_mask', None)

        if ('input_audio_features' not in processed_outputs
                and input_features is not None):
            if feature_attention_mask is not None:
                input_features = input_features.permute(
                    0, 2, 1)[feature_attention_mask.bool()].permute(1, 0)
            processed_outputs['input_audio_features'] = input_features
        if ('audio_feature_lengths' not in processed_outputs
                and feature_attention_mask is not None):
            processed_outputs['audio_feature_lengths'] = \
                feature_attention_mask.sum(-1)

        return processed_outputs

    def _get_mm_fields_config(
        self,
        hf_inputs: BatchFeature,
        hf_processor_mm_kwargs: Mapping[str, object],
    ) -> Mapping[str, MultiModalFieldConfig]:
        return _qwen2_5_omni_thinker_field_config(hf_inputs)

    def _maybe_apply_prompt_updates(
        self,
        mm_items: MultiModalDataItems,
        hf_processor_mm_kwargs: Mapping[str, object],
        prompt_ids: list[int],
        mm_kwargs: MultiModalKwargs,
        is_update_applied: bool,
    ) -> tuple[list[int], str, Mapping[str, list[PlaceholderFeaturesInfo]]]:
        """
        Qwen2.5-Omni reimplements this function to handle `use_audio_in_video`.
        """
        unbound_prompt_updates = self._get_prompt_updates(
            mm_items,
            hf_processor_mm_kwargs,
            mm_kwargs,
        )
        mm_prompt_updates = self._bind_and_group_updates(
            unbound_prompt_updates)

        mm_item_counts = mm_items.get_all_counts()
        self._validate_mm_kwargs(mm_kwargs, mm_item_counts)

        use_audio_in_video = hf_processor_mm_kwargs.get(
            "use_audio_in_video", False)

        if is_update_applied:
            mm_placeholders = self._find_mm_placeholders(
                mm_prompt_updates,
                prompt_ids,
                mm_item_counts,
            )
            self._validate_mm_placeholders(
                mm_placeholders,
                mm_item_counts,
                use_audio_in_video=use_audio_in_video)

            tokenizer = self.info.get_tokenizer()
            prompt = decode_tokens(tokenizer, prompt_ids)
        else:
            (
                prompt_ids,
                prompt,
                mm_placeholders,
            ) = self._apply_prompt_updates(
                prompt_ids,
                mm_prompt_updates,
                mm_item_counts,
            )
            self._validate_mm_placeholders(
                mm_placeholders,
                mm_item_counts,
                use_audio_in_video=use_audio_in_video)

        tokenizer = self.info.get_tokenizer()
        prompt = decode_tokens(tokenizer, prompt_ids)

        if use_audio_in_video:
            mm_kwargs["use_audio_in_video"] = True

        return prompt_ids, prompt, mm_placeholders

    def _get_prompt_updates(
        self,
        mm_items: MultiModalDataItems,
        hf_processor_mm_kwargs: Mapping[str, Any],
        out_mm_kwargs: MultiModalKwargs,
    ) -> Sequence[PromptUpdate]:
        processor = self.info.get_hf_processor(**hf_processor_mm_kwargs)
        tokenizer = self.info.get_tokenizer()
        image_processor = self.info.get_image_processor(
            **hf_processor_mm_kwargs)
        vocab = tokenizer.get_vocab()

        audio_token = processor.audio_token
        image_token = processor.image_token
        video_token = processor.video_token
        audio_token_id = vocab[audio_token]
        image_token_id = vocab[image_token]
        video_token_id = vocab[video_token]

        audio_feature_lengths = out_mm_kwargs.get("audio_feature_lengths")
        feature_attention_mask = out_mm_kwargs.get("feature_attention_mask")
        if audio_feature_lengths is None and feature_attention_mask is None:
            audio_output_lengths = []
        elif audio_feature_lengths is not None:
            _, audio_output_lens = _get_feat_extract_output_lengths(
                audio_feature_lengths)
            audio_output_lengths = audio_output_lens.tolist()
        elif feature_attention_mask is not None:
            assert isinstance(feature_attention_mask, torch.Tensor)
            _, audio_output_lens = _get_feat_extract_output_lengths(
                feature_attention_mask.sum(-1))
            audio_output_lengths = audio_output_lens.tolist()

        # number of audios read from video.
        audio_in_video_item_idx = 0

        def get_replacement_qwen2_audio(item_idx: int):
            item_idx += audio_in_video_item_idx

            num_features = audio_output_lengths[item_idx]
            if num_features == 0:
                audios = mm_items.get_items("audio", AudioProcessorItems)
                audio = audios.get(item_idx)
                raise ValueError(
                    f"The audio {audio} (len={len(audio)}) is too short "
                    "to be represented inside the model")

            return [audio_token_id] * num_features

        def get_replacement_qwen2_vision(item_idx: int, modality: str):
            grid_thw = out_mm_kwargs[f"{modality}_grid_thw"][item_idx]
            assert isinstance(grid_thw, torch.Tensor)
            merge_length = image_processor.merge_size**2

            token_id = image_token_id if modality == "image" else video_token_id
            return [token_id] * (int(grid_thw.prod()) // merge_length)

        use_audio_in_video = hf_processor_mm_kwargs.get(
            "use_audio_in_video", False)
        thinker_config = self.info.get_hf_config()

        def get_replacement_qwen2_use_audio_in_video(item_idx: int):
            nonlocal audio_in_video_item_idx

            audio_num_features = audio_output_lengths[audio_in_video_item_idx +
                                                      item_idx]
            video_grid_thw = out_mm_kwargs["video_grid_thw"][item_idx]

            audio_in_video_item_idx += 1

            second_per_grid_ts = hf_processor_mm_kwargs.get(
                "second_per_grid_ts", None)
            if second_per_grid_ts:
                video_second_per_grid_t = second_per_grid_ts[item_idx]
            else:
                video_second_per_grid_t = 1.0

            return MRotaryEmbedding.omni_get_updates_use_audio_in_video(
                thinker_config=thinker_config,
                audio_len=audio_num_features,
                video_grid_thw=video_grid_thw,
                video_second_per_grid_t=video_second_per_grid_t,
            )

        video_replacement_fn = (
            get_replacement_qwen2_use_audio_in_video if use_audio_in_video else
            partial(get_replacement_qwen2_vision, modality="video"))

        return [
            PromptReplacement(
                modality="audio",
                target=audio_token,
                replacement=get_replacement_qwen2_audio,
            ),
            PromptReplacement(
                modality="image",
                target=image_token,
                replacement=partial(get_replacement_qwen2_vision,
                                    modality="image"),
            ),
            PromptReplacement(
                modality="video",
                target=video_token,
                replacement=video_replacement_fn,
            ),
        ]

    def _apply_hf_processor_main(
        self,
        prompt: Union[str, list[int]],
        mm_items: MultiModalDataItems,
        hf_processor_mm_kwargs: Mapping[str, object],
        tokenization_kwargs: Mapping[str, object],
        *,
        enable_hf_prompt_update: bool,
    ) -> tuple[list[int], MultiModalKwargs, bool]:
        """
        Qwen2.5-Omni reimplements this function to handle text only.
        """
        if isinstance(prompt, str):
            if enable_hf_prompt_update:
                return self._apply_hf_processor_text_mm(
                    prompt_text=prompt,
                    mm_items=mm_items,
                    hf_processor_mm_kwargs=hf_processor_mm_kwargs,
                    tokenization_kwargs=tokenization_kwargs,
                )
            tokenizer = self.info.get_tokenizer()
            prompt_ids = encode_tokens(tokenizer, prompt)
        else:
            prompt_ids = self._apply_hf_processor_tokens_only(prompt)

        mm_kwargs = self._apply_hf_processor_mm_only(
            mm_items=mm_items,
            hf_processor_mm_kwargs=hf_processor_mm_kwargs,
            tokenization_kwargs=tokenization_kwargs,
        )

        return prompt_ids, mm_kwargs, False

    def _apply_hf_processor_mm_only(
        self,
        mm_items: MultiModalDataItems,
        hf_processor_mm_kwargs: Mapping[str, object],
        tokenization_kwargs: Mapping[str, object],
    ) -> MultiModalKwargs:
        """
        Qwen2.5-Omni reimplements this function to handle `use_audio_in_video`.
        """
        mm_counts = mm_items.get_all_counts()

        use_audio_in_video = hf_processor_mm_kwargs.get(
            "use_audio_in_video", False)
        if use_audio_in_video and "video" in mm_counts:
            assert "audio" in mm_counts
            mm_counts["audio"] -= mm_counts["video"]

        _, mm_kwargs, _ = self._apply_hf_processor_text_mm(
            prompt_text=self.dummy_inputs.get_dummy_text(mm_counts),
            mm_items=mm_items,
            hf_processor_mm_kwargs=hf_processor_mm_kwargs,
            tokenization_kwargs=tokenization_kwargs,
        )

        return mm_kwargs

    async def _apply_hf_processor_mm_only_async(
        self,
        mm_items: MultiModalDataItems,
        hf_processor_mm_kwargs: Mapping[str, object],
    ) -> MultiModalKwargs:
        mm_counts = mm_items.get_all_counts()

        use_audio_in_video = hf_processor_mm_kwargs.get(
            "use_audio_in_video", False)
        if use_audio_in_video and "video" in mm_counts:
            assert "audio" in mm_counts
            mm_counts["audio"] -= mm_counts["video"]

        _, mm_kwargs, _ = await self._apply_hf_processor_text_mm_async(
            prompt_text=self.dummy_inputs.get_dummy_text(mm_counts),
            mm_items=mm_items,
            hf_processor_mm_kwargs=hf_processor_mm_kwargs,
        )

        return mm_kwargs

    def _validate_mm_placeholders(
        self,
        mm_placeholders: Mapping[str, list[PlaceholderFeaturesInfo]],
        mm_item_counts: Mapping[str, int],
        use_audio_in_video: bool = False,
    ) -> None:
        if use_audio_in_video:
            mm_item_counts = copy(mm_item_counts)
            if "video" in mm_item_counts:
                assert "audio" in mm_item_counts
                mm_item_counts["audio"] -= mm_item_counts["video"]
        super()._validate_mm_placeholders(mm_placeholders, mm_item_counts)


class Qwen2_5OmniConditionalGenerationMixin:

    def _validate_and_reshape_mm_tensor(self,
                                        mm_input: object,
                                        name: str,
                                        dim: int = 0) -> torch.Tensor:
        if not isinstance(mm_input, (torch.Tensor, list)):
            raise ValueError(f"Incorrect type of {name}. "
                             f"Got type: {type(mm_input)}")
        if isinstance(mm_input, torch.Tensor):
            return torch.concat(list(mm_input), dim=dim)
        else:
            return torch.concat(mm_input, dim=dim)

    def _parse_and_validate_audio_input(
            self, **kwargs: object) -> Optional[Qwen2AudioInputs]:
        input_audio_features = kwargs.pop('input_audio_features', None)
        audio_feature_lengths = kwargs.pop('audio_feature_lengths', None)
        feature_attention_mask = kwargs.pop('feature_attention_mask', None)
        if input_audio_features is None:
            return None
        input_audio_features = self._validate_and_reshape_mm_tensor(
            input_audio_features, 'input_audio_features', dim=1)
        if feature_attention_mask is not None:
            feature_attention_mask = self._validate_and_reshape_mm_tensor(
                feature_attention_mask, 'feature_attention_mask')
        if not isinstance(input_audio_features, (torch.Tensor, list)):
            raise ValueError("Incorrect type of audio input features. "
                             f"Got type: {type(input_audio_features)}")
        return Qwen2AudioInputs(input_features=input_audio_features,
                                audio_feature_lengths=audio_feature_lengths,
                                feature_attention_mask=feature_attention_mask)

    def _parse_and_validate_image_input(
        self,
        **kwargs: dict[str, Any],
    ) -> Optional[Qwen2_5_VLImageInputs]:
        pixel_values = kwargs.pop("pixel_values", None)
        image_embeds = kwargs.pop("image_embeds", None)
        image_grid_thw = kwargs.pop("image_grid_thw", None)

        if pixel_values is None and image_embeds is None:
            return None

        if pixel_values is not None:
            pixel_values = self._validate_and_reshape_mm_tensor(
                pixel_values, "image pixel values")
            image_grid_thw = self._validate_and_reshape_mm_tensor(
                image_grid_thw, "image grid_thw")

            if not isinstance(pixel_values, (torch.Tensor, list)):
                raise ValueError("Incorrect type of image pixel values. "
                                 f"Got type: {type(pixel_values)}")

            return Qwen2_5_VLImagePixelInputs(type="pixel_values",
                                              pixel_values=pixel_values,
                                              image_grid_thw=image_grid_thw)

        if image_embeds is not None:
            image_embeds = self._validate_and_reshape_mm_tensor(
                image_embeds, "image embeds")
            image_grid_thw = self._validate_and_reshape_mm_tensor(
                image_grid_thw, "image grid_thw")

            if not isinstance(image_embeds, torch.Tensor):
                raise ValueError("Incorrect type of image embeddings. "
                                 f"Got type: {type(image_embeds)}")
            return Qwen2_5_VLImageEmbeddingInputs(
                type="image_embeds",
                image_embeds=image_embeds,
                image_grid_thw=image_grid_thw)

    def _parse_and_validate_video_input(
        self,
        **kwargs: dict[str, Any],
    ) -> Optional[Qwen2_5_VLVideoInputs]:
        pixel_values_videos = kwargs.pop("pixel_values_videos", None)
        video_embeds = kwargs.pop("video_embeds", None)
        video_grid_thw = kwargs.pop("video_grid_thw", None)

        if pixel_values_videos is None and video_embeds is None:
            return None

        if pixel_values_videos is not None:
            pixel_values_videos = self._validate_and_reshape_mm_tensor(
                pixel_values_videos, "video pixel values")
            video_grid_thw = self._validate_and_reshape_mm_tensor(
                video_grid_thw, "video grid_thw")

            return Qwen2_5_VLVideoPixelInputs(
                type="pixel_values_videos",
                pixel_values_videos=pixel_values_videos,
                video_grid_thw=video_grid_thw,
            )

        if video_embeds is not None:
            video_embeds = self._validate_and_reshape_mm_tensor(
                video_embeds, "video embeds")
            video_grid_thw = self._validate_and_reshape_mm_tensor(
                video_grid_thw, "video grid_thw")

            if not isinstance(video_embeds, torch.Tensor):
                raise ValueError("Incorrect type of video embeddings. "
                                 f"Got type: {type(video_embeds)}")
            return Qwen2_5_VLVideoEmbeddingInputs(
                type="video_embeds",
                video_embeds=video_embeds,
                video_grid_thw=video_grid_thw)

    def _process_audio_input(
        self,
        audio_input: Qwen2AudioInputs,
        audio_hashes: list[str] = None,
        cached_audio_features: torch.Tensor = None,
    ) -> torch.Tensor:

        input_features = audio_input["input_features"]
        audio_feature_lengths = audio_input["audio_feature_lengths"]
        if input_features.ndim == 3:
            assert input_features.shape[0] == 1
            input_features = input_features.squeeze(0)
        if audio_feature_lengths.ndim == 2:
            assert audio_feature_lengths.shape[
                0] == 1 or audio_feature_lengths.shape[1] == 1
            if audio_feature_lengths.shape[0] == 1:
                audio_feature_lengths = audio_feature_lengths.squeeze(0)
            else:
                audio_feature_lengths = audio_feature_lengths.squeeze(1)

        audio_feat_lengths, audio_output_lengths = (
            self.audio_tower._get_feat_extract_output_lengths(
                audio_feature_lengths))

        audio_outputs = self.audio_tower(
            input_features.to(self.audio_tower.dtype),
            feature_lens=audio_feature_lengths,
            aftercnn_lens=audio_feat_lengths,
        )
        audio_features = audio_outputs.last_hidden_state
        return audio_features.split(audio_output_lengths.tolist())

    def _process_image_input(
            self,
            image_input: Qwen2_5_VLImageInputs) -> tuple[torch.Tensor, ...]:
        if image_input["type"] == "image_embeds":
            return image_input["image_embeds"].type(self.visual.dtype)

        grid_thw = image_input["image_grid_thw"]
        assert grid_thw.ndim == 2

        pixel_values = image_input["pixel_values"].type(self.visual.dtype)
        image_embeds = self.visual(pixel_values, grid_thw=grid_thw)
        # Split concatenated embeddings for each image item.
        merge_size = self.visual.spatial_merge_size
        sizes = grid_thw.prod(-1) // merge_size // merge_size

        return image_embeds.split(sizes.tolist())

    def _process_video_input(
            self,
            video_input: Qwen2_5_VLVideoInputs,
            video_hashes: list[str] = None,
            cached_video_embeds: torch.Tensor = None) -> torch.Tensor:
        if video_input["type"] == "video_embeds":
            return video_input["video_embeds"].type(self.visual.dtype)

        grid_thw = video_input["video_grid_thw"]
        assert grid_thw.ndim == 2

        pixel_values_videos = video_input["pixel_values_videos"].type(
            self.visual.dtype)
        video_embeds = self.visual(pixel_values_videos, grid_thw=grid_thw)
        # Split concatenated embeddings for each video item.
        merge_size = self.visual.spatial_merge_size
        sizes = grid_thw.prod(-1) // merge_size // merge_size

        return video_embeds.split(sizes.tolist())


@MULTIMODAL_REGISTRY.register_processor(
    Qwen2_5OmniThinkerMultiModalProcessor,
    info=Qwen2_5OmniThinkerProcessingInfo,
    dummy_inputs=Qwen2_5OmniThinkerDummyInputsBuilder,
)
class Qwen2_5OmniThinkerForConditionalGeneration(
        nn.Module, SupportsMultiModal, SupportsPP,
        Qwen2_5OmniConditionalGenerationMixin):
    hf_to_vllm_mapper = WeightsMapper(
        orig_to_new_prefix={
            "thinker.lm_head.": "language_model.lm_head.",
            "thinker.model.": "language_model.model.",
            "thinker.": "",
        })

    @classmethod
    def get_placeholder_str(cls, modality: str, i: int) -> Optional[str]:
        if modality.startswith("image"):
            return "<|vision_start|><|IMAGE|><|vision_end|>"
        if modality.startswith("video"):
            return "<|vision_start|><|VIDEO|><|vision_end|>"
        if modality.startswith("audio"):
            return f"Audio {i}: <|audio_bos|><|AUDIO|><|audio_eos|>"

        raise ValueError("Only image, video or audio modality is supported")

    def __init__(self, *, vllm_config: VllmConfig, prefix: str = ""):
        super().__init__()
        thinker_config: Qwen2_5OmniThinkerConfig = (
            vllm_config.model_config.hf_config.thinker_config)
        quant_config = vllm_config.quant_config
        multimodal_config = vllm_config.model_config.multimodal_config
        self.config = thinker_config
        self.multimodal_config = multimodal_config

        # force "use_flash_attention_2=True" to audio tower to align
        # the results.
        if flash_attn is not None:
            audio_config = thinker_config.audio_config
            audio_config._attn_implementation_autoset = True
            audio_config._attn_implementation = "flash_attention_2"
        else:
            logger.warning(
                "flash_attn is not available, the model may not yield the "
                "exactly same result as the transformers implementation "
                "in the audio tower part.")

        self.audio_tower = Qwen2_5OmniAudioEncoder(thinker_config.audio_config)
        self.visual = Qwen2_5_VisionTransformer(
            vision_config=thinker_config.vision_config,
            norm_eps=getattr(thinker_config.text_config, "rms_norm_eps", 1e-6),
            quant_config=quant_config,
            prefix=maybe_prefix(prefix, "visual"),
        )
        self.quant_config = quant_config
        self.language_model = init_vllm_registered_model(
            vllm_config=vllm_config,
            prefix=maybe_prefix(prefix, "language_model"),
            hf_config=thinker_config.text_config,
            architectures=["Qwen2ForCausalLM"],
        )

        self.make_empty_intermediate_tensors = (
            self.language_model.make_empty_intermediate_tensors)

    def _parse_and_validate_multimodal_inputs(self, **kwargs: object) -> dict:
        mm_input_by_modality = {}

        # Preserve the order of modalities if there are multiple of them
        # from the order of kwargs.
        for input_key in kwargs:
            if input_key in ("pixel_values", "image_embeds"
                             ) and "image" not in mm_input_by_modality:
                mm_input_by_modality[
                    "image"] = self._parse_and_validate_image_input(**kwargs)
            if input_key in ("pixel_values_videos", "video_embeds"
                             ) and "video" not in mm_input_by_modality:
                mm_input_by_modality[
                    "video"] = self._parse_and_validate_video_input(**kwargs)
            if input_key in ("input_audio_features"
                             ) and "audio" not in mm_input_by_modality:
                mm_input_by_modality[
                    "audio"] = self._parse_and_validate_audio_input(**kwargs)
        return mm_input_by_modality

    def get_language_model(self) -> torch.nn.Module:
        return self.language_model

    def get_multimodal_embeddings(self,
                                  **kwargs: object) -> MultiModalEmbeddings:

        mm_input_by_modality = self._parse_and_validate_multimodal_inputs(
            **kwargs)
        if not mm_input_by_modality:
            return []

        # The result multimodal_embeddings is tuple of tensors, with each
        # tensor correspoending to a multimodal data item (image or video).
        multimodal_embeddings: tuple[torch.Tensor, ...] = ()

        # NOTE: It is important to iterate over the keys in this dictionary
        # to preserve the order of the modalities.
        for modality in mm_input_by_modality:
            multimodal_input = mm_input_by_modality[modality]
            if modality == "image":
                vision_embeddings = self._process_image_input(multimodal_input)
                multimodal_embeddings += vision_embeddings
            if modality == "video":
                video_embeddings = self._process_video_input(multimodal_input)
                multimodal_embeddings += video_embeddings
            if modality == "audio":
                audio_embeddings = self._process_audio_input(multimodal_input)
                multimodal_embeddings += audio_embeddings
        return multimodal_embeddings

    def get_input_embeddings(
        self,
        input_ids: torch.Tensor,
        multimodal_embeddings: Optional[MultiModalEmbeddings] = None,
    ) -> torch.Tensor:
        inputs_embeds = self.language_model.get_input_embeddings(input_ids)
        if multimodal_embeddings is not None \
            and len(multimodal_embeddings) != 0:

            # TODO (ywang96): support overlapping modalitiy embeddings so that
            # `use_audio_in_video` will work on V1.
            inputs_embeds = merge_multimodal_embeddings(
                input_ids, inputs_embeds, multimodal_embeddings, [
                    self.config.image_token_index,
                    self.config.video_token_index,
                    self.config.audio_token_index
                ])
        return inputs_embeds

    def get_multimodal_embeddings_v0(
            self, **kwargs: object) -> Optional[NestedTensors]:
        audio_input = self._parse_and_validate_audio_input(**kwargs)
        image_input = self._parse_and_validate_image_input(**kwargs)
        video_input = self._parse_and_validate_video_input(**kwargs)

        if audio_input is None and image_input is None and video_input is None:
            return None

        multimodal_embeddings: list[tuple[NestedTensors, str]] = []

        if audio_input is not None:
            audio_embeds = self._process_audio_input(audio_input)
            multimodal_embeddings.append((audio_embeds, "audio"))
        if image_input is not None:
            image_embeds = self._process_image_input(image_input)
            multimodal_embeddings.append((image_embeds, "image"))
        if video_input is not None:
            video_embeds = self._process_video_input(video_input)
            multimodal_embeddings.append((video_embeds, "video"))
        return multimodal_embeddings

    def get_input_embeddings_v0(
        self,
        input_ids: torch.Tensor,
        multimodal_embeddings: Optional[NestedTensors] = None,
    ) -> torch.Tensor:
        inputs_embeds = self.language_model.get_input_embeddings(input_ids)
        if multimodal_embeddings is None or len(multimodal_embeddings) == 0:
            return inputs_embeds

        for embeddings, modality in multimodal_embeddings:
            if modality == "audio":
                placeholder_token_id = self.config.audio_token_index
            if modality == "image":
                placeholder_token_id = self.config.image_token_index
            if modality == "video":
                placeholder_token_id = self.config.video_token_index
            inputs_embeds = merge_multimodal_embeddings(
                input_ids, inputs_embeds, embeddings, placeholder_token_id)
        return inputs_embeds

    def forward(
        self,
        input_ids: torch.Tensor,
        positions: torch.Tensor,
        intermediate_tensors: Optional[IntermediateTensors] = None,
        inputs_embeds: Optional[torch.Tensor] = None,
        **kwargs: object,
    ) -> Union[torch.Tensor, IntermediateTensors]:
        if intermediate_tensors is not None:
            inputs_embeds = None

        # NOTE: In v1, inputs_embeds is always generated at model runner, this
        # condition is for v0 compatibility.
        elif inputs_embeds is None:
            multimodal_embeddings = self.get_multimodal_embeddings_v0(**kwargs)
            inputs_embeds = self.get_input_embeddings_v0(
                input_ids, multimodal_embeddings)
            input_ids = None

        hidden_states = self.language_model.model(input_ids,
                                                  positions,
                                                  intermediate_tensors,
                                                  inputs_embeds=inputs_embeds)
        return hidden_states

    def compute_logits(
        self,
        hidden_states: torch.Tensor,
        sampling_metadata: SamplingMetadata,
    ) -> Optional[torch.Tensor]:
        return self.language_model.compute_logits(hidden_states,
                                                  sampling_metadata)

    def load_weights(self, weights: Iterable[tuple[str,
                                                   torch.Tensor]]) -> set[str]:
        loader = AutoWeightsLoader(
            self,
            skip_prefixes=["talker.", "token2wav."],
        )
        loaded_weights = loader.load_weights(weights,
                                             mapper=self.hf_to_vllm_mapper)

        return loaded_weights<|MERGE_RESOLUTION|>--- conflicted
+++ resolved
@@ -153,21 +153,12 @@
             processor_class.video_processor_class = "AutoVideoProcessor"
 
         processor = self.ctx.get_hf_processor(
-<<<<<<< HEAD
-            Qwen2_5OmniProcessor,
-            image_processor=self.get_image_processor(
-                min_pixels=min_pixels,
-                max_pixels=max_pixels,
-                size=size,
-                use_fast=kwargs.get("use_fast")),
-=======
             processor_class,
             image_processor=self.get_image_processor(min_pixels=min_pixels,
                                                      max_pixels=max_pixels,
                                                      size=size,
                                                      use_fast=kwargs.get(
                                                          "use_fast", True)),
->>>>>>> 7234fe26
             **kwargs,
         )
         if not hasattr(processor, "audio_token"):
@@ -291,6 +282,7 @@
         prompt: str,
         mm_data: Mapping[str, object],
         mm_kwargs: Mapping[str, object],
+        tok_kwargs: Mapping[str, object],
     ) -> BatchFeature:
         mm_data = dict(mm_data)
         audios = mm_data.pop("audios", [])
@@ -301,11 +293,11 @@
             mm_data["audio"] = audios
             mm_kwargs = dict(**mm_kwargs)
 
-        processed_outputs = await super(
-        )._cal_call_hf_processor_asyncl_hf_processor(
+        processed_outputs = await super()._call_hf_processor_async(
             prompt=prompt,
             mm_data=mm_data,
             mm_kwargs=mm_kwargs,
+            tok_kwargs=tok_kwargs,
         )
 
         return self._postprocess_hf(
