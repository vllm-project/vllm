--- conflicted
+++ resolved
@@ -174,15 +174,10 @@
 
         mm_items = self._to_mm_items(mm_data)
         tokenization_kwargs = tokenization_kwargs or {}
-<<<<<<< HEAD
-        mm_hashes = (mm_uuids if mm_uuids is not None else self._hash_mm_items(
-            mm_items, hf_processor_mm_kwargs, tokenization_kwargs))
-=======
         mm_hashes = self._hash_mm_items(mm_items,
                                         hf_processor_mm_kwargs,
                                         tokenization_kwargs,
-                                        mm_hash_overrides=mm_hash_overrides)
->>>>>>> 717fc00e
+                                        mm_uuids=mm_uuids)
         mm_placeholders = {"image": [PlaceholderRange(offset=0, length=0)]}
 
         mm_processed_data = BatchFeature(image_data)
