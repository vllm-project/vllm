# SPDX-License-Identifier: Apache-2.0
# SPDX-FileCopyrightText: Copyright contributors to the vLLM project
from collections.abc import Iterable, Mapping
from typing import Annotated, Literal, Optional, Union

import torch
import torch.nn as nn
import torch.nn.functional as F
from torch.nn import LayerNorm
from transformers.models.qwen2_vl import Qwen2VLProcessor

<<<<<<< HEAD
from vllm.attention.layer import (check_upstream_fa_availability,
                                  maybe_get_vit_flash_attn_backend)
=======
from vllm.attention.backends.registry import _Backend
from vllm.attention.layer import check_upstream_fa_availability
>>>>>>> 47b93395
from vllm.config import VllmConfig
from vllm.distributed import utils as dist_utils
from vllm.distributed.parallel_state import (
    get_tensor_model_parallel_rank, get_tensor_model_parallel_world_size)
from vllm.model_executor.layers.activation import SiluAndMul
from vllm.model_executor.layers.layernorm import RMSNorm
from vllm.model_executor.layers.linear import (ColumnParallelLinear,
                                               MergedColumnParallelLinear,
                                               QKVParallelLinear,
                                               RowParallelLinear)
from vllm.model_executor.layers.quantization import QuantizationConfig
from vllm.model_executor.model_loader.weight_utils import default_weight_loader
from vllm.model_executor.models.interfaces import (MultiModalEmbeddings,
                                                   SupportsLoRA,
                                                   SupportsMultiModal,
                                                   SupportsPP)
from vllm.model_executor.models.module_mapping import MultiModelKeys
from vllm.model_executor.models.qwen2 import Qwen2ForCausalLM
from vllm.model_executor.models.qwen2_5_vl import Qwen2_5_VisionAttention
from vllm.model_executor.models.qwen2_vl import (Qwen2VLDummyInputsBuilder,
                                                 Qwen2VLMultiModalProcessor,
                                                 Qwen2VLProcessingInfo)
from vllm.model_executor.models.utils import (AutoWeightsLoader, WeightsMapper,
                                              init_vllm_registered_model,
                                              maybe_prefix)
from vllm.model_executor.models.vision import get_vit_attn_backend
from vllm.multimodal import MULTIMODAL_REGISTRY
from vllm.multimodal.inputs import MultiModalDataDict
from vllm.sequence import IntermediateTensors
from vllm.transformers_utils.configs.dotsocr import (DotsOCRConfig,
                                                     DotsVisionConfig)
from vllm.utils.tensor_schema import TensorSchema, TensorShape

from .vision import run_dp_sharded_mrope_vision_model

IMAGE_TOKEN = "<|imgpad|>"


class DotsOCRImagePixelInputs(TensorSchema):
    """
    Dimensions:
        - np: The total number of patches over each image over each prompt in
              the batch
        - ni: Number of images
        - cps: Number of channels * patch_size * patch_size
    """
    type: Literal["pixel_values"]

    pixel_values: Annotated[torch.Tensor, TensorShape("np", "cps")]
    image_grid_thw: Annotated[torch.Tensor, TensorShape("ni", 3)]


class DotsOCRImageEmbeddingInputs(TensorSchema):
    """
    Dimensions:
        - nf: Number of image features
        - hs: Hidden size
        - ni: Number of images
    """
    type: Literal["image_embeds"]

    image_embeds: Annotated[torch.Tensor, TensorShape("nf", "hs")]
    image_grid_thw: Annotated[torch.Tensor, TensorShape("ni", 3)]


DotsOCRImageInputs = Union[DotsOCRImagePixelInputs,
                           DotsOCRImageEmbeddingInputs]


class DotsOCRDummyInputsBuilder(Qwen2VLDummyInputsBuilder):

    def get_dummy_text(self, mm_counts: Mapping[str, int]) -> str:
        num_images = mm_counts.get("image", 0)
        return IMAGE_TOKEN * num_images

    def get_dummy_mm_data(
        self,
        seq_len: int,
        mm_counts: Mapping[str, int],
    ) -> MultiModalDataDict:
        num_images = mm_counts.get("image", 0)

        target_width, target_height = self.info.get_image_size_with_most_features(  # noqa: E501
        )

        return {
            "image":
            self._get_dummy_images(width=target_width,
                                   height=target_height,
                                   num_images=num_images),
        }


class DotsOCRProcessingInfo(Qwen2VLProcessingInfo):

    def get_hf_config(self) -> DotsOCRConfig:
        config = self.ctx.get_hf_config()
        if not config.__class__.__name__ == 'DotsOCRConfig':
            raise TypeError(f"Expected DotsOCRConfig, got {type(config)}")

        if hasattr(config, "vision_config") and isinstance(
                config.vision_config, dict):
            config.vision_config = DotsVisionConfig(**config.vision_config)

        return config

    def get_supported_mm_limits(self) -> Mapping[str, Optional[int]]:
        return {"image": None}

    def get_mm_max_tokens_per_item(
        self,
        seq_len: int,
        mm_counts: Mapping[str, int],
    ) -> Mapping[str, int]:
        max_image_tokens = self.get_max_image_tokens()
        return {"image": max_image_tokens}

    def get_hf_processor(
        self,
        **kwargs: object,
    ) -> Qwen2VLProcessor:
        self.get_tokenizer(
        ).image_token = IMAGE_TOKEN  # Ensure image token is set
        processor = self.ctx.get_hf_processor(
            Qwen2VLProcessor,
            **kwargs,
        )
        processor.image_token = IMAGE_TOKEN
        processor.video_token = "<|video_pad|>"
        return processor


def rotate_half(x):
    """Rotates half the hidden dims of the input."""
    x1 = x[..., :x.shape[-1] // 2]
    x2 = x[..., x.shape[-1] // 2:]
    return torch.cat((-x2, x1), dim=-1)


def apply_rotary_pos_emb_vision(tensor: torch.Tensor,
                                freqs: torch.Tensor) -> torch.Tensor:
    orig_dtype = tensor.dtype
    tensor = tensor.float()

    cos = freqs.cos()
    sin = freqs.sin()

    cos = cos.unsqueeze(1).repeat(1, 1, 2).unsqueeze(0).float()
    sin = sin.unsqueeze(1).repeat(1, 1, 2).unsqueeze(0).float()

    output = (tensor * cos) + (rotate_half(tensor) * sin)

    output = output.to(orig_dtype)

    return output


class VisionRotaryEmbedding(nn.Module):

    def __init__(self, dim: int, theta: float = 10000.0) -> None:
        super().__init__()
        inv_freq = 1.0 / (theta
                          **(torch.arange(0, dim, 2, dtype=torch.float) / dim))
        self.register_buffer("inv_freq", inv_freq, persistent=False)

    def forward(self, seqlen: int) -> torch.Tensor:
        seq = torch.arange(seqlen,
                           device=self.inv_freq.device,
                           dtype=self.inv_freq.dtype)
        freqs = torch.outer(seq, self.inv_freq)
        return freqs


class PatchMerger(nn.Module):

    def __init__(
        self,
        dim: int,
        context_dim: int,
        spatial_merge_size: int = 2,
        pre_norm="layernorm",
        prefix: str = "",
        use_data_parallel: bool = False,
    ) -> None:
        super().__init__()
        self.hidden_size = context_dim * (spatial_merge_size**2)
        self.pre_norm = pre_norm
        if self.pre_norm == "layernorm":
            self.ln_q = LayerNorm(context_dim, eps=1e-6)
        elif self.pre_norm == "rmsnorm":
            self.ln_q = RMSNorm(context_dim, eps=1e-6)

        self.mlp = nn.Sequential(
            ColumnParallelLinear(self.hidden_size,
                                 self.hidden_size,
                                 bias=True,
                                 return_bias=False,
                                 prefix=f"{prefix}.0",
                                 disable_tp=use_data_parallel),
            nn.GELU(),
            RowParallelLinear(self.hidden_size,
                              dim,
                              bias=True,
                              return_bias=False,
                              prefix=f"{prefix}.2",
                              disable_tp=use_data_parallel),
        )

    def forward(self, x: torch.Tensor) -> torch.Tensor:
        if self.pre_norm:
            x = self.mlp(self.ln_q(x).view(-1, self.hidden_size))
        else:
            x = self.mlp(x.view(-1, self.hidden_size))
        return x


class DotsVisionAttention(nn.Module):

    def __init__(self,
                 config,
                 dim: int,
                 num_heads: int = 16,
                 bias: bool = True,
                 *,
                 quant_config: Optional[QuantizationConfig] = None,
                 prefix: str = "",
                 use_data_parallel: bool = False) -> None:
        super().__init__()

        self.embed_dim = dim
        self.tp_size = (1 if use_data_parallel else
                        get_tensor_model_parallel_world_size())
        self.tp_rank = (0 if use_data_parallel else
                        get_tensor_model_parallel_rank())
        self.hidden_size_per_attention_head = dist_utils.divide(dim, num_heads)
        self.num_attention_heads_per_partition = dist_utils.divide(
            num_heads, self.tp_size)
        # qkv/proj follow Qwen2-VL style; bias controlled by arg
        self.qkv = QKVParallelLinear(
            hidden_size=dim,
            head_size=self.hidden_size_per_attention_head,
            total_num_heads=num_heads,
            bias=bias,
            quant_config=quant_config,
            prefix=f"{prefix}.qkv",
            disable_tp=use_data_parallel)
        self.proj = RowParallelLinear(input_size=dim,
                                      output_size=dim,
                                      bias=bias,
                                      quant_config=quant_config,
                                      prefix=f"{prefix}.proj",
                                      disable_tp=use_data_parallel)
        # Select attention backend
        self.attn_backend = get_vit_attn_backend(
            self.hidden_size_per_attention_head, torch.get_default_dtype())
        self.use_upstream_fa = False

        self.attn_backend, self.flash_attn_varlen_func \
            = maybe_get_vit_flash_attn_backend(
                self.attn_backend,
                self.use_upstream_fa,
            )
        if self.attn_backend not in {
                _Backend.FLASH_ATTN, _Backend.TORCH_SDPA, _Backend.XFORMERS,
                _Backend.ROCM_AITER_FA
        }:
            raise RuntimeError(
                f"Unsupported vision attention backend: {self.attn_backend}")
        self.is_flash_attn_backend = self.attn_backend in {
            _Backend.FLASH_ATTN, _Backend.ROCM_AITER_FA
        }

    def forward(
        self,
        hidden_states: torch.Tensor,
        cu_seqlens: torch.Tensor,
        rotary_pos_emb: Optional[torch.Tensor] = None,
        *,
        max_seqlen: Optional[int] = None,
        seqlens: Optional[list[int]] = None,
    ) -> torch.Tensor:
        # [S, C] -> [S, B=1, C]
        x = hidden_states.unsqueeze(1)
        x, _ = self.qkv(x)
        q, k, v = Qwen2_5_VisionAttention.split_qkv(self, x)
        bs = q.shape[1]
        # [S,B,H,D] -> [B,S,H,D]
        q = q.permute(1, 0, 2, 3).contiguous()
        k = k.permute(1, 0, 2, 3).contiguous()
        v = v.permute(1, 0, 2, 3).contiguous()

        if rotary_pos_emb is not None:
            qk_concat = torch.cat([q, k], dim=0)
            qk_rotated = apply_rotary_pos_emb_vision(qk_concat, rotary_pos_emb)
            q, k = torch.chunk(qk_rotated, 2, dim=0)

        if self.is_flash_attn_backend:
            q_ = q.reshape(bs * q.shape[1], q.shape[2], q.shape[3])
            k_ = k.reshape(bs * k.shape[1], k.shape[2], k.shape[3])
            v_ = v.reshape(bs * v.shape[1], v.shape[2], v.shape[3])
            output = self.flash_attn_varlen_func(q_,
                                                 k_,
                                                 v_,
                                                 cu_seqlens_q=cu_seqlens,
                                                 cu_seqlens_k=cu_seqlens,
                                                 max_seqlen_q=max_seqlen,
                                                 max_seqlen_k=max_seqlen,
                                                 dropout_p=0.0,
                                                 causal=False)
            context_layer = output.view(bs, -1,
                                        self.num_attention_heads_per_partition,
                                        self.hidden_size_per_attention_head)
        elif self.attn_backend == _Backend.TORCH_SDPA:
            outputs = []
            for i in range(1, len(cu_seqlens)):
                s = int(cu_seqlens[i - 1])
                e = int(cu_seqlens[i])
                q_i = q[:, s:e].permute(0, 2, 1, 3)
                k_i = k[:, s:e].permute(0, 2, 1, 3)
                v_i = v[:, s:e].permute(0, 2, 1, 3)
                out_i = F.scaled_dot_product_attention(q_i,
                                                       k_i,
                                                       v_i,
                                                       dropout_p=0.0)
                out_i = out_i.permute(0, 2, 1, 3)
                outputs.append(out_i)
            context_layer = torch.cat(outputs, dim=1) if outputs else q[:, :0]
        elif self.attn_backend == _Backend.XFORMERS:
            from xformers import ops as xops
            from xformers.ops.fmha.attn_bias import BlockDiagonalMask
            attn_bias = BlockDiagonalMask.from_seqlens(q_seqlen=seqlens,
                                                       kv_seqlen=None,
                                                       device=q.device)
            context_layer = xops.memory_efficient_attention_forward(
                q, k, v, attn_bias=attn_bias, p=0, scale=None)
        else:
            raise RuntimeError("Unsupported attention backend")

        # [B,S,H,D] -> [S,B,H*D] -> [S, C]
        context_layer = context_layer.permute(1, 0, 2, 3).contiguous()
        context_layer = context_layer.view(context_layer.shape[0], bs, -1)
        out, _ = self.proj(context_layer)
        return out.squeeze(1)


class DotsSwiGLUFFN(nn.Module):

    def __init__(self,
                 config,
                 *,
                 quant_config: Optional[QuantizationConfig] = None,
                 prefix: str = "",
                 use_data_parallel: bool = False):
        super().__init__()
        hidden_features = config.intermediate_size
        in_features = config.embed_dim
        bias = config.use_bias

        # Referenced aimv2.py AIMv2SwiGLUFFN
        self.fc13 = MergedColumnParallelLinear(in_features,
                                               [hidden_features] * 2,
                                               bias=bias,
                                               quant_config=quant_config,
                                               prefix=f"{prefix}.fc13",
                                               disable_tp=use_data_parallel)
        self.fc2 = RowParallelLinear(hidden_features,
                                     in_features,
                                     bias=bias,
                                     quant_config=quant_config,
                                     prefix=f"{prefix}.fc2",
                                     disable_tp=use_data_parallel)
        self.act_fn = SiluAndMul()

    def forward(self, x: torch.Tensor) -> torch.Tensor:
        x, _ = self.fc13(x)
        x = self.act_fn(x)
        x, _ = self.fc2(x)
        return x

    def load_weights(self, weights: Iterable[tuple[str,
                                                   torch.Tensor]]) -> set[str]:
        stacked_params_mapping = [
            ("fc13", "fc1", 0),
            ("fc13", "fc3", 1),
        ]
        params_dict = dict(self.named_parameters())
        loaded_params: set[str] = set()
        for name, loaded_weight in weights:

            for param_name, weight_name, shard_id in stacked_params_mapping:
                if weight_name not in name:
                    continue
                name = name.replace(weight_name, param_name)
                # Skip loading extra bias for GPTQ models.
                if name.endswith(".bias") and name not in params_dict:
                    continue
                param = params_dict[name]
                weight_loader = param.weight_loader
                weight_loader(param, loaded_weight, shard_id)
                break
            else:
                # Skip loading extra bias for GPTQ models.
                if name.endswith(".bias") and name not in params_dict:
                    continue

                param = params_dict[name]
                weight_loader = getattr(param, "weight_loader",
                                        default_weight_loader)
                weight_loader(param, loaded_weight)
            loaded_params.add(name)
        return loaded_params


class DotsPatchEmbed(nn.Module):

    def __init__(self, config):
        super().__init__()
        self.num_channels = config.num_channels
        self.patch_size = config.patch_size
        self.temporal_patch_size = config.temporal_patch_size
        self.embed_dim = config.embed_dim
        self.config = config
        self.proj = nn.Conv2d(
            config.num_channels,
            config.embed_dim,
            kernel_size=(config.patch_size, config.patch_size),
            stride=(config.patch_size, config.patch_size),
        )
        self.norm = RMSNorm(config.embed_dim, eps=config.rms_norm_eps)

    def forward(self, x: torch.Tensor, grid_thw=None) -> torch.Tensor:
        x = x.view(-1, self.num_channels, self.temporal_patch_size,
                   self.patch_size, self.patch_size)[:, :, 0]
        x = self.proj(x).view(-1, self.embed_dim)
        x = self.norm(x)
        return x


class DotsViTPreprocessor(nn.Module):

    def __init__(self, config):
        super().__init__()
        self.patch_h = config.patch_size
        self.patch_w = config.patch_size
        self.embed_dim = config.embed_dim
        self.config = config
        self.patchifier = DotsPatchEmbed(config)

    def forward(self, x: torch.Tensor, grid_thw=None) -> torch.Tensor:
        tokens = self.patchifier(x, grid_thw)
        return tokens


class DotsVisionBlock(nn.Module):

    def __init__(
        self,
        config,
        *,
        quant_config: Optional[QuantizationConfig] = None,
        prefix: str = "",
        use_data_parallel: bool = False,
    ):
        super().__init__()

        self.attn = DotsVisionAttention(config,
                                        config.embed_dim,
                                        num_heads=config.num_attention_heads,
                                        bias=config.use_bias,
                                        quant_config=quant_config,
                                        prefix=f"{prefix}.attn",
                                        use_data_parallel=use_data_parallel)
        self.norm1 = RMSNorm(config.embed_dim, eps=config.rms_norm_eps)
        self.mlp = DotsSwiGLUFFN(config,
                                 quant_config=quant_config,
                                 prefix=f"{prefix}.mlp",
                                 use_data_parallel=use_data_parallel)
        self.norm2 = RMSNorm(config.embed_dim, eps=config.rms_norm_eps)

    def forward(self,
                hidden_states: torch.Tensor,
                *,
                cu_seqlens: torch.Tensor,
                rotary_pos_emb: torch.Tensor,
                max_seqlen: Optional[int] = None,
                seqlens: Optional[list[int]] = None) -> torch.Tensor:
        hidden_states = hidden_states + self.attn(
            self.norm1(hidden_states),
            cu_seqlens=cu_seqlens,
            rotary_pos_emb=rotary_pos_emb,
            max_seqlen=max_seqlen,
            seqlens=seqlens,
        )
        hidden_states = hidden_states + self.mlp(self.norm2(hidden_states))
        return hidden_states


class DotsVisionTransformer(nn.Module):

    def __init__(
        self,
        config: DotsVisionConfig,
        quant_config: Optional[QuantizationConfig] = None,
        *,
        num_hidden_layers_override: Optional[int] = None,
        require_post_norm: Optional[bool] = None,
        prefix: str = "",
        use_data_parallel: bool = False,
    ) -> None:
        super().__init__()
        self.config = config
        self.spatial_merge_size = config.spatial_merge_size

        self.patch_embed = DotsViTPreprocessor(config)

        head_dim = config.embed_dim // config.num_attention_heads
        self.rotary_pos_emb = VisionRotaryEmbedding(head_dim // 2)
        self.attn_backend = get_vit_attn_backend(
            head_size=head_dim, dtype=torch.get_default_dtype())
        if self.attn_backend != _Backend.FLASH_ATTN and \
                check_upstream_fa_availability(torch.get_default_dtype()):
            self.attn_backend = _Backend.FLASH_ATTN
        self.out_hidden_size = config.hidden_size
        # Keep blocks for compatibility with other vision towers
        num_layers = (config.num_hidden_layers if num_hidden_layers_override
                      is None else num_hidden_layers_override)
        self.blocks = nn.ModuleList([
            DotsVisionBlock(config,
                            quant_config=quant_config,
                            prefix=f"{prefix}.blocks.{i}",
                            use_data_parallel=use_data_parallel)
            for i in range(num_layers)
        ])
        if require_post_norm is None:
            require_post_norm = (len(self.blocks) == config.num_hidden_layers)
        if require_post_norm and self.config.post_norm:
            self.post_trunk_norm = RMSNorm(config.embed_dim,
                                           eps=config.rms_norm_eps)
        else:
            self.post_trunk_norm = None

        self.merger = PatchMerger(
            dim=config.hidden_size,
            context_dim=config.embed_dim,
            spatial_merge_size=config.spatial_merge_size,
            use_data_parallel=use_data_parallel,
        )

    @property
    def dtype(self) -> torch.dtype:
        return self.patch_embed.patchifier.proj.weight.dtype

    @property
    def device(self) -> torch.device:
        return self.patch_embed.patchifier.proj.weight.device

    def get_pos_ids_by_grid(self, grid_thw):
        pos_ids = []
        for t, h, w in grid_thw:
            hpos_ids = torch.arange(h).unsqueeze(1).expand(-1, w)
            hpos_ids = hpos_ids.reshape(
                h // self.spatial_merge_size,
                self.spatial_merge_size,
                w // self.spatial_merge_size,
                self.spatial_merge_size,
            )
            hpos_ids = hpos_ids.permute(0, 2, 1, 3)
            hpos_ids = hpos_ids.flatten()

            wpos_ids = torch.arange(w).unsqueeze(0).expand(h, -1)
            wpos_ids = wpos_ids.reshape(
                h // self.spatial_merge_size,
                self.spatial_merge_size,
                w // self.spatial_merge_size,
                self.spatial_merge_size,
            )
            wpos_ids = wpos_ids.permute(0, 2, 1, 3)
            wpos_ids = wpos_ids.flatten()
            pos_ids.append(
                torch.stack([hpos_ids, wpos_ids], dim=-1).repeat(t, 1))

        return pos_ids

    def rot_pos_emb(self, grid_thw):
        pos_ids = self.get_pos_ids_by_grid(grid_thw)
        pos_ids = torch.cat(pos_ids, dim=0)
        max_grid_size = grid_thw[:, 1:].max()
        rotary_pos_emb_full = self.rotary_pos_emb(max_grid_size)
        rotary_pos_emb = rotary_pos_emb_full[pos_ids].flatten(1)
        return rotary_pos_emb

    def compute_attn_mask_seqlen(
            self, cu_seqlens: torch.Tensor
    ) -> tuple[Optional[int], Optional[list[int]]]:
        max_seqlen, seqlens = None, None
        if (self.attn_backend == _Backend.FLASH_ATTN
                or self.attn_backend == _Backend.ROCM_AITER_FA):
            max_seqlen = (cu_seqlens[1:] - cu_seqlens[:-1]).max().item()
        elif self.attn_backend == _Backend.XFORMERS:
            seqlens = (cu_seqlens[1:] - cu_seqlens[:-1]).tolist()
        return max_seqlen, seqlens

    def forward(self, hidden_states: torch.Tensor,
                grid_thw: list[list[int]]) -> torch.Tensor:
        # Convert grid_thw to tensor (always expecting list format now)
        grid_thw = torch.tensor(grid_thw,
                                device=hidden_states.device,
                                dtype=torch.long)
        hidden_states = hidden_states.to(self.dtype)
        hidden_states = self.patch_embed(hidden_states, grid_thw)

        rotary_pos_emb = self.rot_pos_emb(grid_thw)

        cu_seqlens = torch.repeat_interleave(
            grid_thw[:, 1] * grid_thw[:, 2], grid_thw[:, 0]).cumsum(
                dim=0,
                dtype=grid_thw.dtype
                if torch.jit.is_tracing() else torch.int32,
            )
        cu_seqlens = F.pad(cu_seqlens, (1, 0), value=0)

        max_seqlen, seqlens = self.compute_attn_mask_seqlen(cu_seqlens)
        for blk in self.blocks:
            hidden_states = blk(hidden_states,
                                cu_seqlens=cu_seqlens,
                                rotary_pos_emb=rotary_pos_emb,
                                max_seqlen=max_seqlen,
                                seqlens=seqlens)

        if self.post_trunk_norm is not None:
            hidden_states = self.post_trunk_norm(hidden_states)

        hidden_states = self.merger(hidden_states)
        return hidden_states


@MULTIMODAL_REGISTRY.register_processor(
    Qwen2VLMultiModalProcessor,
    info=DotsOCRProcessingInfo,
    dummy_inputs=DotsOCRDummyInputsBuilder,
)
class DotsOCRForCausalLM(nn.Module, SupportsMultiModal, SupportsPP,
                         SupportsLoRA):
    merge_by_field_config = True

    hf_to_vllm_mapper = WeightsMapper(
        orig_to_new_substr={
            ".attn.qkv_proj.": ".attn.qkv.",
            ".attn.out_proj.": ".attn.proj.",
        },
        orig_to_new_prefix={
            "lm_head.": "language_model.lm_head.",
            "model.": "language_model.model.",
        },
    )

    packed_modules_mapping = {
        "qkv_proj": [
            "q_proj",
            "k_proj",
            "v_proj",
        ],
        "gate_up_proj": [
            "gate_proj",
            "up_proj",
        ],
        ".attn.qkv": [".attn.qkv"],
        "fc13": ["fc1", "fc3"],
    }
    supports_encoder_tp_data = True

    @classmethod
    def get_placeholder_str(cls, modality: str, i: int) -> Optional[str]:
        if modality.startswith("image"):
            return "<|img|><|imgpad|><|endofimg|>"

    def __init__(self, *, vllm_config: VllmConfig, prefix: str = ""):
        super().__init__()

        self.config: DotsOCRConfig = vllm_config.model_config.hf_config
        self.quant_config = vllm_config.quant_config
        multimodal_config = vllm_config.model_config.multimodal_config
        self.use_data_parallel = multimodal_config.mm_encoder_tp_mode == "data"
        if isinstance(self.config.vision_config, dict):
            vision_config = DotsVisionConfig(**self.config.vision_config)
            self.config.vision_config = vision_config
        else:
            vision_config = self.config.vision_config
        self.vision_tower = DotsVisionTransformer(
            vision_config,
            quant_config=self.quant_config,
            prefix=maybe_prefix(prefix, "vision_tower"),
            use_data_parallel=self.use_data_parallel)
        self.language_model: Qwen2ForCausalLM = init_vllm_registered_model(
            vllm_config=vllm_config,
            hf_config=self.config,
            prefix=maybe_prefix(prefix, "language_model"),
            architectures=["Qwen2ForCausalLM"],
        )

    def _parse_and_validate_image_input(
            self, **kwargs: object) -> Optional[DotsOCRImageInputs]:
        pixel_values = kwargs.pop("pixel_values", None)
        image_embeds = kwargs.pop("image_embeds", None)
        image_grid_thw = kwargs.pop("image_grid_thw", None)

        if pixel_values is None and image_embeds is None:
            return None

        if pixel_values is not None:
            return DotsOCRImagePixelInputs(type="pixel_values",
                                           pixel_values=pixel_values,
                                           image_grid_thw=image_grid_thw)

        if image_embeds is not None:
            return DotsOCRImageEmbeddingInputs(type="image_embeds",
                                               image_embeds=image_embeds,
                                               image_grid_thw=image_grid_thw)

    def _process_image_input(
            self, image_input: DotsOCRImageInputs) -> tuple[torch.Tensor, ...]:
        grid_thw = image_input["image_grid_thw"]
        assert grid_thw.ndim == 2
        grid_thw_list = grid_thw.tolist()

        if image_input["type"] == "image_embeds":
            image_embeds = image_input["image_embeds"].type(
                self.vision_tower.dtype)
        else:
            pixel_values = image_input["pixel_values"].type(
                self.vision_tower.dtype)

            if self.use_data_parallel:
                return run_dp_sharded_mrope_vision_model(
                    self.vision_tower,
                    pixel_values,
                    grid_thw_list,
                    rope_type="rope_3d",
                )
            else:
                image_embeds = self.vision_tower(
                    pixel_values, grid_thw)[:, :self.config.hidden_size]

        # Split concatenated embeddings for each image item.
        merge_size = self.vision_tower.spatial_merge_size
        sizes = (torch.tensor(grid_thw_list, dtype=torch.long).prod(-1) //
                 (merge_size * merge_size)).tolist()

        return image_embeds.split(sizes)

    def get_language_model(self) -> torch.nn.Module:
        return self.language_model

    def get_multimodal_embeddings(self,
                                  **kwargs: object) -> MultiModalEmbeddings:
        image_input = self._parse_and_validate_image_input(**kwargs)
        if image_input is None:
            return []
        vision_embeddings = self._process_image_input(image_input)
        return vision_embeddings

    def forward(
        self,
        input_ids: torch.Tensor,
        positions: torch.Tensor,
        intermediate_tensors: Optional[IntermediateTensors] = None,
        inputs_embeds: Optional[torch.Tensor] = None,
        **kwargs,
    ) -> Union[torch.Tensor, IntermediateTensors]:
        if intermediate_tensors is not None:
            inputs_embeds = None
        elif inputs_embeds is None:
            vision_embeddings = self.get_multimodal_embeddings(**kwargs)
            inputs_embeds = self.get_input_embeddings(
                input_ids,
                vision_embeddings,
                is_multimodal=input_ids == self.config.image_token_id,
            )
            input_ids = None

        hidden_states = self.language_model(
            input_ids=input_ids,
            positions=positions,
            intermediate_tensors=intermediate_tensors,
            inputs_embeds=inputs_embeds,
        )

        return hidden_states

    def compute_logits(
        self,
        hidden_states: torch.Tensor,
    ) -> Optional[torch.Tensor]:
        return self.language_model.compute_logits(hidden_states)

    def load_weights(self, weights: Iterable[tuple[str,
                                                   torch.Tensor]]) -> set[str]:
        loader = AutoWeightsLoader(self)
        return loader.load_weights(weights, mapper=self.hf_to_vllm_mapper)

    def get_mm_mapping(self) -> MultiModelKeys:
        """
        Get the module prefix in multimodal models
        """
        return MultiModelKeys.from_string_field(
            language_model="language_model",
            connector="vision_tower.merger",
            tower_model="vision_tower.",
        )<|MERGE_RESOLUTION|>--- conflicted
+++ resolved
@@ -9,13 +9,9 @@
 from torch.nn import LayerNorm
 from transformers.models.qwen2_vl import Qwen2VLProcessor
 
-<<<<<<< HEAD
+from vllm.attention.backends.registry import _Backend
 from vllm.attention.layer import (check_upstream_fa_availability,
                                   maybe_get_vit_flash_attn_backend)
-=======
-from vllm.attention.backends.registry import _Backend
-from vllm.attention.layer import check_upstream_fa_availability
->>>>>>> 47b93395
 from vllm.config import VllmConfig
 from vllm.distributed import utils as dist_utils
 from vllm.distributed.parallel_state import (
