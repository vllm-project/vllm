--- conflicted
+++ resolved
@@ -267,14 +267,11 @@
     "Eagle3LlamaForCausalLM": ("llama_eagle3", "Eagle3LlamaForCausalLM"),
     # TODO: Re-enable this once tests/models/test_initialization.py is fixed, see PR #22333 #22611  # noqa: E501
     # "LlamaForCausalLMEagle3": ("llama_eagle3", "Eagle3LlamaForCausalLM"),
-<<<<<<< HEAD
     "EagleQwen2_5_VLForCausalLM": ("qwen2_5_vl_eagle", \
         "EagleQwen2_5_VLForCausalLM"),
     "Eagle3Qwen2_5_VLForCausalLM": ("qwen2_5_vl_eagle3", \
         "Eagle3Qwen2_5_VLForCausalLM"),
-=======
     "EagleDeepSeekMTPModel": ("deepseek_eagle", "EagleDeepseekV3ForCausalLM"),
->>>>>>> 53415653
     "DeepSeekMTPModel": ("deepseek_mtp", "DeepSeekMTP"),
     "ErnieMTPModel": ("ernie_mtp", "ErnieMTP"),
     "Glm4MoeMTPModel": ("glm4_moe_mtp", "Glm4MoeMTP"),
