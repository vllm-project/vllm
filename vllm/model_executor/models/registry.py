--- conflicted
+++ resolved
@@ -60,11 +60,8 @@
     "DeepseekV2ForCausalLM": ("deepseek_v2", "DeepseekV2ForCausalLM"),
     "DeepseekV3ForCausalLM": ("deepseek_v2", "DeepseekV3ForCausalLM"),
     "Dots1ForCausalLM": ("dots1", "Dots1ForCausalLM"),
-<<<<<<< HEAD
-=======
     "Ernie4_5ForCausalLM": ("ernie45", "Ernie4_5ForCausalLM"),
     "Ernie4_5_MoeForCausalLM": ("ernie45_moe", "Ernie4_5_MoeForCausalLM"),
->>>>>>> 016c25b5
     "ExaoneForCausalLM": ("exaone", "ExaoneForCausalLM"),
     "Exaone4ForCausalLM": ("exaone4", "Exaone4ForCausalLM"),
     "FalconForCausalLM": ("falcon", "FalconForCausalLM"),
