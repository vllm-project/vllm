--- conflicted
+++ resolved
@@ -179,11 +179,8 @@
                                             "RobertaForSequenceClassification"),
     "ModernBertForSequenceClassification": ("modernbert",
                                             "ModernBertForSequenceClassification"),
-<<<<<<< HEAD
-=======
     # [Auto-converted (see adapters.py)]
     "Qwen2ForSequenceClassification": ("qwen2", "Qwen2ForSequenceClassification"), # noqa: E501
->>>>>>> 536fd330
     "Qwen3ForSequenceClassification": ("qwen3", "Qwen3ForSequenceClassification"),  # noqa: E501
 }
 
