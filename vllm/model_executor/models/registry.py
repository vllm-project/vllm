--- conflicted
+++ resolved
@@ -229,12 +229,8 @@
     "Qwen2_5OmniModel": ("qwen2_5_omni_thinker", "Qwen2_5OmniThinkerForConditionalGeneration"),  # noqa: E501
     "Qwen2_5OmniForConditionalGeneration": ("qwen2_5_omni_thinker", "Qwen2_5OmniThinkerForConditionalGeneration"),  # noqa: E501
     "UltravoxModel": ("ultravox", "UltravoxModel"),
-<<<<<<< HEAD
-=======
-    "Phi4MMForCausalLM": ("phi4mm", "Phi4MMForCausalLM"),
     "TarsierForConditionalGeneration": ("tarsier", "TarsierForConditionalGeneration"),  # noqa: E501
     "Tarsier2ForConditionalGeneration": ("qwen2_vl", "Tarsier2ForConditionalGeneration"),  # noqa: E501
->>>>>>> e8cc53af
     # [Encoder-decoder]
     "Florence2ForConditionalGeneration": ("florence2", "Florence2ForConditionalGeneration"),  # noqa: E501
     "MllamaForConditionalGeneration": ("mllama", "MllamaForConditionalGeneration"),  # noqa: E501
