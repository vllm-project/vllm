--- conflicted
+++ resolved
@@ -426,11 +426,7 @@
 
         # make sure Transformers fallback are put at the last
         if len(normalized_arch) != len(architectures):
-<<<<<<< HEAD
-            normalized_arch.append("TransformersModel")
-=======
             normalized_arch.append("TransformersForCausalLM")
->>>>>>> 7f301dd8
         return normalized_arch
 
     def inspect_model_cls(
