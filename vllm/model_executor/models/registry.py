--- conflicted
+++ resolved
@@ -22,15 +22,9 @@
 
 from .interfaces import (has_inner_state, has_noops, is_attention_free,
                          is_hybrid, supports_cross_encoding,
-<<<<<<< HEAD
-                         supports_multimodal, supports_pp,
-                         supports_transcription, supports_v0_only)
-from .interfaces_base import is_pooling_model, is_text_generation_model
-=======
                          supports_multimodal, supports_multimodal_raw_input,
                          supports_pp, supports_transcription, supports_v0_only)
-from .interfaces_base import is_text_generation_model
->>>>>>> 4ac7713e
+from .interfaces_base import is_pooling_model, is_text_generation_model
 
 logger = init_logger(__name__)
 
