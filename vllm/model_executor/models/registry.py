# SPDX-License-Identifier: Apache-2.0
# SPDX-FileCopyrightText: Copyright contributors to the vLLM project
"""
Whenever you add an architecture to this page, please also update
`tests/models/registry.py` with example HuggingFace models for it.
"""
import importlib
import os
import pickle
import subprocess
import sys
import tempfile
from abc import ABC, abstractmethod
from collections.abc import Set
from dataclasses import dataclass, field
from functools import lru_cache
from typing import Callable, Optional, TypeVar, Union

import torch.nn as nn
import transformers

from vllm.config import (ModelConfig, ModelImpl, iter_architecture_defaults,
                         try_match_architecture_defaults)
from vllm.logger import init_logger
from vllm.transformers_utils.dynamic_module import (
    try_get_class_from_dynamic_module)

from .interfaces import (get_default_pooling_type, has_inner_state, has_noops,
                         is_attention_free, is_hybrid, supports_cross_encoding,
                         supports_multimodal, supports_multimodal_raw_input,
                         supports_pp, supports_transcription, supports_v0_only)
from .interfaces_base import is_pooling_model, is_text_generation_model

logger = init_logger(__name__)

# yapf: disable
_TEXT_GENERATION_MODELS = {
    # [Decoder-only]
    "AquilaModel": ("llama", "LlamaForCausalLM"),
    "AquilaForCausalLM": ("llama", "LlamaForCausalLM"),  # AquilaChat2
    "ArceeForCausalLM": ("arcee", "ArceeForCausalLM"),
    "ArcticForCausalLM": ("arctic", "ArcticForCausalLM"),
    "MiniMaxForCausalLM": ("minimax_text_01", "MiniMaxText01ForCausalLM"),
    "MiniMaxText01ForCausalLM": ("minimax_text_01", "MiniMaxText01ForCausalLM"),
    "MiniMaxM1ForCausalLM": ("minimax_text_01", "MiniMaxText01ForCausalLM"),
    # baichuan-7b, upper case 'C' in the class name
    "BaiChuanForCausalLM": ("baichuan", "BaiChuanForCausalLM"),
    # baichuan-13b, lower case 'c' in the class name
    "BaichuanForCausalLM": ("baichuan", "BaichuanForCausalLM"),
    "BailingMoeForCausalLM": ("bailing_moe", "BailingMoeForCausalLM"),
    "BambaForCausalLM": ("bamba", "BambaForCausalLM"),
    "BloomForCausalLM": ("bloom", "BloomForCausalLM"),
    "ChatGLMModel": ("chatglm", "ChatGLMForCausalLM"),
    "ChatGLMForConditionalGeneration": ("chatglm", "ChatGLMForCausalLM"),
    "CohereForCausalLM": ("commandr", "CohereForCausalLM"),
    "Cohere2ForCausalLM": ("commandr", "CohereForCausalLM"),
    "DbrxForCausalLM": ("dbrx", "DbrxForCausalLM"),
    "DeciLMForCausalLM": ("nemotron_nas", "DeciLMForCausalLM"),
    "DeepseekForCausalLM": ("deepseek", "DeepseekForCausalLM"),
    "DeepseekV2ForCausalLM": ("deepseek_v2", "DeepseekV2ForCausalLM"),
    "DeepseekV3ForCausalLM": ("deepseek_v2", "DeepseekV3ForCausalLM"),
    "Dots1ForCausalLM": ("dots1", "Dots1ForCausalLM"),
    "Ernie4_5ForCausalLM": ("ernie45", "Ernie4_5ForCausalLM"),
    "Ernie4_5_MoeForCausalLM": ("ernie45_moe", "Ernie4_5_MoeForCausalLM"),
    "ExaoneForCausalLM": ("exaone", "ExaoneForCausalLM"),
    "Exaone4ForCausalLM": ("exaone4", "Exaone4ForCausalLM"),
    "FalconForCausalLM": ("falcon", "FalconForCausalLM"),
    "Fairseq2LlamaForCausalLM": ("fairseq2_llama", "Fairseq2LlamaForCausalLM"),
    "GemmaForCausalLM": ("gemma", "GemmaForCausalLM"),
    "Gemma2ForCausalLM": ("gemma2", "Gemma2ForCausalLM"),
    "Gemma3ForCausalLM": ("gemma3", "Gemma3ForCausalLM"),
    "Gemma3nForCausalLM": ("gemma3n", "Gemma3nForCausalLM"),
    "GlmForCausalLM": ("glm", "GlmForCausalLM"),
    "Glm4ForCausalLM": ("glm4", "Glm4ForCausalLM"),
    "Glm4MoeForCausalLM": ("glm4_moe", "Glm4MoeForCausalLM"),
    "GptOssForCausalLM": ("gpt_oss", "GptOssForCausalLM"),
    "GPT2LMHeadModel": ("gpt2", "GPT2LMHeadModel"),
    "GPTBigCodeForCausalLM": ("gpt_bigcode", "GPTBigCodeForCausalLM"),
    "GPTJForCausalLM": ("gpt_j", "GPTJForCausalLM"),
    "GPTNeoXForCausalLM": ("gpt_neox", "GPTNeoXForCausalLM"),
    "GraniteForCausalLM": ("granite", "GraniteForCausalLM"),
    "GraniteMoeForCausalLM": ("granitemoe", "GraniteMoeForCausalLM"),
    "GraniteMoeHybridForCausalLM": ("granitemoehybrid", "GraniteMoeHybridForCausalLM"),   # noqa: E501
    "GraniteMoeSharedForCausalLM": ("granitemoeshared", "GraniteMoeSharedForCausalLM"),   # noqa: E501
    "GritLM": ("gritlm", "GritLM"),
    "Grok1ModelForCausalLM": ("grok1", "Grok1ForCausalLM"),
    "HunYuanMoEV1ForCausalLM": ("hunyuan_v1", "HunYuanMoEV1ForCausalLM"),
    "HunYuanDenseV1ForCausalLM": ("hunyuan_v1", "HunYuanDenseV1ForCausalLM"),
    "HCXVisionForCausalLM": ("hyperclovax_vision", "HCXVisionForCausalLM"),
    "InternLMForCausalLM": ("llama", "LlamaForCausalLM"),
    "InternLM2ForCausalLM": ("internlm2", "InternLM2ForCausalLM"),
    "InternLM2VEForCausalLM": ("internlm2_ve", "InternLM2VEForCausalLM"),
    "InternLM3ForCausalLM": ("llama", "LlamaForCausalLM"),
    "JAISLMHeadModel": ("jais", "JAISLMHeadModel"),
    "JambaForCausalLM": ("jamba", "JambaForCausalLM"),
    "LlamaForCausalLM": ("llama", "LlamaForCausalLM"),
    "Llama4ForCausalLM": ("llama4", "Llama4ForCausalLM"),  # noqa: E501
    # For decapoda-research/llama-*
    "LLaMAForCausalLM": ("llama", "LlamaForCausalLM"),
    "MambaForCausalLM": ("mamba", "MambaForCausalLM"),
    "FalconMambaForCausalLM": ("mamba", "MambaForCausalLM"),
    "FalconH1ForCausalLM":("falcon_h1", "FalconH1ForCausalLM"),
    "Mamba2ForCausalLM": ("mamba2", "Mamba2ForCausalLM"),
    "MiniCPMForCausalLM": ("minicpm", "MiniCPMForCausalLM"),
    "MiniCPM3ForCausalLM": ("minicpm3", "MiniCPM3ForCausalLM"),
    "MistralForCausalLM": ("llama", "LlamaForCausalLM"),
    "MixtralForCausalLM": ("mixtral", "MixtralForCausalLM"),
    "QuantMixtralForCausalLM": ("mixtral_quant", "MixtralForCausalLM"),
    # transformers's mpt class has lower case
    "MptForCausalLM": ("mpt", "MPTForCausalLM"),
    "MPTForCausalLM": ("mpt", "MPTForCausalLM"),
    "MiMoForCausalLM": ("mimo", "MiMoForCausalLM"),
    "NemotronForCausalLM": ("nemotron", "NemotronForCausalLM"),
    "NemotronHForCausalLM": ("nemotron_h", "NemotronHForCausalLM"),
    "OlmoForCausalLM": ("olmo", "OlmoForCausalLM"),
    "Olmo2ForCausalLM": ("olmo2", "Olmo2ForCausalLM"),
    "OlmoeForCausalLM": ("olmoe", "OlmoeForCausalLM"),
    "OPTForCausalLM": ("opt", "OPTForCausalLM"),
    "OrionForCausalLM": ("orion", "OrionForCausalLM"),
    "PersimmonForCausalLM": ("persimmon", "PersimmonForCausalLM"),
    "PhiForCausalLM": ("phi", "PhiForCausalLM"),
    "Phi3ForCausalLM": ("phi3", "Phi3ForCausalLM"),
    "PhiMoEForCausalLM": ("phimoe", "PhiMoEForCausalLM"),
    "Phi4FlashForCausalLM": ("phi4flash", "Phi4FlashForCausalLM"),
    "Plamo2ForCausalLM": ("plamo2", "Plamo2ForCausalLM"),
    "QWenLMHeadModel": ("qwen", "QWenLMHeadModel"),
    "Qwen2ForCausalLM": ("qwen2", "Qwen2ForCausalLM"),
    "Qwen2MoeForCausalLM": ("qwen2_moe", "Qwen2MoeForCausalLM"),
    "Qwen3ForCausalLM": ("qwen3", "Qwen3ForCausalLM"),
    "Qwen3MoeForCausalLM": ("qwen3_moe", "Qwen3MoeForCausalLM"),
    "RWForCausalLM": ("falcon", "FalconForCausalLM"),
    "Step3TextForCausalLM": ("step3_text", "Step3TextForCausalLM"),
    "StableLMEpochForCausalLM": ("stablelm", "StablelmForCausalLM"),
    "StableLmForCausalLM": ("stablelm", "StablelmForCausalLM"),
    "Starcoder2ForCausalLM": ("starcoder2", "Starcoder2ForCausalLM"),
    "SolarForCausalLM": ("solar", "SolarForCausalLM"),
    "TeleChat2ForCausalLM": ("telechat2", "TeleChat2ForCausalLM"),
    "TeleFLMForCausalLM": ("teleflm", "TeleFLMForCausalLM"),
    "XverseForCausalLM": ("llama", "LlamaForCausalLM"),
    "Zamba2ForCausalLM": ("zamba2", "Zamba2ForCausalLM"),
    # [Encoder-decoder]
    "BartModel": ("bart", "BartForConditionalGeneration"),
    "BartForConditionalGeneration": ("bart", "BartForConditionalGeneration"),
}

_EMBEDDING_MODELS = {
    # [Text-only]
    "BertModel": ("bert", "BertEmbeddingModel"),
    "DeciLMForCausalLM": ("nemotron_nas", "DeciLMForCausalLM"),
    "Gemma2Model": ("gemma2", "Gemma2ForCausalLM"),
    "GlmForCausalLM": ("glm", "GlmForCausalLM"),
    "GPT2ForSequenceClassification": ("gpt2", "GPT2ForSequenceClassification"),
    "GritLM": ("gritlm", "GritLM"),
    "GteModel": ("bert_with_rope", "SnowflakeGteNewModel"),
    "GteNewModel": ("bert_with_rope", "GteNewModel"),
    "InternLM2ForRewardModel": ("internlm2", "InternLM2ForRewardModel"),
    "JambaForSequenceClassification": ("jamba", "JambaForSequenceClassification"),  # noqa: E501
    "LlamaModel": ("llama", "LlamaForCausalLM"),
    **{
        # Multiple models share the same architecture, so we include them all
        k: (mod, arch) for k, (mod, arch) in _TEXT_GENERATION_MODELS.items()
        if arch == "LlamaForCausalLM"
    },
    "MistralModel": ("llama", "LlamaForCausalLM"),
    "ModernBertModel": ("modernbert", "ModernBertModel"),
    "NomicBertModel": ("bert_with_rope", "NomicBertModel"),
    "Phi3ForCausalLM": ("phi3", "Phi3ForCausalLM"),
    "Qwen2Model": ("qwen2", "Qwen2ForCausalLM"),
    "Qwen2ForCausalLM": ("qwen2", "Qwen2ForCausalLM"),
    "Qwen2ForRewardModel": ("qwen2_rm", "Qwen2ForRewardModel"),
    "Qwen2ForProcessRewardModel": ("qwen2_rm", "Qwen2ForProcessRewardModel"),
    "RobertaForMaskedLM": ("roberta", "RobertaEmbeddingModel"),
    "RobertaModel": ("roberta", "RobertaEmbeddingModel"),
    "TeleChat2ForCausalLM": ("telechat2", "TeleChat2ForCausalLM"),
    "XLMRobertaModel": ("roberta", "RobertaEmbeddingModel"),
    # [Multimodal]
    "LlavaNextForConditionalGeneration": ("llava_next", "LlavaNextForConditionalGeneration"),  # noqa: E501
    "Phi3VForCausalLM": ("phi3v", "Phi3VForCausalLM"),
    "Qwen2VLForConditionalGeneration": ("qwen2_vl", "Qwen2VLForConditionalGeneration"),  # noqa: E501
    # Technically PrithviGeoSpatialMAE is a model that works on images, both in
    # input and output. I am adding it here because it piggy-backs on embedding
    # models for the time being.
    "PrithviGeoSpatialMAE": ("prithvi_geospatial_mae", "PrithviGeoSpatialMAE"),
}

_CROSS_ENCODER_MODELS = {
    "BertForSequenceClassification": ("bert", "BertForSequenceClassification"),
    "RobertaForSequenceClassification": ("roberta",
                                         "RobertaForSequenceClassification"),
    "XLMRobertaForSequenceClassification": ("roberta",
                                            "RobertaForSequenceClassification"),
    "ModernBertForSequenceClassification": ("modernbert",
                                            "ModernBertForSequenceClassification"),
    # [Auto-converted (see adapters.py)]
    "JinaVLForRanking": ("jina_vl", "JinaVLForSequenceClassification"), # noqa: E501,
}

_MULTIMODAL_MODELS = {
    # [Decoder-only]
    "AriaForConditionalGeneration": ("aria", "AriaForConditionalGeneration"),
    "AyaVisionForConditionalGeneration": ("aya_vision", "AyaVisionForConditionalGeneration"),  # noqa: E501
    "Blip2ForConditionalGeneration": ("blip2", "Blip2ForConditionalGeneration"),
    "ChameleonForConditionalGeneration": ("chameleon", "ChameleonForConditionalGeneration"),  # noqa: E501
    "Cohere2VisionForConditionalGeneration": ("cohere2_vision", "Cohere2VisionForConditionalGeneration"),  # noqa: E501
    "DeepseekVLV2ForCausalLM": ("deepseek_vl2", "DeepseekVLV2ForCausalLM"),
    "FuyuForCausalLM": ("fuyu", "FuyuForCausalLM"),
    "Gemma3ForConditionalGeneration": ("gemma3_mm", "Gemma3ForConditionalGeneration"),  # noqa: E501
    "Gemma3nForConditionalGeneration": ("gemma3n_mm", "Gemma3nForConditionalGeneration"),    # noqa: E501
    "GLM4VForCausalLM": ("glm4v", "GLM4VForCausalLM"),
    "Glm4vForConditionalGeneration": ("glm4_1v", "Glm4vForConditionalGeneration"),  # noqa: E501
    "Glm4vMoeForConditionalGeneration": ("glm4_1v", "Glm4vMoeForConditionalGeneration"),  # noqa: E501
    "GraniteSpeechForConditionalGeneration": ("granite_speech", "GraniteSpeechForConditionalGeneration"),  # noqa: E501
    "H2OVLChatModel": ("h2ovl", "H2OVLChatModel"),
    "InternVLChatModel": ("internvl", "InternVLChatModel"),
    "InternS1ForConditionalGeneration": ("interns1", "InternS1ForConditionalGeneration"),  # noqa: E501
    "Idefics3ForConditionalGeneration":("idefics3","Idefics3ForConditionalGeneration"),
    "SmolVLMForConditionalGeneration": ("smolvlm","SmolVLMForConditionalGeneration"),  # noqa: E501
    "KeyeForConditionalGeneration": ("keye", "KeyeForConditionalGeneration"),
    "KimiVLForConditionalGeneration": ("kimi_vl", "KimiVLForConditionalGeneration"),  # noqa: E501
    "Llama_Nemotron_Nano_VL": ("nemotron_vl", "LlamaNemotronVLChatModel"),
    "LlavaForConditionalGeneration": ("llava", "LlavaForConditionalGeneration"),
    "LlavaNextForConditionalGeneration": ("llava_next", "LlavaNextForConditionalGeneration"),  # noqa: E501
    "LlavaNextVideoForConditionalGeneration": ("llava_next_video", "LlavaNextVideoForConditionalGeneration"),  # noqa: E501
    "LlavaOnevisionForConditionalGeneration": ("llava_onevision", "LlavaOnevisionForConditionalGeneration"),  # noqa: E501
    "MantisForConditionalGeneration": ("llava", "MantisForConditionalGeneration"),  # noqa: E501
    "MiniMaxVL01ForConditionalGeneration": ("minimax_vl_01", "MiniMaxVL01ForConditionalGeneration"),  # noqa: E501
    "MiniCPMO": ("minicpmo", "MiniCPMO"),
    "MiniCPMV": ("minicpmv", "MiniCPMV"),
    "Mistral3ForConditionalGeneration": ("mistral3", "Mistral3ForConditionalGeneration"),  # noqa: E501
    "MolmoForCausalLM": ("molmo", "MolmoForCausalLM"),
    "NVLM_D": ("nvlm_d", "NVLM_D_Model"),
    "Ovis": ("ovis", "Ovis"),
    "PaliGemmaForConditionalGeneration": ("paligemma", "PaliGemmaForConditionalGeneration"),  # noqa: E501
    "Phi3VForCausalLM": ("phi3v", "Phi3VForCausalLM"),
    "Phi4MMForCausalLM": ("phi4mm", "Phi4MMForCausalLM"),
    "Phi4MultimodalForCausalLM": ("phi4_multimodal", "Phi4MultimodalForCausalLM"),  # noqa: E501
    "PixtralForConditionalGeneration": ("pixtral", "PixtralForConditionalGeneration"),  # noqa: E501
    "QwenVLForConditionalGeneration": ("qwen_vl", "QwenVLForConditionalGeneration"),  # noqa: E501
    "Qwen2VLForConditionalGeneration": ("qwen2_vl", "Qwen2VLForConditionalGeneration"),  # noqa: E501
    "Qwen2_5_VLForConditionalGeneration": ("qwen2_5_vl", "Qwen2_5_VLForConditionalGeneration"),  # noqa: E501
    "Qwen2AudioForConditionalGeneration": ("qwen2_audio", "Qwen2AudioForConditionalGeneration"),  # noqa: E501
    "Qwen2_5OmniModel": ("qwen2_5_omni_thinker", "Qwen2_5OmniThinkerForConditionalGeneration"),  # noqa: E501
    "Qwen2_5OmniForConditionalGeneration": ("qwen2_5_omni_thinker", "Qwen2_5OmniThinkerForConditionalGeneration"),  # noqa: E501
    "UltravoxModel": ("ultravox", "UltravoxModel"),
    "Step3VLForConditionalGeneration": ("step3_vl", "Step3VLForConditionalGeneration"),  # noqa: E501
    "TarsierForConditionalGeneration": ("tarsier", "TarsierForConditionalGeneration"),  # noqa: E501
    "Tarsier2ForConditionalGeneration": ("qwen2_vl", "Tarsier2ForConditionalGeneration"),  # noqa: E501
    "VoxtralForConditionalGeneration": ("voxtral", "VoxtralForConditionalGeneration"),  # noqa: E501
    # [Encoder-decoder]
    "Florence2ForConditionalGeneration": ("florence2", "Florence2ForConditionalGeneration"),  # noqa: E501
    "MllamaForConditionalGeneration": ("mllama", "MllamaForConditionalGeneration"),  # noqa: E501
    "Llama4ForConditionalGeneration": ("mllama4", "Llama4ForConditionalGeneration"),  # noqa: E501
    "SkyworkR1VChatModel": ("skyworkr1v", "SkyworkR1VChatModel"),
    "WhisperForConditionalGeneration": ("whisper", "WhisperForConditionalGeneration"),  # noqa: E501
}

_SPECULATIVE_DECODING_MODELS = {
    "MiMoMTPModel": ("mimo_mtp", "MiMoMTP"),
    "EagleLlamaForCausalLM": ("llama_eagle", "EagleLlamaForCausalLM"),
    "EagleLlama4ForCausalLM": ("llama4_eagle", "EagleLlama4ForCausalLM"),
    "EagleMiniCPMForCausalLM": ("minicpm_eagle", "EagleMiniCPMForCausalLM"),
    "Eagle3LlamaForCausalLM": ("llama_eagle3", "Eagle3LlamaForCausalLM"),
<<<<<<< HEAD
    "EagleQwen2ForCausalLM": ("qwen2_eagle", "EagleQwen2ForCausalLM"),
=======
    # TODO: Re-enable this once tests/models/test_initialization.py is fixed, see PR #22333 #22611  # noqa: E501
    # "LlamaForCausalLMEagle3": ("llama_eagle3", "Eagle3LlamaForCausalLM"),
>>>>>>> e1885929
    "DeepSeekMTPModel": ("deepseek_mtp", "DeepSeekMTP"),
    "Glm4MoeMTPModel": ("glm4_moe_mtp", "Glm4MoeMTP"),
    "MedusaModel": ("medusa", "Medusa"),
    # Temporarily disabled.
    # # TODO(woosuk): Re-enable this once the MLP Speculator is supported in V1.
    # "MLPSpeculatorPreTrainedModel": ("mlp_speculator", "MLPSpeculator"),
}

_TRANSFORMERS_SUPPORTED_MODELS = {
    # Text generation models
    "SmolLM3ForCausalLM": ("transformers", "TransformersForCausalLM"),
    # Multimodal models
    "Emu3ForConditionalGeneration": ("transformers", "TransformersForMultimodalLM"),  # noqa: E501
}

_TRANSFORMERS_BACKEND_MODELS = {
    "TransformersModel": ("transformers", "TransformersModel"),
    "TransformersForCausalLM": ("transformers", "TransformersForCausalLM"),
    "TransformersForMultimodalLM": ("transformers", "TransformersForMultimodalLM"), # noqa: E501
}
# yapf: enable

_VLLM_MODELS = {
    **_TEXT_GENERATION_MODELS,
    **_EMBEDDING_MODELS,
    **_CROSS_ENCODER_MODELS,
    **_MULTIMODAL_MODELS,
    **_SPECULATIVE_DECODING_MODELS,
    **_TRANSFORMERS_SUPPORTED_MODELS,
    **_TRANSFORMERS_BACKEND_MODELS,
}

# This variable is used as the args for subprocess.run(). We
# can modify  this variable to alter the args if needed. e.g.
# when we use par format to pack things together, sys.executable
# might not be the target we want to run.
_SUBPROCESS_COMMAND = [
    sys.executable, "-m", "vllm.model_executor.models.registry"
]

_PREVIOUSLY_SUPPORTED_MODELS = {"Phi3SmallForCausalLM": "0.9.2"}


@dataclass(frozen=True)
class _ModelInfo:
    architecture: str
    is_text_generation_model: bool
    is_pooling_model: bool
    default_pooling_type: str
    supports_cross_encoding: bool
    supports_multimodal: bool
    supports_multimodal_raw_input: bool
    supports_pp: bool
    has_inner_state: bool
    is_attention_free: bool
    is_hybrid: bool
    has_noops: bool
    supports_transcription: bool
    supports_transcription_only: bool
    supports_v0_only: bool

    @staticmethod
    def from_model_cls(model: type[nn.Module]) -> "_ModelInfo":
        return _ModelInfo(
            architecture=model.__name__,
            is_text_generation_model=is_text_generation_model(model),
            is_pooling_model=is_pooling_model(model),
            default_pooling_type=get_default_pooling_type(model),
            supports_cross_encoding=supports_cross_encoding(model),
            supports_multimodal=supports_multimodal(model),
            supports_multimodal_raw_input=supports_multimodal_raw_input(model),
            supports_pp=supports_pp(model),
            has_inner_state=has_inner_state(model),
            is_attention_free=is_attention_free(model),
            is_hybrid=is_hybrid(model),
            supports_transcription=supports_transcription(model),
            supports_transcription_only=(supports_transcription(model) and
                                         model.supports_transcription_only),
            supports_v0_only=supports_v0_only(model),
            has_noops=has_noops(model),
        )


class _BaseRegisteredModel(ABC):

    @abstractmethod
    def inspect_model_cls(self) -> _ModelInfo:
        raise NotImplementedError

    @abstractmethod
    def load_model_cls(self) -> type[nn.Module]:
        raise NotImplementedError


@dataclass(frozen=True)
class _RegisteredModel(_BaseRegisteredModel):
    """
    Represents a model that has already been imported in the main process.
    """

    interfaces: _ModelInfo
    model_cls: type[nn.Module]

    @staticmethod
    def from_model_cls(model_cls: type[nn.Module]):
        return _RegisteredModel(
            interfaces=_ModelInfo.from_model_cls(model_cls),
            model_cls=model_cls,
        )

    def inspect_model_cls(self) -> _ModelInfo:
        return self.interfaces

    def load_model_cls(self) -> type[nn.Module]:
        return self.model_cls


@dataclass(frozen=True)
class _LazyRegisteredModel(_BaseRegisteredModel):
    """
    Represents a model that has not been imported in the main process.
    """
    module_name: str
    class_name: str

    # Performed in another process to avoid initializing CUDA
    def inspect_model_cls(self) -> _ModelInfo:
        return _run_in_subprocess(
            lambda: _ModelInfo.from_model_cls(self.load_model_cls()))

    def load_model_cls(self) -> type[nn.Module]:
        mod = importlib.import_module(self.module_name)
        return getattr(mod, self.class_name)


@lru_cache(maxsize=128)
def _try_load_model_cls(
    model_arch: str,
    model: _BaseRegisteredModel,
) -> Optional[type[nn.Module]]:
    from vllm.platforms import current_platform
    current_platform.verify_model_arch(model_arch)
    try:
        return model.load_model_cls()
    except Exception:
        logger.exception("Error in loading model architecture '%s'",
                         model_arch)
        return None


@lru_cache(maxsize=128)
def _try_inspect_model_cls(
    model_arch: str,
    model: _BaseRegisteredModel,
) -> Optional[_ModelInfo]:
    try:
        return model.inspect_model_cls()
    except Exception:
        logger.exception("Error in inspecting model architecture '%s'",
                         model_arch)
        return None


@dataclass
class _ModelRegistry:
    # Keyed by model_arch
    models: dict[str, _BaseRegisteredModel] = field(default_factory=dict)

    def get_supported_archs(self) -> Set[str]:
        return self.models.keys()

    def register_model(
        self,
        model_arch: str,
        model_cls: Union[type[nn.Module], str],
    ) -> None:
        """
        Register an external model to be used in vLLM.

        `model_cls` can be either:

        - A [`torch.nn.Module`][] class directly referencing the model.
        - A string in the format `<module>:<class>` which can be used to
          lazily import the model. This is useful to avoid initializing CUDA
          when importing the model and thus the related error
          `RuntimeError: Cannot re-initialize CUDA in forked subprocess`.
        """
        if not isinstance(model_arch, str):
            msg = f"`model_arch` should be a string, not a {type(model_arch)}"
            raise TypeError(msg)

        if model_arch in self.models:
            logger.warning(
                "Model architecture %s is already registered, and will be "
                "overwritten by the new model class %s.", model_arch,
                model_cls)

        if isinstance(model_cls, str):
            split_str = model_cls.split(":")
            if len(split_str) != 2:
                msg = "Expected a string in the format `<module>:<class>`"
                raise ValueError(msg)

            model = _LazyRegisteredModel(*split_str)
        elif isinstance(model_cls, type) and issubclass(model_cls, nn.Module):
            model = _RegisteredModel.from_model_cls(model_cls)
        else:
            msg = ("`model_cls` should be a string or PyTorch model class, "
                   f"not a {type(model_arch)}")
            raise TypeError(msg)

        self.models[model_arch] = model

    def _raise_for_unsupported(self, architectures: list[str]):
        all_supported_archs = self.get_supported_archs()

        if any(arch in all_supported_archs for arch in architectures):
            raise ValueError(
                f"Model architectures {architectures} failed "
                "to be inspected. Please check the logs for more details.")

        for arch in architectures:
            if arch in _PREVIOUSLY_SUPPORTED_MODELS:
                previous_version = _PREVIOUSLY_SUPPORTED_MODELS[arch]

                raise ValueError(
                    f"Model architecture {arch} was supported in vLLM until "
                    f"v{previous_version}, and is not supported anymore. "
                    "Please use an older version of vLLM if you want to "
                    "use this model architecture.")

        raise ValueError(
            f"Model architectures {architectures} are not supported for now. "
            f"Supported architectures: {all_supported_archs}")

    def _try_load_model_cls(self,
                            model_arch: str) -> Optional[type[nn.Module]]:
        if model_arch not in self.models:
            return None

        return _try_load_model_cls(model_arch, self.models[model_arch])

    def _try_inspect_model_cls(self, model_arch: str) -> Optional[_ModelInfo]:
        if model_arch not in self.models:
            return None

        return _try_inspect_model_cls(model_arch, self.models[model_arch])

    def _try_resolve_transformers(
        self,
        architecture: str,
        model_config: ModelConfig,
    ) -> Optional[str]:
        if architecture in _TRANSFORMERS_BACKEND_MODELS:
            return architecture

        auto_map: dict[str, str] = getattr(model_config.hf_config, "auto_map",
                                           None) or dict()

        # Make sure that config class is always initialized before model class,
        # otherwise the model class won't be able to access the config class,
        # the expected auto_map should have correct order like:
        # "auto_map": {
        #     "AutoConfig": "<your-repo-name>--<config-name>",
        #     "AutoModel": "<your-repo-name>--<config-name>",
        #     "AutoModelFor<Task>": "<your-repo-name>--<config-name>",
        # },
        for prefix in ("AutoConfig", "AutoModel"):
            for name, module in auto_map.items():
                if name.startswith(prefix):
                    try_get_class_from_dynamic_module(
                        module,
                        model_config.model,
                        revision=model_config.revision,
                        warn_on_fail=False,
                    )

        model_module = getattr(transformers, architecture, None)

        if model_module is None:
            for name, module in auto_map.items():
                if name.startswith("AutoModel"):
                    model_module = try_get_class_from_dynamic_module(
                        module,
                        model_config.model,
                        revision=model_config.revision,
                        warn_on_fail=True,
                    )
                    if model_module is not None:
                        break
            else:
                if model_config.model_impl != ModelImpl.TRANSFORMERS:
                    return None

                raise ValueError(
                    f"Cannot find model module. {architecture!r} is not a "
                    "registered model in the Transformers library (only "
                    "relevant if the model is meant to be in Transformers) "
                    "and 'AutoModel' is not present in the model config's "
                    "'auto_map' (relevant if the model is custom).")

        if not model_module.is_backend_compatible():
            if model_config.model_impl != ModelImpl.TRANSFORMERS:
                return None

            raise ValueError(
                f"The Transformers implementation of {architecture!r} "
                "is not compatible with vLLM.")

        return model_config._get_transformers_backend_cls()

    def _normalize_arch(
        self,
        architecture: str,
        model_config: ModelConfig,
    ) -> str:
        if architecture in self.models:
            return architecture

        # This may be called in order to resolve runner_type and convert_type
        # in the first place, in which case we consider the default match
        match = try_match_architecture_defaults(
            architecture,
            runner_type=getattr(model_config, "runner_type", None),
            convert_type=getattr(model_config, "convert_type", None),
        )
        if match:
            suffix, _ = match

            # Get the name of the base model to convert
            for repl_suffix, _ in iter_architecture_defaults():
                base_arch = architecture.replace(suffix, repl_suffix)
                if base_arch in self.models:
                    return base_arch

        return architecture

    def inspect_model_cls(
        self,
        architectures: Union[str, list[str]],
        model_config: ModelConfig,
    ) -> tuple[_ModelInfo, str]:
        if isinstance(architectures, str):
            architectures = [architectures]
        if not architectures:
            raise ValueError("No model architectures are specified")

        # Require transformers impl
        if model_config.model_impl == ModelImpl.TRANSFORMERS:
            arch = self._try_resolve_transformers(architectures[0],
                                                  model_config)
            if arch is not None:
                model_info = self._try_inspect_model_cls(arch)
                if model_info is not None:
                    return (model_info, arch)

        # Fallback to transformers impl (after resolving convert_type)
        if (all(arch not in self.models for arch in architectures)
                and model_config.model_impl == ModelImpl.AUTO
                and getattr(model_config, "convert_type", "none") == "none"):
            arch = self._try_resolve_transformers(architectures[0],
                                                  model_config)
            if arch is not None:
                model_info = self._try_inspect_model_cls(arch)
                if model_info is not None:
                    return (model_info, arch)

        for arch in architectures:
            normalized_arch = self._normalize_arch(arch, model_config)
            model_info = self._try_inspect_model_cls(normalized_arch)
            if model_info is not None:
                return (model_info, arch)

        # Fallback to transformers impl (before resolving runner_type)
        if (all(arch not in self.models for arch in architectures)
                and model_config.model_impl == ModelImpl.AUTO):
            arch = self._try_resolve_transformers(architectures[0],
                                                  model_config)
            if arch is not None:
                model_info = self._try_inspect_model_cls(arch)
                if model_info is not None:
                    return (model_info, arch)

        return self._raise_for_unsupported(architectures)

    def resolve_model_cls(
        self,
        architectures: Union[str, list[str]],
        model_config: ModelConfig,
    ) -> tuple[type[nn.Module], str]:
        if isinstance(architectures, str):
            architectures = [architectures]
        if not architectures:
            raise ValueError("No model architectures are specified")

        # Require transformers impl
        if model_config.model_impl == ModelImpl.TRANSFORMERS:
            arch = self._try_resolve_transformers(architectures[0],
                                                  model_config)
            if arch is not None:
                model_cls = self._try_load_model_cls(arch)
                if model_cls is not None:
                    return (model_cls, arch)

        # Fallback to transformers impl (after resolving convert_type)
        if (all(arch not in self.models for arch in architectures)
                and model_config.model_impl == ModelImpl.AUTO
                and getattr(model_config, "convert_type", "none") == "none"):
            arch = self._try_resolve_transformers(architectures[0],
                                                  model_config)
            if arch is not None:
                model_cls = self._try_load_model_cls(arch)
                if model_cls is not None:
                    return (model_cls, arch)

        for arch in architectures:
            normalized_arch = self._normalize_arch(arch, model_config)
            model_cls = self._try_load_model_cls(normalized_arch)
            if model_cls is not None:
                return (model_cls, arch)

        # Fallback to transformers impl (before resolving runner_type)
        if (all(arch not in self.models for arch in architectures)
                and model_config.model_impl == ModelImpl.AUTO):
            arch = self._try_resolve_transformers(architectures[0],
                                                  model_config)
            if arch is not None:
                model_cls = self._try_load_model_cls(arch)
                if model_cls is not None:
                    return (model_cls, arch)

        return self._raise_for_unsupported(architectures)

    def is_text_generation_model(
        self,
        architectures: Union[str, list[str]],
        model_config: ModelConfig,
    ) -> bool:
        model_cls, _ = self.inspect_model_cls(architectures, model_config)
        return model_cls.is_text_generation_model

    def is_pooling_model(
        self,
        architectures: Union[str, list[str]],
        model_config: ModelConfig,
    ) -> bool:
        model_cls, _ = self.inspect_model_cls(architectures, model_config)
        return model_cls.is_pooling_model

    def is_cross_encoder_model(
        self,
        architectures: Union[str, list[str]],
        model_config: ModelConfig,
    ) -> bool:
        model_cls, _ = self.inspect_model_cls(architectures, model_config)
        return model_cls.supports_cross_encoding

    def is_multimodal_model(
        self,
        architectures: Union[str, list[str]],
        model_config: ModelConfig,
    ) -> bool:
        model_cls, _ = self.inspect_model_cls(architectures, model_config)
        return model_cls.supports_multimodal

    def supports_multimodal_raw_input(
        self,
        architectures: Union[str, list[str]],
        model_config: ModelConfig,
    ) -> bool:
        model_cls, _ = self.inspect_model_cls(architectures, model_config)
        return model_cls.supports_multimodal_raw_input

    def is_pp_supported_model(
        self,
        architectures: Union[str, list[str]],
        model_config: ModelConfig,
    ) -> bool:
        model_cls, _ = self.inspect_model_cls(architectures, model_config)
        return model_cls.supports_pp

    def model_has_inner_state(
        self,
        architectures: Union[str, list[str]],
        model_config: ModelConfig,
    ) -> bool:
        model_cls, _ = self.inspect_model_cls(architectures, model_config)
        return model_cls.has_inner_state

    def is_attention_free_model(
        self,
        architectures: Union[str, list[str]],
        model_config: ModelConfig,
    ) -> bool:
        model_cls, _ = self.inspect_model_cls(architectures, model_config)
        return model_cls.is_attention_free

    def is_hybrid_model(
        self,
        architectures: Union[str, list[str]],
        model_config: ModelConfig,
    ) -> bool:
        model_cls, _ = self.inspect_model_cls(architectures, model_config)
        return model_cls.is_hybrid

    def is_noops_model(
        self,
        architectures: Union[str, list[str]],
        model_config: ModelConfig,
    ) -> bool:
        model_cls, _ = self.inspect_model_cls(architectures, model_config)
        return model_cls.has_noops

    def is_transcription_model(
        self,
        architectures: Union[str, list[str]],
        model_config: ModelConfig,
    ) -> bool:
        model_cls, _ = self.inspect_model_cls(architectures, model_config)
        return model_cls.supports_transcription

    def is_transcription_only_model(
        self,
        architectures: Union[str, list[str]],
        model_config: ModelConfig,
    ) -> bool:
        model_cls, _ = self.inspect_model_cls(architectures, model_config)
        return model_cls.supports_transcription_only

    def is_v1_compatible(
        self,
        architectures: Union[str, list[str]],
        model_config: ModelConfig,
    ) -> bool:
        model_cls, _ = self.inspect_model_cls(architectures, model_config)
        return not model_cls.supports_v0_only


ModelRegistry = _ModelRegistry({
    model_arch:
    _LazyRegisteredModel(
        module_name=f"vllm.model_executor.models.{mod_relname}",
        class_name=cls_name,
    )
    for model_arch, (mod_relname, cls_name) in _VLLM_MODELS.items()
})

_T = TypeVar("_T")


def _run_in_subprocess(fn: Callable[[], _T]) -> _T:
    # NOTE: We use a temporary directory instead of a temporary file to avoid
    # issues like https://stackoverflow.com/questions/23212435/permission-denied-to-write-to-my-temporary-file
    with tempfile.TemporaryDirectory() as tempdir:
        output_filepath = os.path.join(tempdir, "registry_output.tmp")

        # `cloudpickle` allows pickling lambda functions directly
        import cloudpickle
        input_bytes = cloudpickle.dumps((fn, output_filepath))

        # cannot use `sys.executable __file__` here because the script
        # contains relative imports
        returned = subprocess.run(_SUBPROCESS_COMMAND,
                                  input=input_bytes,
                                  capture_output=True)

        # check if the subprocess is successful
        try:
            returned.check_returncode()
        except Exception as e:
            # wrap raised exception to provide more information
            raise RuntimeError(f"Error raised in subprocess:\n"
                               f"{returned.stderr.decode()}") from e

        with open(output_filepath, "rb") as f:
            return pickle.load(f)


def _run() -> None:
    # Setup plugins
    from vllm.plugins import load_general_plugins
    load_general_plugins()

    fn, output_file = pickle.loads(sys.stdin.buffer.read())

    result = fn()

    with open(output_file, "wb") as f:
        f.write(pickle.dumps(result))


if __name__ == "__main__":
    _run()<|MERGE_RESOLUTION|>--- conflicted
+++ resolved
@@ -260,12 +260,9 @@
     "EagleLlama4ForCausalLM": ("llama4_eagle", "EagleLlama4ForCausalLM"),
     "EagleMiniCPMForCausalLM": ("minicpm_eagle", "EagleMiniCPMForCausalLM"),
     "Eagle3LlamaForCausalLM": ("llama_eagle3", "Eagle3LlamaForCausalLM"),
-<<<<<<< HEAD
     "EagleQwen2ForCausalLM": ("qwen2_eagle", "EagleQwen2ForCausalLM"),
-=======
     # TODO: Re-enable this once tests/models/test_initialization.py is fixed, see PR #22333 #22611  # noqa: E501
     # "LlamaForCausalLMEagle3": ("llama_eagle3", "Eagle3LlamaForCausalLM"),
->>>>>>> e1885929
     "DeepSeekMTPModel": ("deepseek_mtp", "DeepSeekMTP"),
     "Glm4MoeMTPModel": ("glm4_moe_mtp", "Glm4MoeMTP"),
     "MedusaModel": ("medusa", "Medusa"),
