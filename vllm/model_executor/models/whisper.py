--- conflicted
+++ resolved
@@ -109,54 +109,6 @@
     "vi": "Vietnamese",
     "cy": "Welsh"
 }
-<<<<<<< HEAD
-ISO639_1_OTHER_LANGS = {
-    "lo": "Lao",
-    "jw": "Javanese",
-    "tk": "Turkmen",
-    "yi": "Yiddish",
-    "so": "Somali",
-    "bn": "Bengali",
-    "nn": "Norwegian Nynorsk",
-    "si": "Sinhala",
-    "yo": "Yoruba",
-    "sa": "Sanskrit",
-    "mi": "Māori",
-    "fo": "Faroese",  # codespell:ignore
-    "mt": "Maltese",
-    "tg": "Tajik",
-    "mg": "Malagasy",
-    "haw": "Hawaiian",
-    "km": "Khmer",
-    "br": "Breton",
-    "ps": "Pashto",
-    "ln": "Lingala",
-    "la": "Latin",
-    "ml": "Malayalam",
-    "sq": "Albanian",
-    "su": "Sundanese",
-    "eu": "Basque",
-    "ka": "Georgian",
-    "uz": "Uzbek",
-    "sn": "Shona",
-    "ht": "Haitian",
-    "as": "Assamese",
-    "mn": "Mongolian",
-    "te": "Telugu",
-    "pa": "Panjabi",
-    "tt": "Tatar",
-    "gu": "Gujarati",
-    "oc": "Occitan",
-    "ha": "Hausa",
-    "ba": "Bashkir",
-    "my": "Burmese",
-    "sd": "Sindhi",
-    "am": "Amharic",
-    "lb": "Luxembourgish",
-    "bo": "Tibetan"
-}
-=======
->>>>>>> 016c25b5
 
 
 class WhisperAudioInputs(TypedDict):
@@ -961,28 +913,6 @@
         weights = _create_fake_bias_for_k_proj(weights)
         return loader.load_weights(weights, mapper=self.hf_to_vllm_mapper)
 
-    @classmethod
-    def validate_language(cls, language: str) -> bool:
-        if language in ISO639_1_SUPPORTED_LANGS:
-            return True
-        elif language in ISO639_1_OTHER_LANGS:
-            logger.warning(
-                "The selected language %s has limited accuracy with"
-                " reported WER>=0.5. Results may be less accurate "
-                "for this choice.", language)
-            return True
-        else:
-            raise ValueError(f"Unsupported language: {language}."
-                             "Language should be one of:" +
-                             f" {list(ISO639_1_SUPPORTED_LANGS.values())}" +
-                             f"or {list(ISO639_1_OTHER_LANGS.values())}")
-
-    @classmethod
-    def get_decoder_prompt(cls, language: str, task_type: str,
-                           prompt: str) -> str:
-        return (f"<|startoftranscript|><|{language}|><|{task_type}|>"
-                f"<|notimestamps|>{prompt}")
-
 
 def _create_fake_bias_for_k_proj(
     weights: Iterable[tuple[str, torch.Tensor]]
