# SPDX-License-Identifier: Apache-2.0
# SPDX-FileCopyrightText: Copyright contributors to the vLLM project

# --------------------------------------------------------
# InternS1
# Copyright (c) 2025 Shanghai AI Lab
# Licensed under The MIT License [see LICENSE for details]
# --------------------------------------------------------
from collections.abc import Iterable, Mapping, Sequence
from typing import Annotated, Literal, Optional, Union

import regex as re
import torch
import torch.nn as nn
from transformers import BatchFeature, InternVLProcessor, PretrainedConfig
from transformers.activations import ACT2FN
from transformers.models.got_ocr2.image_processing_got_ocr2_fast import (
    GotOcr2ImageProcessorFast)
from transformers.models.internvl.video_processing_internvl import (
    InternVLVideoProcessor)

from vllm.config import VllmConfig
from vllm.model_executor.layers.quantization import QuantizationConfig
from vllm.model_executor.models.interns1_vit import InternS1VisionModel
from vllm.model_executor.models.module_mapping import MultiModelKeys
from vllm.multimodal import MULTIMODAL_REGISTRY
from vllm.multimodal.inputs import (MultiModalDataDict, MultiModalFieldConfig,
                                    MultiModalKwargsItems, NestedTensors)
from vllm.multimodal.parse import (ImageEmbeddingItems, ImageProcessorItems,
                                   ImageSize, MultiModalDataItems)
from vllm.multimodal.processing import (BaseMultiModalProcessor,
                                        BaseProcessingInfo, PromptReplacement,
                                        PromptUpdate, PromptUpdateDetails)
from vllm.multimodal.profiling import BaseDummyInputsBuilder
from vllm.sequence import IntermediateTensors
from vllm.transformers_utils.processor import (
    cached_video_processor_from_config)
from vllm.utils.tensor_schema import TensorSchema, TensorShape

from .interfaces import (MultiModalEmbeddings, SupportsLoRA,
                         SupportsMultiModal, SupportsPP)
from .utils import (AutoWeightsLoader, WeightsMapper, flatten_bn,
                    init_vllm_registered_model, isin_list, maybe_prefix)


class InternS1MultiModalProjector(nn.Module):

    def __init__(self, config):
        super().__init__()
        self.layer_norm = nn.LayerNorm(config.vision_config.hidden_size *
                                       int(1 / config.downsample_ratio)**2)
        self.linear_1 = nn.Linear(
            config.vision_config.hidden_size *
            int(1 / config.downsample_ratio)**2,
            config.text_config.hidden_size)
        self.act = ACT2FN[config.projector_hidden_act]
        self.linear_2 = nn.Linear(config.text_config.hidden_size,
                                  config.text_config.hidden_size)

    def forward(self, image_features):
        hidden_states = self.layer_norm(image_features)
        hidden_states = self.linear_1(hidden_states)
        hidden_states = self.act(hidden_states)
        hidden_states = self.linear_2(hidden_states)
        return hidden_states


class InternS1ImagePixelInputs(TensorSchema):
    """
    Dimensions:
        - bnp: Batch size * number of images * (1 + num_patches)
        - c: Number of channels (3)
        - h: Height
        - w: Width
        - bn: Batch size * number of images
    """
    type: Literal["pixel_values"] = "pixel_values"
    pixel_values: Annotated[torch.Tensor, TensorShape("bnp", 3, "h", "w")]
    num_patches: Annotated[torch.Tensor, TensorShape("bn")]


class InternS1ImageEmbeddingInputs(TensorSchema):
    """
    Dimensions:
        - ni: Number of images
        - tifs: Total image feature size
        - hs: Hidden size (must match language model backbone)
    """
    type: Literal["image_embeds"] = "image_embeds"
    data: Annotated[Union[torch.Tensor, list[torch.Tensor]],
                    TensorShape("ni", "tifs", "hs")]


InternS1ImageInputs = Union[InternS1ImagePixelInputs,
                            InternS1ImageEmbeddingInputs]


class InternS1VideoPixelInputs(TensorSchema):
    """
    Dimensions:
        - bnv: Batch size * number of videos * number of frames
        - bn: Batch size * number of images
        - c: Number of channels (3)
        - h: Height
        - w: Width
    """
    type: Literal["pixel_values_videos"] = "pixel_values_videos"
    pixel_values: Annotated[torch.Tensor, TensorShape("bnv", 3, "h", "w")]
    num_patches: Annotated[torch.Tensor, TensorShape("bn")]


class InternS1VideoEmbeddingInputs(TensorSchema):
    """
    Dimensions:
        - nv: Number of videos
        - tvfs: Total video feature size
        - hs: Hidden size (must match language model backbone)
    """
    type: Literal["video_embeds"] = "video_embeds"
    data: Annotated[Union[torch.Tensor, list[torch.Tensor]],
                    TensorShape("nv", "tvfs", "hs")]


InternS1VideoInputs = Union[InternS1VideoPixelInputs,
                            InternS1VideoEmbeddingInputs]


def resolve_interns1_min_max_num(
    min_dynamic_patch: int,
    max_dynamic_patch: int,
    dynamic_image_size: bool,
    use_thumbnail: bool,
) -> tuple[int, int]:
    min_dynamic_patch = min_dynamic_patch if dynamic_image_size else 1
    max_dynamic_patch = max_dynamic_patch if dynamic_image_size else 1

    if use_thumbnail and max_dynamic_patch != 1:
        max_dynamic_patch += 1

    return min_dynamic_patch, max_dynamic_patch


def get_interns1_target_ratios(
    min_num: int,
    max_num: int,
) -> list[tuple[int, int]]:
    target_ratios = {(i, j)
                     for n in range(min_num, max_num + 1)
                     for i in range(1, n + 1)
                     for j in range(1, n + 1) if min_num <= i * j <= max_num}
    return sorted(target_ratios, key=lambda x: x[0] * x[1])


class InternS1ProcessingInfo(BaseProcessingInfo):
    """ProcessingInfo for InternS1-style models."""

    def get_hf_processor(self, **kwargs: object) -> InternVLProcessor:
        hf_processor = self.ctx.get_hf_processor(InternVLProcessor, **kwargs)
        hf_processor.video_processor = cached_video_processor_from_config(
            self.ctx.model_config,
            processor_cls=InternVLVideoProcessor,
            **kwargs)
        return hf_processor

    def get_supported_mm_limits(self) -> Mapping[str, Optional[int]]:
        return {"image": None, "video": None}

    def get_num_image_tokens(
        self,
        *,
        image_width: int,
        image_height: int,
        processor: Optional['GotOcr2ImageProcessorFast'] = None,
    ) -> int:
        if processor is None:
            processor = self.get_hf_processor().image_processor

        if not isinstance(processor, GotOcr2ImageProcessorFast):
            raise ValueError(f'GotOcr2ImageProcessorFast is expected but got '
                             f'{type(processor)}')
        num_image_patches = processor.get_number_of_image_patches(
            image_height, image_width, images_kwargs=dict())
        num_image_tokens = self.get_hf_processor(
        ).image_seq_length * num_image_patches
        return num_image_tokens

    def resolve_target_ratios(self, use_thumbnail: Optional[bool] = None):
        image_processor = self.get_hf_processor().image_processor
        min_dynamic_patch = image_processor.min_patches
        max_dynamic_patch = image_processor.max_patches
        # HF format's InternVL processor uses `crop_to_patches` which is
        # equivalent to `use_thumbnail` in original format.
        use_thumbnail = image_processor.crop_to_patches
        dynamic_image_size = True
        min_num, max_num = resolve_interns1_min_max_num(
            min_dynamic_patch,
            max_dynamic_patch,
            dynamic_image_size,
            use_thumbnail=use_thumbnail)

        return get_interns1_target_ratios(min_num, max_num)

    def get_image_size_with_most_features(self) -> ImageSize:
        processor = self.get_hf_processor()

        hf_config = self.ctx.get_hf_config()
        base_height, base_width = hf_config.vision_config.image_size
        target_ratios = self.resolve_target_ratios()

        largest_feature_size, largest_feature_pinpoint = 0, None
        for wr, hr in target_ratios:
            width, height = base_width * wr, base_height * hr

            feat_size = self.get_num_image_tokens(
                image_width=width,
                image_height=height,
                processor=processor.image_processor,
            )
            if feat_size > largest_feature_size:
                largest_feature_size = feat_size
                largest_feature_pinpoint = ImageSize(width=width,
                                                     height=height)

        assert not (largest_feature_size == 0 or largest_feature_pinpoint
                    is None), ("Cannot have a largest feature size of 0!")

        return largest_feature_pinpoint

    def get_max_image_tokens(self) -> int:
        processor = self.get_hf_processor()
        target_width, target_height = self.get_image_size_with_most_features()

        return self.get_num_image_tokens(
            image_width=target_width,
            image_height=target_height,
            processor=processor.image_processor,
        )

    def get_num_frames_with_most_features(
        self,
        seq_len: int,
        mm_counts: Mapping[str, int],
    ) -> int:
        max_images = mm_counts.get("image", 0)
        max_videos = mm_counts.get("video", 0)

        processor = self.get_hf_processor()

        max_image_tokens = self.get_max_image_tokens() * max_images
        max_total_frames = (seq_len -
                            max_image_tokens) // processor.image_seq_length
        max_frames_per_video = max_total_frames // max(max_videos, 1)

        return max(max_frames_per_video, 1)


class InternS1DummyInputsBuilder(BaseDummyInputsBuilder[InternS1ProcessingInfo]
                                 ):
    """DummyInputsBuilder for InternS1-style models."""

    def get_dummy_text(self, mm_counts: Mapping[str, int]) -> str:
        num_images = mm_counts.get("image", 0)
        num_videos = mm_counts.get("video", 0)
        image_token = self.info.get_hf_processor().image_token
        video_token = self.info.get_hf_processor().video_token

        return image_token * num_images + video_token * num_videos

    def get_dummy_mm_data(
        self,
        seq_len: int,
        mm_counts: Mapping[str, int],
    ) -> MultiModalDataDict:
        target_width, target_height = \
            self.info.get_image_size_with_most_features()
        target_num_frames = \
                self.info.get_num_frames_with_most_features(seq_len, mm_counts)
        num_images = mm_counts.get("image", 0)
        num_videos = mm_counts.get("video", 0)

        config = self.info.get_hf_config()
        image_size_h, image_size_w = config.vision_config.image_size

        return {
            "image":
            self._get_dummy_images(width=target_width,
                                   height=target_height,
                                   num_images=num_images),
            "video":
            self._get_dummy_videos(width=image_size_w,
                                   height=image_size_h,
                                   num_frames=target_num_frames,
                                   num_videos=num_videos),
        }


class InternS1MultiModalProcessor(
        BaseMultiModalProcessor[InternS1ProcessingInfo]):
    """ Basic image-only MultiModalProcessor for InternS1-style models."""

    def _call_hf_processor(
        self,
        prompt: str,
        mm_data: Mapping[str, object],
        mm_kwargs: Mapping[str, object],
        tok_kwargs: Mapping[str, object],
    ) -> Mapping[str, NestedTensors]:
        mm_data = dict(mm_data)
        videos = mm_data.pop("videos", [])
        images = mm_data.pop("images", [])
        assert isinstance(videos, list)
        assert isinstance(images, list)

        hf_processor = self.info.get_hf_processor(**mm_kwargs)
        tokenizer = hf_processor.tokenizer
        video_token_id = tokenizer.encode(hf_processor.video_token,
                                          add_special_tokens=False)
        assert len(video_token_id) == 1
        video_token_id = video_token_id[0]

        prompt = re.sub(hf_processor.image_token, "<image_placeholder>",
                        prompt)
        prompt = re.sub(hf_processor.video_token, "<video_placeholder>",
                        prompt)

        image_outputs = {}
        if images:
            image_pixel_values = []
            for image in images:
                processed_outputs = super()._call_hf_processor(
                    prompt=hf_processor.image_token,
                    mm_data={"images": image},
                    mm_kwargs=mm_kwargs,
                    tok_kwargs=tok_kwargs,
                )
                image_pixel_values.append(
                    processed_outputs.pop("pixel_values"))

                input_ids = processed_outputs.pop("input_ids")
                image_placeholder = tokenizer.batch_decode(input_ids)[0]
                prompt = prompt.replace("<image_placeholder>",
                                        image_placeholder, 1)

            num_patches = [len(item) for item in image_pixel_values]
            image_outputs: dict[str, NestedTensors] = {
                "pixel_values": torch.concat(image_pixel_values),
                "image_num_patches": torch.tensor(num_patches),
                "image_token_id": torch.tensor(hf_processor.image_token_id),
            }

        video_outputs = {}
        if videos:
            video_pixel_values = []
            for video in videos:
                processed_outputs = super()._call_hf_processor(
                    prompt=hf_processor.video_token,
                    mm_data={"videos": video},
                    mm_kwargs=mm_kwargs,
                    tok_kwargs=tok_kwargs,
                )
                video_pixel_values.append(
                    processed_outputs.pop("pixel_values"))

                input_ids = processed_outputs.pop("input_ids")
                input_ids[input_ids ==
                          hf_processor.image_token_id] = video_token_id

                video_placeholder = tokenizer.batch_decode(input_ids)[0]
                prompt = prompt.replace("<video_placeholder>",
                                        video_placeholder, 1)

            num_frames = [len(item) for item in video_pixel_values]
            video_outputs: dict[str, NestedTensors] = {
                "pixel_values_videos": torch.concat(video_pixel_values),
                "video_num_patches": torch.tensor(num_frames),
                "video_token_id": torch.tensor(video_token_id),
            }

        prompt = re.sub("<image_placeholder>", hf_processor.image_token,
                        prompt)
        prompt = re.sub("<video_placeholder>", hf_processor.video_token,
                        prompt)
        text_outputs = tokenizer(prompt, **tok_kwargs, return_tensors="pt")

        combined_outputs = dict(
            **text_outputs,
            **image_outputs,
            **video_outputs,
        )
        return BatchFeature(combined_outputs)

    def _get_mm_fields_config(
        self,
        hf_inputs: Mapping[str, NestedTensors],
        hf_processor_mm_kwargs: Mapping[str, object],
    ) -> Mapping[str, MultiModalFieldConfig]:

        image_num_patches = hf_inputs.get("image_num_patches", torch.empty(0))
        video_num_patches = hf_inputs.get("video_num_patches", torch.empty(0))
        num_images = len(image_num_patches)
        num_videos = len(video_num_patches)

        return dict(
            pixel_values=MultiModalFieldConfig.flat_from_sizes(
                "image", image_num_patches),
            image_num_patches=MultiModalFieldConfig.batched("image"),
            image_embeds=MultiModalFieldConfig.batched("image"),
            image_token_id=MultiModalFieldConfig.shared("image", num_images),
            pixel_values_videos=MultiModalFieldConfig.flat_from_sizes(
                "video", video_num_patches),
            video_num_patches=MultiModalFieldConfig.batched("video"),
            video_token_id=MultiModalFieldConfig.shared("video", num_videos),
        )

    def _get_prompt_updates(
        self,
        mm_items: MultiModalDataItems,
        hf_processor_mm_kwargs: Mapping[str, object],
        out_mm_kwargs: MultiModalKwargsItems,
    ) -> Sequence[PromptUpdate]:
        hf_processor = self.info.get_hf_processor(**hf_processor_mm_kwargs)
        img_context_token = hf_processor.image_token
        start_image_token = hf_processor.start_image_token
        end_image_token = hf_processor.end_image_token
        video_token = hf_processor.video_token

        out_mm_data = out_mm_kwargs.get_data()
        if "video_num_patches" in out_mm_data:
            video_num_patches = out_mm_data["video_num_patches"]
            assert isinstance(video_num_patches, torch.Tensor)
            video_num_patches = video_num_patches.tolist()
        else:
            video_num_patches = []

        if "image_num_patches" in out_mm_data:
            image_num_patches = out_mm_data["image_num_patches"]
            assert isinstance(image_num_patches, torch.Tensor)
            image_num_patches = image_num_patches.tolist()
        else:
            image_num_patches = []

        def get_replacement_interns1_image(item_idx: int):
            images = mm_items.get_items(
                "image", (ImageEmbeddingItems, ImageProcessorItems))

            if isinstance(images, ImageEmbeddingItems):
                feature_size = images.get_feature_size(item_idx)
            else:
                num_patches = image_num_patches[item_idx]
                feature_size = num_patches * hf_processor.image_seq_length

            repl_features = img_context_token * feature_size
            repl_full = start_image_token + repl_features + end_image_token
            return PromptUpdateDetails.select_text(repl_full,
                                                   img_context_token)

        def get_replacement_interns1_video(item_idx: int):
            num_patches = video_num_patches[item_idx]
            repl_features = video_token * hf_processor.image_seq_length
            repl_features_with_sep = (start_image_token + repl_features +
                                      end_image_token)
            # num_patches is equal to num_frames
            repl_full = '\n'.join([
                f'Frame{i+1}: {repl_features_with_sep}'
                for i in range(num_patches)
            ])

            return PromptUpdateDetails.select_text(repl_full, video_token)

        return [
            PromptReplacement(
                modality="image",
                target=img_context_token,
                replacement=get_replacement_interns1_image,
            ),
            PromptReplacement(
                modality="video",
                target=video_token,
                replacement=get_replacement_interns1_video,
            ),
        ]


@MULTIMODAL_REGISTRY.register_processor(
    InternS1MultiModalProcessor,
    info=InternS1ProcessingInfo,
    dummy_inputs=InternS1DummyInputsBuilder)
class InternS1ForConditionalGeneration(nn.Module, SupportsMultiModal,
                                       SupportsPP, SupportsLoRA):

    # To ensure correct weight loading and mapping.
    hf_to_vllm_mapper = WeightsMapper(
        orig_to_new_prefix={
            "lm_head.": "language_model.lm_head.",
            "model.language_model.": "language_model.model.",
            "model.vision_tower.": "vision_tower.",
            "model.multi_modal_projector.": "multi_modal_projector.",
        })

    @classmethod
    def get_placeholder_str(cls, modality: str, i: int) -> Optional[str]:
        # transformers InternVLProcessor uses <IMG_CONTEXT> as the separator
        # refer to https://github.com/huggingface/transformers/blob/f90de364c2484c7c325bbe05befdcf487bd75b63/src/transformers/models/internvl/processing_internvl.py#L116
        if modality.startswith("image"):
            return '<IMG_CONTEXT>'
        if modality.startswith("video"):
            return "<video>"

        raise ValueError("Only image or video modality is supported")

    def __init__(self, *, vllm_config: VllmConfig, prefix: str = "") -> None:
        super().__init__()
        config = vllm_config.model_config.hf_config
        quant_config = vllm_config.quant_config
        multimodal_config = vllm_config.model_config.multimodal_config

        self.config = config
        self.multimodal_config = multimodal_config

        image_size = config.vision_config.image_size[0]
        patch_size = config.vision_config.patch_size[0]
        self.patch_size = patch_size
        self.num_image_token = int(
            (image_size // patch_size)**2 * (config.downsample_ratio**2))
        self.downsample_ratio = config.downsample_ratio

        self.llm_arch_name = config.text_config.architectures[0]
        self.vision_tower = self._init_vision_model(
            config,
            quant_config=quant_config,
            prefix=maybe_prefix(prefix, "vision_tower"),
        )

        self.language_model = init_vllm_registered_model(
            vllm_config=vllm_config,
            hf_config=config.text_config,
            prefix=maybe_prefix(prefix, "language_model"),
        )

        self.multi_modal_projector = self._init_mlp1(config)

        self.img_context_token_id = None
        self.video_context_token_id = None

        self.visual_token_mask = None
        self.make_empty_intermediate_tensors = (
            self.language_model.make_empty_intermediate_tensors)

    def _init_vision_model(
        self,
        config: PretrainedConfig,
        quant_config: Optional[QuantizationConfig],
        *,
        prefix: str,
    ):
        num_hidden_layers = config.vision_config.num_hidden_layers
        return InternS1VisionModel(
            config.vision_config,
            quant_config=quant_config,
            num_hidden_layers_override=num_hidden_layers,
            prefix=prefix,
        )

    def _init_mlp1(self, config: PretrainedConfig) -> nn.Sequential:
        return InternS1MultiModalProjector(config)

    def pixel_shuffle(self, x, scale_factor=0.5):
        n, w, h, c = x.size()
        # N, W, H, C --> N, W, H * scale, C // scale
        x = x.view(n, w, int(h * scale_factor), int(c / scale_factor))
        # N, W, H * scale, C // scale --> N, H * scale, W, C // scale
        x = x.permute(0, 2, 1, 3).contiguous()
        x = x.view(n, int(h * scale_factor), int(w * scale_factor),
                   int(c / (scale_factor * scale_factor)))
        x = x.permute(0, 2, 1, 3).contiguous()
        return x

    def extract_feature(self, pixel_values: torch.Tensor) -> torch.Tensor:
        vit_embeds = self.vision_tower(pixel_values=pixel_values)
        vit_embeds = vit_embeds[:, 1:, :]

        h = w = int(vit_embeds.shape[1]**0.5)
        vit_embeds = vit_embeds.reshape(vit_embeds.shape[0], h, w, -1)
        vit_embeds = self.pixel_shuffle(vit_embeds,
                                        scale_factor=self.downsample_ratio)
        vit_embeds = vit_embeds.reshape(vit_embeds.shape[0], -1,
                                        vit_embeds.shape[-1])

        vit_embeds = self.multi_modal_projector(vit_embeds)
        return vit_embeds

    def _parse_and_validate_image_input(
            self, **kwargs: object) -> Optional[InternS1ImageInputs]:
        pixel_values = kwargs.pop("pixel_values", None)
        image_num_patches = kwargs.pop("image_num_patches", None)
        image_embeds = kwargs.pop("image_embeds", None)

        if pixel_values is None and image_embeds is None:
            return None

        if image_embeds is not None:
            if not isinstance(image_embeds, (torch.Tensor, list)):
                raise ValueError("Incorrect type of image embeddings. "
                                 f"Got type: {type(image_embeds)}")

            return InternS1ImageEmbeddingInputs(
                type="image_embeds",
                data=flatten_bn(image_embeds),
            )

        image_token_id = kwargs["image_token_id"]
        assert isinstance(image_token_id, torch.Tensor)
        self.img_context_token_id = image_token_id.flatten().unique().item()

        if pixel_values is not None:
            if not isinstance(pixel_values, (torch.Tensor, list)):
                raise ValueError("Incorrect type of pixel values. "
                                 f"Got type: {type(pixel_values)}")

            if not isinstance(image_num_patches, (torch.Tensor, list)):
                raise ValueError("Incorrect type of image_num_patches. "
                                 f"Got type: {type(image_num_patches)}")

            pixel_values = flatten_bn(pixel_values, concat=True)
            image_num_patches = flatten_bn(image_num_patches, concat=True)

            h, w = self.config.vision_config.image_size
            return InternS1ImagePixelInputs(
                type="pixel_values",
                pixel_values=pixel_values,
                num_patches=image_num_patches,
                resolve_bindings={
                    "h": h,
                    "w": w,
                },
            )

        raise AssertionError("This line should be unreachable.")

    def _parse_and_validate_video_input(
            self, **kwargs: object) -> Optional[InternS1VideoPixelInputs]:
        pixel_values_flat_video = kwargs.pop("pixel_values_videos", None)
        video_num_patches = kwargs.pop("video_num_patches", None)
        video_embeds = kwargs.pop("video_embeds", None)

        if pixel_values_flat_video is None and video_embeds is None:
            return None

        if video_embeds is not None:
            if not isinstance(video_embeds, (torch.Tensor, list)):
                raise ValueError("Incorrect type of video embeddings. "
                                 f"Got type: {type(video_embeds)}")

            return InternS1ImageEmbeddingInputs(
                type="video_embeds",
                data=flatten_bn(video_embeds),
            )

        video_token_id = kwargs["video_token_id"]
        assert isinstance(video_token_id, torch.Tensor)
        self.video_context_token_id = video_token_id.flatten().unique().item()

        if pixel_values_flat_video is not None:
            if not isinstance(pixel_values_flat_video, (torch.Tensor, list)):
                raise ValueError("Incorrect type of pixel values. "
                                 f"Got type: {type(pixel_values_flat_video)}")

            if not isinstance(video_num_patches, (torch.Tensor, list)):
                raise ValueError("Incorrect type of image_num_patches. "
                                 f"Got type: {type(video_num_patches)}")

            pixel_values_flat_video = flatten_bn(pixel_values_flat_video,
                                                 concat=True)
            video_num_patches = flatten_bn(video_num_patches, concat=True)

            h, w = self.config.vision_config.image_size
            return InternS1VideoPixelInputs(
                type="pixel_values_videos",
                num_patches=video_num_patches,
                pixel_values=pixel_values_flat_video,
                resolve_bindings={
                    "h": h,
                    "w": w,
                },
            )

        raise AssertionError("This line should be unreachable.")

    def _process_image_input(
        self,
        image_input: Union[InternS1ImageInputs, InternS1VideoPixelInputs],
    ) -> tuple[torch.Tensor, ...]:
        if image_input["type"] == "image_embeds":
            return image_input["data"]

        assert self.vision_tower is not None

        image_embeds = self.extract_feature(image_input["pixel_values"])

        num_patches = image_input["num_patches"]

        # Only one image in the current batch
        if len(num_patches) == 1:
            return (image_embeds.view(-1,
                                      self.config.text_config.hidden_size), )

        # NOTE: Image embeddings are split into separate tensors for each image
        # by the size of each embedding.
        feature_size = image_embeds.shape[1]
        image_embeds = image_embeds.view(-1,
                                         self.config.text_config.hidden_size)
        image_feature_sizes = [
            num_patches * feature_size for num_patches in num_patches
        ]
        return image_embeds.split(image_feature_sizes)

    def _parse_and_validate_multimodal_inputs(self, **kwargs: object) -> dict:
        modalities = {}

        # Preserve the order of modalities if there are multiple of them
        # from the order of kwargs.
        for input_key in kwargs:
            if input_key in ("pixel_values",
                             "image_embeds") and "images" not in modalities:
                modalities["images"] = self._parse_and_validate_image_input(
                    **kwargs)
            if input_key in (
                    "pixel_values_videos", ) and "videos" not in modalities:
                modalities["videos"] = self._parse_and_validate_video_input(
                    **kwargs)

        return modalities

    def _set_visual_token_mask(self, input_ids: torch.Tensor) -> None:
        self.visual_token_mask = None

    def get_language_model(self) -> torch.nn.Module:
        return self.language_model

    def get_multimodal_embeddings(self,
                                  **kwargs: object) -> MultiModalEmbeddings:

        modalities = self._parse_and_validate_multimodal_inputs(**kwargs)
        if not modalities:
            return []

        # The result multimodal_embeddings is tuple of tensors, with each
        # tensor corresponding to a multimodal data item (image or video).
        multimodal_embeddings: tuple[torch.Tensor, ...] = ()

        # NOTE: It is important to iterate over the keys in this dictionary
        # to preserve the order of the modalities.
        for modality in modalities:
            if modality == "images":
                image_input = modalities["images"]
                vision_embeddings = self._process_image_input(image_input)
                multimodal_embeddings += vision_embeddings
            if modality == "videos":
                video_input = modalities["videos"]
                video_embeddings = self._process_image_input(video_input)
                multimodal_embeddings += video_embeddings

        return multimodal_embeddings

    def get_input_embeddings(
        self,
        input_ids: torch.Tensor,
        multimodal_embeddings: Optional[MultiModalEmbeddings] = None,
        *,
        is_multimodal: Optional[torch.Tensor] = None,
        handle_oov_mm_token: bool = False,
    ) -> torch.Tensor:
        if multimodal_embeddings is not None and len(
                multimodal_embeddings) > 0:
            self._set_visual_token_mask(input_ids)

        # This is to satisfy the type checker for each overload
        if multimodal_embeddings is None or is_multimodal is None:
            return super().get_input_embeddings(input_ids)

        return super().get_input_embeddings(
            input_ids,
            multimodal_embeddings=multimodal_embeddings,
            is_multimodal=is_multimodal,
            handle_oov_mm_token=handle_oov_mm_token,
        )

    def forward(
        self,
        input_ids: torch.Tensor,
        positions: torch.Tensor,
        intermediate_tensors: Optional[IntermediateTensors] = None,
        inputs_embeds: Optional[torch.Tensor] = None,
        **kwargs: object,
    ) -> IntermediateTensors:

        if intermediate_tensors is not None:
            input_ids = None
            inputs_embeds = None

<<<<<<< HEAD
=======
        # NOTE: In v1, inputs_embeds is always generated at model runner, this
        # condition is for v0 compatibility.
        elif inputs_embeds is None:
            context_token_ids = [
                token_id for token_id in (self.img_context_token_id,
                                          self.video_context_token_id)
                if token_id is not None
            ]
            vision_embeddings = self.get_multimodal_embeddings(**kwargs)
            inputs_embeds = self.get_input_embeddings(
                input_ids,
                vision_embeddings,
                is_multimodal=isin_list(input_ids, context_token_ids),
            )
            input_ids = None

>>>>>>> 0307428d
        forward_kwargs = {
            "input_ids": input_ids,
            "positions": positions,
            "intermediate_tensors": intermediate_tensors,
            "inputs_embeds": inputs_embeds,
        }

        hidden_states = self.language_model.model(**forward_kwargs)
        return hidden_states

    def compute_logits(
        self,
        hidden_states: torch.Tensor,
    ) -> Optional[torch.Tensor]:
        return self.language_model.compute_logits(hidden_states)

    def load_weights(self, weights: Iterable[tuple[str,
                                                   torch.Tensor]]) -> set[str]:
        loader = AutoWeightsLoader(self)
        return loader.load_weights(weights, mapper=self.hf_to_vllm_mapper)

    def get_mm_mapping(self) -> MultiModelKeys:
        """
        Get the module prefix in multimodal models
        """
        return MultiModelKeys.from_string_field(
            language_model="language_model",
            connector="multi_modal_projector",
            tower_model="vision_tower")<|MERGE_RESOLUTION|>--- conflicted
+++ resolved
@@ -40,7 +40,7 @@
 from .interfaces import (MultiModalEmbeddings, SupportsLoRA,
                          SupportsMultiModal, SupportsPP)
 from .utils import (AutoWeightsLoader, WeightsMapper, flatten_bn,
-                    init_vllm_registered_model, isin_list, maybe_prefix)
+                    init_vllm_registered_model, maybe_prefix)
 
 
 class InternS1MultiModalProjector(nn.Module):
@@ -798,25 +798,6 @@
             input_ids = None
             inputs_embeds = None
 
-<<<<<<< HEAD
-=======
-        # NOTE: In v1, inputs_embeds is always generated at model runner, this
-        # condition is for v0 compatibility.
-        elif inputs_embeds is None:
-            context_token_ids = [
-                token_id for token_id in (self.img_context_token_id,
-                                          self.video_context_token_id)
-                if token_id is not None
-            ]
-            vision_embeddings = self.get_multimodal_embeddings(**kwargs)
-            inputs_embeds = self.get_input_embeddings(
-                input_ids,
-                vision_embeddings,
-                is_multimodal=isin_list(input_ids, context_token_ids),
-            )
-            input_ids = None
-
->>>>>>> 0307428d
         forward_kwargs = {
             "input_ids": input_ids,
             "positions": positions,
