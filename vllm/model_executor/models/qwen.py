# coding=utf-8
# Adapted from
# https://huggingface.co/Qwen/Qwen-7B/blob/main/modeling_qwen.py
# Copyright (c) Alibaba Cloud.
# LICENSE: https://huggingface.co/Qwen/Qwen-7B/blob/main/LICENSE
"""Inference-only QWen model compatible with HuggingFace weights."""

import math
import re
from array import array
from functools import partial
from typing import (Any, Callable, Dict, Iterable, List, Literal, Mapping,
                    Optional, Tuple, TypedDict, Union)

import numpy as np
import torch
from PIL import Image
from torch import nn
from torchvision import transforms
from torchvision.transforms import InterpolationMode
from transformers import PretrainedConfig

from vllm.attention import Attention, AttentionMetadata
from vllm.config import CacheConfig, MultiModalConfig
from vllm.distributed import get_pp_group, get_tensor_model_parallel_world_size
from vllm.inputs import INPUT_REGISTRY, InputContext, LLMInputs
from vllm.logger import init_logger
from vllm.model_executor.layers.activation import SiluAndMul, get_act_fn
from vllm.model_executor.layers.layernorm import RMSNorm
from vllm.model_executor.layers.linear import (ColumnParallelLinear,
                                               MergedColumnParallelLinear,
                                               QKVParallelLinear,
                                               RowParallelLinear)
from vllm.model_executor.layers.logits_processor import LogitsProcessor
from vllm.model_executor.layers.quantization.base_config import (
    QuantizationConfig)
from vllm.model_executor.layers.resampler import Resampler2, get_abs_pos
from vllm.model_executor.layers.rotary_embedding import get_rope
from vllm.model_executor.layers.sampler import Sampler, SamplerOutput
from vllm.model_executor.layers.vocab_parallel_embedding import (
    ParallelLMHead, VocabParallelEmbedding)
from vllm.model_executor.model_loader.weight_utils import default_weight_loader
from vllm.model_executor.models.interfaces import SupportsMultiModal
from vllm.model_executor.sampling_metadata import SamplingMetadata
<<<<<<< HEAD
from vllm.sequence import IntermediateTensors
from vllm.utils import print_warning_once
=======
from vllm.multimodal import MULTIMODAL_REGISTRY
from vllm.multimodal.base import MultiModalInputs
from vllm.multimodal.utils import cached_get_tokenizer
from vllm.sequence import (VLLM_TOKEN_ID_ARRAY_TYPE, IntermediateTensors,
                           SequenceData)
from vllm.utils import is_list_of

from .utils import flatten_bn, is_pp_missing_parameter, make_layers

logger = init_logger(__name__)

# NOTE: Qwen models have a few other special tags, e.g., ref, bbox, quad;
# for the time being, these tags are not considered as special at encoding
# time. This may change as VLLMs multimodal API changes in the future.
IMG_START = "<img>"
IMG_END = "</img>"
IMG_PAD = "<imgpad>"
# Image context is fixed at 256 for all images
MAX_QWEN_IMG_TOKENS = 256
# Image normalization params
CLIP_MEAN = (0.48145466, 0.4578275, 0.40821073)
CLIP_STD = (0.26862954, 0.26130258, 0.27577711)


class QwenImagePixelInputs(TypedDict):
    type: Literal["pixel_values"]
    data: torch.Tensor
    """
    Shape: `(batch_size * num_images, 3, image_size, image_size)`

    Note that image_size is the value in the vision config to which we resize
    the image to in the normalization transform. Currently multi-image support
    can only be leveraged by passing image embeddings directly.
    """


class QwenImageEmbeddingInputs(TypedDict):
    type: Literal["image_embeds"]
    data: torch.Tensor
    """Shape: `(batch_size * num_images, 256, hidden_size)`

    `hidden_size` must match the hidden size of the language model backbone
    and is stored in the visual config of the model if we have one.
    """


QwenImageInputs = Union[QwenImagePixelInputs, QwenImageEmbeddingInputs]


class VisualAttention(nn.Module):
    """self-attention layer class.
    Self-attention layer takes input with size [s, b, h]
    and returns output of the same size.
    """

    def __init__(
        self,
        embed_dim: int,
        num_heads: int,
        bias: bool = True,
        kdim: Optional[int] = None,
        vdim: Optional[int] = None,
    ):
        super().__init__()
        self.embed_dim = embed_dim
        self.kdim = kdim if kdim is not None else embed_dim
        self.vdim = vdim if vdim is not None else embed_dim
        self._qkv_same_embed_dim = self.kdim == embed_dim \
            and self.vdim == embed_dim

        self.num_heads = num_heads

        # Per attention head and per partition values.
        assert embed_dim % num_heads == 0
        self.hidden_size_per_attention_head = embed_dim // num_heads
        self.num_attention_heads_per_partition = num_heads
        self.hidden_size_per_partition = embed_dim

        # Strided linear layer.
        assert self._qkv_same_embed_dim, \
                'Visual Attention implementation only supports self-attention'
        self.in_proj = nn.Linear(embed_dim, 3 * embed_dim)
        self.out_proj = nn.Linear(embed_dim, embed_dim)
        self.norm_factor = math.sqrt(self.hidden_size_per_attention_head)

    def forward(
        self,
        x: torch.Tensor,
        attn_mask: Optional[torch.Tensor] = None,
    ) -> torch.Tensor:
        # query/key/value: [sq, b, h]
        sq, b, _ = x.size()
        mixed_x_layer = self.in_proj(x)

        # [sq, b, (np * 3 * hn)] --> [sq, b, np, 3 * hn]
        new_tensor_shape = mixed_x_layer.size()[:-1] + \
            (self.num_attention_heads_per_partition,
             3 * self.hidden_size_per_attention_head)
        mixed_x_layer = mixed_x_layer.view(*new_tensor_shape)

        # [sq, b, np, 3 * hn] --> 3 [sq, b, np, hn]
        query_layer, key_layer, value_layer = mixed_x_layer.split(
            self.hidden_size_per_attention_head, dim=-1)

        # [sq, b, np, hn] -> [sq, b * np, hn]
        query_layer = query_layer.view(
            sq, b * self.num_attention_heads_per_partition,
            self.hidden_size_per_attention_head).transpose(0, 1)
        # [sk, b, np, hn] -> [sk, b * np, hn]
        key_layer = key_layer.view(
            sq, b * self.num_attention_heads_per_partition,
            self.hidden_size_per_attention_head).transpose(0, 1)

        q_scaled = query_layer / self.norm_factor
        if attn_mask is not None:
            attention_probs = torch.baddbmm(attn_mask, q_scaled,
                                            key_layer.transpose(-2, -1))
        else:
            attention_probs = torch.bmm(q_scaled, key_layer.transpose(-2, -1))
        attention_probs = attention_probs.softmax(dim=-1)

        value_layer = value_layer.view(
            sq, b * self.num_attention_heads_per_partition,
            self.hidden_size_per_attention_head).transpose(0, 1)

        # matmul: [b * np, sq, hn]
        context_layer = torch.bmm(attention_probs, value_layer)

        # change view [b, np, sq, hn]
        context_layer = context_layer.view(
            b, self.num_attention_heads_per_partition, sq,
            self.hidden_size_per_attention_head)

        # [b, np, sq, hn] --> [sq, b, np, hn]
        context_layer = context_layer.permute(2, 0, 1, 3).contiguous()

        # [sq, b, np, hn] --> [sq, b, hp]
        new_context_layer_shape = context_layer.size()[:-2] + \
            (self.hidden_size_per_partition,)
        context_layer = context_layer.view(*new_context_layer_shape)

        output = self.out_proj(context_layer)

        return output


class QwenVMLP(nn.Module):
    """MLP for the visual component of the Qwen model."""

    def __init__(
        self,
        hidden_size: int,
        intermediate_size: int,
        quant_config: Optional[QuantizationConfig] = None,
    ):
        super().__init__()
        self.c_fc = ColumnParallelLinear(hidden_size,
                                         intermediate_size,
                                         bias=True,
                                         quant_config=quant_config)
        self.act_fn = get_act_fn("gelu", quant_config, intermediate_size)
        self.c_proj = RowParallelLinear(
            intermediate_size,
            hidden_size,
            bias=True,
            quant_config=quant_config,
        )

    def forward(self, x):
        x, _ = self.c_fc(x)
        x = self.act_fn(x)
        x, _ = self.c_proj(x)
        return x


class VisualAttentionBlock(nn.Module):

    def __init__(
        self,
        d_model: int,
        n_head: int,
        mlp_ratio: float = 4.0,
        norm_layer: Callable = nn.LayerNorm,
        quant_config: Optional[QuantizationConfig] = None,
    ):
        super().__init__()

        self.ln_1 = norm_layer(d_model)
        self.ln_2 = norm_layer(d_model)
        mlp_width = int(d_model * mlp_ratio)
        self.attn = VisualAttention(d_model, n_head)
        self.mlp = QwenVMLP(
            hidden_size=d_model,
            intermediate_size=mlp_width,
            quant_config=quant_config,
        )

    def attention(
        self,
        x: torch.Tensor,
        attn_mask: Optional[torch.Tensor] = None,
    ) -> torch.Tensor:
        attn_mask = attn_mask.to(x.dtype) if attn_mask is not None else None
        return self.attn(x, attn_mask=attn_mask)

    def forward(
        self,
        x: torch.Tensor,
        attn_mask: Optional[torch.Tensor] = None,
    ) -> torch.Tensor:
        x = x + self.attention(self.ln_1(x), attn_mask=attn_mask)
        x = x + self.mlp(self.ln_2(x))
        return x


class TransformerBlock(nn.Module):

    def __init__(
        self,
        width: int,
        layers: int,
        heads: int,
        mlp_ratio: float = 4.0,
        norm_layer: Callable = nn.LayerNorm,
        quant_config: Optional[QuantizationConfig] = None,
    ):
        super().__init__()
        self.width = width
        self.layers = layers

        self.resblocks = nn.ModuleList([
            VisualAttentionBlock(width,
                                 heads,
                                 mlp_ratio,
                                 norm_layer=norm_layer,
                                 quant_config=quant_config)
            for _ in range(layers)
        ])

    def get_cast_dtype(self) -> torch.dtype:
        return self.resblocks[0].mlp.c_fc.weight.dtype

    def get_cast_device(self) -> torch.device:
        return self.resblocks[0].mlp.c_fc.weight.device

    def forward(self,
                x: torch.Tensor,
                attn_mask: Optional[torch.Tensor] = None) -> torch.Tensor:
        for r in self.resblocks:
            x = r(x, attn_mask=attn_mask)
        return x
>>>>>>> 9ba0817f


class VisionTransformer(nn.Module):

    def __init__(self,
                 image_size: int,
                 patch_size: int,
                 width: int,
                 layers: int,
                 heads: int,
                 mlp_ratio: float,
                 n_queries: int = 256,
                 output_dim: int = 512,
                 image_start_id: int = 151857,
                 quant_config: Optional[QuantizationConfig] = None,
                 **kwargs):
        super().__init__()
        image_height, image_width = self.image_size = (image_size, image_size)
        patch_height, patch_width = self.patch_size = (patch_size, patch_size)
        self.grid_size = (image_height // patch_height,
                          image_width // patch_width)
        self.output_dim = output_dim
        self.conv1 = nn.Conv2d(in_channels=3,
                               out_channels=width,
                               kernel_size=patch_size,
                               stride=patch_size,
                               bias=False)

        # class embeddings and positional embeddings
        scale = width**-0.5
        self.positional_embedding = nn.Parameter(scale *
                                                 torch.randn(256, width))

        norm_layer = partial(nn.LayerNorm, eps=1e-6)

        self.ln_pre = norm_layer(width)
        self.transformer = TransformerBlock(width,
                                            layers,
                                            heads,
                                            mlp_ratio,
                                            norm_layer=norm_layer,
                                            quant_config=quant_config)

        self.attn_pool = Resampler2(
            grid_size=int(math.sqrt(n_queries)),
            embed_dim=output_dim,
            num_heads=output_dim // 128,
            kv_dim=width,
            norm_layer=norm_layer,
            adaptive=False,
            do_post_projection=False,
        ).to(
            device=self.positional_embedding.device,
            dtype=self.positional_embedding.dtype,
        )

        self.ln_post = norm_layer(output_dim)
        self.proj = nn.Parameter(
            (output_dim**-0.5) * torch.randn(output_dim, output_dim))
        self.image_start_id = image_start_id
        self.image_end_id = image_start_id + 1

    def forward(self, x: torch.Tensor) -> torch.Tensor:
        x = x.to(
            dtype=self.transformer.get_cast_dtype(),
            device=self.transformer.get_cast_device(),
        )

        # to patches
        x = self.conv1(x)  # shape = [*, width, grid, grid]
        x = x.reshape(x.shape[0], x.shape[1],
                      -1)  # shape = [*, width, grid ** 2]
        x = x.permute(0, 2, 1)  # shape = [*, grid ** 2, width]

        x = x + get_abs_pos(self.positional_embedding, int(math.sqrt(
            x.size(1))))

        x = self.ln_pre(x)

        x = x.permute(1, 0, 2)  # NLD -> LND
        x = self.transformer(x)
        x = x.permute(1, 0, 2)  # LND -> NLD

        x = self.attn_pool(x)
        x = self.ln_post(x)
        x = x @ self.proj

        return x

    def get_image_positions(self,
                            input_ids: torch.Tensor) -> Optional[torch.Tensor]:
        """Given the input IDs, extracts start/stop points corresponding to
        images.

        args:
        Returns:
            Optional torch tensor corresponding to start/stop pairs of images.
        """
        if torch.any(input_ids == self.image_start_id):
            bos_pos = torch.where(input_ids == self.image_start_id)
            eos_pos = torch.where(input_ids == self.image_end_id)
            return torch.stack((bos_pos[0], eos_pos[0]), dim=1)
        return None


class QWenMLP(nn.Module):
    """MLP for the language component of the Qwen model, which contains a
    MergedColumnParallelLinear merging 2 outputs via silu activation."""

    def __init__(
        self,
        hidden_size: int,
        intermediate_size: int,
        hidden_act: str = "silu",
        quant_config: Optional[QuantizationConfig] = None,
    ):
        super().__init__()
        self.gate_up_proj = MergedColumnParallelLinear(
            hidden_size, [intermediate_size] * 2,
            bias=False,
            quant_config=quant_config)
        self.c_proj = RowParallelLinear(intermediate_size,
                                        hidden_size,
                                        bias=False,
                                        quant_config=quant_config)
        if hidden_act != "silu":
            raise ValueError(f"Unsupported activation: {hidden_act}. "
                             "Only silu is supported for now.")
        self.act_fn = SiluAndMul()

    def forward(self, x: torch.Tensor) -> torch.Tensor:
        gate_up, _ = self.gate_up_proj(x)
        x = self.act_fn(gate_up)
        x, _ = self.c_proj(x)
        return x


class QWenAttention(nn.Module):

    def __init__(
        self,
        hidden_size: int,
        num_heads: int,
        max_position_embeddings: int,
        rope_theta: float = 10000,
        rope_scaling: Optional[Dict[str, Any]] = None,
        cache_config: Optional[CacheConfig] = None,
        quant_config: Optional[QuantizationConfig] = None,
    ):
        super().__init__()
        self.hidden_size = hidden_size
        tensor_model_parallel_world_size = get_tensor_model_parallel_world_size(
        )
        self.total_num_heads = num_heads
        assert self.total_num_heads % tensor_model_parallel_world_size == 0
        self.num_heads = (self.total_num_heads //
                          tensor_model_parallel_world_size)
        self.head_dim = hidden_size // self.total_num_heads
        self.c_attn = QKVParallelLinear(
            hidden_size,
            self.head_dim,
            self.total_num_heads,
            bias=True,
            quant_config=quant_config,
        )
        self.c_proj = RowParallelLinear(
            self.total_num_heads * self.head_dim,
            hidden_size,
            bias=False,
            quant_config=quant_config,
        )
        self.scaling = self.head_dim**-0.5

        self.rotary_emb = get_rope(
            self.head_dim,
            rotary_dim=self.head_dim,
            max_position=max_position_embeddings,
            base=rope_theta,
            rope_scaling=rope_scaling,
        )
        self.attn = Attention(self.num_heads,
                              self.head_dim,
                              self.scaling,
                              cache_config=cache_config,
                              quant_config=quant_config)

    def forward(
        self,
        positions: torch.Tensor,
        hidden_states: torch.Tensor,
        kv_cache: torch.Tensor,
        attn_metadata: AttentionMetadata,
    ) -> torch.Tensor:
        qkv, _ = self.c_attn(hidden_states)
        q, k, v = qkv.chunk(chunks=3, dim=-1)
        q, k = self.rotary_emb(positions, q, k)
        attn_output = self.attn(q, k, v, kv_cache, attn_metadata)
        output, _ = self.c_proj(attn_output)
        return output


class QWenBlock(nn.Module):

    def __init__(
        self,
        config: PretrainedConfig,
        cache_config: Optional[CacheConfig] = None,
        quant_config: Optional[QuantizationConfig] = None,
    ):
        super().__init__()
        self.ln_1 = RMSNorm(config.hidden_size, eps=config.layer_norm_epsilon)

        rope_theta = getattr(config, "rope_theta", 10000)
        rope_scaling = getattr(config, "rope_scaling", None)
        self.attn = QWenAttention(config.hidden_size,
                                  config.num_attention_heads,
                                  config.max_position_embeddings,
                                  rope_theta=rope_theta,
                                  rope_scaling=rope_scaling,
                                  cache_config=cache_config,
                                  quant_config=quant_config)

        self.ln_2 = RMSNorm(config.hidden_size, eps=config.layer_norm_epsilon)

        self.mlp = QWenMLP(config.hidden_size,
                           config.intermediate_size // 2,
                           quant_config=quant_config)

    def forward(
        self,
        positions: torch.Tensor,
        hidden_states: torch.Tensor,
        kv_cache: torch.Tensor,
        attn_metadata: AttentionMetadata,
        residual: Optional[torch.Tensor],
    ) -> Tuple[torch.Tensor, torch.Tensor]:
        # Self Attention
        if residual is None:
            residual = hidden_states
            hidden_states = self.ln_1(hidden_states)
        else:
            hidden_states, residual = self.ln_1(hidden_states, residual)
        hidden_states = self.attn(
            positions=positions,
            hidden_states=hidden_states,
            kv_cache=kv_cache,
            attn_metadata=attn_metadata,
        )

        # Fully Connected
        hidden_states, residual = self.ln_2(hidden_states, residual)
        hidden_states = self.mlp(hidden_states)
        return hidden_states, residual


class QWenModel(nn.Module):

    def __init__(
        self,
        config: PretrainedConfig,
        cache_config: Optional[CacheConfig] = None,
        quant_config: Optional[QuantizationConfig] = None,
        prefix: str = "",
    ):
        super().__init__()
        self.config = config
        self.vocab_size = config.vocab_size

        self.wte = VocabParallelEmbedding(
            config.vocab_size,
            config.hidden_size,
        )
        self.start_layer, self.end_layer, self.h = make_layers(
            config.num_hidden_layers,
            lambda prefix: QWenBlock(config, cache_config, quant_config),
            prefix=f"{prefix}.h")
        self.ln_f = RMSNorm(config.hidden_size, eps=config.layer_norm_epsilon)
        self.visual = VisionTransformer(**config.visual,
                                        quant_config=quant_config) if hasattr(
                                            config, "visual") else None

    def forward(
        self,
        input_ids: torch.Tensor,
        positions: torch.Tensor,
        kv_caches: List[torch.Tensor],
        attn_metadata: AttentionMetadata,
        intermediate_tensors: Optional[IntermediateTensors],
        pixel_values: Optional[QwenImageInputs],
    ) -> torch.Tensor:
        img_pos = None
        # If pixel / visual embeddings are provided, this is a visual model
        if pixel_values is not None and self.visual is not None:
            if pixel_values["type"] != "image_embeds":
                image_embeds = self.visual(pixel_values["data"])
            else:
                image_embeds = pixel_values["data"]

            # features should be of shape (# images, 256, hidden_dim)
            img_pos = self.visual.get_image_positions(input_ids)
            if isinstance(
                    img_pos,
                    np.ndarray) and img_pos.shape[0] != image_embeds.shape[0]:
                raise ValueError(
                    f"Number of placeholders: {img_pos.shape[0]} "
                    f"does not match number of images {image_embeds.shape[0]}."
                )

        if get_pp_group().is_first_rank:
            hidden_states = self.wte(input_ids)
            # Merge the image embeddings into the hidden states if actually have
            # visual features and the corresponding image tokens
            if img_pos is not None:
                for idx, (img_bos, img_eos) in enumerate(img_pos):
                    hidden_states[img_bos + 1:img_eos] = image_embeds[idx]
            residual = None
        else:
            assert intermediate_tensors is not None
            hidden_states = intermediate_tensors["hidden_states"]
            residual = intermediate_tensors["residual"]
        for i in range(self.start_layer, self.end_layer):
            layer = self.h[i]
            hidden_states, residual = layer(
                positions,
                hidden_states,
                kv_caches[i - self.start_layer],
                attn_metadata,
                residual,
            )
        if not get_pp_group().is_last_rank:
            return IntermediateTensors({
                "hidden_states": hidden_states,
                "residual": residual
            })
        hidden_states, _ = self.ln_f(hidden_states, residual)
        return hidden_states


def get_image_text(image_num: int, padding: bool) -> str:
    """Retrieves a placeholder text that when tokenized, will be expanded with
    image pads.

    Args:
        image_num: The number of the image that we want a text prompt for.
            Images should be indexed starting at 1.
        padding: Whether or not padding should be manually added.

    Returns:
        Text placeholder prompt for the image being considered.
    """
    image_start = f"Picture {image_num}: {IMG_START}"
    image_end = f"{IMG_END}\n"
    if not padding:
        return f"{image_start}{image_end}"
    return f"{image_start}{MAX_QWEN_IMG_TOKENS * IMG_PAD}{image_end}"


def input_processor_for_qwen(ctx: InputContext,
                             llm_inputs: LLMInputs) -> LLMInputs:
    """Processes the inputs, which may or may not be multimodal.
    Multimodal inputs will only be processed if the model has a "visual"
    component in its model config, otherwise they'll be ignored.

    Args:
        ctx: Context of the loaded model.
        llm_inputs: LLM inputs which may have a multi_modal_data attribute.

    Returns:
        If the model is language only or not multimodal inputs were provided,
        returns llm_inputs unmodified. Otherwise, processes the multimodal
        images / image embeddings and adds the fixed-length image placeholders.
    """
    multi_modal_data = llm_inputs.get("multi_modal_data")

    # Only process images if we have multimodal data and a visual config
    hf_config = ctx.get_hf_config()
    if (multi_modal_data is None or "image" not in multi_modal_data
            or not hasattr(hf_config, "visual")):
        return llm_inputs

    prompt = llm_inputs.get("prompt")
    prompt_token_ids = llm_inputs["prompt_token_ids"]
    model_config = ctx.model_config
    tokenizer = cached_get_tokenizer(model_config.tokenizer,
                                     trust_remote_code=True)
    image_data = multi_modal_data["image"]
    if isinstance(image_data, torch.Tensor):
        num_dims = len(image_data.shape)
        if num_dims < 2 or num_dims > 3:
            raise ValueError(
                f"Expected img embeds to be have 3 dimensions, got {num_dims}")
        num_images = 1 if num_dims == 2 else image_data.shape[0]
    elif isinstance(image_data, Image.Image):
        num_images = 1
    elif is_list_of(image_data, Image.Image):
        num_images = len(image_data)
    else:
        raise TypeError(f"Invalid image type: {type(image_data)}")

    if prompt is None:
        prompt = tokenizer.decode(prompt_token_ids)

    # Drops anything between <img>/</img> tags; encoding with the tokenizer
    # will automatically add the image pads for the context.
    new_prompt, num_matched_images = re.subn(
        r"(Picture \d*: <img>).*?(<\/img>\n)",
        r"\1\2",
        prompt,
    )

    if num_matched_images != num_images:
        logger.warning(
            "Number of matched image placeholders %s doesn't match the number "
            "of expected images %s; check your placeholder formatting.",
            num_matched_images, num_images)

    new_prompt_token_ids = tokenizer.encode(new_prompt)

    return LLMInputs(prompt=new_prompt,
                     prompt_token_ids=new_prompt_token_ids,
                     multi_modal_data=multi_modal_data)


def input_mapper_for_qwen(ctx: InputContext, data: object) -> MultiModalInputs:
    """Maps the input data to its MultiModalInputs (if any).

    Args:
        ctx: Context of the loaded model.
        data: data potentially containing image/image embeddings to be mapped
            to pixel_values in .forward() for a visual QWenLMHeadModel model.

    Returns:
        MultiModalInputs containing the stacked normalized images tensor or
        image embeddings.
    """
    # Early exit if we have provided an image to a language only Qwen model
    hf_config = ctx.get_hf_config()
    if not hasattr(hf_config, "visual"):
        logger.warning(
            "Images were provided but this model has no visual config; "
            "multimodal inputs will not be forwarded to the model.")
        return MultiModalInputs()

    model_config = ctx.model_config
    tokenizer = cached_get_tokenizer(model_config.tokenizer,
                                     trust_remote_code=True)

    image_pair_tok = tokenizer.encode(IMG_START + IMG_END,
                                      add_special_tokens=False,
                                      return_tensors="pt").squeeze()
    image_start_id = image_pair_tok[0]
    image_end_id = image_pair_tok[-1]
    if (image_start_id + 1) != image_end_id:
        raise ValueError(
            f"Found image end ID {image_end_id}, but expected {IMG_START} + 1")
    if len(image_pair_tok) != (MAX_QWEN_IMG_TOKENS + 2):
        raise ValueError(
            f"Expected image context length of {MAX_QWEN_IMG_TOKENS}, "
            f"but got {image_pair_tok - 2}")

    hf_config = ctx.get_hf_config()
    image_size = hf_config.visual["image_size"]
    img_emb_size = hf_config.visual["output_dim"]

    if isinstance(data, torch.Tensor):
        # It's expected that our values have already been processed
        # by the visual transformer; shape is expected to be:
        # (# images, 256, hidden_size)
        if len(data.shape) == 2:
            # Assume only one image embed was provided; unsqueeze the extra dim
            data = data.unsqueeze(0)
        if len(data.shape) != 3 or data.shape[
                1] != MAX_QWEN_IMG_TOKENS or data.shape[2] != img_emb_size:
            raise ValueError(
                "Expected image embeds to be a tensor of shape"
                f"[# images, {MAX_QWEN_IMG_TOKENS}, {img_emb_size}], but "
                f"received shape [{data.shape}]")
        pixel_values = data
    else:
        transform = build_normalization_transform(image_size)
        if not isinstance(data, (list, tuple)):
            data = [data]
        transformed_images = [transform(datum) for datum in data]
        pixel_values = torch.stack(transformed_images, dim=0)
    return MultiModalInputs({"pixel_values": pixel_values})


def build_normalization_transform(image_size: int) -> transforms.Compose:
    """Builds a normalization transform which can be applied to one or
    more input images from which we want to extract visual features.

    Args:
        image_size: size of the image to be processed for visual embeddings.
    
    Returns:
        Callable transform for normalizing and resizing one RGB image.
    """
    return transforms.Compose([
        transforms.Resize((image_size, image_size),
                          interpolation=InterpolationMode.BICUBIC),
        transforms.ToTensor(),
        transforms.Normalize(mean=CLIP_MEAN, std=CLIP_STD),
    ])


def dummy_data_for_qwen(
    ctx: InputContext,
    seq_len: int,
    mm_counts: Mapping[str, int],
) -> Tuple[SequenceData, Optional[Dict]]:
    """Build dummy data for warming up Qwen models; this will only contain text
    matching the defaults for VLLM unless the model has a visual config.

    Args:
        ctx: Context of the loaded model.
        seq_len: Number of tokens in the text sequence.
        mm_counts: multimodal data counts.
    
    Returns:
        Tuple containing sequential and multimodal data.
    """
    hf_config = ctx.get_hf_config()

    # The presence of a visual config indicates this is a multimodal model.
    # If we don't have it, the model is considered an LLM for warmup purposes.
    if not hasattr(hf_config, "visual"):
        seq_data = SequenceData(array(VLLM_TOKEN_ID_ARRAY_TYPE, [0] * seq_len))
        mm_data = None
        return seq_data, mm_data

    # We have a visual component - use images to warm up
    num_images = mm_counts["image"]
    model_config = ctx.model_config
    tokenizer = cached_get_tokenizer(model_config.tokenizer,
                                     trust_remote_code=True)

    # Build the image prompts with no imgpads; the tokenizer will add img pads
    image_prompt = ''.join(
        [get_image_text(idx, False) for idx in range(1, num_images + 1)])
    toks = tokenizer.encode(image_prompt, add_special_tokens=False)

    # Make sure we actually get the fixed context size per tok padding
    num_pads = toks.count(tokenizer.encode(IMG_PAD)[0])
    if num_pads != (num_images * MAX_QWEN_IMG_TOKENS):
        raise ValueError(
            f"Tokenized dummy data should encode {MAX_QWEN_IMG_TOKENS} pads"
            f" per image, but got {num_pads} pads for {num_images} image(s)"
            " in total. Are you using a qwen tokenizer?")

    # Ensure the number of tokens is at minimum the sequence length provided
    if len(toks) < seq_len:
        toks += [0] * (seq_len - len(toks))

    # Build the input images; width/height doesn't actually matter here since
    # the data will get resized and the # of tokens per image is constant
    image = Image.new("RGB", (224, 224), color=0)
    mm_data = {"image": image if num_images == 1 else [image] * num_images}
    return SequenceData(array(VLLM_TOKEN_ID_ARRAY_TYPE, toks)), mm_data


@MULTIMODAL_REGISTRY.register_image_input_mapper(input_mapper_for_qwen)
@MULTIMODAL_REGISTRY.register_max_image_tokens(MAX_QWEN_IMG_TOKENS)
@INPUT_REGISTRY.register_dummy_data(dummy_data_for_qwen)
@INPUT_REGISTRY.register_input_processor(input_processor_for_qwen)
class QWenLMHeadModel(nn.Module, SupportsMultiModal):

    def __init__(
        self,
        config: PretrainedConfig,
        multimodal_config: MultiModalConfig,
        cache_config: Optional[CacheConfig] = None,
        quant_config: Optional[QuantizationConfig] = None,
    ):
        super().__init__()
        self.config = config
        self.multimodal_config = multimodal_config
        self.quant_config = quant_config
        self.transformer = QWenModel(config, cache_config, quant_config)
        self.lm_head = ParallelLMHead(config.vocab_size,
                                      config.hidden_size,
                                      quant_config=quant_config)
        if self.config.tie_word_embeddings:
            self.lm_head.weight = self.transformer.wte.weight
        self.logits_processor = LogitsProcessor(config.vocab_size)
        self.sampler = Sampler()

    def _get_image_input_type(
            self,
            pixel_values: Optional[torch.Tensor]) -> Optional[QwenImageInputs]:
        """Determines if the provided pixel_values are normalized pixel values
        or image embeddings.

        Args:
            pixel_values: Optional data to processed into visual embeddings.

        Returns:
            None of the QwenImageInputs type used to determine whether or not
            the visual transformer needs to process the pixel_values.
        """
        if pixel_values is not None and self.transformer.visual is not None:
            pixel_values = flatten_bn(pixel_values)
            if len(pixel_values.shape) == 3 and pixel_values.shape[
                    1] == MAX_QWEN_IMG_TOKENS and pixel_values.shape[
                        2] == self.config.visual["output_dim"]:
                return QwenImageEmbeddingInputs(
                    type="image_embeds",
                    data=pixel_values,
                )
            else:
                # If we have the wrong shape, assume we still need to process
                return QwenImagePixelInputs(
                    type="pixel_values",
                    data=pixel_values,
                )
        return None

    def forward(self,
                input_ids: torch.Tensor,
                positions: torch.Tensor,
                kv_caches: List[torch.Tensor],
                attn_metadata: AttentionMetadata,
                intermediate_tensors: Optional[IntermediateTensors] = None,
                pixel_values: Optional[torch.Tensor] = None) -> torch.Tensor:
        pixel_values = self._get_image_input_type(pixel_values)
        hidden_states = self.transformer(input_ids, positions, kv_caches,
                                         attn_metadata, intermediate_tensors,
                                         pixel_values)
        return hidden_states

    def make_empty_intermediate_tensors(
            self, batch_size: int, dtype: torch.dtype,
            device: torch.device) -> IntermediateTensors:
        return IntermediateTensors({
            "hidden_states":
            torch.zeros((batch_size, self.config.hidden_size),
                        dtype=dtype,
                        device=device),
            "residual":
            torch.zeros((batch_size, self.config.hidden_size),
                        dtype=dtype,
                        device=device),
        })

    def compute_logits(
        self,
        hidden_states: torch.Tensor,
        sampling_metadata: SamplingMetadata,
    ) -> Optional[torch.Tensor]:
        logits = self.logits_processor(self.lm_head, hidden_states,
                                       sampling_metadata)
        return logits

    def sample(
        self,
        logits: torch.Tensor,
        sampling_metadata: SamplingMetadata,
    ) -> Optional[SamplerOutput]:
        next_tokens = self.sampler(logits, sampling_metadata)
        return next_tokens

    def load_weights(self, weights: Iterable[Tuple[str, torch.Tensor]]):
        stacked_params_mapping = [
            # (param_name, shard_name, shard_id)
            ("gate_up_proj", "w2", 0),
            ("gate_up_proj", "w1", 1),
        ]
        params_dict = dict(self.named_parameters())
        for name, loaded_weight in weights:
            if "rotary_emb.inv_freq" in name:
                continue
            for (param_name, weight_name, shard_id) in stacked_params_mapping:
                if weight_name not in name:
                    continue
                name = name.replace(weight_name, param_name)
                # Skip loading extra bias for GPTQ models.
                if name.endswith(".bias") and name not in params_dict:
                    continue
                # Skip layers on other devices.
                if is_pp_missing_parameter(name, self):
                    continue
                param = params_dict[name]
                weight_loader = param.weight_loader
                weight_loader(param, loaded_weight, shard_id)
                break
            else:
                # Skip loading extra bias for GPTQ models.
                if name.endswith(".bias") and name not in params_dict:
                    continue
                # Skip layers on other devices.
                if is_pp_missing_parameter(name, self):
                    continue
                param = params_dict[name]
                weight_loader = getattr(param, "weight_loader",
                                        default_weight_loader)
                weight_loader(param, loaded_weight)<|MERGE_RESOLUTION|>--- conflicted
+++ resolved
@@ -42,10 +42,6 @@
 from vllm.model_executor.model_loader.weight_utils import default_weight_loader
 from vllm.model_executor.models.interfaces import SupportsMultiModal
 from vllm.model_executor.sampling_metadata import SamplingMetadata
-<<<<<<< HEAD
-from vllm.sequence import IntermediateTensors
-from vllm.utils import print_warning_once
-=======
 from vllm.multimodal import MULTIMODAL_REGISTRY
 from vllm.multimodal.base import MultiModalInputs
 from vllm.multimodal.utils import cached_get_tokenizer
@@ -297,7 +293,6 @@
         for r in self.resblocks:
             x = r(x, attn_mask=attn_mask)
         return x
->>>>>>> 9ba0817f
 
 
 class VisionTransformer(nn.Module):
