--- conflicted
+++ resolved
@@ -21,12 +21,8 @@
 # See the License for the specific language governing permissions and
 # limitations under the License.
 """Inference-only LLaMA model compatible with HuggingFace weights."""
-<<<<<<< HEAD
 import os.path
-from typing import Any, Dict, Iterable, List, Optional, Tuple
-=======
 from typing import Any, Dict, Iterable, List, Optional, Tuple, Union
->>>>>>> c5832d2a
 
 import torch
 from torch import nn
