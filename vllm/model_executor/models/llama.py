# SPDX-License-Identifier: Apache-2.0

# Adapted from
# https://github.com/huggingface/transformers/blob/v4.28.0/src/transformers/models/llama/modeling_llama.py
# Copyright 2023 The vLLM team.
# Copyright 2022 EleutherAI and the HuggingFace Inc. team. All rights reserved.
#
# This code is based on EleutherAI's GPT-NeoX library and the GPT-NeoX
# and OPT implementations in this library. It has been modified from its
# original forms to accommodate minor architectural differences compared
# to GPT-NeoX and OPT used by the Meta AI team that trained the model.
#
# Licensed under the Apache License, Version 2.0 (the "License");
# you may not use this file except in compliance with the License.
# You may obtain a copy of the License at
#
#     http://www.apache.org/licenses/LICENSE-2.0
#
# Unless required by applicable law or agreed to in writing, software
# distributed under the License is distributed on an "AS IS" BASIS,
# WITHOUT WARRANTIES OR CONDITIONS OF ANY KIND, either express or implied.
# See the License for the specific language governing permissions and
# limitations under the License.
"""Inference-only LLaMA model compatible with HuggingFace weights."""
from collections.abc import Iterable
from typing import Any, Optional, Union

import torch
from torch import nn
from transformers import LlamaConfig

<<<<<<< HEAD
import vllm.envs as envs
from vllm import _custom_ops as ops
from vllm.attention import Attention
=======
from vllm.attention import Attention, AttentionType
>>>>>>> 92540529
from vllm.compilation.decorators import support_torch_compile
from vllm.config import CacheConfig, VllmConfig
from vllm.distributed import get_pp_group, get_tensor_model_parallel_world_size
from vllm.model_executor.layers.activation import SiluAndMul
from vllm.model_executor.layers.layernorm import RMSNorm
from vllm.model_executor.layers.linear import (MergedColumnParallelLinear,
                                               QKVParallelLinear,
                                               RowParallelLinear)
from vllm.model_executor.layers.logits_processor import LogitsProcessor
from vllm.model_executor.layers.quantization import QuantizationConfig
from vllm.model_executor.layers.quantization.fp8 import Fp8Config
from vllm.model_executor.layers.quantization.quark.quark import QuarkConfig
from vllm.model_executor.layers.rotary_embedding import get_rope
from vllm.model_executor.layers.vocab_parallel_embedding import (
    DEFAULT_VOCAB_PADDING_SIZE, ParallelLMHead, VocabParallelEmbedding)
from vllm.model_executor.model_loader.weight_utils import (
    default_weight_loader, maybe_remap_kv_scale_name)
from vllm.model_executor.sampling_metadata import SamplingMetadata
from vllm.platforms import current_platform
from vllm.sequence import IntermediateTensors

from .interfaces import SupportsLoRA, SupportsPP
from .utils import (AutoWeightsLoader, PPMissingLayer, extract_layer_index,
                    is_pp_missing_parameter,
                    make_empty_intermediate_tensors_factory, make_layers,
                    maybe_prefix)


class LlamaMLP(nn.Module):

    def __init__(
        self,
        hidden_size: int,
        intermediate_size: int,
        hidden_act: str,
        quant_config: Optional[QuantizationConfig] = None,
        bias: bool = False,
        prefix: str = "",
        reduce_results: bool = True,
    ) -> None:
        super().__init__()
        self.gate_up_proj = MergedColumnParallelLinear(
            input_size=hidden_size,
            output_sizes=[intermediate_size] * 2,
            bias=bias,
            quant_config=quant_config,
            prefix=f"{prefix}.gate_up_proj",
        )
        self.down_proj = RowParallelLinear(
            input_size=intermediate_size,
            output_size=hidden_size,
            bias=bias,
            quant_config=quant_config,
            reduce_results=reduce_results,
            prefix=f"{prefix}.down_proj",
        )
        self.use_fp8 = (isinstance(quant_config, Fp8Config) or
                        (isinstance(quant_config, QuarkConfig)
                         and quant_config.is_fp8_w8a8())
                        if current_platform.is_fp8_fnuz() else False)
        if hidden_act != "silu":
            raise ValueError(f"Unsupported activation: {hidden_act}. "
                             "Only silu is supported for now.")
        self.act_fn = SiluAndMul()

    def forward(self, x):
        if current_platform.is_rocm() and x.shape[0] == 1 and x.shape[1] == 1:
            out = torch.empty(x.shape[0],
                              self.gate_up_proj.weight.shape[0] // 2,
                              dtype=x.dtype,
                              device=x.device)
            ops.LLMM_Silu(self.gate_up_proj.weight, x.view(-1, x.size(-1)),
                          out, 8)
            x = out.view(x.shape[0], x.shape[1], out.shape[1])
        else:
            x, _ = self.gate_up_proj(x)
            x = self.act_fn(
                x, self.down_proj.input_scale if self.use_fp8 else None)
        x, _ = self.down_proj(x)
        return x


class LlamaAttention(nn.Module):

    def __init__(
        self,
        config: LlamaConfig,
        hidden_size: int,
        num_heads: int,
        num_kv_heads: int,
        rope_theta: float = 10000,
        rope_scaling: Optional[dict[str, Any]] = None,
        max_position_embeddings: int = 8192,
        quant_config: Optional[QuantizationConfig] = None,
        bias: bool = False,
        bias_o_proj: bool = False,
        cache_config: Optional[CacheConfig] = None,
        prefix: str = "",
        attn_type: str = AttentionType.DECODER,
    ) -> None:
        super().__init__()
        layer_idx = extract_layer_index(prefix)
        self.hidden_size = hidden_size
        tp_size = get_tensor_model_parallel_world_size()
        self.total_num_heads = num_heads
        assert self.total_num_heads % tp_size == 0
        self.num_heads = self.total_num_heads // tp_size
        self.total_num_kv_heads = num_kv_heads
        if self.total_num_kv_heads >= tp_size:
            # Number of KV heads is greater than TP size, so we partition
            # the KV heads across multiple tensor parallel GPUs.
            assert self.total_num_kv_heads % tp_size == 0
        else:
            # Number of KV heads is less than TP size, so we replicate
            # the KV heads across multiple tensor parallel GPUs.
            assert tp_size % self.total_num_kv_heads == 0
        self.num_kv_heads = max(1, self.total_num_kv_heads // tp_size)
        # MistralConfig has an optional head_dim introduced by Mistral-Nemo
        head_dim = getattr(config, "head_dim", None)
        if head_dim is None:
            head_dim = self.hidden_size // self.total_num_heads
        self.head_dim = head_dim
        # Phi models introduced a partial_rotary_factor parameter in the config
        self.partial_rotary_factor = getattr(config, "partial_rotary_factor",
                                             1)
        self.q_size = self.num_heads * self.head_dim
        self.kv_size = self.num_kv_heads * self.head_dim
        self.scaling = self.head_dim**-0.5
        self.rope_theta = rope_theta
        self.max_position_embeddings = max_position_embeddings

        self.qkv_proj = QKVParallelLinear(
            hidden_size=hidden_size,
            head_size=self.head_dim,
            total_num_heads=self.total_num_heads,
            total_num_kv_heads=self.total_num_kv_heads,
            bias=bias,
            quant_config=quant_config,
            prefix=f"{prefix}.qkv_proj",
        )

        self.o_proj = RowParallelLinear(
            input_size=self.total_num_heads * self.head_dim,
            output_size=hidden_size,
            bias=bias_o_proj,
            quant_config=quant_config,
            prefix=f"{prefix}.o_proj",
        )

        is_neox_style = True
        is_gguf = quant_config and quant_config.get_name() == "gguf"
        if is_gguf and config.model_type == "llama":
            is_neox_style = False

        self.rotary_emb = get_rope(
            self.head_dim,
            rotary_dim=self.head_dim,
            max_position=max_position_embeddings,
            base=rope_theta,
            rope_scaling=rope_scaling,
            is_neox_style=is_neox_style,
            partial_rotary_factor=self.partial_rotary_factor,
        )

        if hasattr(config, "interleaved_sliding_window"):
            interleaved_sliding_window = config.interleaved_sliding_window
            if isinstance(interleaved_sliding_window, int):
                sliding_window = interleaved_sliding_window
            elif isinstance(interleaved_sliding_window, list):
                sw_idx = layer_idx % len(interleaved_sliding_window)
                sliding_window = interleaved_sliding_window[sw_idx]
            else:
                raise ValueError(
                    f"{type(interleaved_sliding_window)} is not supported.")
        else:
            sliding_window = None

        # For CUDA devices and Navi4x, attn_fp8 will be set to false.
        use_fp8 = isinstance(
            quant_config, Fp8Config) or (isinstance(quant_config, QuarkConfig)
                                         and quant_config.is_fp8_w8a8())
        self.attn_fp8_out = (envs.VLLM_USE_ROCM_CUSTOM_PAGED_ATTN_FP8_OUT
                             and current_platform.is_fp8_fnuz() and use_fp8)

        self.attn = Attention(
            self.num_heads,
            self.head_dim,
            self.scaling,
            num_kv_heads=self.num_kv_heads,
            cache_config=cache_config,
            quant_config=quant_config,
            per_layer_sliding_window=sliding_window,
            attn_type=attn_type,
            prefix=f"{prefix}.attn",
        )

    def forward(
        self,
        positions: torch.Tensor,
        hidden_states: torch.Tensor,
    ) -> torch.Tensor:
        qkv, _ = self.qkv_proj(hidden_states)
        q, k, v = qkv.split([self.q_size, self.kv_size, self.kv_size], dim=-1)
        q, k = self.rotary_emb(positions, q, k)
        attn_output = self.attn(
            q, k, v, self.o_proj.input_scale if self.attn_fp8_out else None)
        output, _ = self.o_proj(attn_output)
        return output


class LlamaDecoderLayer(nn.Module):

    def __init__(
        self,
        config: LlamaConfig,
        cache_config: Optional[CacheConfig] = None,
        quant_config: Optional[QuantizationConfig] = None,
        prefix: str = "",
    ) -> None:
        super().__init__()
        self.hidden_size = config.hidden_size
        self.use_fp8 = (isinstance(quant_config, Fp8Config) or
                        (isinstance(quant_config, QuarkConfig)
                         and quant_config.is_fp8_w8a8())
                        if current_platform.is_fp8_fnuz() else False)
        rope_theta = getattr(config, "rope_theta", 10000)
        rope_scaling = getattr(config, "rope_scaling", None)
        if rope_scaling is not None and getattr(
                config, "original_max_position_embeddings", None):
            rope_scaling["original_max_position_embeddings"] = (
                config.original_max_position_embeddings)
        max_position_embeddings = getattr(config, "max_position_embeddings",
                                          8192)
        # Support abacusai/Smaug-72B-v0.1 with attention_bias
        # Support internlm/internlm-7b with bias
        attention_bias = getattr(config, "attention_bias", False) or getattr(
            config, "bias", False)
        bias_o_proj = attention_bias
        # support internlm/internlm3-8b with qkv_bias
        if hasattr(config, 'qkv_bias'):
            attention_bias = config.qkv_bias

        # By default, Llama uses causal attention as it is a decoder-only model.
        # You can override the HF config with `is_causal=False` to enable
        # bidirectional attention, which is used in some embedding models
        # (e.g. parasail-ai/GritLM-7B-vllm)
        if getattr(config, "is_causal", True):
            attn_type = AttentionType.DECODER
        else:
            attn_type = AttentionType.ENCODER_ONLY

        self.self_attn = LlamaAttention(
            config=config,
            hidden_size=self.hidden_size,
            num_heads=config.num_attention_heads,
            num_kv_heads=getattr(config, "num_key_value_heads",
                                 config.num_attention_heads),
            rope_theta=rope_theta,
            rope_scaling=rope_scaling,
            max_position_embeddings=max_position_embeddings,
            quant_config=quant_config,
            bias=attention_bias,
            bias_o_proj=bias_o_proj,
            cache_config=cache_config,
            prefix=f"{prefix}.self_attn",
            attn_type=attn_type,
        )
        self.mlp = LlamaMLP(
            hidden_size=self.hidden_size,
            intermediate_size=config.intermediate_size,
            hidden_act=config.hidden_act,
            quant_config=quant_config,
            bias=getattr(config, "mlp_bias", False),
            prefix=f"{prefix}.mlp",
        )
        self.input_layernorm = RMSNorm(config.hidden_size,
                                       eps=config.rms_norm_eps)
        self.post_attention_layernorm = RMSNorm(config.hidden_size,
                                                eps=config.rms_norm_eps)

    def forward(
        self,
        positions: torch.Tensor,
        hidden_states: torch.Tensor,
        residual: Optional[torch.Tensor],
    ) -> tuple[torch.Tensor, torch.Tensor]:
        # Self Attention
        scale = None if not self.use_fp8 else \
            self.self_attn.qkv_proj.input_scale
        if residual is None:
            residual = hidden_states
            hidden_states = self.input_layernorm(hidden_states, None, scale)
        else:
            hidden_states, residual = self.input_layernorm(
                hidden_states, residual, scale)
        hidden_states = self.self_attn(positions=positions,
                                       hidden_states=hidden_states)

        # Fully Connected
        scale = None if not self.use_fp8 else self.mlp.gate_up_proj.input_scale
        hidden_states, residual = self.post_attention_layernorm(
            hidden_states, residual, scale)
        hidden_states = self.mlp(hidden_states)
        return hidden_states, residual


@support_torch_compile
class LlamaModel(nn.Module):

    def __init__(self,
                 *,
                 vllm_config: VllmConfig,
                 prefix: str = "",
                 layer_type: type[nn.Module] = LlamaDecoderLayer):
        super().__init__()

        config = vllm_config.model_config.hf_config
        cache_config = vllm_config.cache_config
        quant_config = vllm_config.quant_config
        lora_config = vllm_config.lora_config

        self.config = config
        self.quant_config = quant_config
        lora_vocab = (lora_config.lora_extra_vocab_size *
                      (lora_config.max_loras or 1)) if lora_config else 0
        self.vocab_size = config.vocab_size + lora_vocab
        self.org_vocab_size = config.vocab_size
        if get_pp_group().is_first_rank or (config.tie_word_embeddings
                                            and get_pp_group().is_last_rank):
            self.embed_tokens = VocabParallelEmbedding(
                self.vocab_size,
                config.hidden_size,
                org_num_embeddings=config.vocab_size,
                quant_config=quant_config,
            )
        else:
            self.embed_tokens = PPMissingLayer()
        self.start_layer, self.end_layer, self.layers = make_layers(
            config.num_hidden_layers,
            lambda prefix: layer_type(config=config,
                                      cache_config=cache_config,
                                      quant_config=quant_config,
                                      prefix=prefix),
            prefix=f"{prefix}.layers",
        )
        if get_pp_group().is_last_rank:
            self.norm = RMSNorm(config.hidden_size, eps=config.rms_norm_eps)
        else:
            self.norm = PPMissingLayer()

        self.aux_hidden_state_layers: tuple[int] = tuple()

        self.make_empty_intermediate_tensors = (
            make_empty_intermediate_tensors_factory(
                ["hidden_states", "residual"], config.hidden_size))

    def get_input_embeddings(self, input_ids: torch.Tensor) -> torch.Tensor:
        return self.embed_tokens(input_ids)

    def forward(
        self,
        input_ids: Optional[torch.Tensor],
        positions: torch.Tensor,
        intermediate_tensors: Optional[IntermediateTensors],
        inputs_embeds: Optional[torch.Tensor] = None,
    ) -> Union[torch.Tensor, IntermediateTensors, tuple[torch.Tensor,
                                                        list[torch.Tensor]]]:
        if get_pp_group().is_first_rank:
            if inputs_embeds is not None:
                hidden_states = inputs_embeds
            else:
                hidden_states = self.get_input_embeddings(input_ids)
            residual = None
        else:
            assert intermediate_tensors is not None
            hidden_states = intermediate_tensors["hidden_states"]
            residual = intermediate_tensors["residual"]

        aux_hidden_states = []
        for idx, layer in enumerate(
                self.layers[self.start_layer:self.end_layer]):
            if idx in self.aux_hidden_state_layers:
                aux_hidden_states.append(hidden_states + residual)
            hidden_states, residual = layer(positions, hidden_states, residual)

        if not get_pp_group().is_last_rank:
            return IntermediateTensors({
                "hidden_states": hidden_states,
                "residual": residual
            })

        hidden_states, _ = self.norm(hidden_states, residual)

        if len(aux_hidden_states) > 0:
            return hidden_states, aux_hidden_states
        return hidden_states

    def load_weights(self, weights: Iterable[tuple[str,
                                                   torch.Tensor]]) -> set[str]:
        stacked_params_mapping = [
            # (param_name, shard_name, shard_id)
            (".qkv_proj", ".q_proj", "q"),
            (".qkv_proj", ".k_proj", "k"),
            (".qkv_proj", ".v_proj", "v"),
            (".gate_up_proj", ".gate_proj", 0),
            (".gate_up_proj", ".up_proj", 1),
        ]
        params_dict = dict(self.named_parameters())
        loaded_params: set[str] = set()
        for name, loaded_weight in weights:
            if "rotary_emb.inv_freq" in name:
                continue
            if ("rotary_emb.cos_cached" in name
                    or "rotary_emb.sin_cached" in name):
                # Models trained using ColossalAI may include these tensors in
                # the checkpoint. Skip them.
                continue
            if (self.quant_config is not None and
                (scale_name := self.quant_config.get_cache_scale(name))):
                # Loading kv cache quantization scales
                param = params_dict[scale_name]
                weight_loader = getattr(param, "weight_loader",
                                        default_weight_loader)
                loaded_weight = (loaded_weight if loaded_weight.dim() == 0 else
                                 loaded_weight[0])
                weight_loader(param, loaded_weight)
                loaded_params.add(scale_name)
                continue
            if "scale" in name:
                # Remapping the name of FP8 kv-scale.
                name = maybe_remap_kv_scale_name(name, params_dict)
                if name is None:
                    continue
            for param_name, weight_name, shard_id in stacked_params_mapping:
                if weight_name not in name:
                    continue
                name = name.replace(weight_name, param_name)
                # Skip loading extra bias for GPTQ models.
                if name.endswith(".bias") and name not in params_dict:
                    continue

                if is_pp_missing_parameter(name, self):
                    continue

                param = params_dict[name]
                weight_loader = param.weight_loader
                weight_loader(param, loaded_weight, shard_id)
                break
            else:
                # Skip loading extra bias for GPTQ models.
                if name.endswith(".bias") and name not in params_dict:
                    continue

                if is_pp_missing_parameter(name, self):
                    continue

                param = params_dict[name]
                weight_loader = getattr(param, "weight_loader",
                                        default_weight_loader)
                weight_loader(param, loaded_weight)
            loaded_params.add(name)
        return loaded_params


class LlamaForCausalLM(nn.Module, SupportsLoRA, SupportsPP):
    packed_modules_mapping = {
        "qkv_proj": ["q_proj", "k_proj", "v_proj"],
        "gate_up_proj": ["gate_proj", "up_proj"]
    }

    # LoRA specific attributes
    embedding_modules = {
        "embed_tokens": "input_embeddings",
        "lm_head": "output_embeddings"
    }
    embedding_padding_modules = ["lm_head"]

    # Mistral/Llama models can also be loaded with --load-format mistral
    # from consolidated.safetensors checkpoints
    mistral_mapping = {
        "layers": "model.layers",
        "attention": "self_attn",
        "qscale_act": "input_scale",
        "qscale_weight": "weight_scale",
        "kv_fake_quantizer.qscale_act": "kv_scale",
        "wq": "q_proj",
        "wk": "k_proj",
        "wv": "v_proj",
        "wo": "o_proj",
        "attention_norm": "input_layernorm",
        "feed_forward": "mlp",
        "w1": "gate_proj",
        "w2": "down_proj",
        "w3": "up_proj",
        "ffn_norm": "post_attention_layernorm",
        "tok_embeddings": "model.embed_tokens",
        "output": "lm_head",
        "norm": "model.norm",
    }

    def __init__(self,
                 *,
                 vllm_config: VllmConfig,
                 prefix: str = "",
                 layer_type: type[nn.Module] = LlamaDecoderLayer):
        super().__init__()
        config = vllm_config.model_config.hf_config
        quant_config = vllm_config.quant_config
        lora_config = vllm_config.lora_config
        self.config = config
        self.lora_config = lora_config

        self.model = self._init_model(vllm_config=vllm_config,
                                      prefix=maybe_prefix(prefix, "model"),
                                      layer_type=layer_type)

        if get_pp_group().is_last_rank:
            self.unpadded_vocab_size = config.vocab_size
            if lora_config:
                self.unpadded_vocab_size += lora_config.lora_extra_vocab_size
            self.lm_head = ParallelLMHead(
                self.unpadded_vocab_size,
                config.hidden_size,
                org_num_embeddings=config.vocab_size,
                padding_size=(
                    DEFAULT_VOCAB_PADDING_SIZE
                    # We need bigger padding if using lora for kernel
                    # compatibility
                    if not lora_config else
                    lora_config.lora_vocab_padding_size),
                quant_config=quant_config,
                prefix=maybe_prefix(prefix, "lm_head"),
            )
            if config.tie_word_embeddings:
                self.lm_head = self.lm_head.tie_weights(
                    self.model.embed_tokens)

            logit_scale = getattr(config, "logit_scale", 1.0)
            self.logits_processor = LogitsProcessor(self.unpadded_vocab_size,
                                                    config.vocab_size,
                                                    logit_scale)
        else:
            self.lm_head = PPMissingLayer()

        self.make_empty_intermediate_tensors = (
            self.model.make_empty_intermediate_tensors)

    def set_aux_hidden_state_layers(self, layers: tuple[int]) -> None:
        self.model.aux_hidden_state_layers = layers

    def get_eagle3_aux_hidden_state_layers(self) -> tuple[int]:
        num_layers = len(self.model.layers)
        return (2, num_layers // 2, num_layers - 3)

    def _init_model(self,
                    vllm_config: VllmConfig,
                    prefix: str = "",
                    layer_type: type[nn.Module] = LlamaDecoderLayer):
        return LlamaModel(vllm_config=vllm_config,
                          prefix=prefix,
                          layer_type=layer_type)

    def get_input_embeddings(self, input_ids: torch.Tensor) -> torch.Tensor:
        return self.model.get_input_embeddings(input_ids)

    def forward(
        self,
        input_ids: torch.Tensor,
        positions: torch.Tensor,
        intermediate_tensors: Optional[IntermediateTensors] = None,
        inputs_embeds: Optional[torch.Tensor] = None,
    ) -> Union[torch.Tensor, IntermediateTensors]:
        model_output = self.model(input_ids, positions, intermediate_tensors,
                                  inputs_embeds)
        return model_output

    def compute_logits(
        self,
        hidden_states: torch.Tensor,
        sampling_metadata: SamplingMetadata,
    ) -> Optional[torch.Tensor]:
        logits = self.logits_processor(self.lm_head, hidden_states,
                                       sampling_metadata)
        return logits

    def load_weights(self, weights: Iterable[tuple[str,
                                                   torch.Tensor]]) -> set[str]:
        loader = AutoWeightsLoader(
            self,
            skip_prefixes=(["lm_head."]
                           if self.config.tie_word_embeddings else None),
        )
        return loader.load_weights(
            self.maybe_remap_mistral(name, loaded_weight)
            for name, loaded_weight in weights)

    # This function is used to remap the mistral format as
    # used by Mistral and Llama <=2
    def maybe_remap_mistral(
        self,
        name: str,
        loaded_weight: torch.Tensor,
    ) -> tuple[str, torch.Tensor]:

        def permute(w: torch.Tensor, n_heads: int):
            attn_in = self.config.head_dim * n_heads
            attn_out = self.config.hidden_size

            return w.view(n_heads, attn_in // n_heads // 2, 2,
                          attn_out).transpose(1, 2).reshape(attn_in, attn_out)

        mapping = self.mistral_mapping
        modules = name.split(".")

        # rotary embeds should be sliced
        if "wk" in modules and modules[-1] == "weight":
            loaded_weight = permute(loaded_weight,
                                    self.config.num_key_value_heads)
        elif "wq" in modules and modules[-1] == "weight":
            loaded_weight = permute(loaded_weight,
                                    self.config.num_attention_heads)

        num_modules = len(modules)
        for i in range(num_modules):
            item = modules[i]
            next_item = modules[i + 1] if i < num_modules - 1 else None

            combined_item = (f"{item}.{next_item}"
                             if next_item is not None else None)

            if combined_item in mapping:
                name = name.replace(combined_item, mapping[combined_item])
            elif item in mapping and mapping[item] not in name:
                name = name.replace(item, mapping[item])

        return name, loaded_weight<|MERGE_RESOLUTION|>--- conflicted
+++ resolved
@@ -29,13 +29,9 @@
 from torch import nn
 from transformers import LlamaConfig
 
-<<<<<<< HEAD
 import vllm.envs as envs
 from vllm import _custom_ops as ops
-from vllm.attention import Attention
-=======
 from vllm.attention import Attention, AttentionType
->>>>>>> 92540529
 from vllm.compilation.decorators import support_torch_compile
 from vllm.config import CacheConfig, VllmConfig
 from vllm.distributed import get_pp_group, get_tensor_model_parallel_world_size
