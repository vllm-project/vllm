# SPDX-License-Identifier: Apache-2.0

# Adapted from
# https://github.com/huggingface/transformers/blob/v4.28.0/src/transformers/models/llama/modeling_llama.py
# Copyright 2023 The vLLM team.
# Copyright 2022 EleutherAI and the HuggingFace Inc. team. All rights reserved.
#
# This code is based on EleutherAI's GPT-NeoX library and the GPT-NeoX
# and OPT implementations in this library. It has been modified from its
# original forms to accommodate minor architectural differences compared
# to GPT-NeoX and OPT used by the Meta AI team that trained the model.
#
# Licensed under the Apache License, Version 2.0 (the "License");
# you may not use this file except in compliance with the License.
# You may obtain a copy of the License at
#
#     http://www.apache.org/licenses/LICENSE-2.0
#
# Unless required by applicable law or agreed to in writing, software
# distributed under the License is distributed on an "AS IS" BASIS,
# WITHOUT WARRANTIES OR CONDITIONS OF ANY KIND, either express or implied.
# See the License for the specific language governing permissions and
# limitations under the License.
"""Inference-only LLaMA model compatible with HuggingFace weights."""
from collections.abc import Iterable
from typing import Any, Optional, Union

import torch
from torch import nn
from transformers import LlamaConfig

<<<<<<< HEAD
import vllm.envs as envs
from vllm import _custom_ops as ops
from vllm.attention import Attention
=======
from vllm.attention import Attention, AttentionType
>>>>>>> 67da5720
from vllm.compilation.decorators import support_torch_compile
from vllm.config import CacheConfig, VllmConfig
from vllm.distributed import get_pp_group, get_tensor_model_parallel_world_size
from vllm.model_executor.layers.activation import SiluAndMul
from vllm.model_executor.layers.layernorm import RMSNorm
from vllm.model_executor.layers.linear import (MergedColumnParallelLinear,
                                               QKVParallelLinear,
                                               RowParallelLinear)
from vllm.model_executor.layers.logits_processor import LogitsProcessor
from vllm.model_executor.layers.quantization import QuantizationConfig
from vllm.model_executor.layers.quantization.fp8 import Fp8Config
from vllm.model_executor.layers.quantization.quark.quark import QuarkConfig
from vllm.model_executor.layers.rotary_embedding import get_rope
from vllm.model_executor.layers.vocab_parallel_embedding import (
    DEFAULT_VOCAB_PADDING_SIZE, ParallelLMHead, VocabParallelEmbedding)
from vllm.model_executor.model_loader.weight_utils import (
    default_weight_loader, maybe_remap_kv_scale_name)
from vllm.model_executor.sampling_metadata import SamplingMetadata
from vllm.platforms import current_platform
from vllm.sequence import IntermediateTensors

from .interfaces import SupportsLoRA, SupportsPP
from .utils import (AutoWeightsLoader, PPMissingLayer, extract_layer_index,
                    is_pp_missing_parameter,
                    make_empty_intermediate_tensors_factory, make_layers,
                    maybe_prefix)


class LlamaMLP(nn.Module):

    def __init__(
        self,
        hidden_size: int,
        intermediate_size: int,
        hidden_act: str,
        quant_config: Optional[QuantizationConfig] = None,
        bias: bool = False,
        prefix: str = "",
        reduce_results: bool = True,
    ) -> None:
        super().__init__()
        self.gate_up_proj = MergedColumnParallelLinear(
            input_size=hidden_size,
            output_sizes=[intermediate_size] * 2,
            bias=bias,
            quant_config=quant_config,
            prefix=f"{prefix}.gate_up_proj",
        )
        self.down_proj = RowParallelLinear(
            input_size=intermediate_size,
            output_size=hidden_size,
            bias=bias,
            quant_config=quant_config,
            reduce_results=reduce_results,
            prefix=f"{prefix}.down_proj",
        )
        self.use_fp8 = (isinstance(quant_config, Fp8Config) or
                        (isinstance(quant_config, QuarkConfig)
                         and quant_config.is_fp8_w8a8())
                        if current_platform.is_fp8_fnuz() else False)
        if hidden_act != "silu":
            raise ValueError(f"Unsupported activation: {hidden_act}. "
                             "Only silu is supported for now.")
        self.act_fn = SiluAndMul()

    def forward(self, x):
        if current_platform.is_rocm() and x.shape[0] == 1 and x.shape[1] == 1:
            out = torch.empty(x.shape[0],
                              self.gate_up_proj.weight.shape[0] // 2,
                              dtype=x.dtype,
                              device=x.device)
            ops.LLMM_Silu(self.gate_up_proj.weight, x.view(-1, x.size(-1)),
                          out, 8)
            x = out.view(x.shape[0], x.shape[1], out.shape[1])
        else:
            x, _ = self.gate_up_proj(x)
            x = self.act_fn(
                x, self.down_proj.input_scale if self.use_fp8 else None)
        x, _ = self.down_proj(x)
        return x


class LlamaAttention(nn.Module):

    def __init__(
        self,
        config: LlamaConfig,
        hidden_size: int,
        num_heads: int,
        num_kv_heads: int,
        rope_theta: float = 10000,
        rope_scaling: Optional[dict[str, Any]] = None,
        max_position_embeddings: int = 8192,
        quant_config: Optional[QuantizationConfig] = None,
        bias: bool = False,
        bias_o_proj: bool = False,
        cache_config: Optional[CacheConfig] = None,
        prefix: str = "",
        attn_type: str = AttentionType.DECODER,
    ) -> None:
        super().__init__()
        layer_idx = extract_layer_index(prefix)
        self.hidden_size = hidden_size
        tp_size = get_tensor_model_parallel_world_size()
        self.total_num_heads = num_heads
        assert self.total_num_heads % tp_size == 0
        self.num_heads = self.total_num_heads // tp_size
        self.total_num_kv_heads = num_kv_heads
        if self.total_num_kv_heads >= tp_size:
            # Number of KV heads is greater than TP size, so we partition
            # the KV heads across multiple tensor parallel GPUs.
            assert self.total_num_kv_heads % tp_size == 0
        else:
            # Number of KV heads is less than TP size, so we replicate
            # the KV heads across multiple tensor parallel GPUs.
            assert tp_size % self.total_num_kv_heads == 0
        self.num_kv_heads = max(1, self.total_num_kv_heads // tp_size)
        # MistralConfig has an optional head_dim introduced by Mistral-Nemo
        head_dim = getattr(config, "head_dim", None)
        if head_dim is None:
            head_dim = self.hidden_size // self.total_num_heads
        self.head_dim = head_dim
        # Phi models introduced a partial_rotary_factor parameter in the config
        self.partial_rotary_factor = getattr(config, "partial_rotary_factor",
                                             1)
        self.q_size = self.num_heads * self.head_dim
        self.kv_size = self.num_kv_heads * self.head_dim
        self.scaling = self.head_dim**-0.5
        self.rope_theta = rope_theta
        self.max_position_embeddings = max_position_embeddings

        self.qkv_proj = QKVParallelLinear(
            hidden_size=hidden_size,
            head_size=self.head_dim,
            total_num_heads=self.total_num_heads,
            total_num_kv_heads=self.total_num_kv_heads,
            bias=bias,
            quant_config=quant_config,
            prefix=f"{prefix}.qkv_proj",
        )

        self.o_proj = RowParallelLinear(
            input_size=self.total_num_heads * self.head_dim,
            output_size=hidden_size,
            bias=bias_o_proj,
            quant_config=quant_config,
            prefix=f"{prefix}.o_proj",
        )

        is_neox_style = True
        is_gguf = quant_config and quant_config.get_name() == "gguf"
        if is_gguf and config.model_type == "llama":
            is_neox_style = False

        self.rotary_emb = get_rope(
            self.head_dim,
            rotary_dim=self.head_dim,
            max_position=max_position_embeddings,
            base=rope_theta,
            rope_scaling=rope_scaling,
            is_neox_style=is_neox_style,
            partial_rotary_factor=self.partial_rotary_factor,
        )

        if hasattr(config, "interleaved_sliding_window"):
            interleaved_sliding_window = config.interleaved_sliding_window
            if isinstance(interleaved_sliding_window, int):
                sliding_window = interleaved_sliding_window
            elif isinstance(interleaved_sliding_window, list):
                sw_idx = layer_idx % len(interleaved_sliding_window)
                sliding_window = interleaved_sliding_window[sw_idx]
            else:
                raise ValueError(
                    f"{type(interleaved_sliding_window)} is not supported.")
        else:
            sliding_window = None

        # For CUDA devices and Navi4x, attn_fp8 will be set to false.
        use_fp8 = isinstance(
            quant_config, Fp8Config) or (isinstance(quant_config, QuarkConfig)
                                         and quant_config.is_fp8_w8a8())
        self.attn_fp8_out = (envs.VLLM_USE_ROCM_CUSTOM_PAGED_ATTN_FP8_OUT
                             and current_platform.is_fp8_fnuz() and use_fp8)

        self.attn = Attention(
            self.num_heads,
            self.head_dim,
            self.scaling,
            num_kv_heads=self.num_kv_heads,
            cache_config=cache_config,
            quant_config=quant_config,
            per_layer_sliding_window=sliding_window,
            attn_type=attn_type,
            prefix=f"{prefix}.attn",
        )

    def forward(
        self,
        positions: torch.Tensor,
        hidden_states: torch.Tensor,
    ) -> torch.Tensor:
        qkv, _ = self.qkv_proj(hidden_states)
        q, k, v = qkv.split([self.q_size, self.kv_size, self.kv_size], dim=-1)
        q, k = self.rotary_emb(positions, q, k)
        attn_output = self.attn(
            q, k, v, self.o_proj.input_scale if self.attn_fp8_out else None)
        output, _ = self.o_proj(attn_output)
        return output


class LlamaDecoderLayer(nn.Module):

    def __init__(
        self,
        config: LlamaConfig,
        cache_config: Optional[CacheConfig] = None,
        quant_config: Optional[QuantizationConfig] = None,
        prefix: str = "",
    ) -> None:
        super().__init__()
        self.hidden_size = config.hidden_size
        self.use_fp8 = (isinstance(quant_config, Fp8Config) or
                        (isinstance(quant_config, QuarkConfig)
                         and quant_config.is_fp8_w8a8())
                        if current_platform.is_fp8_fnuz() else False)
        rope_theta = getattr(config, "rope_theta", 10000)
        rope_scaling = getattr(config, "rope_scaling", None)
        if rope_scaling is not None and getattr(
                config, "original_max_position_embeddings", None):
            rope_scaling["original_max_position_embeddings"] = (
                config.original_max_position_embeddings)
        max_position_embeddings = getattr(config, "max_position_embeddings",
                                          8192)
        # Support abacusai/Smaug-72B-v0.1 with attention_bias
        # Support internlm/internlm-7b with bias
        attention_bias = getattr(config, "attention_bias", False) or getattr(
            config, "bias", False)
        bias_o_proj = attention_bias
        # support internlm/internlm3-8b with qkv_bias
        if hasattr(config, 'qkv_bias'):
            attention_bias = config.qkv_bias

        # By default, Llama uses causal attention as it is a decoder-only model.
        # You can override the HF config with `is_causal=False` to enable
        # bidirectional attention, which is used in some embedding models
        # (e.g. parasail-ai/GritLM-7B-vllm)
        if getattr(config, "is_causal", True):
            attn_type = AttentionType.DECODER
        else:
            attn_type = AttentionType.ENCODER_ONLY

        self.self_attn = LlamaAttention(
            config=config,
            hidden_size=self.hidden_size,
            num_heads=config.num_attention_heads,
            num_kv_heads=getattr(config, "num_key_value_heads",
                                 config.num_attention_heads),
            rope_theta=rope_theta,
            rope_scaling=rope_scaling,
            max_position_embeddings=max_position_embeddings,
            quant_config=quant_config,
            bias=attention_bias,
            bias_o_proj=bias_o_proj,
            cache_config=cache_config,
            prefix=f"{prefix}.self_attn",
            attn_type=attn_type,
        )
        self.mlp = LlamaMLP(
            hidden_size=self.hidden_size,
            intermediate_size=config.intermediate_size,
            hidden_act=config.hidden_act,
            quant_config=quant_config,
            bias=getattr(config, "mlp_bias", False),
            prefix=f"{prefix}.mlp",
        )
        self.input_layernorm = RMSNorm(config.hidden_size,
                                       eps=config.rms_norm_eps)
        self.post_attention_layernorm = RMSNorm(config.hidden_size,
                                                eps=config.rms_norm_eps)

    def forward(
        self,
        positions: torch.Tensor,
        hidden_states: torch.Tensor,
        residual: Optional[torch.Tensor],
    ) -> tuple[torch.Tensor, torch.Tensor]:
        # Self Attention
        scale = None if not self.use_fp8 else \
            self.self_attn.qkv_proj.input_scale
        if residual is None:
            residual = hidden_states
            hidden_states = self.input_layernorm(hidden_states, None, scale)
        else:
            hidden_states, residual = self.input_layernorm(
                hidden_states, residual, scale)
        hidden_states = self.self_attn(positions=positions,
                                       hidden_states=hidden_states)

        # Fully Connected
        scale = None if not self.use_fp8 else self.mlp.gate_up_proj.input_scale
        hidden_states, residual = self.post_attention_layernorm(
            hidden_states, residual, scale)
        hidden_states = self.mlp(hidden_states)
        return hidden_states, residual


@support_torch_compile
class LlamaModel(nn.Module):

    def __init__(self,
                 *,
                 vllm_config: VllmConfig,
                 prefix: str = "",
                 layer_type: type[nn.Module] = LlamaDecoderLayer):
        super().__init__()

        config = vllm_config.model_config.hf_config
        cache_config = vllm_config.cache_config
        quant_config = vllm_config.quant_config
        lora_config = vllm_config.lora_config

        self.config = config
        self.quant_config = quant_config
        lora_vocab = (lora_config.lora_extra_vocab_size *
                      (lora_config.max_loras or 1)) if lora_config else 0
        self.vocab_size = config.vocab_size + lora_vocab
        self.org_vocab_size = config.vocab_size
        if get_pp_group().is_first_rank or (config.tie_word_embeddings
                                            and get_pp_group().is_last_rank):
            self.embed_tokens = VocabParallelEmbedding(
                self.vocab_size,
                config.hidden_size,
                org_num_embeddings=config.vocab_size,
                quant_config=quant_config,
            )
        else:
            self.embed_tokens = PPMissingLayer()
        self.start_layer, self.end_layer, self.layers = make_layers(
            config.num_hidden_layers,
            lambda prefix: layer_type(config=config,
                                      cache_config=cache_config,
                                      quant_config=quant_config,
                                      prefix=prefix),
            prefix=f"{prefix}.layers",
        )
        if get_pp_group().is_last_rank:
            self.norm = RMSNorm(config.hidden_size, eps=config.rms_norm_eps)
        else:
            self.norm = PPMissingLayer()

        self.aux_hidden_state_layers: tuple[int] = tuple()

        self.make_empty_intermediate_tensors = (
            make_empty_intermediate_tensors_factory(
                ["hidden_states", "residual"], config.hidden_size))

    def get_input_embeddings(self, input_ids: torch.Tensor) -> torch.Tensor:
        return self.embed_tokens(input_ids)

    def forward(
        self,
        input_ids: Optional[torch.Tensor],
        positions: torch.Tensor,
        intermediate_tensors: Optional[IntermediateTensors],
        inputs_embeds: Optional[torch.Tensor] = None,
    ) -> Union[torch.Tensor, IntermediateTensors, tuple[torch.Tensor,
                                                        list[torch.Tensor]]]:
        if get_pp_group().is_first_rank:
            if inputs_embeds is not None:
                hidden_states = inputs_embeds
            else:
                hidden_states = self.get_input_embeddings(input_ids)
            residual = None
        else:
            assert intermediate_tensors is not None
            hidden_states = intermediate_tensors["hidden_states"]
            residual = intermediate_tensors["residual"]

        aux_hidden_states = []
        for idx, layer in enumerate(
                self.layers[self.start_layer:self.end_layer]):
            if idx in self.aux_hidden_state_layers:
                aux_hidden_states.append(hidden_states + residual)
            hidden_states, residual = layer(positions, hidden_states, residual)

        if not get_pp_group().is_last_rank:
            return IntermediateTensors({
                "hidden_states": hidden_states,
                "residual": residual
            })

        hidden_states, _ = self.norm(hidden_states, residual)

        if len(aux_hidden_states) > 0:
            return hidden_states, aux_hidden_states
        return hidden_states

    def load_weights(self, weights: Iterable[tuple[str,
                                                   torch.Tensor]]) -> set[str]:
        stacked_params_mapping = [
            # (param_name, shard_name, shard_id)
            (".qkv_proj", ".q_proj", "q"),
            (".qkv_proj", ".k_proj", "k"),
            (".qkv_proj", ".v_proj", "v"),
            (".gate_up_proj", ".gate_proj", 0),
            (".gate_up_proj", ".up_proj", 1),
        ]
        params_dict = dict(self.named_parameters())
        loaded_params: set[str] = set()
        for name, loaded_weight in weights:
            if "rotary_emb.inv_freq" in name:
                continue
            if ("rotary_emb.cos_cached" in name
                    or "rotary_emb.sin_cached" in name):
                # Models trained using ColossalAI may include these tensors in
                # the checkpoint. Skip them.
                continue
            if (self.quant_config is not None and
                (scale_name := self.quant_config.get_cache_scale(name))):
                # Loading kv cache quantization scales
                param = params_dict[scale_name]
                weight_loader = getattr(param, "weight_loader",
                                        default_weight_loader)
                loaded_weight = (loaded_weight if loaded_weight.dim() == 0 else
                                 loaded_weight[0])
                weight_loader(param, loaded_weight)
                loaded_params.add(scale_name)
                continue
            if "scale" in name:
                # Remapping the name of FP8 kv-scale.
                name = maybe_remap_kv_scale_name(name, params_dict)
                if name is None:
                    continue
            for param_name, weight_name, shard_id in stacked_params_mapping:
                if weight_name not in name:
                    continue
                name = name.replace(weight_name, param_name)
                # Skip loading extra bias for GPTQ models.
                if name.endswith(".bias") and name not in params_dict:
                    continue

                if is_pp_missing_parameter(name, self):
                    continue

                param = params_dict[name]
                weight_loader = param.weight_loader
                weight_loader(param, loaded_weight, shard_id)
                break
            else:
                # Skip loading extra bias for GPTQ models.
                if name.endswith(".bias") and name not in params_dict:
                    continue

                if is_pp_missing_parameter(name, self):
                    continue

                param = params_dict[name]
                weight_loader = getattr(param, "weight_loader",
                                        default_weight_loader)
                weight_loader(param, loaded_weight)
            loaded_params.add(name)
        return loaded_params


class LlamaForCausalLM(nn.Module, SupportsLoRA, SupportsPP):
    packed_modules_mapping = {
        "qkv_proj": ["q_proj", "k_proj", "v_proj"],
        "gate_up_proj": ["gate_proj", "up_proj"]
    }

    # LoRA specific attributes
    embedding_modules = {
        "embed_tokens": "input_embeddings",
        "lm_head": "output_embeddings"
    }
    embedding_padding_modules = ["lm_head"]

    # Mistral/Llama models can also be loaded with --load-format mistral
    # from consolidated.safetensors checkpoints
    mistral_mapping = {
        "layers": "model.layers",
        "attention": "self_attn",
        "qscale_act": "input_scale",
        "qscale_weight": "weight_scale",
        "kv_fake_quantizer.qscale_act": "kv_scale",
        "wq": "q_proj",
        "wk": "k_proj",
        "wv": "v_proj",
        "wo": "o_proj",
        "attention_norm": "input_layernorm",
        "feed_forward": "mlp",
        "w1": "gate_proj",
        "w2": "down_proj",
        "w3": "up_proj",
        "ffn_norm": "post_attention_layernorm",
        "tok_embeddings": "model.embed_tokens",
        "output": "lm_head",
        "norm": "model.norm",
    }

    def __init__(self,
                 *,
                 vllm_config: VllmConfig,
                 prefix: str = "",
                 layer_type: type[nn.Module] = LlamaDecoderLayer):
        super().__init__()
        config = vllm_config.model_config.hf_config
        quant_config = vllm_config.quant_config
        lora_config = vllm_config.lora_config
        self.config = config
        self.lora_config = lora_config

        self.model = self._init_model(vllm_config=vllm_config,
                                      prefix=maybe_prefix(prefix, "model"),
                                      layer_type=layer_type)

        if get_pp_group().is_last_rank:
            self.unpadded_vocab_size = config.vocab_size
            if lora_config:
                self.unpadded_vocab_size += lora_config.lora_extra_vocab_size
            self.lm_head = ParallelLMHead(
                self.unpadded_vocab_size,
                config.hidden_size,
                org_num_embeddings=config.vocab_size,
                padding_size=(
                    DEFAULT_VOCAB_PADDING_SIZE
                    # We need bigger padding if using lora for kernel
                    # compatibility
                    if not lora_config else
                    lora_config.lora_vocab_padding_size),
                quant_config=quant_config,
                prefix=maybe_prefix(prefix, "lm_head"),
            )
            if config.tie_word_embeddings:
                self.lm_head = self.lm_head.tie_weights(
                    self.model.embed_tokens)

            logit_scale = getattr(config, "logit_scale", 1.0)
            self.logits_processor = LogitsProcessor(self.unpadded_vocab_size,
                                                    config.vocab_size,
                                                    logit_scale)
        else:
            self.lm_head = PPMissingLayer()

        self.make_empty_intermediate_tensors = (
            self.model.make_empty_intermediate_tensors)

    def set_aux_hidden_state_layers(self, layers: tuple[int]) -> None:
        self.model.aux_hidden_state_layers = layers

    def get_eagle3_aux_hidden_state_layers(self) -> tuple[int]:
        num_layers = len(self.model.layers)
        return (2, num_layers // 2, num_layers - 3)

    def _init_model(self,
                    vllm_config: VllmConfig,
                    prefix: str = "",
                    layer_type: type[nn.Module] = LlamaDecoderLayer):
        return LlamaModel(vllm_config=vllm_config,
                          prefix=prefix,
                          layer_type=layer_type)

    def get_input_embeddings(self, input_ids: torch.Tensor) -> torch.Tensor:
        return self.model.get_input_embeddings(input_ids)

    def forward(
        self,
        input_ids: torch.Tensor,
        positions: torch.Tensor,
        intermediate_tensors: Optional[IntermediateTensors] = None,
        inputs_embeds: Optional[torch.Tensor] = None,
    ) -> Union[torch.Tensor, IntermediateTensors]:
        model_output = self.model(input_ids, positions, intermediate_tensors,
                                  inputs_embeds)
        return model_output

    def compute_logits(
        self,
        hidden_states: torch.Tensor,
        sampling_metadata: SamplingMetadata,
    ) -> Optional[torch.Tensor]:
        logits = self.logits_processor(self.lm_head, hidden_states,
                                       sampling_metadata)
        return logits

    def load_weights(self, weights: Iterable[tuple[str,
                                                   torch.Tensor]]) -> set[str]:
        loader = AutoWeightsLoader(
            self,
            skip_prefixes=(["lm_head."]
                           if self.config.tie_word_embeddings else None),
        )
        return loader.load_weights(
            self.maybe_remap_mistral(name, loaded_weight)
            for name, loaded_weight in weights)

    # This function is used to remap the mistral format as
    # used by Mistral and Llama <=2
    def maybe_remap_mistral(
        self,
        name: str,
        loaded_weight: torch.Tensor,
    ) -> tuple[str, torch.Tensor]:

        def permute(w: torch.Tensor, n_heads: int):
            attn_in = self.config.head_dim * n_heads
            attn_out = self.config.hidden_size

            return w.view(n_heads, attn_in // n_heads // 2, 2,
                          attn_out).transpose(1, 2).reshape(attn_in, attn_out)

        mapping = self.mistral_mapping
        modules = name.split(".")

        # rotary embeds should be sliced
        if "wk" in modules and modules[-1] == "weight":
            loaded_weight = permute(loaded_weight,
                                    self.config.num_key_value_heads)
        elif "wq" in modules and modules[-1] == "weight":
            loaded_weight = permute(loaded_weight,
                                    self.config.num_attention_heads)

        num_modules = len(modules)
        for i in range(num_modules):
            item = modules[i]
            next_item = modules[i + 1] if i < num_modules - 1 else None

            combined_item = (f"{item}.{next_item}"
                             if next_item is not None else None)

            if combined_item in mapping:
                name = name.replace(combined_item, mapping[combined_item])
            elif item in mapping and mapping[item] not in name:
                name = name.replace(item, mapping[item])

        return name, loaded_weight<|MERGE_RESOLUTION|>--- conflicted
+++ resolved
@@ -29,13 +29,7 @@
 from torch import nn
 from transformers import LlamaConfig
 
-<<<<<<< HEAD
-import vllm.envs as envs
-from vllm import _custom_ops as ops
-from vllm.attention import Attention
-=======
 from vllm.attention import Attention, AttentionType
->>>>>>> 67da5720
 from vllm.compilation.decorators import support_torch_compile
 from vllm.config import CacheConfig, VllmConfig
 from vllm.distributed import get_pp_group, get_tensor_model_parallel_world_size
@@ -46,15 +40,12 @@
                                                RowParallelLinear)
 from vllm.model_executor.layers.logits_processor import LogitsProcessor
 from vllm.model_executor.layers.quantization import QuantizationConfig
-from vllm.model_executor.layers.quantization.fp8 import Fp8Config
-from vllm.model_executor.layers.quantization.quark.quark import QuarkConfig
 from vllm.model_executor.layers.rotary_embedding import get_rope
 from vllm.model_executor.layers.vocab_parallel_embedding import (
     DEFAULT_VOCAB_PADDING_SIZE, ParallelLMHead, VocabParallelEmbedding)
 from vllm.model_executor.model_loader.weight_utils import (
     default_weight_loader, maybe_remap_kv_scale_name)
 from vllm.model_executor.sampling_metadata import SamplingMetadata
-from vllm.platforms import current_platform
 from vllm.sequence import IntermediateTensors
 
 from .interfaces import SupportsLoRA, SupportsPP
@@ -92,28 +83,14 @@
             reduce_results=reduce_results,
             prefix=f"{prefix}.down_proj",
         )
-        self.use_fp8 = (isinstance(quant_config, Fp8Config) or
-                        (isinstance(quant_config, QuarkConfig)
-                         and quant_config.is_fp8_w8a8())
-                        if current_platform.is_fp8_fnuz() else False)
         if hidden_act != "silu":
             raise ValueError(f"Unsupported activation: {hidden_act}. "
                              "Only silu is supported for now.")
         self.act_fn = SiluAndMul()
 
     def forward(self, x):
-        if current_platform.is_rocm() and x.shape[0] == 1 and x.shape[1] == 1:
-            out = torch.empty(x.shape[0],
-                              self.gate_up_proj.weight.shape[0] // 2,
-                              dtype=x.dtype,
-                              device=x.device)
-            ops.LLMM_Silu(self.gate_up_proj.weight, x.view(-1, x.size(-1)),
-                          out, 8)
-            x = out.view(x.shape[0], x.shape[1], out.shape[1])
-        else:
-            x, _ = self.gate_up_proj(x)
-            x = self.act_fn(
-                x, self.down_proj.input_scale if self.use_fp8 else None)
+        x, _ = self.gate_up_proj(x)
+        x = self.act_fn(x)
         x, _ = self.down_proj(x)
         return x
 
@@ -213,13 +190,6 @@
         else:
             sliding_window = None
 
-        # For CUDA devices and Navi4x, attn_fp8 will be set to false.
-        use_fp8 = isinstance(
-            quant_config, Fp8Config) or (isinstance(quant_config, QuarkConfig)
-                                         and quant_config.is_fp8_w8a8())
-        self.attn_fp8_out = (envs.VLLM_USE_ROCM_CUSTOM_PAGED_ATTN_FP8_OUT
-                             and current_platform.is_fp8_fnuz() and use_fp8)
-
         self.attn = Attention(
             self.num_heads,
             self.head_dim,
@@ -240,8 +210,7 @@
         qkv, _ = self.qkv_proj(hidden_states)
         q, k, v = qkv.split([self.q_size, self.kv_size, self.kv_size], dim=-1)
         q, k = self.rotary_emb(positions, q, k)
-        attn_output = self.attn(
-            q, k, v, self.o_proj.input_scale if self.attn_fp8_out else None)
+        attn_output = self.attn(q, k, v)
         output, _ = self.o_proj(attn_output)
         return output
 
@@ -257,10 +226,6 @@
     ) -> None:
         super().__init__()
         self.hidden_size = config.hidden_size
-        self.use_fp8 = (isinstance(quant_config, Fp8Config) or
-                        (isinstance(quant_config, QuarkConfig)
-                         and quant_config.is_fp8_w8a8())
-                        if current_platform.is_fp8_fnuz() else False)
         rope_theta = getattr(config, "rope_theta", 10000)
         rope_scaling = getattr(config, "rope_scaling", None)
         if rope_scaling is not None and getattr(
@@ -323,21 +288,18 @@
         residual: Optional[torch.Tensor],
     ) -> tuple[torch.Tensor, torch.Tensor]:
         # Self Attention
-        scale = None if not self.use_fp8 else \
-            self.self_attn.qkv_proj.input_scale
         if residual is None:
             residual = hidden_states
-            hidden_states = self.input_layernorm(hidden_states, None, scale)
+            hidden_states = self.input_layernorm(hidden_states)
         else:
             hidden_states, residual = self.input_layernorm(
-                hidden_states, residual, scale)
+                hidden_states, residual)
         hidden_states = self.self_attn(positions=positions,
                                        hidden_states=hidden_states)
 
         # Fully Connected
-        scale = None if not self.use_fp8 else self.mlp.gate_up_proj.input_scale
         hidden_states, residual = self.post_attention_layernorm(
-            hidden_states, residual, scale)
+            hidden_states, residual)
         hidden_states = self.mlp(hidden_states)
         return hidden_states, residual
 
