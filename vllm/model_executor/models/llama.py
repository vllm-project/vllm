# SPDX-License-Identifier: Apache-2.0

# Adapted from
# https://github.com/huggingface/transformers/blob/v4.28.0/src/transformers/models/llama/modeling_llama.py
# Copyright 2023 The vLLM team.
# Copyright 2022 EleutherAI and the HuggingFace Inc. team. All rights reserved.
#
# This code is based on EleutherAI's GPT-NeoX library and the GPT-NeoX
# and OPT implementations in this library. It has been modified from its
# original forms to accommodate minor architectural differences compared
# to GPT-NeoX and OPT used by the Meta AI team that trained the model.
#
# Licensed under the Apache License, Version 2.0 (the "License");
# you may not use this file except in compliance with the License.
# You may obtain a copy of the License at
#
#     http://www.apache.org/licenses/LICENSE-2.0
#
# Unless required by applicable law or agreed to in writing, software
# distributed under the License is distributed on an "AS IS" BASIS,
# WITHOUT WARRANTIES OR CONDITIONS OF ANY KIND, either express or implied.
# See the License for the specific language governing permissions and
# limitations under the License.
"""Inference-only LLaMA model compatible with HuggingFace weights."""
from typing import Any, Dict, Iterable, Optional, Set, Tuple, Type, Union

import torch
from torch import nn
from transformers import LlamaConfig

<<<<<<< HEAD
import vllm.envs as envs
from vllm import _custom_ops as ops
from vllm.attention import Attention, AttentionMetadata
=======
from vllm.attention import Attention
>>>>>>> 340e39e3
from vllm.compilation.decorators import support_torch_compile
from vllm.config import CacheConfig, VllmConfig
from vllm.distributed import get_pp_group, get_tensor_model_parallel_world_size
from vllm.model_executor.layers.activation import SiluAndMul
from vllm.model_executor.layers.layernorm import RMSNorm
from vllm.model_executor.layers.linear import (MergedColumnParallelLinear,
                                               QKVParallelLinear,
                                               RowParallelLinear)
from vllm.model_executor.layers.logits_processor import LogitsProcessor
from vllm.model_executor.layers.quantization import QuantizationConfig
from vllm.model_executor.layers.quantization.fp8 import Fp8Config
from vllm.model_executor.layers.quantization.quark.quark import QuarkConfig
from vllm.model_executor.layers.rotary_embedding import get_rope
from vllm.model_executor.layers.sampler import SamplerOutput, get_sampler
from vllm.model_executor.layers.vocab_parallel_embedding import (
    DEFAULT_VOCAB_PADDING_SIZE, ParallelLMHead, VocabParallelEmbedding)
from vllm.model_executor.model_loader.weight_utils import (
    default_weight_loader, maybe_remap_kv_scale_name)
from vllm.model_executor.sampling_metadata import SamplingMetadata
from vllm.platforms import current_platform
from vllm.sequence import IntermediateTensors
from vllm.utils import is_navi

from .interfaces import SupportsLoRA, SupportsPP
from .utils import (AutoWeightsLoader, PPMissingLayer, extract_layer_index,
                    is_pp_missing_parameter,
                    make_empty_intermediate_tensors_factory, make_layers,
                    maybe_prefix)


class LlamaMLP(nn.Module):

    def __init__(
        self,
        hidden_size: int,
        intermediate_size: int,
        hidden_act: str,
        quant_config: Optional[QuantizationConfig] = None,
        bias: bool = False,
        prefix: str = "",
    ) -> None:
        super().__init__()
        self.gate_up_proj = MergedColumnParallelLinear(
            input_size=hidden_size,
            output_sizes=[intermediate_size] * 2,
            bias=bias,
            quant_config=quant_config,
            prefix=f"{prefix}.gate_up_proj",
        )
        self.down_proj = RowParallelLinear(
            input_size=intermediate_size,
            output_size=hidden_size,
            bias=bias,
            quant_config=quant_config,
            prefix=f"{prefix}.down_proj",
        )
        self.use_fp8 = (isinstance(quant_config, Fp8Config) or
                        (isinstance(quant_config, QuarkConfig)
                         and quant_config.is_fp8_w8a8())
                        if current_platform.is_rocm() and not is_navi() else
                        False)
        if hidden_act != "silu":
            raise ValueError(f"Unsupported activation: {hidden_act}. "
                             "Only silu is supported for now.")
        self.act_fn = SiluAndMul()

    def forward(self, x):
        if current_platform.is_rocm() and x.shape[0] == 1 and x.shape[1] == 1:
            out = torch.empty(x.shape[0],
                              self.gate_up_proj.weight.shape[0] // 2,
                              dtype=x.dtype,
                              device=x.device)
            ops.LLMM_Silu(self.gate_up_proj.weight, x.view(-1, x.size(-1)),
                          out, 8)
            x = out.view(x.shape[0], x.shape[1], out.shape[1])
        else:
            x, _ = self.gate_up_proj(x)
            x = self.act_fn(
                x, self.down_proj.input_scale if self.use_fp8 else None)
        x, _ = self.down_proj(x)
        return x


class LlamaAttention(nn.Module):

    def __init__(self,
                 config: LlamaConfig,
                 hidden_size: int,
                 num_heads: int,
                 num_kv_heads: int,
                 rope_theta: float = 10000,
                 rope_scaling: Optional[Dict[str, Any]] = None,
                 max_position_embeddings: int = 8192,
                 quant_config: Optional[QuantizationConfig] = None,
                 bias: bool = False,
                 bias_o_proj: bool = False,
                 cache_config: Optional[CacheConfig] = None,
                 prefix: str = "") -> None:
        super().__init__()
        layer_idx = extract_layer_index(prefix)
        self.hidden_size = hidden_size
        tp_size = get_tensor_model_parallel_world_size()
        self.total_num_heads = num_heads
        assert self.total_num_heads % tp_size == 0
        self.num_heads = self.total_num_heads // tp_size
        self.total_num_kv_heads = num_kv_heads
        if self.total_num_kv_heads >= tp_size:
            # Number of KV heads is greater than TP size, so we partition
            # the KV heads across multiple tensor parallel GPUs.
            assert self.total_num_kv_heads % tp_size == 0
        else:
            # Number of KV heads is less than TP size, so we replicate
            # the KV heads across multiple tensor parallel GPUs.
            assert tp_size % self.total_num_kv_heads == 0
        self.num_kv_heads = max(1, self.total_num_kv_heads // tp_size)
        # MistralConfig has an optional head_dim introduced by Mistral-Nemo
        self.head_dim = getattr(config, "head_dim",
                                self.hidden_size // self.total_num_heads)
        # Phi models introduced a partial_rotary_factor parameter in the config
        partial_rotary_factor = getattr(config, "partial_rotary_factor", 1)
        self.rotary_dim = int(partial_rotary_factor * self.head_dim)
        self.q_size = self.num_heads * self.head_dim
        self.kv_size = self.num_kv_heads * self.head_dim
        self.scaling = self.head_dim**-0.5
        self.rope_theta = rope_theta
        self.max_position_embeddings = max_position_embeddings

        self.qkv_proj = QKVParallelLinear(
            hidden_size=hidden_size,
            head_size=self.head_dim,
            total_num_heads=self.total_num_heads,
            total_num_kv_heads=self.total_num_kv_heads,
            bias=bias,
            quant_config=quant_config,
            prefix=f"{prefix}.qkv_proj",
        )

        self.o_proj = RowParallelLinear(
            input_size=self.total_num_heads * self.head_dim,
            output_size=hidden_size,
            bias=bias_o_proj,
            quant_config=quant_config,
            prefix=f"{prefix}.o_proj",
        )

        is_neox_style = True
        is_gguf = quant_config and quant_config.get_name() == "gguf"
        if is_gguf and config.model_type == "llama":
            is_neox_style = False

        self.rotary_emb = get_rope(
            self.head_dim,
            rotary_dim=self.rotary_dim,
            max_position=max_position_embeddings,
            base=rope_theta,
            rope_scaling=rope_scaling,
            is_neox_style=is_neox_style,
        )

        if hasattr(config, "interleaved_sliding_window"):
            interleaved_sliding_window = config.interleaved_sliding_window
            if isinstance(interleaved_sliding_window, int):
                sliding_window = interleaved_sliding_window
            elif isinstance(interleaved_sliding_window, list):
                sw_idx = layer_idx % len(interleaved_sliding_window)
                sliding_window = interleaved_sliding_window[sw_idx]
            else:
                raise ValueError(
                    f"{type(interleaved_sliding_window)} is not supported.")
        else:
            sliding_window = None

        # For CUDA devices and Navi4x, attn_fp8 will be set to false.
        use_fp8 = isinstance(
            quant_config, Fp8Config) or (isinstance(quant_config, QuarkConfig)
                                         and quant_config.is_fp8_w8a8())
        self.attn_fp8_out = envs.VLLM_USE_ROCM_CUSTOM_PAGED_ATTN_FP8_OUT \
                        and current_platform.is_rocm() \
                        and not is_navi() \
                        and use_fp8

        self.attn = Attention(
            self.num_heads,
            self.head_dim,
            self.scaling,
            num_kv_heads=self.num_kv_heads,
            cache_config=cache_config,
            quant_config=quant_config,
            per_layer_sliding_window=sliding_window,
            prefix=f"{prefix}.attn",
        )

    def forward(
        self,
        positions: torch.Tensor,
        hidden_states: torch.Tensor,
    ) -> torch.Tensor:
        qkv, _ = self.qkv_proj(hidden_states)
        q, k, v = qkv.split([self.q_size, self.kv_size, self.kv_size], dim=-1)
        q, k = self.rotary_emb(positions, q, k)
<<<<<<< HEAD
        attn_output = self.attn(
            q, k, v, kv_cache, attn_metadata,
            self.o_proj.input_scale if self.attn_fp8_out else None)
=======
        attn_output = self.attn(q, k, v)
>>>>>>> 340e39e3
        output, _ = self.o_proj(attn_output)
        return output


class LlamaDecoderLayer(nn.Module):

    def __init__(
        self,
        config: LlamaConfig,
        cache_config: Optional[CacheConfig] = None,
        quant_config: Optional[QuantizationConfig] = None,
        prefix: str = "",
    ) -> None:
        super().__init__()
        self.hidden_size = config.hidden_size
        self.use_fp8 = (isinstance(quant_config, Fp8Config) or
                        (isinstance(quant_config, QuarkConfig)
                         and quant_config.is_fp8_w8a8())
                        if current_platform.is_rocm() and not is_navi() else
                        False)
        rope_theta = getattr(config, "rope_theta", 10000)
        rope_scaling = getattr(config, "rope_scaling", None)
        if rope_scaling is not None and getattr(
                config, "original_max_position_embeddings", None):
            rope_scaling["original_max_position_embeddings"] = (
                config.original_max_position_embeddings)
        max_position_embeddings = getattr(config, "max_position_embeddings",
                                          8192)
        # Support abacusai/Smaug-72B-v0.1 with attention_bias
        # Support internlm/internlm-7b with bias
        attention_bias = getattr(config, "attention_bias", False) or getattr(
            config, "bias", False)
        bias_o_proj = attention_bias
        # support internlm/internlm3-8b with qkv_bias
        if hasattr(config, 'qkv_bias'):
            attention_bias = config.qkv_bias

        self.self_attn = LlamaAttention(
            config=config,
            hidden_size=self.hidden_size,
            num_heads=config.num_attention_heads,
            num_kv_heads=getattr(config, "num_key_value_heads",
                                 config.num_attention_heads),
            rope_theta=rope_theta,
            rope_scaling=rope_scaling,
            max_position_embeddings=max_position_embeddings,
            quant_config=quant_config,
            bias=attention_bias,
            bias_o_proj=bias_o_proj,
            cache_config=cache_config,
            prefix=f"{prefix}.self_attn",
        )
        self.mlp = LlamaMLP(
            hidden_size=self.hidden_size,
            intermediate_size=config.intermediate_size,
            hidden_act=config.hidden_act,
            quant_config=quant_config,
            bias=getattr(config, "mlp_bias", False),
            prefix=f"{prefix}.mlp",
        )
        self.input_layernorm = RMSNorm(config.hidden_size,
                                       eps=config.rms_norm_eps)
        self.post_attention_layernorm = RMSNorm(config.hidden_size,
                                                eps=config.rms_norm_eps)

    def forward(
        self,
        positions: torch.Tensor,
        hidden_states: torch.Tensor,
        residual: Optional[torch.Tensor],
    ) -> Tuple[torch.Tensor, torch.Tensor]:
        # Self Attention
        scale = None if not self.use_fp8 else \
            self.self_attn.qkv_proj.input_scale
        if residual is None:
            residual = hidden_states
            hidden_states = self.input_layernorm(hidden_states, None, scale)
        else:
            hidden_states, residual = self.input_layernorm(
                hidden_states, residual, scale)
        hidden_states = self.self_attn(positions=positions,
                                       hidden_states=hidden_states)

        # Fully Connected
        scale = None if not self.use_fp8 else self.mlp.gate_up_proj.input_scale
        hidden_states, residual = self.post_attention_layernorm(
            hidden_states, residual, scale)
        hidden_states = self.mlp(hidden_states)
        return hidden_states, residual


@support_torch_compile
class LlamaModel(nn.Module):

    def __init__(self,
                 *,
                 vllm_config: VllmConfig,
                 prefix: str = "",
                 layer_type: Type[LlamaDecoderLayer] = LlamaDecoderLayer):
        super().__init__()

        config = vllm_config.model_config.hf_config
        cache_config = vllm_config.cache_config
        quant_config = vllm_config.quant_config
        lora_config = vllm_config.lora_config

        self.config = config
        self.quant_config = quant_config
        self.padding_idx = config.pad_token_id
        lora_vocab = (lora_config.lora_extra_vocab_size *
                      (lora_config.max_loras or 1)) if lora_config else 0
        self.vocab_size = config.vocab_size + lora_vocab
        self.org_vocab_size = config.vocab_size
        if get_pp_group().is_first_rank or (config.tie_word_embeddings
                                            and get_pp_group().is_last_rank):
            self.embed_tokens = VocabParallelEmbedding(
                self.vocab_size,
                config.hidden_size,
                org_num_embeddings=config.vocab_size,
                quant_config=quant_config,
            )
        else:
            self.embed_tokens = PPMissingLayer()
        self.start_layer, self.end_layer, self.layers = make_layers(
            config.num_hidden_layers,
            lambda prefix: layer_type(config=config,
                                      cache_config=cache_config,
                                      quant_config=quant_config,
                                      prefix=prefix),
            prefix=f"{prefix}.layers",
        )
        if get_pp_group().is_last_rank:
            self.norm = RMSNorm(config.hidden_size, eps=config.rms_norm_eps)
        else:
            self.norm = PPMissingLayer()

        self.make_empty_intermediate_tensors = (
            make_empty_intermediate_tensors_factory(
                ["hidden_states", "residual"], config.hidden_size))

    def get_input_embeddings(self, input_ids: torch.Tensor) -> torch.Tensor:
        return self.embed_tokens(input_ids)

    def forward(
        self,
        input_ids: Optional[torch.Tensor],
        positions: torch.Tensor,
        intermediate_tensors: Optional[IntermediateTensors],
        inputs_embeds: Optional[torch.Tensor] = None,
    ) -> Union[torch.Tensor, IntermediateTensors]:
        if get_pp_group().is_first_rank:
            if inputs_embeds is not None:
                hidden_states = inputs_embeds
            else:
                hidden_states = self.get_input_embeddings(input_ids)
            residual = None
        else:
            assert intermediate_tensors is not None
            hidden_states = intermediate_tensors["hidden_states"]
            residual = intermediate_tensors["residual"]

        for layer in self.layers[self.start_layer:self.end_layer]:
            hidden_states, residual = layer(positions, hidden_states, residual)

        if not get_pp_group().is_last_rank:
            return IntermediateTensors({
                "hidden_states": hidden_states,
                "residual": residual
            })

        hidden_states, _ = self.norm(hidden_states, residual)
        return hidden_states

    def load_weights(self, weights: Iterable[Tuple[str,
                                                   torch.Tensor]]) -> Set[str]:
        stacked_params_mapping = [
            # (param_name, shard_name, shard_id)
            (".qkv_proj", ".q_proj", "q"),
            (".qkv_proj", ".k_proj", "k"),
            (".qkv_proj", ".v_proj", "v"),
            (".gate_up_proj", ".gate_proj", 0),
            (".gate_up_proj", ".up_proj", 1),
        ]
        params_dict = dict(self.named_parameters())
        loaded_params: Set[str] = set()
        for name, loaded_weight in weights:
            if "rotary_emb.inv_freq" in name:
                continue
            if ("rotary_emb.cos_cached" in name
                    or "rotary_emb.sin_cached" in name):
                # Models trained using ColossalAI may include these tensors in
                # the checkpoint. Skip them.
                continue
            if (self.quant_config is not None and
                (scale_name := self.quant_config.get_cache_scale(name))):
                # Loading kv cache quantization scales
                param = params_dict[scale_name]
                weight_loader = getattr(param, "weight_loader",
                                        default_weight_loader)
                loaded_weight = (loaded_weight if loaded_weight.dim() == 0 else
                                 loaded_weight[0])
                weight_loader(param, loaded_weight)
                loaded_params.add(scale_name)
                continue
            if "scale" in name:
                # Remapping the name of FP8 kv-scale.
                name = maybe_remap_kv_scale_name(name, params_dict)
                if name is None:
                    continue
            for param_name, weight_name, shard_id in stacked_params_mapping:
                if weight_name not in name:
                    continue
                name = name.replace(weight_name, param_name)
                # Skip loading extra bias for GPTQ models.
                if name.endswith(".bias") and name not in params_dict:
                    continue

                if is_pp_missing_parameter(name, self):
                    continue

                param = params_dict[name]
                weight_loader = param.weight_loader
                weight_loader(param, loaded_weight, shard_id)
                break
            else:
                # Skip loading extra bias for GPTQ models.
                if name.endswith(".bias") and name not in params_dict:
                    continue

                if is_pp_missing_parameter(name, self):
                    continue

                param = params_dict[name]
                weight_loader = getattr(param, "weight_loader",
                                        default_weight_loader)
                weight_loader(param, loaded_weight)
            loaded_params.add(name)
        return loaded_params


class LlamaForCausalLM(nn.Module, SupportsLoRA, SupportsPP):
    packed_modules_mapping = {
        "qkv_proj": ["q_proj", "k_proj", "v_proj"],
        "gate_up_proj": ["gate_proj", "up_proj"]
    }

    # LoRA specific attributes
    embedding_modules = {
        "embed_tokens": "input_embeddings",
        "lm_head": "output_embeddings"
    }
    embedding_padding_modules = ["lm_head"]

    # Mistral/Llama models can also be loaded with --load-format mistral
    # from consolidated.safetensors checkpoints
    mistral_mapping = {
        "layers": "model.layers",
        "attention": "self_attn",
        "qscale_act": "input_scale",
        "qscale_weight": "weight_scale",
        "kv_fake_quantizer.qscale_act": "kv_scale",
        "wq": "q_proj",
        "wk": "k_proj",
        "wv": "v_proj",
        "wo": "o_proj",
        "attention_norm": "input_layernorm",
        "feed_forward": "mlp",
        "w1": "gate_proj",
        "w2": "down_proj",
        "w3": "up_proj",
        "ffn_norm": "post_attention_layernorm",
        "tok_embeddings": "model.embed_tokens",
        "output": "lm_head",
        "norm": "model.norm"
    }

    def __init__(self, *, vllm_config: VllmConfig, prefix: str = ""):
        super().__init__()
        config = vllm_config.model_config.hf_config
        quant_config = vllm_config.quant_config
        lora_config = vllm_config.lora_config
        self.config = config
        self.lora_config = lora_config

        self.model = self._init_model(vllm_config=vllm_config,
                                      prefix=maybe_prefix(prefix, "model"))

        if get_pp_group().is_last_rank:
            self.unpadded_vocab_size = config.vocab_size
            if lora_config:
                self.unpadded_vocab_size += lora_config.lora_extra_vocab_size
            self.lm_head = ParallelLMHead(
                self.unpadded_vocab_size,
                config.hidden_size,
                org_num_embeddings=config.vocab_size,
                padding_size=(
                    DEFAULT_VOCAB_PADDING_SIZE
                    # We need bigger padding if using lora for kernel
                    # compatibility
                    if not lora_config else
                    lora_config.lora_vocab_padding_size),
                quant_config=quant_config,
                prefix=maybe_prefix(prefix, "lm_head"),
            )
            if config.tie_word_embeddings:
                self.lm_head = self.lm_head.tie_weights(
                    self.model.embed_tokens)

            logit_scale = getattr(config, "logit_scale", 1.0)
            self.logits_processor = LogitsProcessor(self.unpadded_vocab_size,
                                                    config.vocab_size,
                                                    logit_scale)
        else:
            self.lm_head = PPMissingLayer()

        self.sampler = get_sampler()

        self.make_empty_intermediate_tensors = (
            self.model.make_empty_intermediate_tensors)

    def _init_model(self, vllm_config: VllmConfig, prefix: str = ""):
        return LlamaModel(vllm_config=vllm_config, prefix=prefix)

    def get_input_embeddings(self, input_ids: torch.Tensor) -> torch.Tensor:
        return self.model.get_input_embeddings(input_ids)

    def forward(
        self,
        input_ids: torch.Tensor,
        positions: torch.Tensor,
        intermediate_tensors: Optional[IntermediateTensors] = None,
        inputs_embeds: Optional[torch.Tensor] = None,
    ) -> Union[torch.Tensor, IntermediateTensors]:
        model_output = self.model(input_ids, positions, intermediate_tensors,
                                  inputs_embeds)
        return model_output

    def compute_logits(
        self,
        hidden_states: torch.Tensor,
        sampling_metadata: SamplingMetadata,
    ) -> Optional[torch.Tensor]:
        logits = self.logits_processor(self.lm_head, hidden_states,
                                       sampling_metadata)
        return logits

    def sample(self, logits: torch.Tensor,
               sampling_metadata: SamplingMetadata) -> Optional[SamplerOutput]:
        next_tokens = self.sampler(logits, sampling_metadata)
        return next_tokens

    def load_weights(self, weights: Iterable[Tuple[str,
                                                   torch.Tensor]]) -> Set[str]:
        loader = AutoWeightsLoader(
            self,
            skip_prefixes=(["lm_head."]
                           if self.config.tie_word_embeddings else None),
        )
        return loader.load_weights(
            self.maybe_remap_mistral(name, loaded_weight)
            for name, loaded_weight in weights)

    # This function is used to remap the mistral format as
    # used by Mistral and Llama <=2
    def maybe_remap_mistral(
        self,
        name: str,
        loaded_weight: torch.Tensor,
    ) -> Tuple[str, torch.Tensor]:

        def permute(w: torch.Tensor, n_heads: int):
            attn_in = self.config.head_dim * n_heads
            attn_out = self.config.hidden_size

            return w.view(n_heads, attn_in // n_heads // 2, 2,
                          attn_out).transpose(1, 2).reshape(attn_in, attn_out)

        mapping = self.mistral_mapping
        modules = name.split(".")

        # rotary embeds should be sliced
        if "wk" in modules and modules[-1] == "weight":
            loaded_weight = permute(loaded_weight,
                                    self.config.num_key_value_heads)
        elif "wq" in modules and modules[-1] == "weight":
            loaded_weight = permute(loaded_weight,
                                    self.config.num_attention_heads)

        num_modules = len(modules)
        for i in range(num_modules):
            item = modules[i]
            next_item = modules[i + 1] if i < num_modules - 1 else None

            combined_item = (f"{item}.{next_item}"
                             if next_item is not None else None)

            if combined_item in mapping:
                name = name.replace(combined_item, mapping[combined_item])
            elif item in mapping and mapping[item] not in name:
                name = name.replace(item, mapping[item])

        return name, loaded_weight<|MERGE_RESOLUTION|>--- conflicted
+++ resolved
@@ -28,13 +28,9 @@
 from torch import nn
 from transformers import LlamaConfig
 
-<<<<<<< HEAD
 import vllm.envs as envs
 from vllm import _custom_ops as ops
-from vllm.attention import Attention, AttentionMetadata
-=======
 from vllm.attention import Attention
->>>>>>> 340e39e3
 from vllm.compilation.decorators import support_torch_compile
 from vllm.config import CacheConfig, VllmConfig
 from vllm.distributed import get_pp_group, get_tensor_model_parallel_world_size
@@ -235,13 +231,8 @@
         qkv, _ = self.qkv_proj(hidden_states)
         q, k, v = qkv.split([self.q_size, self.kv_size, self.kv_size], dim=-1)
         q, k = self.rotary_emb(positions, q, k)
-<<<<<<< HEAD
         attn_output = self.attn(
-            q, k, v, kv_cache, attn_metadata,
-            self.o_proj.input_scale if self.attn_fp8_out else None)
-=======
-        attn_output = self.attn(q, k, v)
->>>>>>> 340e39e3
+            q, k, v, self.o_proj.input_scale if self.attn_fp8_out else None)
         output, _ = self.o_proj(attn_output)
         return output
 
