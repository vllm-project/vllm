--- conflicted
+++ resolved
@@ -12,16 +12,6 @@
 from vllm.logger import init_logger
 from vllm.model_executor.layers.linear import ReplicatedLinear
 from vllm.model_executor.layers.logits_processor import LogitsProcessor
-<<<<<<< HEAD
-from vllm.model_executor.layers.vocab_parallel_embedding import (
-    VocabParallelEmbedding)
-from vllm.model_executor.model_loader.weight_utils import default_weight_loader
-from vllm.model_executor.models.llama import (LlamaDecoderLayer,
-                                              LlamaForCausalLM)
-from vllm.v1.spec_decode.eagle_mixin import EagleMixin
-
-from .utils import AutoWeightsLoader, maybe_prefix
-=======
 from vllm.model_executor.layers.quantization.base_config import QuantizationConfig
 from vllm.model_executor.layers.vocab_parallel_embedding import VocabParallelEmbedding
 from vllm.model_executor.model_loader.weight_utils import (
@@ -29,6 +19,7 @@
     maybe_remap_kv_scale_name,
 )
 from vllm.model_executor.models.llama import LlamaDecoderLayer, LlamaForCausalLM
+from vllm.v1.spec_decode.eagle_mixin import EagleMixin
 
 from .utils import (
     AutoWeightsLoader,
@@ -36,7 +27,6 @@
     maybe_prefix,
     process_eagle_weight,
 )
->>>>>>> d722e9e6
 
 logger = init_logger(__name__)
 
@@ -172,12 +162,8 @@
         return loaded_params
 
 
-<<<<<<< HEAD
 class EagleLlamaForCausalLM(EagleMixin, LlamaForCausalLM):
 
-=======
-class EagleLlamaForCausalLM(LlamaForCausalLM):
->>>>>>> d722e9e6
     def __init__(self, *, vllm_config: VllmConfig, prefix: str = ""):
         nn.Module.__init__(self)
         self.config = vllm_config.speculative_config.draft_model_config.hf_config
