--- conflicted
+++ resolved
@@ -22,12 +22,8 @@
 from vllm.model_executor.model_loader.weight_utils import default_weight_loader
 from vllm.multimodal import NestedTensors
 from vllm.sequence import IntermediateTensors
-<<<<<<< HEAD
 from vllm.utils import (
-=======
-from vllm.utils import cdiv
 from vllm.utils.platform_utils import (
->>>>>>> a99564ac
     is_pin_memory_available,
     is_uva_available,
 )
