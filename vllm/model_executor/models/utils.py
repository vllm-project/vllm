from typing import (Dict, Iterable, List, Literal, Optional, Protocol, Tuple,
                    Union, overload)

import torch
import torch.nn as nn
from torch.func import functional_call
from transformers import PretrainedConfig

from vllm.config import (CacheConfig, LoRAConfig, MultiModalConfig,
                         SchedulerConfig)
from vllm.model_executor.layers.quantization import QuantizationConfig
from vllm.model_executor.model_loader.loader import build_model
from vllm.model_executor.models import ModelRegistry
from vllm.multimodal.base import NestedTensors
<<<<<<< HEAD
=======
from vllm.sequence import IntermediateTensors
>>>>>>> 9ba0817f
from vllm.utils import is_pin_memory_available


def filter_weights(weights: Iterable[Tuple[str, torch.Tensor]], prefix: str):
    """
    Helper function to load weights for inner vLLM models.

    See also:
        :ref:`init_vllm_registered_model`
    """
    for name, loaded_weight in weights:
        name = name.split(".")
        if prefix == name.pop(0):
            name = ".".join(name)
            yield name, loaded_weight


def init_vllm_registered_model(
    hf_config: PretrainedConfig,
    cache_config: Optional[CacheConfig],
    quant_config: Optional[QuantizationConfig],
    *,
    lora_config: Optional[LoRAConfig] = None,
    multimodal_config: Optional[MultiModalConfig] = None,
    scheduler_config: Optional[SchedulerConfig] = None,
) -> nn.Module:
    """
    Helper function to initialize an inner model registered to vLLM,
    based on the arguments passed to the outer vLLM model.
    """
    model_class, _ = ModelRegistry.resolve_model_cls(hf_config.architectures)

    return build_model(
        model_class,
        hf_config,
        cache_config,
        quant_config,
        lora_config=lora_config,
        multimodal_config=multimodal_config,
        scheduler_config=scheduler_config,
    )


@overload
def flatten_bn(x: torch.Tensor) -> torch.Tensor:
    ...


@overload
def flatten_bn(x: List[torch.Tensor]) -> List[torch.Tensor]:
    ...


@overload
def flatten_bn(
    x: Union[List[torch.Tensor], torch.Tensor],
    *,
    concat: Literal[True],
) -> torch.Tensor:
    ...


def flatten_bn(
    x: Union[List[torch.Tensor], torch.Tensor],
    *,
    concat: bool = False,
) -> Union[List[torch.Tensor], torch.Tensor]:
<<<<<<< HEAD
    """
    Flatten the ``B`` and ``N`` dimensions of batched multimodal inputs.

    The input tensor should have shape ``(B, N, ...)```.
    """
=======
    """
    Flatten the ``B`` and ``N`` dimensions of batched multimodal inputs.

    The input tensor should have shape ``(B, N, ...)```.
    """
>>>>>>> 9ba0817f
    if isinstance(x, torch.Tensor):
        return x.flatten(0, 1)

    if concat:
        return torch.cat(x)

    return [x_n for x_b in x for x_n in x_b]


def _flatten_embeddings(embeddings: NestedTensors) -> torch.Tensor:
    """
    Recursively flattens and concatenates NestedTensors on all but the last
    dimension.
    """

    if isinstance(embeddings, torch.Tensor):
        # Flatten all but the last dimension.
        return embeddings.flatten(0, -2)

    return torch.cat(tuple(_flatten_embeddings(t) for t in embeddings))


def _embedding_count_expression(embeddings: NestedTensors) -> str:
    """
    Constructs a debugging representation of the number of embeddings in the
    NestedTensors.
    """

    if isinstance(embeddings, torch.Tensor):
        return " x ".join([str(dim) for dim in embeddings.shape[:-1]])

    return " + ".join(
        _embedding_count_expression(inner) for inner in embeddings)


def merge_multimodal_embeddings(input_ids: torch.Tensor,
                                inputs_embeds: torch.Tensor,
                                multimodal_embeddings: NestedTensors,
                                placeholder_token_id: int) -> torch.Tensor:
    """
    Merge ``multimodal_embeddings`` into ``inputs_embeds`` by overwriting the
    positions in ``inputs_embeds`` corresponding to placeholder tokens in
    ``input_ids``.

    Note:
        This updates ``inputs_embeds`` in place.
    """
    mask = (input_ids == placeholder_token_id)
    num_expected_tokens = mask.sum().item()
    assert isinstance(num_expected_tokens, int)

    flattened = _flatten_embeddings(multimodal_embeddings)
    if flattened.shape[0] != num_expected_tokens:
        expr = _embedding_count_expression(multimodal_embeddings)
        raise ValueError(
            f"Attempted to assign {expr} = {flattened.shape[0]} "
            f"multimodal tokens to {num_expected_tokens} placeholders")

    inputs_embeds[mask] = flattened
    return inputs_embeds


class LayerFn(Protocol):

    def __call__(
        self,
        prefix="",
    ) -> torch.nn.Module:
        ...


class PPMissingLayer(torch.nn.Identity):
    """
    A placeholder layer for missing layers in a pipeline parallel model.
    """

    def __init__(self, *args, **kwargs):
        super().__init__()


_CPU_OFFLOAD_BYTES = 0
_CPU_OFFLOAD_MAX_BYTES = 0


def set_cpu_offload_max_bytes(max_bytes: int) -> None:
    global _CPU_OFFLOAD_MAX_BYTES, _CPU_OFFLOAD_BYTES
    _CPU_OFFLOAD_BYTES = 0
    _CPU_OFFLOAD_MAX_BYTES = max_bytes


def maybe_offload_to_cpu(module: torch.nn.Module) -> torch.nn.Module:
    device = next(module.parameters()).device

    if device == torch.device("cpu"):
        return module

    global _CPU_OFFLOAD_MAX_BYTES, _CPU_OFFLOAD_BYTES
    if _CPU_OFFLOAD_BYTES >= _CPU_OFFLOAD_MAX_BYTES:
        return module

    pin_memory = is_pin_memory_available()

    # offload parameters to CPU
    # use pin_memory if possible, which helps cudagraph capture speed
    offloaded_parameters = False
    for p in module.parameters():
        if _CPU_OFFLOAD_BYTES >= _CPU_OFFLOAD_MAX_BYTES:
            # we use per-parameter offloading
            # one module might have some parameters offloaded and some not
            break

        # `torch.empty_like` does not support `pin_memory` argument
        cpu_data = torch.empty_strided(size=p.data.size(),
                                       stride=p.data.stride(),
                                       dtype=p.data.dtype,
                                       layout=p.data.layout,
                                       device='cpu',
                                       pin_memory=pin_memory)
        cpu_data.copy_(p.data)
        p.data = cpu_data
        _CPU_OFFLOAD_BYTES += p.data.numel() * p.data.element_size()
        offloaded_parameters = True

    if offloaded_parameters:
        original_forward = module.forward

        def forward(*args, **kwargs):
            module.forward = original_forward
            device_state = {
                # here we blindly call `to(device)`
                # if the parameter is already on the device, it will be a no-op
                k: v.to(device, non_blocking=True)
                for k, v in module.state_dict().items()
            }
            output = functional_call(module,
                                     device_state,
                                     args=args,
                                     kwargs=kwargs)
            module.forward = forward
            return output

        module.forward = forward

    return module


def make_layers(
    num_hidden_layers: int,
    layer_fn: LayerFn,
    prefix: str,
) -> Tuple[int, int, torch.nn.ModuleList]:
    """Make a list of layers with the given layer function, taking
    pipeline parallelism into account.
    """
    from vllm.distributed.parallel_state import get_pp_group
    from vllm.distributed.utils import get_pp_indices
    start_layer, end_layer = get_pp_indices(num_hidden_layers,
                                            get_pp_group().rank_in_group,
                                            get_pp_group().world_size)
    modules = torch.nn.ModuleList(
        [PPMissingLayer() for _ in range(start_layer)] + [
            maybe_offload_to_cpu(layer_fn(prefix=f"{prefix}.{idx}"))
            for idx in range(start_layer, end_layer)
        ] + [PPMissingLayer() for _ in range(end_layer, num_hidden_layers)])
    return start_layer, end_layer, modules


# NOTE: don't use lru_cache here because it can prevent garbage collection
_model_to_pp_missing_layer_names: Dict[int, List[str]] = {}


def get_pp_missing_layer_names(model: torch.nn.Module) -> List[str]:
    """Get the names of the missing layers in a pipeline parallel model."""
    model_id = id(model)
    if model_id in _model_to_pp_missing_layer_names:
        return _model_to_pp_missing_layer_names[model_id]

    missing_layer_names = []
    for name, module in model.named_modules():
        if isinstance(module, PPMissingLayer):
            # NOTE: the trailing dot is used to match the prefix of the layer.
            # without the dot, we could match a layer that is not missing,
            # e.g., 'encoder.layer.1' would match 'encoder.layer.11'
            missing_layer_names.append(name + '.')
    _model_to_pp_missing_layer_names[model_id] = missing_layer_names

    return missing_layer_names


def is_pp_missing_parameter(name: str, model: torch.nn.Module) -> bool:
    """Check if a parameter is missing in a pipeline parallel model."""
    for missing_layer_name in get_pp_missing_layer_names(model):
        if name.startswith(missing_layer_name):
            return True
    return False


def make_empty_intermediate_tensors_factory(keys: List[str], hidden_size: int):

    def make_empty_intermediate_tensors(
            batch_size: int, dtype: torch.dtype,
            device: torch.device) -> IntermediateTensors:
        return IntermediateTensors({
            key: torch.zeros((batch_size, hidden_size),
                             dtype=dtype,
                             device=device)
            for key in keys
        })

    return make_empty_intermediate_tensors<|MERGE_RESOLUTION|>--- conflicted
+++ resolved
@@ -12,10 +12,7 @@
 from vllm.model_executor.model_loader.loader import build_model
 from vllm.model_executor.models import ModelRegistry
 from vllm.multimodal.base import NestedTensors
-<<<<<<< HEAD
-=======
 from vllm.sequence import IntermediateTensors
->>>>>>> 9ba0817f
 from vllm.utils import is_pin_memory_available
 
 
@@ -83,19 +80,11 @@
     *,
     concat: bool = False,
 ) -> Union[List[torch.Tensor], torch.Tensor]:
-<<<<<<< HEAD
     """
     Flatten the ``B`` and ``N`` dimensions of batched multimodal inputs.
 
     The input tensor should have shape ``(B, N, ...)```.
     """
-=======
-    """
-    Flatten the ``B`` and ``N`` dimensions of batched multimodal inputs.
-
-    The input tensor should have shape ``(B, N, ...)```.
-    """
->>>>>>> 9ba0817f
     if isinstance(x, torch.Tensor):
         return x.flatten(0, 1)
 
