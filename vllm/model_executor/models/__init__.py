--- conflicted
+++ resolved
@@ -56,11 +56,8 @@
     "Starcoder2ForCausalLM": ("starcoder2", "Starcoder2ForCausalLM"),
     "ArcticForCausalLM": ("arctic", "ArcticForCausalLM"),
     "XverseForCausalLM": ("xverse", "XverseForCausalLM"),
-<<<<<<< HEAD
+    "Phi3SmallForCausalLM": ("phi3_small", "Phi3SmallForCausalLM"),
     "MLPSpeculatorPreTrainedModel": ("mlp_speculator", "MLPSpeculator"),
-=======
-    "Phi3SmallForCausalLM": ("phi3_small", "Phi3SmallForCausalLM"),
->>>>>>> a377f0bd
 }
 
 _EMBEDDING_MODELS = {
