--- conflicted
+++ resolved
@@ -16,14 +16,11 @@
     "BaiChuanForCausalLM": ("baichuan", "BaiChuanForCausalLM"),  # baichuan-7b
     "BaichuanForCausalLM": ("baichuan", "BaichuanForCausalLM"),  # baichuan-13b
     "BloomForCausalLM": ("bloom", "BloomForCausalLM"),
-<<<<<<< HEAD
     "BitnetForCausalLM": ("bitnet", "BitnetForCausalLM"),
-=======
     "Blip2ForConditionalGeneration":
     ("blip2", "Blip2ForConditionalGeneration"),
     "ChameleonForConditionalGeneration":
     ("chameleon", "ChameleonForConditionalGeneration"),
->>>>>>> 22b39e11
     "ChatGLMModel": ("chatglm", "ChatGLMForCausalLM"),
     "ChatGLMForConditionalGeneration": ("chatglm", "ChatGLMForCausalLM"),
     "CohereForCausalLM": ("commandr", "CohereForCausalLM"),
