--- conflicted
+++ resolved
@@ -38,11 +38,7 @@
 from .granitemoe import GraniteMoeMoE
 from .granitemoeshared import GraniteMoeSharedMLP
 from .interfaces import (HasInnerState, IsHybrid, SupportsLoRA, SupportsPP,
-<<<<<<< HEAD
-                         SupportsQuant, SupportsV0Only)
-=======
                          SupportsQuant)
->>>>>>> 016c25b5
 from .utils import (AutoWeightsLoader, is_pp_missing_parameter,
                     make_empty_intermediate_tensors_factory, make_layers,
                     maybe_prefix)
@@ -516,12 +512,7 @@
 
 
 class GraniteMoeHybridForCausalLM(nn.Module, HasInnerState, SupportsLoRA,
-<<<<<<< HEAD
-                                  SupportsPP, IsHybrid, SupportsV0Only,
-                                  SupportsQuant):
-=======
                                   SupportsPP, IsHybrid, SupportsQuant):
->>>>>>> 016c25b5
     packed_modules_mapping = {
         "qkv_proj": [
             "q_proj",
