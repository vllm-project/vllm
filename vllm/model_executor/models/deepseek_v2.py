--- conflicted
+++ resolved
@@ -1051,21 +1051,13 @@
 
 
 class DeepseekV2DecoderLayer(nn.Module):
-<<<<<<< HEAD
-
-    def __init__(self,
-                 vllm_config: VllmConfig,
-                 prefix: str,
-                 config: Optional[DeepseekV2Config] = None,
-                 topk_indices_buffer: Optional[torch.Tensor] = None) -> None:
-=======
     def __init__(
         self,
         vllm_config: VllmConfig,
         prefix: str,
+        config: Optional[DeepseekV2Config] = None,
         topk_indices_buffer: Optional[torch.Tensor] = None,
     ) -> None:
->>>>>>> fc679696
         super().__init__()
 
         if config is None:
@@ -1210,15 +1202,10 @@
         self.start_layer, self.end_layer, self.layers = make_layers(
             config.num_hidden_layers,
             lambda prefix: DeepseekV2DecoderLayer(
-<<<<<<< HEAD
-                vllm_config, prefix, topk_indices_buffer=topk_indices_buffer),
-            prefix=f"{prefix}.layers")
-=======
-                vllm_config, prefix, topk_indices_buffer
+                vllm_config, prefix, topk_indices_buffer=topk_indices_buffer
             ),
             prefix=f"{prefix}.layers",
         )
->>>>>>> fc679696
 
         if get_pp_group().is_last_rank:
             self.norm = RMSNorm(config.hidden_size, eps=config.rms_norm_eps)
