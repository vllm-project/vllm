--- conflicted
+++ resolved
@@ -733,7 +733,11 @@
         "gate_up_proj": [
             "gate_proj",
             "up_proj",
-        ]
+        ],
+        "fused_qkv_a_proj": [
+            "q_a_proj",
+            "kv_a_proj_with_mqa"
+        ],
     }
 
     def get_packed_modules_mapping(self) -> dict[str, list[str]]:
@@ -743,7 +747,6 @@
         # the expert indices are expanded based on the configured number
         # of routed experts.
 
-<<<<<<< HEAD
         expert_params_mapping = self.get_expert_mapping()
 
         packed_modules_mapping = self.packed_modules_mapping.copy()
@@ -752,18 +755,6 @@
             weight_name.rstrip(".")
             for _, weight_name, _, _ in expert_params_mapping
         ]
-=======
-        packed_modules_mapping = {
-            "gate_up_proj": [
-                "gate_proj",
-                "up_proj",
-            ],
-            "fused_qkv_a_proj": [
-                "q_a_proj",
-                "kv_a_proj_with_mqa"
-            ],
-        }
->>>>>>> 509d08ce
 
         return packed_modules_mapping
 
