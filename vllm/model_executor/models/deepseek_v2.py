# SPDX-License-Identifier: Apache-2.0
# SPDX-FileCopyrightText: Copyright contributors to the vLLM project

# Adapted from
# https://github.com/huggingface/transformers/blob/v4.28.0/src/transformers/models/llama/modeling_llama.py
# Copyright 2023 The vLLM team.
# Copyright 2023 DeepSeek-AI and the HuggingFace Inc. team. All rights reserved.
#
# This code is based on EleutherAI's GPT-NeoX library and the GPT-NeoX
# and OPT implementations in this library. It has been modified from its
# original forms to accommodate minor architectural differences compared
# to GPT-NeoX and OPT used by the Meta AI team that trained the model.
#
# Licensed under the Apache License, Version 2.0 (the "License");
# you may not use this file except in compliance with the License.
# You may obtain a copy of the License at
#
#     http://www.apache.org/licenses/LICENSE-2.0
#
# Unless required by applicable law or agreed to in writing, software
# distributed under the License is distributed on an "AS IS" BASIS,
# WITHOUT WARRANTIES OR CONDITIONS OF ANY KIND, either express or implied.
# See the License for the specific language governing permissions and
# limitations under the License.
"""Inference-only DeepseekV2/DeepseekV3 model."""
import typing
from collections.abc import Callable, Iterable
from itertools import islice
from typing import Any, Optional, Union

import torch
from torch import nn
from transformers import DeepseekV2Config, DeepseekV3Config

from vllm.attention import Attention
from vllm.compilation.decorators import support_torch_compile
from vllm.config import (CacheConfig, ModelConfig, VllmConfig,
                         get_current_vllm_config)
from vllm.distributed import (get_ep_group, get_pp_group,
                              get_tensor_model_parallel_world_size)
from vllm.model_executor.layers.activation import SiluAndMul
from vllm.model_executor.layers.fused_moe import FusedMoE
from vllm.model_executor.layers.fused_moe.rocm_aiter_fused_moe import (
    is_rocm_aiter_fusion_shared_expert_enabled, is_rocm_aiter_moe_enabled)
from vllm.model_executor.layers.layernorm import RMSNorm
from vllm.model_executor.layers.linear import (ColumnParallelLinear,
                                               MergedColumnParallelLinear,
                                               MergedReplicatedLinear,
                                               ReplicatedLinear,
                                               RowParallelLinear)
from vllm.model_executor.layers.logits_processor import LogitsProcessor
from vllm.model_executor.layers.mla import MLAModules, MultiHeadLatentAttention
from vllm.model_executor.layers.quantization import QuantizationConfig
from vllm.model_executor.layers.rotary_embedding import get_rope
from vllm.model_executor.layers.shared_fused_moe import SharedFusedMoE
from vllm.model_executor.layers.vocab_parallel_embedding import (
    ParallelLMHead, VocabParallelEmbedding)
from vllm.model_executor.model_loader.weight_utils import (
    default_weight_loader, maybe_remap_kv_scale_name)
from vllm.model_executor.sampling_metadata import SamplingMetadata
from vllm.sequence import IntermediateTensors

from .interfaces import MixtureOfExperts, SupportsLoRA, SupportsPP
from .utils import (PPMissingLayer, is_pp_missing_parameter,
                    make_empty_intermediate_tensors_factory, make_layers,
                    maybe_prefix)


class DeepseekV2MLP(nn.Module):

    def __init__(
        self,
        hidden_size: int,
        intermediate_size: int,
        hidden_act: str,
        quant_config: Optional[QuantizationConfig] = None,
        reduce_results: bool = True,
        prefix: str = "",
    ) -> None:
        super().__init__()
        self.gate_up_proj = MergedColumnParallelLinear(
            hidden_size, [intermediate_size] * 2,
            bias=False,
            quant_config=quant_config,
            prefix=f"{prefix}.gate_up_proj")
        self.down_proj = RowParallelLinear(intermediate_size,
                                           hidden_size,
                                           bias=False,
                                           quant_config=quant_config,
                                           reduce_results=reduce_results,
                                           prefix=f"{prefix}.down_proj")
        if hidden_act != "silu":
            raise ValueError(f"Unsupported activation: {hidden_act}. "
                             "Only silu is supported for now.")
        self.act_fn = SiluAndMul()

    def forward(self, x):
        gate_up, _ = self.gate_up_proj(x)
        x = self.act_fn(gate_up)
        x, _ = self.down_proj(x)
        return x


class DeepseekV2MoE(nn.Module):

    def __init__(
        self,
        config: Union[DeepseekV2Config, DeepseekV3Config],
        quant_config: Optional[QuantizationConfig] = None,
        prefix: str = "",
        enable_eplb: bool = False,
    ):
        super().__init__()
        self.tp_size = get_tensor_model_parallel_world_size()
        self.routed_scaling_factor = config.routed_scaling_factor

        self.ep_group = get_ep_group().device_group
        self.ep_rank = self.ep_group.rank()
        self.ep_size = self.ep_group.size()
        self.n_routed_experts: int = config.n_routed_experts
        self.n_shared_experts: int = config.n_shared_experts

        if config.hidden_act != "silu":
            raise ValueError(f"Unsupported activation: {config.hidden_act}. "
                             "Only silu is supported for now.")

        self.gate = ReplicatedLinear(config.hidden_size,
                                     config.n_routed_experts,
                                     bias=False,
                                     quant_config=None,
                                     prefix=f"{prefix}.gate")
        if config.topk_method == "noaux_tc":
            self.gate.e_score_correction_bias = nn.Parameter(
                torch.empty(config.n_routed_experts, dtype=torch.float32))
        else:
            self.gate.e_score_correction_bias = None

        # Load balancing settings.
        vllm_config = get_current_vllm_config()
        eplb_config = vllm_config.parallel_config.eplb_config
        self.enable_eplb = enable_eplb

        self.n_redundant_experts = eplb_config.num_redundant_experts
        self.n_logical_experts = self.n_routed_experts
        self.n_physical_experts = (self.n_logical_experts +
                                   self.n_redundant_experts)
        self.n_local_physical_experts = self.n_physical_experts // self.ep_size

        self.physical_expert_start = (self.ep_rank *
                                      self.n_local_physical_experts)
        self.physical_expert_end = (self.physical_expert_start +
                                    self.n_local_physical_experts)

<<<<<<< HEAD
        self.experts = FusedMoE(
            num_experts=config.n_routed_experts,
            top_k=config.num_experts_per_tok,
            hidden_size=config.hidden_size,
            intermediate_size=config.moe_intermediate_size,
            reduce_results=False,
            renormalize=config.norm_topk_prob,
            quant_config=quant_config,
            use_grouped_topk=True,
            num_expert_group=config.n_group,
            topk_group=config.topk_group,
            prefix=f"{prefix}.experts",
            scoring_func=config.scoring_func,
            # we do scaling outside, set factor to 1.0 to avoid double mul
            # aiter applies routed_scaling_factor internally
            routed_scaling_factor=1.0
            if not is_rocm_aiter_moe_enabled() else self.routed_scaling_factor,
            e_score_correction_bias=self.gate.e_score_correction_bias,
            enable_eplb=self.enable_eplb,
            num_redundant_experts=self.n_redundant_experts,
            config=config)

        if config.n_shared_experts is not None \
            and not is_rocm_aiter_fusion_shared_expert_enabled(
        ):
=======
        if config.n_shared_experts is None:
            self.experts = FusedMoE(
                num_experts=config.n_routed_experts,
                top_k=config.num_experts_per_tok,
                hidden_size=config.hidden_size,
                intermediate_size=config.moe_intermediate_size,
                reduce_results=False,
                renormalize=config.norm_topk_prob,
                quant_config=quant_config,
                use_grouped_topk=True,
                num_expert_group=config.n_group,
                topk_group=config.topk_group,
                prefix=f"{prefix}.experts",
                scoring_func=config.scoring_func,
                # we do scaling outside, set factor to 1.0 to avoid double mul
                routed_scaling_factor=1.0,
                e_score_correction_bias=self.gate.e_score_correction_bias,
                enable_eplb=self.enable_eplb,
                num_redundant_experts=self.n_redundant_experts)
            self.shared_experts = None
        else:
>>>>>>> e599e2c6
            intermediate_size = (config.moe_intermediate_size *
                                 config.n_shared_experts)

            self.shared_experts = DeepseekV2MLP(
                hidden_size=config.hidden_size,
                intermediate_size=intermediate_size,
                hidden_act=config.hidden_act,
                quant_config=quant_config,
                reduce_results=False,
                prefix=f"{prefix}.shared_experts",
            )

            self.experts = SharedFusedMoE(
                shared_experts=self.shared_experts,
                num_experts=config.n_routed_experts,
                top_k=config.num_experts_per_tok,
                hidden_size=config.hidden_size,
                intermediate_size=config.moe_intermediate_size,
                reduce_results=False,
                renormalize=config.norm_topk_prob,
                quant_config=quant_config,
                use_grouped_topk=True,
                num_expert_group=config.n_group,
                topk_group=config.topk_group,
                prefix=f"{prefix}.experts",
                scoring_func=config.scoring_func,
                # we do scaling outside, set factor to 1.0 to avoid double mul
                routed_scaling_factor=1.0,
                e_score_correction_bias=self.gate.e_score_correction_bias,
                enable_eplb=self.enable_eplb,
                num_redundant_experts=self.n_redundant_experts)

    def forward(self, hidden_states: torch.Tensor) -> torch.Tensor:
        num_tokens, hidden_dim = hidden_states.shape
        hidden_states = hidden_states.view(-1, hidden_dim)
<<<<<<< HEAD
        shared_output = None
        if self.n_shared_experts is not None \
            and not is_rocm_aiter_fusion_shared_expert_enabled(
        ):
            shared_output = self.shared_experts(hidden_states)
        # router_logits: (num_tokens, n_experts)
        router_logits, _ = self.gate(hidden_states)

        if hidden_states.dtype != torch.float16:
            final_hidden_states = self.experts(hidden_states=hidden_states,
                                               router_logits=router_logits)
            if not is_rocm_aiter_moe_enabled():
                final_hidden_states = \
                    final_hidden_states * self.routed_scaling_factor
=======
        # router_logits: (num_tokens, n_experts)
        router_logits, _ = self.gate(hidden_states)

        fused_moe_out = self.experts(hidden_states=hidden_states,
                                     router_logits=router_logits)

        if self.shared_experts is not None:
            shared_output, final_hidden_states = fused_moe_out
>>>>>>> e599e2c6
        else:
            shared_output = None
            final_hidden_states = fused_moe_out

        # Fix FP16 overflow
        # See DeepseekV2DecoderLayer for more details.
        if hidden_states.dtype != torch.float16:
            final_hidden_states *= self.routed_scaling_factor
        elif self.shared_experts is not None:
            assert shared_output is not None
            shared_output *= (1. / self.routed_scaling_factor)

        if self.shared_experts is not None:
            assert shared_output is not None
            final_hidden_states += shared_output

        if self.tp_size > 1:
            final_hidden_states = (
                self.experts.maybe_all_reduce_tensor_model_parallel(
                    final_hidden_states))

        return final_hidden_states.view(num_tokens, hidden_dim)


def yarn_get_mscale(scale: float = 1, mscale: float = 1) -> float:
    import math
    if scale <= 1:
        return 1.0
    return 0.1 * mscale * math.log(scale) + 1.0


class DeepseekV2Attention(nn.Module):

    def __init__(
        self,
        config: Union[DeepseekV2Config, DeepseekV3Config],
        hidden_size: int,
        num_heads: int,
        qk_nope_head_dim: int,
        qk_rope_head_dim: int,
        v_head_dim: int,
        q_lora_rank: int,
        kv_lora_rank: int,
        rope_theta: float = 10000,
        rope_scaling: Optional[dict[str, Any]] = None,
        max_position_embeddings: int = 8192,
        cache_config: Optional[CacheConfig] = None,
        quant_config: Optional[QuantizationConfig] = None,
        prefix: str = "",
    ) -> None:
        super().__init__()
        self.hidden_size = hidden_size
        self.qk_nope_head_dim = qk_nope_head_dim
        self.qk_rope_head_dim = qk_rope_head_dim
        self.qk_head_dim = qk_nope_head_dim + qk_rope_head_dim
        self.v_head_dim = v_head_dim
        self.q_lora_rank = q_lora_rank
        self.kv_lora_rank = kv_lora_rank
        self.num_heads = num_heads
        tp_size = get_tensor_model_parallel_world_size()
        assert num_heads % tp_size == 0
        self.num_local_heads = num_heads // tp_size
        self.scaling = self.qk_head_dim**-0.5
        self.rope_theta = rope_theta
        self.max_position_embeddings = max_position_embeddings

        if self.q_lora_rank is not None:
            self.q_a_proj = ReplicatedLinear(self.hidden_size,
                                             self.q_lora_rank,
                                             bias=False,
                                             quant_config=quant_config,
                                             prefix=f"{prefix}.q_a_proj")
            self.q_a_layernorm = RMSNorm(self.q_lora_rank,
                                         eps=config.rms_norm_eps)
            self.q_b_proj = ColumnParallelLinear(q_lora_rank,
                                                 self.num_heads *
                                                 self.qk_head_dim,
                                                 bias=False,
                                                 quant_config=quant_config,
                                                 prefix=f"{prefix}.q_b_proj")
        else:
            self.q_proj = ColumnParallelLinear(self.hidden_size,
                                               self.num_heads *
                                               self.qk_head_dim,
                                               bias=False,
                                               quant_config=quant_config,
                                               prefix=f"{prefix}.q_proj")

        self.kv_a_proj_with_mqa = ReplicatedLinear(
            self.hidden_size,
            self.kv_lora_rank + self.qk_rope_head_dim,
            bias=False,
            quant_config=quant_config,
            prefix=f"{prefix}.kv_a_proj_with_mqa")
        self.kv_a_layernorm = RMSNorm(self.kv_lora_rank,
                                      eps=config.rms_norm_eps)
        self.kv_b_proj = ColumnParallelLinear(
            self.kv_lora_rank,
            self.num_heads * (self.qk_nope_head_dim + self.v_head_dim),
            bias=False,
            quant_config=quant_config,
            prefix=f"{prefix}.kv_b_proj")
        # O projection.
        self.o_proj = RowParallelLinear(self.num_heads * self.v_head_dim,
                                        self.hidden_size,
                                        bias=False,
                                        quant_config=quant_config,
                                        prefix=f"{prefix}.o_proj")
        if rope_scaling:
            rope_scaling["rope_type"] = 'deepseek_yarn'

        self.rotary_emb = get_rope(qk_rope_head_dim,
                                   rotary_dim=qk_rope_head_dim,
                                   max_position=max_position_embeddings,
                                   base=rope_theta,
                                   rope_scaling=rope_scaling,
                                   is_neox_style=False)

        if rope_scaling:
            mscale_all_dim = rope_scaling.get("mscale_all_dim", False)
            scaling_factor = rope_scaling["factor"]
            mscale = yarn_get_mscale(scaling_factor, float(mscale_all_dim))
            self.scaling = self.scaling * mscale * mscale

        self.attn = Attention(self.num_local_heads,
                              self.qk_head_dim,
                              self.scaling,
                              num_kv_heads=self.num_local_heads,
                              cache_config=cache_config,
                              quant_config=quant_config,
                              prefix=f"{prefix}.attn")

    def forward(
        self,
        positions: torch.Tensor,
        hidden_states: torch.Tensor,
    ) -> torch.Tensor:
        if self.q_lora_rank is not None:
            q = self.q_a_proj(hidden_states)[0]
            q = self.q_a_layernorm(q)
            q = self.q_b_proj(q)[0].view(-1, self.num_local_heads,
                                         self.qk_head_dim)
        else:
            q = self.q_proj(hidden_states)[0].view(-1, self.num_local_heads,
                                                   self.qk_head_dim)
        q_nope, q_pe = q.split([self.qk_nope_head_dim, self.qk_rope_head_dim],
                               dim=-1)
        latent_cache = self.kv_a_proj_with_mqa(hidden_states)[0]
        kv_a, _ = latent_cache.split(
            [self.kv_lora_rank, self.qk_rope_head_dim], dim=-1)
        latent_cache = latent_cache.unsqueeze(1)
        kv_a = self.kv_a_layernorm(kv_a)
        kv = self.kv_b_proj(kv_a)[0]
        kv = kv.view(-1, self.num_local_heads,
                     self.qk_nope_head_dim + self.v_head_dim)
        k_nope, v = kv.split([self.qk_nope_head_dim, self.v_head_dim], dim=-1)
        k_pe = latent_cache[:, :, self.kv_lora_rank:]

        q_pe, k_pe = self.rotary_emb(positions, q_pe, k_pe)

        q[..., self.qk_nope_head_dim:] = q_pe
        k = torch.empty_like(q)
        k[..., :self.qk_nope_head_dim] = k_nope
        k[..., self.qk_nope_head_dim:] = k_pe
        # padding value to qk_head_dim for alignment
        v = torch.nn.functional.pad(
            v, [0, self.qk_head_dim - self.v_head_dim],
            value=0).view(-1, self.num_local_heads * self.qk_head_dim)
        attn_output = self.attn(q, k, v)
        attn_output = attn_output.view(
            -1, self.num_local_heads,
            self.qk_head_dim)[..., :self.v_head_dim].reshape(
                -1, self.num_local_heads * self.v_head_dim)
        output, _ = self.o_proj(attn_output)
        return output


class DeepseekV2MLAAttention(nn.Module):
    """
    Main reference: DeepseekV2 paper, and FlashInfer Implementation
    (https://arxiv.org/abs/2405.04434 and https://github.com/flashinfer-ai/flashinfer/pull/551).
    
    For more info see MLACommonImpl in: vllm/attention/backends/mla/utils.py
    """

    def __init__(
        self,
        config: Union[DeepseekV2Config, DeepseekV3Config],
        hidden_size: int,
        num_heads: int,
        qk_nope_head_dim: int,
        qk_rope_head_dim: int,
        v_head_dim: int,
        q_lora_rank: Optional[int],
        kv_lora_rank: int,
        rope_theta: float = 10000,
        rope_scaling: Optional[dict[str, Any]] = None,
        max_position_embeddings: int = 8192,
        cache_config: Optional[CacheConfig] = None,
        quant_config: Optional[QuantizationConfig] = None,
        prefix: str = "",
    ) -> None:
        super().__init__()
        self.hidden_size = hidden_size
        self.qk_nope_head_dim = qk_nope_head_dim
        self.qk_rope_head_dim = qk_rope_head_dim
        self.qk_head_dim = qk_nope_head_dim + qk_rope_head_dim
        self.v_head_dim = v_head_dim

        self.q_lora_rank = q_lora_rank
        self.kv_lora_rank = kv_lora_rank

        self.num_heads = num_heads
        tp_size = get_tensor_model_parallel_world_size()
        assert num_heads % tp_size == 0
        self.num_local_heads = num_heads // tp_size

        self.scaling = self.qk_head_dim**-0.5
        self.rope_theta = rope_theta
        self.max_position_embeddings = max_position_embeddings

        if self.q_lora_rank is not None:
            self.fused_qkv_a_proj = MergedReplicatedLinear(
                self.hidden_size,
                [self.q_lora_rank, self.kv_lora_rank + self.qk_rope_head_dim],
                bias=False,
                quant_config=quant_config,
                prefix=f"{prefix}.fused_qkv_a_proj")
        else:
            self.kv_a_proj_with_mqa = ReplicatedLinear(
                self.hidden_size,
                self.kv_lora_rank + self.qk_rope_head_dim,
                bias=False,
                quant_config=quant_config,
                prefix=f"{prefix}.kv_a_proj_with_mqa")

        if self.q_lora_rank is not None:
            self.q_a_layernorm = RMSNorm(self.q_lora_rank,
                                         eps=config.rms_norm_eps)
            self.q_b_proj = ColumnParallelLinear(self.q_lora_rank,
                                                 self.num_heads *
                                                 self.qk_head_dim,
                                                 bias=False,
                                                 quant_config=quant_config,
                                                 prefix=f"{prefix}.q_b_proj")
        else:
            self.q_proj = ColumnParallelLinear(self.hidden_size,
                                               self.num_heads *
                                               self.qk_head_dim,
                                               bias=False,
                                               quant_config=quant_config,
                                               prefix=f"{prefix}.q_proj")
        self.kv_a_layernorm = RMSNorm(self.kv_lora_rank,
                                      eps=config.rms_norm_eps)
        self.kv_b_proj = ColumnParallelLinear(
            self.kv_lora_rank,
            self.num_heads * (self.qk_nope_head_dim + self.v_head_dim),
            bias=False,
            quant_config=quant_config,
            prefix=f"{prefix}.kv_b_proj")
        self.o_proj = RowParallelLinear(self.num_heads * self.v_head_dim,
                                        self.hidden_size,
                                        bias=False,
                                        quant_config=quant_config,
                                        prefix=f"{prefix}.o_proj")

        if rope_scaling:
            rope_scaling["rope_type"] = 'deepseek_yarn'
        self.rotary_emb = get_rope(qk_rope_head_dim,
                                   rotary_dim=qk_rope_head_dim,
                                   max_position=max_position_embeddings,
                                   base=rope_theta,
                                   rope_scaling=rope_scaling,
                                   is_neox_style=False)
        if rope_scaling:
            mscale_all_dim = rope_scaling.get("mscale_all_dim", False)
            scaling_factor = rope_scaling["factor"]
            mscale = yarn_get_mscale(scaling_factor, float(mscale_all_dim))
            self.scaling = self.scaling * mscale * mscale

        mla_modules = MLAModules(
            kv_a_layernorm=self.kv_a_layernorm,
            kv_b_proj=self.kv_b_proj,
            rotary_emb=self.rotary_emb,
            o_proj=self.o_proj,
            fused_qkv_a_proj=self.fused_qkv_a_proj
            if self.q_lora_rank is not None else None,
            kv_a_proj_with_mqa=self.kv_a_proj_with_mqa
            if self.q_lora_rank is None else None,
            q_a_layernorm=self.q_a_layernorm
            if self.q_lora_rank is not None else None,
            q_b_proj=self.q_b_proj if self.q_lora_rank is not None else None,
            q_proj=self.q_proj if self.q_lora_rank is None else None,
        )
        self.mla_attn = MultiHeadLatentAttention(
            self.hidden_size,
            self.num_local_heads,
            self.scaling,
            self.qk_nope_head_dim,
            self.qk_rope_head_dim,
            self.v_head_dim,
            self.q_lora_rank,
            self.kv_lora_rank,
            mla_modules,
            cache_config,
            quant_config,
            prefix,
        )

    def forward(
        self,
        positions: torch.Tensor,
        hidden_states: torch.Tensor,
    ) -> torch.Tensor:
        return self.mla_attn(positions, hidden_states)


class DeepseekV2DecoderLayer(nn.Module):

    def __init__(
        self,
        config: Union[DeepseekV2Config, DeepseekV3Config],
        prefix: str,
        model_config: ModelConfig,
        cache_config: Optional[CacheConfig] = None,
        quant_config: Optional[QuantizationConfig] = None,
        enable_eplb: bool = False,
    ) -> None:
        super().__init__()
        self.hidden_size = config.hidden_size
        rope_theta = getattr(config, "rope_theta", 10000)
        rope_scaling = getattr(config, "rope_scaling", None)
        max_position_embeddings = getattr(config, "max_position_embeddings",
                                          8192)
        # DecoderLayers are created with `make_layers` which passes the prefix
        # with the layer's index.
        layer_idx = int(prefix.split(sep='.')[-1])
        self.layer_idx = layer_idx
        if model_config.use_mla:
            attn_cls = DeepseekV2MLAAttention
        else:
            attn_cls = DeepseekV2Attention
        self.self_attn = attn_cls(
            config=config,
            hidden_size=self.hidden_size,
            num_heads=config.num_attention_heads,
            qk_nope_head_dim=config.qk_nope_head_dim,
            qk_rope_head_dim=config.qk_rope_head_dim,
            v_head_dim=config.v_head_dim,
            q_lora_rank=config.q_lora_rank
            if hasattr(config, "q_lora_rank") else None,
            kv_lora_rank=config.kv_lora_rank,
            rope_theta=rope_theta,
            rope_scaling=rope_scaling,
            max_position_embeddings=max_position_embeddings,
            cache_config=cache_config,
            quant_config=quant_config,
            prefix=f"{prefix}.self_attn",
        )

        if (config.n_routed_experts is not None
                and layer_idx >= config.first_k_dense_replace
                and layer_idx % config.moe_layer_freq == 0):
            self.mlp = DeepseekV2MoE(
                config=config,
                quant_config=quant_config,
                prefix=f"{prefix}.mlp",
                enable_eplb=enable_eplb,
            )
        else:
            self.mlp = DeepseekV2MLP(
                hidden_size=config.hidden_size,
                intermediate_size=config.intermediate_size,
                hidden_act=config.hidden_act,
                quant_config=quant_config,
                prefix=f"{prefix}.mlp",
            )
        self.input_layernorm = RMSNorm(config.hidden_size,
                                       eps=config.rms_norm_eps)
        self.post_attention_layernorm = RMSNorm(config.hidden_size,
                                                eps=config.rms_norm_eps)
        self.routed_scaling_factor = config.routed_scaling_factor

    def forward(
        self,
        positions: torch.Tensor,
        hidden_states: torch.Tensor,
        residual: Optional[torch.Tensor],
    ) -> torch.Tensor:
        # Self Attention
        if residual is None:
            residual = hidden_states
            hidden_states = self.input_layernorm(hidden_states)
        else:
            hidden_states, residual = self.input_layernorm(
                hidden_states, residual)
        hidden_states = self.self_attn(
            positions=positions,
            hidden_states=hidden_states,
        )

        if hidden_states.dtype == torch.float16:
            # Fix FP16 overflow
            # We scale both hidden_states and residual before
            # rmsnorm, and rmsnorm result would not affect by scale.
            hidden_states *= 1. / self.routed_scaling_factor
            if self.layer_idx == 0:
                # The residual is shared by all layers, we only scale it on
                # first layer.
                residual *= 1. / self.routed_scaling_factor

        # Fully Connected
        hidden_states, residual = self.post_attention_layernorm(
            hidden_states, residual)
        hidden_states = self.mlp(hidden_states)

        if isinstance(self.mlp,
                      DeepseekV2MLP) and hidden_states.dtype == torch.float16:
            # Fix FP16 overflow
            # Scaling the DeepseekV2MLP output, it is the input of
            # input_layernorm of next decoder layer.
            # The scaling of DeepseekV2MOE output would be done in the forward
            # of DeepseekV2MOE
            hidden_states *= 1. / self.routed_scaling_factor

        return hidden_states, residual


@support_torch_compile
class DeepseekV2Model(nn.Module):

    fall_back_to_pt_during_load = False

    def __init__(self, *, vllm_config: VllmConfig, prefix: str = ""):
        super().__init__()

        config = vllm_config.model_config.hf_config
        model_config = vllm_config.model_config
        cache_config = vllm_config.cache_config
        quant_config = vllm_config.quant_config
        enable_eplb = vllm_config.parallel_config.enable_eplb
        self.config = config

        self.vocab_size = config.vocab_size

        if get_pp_group().is_first_rank:
            self.embed_tokens = VocabParallelEmbedding(
                config.vocab_size,
                config.hidden_size,
                quant_config=quant_config,
                prefix=f"{prefix}.embed_tokens")
        else:
            self.embed_tokens = PPMissingLayer()

        self.start_layer, self.end_layer, self.layers = make_layers(
            config.num_hidden_layers,
            lambda prefix: DeepseekV2DecoderLayer(
                config,
                prefix,
                model_config=model_config,
                cache_config=cache_config,
                quant_config=quant_config,
                enable_eplb=enable_eplb,
            ),
            prefix=f"{prefix}.layers")

        if get_pp_group().is_last_rank:
            self.norm = RMSNorm(config.hidden_size, eps=config.rms_norm_eps)
        else:
            self.norm = PPMissingLayer()
        self.make_empty_intermediate_tensors = (
            make_empty_intermediate_tensors_factory(
                ["hidden_states", "residual"], config.hidden_size))

    def get_input_embeddings(self, input_ids: torch.Tensor) -> torch.Tensor:
        return self.embed_tokens(input_ids)

    def forward(
        self,
        input_ids: torch.Tensor,
        positions: torch.Tensor,
        intermediate_tensors: Optional[IntermediateTensors],
        inputs_embeds: Optional[torch.Tensor] = None,
    ) -> Union[torch.Tensor, IntermediateTensors]:
        if get_pp_group().is_first_rank:
            if inputs_embeds is not None:
                hidden_states = inputs_embeds
            else:
                hidden_states = self.get_input_embeddings(input_ids)
            residual = None
        else:
            assert intermediate_tensors is not None
            hidden_states = intermediate_tensors["hidden_states"]
            residual = intermediate_tensors["residual"]

        for layer in islice(self.layers, self.start_layer, self.end_layer):
            hidden_states, residual = layer(positions, hidden_states, residual)

        if not get_pp_group().is_last_rank:
            return IntermediateTensors({
                "hidden_states": hidden_states,
                "residual": residual
            })

        hidden_states, _ = self.norm(hidden_states, residual)
        return hidden_states


class DeepseekV2ForCausalLM(nn.Module, SupportsPP, MixtureOfExperts,
                            SupportsLoRA):
    packed_modules_mapping = {
        "gate_up_proj": ["gate_proj", "up_proj"],
    }

    def __init__(self, *, vllm_config: VllmConfig, prefix: str = ""):
        super().__init__()
        config = vllm_config.model_config.hf_config
        quant_config = vllm_config.quant_config
        self.config = config
        self.quant_config = quant_config

        # `packed_modules_mapping` needs to be modified before
        # initializing DeepseekV2Model, as it is passed inplace to
        # quantization config init and may be used to select the
        # quant_method for relevant layers during initialization.
        self.fuse_qkv_a_proj = hasattr(
            config, "q_lora_rank") and config.q_lora_rank is not None
        if self.fuse_qkv_a_proj:
            self.packed_modules_mapping["fused_qkv_a_proj"] = [
                "q_a_proj",
                "kv_a_proj_with_mqa",
            ]

        self.model = DeepseekV2Model(vllm_config=vllm_config,
                                     prefix=maybe_prefix(prefix, "model"))
        if get_pp_group().is_last_rank:
            self.lm_head = ParallelLMHead(config.vocab_size,
                                          config.hidden_size,
                                          quant_config=quant_config)
        else:
            self.lm_head = PPMissingLayer()
        self.logits_processor = LogitsProcessor(config.vocab_size)
        self.make_empty_intermediate_tensors = (
            self.model.make_empty_intermediate_tensors)
        self.expert_weights = []

        # Set MoE hyperparameters
        self.num_moe_layers = (config.num_hidden_layers -
                               config.first_k_dense_replace)
        self.num_expert_groups = config.n_group

        self.moe_layers: list[FusedMoE] = []
        example_moe = None
        for layer in self.model.layers:
            if isinstance(layer, PPMissingLayer):
                continue

            assert isinstance(layer, DeepseekV2DecoderLayer)
            if isinstance(layer.mlp, DeepseekV2MoE):
                # Pick last one layer since the first ones may be dense layers.
                example_moe = layer.mlp
                self.moe_layers.append(layer.mlp.experts)

        if example_moe is None:
            raise RuntimeError("No DeepseekV2MoE layer found in model.layers.")

        self.num_logical_experts = example_moe.n_logical_experts
        self.num_physical_experts = example_moe.n_physical_experts
        self.num_local_physical_experts = example_moe.n_local_physical_experts
        self.num_routed_experts = example_moe.n_routed_experts
        self.num_shared_experts = example_moe.n_shared_experts
        self.num_redundant_experts = example_moe.n_redundant_experts

    def set_eplb_state(
        self,
        expert_load_view: torch.Tensor,
        logical_to_physical_map: torch.Tensor,
        logical_replica_count: torch.Tensor,
    ) -> None:
        for layer_idx, layer in enumerate(self.moe_layers):
            # Register the expert weights.
            self.expert_weights.append(layer.get_expert_weights())
            layer.set_eplb_state(
                moe_layer_idx=layer_idx,
                expert_load_view=expert_load_view,
                logical_to_physical_map=logical_to_physical_map,
                logical_replica_count=logical_replica_count,
            )

    def update_physical_experts_metadata(
        self,
        num_physical_experts: int,
        num_local_physical_experts: int,
    ) -> None:
        assert self.num_local_physical_experts == num_local_physical_experts
        self.num_physical_experts = num_physical_experts
        self.num_local_physical_experts = num_local_physical_experts
        self.num_redundant_experts = (num_physical_experts -
                                      self.num_logical_experts)
        for layer in self.model.layers:
            if isinstance(layer.mlp, DeepseekV2MoE):
                moe = layer.mlp
                moe.n_local_physical_experts = num_local_physical_experts
                moe.n_physical_experts = num_physical_experts
                moe.n_redundant_experts = self.num_redundant_experts
                moe.experts.update_expert_map()

    def get_input_embeddings(self, input_ids: torch.Tensor) -> torch.Tensor:
        return self.model.get_input_embeddings(input_ids)

    def forward(
        self,
        input_ids: torch.Tensor,
        positions: torch.Tensor,
        intermediate_tensors: Optional[IntermediateTensors] = None,
        inputs_embeds: Optional[torch.Tensor] = None,
    ) -> Union[torch.Tensor, IntermediateTensors]:
        hidden_states = self.model(input_ids, positions, intermediate_tensors,
                                   inputs_embeds)
        return hidden_states

    def compute_logits(
        self,
        hidden_states: torch.Tensor,
        sampling_metadata: SamplingMetadata,
    ) -> Optional[torch.Tensor]:
        logits = self.logits_processor(self.lm_head, hidden_states,
                                       sampling_metadata)
        return logits

    def load_weights(self, weights: Iterable[tuple[str,
                                                   torch.Tensor]]) -> set[str]:
        stacked_params_mapping = [
            # (param_name, shard_name, shard_id)
            ("gate_up_proj", "gate_proj", 0),
            ("gate_up_proj", "up_proj", 1),
            ("fused_qkv_a_proj", "q_a_proj", 0),
            ("fused_qkv_a_proj", "kv_a_proj_with_mqa", 1),
        ]

        # Params for weights, fp8 weight scales, fp8 activation scales
        # (param_name, weight_name, expert_id, shard_id)
        expert_params_mapping = FusedMoE.make_expert_params_mapping(
            ckpt_gate_proj_name="gate_proj",
            ckpt_down_proj_name="down_proj",
            ckpt_up_proj_name="up_proj",
            num_experts=self.config.n_routed_experts +
            (self.config.n_shared_experts
             if is_rocm_aiter_fusion_shared_expert_enabled() else 0),
            num_redundant_experts=self.num_redundant_experts)

        params_dict = dict(self.named_parameters())
        loaded_params: set[str] = set()
        for name, loaded_weight in weights:
            if "rotary_emb.inv_freq" in name:
                continue

            spec_layer = get_spec_layer_idx_from_weight_name(self.config, name)
            if spec_layer is not None:
                continue  # skip spec decode layers for main model

            is_fuse_shared_experts_layer \
                = (is_rocm_aiter_fusion_shared_expert_enabled()
                   and ("mlp.shared_experts" in name))

            for (param_name, weight_name, shard_id) in stacked_params_mapping:
                # Skip non-stacked layers and experts (experts handled below).
                if weight_name not in name:
                    continue
                # We have mlp.experts[0].gate_proj in the checkpoint.
                # Since we handle the experts below in expert_params_mapping,
                # we need to skip here BEFORE we update the name, otherwise
                # name will be updated to mlp.experts[0].gate_up_proj, which
                # will then be updated below in expert_params_mapping
                # for mlp.experts[0].gate_gate_up_proj, which breaks load.
                if (("mlp.experts." in name) and name not in params_dict):
                    continue
                if is_fuse_shared_experts_layer:
                    continue
                name_mapped = name.replace(weight_name, param_name)

                # QKV fusion is optional, fall back to normal
                # weight loading if it's not enabled
                # if go with fusion option, then update name
                if ((param_name == "fused_qkv_a_proj")
                        and name_mapped not in params_dict):
                    continue
                else:
                    name = name_mapped
                # Skip loading extra bias for GPTQ models.
                if name.endswith(".bias") and name not in params_dict:
                    continue

                if is_pp_missing_parameter(name, self):
                    continue

                param = params_dict[name]
                weight_loader = param.weight_loader
                weight_loader(param, loaded_weight, shard_id)
                break
            else:
                is_expert_weight = False

                # Special handling: when AITER fusion_shared_experts is enabled,
                # checkpoints may provide a single widened shared_experts tensor
                # without explicit expert indices
                # (e.g. ...mlp.shared_experts.gate_proj.weight).
                # For models with multiple shared experts, split that tensor
                # evenly into per-shared-expert slices and load them into
                # appended expert slots mlp.experts.{n_routed_experts + j}.*
                # accordingly.
                num_chunks = 1
                if is_fuse_shared_experts_layer:
                    num_chunks = getattr(self.config, "n_shared_experts",
                                         1) or 1
                    # Determine split axis based on op type
                    # gate/up: ColumnParallel → split along dim 0
                    # down: RowParallel → split along dim 1
                    split_dim = 1 if "down_proj.weight" in name else 0
                    total = loaded_weight.shape[split_dim]
                    assert total % num_chunks == 0, (
                        f"Shared expert weight dim {total} "
                        f"not divisible by num_chunks {num_chunks}")
                    chunk_size = total // num_chunks

                for j in range(num_chunks):
                    chunk_name = name
                    weight_to_load = loaded_weight

                    if is_fuse_shared_experts_layer:
                        if split_dim == 0:
                            weight_to_load = loaded_weight[j *
                                                           chunk_size:(j + 1) *
                                                           chunk_size, :]
                        else:
                            weight_to_load = loaded_weight[:, j *
                                                           chunk_size:(j + 1) *
                                                           chunk_size]
                        # Synthesize an expert-style name so expert mapping
                        # can route it
                        chunk_name = name.replace(
                            "mlp.shared_experts",
                            f"mlp.experts.{self.config.n_routed_experts + j}")

                    # Use expert_params_mapping to locate the destination
                    # param and delegate to its expert-aware weight_loader
                    # with expert_id.
                    for mapping in expert_params_mapping:
                        param_name, weight_name, expert_id, shard_id = mapping
                        if weight_name not in chunk_name:
                            continue

                        # Anyway, this is an expert weight and should not be
                        # attempted to load as other weights later
                        is_expert_weight = True

                        # Do not modify `name` since the loop may continue here
                        # Instead, create a new variable
                        name_mapped = chunk_name.replace(
                            weight_name, param_name)

                        if is_pp_missing_parameter(name_mapped, self):
                            continue

                        param = params_dict[name_mapped]
                        # We should ask the weight loader to return success or
                        # not here since otherwise we may skip experts with
                        # other available replicas.
                        weight_loader = typing.cast(Callable[..., bool],
                                                    param.weight_loader)
                        success = weight_loader(param,
                                                weight_to_load,
                                                name_mapped,
                                                shard_id=shard_id,
                                                expert_id=expert_id,
                                                return_success=True)
                        if success:
                            if not is_fuse_shared_experts_layer:
                                name = name_mapped
                            break
                    else:
                        if is_expert_weight:
                            # We've checked that this is an expert weight
                            # However it's not mapped locally to this rank
                            # So we simply skip it
                            continue

                        # Skip loading extra bias for GPTQ models.
                        if name.endswith(".bias") and name not in params_dict:
                            continue

                        # Remapping the name of FP8 kv-scale.
                        name = maybe_remap_kv_scale_name(name, params_dict)
                        if name is None:
                            continue

                        if is_pp_missing_parameter(name, self):
                            continue

                        param = params_dict[name]
                        weight_loader = getattr(param, "weight_loader",
                                                default_weight_loader)
                        weight_loader(param, loaded_weight)
            loaded_params.add(name)

        return loaded_params


class DeepseekV3ForCausalLM(DeepseekV2ForCausalLM):
    pass


# Compatibility with
# https://huggingface.co/deepseek-ai/DeepSeek-V3-Base/blob/main/configuration_deepseek.py
def get_spec_layer_idx_from_weight_name(config: Union[DeepseekV2Config,
                                                      DeepseekV3Config],
                                        weight_name: str) -> Optional[int]:
    if (hasattr(config, "num_nextn_predict_layers")
            and config.num_nextn_predict_layers > 0):
        layer_idx = config.num_hidden_layers
        for i in range(config.num_nextn_predict_layers):
            if weight_name.startswith(f"model.layers.{layer_idx+i}."):
                return layer_idx + i
    return None<|MERGE_RESOLUTION|>--- conflicted
+++ resolved
@@ -151,34 +151,8 @@
         self.physical_expert_end = (self.physical_expert_start +
                                     self.n_local_physical_experts)
 
-<<<<<<< HEAD
-        self.experts = FusedMoE(
-            num_experts=config.n_routed_experts,
-            top_k=config.num_experts_per_tok,
-            hidden_size=config.hidden_size,
-            intermediate_size=config.moe_intermediate_size,
-            reduce_results=False,
-            renormalize=config.norm_topk_prob,
-            quant_config=quant_config,
-            use_grouped_topk=True,
-            num_expert_group=config.n_group,
-            topk_group=config.topk_group,
-            prefix=f"{prefix}.experts",
-            scoring_func=config.scoring_func,
-            # we do scaling outside, set factor to 1.0 to avoid double mul
-            # aiter applies routed_scaling_factor internally
-            routed_scaling_factor=1.0
-            if not is_rocm_aiter_moe_enabled() else self.routed_scaling_factor,
-            e_score_correction_bias=self.gate.e_score_correction_bias,
-            enable_eplb=self.enable_eplb,
-            num_redundant_experts=self.n_redundant_experts,
-            config=config)
-
-        if config.n_shared_experts is not None \
-            and not is_rocm_aiter_fusion_shared_expert_enabled(
-        ):
-=======
-        if config.n_shared_experts is None:
+        if config.n_shared_experts is None \
+            or is_rocm_aiter_fusion_shared_expert_enabled():
             self.experts = FusedMoE(
                 num_experts=config.n_routed_experts,
                 top_k=config.num_experts_per_tok,
@@ -193,13 +167,15 @@
                 prefix=f"{prefix}.experts",
                 scoring_func=config.scoring_func,
                 # we do scaling outside, set factor to 1.0 to avoid double mul
-                routed_scaling_factor=1.0,
+                # aiter applies routed_scaling_factor internally
+                routed_scaling_factor=1.0 if not is_rocm_aiter_moe_enabled()
+                else self.routed_scaling_factor,
                 e_score_correction_bias=self.gate.e_score_correction_bias,
                 enable_eplb=self.enable_eplb,
-                num_redundant_experts=self.n_redundant_experts)
+                num_redundant_experts=self.n_redundant_experts,
+                config=config)
             self.shared_experts = None
         else:
->>>>>>> e599e2c6
             intermediate_size = (config.moe_intermediate_size *
                                  config.n_shared_experts)
 
@@ -227,7 +203,9 @@
                 prefix=f"{prefix}.experts",
                 scoring_func=config.scoring_func,
                 # we do scaling outside, set factor to 1.0 to avoid double mul
-                routed_scaling_factor=1.0,
+                # aiter applies routed_scaling_factor internally
+                routed_scaling_factor=1.0 if not is_rocm_aiter_moe_enabled()
+                else self.routed_scaling_factor,
                 e_score_correction_bias=self.gate.e_score_correction_bias,
                 enable_eplb=self.enable_eplb,
                 num_redundant_experts=self.n_redundant_experts)
@@ -235,31 +213,14 @@
     def forward(self, hidden_states: torch.Tensor) -> torch.Tensor:
         num_tokens, hidden_dim = hidden_states.shape
         hidden_states = hidden_states.view(-1, hidden_dim)
-<<<<<<< HEAD
-        shared_output = None
-        if self.n_shared_experts is not None \
-            and not is_rocm_aiter_fusion_shared_expert_enabled(
-        ):
-            shared_output = self.shared_experts(hidden_states)
         # router_logits: (num_tokens, n_experts)
         router_logits, _ = self.gate(hidden_states)
 
-        if hidden_states.dtype != torch.float16:
-            final_hidden_states = self.experts(hidden_states=hidden_states,
-                                               router_logits=router_logits)
-            if not is_rocm_aiter_moe_enabled():
-                final_hidden_states = \
-                    final_hidden_states * self.routed_scaling_factor
-=======
-        # router_logits: (num_tokens, n_experts)
-        router_logits, _ = self.gate(hidden_states)
-
         fused_moe_out = self.experts(hidden_states=hidden_states,
                                      router_logits=router_logits)
 
         if self.shared_experts is not None:
             shared_output, final_hidden_states = fused_moe_out
->>>>>>> e599e2c6
         else:
             shared_output = None
             final_hidden_states = fused_moe_out
@@ -267,7 +228,8 @@
         # Fix FP16 overflow
         # See DeepseekV2DecoderLayer for more details.
         if hidden_states.dtype != torch.float16:
-            final_hidden_states *= self.routed_scaling_factor
+            if not is_rocm_aiter_moe_enabled():
+                final_hidden_states *= self.routed_scaling_factor
         elif self.shared_experts is not None:
             assert shared_output is not None
             shared_output *= (1. / self.routed_scaling_factor)
