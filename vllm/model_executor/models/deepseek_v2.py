# SPDX-License-Identifier: Apache-2.0
# SPDX-FileCopyrightText: Copyright contributors to the vLLM project

# Adapted from
# https://github.com/huggingface/transformers/blob/v4.28.0/src/transformers/models/llama/modeling_llama.py
# Copyright 2023 The vLLM team.
# Copyright 2023 DeepSeek-AI and the HuggingFace Inc. team. All rights reserved.
#
# This code is based on EleutherAI's GPT-NeoX library and the GPT-NeoX
# and OPT implementations in this library. It has been modified from its
# original forms to accommodate minor architectural differences compared
# to GPT-NeoX and OPT used by the Meta AI team that trained the model.
#
# Licensed under the Apache License, Version 2.0 (the "License");
# you may not use this file except in compliance with the License.
# You may obtain a copy of the License at
#
#     http://www.apache.org/licenses/LICENSE-2.0
#
# Unless required by applicable law or agreed to in writing, software
# distributed under the License is distributed on an "AS IS" BASIS,
# WITHOUT WARRANTIES OR CONDITIONS OF ANY KIND, either express or implied.
# See the License for the specific language governing permissions and
# limitations under the License.
"""Inference-only DeepseekV2/DeepseekV3 model."""

import typing
from collections.abc import Callable, Iterable
from itertools import islice
from typing import Any

import torch
from torch import nn
from transformers import DeepseekV2Config, DeepseekV3Config

from vllm.attention import Attention
from vllm.attention.backends.abstract import AttentionBackend
from vllm.attention.ops.common import pack_seq_triton, unpack_seq_triton
from vllm.compilation.decorators import support_torch_compile
from vllm.config import CacheConfig, ParallelConfig, VllmConfig, get_current_vllm_config
from vllm.distributed import (
    get_ep_group,
    get_pp_group,
    get_tensor_model_parallel_rank,
    get_tensor_model_parallel_world_size,
    tensor_model_parallel_all_gather,
)
from vllm.forward_context import get_forward_context
from vllm.logger import init_logger
from vllm.model_executor.layers.activation import SiluAndMul
from vllm.model_executor.layers.attention_layer_base import AttentionLayerBase
<<<<<<< HEAD
from vllm.model_executor.layers.fused_moe import FusedMoE
=======
from vllm.model_executor.layers.fused_moe import SharedFusedMoE
>>>>>>> 9fce7bee
from vllm.model_executor.layers.fused_moe.rocm_aiter_fused_moe import (
    is_rocm_aiter_fusion_shared_expert_enabled,
    is_rocm_aiter_moe_enabled,
)
from vllm.model_executor.layers.layernorm import LayerNorm, RMSNorm
from vllm.model_executor.layers.linear import (
    ColumnParallelLinear,
    MergedColumnParallelLinear,
    ReplicatedLinear,
    RowParallelLinear,
)
from vllm.model_executor.layers.logits_processor import LogitsProcessor
from vllm.model_executor.layers.mla import MLAModules, MultiHeadLatentAttentionWrapper
from vllm.model_executor.layers.quantization import QuantizationConfig
from vllm.model_executor.layers.quantization.utils.fp8_utils import (
    per_token_group_quant_fp8,
)
from vllm.model_executor.layers.rotary_embedding import get_rope
from vllm.model_executor.layers.vocab_parallel_embedding import (
    ParallelLMHead,
    VocabParallelEmbedding,
)
from vllm.model_executor.model_loader.weight_utils import (
    default_weight_loader,
    maybe_remap_kv_scale_name,
)
from vllm.model_executor.models.utils import sequence_parallel_chunk
from vllm.platforms import current_platform
from vllm.sequence import IntermediateTensors
from vllm.utils.deep_gemm import fp8_mqa_logits, fp8_paged_mqa_logits
from vllm.utils.torch_utils import direct_register_custom_op
from vllm.v1.attention.backends.mla.indexer import (
    DeepseekV32IndexerBackend,
    DeepseekV32IndexerMetadata,
)
from vllm.v1.kv_cache_interface import KVCacheSpec, MLAAttentionSpec

from .interfaces import MixtureOfExperts, SupportsLoRA, SupportsPP
from .utils import (
    PPMissingLayer,
    is_pp_missing_parameter,
    make_empty_intermediate_tensors_factory,
    make_layers,
    maybe_prefix,
)

if current_platform.is_cuda_alike():
    from vllm import _custom_ops as ops
elif current_platform.is_xpu():
    from vllm._ipex_ops import ipex_ops as ops

logger = init_logger(__name__)


class DeepseekV2MLP(nn.Module):
    def __init__(
        self,
        hidden_size: int,
        intermediate_size: int,
        hidden_act: str,
        quant_config: QuantizationConfig | None = None,
        reduce_results: bool = True,
        is_sequence_parallel=False,
        prefix: str = "",
    ) -> None:
        super().__init__()

        # If is_sequence_parallel, the input and output tensors are sharded
        # across the ranks within the tp_group. In this case the weights are
        # replicated and no collective ops are needed.
        # Otherwise we use standard TP with an allreduce at the end.
        self.gate_up_proj = MergedColumnParallelLinear(
            hidden_size,
            [intermediate_size] * 2,
            bias=False,
            quant_config=quant_config,
            disable_tp=is_sequence_parallel,
            prefix=f"{prefix}.gate_up_proj",
        )
        self.down_proj = RowParallelLinear(
            intermediate_size,
            hidden_size,
            bias=False,
            quant_config=quant_config,
            reduce_results=reduce_results,
            disable_tp=is_sequence_parallel,
            prefix=f"{prefix}.down_proj",
        )
        if hidden_act != "silu":
            raise ValueError(
                f"Unsupported activation: {hidden_act}. Only silu is supported for now."
            )
        self.act_fn = SiluAndMul()

    def forward(self, x):
        gate_up, _ = self.gate_up_proj(x)
        x = self.act_fn(gate_up)
        x, _ = self.down_proj(x)
        return x


class DeepseekV2MoE(nn.Module):
    def __init__(
        self,
        config: DeepseekV2Config | DeepseekV3Config,
        parallel_config: ParallelConfig,
        quant_config: QuantizationConfig | None = None,
        prefix: str = "",
    ):
        super().__init__()
        self.tp_size = get_tensor_model_parallel_world_size()
        self.tp_rank = get_tensor_model_parallel_rank()

        self.routed_scaling_factor = config.routed_scaling_factor

        self.ep_group = get_ep_group().device_group
        self.ep_rank = self.ep_group.rank()
        self.ep_size = self.ep_group.size()
        self.n_routed_experts: int = config.n_routed_experts
        self.n_shared_experts: int = config.n_shared_experts

        self.is_sequence_parallel = parallel_config.use_sequence_parallel_moe

        if config.hidden_act != "silu":
            raise ValueError(
                f"Unsupported activation: {config.hidden_act}. "
                "Only silu is supported for now."
            )

        self.gate = ReplicatedLinear(
            config.hidden_size,
            config.n_routed_experts,
            bias=False,
            quant_config=None,
            prefix=f"{prefix}.gate",
        )
        if config.topk_method == "noaux_tc":
            self.gate.e_score_correction_bias = nn.Parameter(
                torch.empty(config.n_routed_experts, dtype=torch.float32)
            )
        else:
            self.gate.e_score_correction_bias = None

        # Load balancing settings.
        eplb_config = parallel_config.eplb_config
        self.enable_eplb = parallel_config.enable_eplb

        self.n_redundant_experts = eplb_config.num_redundant_experts
        self.n_logical_experts = self.n_routed_experts
        self.n_physical_experts = self.n_logical_experts + self.n_redundant_experts
        self.n_local_physical_experts = self.n_physical_experts // self.ep_size

        self.physical_expert_start = self.ep_rank * self.n_local_physical_experts
        self.physical_expert_end = (
            self.physical_expert_start + self.n_local_physical_experts
        )

        if (
            config.n_shared_experts is None
            or is_rocm_aiter_fusion_shared_expert_enabled()
        ):
<<<<<<< HEAD
            self.experts = FusedMoE(
                num_experts=config.n_routed_experts,
                top_k=config.num_experts_per_tok,
                hidden_size=config.hidden_size,
                intermediate_size=config.moe_intermediate_size,
                reduce_results=False,
                renormalize=config.norm_topk_prob,
                quant_config=quant_config,
                use_grouped_topk=True,
                num_expert_group=config.n_group,
                topk_group=config.topk_group,
                prefix=f"{prefix}.experts",
                scoring_func=config.scoring_func,
                # we do scaling outside, set factor to 1.0 to avoid double mul
                # aiter applies routed_scaling_factor internally
                routed_scaling_factor=1.0
                if not is_rocm_aiter_moe_enabled()
                else self.routed_scaling_factor,
                e_score_correction_bias=self.gate.e_score_correction_bias,
                enable_eplb=self.enable_eplb,
                num_redundant_experts=self.n_redundant_experts,
                is_sequence_parallel=self.is_sequence_parallel,
                n_shared_experts=config.n_shared_experts,
            )
=======
>>>>>>> 9fce7bee
            self.shared_experts = None
        else:
            intermediate_size = config.moe_intermediate_size * config.n_shared_experts

            self.shared_experts = DeepseekV2MLP(
                hidden_size=config.hidden_size,
                intermediate_size=intermediate_size,
                hidden_act=config.hidden_act,
                quant_config=quant_config,
                is_sequence_parallel=self.is_sequence_parallel,
                reduce_results=False,
                prefix=f"{prefix}.shared_experts",
            )

<<<<<<< HEAD
            self.experts = SharedFusedMoE(
                shared_experts=self.shared_experts,
                num_experts=config.n_routed_experts,
                top_k=config.num_experts_per_tok,
                hidden_size=config.hidden_size,
                intermediate_size=config.moe_intermediate_size,
                reduce_results=False,
                renormalize=config.norm_topk_prob,
                quant_config=quant_config,
                use_grouped_topk=True,
                num_expert_group=config.n_group,
                topk_group=config.topk_group,
                prefix=f"{prefix}.experts",
                scoring_func=config.scoring_func,
                # we do scaling outside, set factor to 1.0 to avoid double mul
                # aiter applies routed_scaling_factor internally
                routed_scaling_factor=1.0
                if not is_rocm_aiter_moe_enabled()
                else self.routed_scaling_factor,
                e_score_correction_bias=self.gate.e_score_correction_bias,
                enable_eplb=self.enable_eplb,
                num_redundant_experts=self.n_redundant_experts,
                is_sequence_parallel=self.is_sequence_parallel,
            )
=======
        self.experts = SharedFusedMoE(
            shared_experts=self.shared_experts,
            num_experts=config.n_routed_experts,
            top_k=config.num_experts_per_tok,
            hidden_size=config.hidden_size,
            intermediate_size=config.moe_intermediate_size,
            reduce_results=False,
            renormalize=config.norm_topk_prob,
            quant_config=quant_config,
            use_grouped_topk=True,
            num_expert_group=config.n_group,
            topk_group=config.topk_group,
            prefix=f"{prefix}.experts",
            scoring_func=config.scoring_func,
            # we do scaling outside, set factor to 1.0 to avoid double mul
            # aiter applies routed_scaling_factor internally
            routed_scaling_factor=1.0
            if not is_rocm_aiter_moe_enabled()
            else self.routed_scaling_factor,
            e_score_correction_bias=self.gate.e_score_correction_bias,
            enable_eplb=self.enable_eplb,
            num_redundant_experts=self.n_redundant_experts,
            is_sequence_parallel=self.is_sequence_parallel,
            n_shared_experts=config.n_shared_experts
            if is_rocm_aiter_fusion_shared_expert_enabled()
            else None,
        )
>>>>>>> 9fce7bee

    def forward(self, hidden_states: torch.Tensor) -> torch.Tensor:
        num_tokens, hidden_dim = hidden_states.shape
        hidden_states = hidden_states.view(-1, hidden_dim)

        # Chunk the hidden states so they aren't replicated across TP ranks.
        # This avoids duplicate computation in self.experts.
        # TODO: We can replace the all_reduce at the end of attn with a
        # reduce_scatter instead of chunking here.
        if self.is_sequence_parallel:
            hidden_states = sequence_parallel_chunk(hidden_states)

        # router_logits: (num_tokens, n_experts)
        router_logits, _ = self.gate(hidden_states)

        fused_moe_out = self.experts(
            hidden_states=hidden_states, router_logits=router_logits
        )

        shared_output, final_hidden_states = fused_moe_out
        if self.shared_experts is None:
            assert shared_output is None

        # Fix FP16 overflow
        # See DeepseekV2DecoderLayer for more details.
        if hidden_states.dtype != torch.float16:
            if not is_rocm_aiter_moe_enabled():
                final_hidden_states *= self.routed_scaling_factor
        elif self.shared_experts is not None:
            assert shared_output is not None
            shared_output *= 1.0 / self.routed_scaling_factor

        if self.shared_experts is not None:
            assert shared_output is not None
            final_hidden_states += shared_output

        if self.is_sequence_parallel:
            final_hidden_states = tensor_model_parallel_all_gather(
                final_hidden_states, 0
            )
            final_hidden_states = final_hidden_states[:num_tokens]
        elif self.tp_size > 1:
            final_hidden_states = self.experts.maybe_all_reduce_tensor_model_parallel(
                final_hidden_states
            )

        return final_hidden_states.view(num_tokens, hidden_dim)


def yarn_get_mscale(scale: float = 1, mscale: float = 1) -> float:
    import math

    if scale <= 1:
        return 1.0
    return 0.1 * mscale * math.log(scale) + 1.0


class DeepseekV2Attention(nn.Module):
    def __init__(
        self,
        vllm_config: VllmConfig,
        config: DeepseekV2Config | DeepseekV3Config,
        hidden_size: int,
        num_heads: int,
        qk_nope_head_dim: int,
        qk_rope_head_dim: int,
        v_head_dim: int,
        q_lora_rank: int,
        kv_lora_rank: int,
        rope_theta: float = 10000,
        rope_scaling: dict[str, Any] | None = None,
        max_position_embeddings: int = 8192,
        cache_config: CacheConfig | None = None,
        quant_config: QuantizationConfig | None = None,
        topk_indices_buffer: torch.Tensor | None = None,
        prefix: str = "",
    ) -> None:
        super().__init__()
        self.hidden_size = hidden_size
        self.qk_nope_head_dim = qk_nope_head_dim
        self.qk_rope_head_dim = qk_rope_head_dim
        self.qk_head_dim = qk_nope_head_dim + qk_rope_head_dim
        self.v_head_dim = v_head_dim
        self.q_lora_rank = q_lora_rank
        self.kv_lora_rank = kv_lora_rank
        self.num_heads = num_heads
        tp_size = get_tensor_model_parallel_world_size()
        assert num_heads % tp_size == 0
        self.num_local_heads = num_heads // tp_size
        self.scaling = self.qk_head_dim**-0.5
        self.rope_theta = rope_theta
        self.max_position_embeddings = max_position_embeddings
        assert topk_indices_buffer is None, (
            "topk_indices_buffer is not \
        supported for DeepseekV2Attention"
        )

        if self.q_lora_rank is not None:
            self.q_a_proj = ReplicatedLinear(
                self.hidden_size,
                self.q_lora_rank,
                bias=False,
                quant_config=quant_config,
                prefix=f"{prefix}.q_a_proj",
            )
            self.q_a_layernorm = RMSNorm(self.q_lora_rank, eps=config.rms_norm_eps)
            self.q_b_proj = ColumnParallelLinear(
                q_lora_rank,
                self.num_heads * self.qk_head_dim,
                bias=False,
                quant_config=quant_config,
                prefix=f"{prefix}.q_b_proj",
            )
        else:
            self.q_proj = ColumnParallelLinear(
                self.hidden_size,
                self.num_heads * self.qk_head_dim,
                bias=False,
                quant_config=quant_config,
                prefix=f"{prefix}.q_proj",
            )

        self.kv_a_proj_with_mqa = ReplicatedLinear(
            self.hidden_size,
            self.kv_lora_rank + self.qk_rope_head_dim,
            bias=False,
            quant_config=quant_config,
            prefix=f"{prefix}.kv_a_proj_with_mqa",
        )
        self.kv_a_layernorm = RMSNorm(self.kv_lora_rank, eps=config.rms_norm_eps)
        self.kv_b_proj = ColumnParallelLinear(
            self.kv_lora_rank,
            self.num_heads * (self.qk_nope_head_dim + self.v_head_dim),
            bias=False,
            quant_config=quant_config,
            prefix=f"{prefix}.kv_b_proj",
        )
        # O projection.
        self.o_proj = RowParallelLinear(
            self.num_heads * self.v_head_dim,
            self.hidden_size,
            bias=False,
            quant_config=quant_config,
            prefix=f"{prefix}.o_proj",
        )
        if rope_scaling:
            rope_scaling["rope_type"] = "deepseek_yarn"

        self.rotary_emb = get_rope(
            qk_rope_head_dim,
            rotary_dim=qk_rope_head_dim,
            max_position=max_position_embeddings,
            base=rope_theta,
            rope_scaling=rope_scaling,
            is_neox_style=False,
        )

        if rope_scaling:
            mscale_all_dim = rope_scaling.get("mscale_all_dim", False)
            scaling_factor = rope_scaling["factor"]
            mscale = yarn_get_mscale(scaling_factor, float(mscale_all_dim))
            self.scaling = self.scaling * mscale * mscale

        self.attn = Attention(
            self.num_local_heads,
            self.qk_head_dim,
            self.scaling,
            num_kv_heads=self.num_local_heads,
            cache_config=cache_config,
            quant_config=quant_config,
            prefix=f"{prefix}.attn",
        )

    def forward(
        self,
        positions: torch.Tensor,
        hidden_states: torch.Tensor,
    ) -> torch.Tensor:
        if self.q_lora_rank is not None:
            q = self.q_a_proj(hidden_states)[0]
            q = self.q_a_layernorm(q)
            q = self.q_b_proj(q)[0].view(-1, self.num_local_heads, self.qk_head_dim)
        else:
            q = self.q_proj(hidden_states)[0].view(
                -1, self.num_local_heads, self.qk_head_dim
            )
        q_nope, q_pe = q.split([self.qk_nope_head_dim, self.qk_rope_head_dim], dim=-1)
        latent_cache = self.kv_a_proj_with_mqa(hidden_states)[0]
        kv_a, _ = latent_cache.split([self.kv_lora_rank, self.qk_rope_head_dim], dim=-1)
        latent_cache = latent_cache.unsqueeze(1)
        kv_a = self.kv_a_layernorm(kv_a)
        kv = self.kv_b_proj(kv_a)[0]
        kv = kv.view(-1, self.num_local_heads, self.qk_nope_head_dim + self.v_head_dim)
        k_nope, v = kv.split([self.qk_nope_head_dim, self.v_head_dim], dim=-1)
        k_pe = latent_cache[:, :, self.kv_lora_rank :]

        q_pe, k_pe = self.rotary_emb(positions, q_pe, k_pe)

        q[..., self.qk_nope_head_dim :] = q_pe
        k = torch.empty_like(q)
        k[..., : self.qk_nope_head_dim] = k_nope
        k[..., self.qk_nope_head_dim :] = k_pe
        # padding value to qk_head_dim for alignment
        v = torch.nn.functional.pad(
            v, [0, self.qk_head_dim - self.v_head_dim], value=0
        ).view(-1, self.num_local_heads * self.qk_head_dim)
        attn_output = self.attn(q, k, v)
        attn_output = attn_output.view(-1, self.num_local_heads, self.qk_head_dim)[
            ..., : self.v_head_dim
        ].reshape(-1, self.num_local_heads * self.v_head_dim)
        output, _ = self.o_proj(attn_output)
        return output


class DeepseekV32IndexerCache(torch.nn.Module, AttentionLayerBase):
    def __init__(
        self, head_dim: int, dtype: torch.dtype, prefix: str, cache_config: CacheConfig
    ):
        super().__init__()
        self.kv_cache = [torch.tensor([])]
        self.head_dim = head_dim
        self.prefix = prefix
        self.cache_config = cache_config
        self.dtype = dtype
        compilation_config = get_current_vllm_config().compilation_config
        if prefix in compilation_config.static_forward_context:
            raise ValueError(f"Duplicate layer name: {prefix}")
        compilation_config.static_forward_context[prefix] = self

    def get_kv_cache_spec(self, vllm_config: VllmConfig) -> KVCacheSpec:
        return MLAAttentionSpec(  # Only has one vector instead of K + V
            block_size=self.cache_config.block_size,
            num_kv_heads=1,
            head_size=self.head_dim,
            dtype=self.dtype,
        )

    def forward(self): ...

    def get_attn_backend(self) -> AttentionBackend:
        return DeepseekV32IndexerBackend


def sparse_attn_indexer(
    hidden_states: torch.Tensor,
    k_cache_prefix: str,
    kv_cache: torch.Tensor,
    q_fp8: torch.Tensor,
    k: torch.Tensor,
    weights: torch.Tensor,
    quant_block_size: int,
    scale_fmt: str | None,
    topk_tokens: int,
    head_dim: int,
    max_model_len: int,
    total_seq_lens: int,
    topk_indices_buffer: torch.Tensor | None,
) -> torch.Tensor:
    # careful! this will be None in dummy run
    attn_metadata = get_forward_context().attn_metadata
    # assert isinstance(attn_metadata, dict)
    if not isinstance(attn_metadata, dict):
        return sparse_attn_indexer_fake(
            hidden_states,
            k_cache_prefix,
            kv_cache,
            q_fp8,
            k,
            weights,
            quant_block_size,
            scale_fmt,
            topk_tokens,
            head_dim,
            max_model_len,
            total_seq_lens,
            topk_indices_buffer,
        )
    attn_metadata = attn_metadata[k_cache_prefix]
    assert isinstance(attn_metadata, DeepseekV32IndexerMetadata)
    slot_mapping = attn_metadata.slot_mapping
    has_decode = attn_metadata.num_decodes > 0
    has_prefill = attn_metadata.num_prefills > 0
    num_decode_tokens = attn_metadata.num_decode_tokens

    ops.indexer_k_quant_and_cache(
        k,
        kv_cache,
        slot_mapping,
        quant_block_size,
        scale_fmt,
    )

    topk_indices_buffer[: hidden_states.shape[0]] = -1
    if has_prefill:
        prefill_metadata = attn_metadata.prefill
        for chunk in prefill_metadata.chunks:
            k_fp8 = torch.empty(
                [chunk.total_seq_lens, head_dim],
                device=k.device,
                dtype=torch.float8_e4m3fn,
            )
            k_scale = torch.empty(
                [chunk.total_seq_lens, 4],
                device=k.device,
                dtype=torch.uint8,
            )
            ops.cp_gather_indexer_k_quant_cache(
                kv_cache,
                k_fp8,
                k_scale,
                chunk.block_table,
                chunk.cu_seq_lens,
            )
            logits = fp8_mqa_logits(
                q_fp8[chunk.token_start : chunk.token_end],
                (k_fp8, k_scale.view(torch.float32)),
                weights[chunk.token_start : chunk.token_end],
                chunk.cu_seqlen_ks,
                chunk.cu_seqlen_ke,
            )
            num_rows = logits.shape[0]
            assert topk_tokens == 2048, "top_k_per_row assumes size 2048"
            topk_indices = torch.empty(
                num_rows, topk_tokens, dtype=torch.int32, device=logits.device
            )
            topk_values = torch.empty(
                num_rows, topk_tokens, dtype=logits.dtype, device=logits.device
            )
            torch.ops._C.top_k_per_row(
                logits,
                chunk.cu_seqlen_ks,
                chunk.cu_seqlen_ke,
                topk_indices,
                topk_values,
                num_rows,
                logits.stride(0),
                logits.stride(1),
            )
            topk_indices_buffer[
                chunk.token_start : chunk.token_end, : topk_indices.shape[-1]
            ] = topk_indices.to(dtype=torch.int32)

    if has_decode:
        decode_metadata = attn_metadata.decode
        # kv_cache size requirement [num_block, block_size, n_head, head_dim],
        # we only have [num_block, block_size, head_dim],
        kv_cache = kv_cache.unsqueeze(-2)
        decode_lens = decode_metadata.decode_lens
        if decode_metadata.requires_padding:
            # pad in edge case where we have short chunked prefill length <
            # decode_threshold since we unstrictly split
            # prefill and decode by decode_threshold
            # (currently set to 1 + speculative tokens)
            padded_q_fp8_decode_tokens = pack_seq_triton(
                q_fp8[:num_decode_tokens], decode_lens
            )
        else:
            padded_q_fp8_decode_tokens = q_fp8[:num_decode_tokens].reshape(
                decode_lens.shape[0], -1, *q_fp8.shape[1:]
            )
        # TODO: move and optimize below logic with triton kernels
        batch_size = padded_q_fp8_decode_tokens.shape[0]
        next_n = padded_q_fp8_decode_tokens.shape[1]
        assert batch_size == decode_metadata.seq_lens.shape[0]
        num_padded_tokens = batch_size * next_n
        logits = fp8_paged_mqa_logits(
            padded_q_fp8_decode_tokens,
            kv_cache,
            weights[:num_padded_tokens],
            decode_metadata.seq_lens,
            decode_metadata.block_table,
            decode_metadata.schedule_metadata,
            max_model_len=max_model_len,
        )
        # padded query len
        current_device = padded_q_fp8_decode_tokens.device
        padded_num_tokens = batch_size * next_n
        row_indices = torch.arange(padded_num_tokens, device=current_device) // next_n
        next_n_offset = (
            torch.arange(padded_num_tokens, device=padded_q_fp8_decode_tokens.device)
            % next_n
        )
        index_end_pos = (
            decode_metadata.seq_lens[row_indices] - next_n + next_n_offset + 1
        ).unsqueeze(1)
        num_rows = logits.shape[0]
        assert topk_tokens == 2048, "top_k_per_row assumes size 2048"
        topk_indices = torch.empty(
            num_rows, topk_tokens, dtype=torch.int32, device=logits.device
        )
        topk_values = torch.empty(
            num_rows, topk_tokens, dtype=logits.dtype, device=logits.device
        )
        torch.ops._C.top_k_per_row(
            logits,
            torch.zeros(num_rows, dtype=torch.int32, device=logits.device),
            index_end_pos.to(dtype=torch.int32, device=logits.device),
            topk_indices,
            topk_values,
            num_rows,
            logits.stride(0),
            logits.stride(1),
        )
        if decode_metadata.requires_padding:
            # if padded, we need to unpack
            # the topk indices removing padded tokens
            topk_indices = unpack_seq_triton(
                topk_indices.reshape(batch_size, -1, topk_indices.shape[-1]),
                decode_lens,
            )
        topk_indices_buffer[:num_decode_tokens, : topk_indices.shape[-1]] = (
            topk_indices.to(dtype=torch.int32)
        )

    return topk_indices_buffer


def sparse_attn_indexer_fake(
    hidden_states: torch.Tensor,
    k_cache_prefix: str,
    kv_cache: torch.Tensor,
    q_fp8: torch.Tensor,
    k: torch.Tensor,
    weights: torch.Tensor,
    quant_block_size: int,
    scale_fmt: str | None,
    topk_tokens: int,
    head_dim: int,
    max_model_len: int,
    total_seq_lens: int,
    topk_indices_buffer: torch.Tensor | None,
) -> torch.Tensor:
    # profile run
    # NOTE(Chen): create the max possible flattened_kv. So that
    # profile_run can get correct memory usage.
    _flattened_kv = torch.empty(
        [total_seq_lens, head_dim + 4], device=k.device, dtype=torch.uint8
    )
    _k_fp8 = _flattened_kv[..., :head_dim].view(torch.float8_e4m3fn).contiguous()
    _k_scale = _flattened_kv[..., head_dim:].view(torch.float32).contiguous()
    return topk_indices_buffer


direct_register_custom_op(
    op_name="sparse_attn_indexer",
    op_func=sparse_attn_indexer,
    mutates_args=["topk_indices_buffer"],
    fake_impl=sparse_attn_indexer_fake,
    dispatch_key=current_platform.dispatch_key,
)


class Indexer(nn.Module):
    def __init__(
        self,
        vllm_config: VllmConfig,
        config: DeepseekV2Config | DeepseekV3Config,
        hidden_size: int,
        q_lora_rank: int,
        quant_config: QuantizationConfig | None,
        cache_config: CacheConfig | None,
        topk_indices_buffer: torch.Tensor | None,
        prefix: str = "",
    ):
        super().__init__()
        self.vllm_config = vllm_config
        self.config = config
        # self.indexer_cfg = config.attn_module_list_cfg[0]["attn_index"]
        self.topk_tokens = config.index_topk
        self.n_head = config.index_n_heads  # 64
        self.head_dim = config.index_head_dim  # 128
        self.rope_dim = config.qk_rope_head_dim  # 64
        self.q_lora_rank = q_lora_rank  # 1536
        # no tensor parallel, just replicated
        self.wq_b = ReplicatedLinear(
            self.q_lora_rank,
            self.head_dim * self.n_head,
            bias=False,
            quant_config=quant_config,
            prefix=f"{prefix}.wq_b",
        )
        self.wk = ReplicatedLinear(
            hidden_size,
            self.head_dim,
            bias=False,
            quant_config=quant_config,
            prefix=f"{prefix}.wk",
        )
        self.k_norm = LayerNorm(self.head_dim, eps=1e-6)
        self.weights_proj = ReplicatedLinear(
            hidden_size, self.n_head, quant_config=None, prefix=f"{prefix}.weights_proj"
        )
        self.softmax_scale = self.head_dim**-0.5

        self.scale_fmt = "ue8m0"
        self.quant_block_size = 128  # TODO: get from config
        self.topk_indices_buffer = topk_indices_buffer

        # NOTE: (zyongye) we use fp8 naive cache,
        #       where we store value in fp8 and scale in fp32
        #       per self.quant_block_size element
        self.k_cache = DeepseekV32IndexerCache(
            head_dim=self.head_dim + self.head_dim // self.quant_block_size * 4,
            dtype=torch.uint8,
            prefix=f"{prefix}.k_cache",
            cache_config=cache_config,
        )
        self.max_model_len = vllm_config.model_config.max_model_len
        self.prefix = prefix
        from vllm.v1.attention.backends.mla.indexer import get_max_prefill_buffer_size

        self.max_total_seq_len = get_max_prefill_buffer_size(vllm_config)

    def forward(
        self, hidden_states: torch.Tensor, qr: torch.Tensor, positions, rotary_emb
    ) -> torch.Tensor:
        q, _ = self.wq_b(qr)
        q = q.view(-1, self.n_head, self.head_dim)
        q_pe, q_nope = torch.split(
            q, [self.rope_dim, self.head_dim - self.rope_dim], dim=-1
        )

        k, _ = self.wk(hidden_states)
        k = self.k_norm(k)
        k_pe, k_nope = torch.split(
            k, [self.rope_dim, self.head_dim - self.rope_dim], dim=-1
        )

        q_pe, k_pe = rotary_emb(positions, q_pe, k_pe.unsqueeze(1))
        q = torch.cat([q_pe, q_nope], dim=-1)
        k = torch.cat([k_pe.squeeze(1), k_nope], dim=-1)

        # we only quant q here since k quant is fused with cache insertion
        q = q.view(-1, self.head_dim)
        q_fp8, q_scale = per_token_group_quant_fp8(
            q,
            self.quant_block_size,
            column_major_scales=False,
            use_ue8m0=self.scale_fmt is not None,
        )
        q_fp8 = q_fp8.view(-1, self.n_head, self.head_dim)
        q_scale = q_scale.view(-1, self.n_head, 1)

        weights, _ = self.weights_proj(hidden_states)
        weights = (
            weights.unsqueeze(-1) * q_scale * self.softmax_scale * self.n_head**-0.5
        )
        weights = weights.squeeze(-1)

        return torch.ops.vllm.sparse_attn_indexer(
            hidden_states,
            self.k_cache.prefix,
            self.k_cache.kv_cache[0],
            q_fp8,
            k,
            weights,
            self.quant_block_size,
            self.scale_fmt,
            self.topk_tokens,
            self.head_dim,
            self.max_model_len,
            self.max_total_seq_len,
            self.topk_indices_buffer,
        )


class DeepseekV2MLAAttention(nn.Module):
    """
    Main reference: DeepseekV2 paper, and FlashInfer Implementation
    (https://arxiv.org/abs/2405.04434 and https://github.com/flashinfer-ai/flashinfer/pull/551).

        For more info see MLACommonImpl in:
        vllm/v1/attention/backends/mla/utils.py
    """

    def __init__(
        self,
        vllm_config: VllmConfig,
        config: DeepseekV2Config | DeepseekV3Config,
        hidden_size: int,
        num_heads: int,
        qk_nope_head_dim: int,
        qk_rope_head_dim: int,
        v_head_dim: int,
        q_lora_rank: int | None,
        kv_lora_rank: int,
        rope_theta: float = 10000,
        rope_scaling: dict[str, Any] | None = None,
        max_position_embeddings: int = 8192,
        cache_config: CacheConfig | None = None,
        quant_config: QuantizationConfig | None = None,
        prefix: str = "",
        topk_indices_buffer: torch.Tensor | None = None,
    ) -> None:
        super().__init__()
        self.hidden_size = hidden_size
        self.qk_nope_head_dim = qk_nope_head_dim
        self.qk_rope_head_dim = qk_rope_head_dim
        self.qk_head_dim = qk_nope_head_dim + qk_rope_head_dim
        self.v_head_dim = v_head_dim

        self.q_lora_rank = q_lora_rank
        self.kv_lora_rank = kv_lora_rank

        self.num_heads = num_heads
        tp_size = get_tensor_model_parallel_world_size()
        assert num_heads % tp_size == 0
        self.num_local_heads = num_heads // tp_size

        self.scaling = self.qk_head_dim**-0.5
        self.rope_theta = rope_theta
        self.max_position_embeddings = max_position_embeddings

        if self.q_lora_rank is not None:
            self.fused_qkv_a_proj = MergedColumnParallelLinear(
                self.hidden_size,
                [self.q_lora_rank, self.kv_lora_rank + self.qk_rope_head_dim],
                bias=False,
                quant_config=quant_config,
                prefix=f"{prefix}.fused_qkv_a_proj",
                disable_tp=True,
            )
        else:
            self.kv_a_proj_with_mqa = ReplicatedLinear(
                self.hidden_size,
                self.kv_lora_rank + self.qk_rope_head_dim,
                bias=False,
                quant_config=quant_config,
                prefix=f"{prefix}.kv_a_proj_with_mqa",
            )

        if self.q_lora_rank is not None:
            self.q_a_layernorm = RMSNorm(self.q_lora_rank, eps=config.rms_norm_eps)
            self.q_b_proj = ColumnParallelLinear(
                self.q_lora_rank,
                self.num_heads * self.qk_head_dim,
                bias=False,
                quant_config=quant_config,
                prefix=f"{prefix}.q_b_proj",
            )
        else:
            self.q_proj = ColumnParallelLinear(
                self.hidden_size,
                self.num_heads * self.qk_head_dim,
                bias=False,
                quant_config=quant_config,
                prefix=f"{prefix}.q_proj",
            )
        self.kv_a_layernorm = RMSNorm(self.kv_lora_rank, eps=config.rms_norm_eps)
        self.kv_b_proj = ColumnParallelLinear(
            self.kv_lora_rank,
            self.num_heads * (self.qk_nope_head_dim + self.v_head_dim),
            bias=False,
            quant_config=quant_config,
            prefix=f"{prefix}.kv_b_proj",
        )
        self.o_proj = RowParallelLinear(
            self.num_heads * self.v_head_dim,
            self.hidden_size,
            bias=False,
            quant_config=quant_config,
            prefix=f"{prefix}.o_proj",
        )

        if rope_scaling:
            rope_scaling["rope_type"] = "deepseek_yarn"
        self.rotary_emb = get_rope(
            qk_rope_head_dim,
            rotary_dim=qk_rope_head_dim,
            max_position=max_position_embeddings,
            base=rope_theta,
            rope_scaling=rope_scaling,
            is_neox_style=False,
        )
        if rope_scaling:
            mscale_all_dim = rope_scaling.get("mscale_all_dim", False)
            scaling_factor = rope_scaling["factor"]
            mscale = yarn_get_mscale(scaling_factor, float(mscale_all_dim))
            self.scaling = self.scaling * mscale * mscale

        self.is_v32 = hasattr(config, "index_topk")

        if self.is_v32:
            self.indexer = Indexer(
                vllm_config,
                config,
                hidden_size,
                q_lora_rank,
                quant_config,
                cache_config,
                topk_indices_buffer,
                f"{prefix}.indexer",
            )
        else:
            self.indexer = None

        mla_modules = MLAModules(
            kv_a_layernorm=self.kv_a_layernorm,
            kv_b_proj=self.kv_b_proj,
            rotary_emb=self.rotary_emb,
            o_proj=self.o_proj,
            fused_qkv_a_proj=self.fused_qkv_a_proj
            if self.q_lora_rank is not None
            else None,
            kv_a_proj_with_mqa=self.kv_a_proj_with_mqa
            if self.q_lora_rank is None
            else None,
            q_a_layernorm=self.q_a_layernorm if self.q_lora_rank is not None else None,
            q_b_proj=self.q_b_proj if self.q_lora_rank is not None else None,
            q_proj=self.q_proj if self.q_lora_rank is None else None,
            indexer=self.indexer,
            is_sparse=self.is_v32,
            topk_indices_buffer=topk_indices_buffer,
        )

        self.mla_attn = MultiHeadLatentAttentionWrapper(
            self.hidden_size,
            self.num_local_heads,
            self.scaling,
            self.qk_nope_head_dim,
            self.qk_rope_head_dim,
            self.v_head_dim,
            self.q_lora_rank,
            self.kv_lora_rank,
            mla_modules,
            cache_config,
            quant_config,
            prefix,
        )

    def forward(
        self,
        positions: torch.Tensor,
        hidden_states: torch.Tensor,
    ) -> torch.Tensor:
        return self.mla_attn(positions, hidden_states)


class DeepseekV2DecoderLayer(nn.Module):
    def __init__(
        self,
        vllm_config: VllmConfig,
        prefix: str,
        config: DeepseekV2Config | None = None,
        topk_indices_buffer: torch.Tensor | None = None,
    ) -> None:
        super().__init__()

        if config is None:
            config = vllm_config.model_config.hf_config
        model_config = vllm_config.model_config
        cache_config = vllm_config.cache_config
        quant_config = vllm_config.quant_config
        parallel_config = vllm_config.parallel_config

        self.hidden_size = config.hidden_size
        rope_theta = getattr(config, "rope_theta", 10000)
        rope_scaling = getattr(config, "rope_scaling", None)
        max_position_embeddings = getattr(config, "max_position_embeddings", 8192)
        # DecoderLayers are created with `make_layers` which passes the prefix
        # with the layer's index.
        layer_idx = int(prefix.split(sep=".")[-1])
        self.layer_idx = layer_idx
        if model_config.use_mla:
            attn_cls = DeepseekV2MLAAttention
        else:
            attn_cls = DeepseekV2Attention
        self.self_attn = attn_cls(
            vllm_config=vllm_config,
            config=config,
            hidden_size=self.hidden_size,
            num_heads=config.num_attention_heads,
            qk_nope_head_dim=config.qk_nope_head_dim,
            qk_rope_head_dim=config.qk_rope_head_dim,
            v_head_dim=config.v_head_dim,
            q_lora_rank=config.q_lora_rank if hasattr(config, "q_lora_rank") else None,
            kv_lora_rank=config.kv_lora_rank,
            rope_theta=rope_theta,
            rope_scaling=rope_scaling,
            max_position_embeddings=max_position_embeddings,
            cache_config=cache_config,
            quant_config=quant_config,
            prefix=f"{prefix}.self_attn",
            topk_indices_buffer=topk_indices_buffer,
        )

        if (
            config.n_routed_experts is not None
            and layer_idx >= config.first_k_dense_replace
            and layer_idx % config.moe_layer_freq == 0
        ):
            self.mlp = DeepseekV2MoE(
                config=config,
                parallel_config=parallel_config,
                quant_config=quant_config,
                prefix=f"{prefix}.mlp",
            )
        else:
            self.mlp = DeepseekV2MLP(
                hidden_size=config.hidden_size,
                intermediate_size=config.intermediate_size,
                hidden_act=config.hidden_act,
                quant_config=quant_config,
                prefix=f"{prefix}.mlp",
            )
        self.input_layernorm = RMSNorm(config.hidden_size, eps=config.rms_norm_eps)
        self.post_attention_layernorm = RMSNorm(
            config.hidden_size, eps=config.rms_norm_eps
        )
        self.routed_scaling_factor = config.routed_scaling_factor

    def forward(
        self,
        positions: torch.Tensor,
        hidden_states: torch.Tensor,
        residual: torch.Tensor | None,
    ) -> torch.Tensor:
        # Self Attention
        if residual is None:
            residual = hidden_states.clone()
            hidden_states = self.input_layernorm(hidden_states)
        else:
            hidden_states, residual = self.input_layernorm(hidden_states, residual)
        hidden_states = self.self_attn(
            positions=positions,
            hidden_states=hidden_states,
        )

        if hidden_states.dtype == torch.float16:
            # Fix FP16 overflow
            # We scale both hidden_states and residual before
            # rmsnorm, and rmsnorm result would not affect by scale.
            hidden_states *= 1.0 / self.routed_scaling_factor
            if self.layer_idx == 0:
                # The residual is shared by all layers, we only scale it on
                # first layer.
                residual *= 1.0 / self.routed_scaling_factor

        # Fully Connected
        hidden_states, residual = self.post_attention_layernorm(hidden_states, residual)
        hidden_states = self.mlp(hidden_states)

        if isinstance(self.mlp, DeepseekV2MLP) and hidden_states.dtype == torch.float16:
            # Fix FP16 overflow
            # Scaling the DeepseekV2MLP output, it is the input of
            # input_layernorm of next decoder layer.
            # The scaling of DeepseekV2MOE output would be done in the forward
            # of DeepseekV2MOE
            hidden_states *= 1.0 / self.routed_scaling_factor

        return hidden_states, residual


@support_torch_compile
class DeepseekV2Model(nn.Module):
    fall_back_to_pt_during_load = False

    def __init__(self, *, vllm_config: VllmConfig, prefix: str = ""):
        super().__init__()

        config = vllm_config.model_config.hf_config
        quant_config = vllm_config.quant_config
        self.config = config
        self.device = current_platform.device_type

        self.vocab_size = config.vocab_size
        self.is_v32 = hasattr(config, "index_topk")
        if self.is_v32:
            topk_tokens = config.index_topk
            topk_indices_buffer = torch.empty(
                vllm_config.scheduler_config.max_num_batched_tokens,
                topk_tokens,
                dtype=torch.int32,
                device=self.device,
            )
        else:
            topk_indices_buffer = None

        if get_pp_group().is_first_rank:
            self.embed_tokens = VocabParallelEmbedding(
                config.vocab_size,
                config.hidden_size,
                quant_config=quant_config,
                prefix=f"{prefix}.embed_tokens",
            )
        else:
            self.embed_tokens = PPMissingLayer()

        self.start_layer, self.end_layer, self.layers = make_layers(
            config.num_hidden_layers,
            lambda prefix: DeepseekV2DecoderLayer(
                vllm_config, prefix, topk_indices_buffer=topk_indices_buffer
            ),
            prefix=f"{prefix}.layers",
        )

        if get_pp_group().is_last_rank:
            self.norm = RMSNorm(config.hidden_size, eps=config.rms_norm_eps)
        else:
            self.norm = PPMissingLayer()
        self.make_empty_intermediate_tensors = make_empty_intermediate_tensors_factory(
            ["hidden_states", "residual"], config.hidden_size
        )

    def get_input_embeddings(self, input_ids: torch.Tensor) -> torch.Tensor:
        return self.embed_tokens(input_ids)

    def forward(
        self,
        input_ids: torch.Tensor,
        positions: torch.Tensor,
        intermediate_tensors: IntermediateTensors | None,
        inputs_embeds: torch.Tensor | None = None,
    ) -> torch.Tensor | IntermediateTensors:
        if get_pp_group().is_first_rank:
            if inputs_embeds is not None:
                hidden_states = inputs_embeds
            else:
                hidden_states = self.get_input_embeddings(input_ids)
            residual = None
        else:
            assert intermediate_tensors is not None
            hidden_states = intermediate_tensors["hidden_states"]
            residual = intermediate_tensors["residual"]

        for layer in islice(self.layers, self.start_layer, self.end_layer):
            hidden_states, residual = layer(positions, hidden_states, residual)

        if not get_pp_group().is_last_rank:
            return IntermediateTensors(
                {"hidden_states": hidden_states, "residual": residual}
            )

        hidden_states, _ = self.norm(hidden_states, residual)
        return hidden_states


class DeepseekV2ForCausalLM(nn.Module, SupportsPP, MixtureOfExperts, SupportsLoRA):
    packed_modules_mapping = {
        "gate_up_proj": ["gate_proj", "up_proj"],
    }

    def __init__(self, *, vllm_config: VllmConfig, prefix: str = ""):
        super().__init__()
        config = vllm_config.model_config.hf_config
        quant_config = vllm_config.quant_config
        self.config = config
        self.quant_config = quant_config

        # `packed_modules_mapping` needs to be modified before
        # initializing DeepseekV2Model, as it is passed inplace to
        # quantization config init and may be used to select the
        # quant_method for relevant layers during initialization.
        self.fuse_qkv_a_proj = (
            hasattr(config, "q_lora_rank") and config.q_lora_rank is not None
        )
        if self.fuse_qkv_a_proj:
            self.packed_modules_mapping["fused_qkv_a_proj"] = [
                "q_a_proj",
                "kv_a_proj_with_mqa",
            ]

        self.model = DeepseekV2Model(
            vllm_config=vllm_config, prefix=maybe_prefix(prefix, "model")
        )
        if get_pp_group().is_last_rank:
            self.lm_head = ParallelLMHead(
                config.vocab_size,
                config.hidden_size,
                quant_config=quant_config,
                prefix=maybe_prefix(prefix, "lm_head"),
            )
        else:
            self.lm_head = PPMissingLayer()
        self.logits_processor = LogitsProcessor(config.vocab_size)
        self.make_empty_intermediate_tensors = (
            self.model.make_empty_intermediate_tensors
        )
        self.expert_weights = []

        # Set MoE hyperparameters
        self.num_moe_layers = config.num_hidden_layers - config.first_k_dense_replace
        self.num_expert_groups = config.n_group

        self.moe_layers: list[SharedFusedMoE] = []
        example_moe = None
        for layer in self.model.layers:
            if isinstance(layer, PPMissingLayer):
                continue

            assert isinstance(layer, DeepseekV2DecoderLayer)
            if isinstance(layer.mlp, DeepseekV2MoE):
                # Pick last one layer since the first ones may be dense layers.
                example_moe = layer.mlp
                self.moe_layers.append(layer.mlp.experts)

        if example_moe is None:
            raise RuntimeError("No DeepseekV2MoE layer found in model.layers.")

        self.num_logical_experts = example_moe.n_logical_experts
        self.num_physical_experts = example_moe.n_physical_experts
        self.num_local_physical_experts = example_moe.n_local_physical_experts
        self.num_routed_experts = example_moe.n_routed_experts
        self.num_shared_experts = example_moe.n_shared_experts
        self.num_redundant_experts = example_moe.n_redundant_experts

    def set_eplb_state(
        self,
        expert_load_view: torch.Tensor,
        logical_to_physical_map: torch.Tensor,
        logical_replica_count: torch.Tensor,
    ) -> None:
        for layer_idx, layer in enumerate(self.moe_layers):
            # Register the expert weights.
            self.expert_weights.append(layer.get_expert_weights())
            layer.set_eplb_state(
                moe_layer_idx=layer_idx,
                expert_load_view=expert_load_view,
                logical_to_physical_map=logical_to_physical_map,
                logical_replica_count=logical_replica_count,
            )

    def update_physical_experts_metadata(
        self,
        num_physical_experts: int,
        num_local_physical_experts: int,
    ) -> None:
        assert self.num_local_physical_experts == num_local_physical_experts
        self.num_physical_experts = num_physical_experts
        self.num_local_physical_experts = num_local_physical_experts
        self.num_redundant_experts = num_physical_experts - self.num_logical_experts
        for layer in self.model.layers:
            if isinstance(layer.mlp, DeepseekV2MoE):
                moe = layer.mlp
                moe.n_local_physical_experts = num_local_physical_experts
                moe.n_physical_experts = num_physical_experts
                moe.n_redundant_experts = self.num_redundant_experts
                moe.experts.update_expert_map()

    def get_input_embeddings(self, input_ids: torch.Tensor) -> torch.Tensor:
        return self.model.get_input_embeddings(input_ids)

    def forward(
        self,
        input_ids: torch.Tensor,
        positions: torch.Tensor,
        intermediate_tensors: IntermediateTensors | None = None,
        inputs_embeds: torch.Tensor | None = None,
    ) -> torch.Tensor | IntermediateTensors:
        hidden_states = self.model(
            input_ids, positions, intermediate_tensors, inputs_embeds
        )
        return hidden_states

    def compute_logits(
        self,
        hidden_states: torch.Tensor,
    ) -> torch.Tensor | None:
        logits = self.logits_processor(self.lm_head, hidden_states)
        return logits

    def load_weights(self, weights: Iterable[tuple[str, torch.Tensor]]) -> set[str]:
        stacked_params_mapping = [
            # (param_name, shard_name, shard_id)
            ("gate_up_proj", "gate_proj", 0),
            ("gate_up_proj", "up_proj", 1),
            ("fused_qkv_a_proj", "q_a_proj", 0),
            ("fused_qkv_a_proj", "kv_a_proj_with_mqa", 1),
        ]

        # Params for weights, fp8 weight scales, fp8 activation scales
        # (param_name, weight_name, expert_id, shard_id)
        expert_params_mapping = SharedFusedMoE.make_expert_params_mapping(
            ckpt_gate_proj_name="gate_proj",
            ckpt_down_proj_name="down_proj",
            ckpt_up_proj_name="up_proj",
            num_experts=self.config.n_routed_experts
            + (
                self.config.n_shared_experts
                if is_rocm_aiter_fusion_shared_expert_enabled()
                else 0
            ),
            num_redundant_experts=self.num_redundant_experts,
        )

        params_dict = dict(self.named_parameters())
        loaded_params: set[str] = set()
        for name, loaded_weight in weights:
            if "rotary_emb.inv_freq" in name:
                continue

            spec_layer = get_spec_layer_idx_from_weight_name(self.config, name)
            if spec_layer is not None:
                continue  # skip spec decode layers for main model

            is_fuse_shared_experts_layer = (
                is_rocm_aiter_fusion_shared_expert_enabled()
                and ("mlp.shared_experts" in name)
            )

            for param_name, weight_name, shard_id in stacked_params_mapping:
                # Skip non-stacked layers and experts (experts handled below).
                if weight_name not in name:
                    continue
                # We have mlp.experts[0].gate_proj in the checkpoint.
                # Since we handle the experts below in expert_params_mapping,
                # we need to skip here BEFORE we update the name, otherwise
                # name will be updated to mlp.experts[0].gate_up_proj, which
                # will then be updated below in expert_params_mapping
                # for mlp.experts[0].gate_gate_up_proj, which breaks load.
                if ("mlp.experts." in name) and name not in params_dict:
                    continue
                if is_fuse_shared_experts_layer:
                    continue
                name_mapped = name.replace(weight_name, param_name)

                # QKV fusion is optional, fall back to normal
                # weight loading if it's not enabled
                # if go with fusion option, then update name
                if (
                    param_name == "fused_qkv_a_proj"
                ) and name_mapped not in params_dict:
                    continue
                else:
                    name = name_mapped
                # Skip loading extra bias for GPTQ models.
                if name.endswith(".bias") and name not in params_dict:
                    continue

                if is_pp_missing_parameter(name, self):
                    continue

                param = params_dict[name]
                weight_loader = param.weight_loader
                weight_loader(param, loaded_weight, shard_id)
                break
            else:
                is_expert_weight = False

                # Special handling: when AITER fusion_shared_experts is enabled,
                # checkpoints may provide a single widened shared_experts tensor
                # without explicit expert indices
                # (e.g. ...mlp.shared_experts.gate_proj.weight).
                # For models with multiple shared experts, split that tensor
                # evenly into per-shared-expert slices and load them into
                # appended expert slots mlp.experts.{n_routed_experts + j}.*
                # accordingly.
                num_chunks = 1
                if is_fuse_shared_experts_layer:
                    num_chunks = getattr(self.config, "n_shared_experts", 1) or 1
                    # Determine split axis based on op type
                    # gate/up: ColumnParallel → split along dim 0
                    # down: RowParallel → split along dim 1
                    split_dim = 1 if "down_proj.weight" in name else 0
                    total = loaded_weight.shape[split_dim]
                    assert total % num_chunks == 0, (
                        f"Shared expert weight dim {total} "
                        f"not divisible by num_chunks {num_chunks}"
                    )
                    chunk_size = total // num_chunks

                for j in range(num_chunks):
                    chunk_name = name
                    weight_to_load = loaded_weight

                    if is_fuse_shared_experts_layer:
                        if split_dim == 0:
                            weight_to_load = loaded_weight[
                                j * chunk_size : (j + 1) * chunk_size, :
                            ]
                        else:
                            weight_to_load = loaded_weight[
                                :, j * chunk_size : (j + 1) * chunk_size
                            ]
                        # Synthesize an expert-style name so expert mapping
                        # can route it
                        chunk_name = name.replace(
                            "mlp.shared_experts",
                            f"mlp.experts.{self.config.n_routed_experts + j}",
                        )

                    # Use expert_params_mapping to locate the destination
                    # param and delegate to its expert-aware weight_loader
                    # with expert_id.
                    for mapping in expert_params_mapping:
                        param_name, weight_name, expert_id, shard_id = mapping
                        if weight_name not in chunk_name:
                            continue

                        # Anyway, this is an expert weight and should not be
                        # attempted to load as other weights later
                        is_expert_weight = True

                        # Do not modify `name` since the loop may continue here
                        # Instead, create a new variable
                        name_mapped = chunk_name.replace(weight_name, param_name)

                        if is_pp_missing_parameter(name_mapped, self):
                            continue

                        param = params_dict[name_mapped]
                        # We should ask the weight loader to return success or
                        # not here since otherwise we may skip experts with
                        # other available replicas.
                        weight_loader = typing.cast(
                            Callable[..., bool], param.weight_loader
                        )
                        success = weight_loader(
                            param,
                            weight_to_load,
                            name_mapped,
                            shard_id=shard_id,
                            expert_id=expert_id,
                            return_success=True,
                        )
                        if success:
                            if not is_fuse_shared_experts_layer:
                                name = name_mapped
<<<<<<< HEAD
=======
                            else:
                                loaded_params.add(name_mapped)
>>>>>>> 9fce7bee
                            break
                    else:
                        if is_expert_weight:
                            # We've checked that this is an expert weight
                            # However it's not mapped locally to this rank
                            # So we simply skip it
                            continue

                        # Skip loading extra bias for GPTQ models.
                        if name.endswith(".bias") and name not in params_dict:
                            continue

                        # Remapping the name of FP8 kv-scale.
                        name = maybe_remap_kv_scale_name(name, params_dict)
                        if name is None:
                            continue

                        if is_pp_missing_parameter(name, self):
                            continue

                        param = params_dict[name]
                        weight_loader = getattr(
                            param, "weight_loader", default_weight_loader
                        )
                        weight_loader(param, loaded_weight)
<<<<<<< HEAD
            loaded_params.add(name)
=======
            if not is_fuse_shared_experts_layer:
                loaded_params.add(name)
>>>>>>> 9fce7bee

        return loaded_params


class DeepseekV3ForCausalLM(DeepseekV2ForCausalLM):
    pass


# Compatibility with
# https://huggingface.co/deepseek-ai/DeepSeek-V3-Base/blob/main/configuration_deepseek.py
def get_spec_layer_idx_from_weight_name(
    config: DeepseekV2Config | DeepseekV3Config, weight_name: str
) -> int | None:
    if (
        hasattr(config, "num_nextn_predict_layers")
        and config.num_nextn_predict_layers > 0
    ):
        layer_idx = config.num_hidden_layers
        for i in range(config.num_nextn_predict_layers):
            if weight_name.startswith(f"model.layers.{layer_idx + i}."):
                return layer_idx + i
    return None<|MERGE_RESOLUTION|>--- conflicted
+++ resolved
@@ -49,11 +49,7 @@
 from vllm.logger import init_logger
 from vllm.model_executor.layers.activation import SiluAndMul
 from vllm.model_executor.layers.attention_layer_base import AttentionLayerBase
-<<<<<<< HEAD
-from vllm.model_executor.layers.fused_moe import FusedMoE
-=======
 from vllm.model_executor.layers.fused_moe import SharedFusedMoE
->>>>>>> 9fce7bee
 from vllm.model_executor.layers.fused_moe.rocm_aiter_fused_moe import (
     is_rocm_aiter_fusion_shared_expert_enabled,
     is_rocm_aiter_moe_enabled,
@@ -215,33 +211,6 @@
             config.n_shared_experts is None
             or is_rocm_aiter_fusion_shared_expert_enabled()
         ):
-<<<<<<< HEAD
-            self.experts = FusedMoE(
-                num_experts=config.n_routed_experts,
-                top_k=config.num_experts_per_tok,
-                hidden_size=config.hidden_size,
-                intermediate_size=config.moe_intermediate_size,
-                reduce_results=False,
-                renormalize=config.norm_topk_prob,
-                quant_config=quant_config,
-                use_grouped_topk=True,
-                num_expert_group=config.n_group,
-                topk_group=config.topk_group,
-                prefix=f"{prefix}.experts",
-                scoring_func=config.scoring_func,
-                # we do scaling outside, set factor to 1.0 to avoid double mul
-                # aiter applies routed_scaling_factor internally
-                routed_scaling_factor=1.0
-                if not is_rocm_aiter_moe_enabled()
-                else self.routed_scaling_factor,
-                e_score_correction_bias=self.gate.e_score_correction_bias,
-                enable_eplb=self.enable_eplb,
-                num_redundant_experts=self.n_redundant_experts,
-                is_sequence_parallel=self.is_sequence_parallel,
-                n_shared_experts=config.n_shared_experts,
-            )
-=======
->>>>>>> 9fce7bee
             self.shared_experts = None
         else:
             intermediate_size = config.moe_intermediate_size * config.n_shared_experts
@@ -256,32 +225,6 @@
                 prefix=f"{prefix}.shared_experts",
             )
 
-<<<<<<< HEAD
-            self.experts = SharedFusedMoE(
-                shared_experts=self.shared_experts,
-                num_experts=config.n_routed_experts,
-                top_k=config.num_experts_per_tok,
-                hidden_size=config.hidden_size,
-                intermediate_size=config.moe_intermediate_size,
-                reduce_results=False,
-                renormalize=config.norm_topk_prob,
-                quant_config=quant_config,
-                use_grouped_topk=True,
-                num_expert_group=config.n_group,
-                topk_group=config.topk_group,
-                prefix=f"{prefix}.experts",
-                scoring_func=config.scoring_func,
-                # we do scaling outside, set factor to 1.0 to avoid double mul
-                # aiter applies routed_scaling_factor internally
-                routed_scaling_factor=1.0
-                if not is_rocm_aiter_moe_enabled()
-                else self.routed_scaling_factor,
-                e_score_correction_bias=self.gate.e_score_correction_bias,
-                enable_eplb=self.enable_eplb,
-                num_redundant_experts=self.n_redundant_experts,
-                is_sequence_parallel=self.is_sequence_parallel,
-            )
-=======
         self.experts = SharedFusedMoE(
             shared_experts=self.shared_experts,
             num_experts=config.n_routed_experts,
@@ -309,7 +252,6 @@
             if is_rocm_aiter_fusion_shared_expert_enabled()
             else None,
         )
->>>>>>> 9fce7bee
 
     def forward(self, hidden_states: torch.Tensor) -> torch.Tensor:
         num_tokens, hidden_dim = hidden_states.shape
@@ -1528,11 +1470,8 @@
                         if success:
                             if not is_fuse_shared_experts_layer:
                                 name = name_mapped
-<<<<<<< HEAD
-=======
                             else:
                                 loaded_params.add(name_mapped)
->>>>>>> 9fce7bee
                             break
                     else:
                         if is_expert_weight:
@@ -1558,12 +1497,8 @@
                             param, "weight_loader", default_weight_loader
                         )
                         weight_loader(param, loaded_weight)
-<<<<<<< HEAD
-            loaded_params.add(name)
-=======
             if not is_fuse_shared_experts_layer:
                 loaded_params.add(name)
->>>>>>> 9fce7bee
 
         return loaded_params
 
