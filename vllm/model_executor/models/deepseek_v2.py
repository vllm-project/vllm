--- conflicted
+++ resolved
@@ -1182,10 +1182,6 @@
 
 class DeepseekV2ForCausalLM(nn.Module, SupportsPP, MixtureOfExperts,
                             SupportsLoRA):
-<<<<<<< HEAD
-
-=======
->>>>>>> 0e93ac0b
     packed_modules_mapping = {
         "gate_up_proj": [
             "gate_proj",
