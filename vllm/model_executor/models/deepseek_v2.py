# SPDX-License-Identifier: Apache-2.0
# SPDX-FileCopyrightText: Copyright contributors to the vLLM project

# Adapted from
# https://github.com/huggingface/transformers/blob/v4.28.0/src/transformers/models/llama/modeling_llama.py
# Copyright 2023 The vLLM team.
# Copyright 2023 DeepSeek-AI and the HuggingFace Inc. team. All rights reserved.
#
# This code is based on EleutherAI's GPT-NeoX library and the GPT-NeoX
# and OPT implementations in this library. It has been modified from its
# original forms to accommodate minor architectural differences compared
# to GPT-NeoX and OPT used by the Meta AI team that trained the model.
#
# Licensed under the Apache License, Version 2.0 (the "License");
# you may not use this file except in compliance with the License.
# You may obtain a copy of the License at
#
#     http://www.apache.org/licenses/LICENSE-2.0
#
# Unless required by applicable law or agreed to in writing, software
# distributed under the License is distributed on an "AS IS" BASIS,
# WITHOUT WARRANTIES OR CONDITIONS OF ANY KIND, either express or implied.
# See the License for the specific language governing permissions and
# limitations under the License.
"""Inference-only DeepseekV2/DeepseekV3 model."""

import typing
from collections.abc import Callable, Iterable
from itertools import islice
from typing import Any

import torch
from torch import nn
from transformers import DeepseekV2Config, DeepseekV3Config

from vllm.attention import Attention
from vllm.attention.backends.abstract import AttentionBackend
from vllm.attention.ops.common import pack_seq_triton, unpack_seq_triton
from vllm.compilation.decorators import support_torch_compile
from vllm.config import CacheConfig, ParallelConfig, VllmConfig, get_current_vllm_config
from vllm.distributed import (
    get_ep_group,
    get_pp_group,
    get_tensor_model_parallel_rank,
    get_tensor_model_parallel_world_size,
    tensor_model_parallel_all_gather,
)
from vllm.forward_context import get_forward_context
from vllm.logger import init_logger
from vllm.model_executor.layers.activation import SiluAndMul
from vllm.model_executor.layers.attention_layer_base import AttentionLayerBase
<<<<<<< HEAD
from vllm.model_executor.layers.fused_moe import FusedMoE
from vllm.model_executor.layers.fused_moe.rocm_aiter_fused_moe import (
    is_rocm_aiter_fusion_shared_expert_enabled,
    is_rocm_aiter_moe_enabled,
)
=======
from vllm.model_executor.layers.fused_moe import SharedFusedMoE
>>>>>>> 29350922
from vllm.model_executor.layers.layernorm import LayerNorm, RMSNorm
from vllm.model_executor.layers.linear import (
    ColumnParallelLinear,
    MergedColumnParallelLinear,
    ReplicatedLinear,
    RowParallelLinear,
)
from vllm.model_executor.layers.logits_processor import LogitsProcessor
from vllm.model_executor.layers.mla import MLAModules, MultiHeadLatentAttentionWrapper
from vllm.model_executor.layers.quantization import QuantizationConfig
from vllm.model_executor.layers.quantization.utils.fp8_utils import (
    per_token_group_quant_fp8,
)
from vllm.model_executor.layers.rotary_embedding import get_rope
from vllm.model_executor.layers.vocab_parallel_embedding import (
    ParallelLMHead,
    VocabParallelEmbedding,
)
from vllm.model_executor.model_loader.weight_utils import (
    default_weight_loader,
    maybe_remap_kv_scale_name,
)
from vllm.model_executor.models.utils import sequence_parallel_chunk
from vllm.platforms import current_platform
from vllm.sequence import IntermediateTensors
from vllm.utils import cdiv, direct_register_custom_op
from vllm.utils.deep_gemm import fp8_mqa_logits, fp8_paged_mqa_logits
from vllm.v1.attention.backends.mla.indexer import (
    DeepseekV32IndexerBackend,
    DeepseekV32IndexerMetadata,
)
from vllm.v1.kv_cache_interface import KVCacheSpec, MLAAttentionSpec

from .interfaces import MixtureOfExperts, SupportsLoRA, SupportsPP
from .utils import (
    PPMissingLayer,
    is_pp_missing_parameter,
    make_empty_intermediate_tensors_factory,
    make_layers,
    maybe_prefix,
)

if current_platform.is_cuda_alike():
    from vllm import _custom_ops as ops
elif current_platform.is_xpu():
    from vllm._ipex_ops import ipex_ops as ops

logger = init_logger(__name__)


class DeepseekV2MLP(nn.Module):
    def __init__(
        self,
        hidden_size: int,
        intermediate_size: int,
        hidden_act: str,
        quant_config: QuantizationConfig | None = None,
        reduce_results: bool = True,
        is_sequence_parallel=False,
        prefix: str = "",
    ) -> None:
        super().__init__()

        # If is_sequence_parallel, the input and output tensors are sharded
        # across the ranks within the tp_group. In this case the weights are
        # replicated and no collective ops are needed.
        # Otherwise we use standard TP with an allreduce at the end.
        self.gate_up_proj = MergedColumnParallelLinear(
            hidden_size,
            [intermediate_size] * 2,
            bias=False,
            quant_config=quant_config,
            disable_tp=is_sequence_parallel,
            prefix=f"{prefix}.gate_up_proj",
        )
        self.down_proj = RowParallelLinear(
            intermediate_size,
            hidden_size,
            bias=False,
            quant_config=quant_config,
            reduce_results=reduce_results,
            disable_tp=is_sequence_parallel,
            prefix=f"{prefix}.down_proj",
        )
        if hidden_act != "silu":
            raise ValueError(
                f"Unsupported activation: {hidden_act}. Only silu is supported for now."
            )
        self.act_fn = SiluAndMul()

    def forward(self, x):
        gate_up, _ = self.gate_up_proj(x)
        x = self.act_fn(gate_up)
        x, _ = self.down_proj(x)
        return x


class DeepseekV2MoE(nn.Module):
    def __init__(
        self,
        config: DeepseekV2Config | DeepseekV3Config,
        parallel_config: ParallelConfig,
        quant_config: QuantizationConfig | None = None,
        prefix: str = "",
    ):
        super().__init__()
        self.tp_size = get_tensor_model_parallel_world_size()
        self.tp_rank = get_tensor_model_parallel_rank()

        self.routed_scaling_factor = config.routed_scaling_factor

        self.ep_group = get_ep_group().device_group
        self.ep_rank = self.ep_group.rank()
        self.ep_size = self.ep_group.size()
        self.n_routed_experts: int = config.n_routed_experts
        self.n_shared_experts: int = config.n_shared_experts

        self.is_sequence_parallel = parallel_config.use_sequence_parallel_moe

        if config.hidden_act != "silu":
            raise ValueError(
                f"Unsupported activation: {config.hidden_act}. "
                "Only silu is supported for now."
            )

        self.gate = ReplicatedLinear(
            config.hidden_size,
            config.n_routed_experts,
            bias=False,
            quant_config=None,
            prefix=f"{prefix}.gate",
        )
        if config.topk_method == "noaux_tc":
            self.gate.e_score_correction_bias = nn.Parameter(
                torch.empty(config.n_routed_experts, dtype=torch.float32)
            )
        else:
            self.gate.e_score_correction_bias = None

        # Load balancing settings.
        eplb_config = parallel_config.eplb_config
        self.enable_eplb = parallel_config.enable_eplb

        self.n_redundant_experts = eplb_config.num_redundant_experts
        self.n_logical_experts = self.n_routed_experts
        self.n_physical_experts = self.n_logical_experts + self.n_redundant_experts
        self.n_local_physical_experts = self.n_physical_experts // self.ep_size

        self.physical_expert_start = self.ep_rank * self.n_local_physical_experts
        self.physical_expert_end = (
            self.physical_expert_start + self.n_local_physical_experts
        )

<<<<<<< HEAD
        if (
            config.n_shared_experts is None
            or is_rocm_aiter_fusion_shared_expert_enabled()
        ):
            self.experts = FusedMoE(
                num_experts=config.n_routed_experts,
                top_k=config.num_experts_per_tok,
                hidden_size=config.hidden_size,
                intermediate_size=config.moe_intermediate_size,
                reduce_results=False,
                renormalize=config.norm_topk_prob,
                quant_config=quant_config,
                use_grouped_topk=True,
                num_expert_group=config.n_group,
                topk_group=config.topk_group,
                prefix=f"{prefix}.experts",
                scoring_func=config.scoring_func,
                # we do scaling outside, set factor to 1.0 to avoid double mul
                # aiter applies routed_scaling_factor internally
                routed_scaling_factor=1.0
                if not is_rocm_aiter_moe_enabled()
                else self.routed_scaling_factor,
                e_score_correction_bias=self.gate.e_score_correction_bias,
                enable_eplb=self.enable_eplb,
                num_redundant_experts=self.n_redundant_experts,
                is_sequence_parallel=self.is_sequence_parallel,
                n_shared_experts=config.n_shared_experts,
            )
=======
        if config.n_shared_experts is None:
>>>>>>> 29350922
            self.shared_experts = None
        else:
            intermediate_size = config.moe_intermediate_size * config.n_shared_experts

            self.shared_experts = DeepseekV2MLP(
                hidden_size=config.hidden_size,
                intermediate_size=intermediate_size,
                hidden_act=config.hidden_act,
                quant_config=quant_config,
                is_sequence_parallel=self.is_sequence_parallel,
                reduce_results=False,
                prefix=f"{prefix}.shared_experts",
            )

<<<<<<< HEAD
            self.experts = SharedFusedMoE(
                shared_experts=self.shared_experts,
                num_experts=config.n_routed_experts,
                top_k=config.num_experts_per_tok,
                hidden_size=config.hidden_size,
                intermediate_size=config.moe_intermediate_size,
                reduce_results=False,
                renormalize=config.norm_topk_prob,
                quant_config=quant_config,
                use_grouped_topk=True,
                num_expert_group=config.n_group,
                topk_group=config.topk_group,
                prefix=f"{prefix}.experts",
                scoring_func=config.scoring_func,
                # we do scaling outside, set factor to 1.0 to avoid double mul
                # aiter applies routed_scaling_factor internally
                routed_scaling_factor=1.0
                if not is_rocm_aiter_moe_enabled()
                else self.routed_scaling_factor,
                e_score_correction_bias=self.gate.e_score_correction_bias,
                enable_eplb=self.enable_eplb,
                num_redundant_experts=self.n_redundant_experts,
                is_sequence_parallel=self.is_sequence_parallel,
            )
=======
        self.experts = SharedFusedMoE(
            shared_experts=self.shared_experts,
            num_experts=config.n_routed_experts,
            top_k=config.num_experts_per_tok,
            hidden_size=config.hidden_size,
            intermediate_size=config.moe_intermediate_size,
            reduce_results=False,
            renormalize=config.norm_topk_prob,
            quant_config=quant_config,
            use_grouped_topk=True,
            num_expert_group=config.n_group,
            topk_group=config.topk_group,
            prefix=f"{prefix}.experts",
            scoring_func=config.scoring_func,
            # we do scaling outside, set factor to 1.0 to avoid double mul
            routed_scaling_factor=1.0,
            e_score_correction_bias=self.gate.e_score_correction_bias,
            enable_eplb=self.enable_eplb,
            num_redundant_experts=self.n_redundant_experts,
            is_sequence_parallel=self.is_sequence_parallel,
        )
>>>>>>> 29350922

    def forward(self, hidden_states: torch.Tensor) -> torch.Tensor:
        num_tokens, hidden_dim = hidden_states.shape
        hidden_states = hidden_states.view(-1, hidden_dim)

        # Chunk the hidden states so they aren't replicated across TP ranks.
        # This avoids duplicate computation in self.experts.
        # TODO: We can replace the all_reduce at the end of attn with a
        # reduce_scatter instead of chunking here.
        if self.is_sequence_parallel:
            hidden_states = sequence_parallel_chunk(hidden_states)

        # router_logits: (num_tokens, n_experts)
        router_logits, _ = self.gate(hidden_states)

        fused_moe_out = self.experts(
            hidden_states=hidden_states, router_logits=router_logits
        )

        if self.shared_experts is not None:
            shared_output, final_hidden_states = fused_moe_out
        else:
            shared_output = None
            final_hidden_states = fused_moe_out

        # Fix FP16 overflow
        # See DeepseekV2DecoderLayer for more details.
        if hidden_states.dtype != torch.float16:
            if not is_rocm_aiter_moe_enabled():
                final_hidden_states *= self.routed_scaling_factor
        elif self.shared_experts is not None:
            assert shared_output is not None
            shared_output *= 1.0 / self.routed_scaling_factor

        if self.shared_experts is not None:
            assert shared_output is not None
            final_hidden_states += shared_output

        if self.is_sequence_parallel:
            final_hidden_states = tensor_model_parallel_all_gather(
                final_hidden_states, 0
            )
            final_hidden_states = final_hidden_states[:num_tokens]
        elif self.tp_size > 1:
            final_hidden_states = self.experts.maybe_all_reduce_tensor_model_parallel(
                final_hidden_states
            )

        return final_hidden_states.view(num_tokens, hidden_dim)


def yarn_get_mscale(scale: float = 1, mscale: float = 1) -> float:
    import math

    if scale <= 1:
        return 1.0
    return 0.1 * mscale * math.log(scale) + 1.0


class DeepseekV2Attention(nn.Module):
    def __init__(
        self,
        vllm_config: VllmConfig,
        config: DeepseekV2Config | DeepseekV3Config,
        hidden_size: int,
        num_heads: int,
        qk_nope_head_dim: int,
        qk_rope_head_dim: int,
        v_head_dim: int,
        q_lora_rank: int,
        kv_lora_rank: int,
        rope_theta: float = 10000,
        rope_scaling: dict[str, Any] | None = None,
        max_position_embeddings: int = 8192,
        cache_config: CacheConfig | None = None,
        quant_config: QuantizationConfig | None = None,
        topk_indices_buffer: torch.Tensor | None = None,
        prefix: str = "",
    ) -> None:
        super().__init__()
        self.hidden_size = hidden_size
        self.qk_nope_head_dim = qk_nope_head_dim
        self.qk_rope_head_dim = qk_rope_head_dim
        self.qk_head_dim = qk_nope_head_dim + qk_rope_head_dim
        self.v_head_dim = v_head_dim
        self.q_lora_rank = q_lora_rank
        self.kv_lora_rank = kv_lora_rank
        self.num_heads = num_heads
        tp_size = get_tensor_model_parallel_world_size()
        assert num_heads % tp_size == 0
        self.num_local_heads = num_heads // tp_size
        self.scaling = self.qk_head_dim**-0.5
        self.rope_theta = rope_theta
        self.max_position_embeddings = max_position_embeddings
        assert topk_indices_buffer is None, (
            "topk_indices_buffer is not \
        supported for DeepseekV2Attention"
        )

        if self.q_lora_rank is not None:
            self.q_a_proj = ReplicatedLinear(
                self.hidden_size,
                self.q_lora_rank,
                bias=False,
                quant_config=quant_config,
                prefix=f"{prefix}.q_a_proj",
            )
            self.q_a_layernorm = RMSNorm(self.q_lora_rank, eps=config.rms_norm_eps)
            self.q_b_proj = ColumnParallelLinear(
                q_lora_rank,
                self.num_heads * self.qk_head_dim,
                bias=False,
                quant_config=quant_config,
                prefix=f"{prefix}.q_b_proj",
            )
        else:
            self.q_proj = ColumnParallelLinear(
                self.hidden_size,
                self.num_heads * self.qk_head_dim,
                bias=False,
                quant_config=quant_config,
                prefix=f"{prefix}.q_proj",
            )

        self.kv_a_proj_with_mqa = ReplicatedLinear(
            self.hidden_size,
            self.kv_lora_rank + self.qk_rope_head_dim,
            bias=False,
            quant_config=quant_config,
            prefix=f"{prefix}.kv_a_proj_with_mqa",
        )
        self.kv_a_layernorm = RMSNorm(self.kv_lora_rank, eps=config.rms_norm_eps)
        self.kv_b_proj = ColumnParallelLinear(
            self.kv_lora_rank,
            self.num_heads * (self.qk_nope_head_dim + self.v_head_dim),
            bias=False,
            quant_config=quant_config,
            prefix=f"{prefix}.kv_b_proj",
        )
        # O projection.
        self.o_proj = RowParallelLinear(
            self.num_heads * self.v_head_dim,
            self.hidden_size,
            bias=False,
            quant_config=quant_config,
            prefix=f"{prefix}.o_proj",
        )
        if rope_scaling:
            rope_scaling["rope_type"] = "deepseek_yarn"

        self.rotary_emb = get_rope(
            qk_rope_head_dim,
            rotary_dim=qk_rope_head_dim,
            max_position=max_position_embeddings,
            base=rope_theta,
            rope_scaling=rope_scaling,
            is_neox_style=False,
        )

        if rope_scaling:
            mscale_all_dim = rope_scaling.get("mscale_all_dim", False)
            scaling_factor = rope_scaling["factor"]
            mscale = yarn_get_mscale(scaling_factor, float(mscale_all_dim))
            self.scaling = self.scaling * mscale * mscale

        self.attn = Attention(
            self.num_local_heads,
            self.qk_head_dim,
            self.scaling,
            num_kv_heads=self.num_local_heads,
            cache_config=cache_config,
            quant_config=quant_config,
            prefix=f"{prefix}.attn",
        )

    def forward(
        self,
        positions: torch.Tensor,
        hidden_states: torch.Tensor,
    ) -> torch.Tensor:
        if self.q_lora_rank is not None:
            q = self.q_a_proj(hidden_states)[0]
            q = self.q_a_layernorm(q)
            q = self.q_b_proj(q)[0].view(-1, self.num_local_heads, self.qk_head_dim)
        else:
            q = self.q_proj(hidden_states)[0].view(
                -1, self.num_local_heads, self.qk_head_dim
            )
        q_nope, q_pe = q.split([self.qk_nope_head_dim, self.qk_rope_head_dim], dim=-1)
        latent_cache = self.kv_a_proj_with_mqa(hidden_states)[0]
        kv_a, _ = latent_cache.split([self.kv_lora_rank, self.qk_rope_head_dim], dim=-1)
        latent_cache = latent_cache.unsqueeze(1)
        kv_a = self.kv_a_layernorm(kv_a)
        kv = self.kv_b_proj(kv_a)[0]
        kv = kv.view(-1, self.num_local_heads, self.qk_nope_head_dim + self.v_head_dim)
        k_nope, v = kv.split([self.qk_nope_head_dim, self.v_head_dim], dim=-1)
        k_pe = latent_cache[:, :, self.kv_lora_rank :]

        q_pe, k_pe = self.rotary_emb(positions, q_pe, k_pe)

        q[..., self.qk_nope_head_dim :] = q_pe
        k = torch.empty_like(q)
        k[..., : self.qk_nope_head_dim] = k_nope
        k[..., self.qk_nope_head_dim :] = k_pe
        # padding value to qk_head_dim for alignment
        v = torch.nn.functional.pad(
            v, [0, self.qk_head_dim - self.v_head_dim], value=0
        ).view(-1, self.num_local_heads * self.qk_head_dim)
        attn_output = self.attn(q, k, v)
        attn_output = attn_output.view(-1, self.num_local_heads, self.qk_head_dim)[
            ..., : self.v_head_dim
        ].reshape(-1, self.num_local_heads * self.v_head_dim)
        output, _ = self.o_proj(attn_output)
        return output


class DeepseekV32IndexerCache(torch.nn.Module, AttentionLayerBase):
    def __init__(
        self, head_dim: int, dtype: torch.dtype, prefix: str, cache_config: CacheConfig
    ):
        super().__init__()
        self.kv_cache = [torch.tensor([])]
        self.head_dim = head_dim
        self.prefix = prefix
        self.cache_config = cache_config
        self.dtype = dtype
        compilation_config = get_current_vllm_config().compilation_config
        if prefix in compilation_config.static_forward_context:
            raise ValueError(f"Duplicate layer name: {prefix}")
        compilation_config.static_forward_context[prefix] = self

    def get_kv_cache_spec(self) -> KVCacheSpec:
        return MLAAttentionSpec(  # Only has one vector instead of K + V
            block_size=self.cache_config.block_size,
            num_kv_heads=1,
            head_size=self.head_dim,
            dtype=self.dtype,
        )

    def forward(self): ...

    def get_attn_backend(self) -> AttentionBackend:
        return DeepseekV32IndexerBackend


@torch.inference_mode()
def cp_gather_indexer_k_quant_cache(
    kv_cache,  # [num_blocks, block_size, head_dim + 1]
    dst_value,  # [cu_seq_lens[-1], head_dim]
    dst_scale,  # [cu_seq_lens[-1], 4]
    block_table,  # [batch_size, num_blocks]
    cu_seq_lens,  # [batch_size + 1, ]
    batch_size,
):
    num_blocks, block_size, _ = kv_cache.shape
    head_dim = dst_value.shape[-1]
    kv_cache = kv_cache.view(num_blocks, -1)

    expected_value = []
    expected_scale = []
    for b in range(batch_size):
        s = cu_seq_lens[b + 1] - cu_seq_lens[b]
        if s == 0:
            continue
        tot = cdiv(s, block_size)
        blocks = block_table[b, :tot]

        value = []
        scale = []
        full_block = torch.arange(tot - 1, device=kv_cache.device, dtype=torch.int32)
        non_remaining_value = kv_cache[
            blocks[full_block], : block_size * head_dim
        ].view(-1, head_dim)
        non_remaining_scale = kv_cache[
            blocks[full_block], block_size * head_dim :
        ].view(-1, 4)

        remaining = s - (tot - 1) * block_size

        value = torch.cat(
            [
                non_remaining_value,
                kv_cache[blocks[-1], : remaining * head_dim].view(-1, head_dim),
            ],
            dim=0,
        )
        scale = torch.cat(
            [
                non_remaining_scale,
                kv_cache[
                    blocks[-1],
                    block_size * head_dim : block_size * head_dim + remaining * 4,
                ].view(-1, 4),
            ],
            dim=0,
        )

        expected_value.append(value)
        expected_scale.append(scale)

    gather_value = torch.cat(expected_value, dim=0).view(-1, head_dim)
    gather_scale = torch.cat(expected_scale, dim=0).view(-1, 4)
    gather_value = gather_value.view(torch.float8_e4m3fn)
    gather_scale = gather_scale.view(torch.float32)
    dst_value.copy_(gather_value)
    dst_scale.copy_(gather_scale)


def sparse_attn_indexer(
    hidden_states: torch.Tensor,
    k_cache_prefix: str,
    kv_cache: torch.Tensor,
    q_fp8: torch.Tensor,
    k: torch.Tensor,
    weights: torch.Tensor,
    quant_block_size: int,
    scale_fmt: str | None,
    topk_tokens: int,
    head_dim: int,
    max_model_len: int,
    total_seq_lens: int,
    topk_indices_buffer: torch.Tensor | None,
) -> torch.Tensor:
    # careful! this will be None in dummy run
    attn_metadata = get_forward_context().attn_metadata
    # assert isinstance(attn_metadata, dict)
    if not isinstance(attn_metadata, dict):
        return sparse_attn_indexer_fake(
            hidden_states,
            k_cache_prefix,
            kv_cache,
            q_fp8,
            k,
            weights,
            quant_block_size,
            scale_fmt,
            topk_tokens,
            head_dim,
            max_model_len,
            total_seq_lens,
            topk_indices_buffer,
        )
    attn_metadata = attn_metadata[k_cache_prefix]
    assert isinstance(attn_metadata, DeepseekV32IndexerMetadata)
    slot_mapping = attn_metadata.slot_mapping
    has_decode = attn_metadata.num_decodes > 0
    has_prefill = attn_metadata.num_prefills > 0
    num_decode_tokens = attn_metadata.num_decode_tokens

    ops.indexer_k_quant_and_cache(
        k,
        kv_cache,
        slot_mapping,
        quant_block_size,
        scale_fmt,
    )

    topk_indices_buffer[: hidden_states.shape[0]] = -1
    if has_prefill:
        prefill_metadata = attn_metadata.prefill
        for chunk in prefill_metadata.chunks:
            k_fp8 = torch.empty(
                [chunk.total_seq_lens, head_dim],
                device=k.device,
                dtype=torch.float8_e4m3fn,
            )
            k_scale = torch.empty(
                [chunk.total_seq_lens, 1], device=k.device, dtype=torch.float32
            )
            cp_gather_indexer_k_quant_cache(
                kv_cache,
                k_fp8,
                k_scale,
                chunk.block_table,
                chunk.cu_seq_lens,
                chunk.num_reqs,
            )
            logits = fp8_mqa_logits(
                q_fp8[chunk.token_start : chunk.token_end],
                (k_fp8, k_scale),
                weights[chunk.token_start : chunk.token_end],
                chunk.cu_seqlen_ks,
                chunk.cu_seqlen_ke,
            )
            num_rows = logits.shape[0]
            assert topk_tokens == 2048, "top_k_per_row assumes size 2048"
            topk_indices = torch.empty(
                num_rows, topk_tokens, dtype=torch.int32, device=logits.device
            )
            topk_values = torch.empty(
                num_rows, topk_tokens, dtype=logits.dtype, device=logits.device
            )
            torch.ops._C.top_k_per_row(
                logits,
                chunk.cu_seqlen_ks,
                chunk.cu_seqlen_ke,
                topk_indices,
                topk_values,
                num_rows,
                logits.stride(0),
                logits.stride(1),
            )
            topk_indices_buffer[
                chunk.token_start : chunk.token_end, : topk_indices.shape[-1]
            ] = topk_indices.to(dtype=torch.int32)

    if has_decode:
        decode_metadata = attn_metadata.decode
        # kv_cache size requirement [num_block, block_size, n_head, head_dim],
        # we only have [num_block, block_size, head_dim],
        kv_cache = kv_cache.unsqueeze(-2)
        decode_lens = decode_metadata.decode_lens
        if decode_metadata.requires_padding:
            # pad in edge case where we have short chunked prefill length <
            # decode_threshold since we unstrictly split
            # prefill and decode by decode_threshold
            # (currently set to 1 + speculative tokens)
            padded_q_fp8_decode_tokens = pack_seq_triton(
                q_fp8[:num_decode_tokens], decode_lens
            )
        else:
            padded_q_fp8_decode_tokens = q_fp8[:num_decode_tokens].reshape(
                decode_lens.shape[0], -1, *q_fp8.shape[1:]
            )
        # TODO: move and optimize below logic with triton kernels
        batch_size = padded_q_fp8_decode_tokens.shape[0]
        next_n = padded_q_fp8_decode_tokens.shape[1]
        assert batch_size == decode_metadata.seq_lens.shape[0]
        num_padded_tokens = batch_size * next_n
        logits = fp8_paged_mqa_logits(
            padded_q_fp8_decode_tokens,
            kv_cache,
            weights[:num_padded_tokens],
            decode_metadata.seq_lens,
            decode_metadata.block_table,
            decode_metadata.schedule_metadata,
            max_model_len=max_model_len,
        )
        # padded query len
        current_device = padded_q_fp8_decode_tokens.device
        padded_num_tokens = batch_size * next_n
        row_indices = torch.arange(padded_num_tokens, device=current_device) // next_n
        next_n_offset = (
            torch.arange(padded_num_tokens, device=padded_q_fp8_decode_tokens.device)
            % next_n
        )
        index_end_pos = (
            decode_metadata.seq_lens[row_indices] - next_n + next_n_offset + 1
        ).unsqueeze(1)
        num_rows = logits.shape[0]
        assert topk_tokens == 2048, "top_k_per_row assumes size 2048"
        topk_indices = torch.empty(
            num_rows, topk_tokens, dtype=torch.int32, device=logits.device
        )
        topk_values = torch.empty(
            num_rows, topk_tokens, dtype=logits.dtype, device=logits.device
        )
        torch.ops._C.top_k_per_row(
            logits,
            torch.zeros(num_rows, dtype=torch.int32, device=logits.device),
            index_end_pos.to(dtype=torch.int32, device=logits.device),
            topk_indices,
            topk_values,
            num_rows,
            logits.stride(0),
            logits.stride(1),
        )
        if decode_metadata.requires_padding:
            # if padded, we need to unpack
            # the topk indices removing padded tokens
            topk_indices = unpack_seq_triton(
                topk_indices.reshape(batch_size, -1, topk_indices.shape[-1]),
                decode_lens,
            )
        topk_indices_buffer[:num_decode_tokens, : topk_indices.shape[-1]] = (
            topk_indices.to(dtype=torch.int32)
        )

    return topk_indices_buffer


def sparse_attn_indexer_fake(
    hidden_states: torch.Tensor,
    k_cache_prefix: str,
    kv_cache: torch.Tensor,
    q_fp8: torch.Tensor,
    k: torch.Tensor,
    weights: torch.Tensor,
    quant_block_size: int,
    scale_fmt: str | None,
    topk_tokens: int,
    head_dim: int,
    max_model_len: int,
    total_seq_lens: int,
    topk_indices_buffer: torch.Tensor | None,
) -> torch.Tensor:
    # profile run
    # NOTE(Chen): create the max possible flattened_kv. So that
    # profile_run can get correct memory usage.
    _flattened_kv = torch.empty(
        [total_seq_lens, head_dim + 4], device=k.device, dtype=torch.uint8
    )
    _k_fp8 = _flattened_kv[..., :head_dim].view(torch.float8_e4m3fn).contiguous()
    _k_scale = _flattened_kv[..., head_dim:].view(torch.float32).contiguous()
    return topk_indices_buffer


direct_register_custom_op(
    op_name="sparse_attn_indexer",
    op_func=sparse_attn_indexer,
    mutates_args=["topk_indices_buffer"],
    fake_impl=sparse_attn_indexer_fake,
    dispatch_key=current_platform.dispatch_key,
)


class Indexer(nn.Module):
    def __init__(
        self,
        vllm_config: VllmConfig,
        config: DeepseekV2Config | DeepseekV3Config,
        hidden_size: int,
        q_lora_rank: int,
        quant_config: QuantizationConfig | None,
        cache_config: CacheConfig | None,
        topk_indices_buffer: torch.Tensor | None,
        prefix: str = "",
    ):
        super().__init__()
        self.vllm_config = vllm_config
        self.config = config
        # self.indexer_cfg = config.attn_module_list_cfg[0]["attn_index"]
        self.topk_tokens = config.index_topk
        self.n_head = config.index_n_heads  # 64
        self.head_dim = config.index_head_dim  # 128
        self.rope_dim = config.qk_rope_head_dim  # 64
        self.q_lora_rank = q_lora_rank  # 1536
        # no tensor parallel, just replicated
        self.wq_b = ReplicatedLinear(
            self.q_lora_rank,
            self.head_dim * self.n_head,
            bias=False,
            quant_config=quant_config,
            prefix=f"{prefix}.wq_b",
        )
        self.wk = ReplicatedLinear(
            hidden_size,
            self.head_dim,
            bias=False,
            quant_config=quant_config,
            prefix=f"{prefix}.wk",
        )
        self.k_norm = LayerNorm(self.head_dim, eps=1e-6)
        self.weights_proj = ReplicatedLinear(
            hidden_size, self.n_head, quant_config=None, prefix=f"{prefix}.weights_proj"
        )
        self.softmax_scale = self.head_dim**-0.5

        self.scale_fmt = "ue8m0"
        self.quant_block_size = 128  # TODO: get from config
        self.topk_indices_buffer = topk_indices_buffer

        # NOTE: (zyongye) we use fp8 naive cache,
        #       where we store value in fp8 and scale in fp32
        #       per self.quant_block_size element
        self.k_cache = DeepseekV32IndexerCache(
            head_dim=self.head_dim + self.head_dim // self.quant_block_size * 4,
            dtype=torch.uint8,
            prefix=f"{prefix}.k_cache",
            cache_config=cache_config,
        )
        self.max_model_len = vllm_config.model_config.max_model_len
        self.prefix = prefix
        from vllm.v1.attention.backends.mla.indexer import get_max_prefill_buffer_size

        self.max_total_seq_len = get_max_prefill_buffer_size(vllm_config)

    def forward(
        self, hidden_states: torch.Tensor, qr: torch.Tensor, positions, rotary_emb
    ) -> torch.Tensor:
        q, _ = self.wq_b(qr)
        q = q.view(-1, self.n_head, self.head_dim)
        q_pe, q_nope = torch.split(
            q, [self.rope_dim, self.head_dim - self.rope_dim], dim=-1
        )

        k, _ = self.wk(hidden_states)
        k = self.k_norm(k)
        k_pe, k_nope = torch.split(
            k, [self.rope_dim, self.head_dim - self.rope_dim], dim=-1
        )

        q_pe, k_pe = rotary_emb(positions, q_pe, k_pe.unsqueeze(1))
        q = torch.cat([q_pe, q_nope], dim=-1)
        k = torch.cat([k_pe.squeeze(1), k_nope], dim=-1)

        # we only quant q here since k quant is fused with cache insertion
        q = q.view(-1, self.head_dim)
        q_fp8, q_scale = per_token_group_quant_fp8(
            q,
            self.quant_block_size,
            column_major_scales=False,
            use_ue8m0=self.scale_fmt is not None,
        )
        q_fp8 = q_fp8.view(-1, self.n_head, self.head_dim)
        q_scale = q_scale.view(-1, self.n_head, 1)

        weights, _ = self.weights_proj(hidden_states)
        weights = (
            weights.unsqueeze(-1) * q_scale * self.softmax_scale * self.n_head**-0.5
        )
        weights = weights.squeeze(-1)

        return torch.ops.vllm.sparse_attn_indexer(
            hidden_states,
            self.k_cache.prefix,
            self.k_cache.kv_cache[0],
            q_fp8,
            k,
            weights,
            self.quant_block_size,
            self.scale_fmt,
            self.topk_tokens,
            self.head_dim,
            self.max_model_len,
            self.max_total_seq_len,
            self.topk_indices_buffer,
        )


class DeepseekV2MLAAttention(nn.Module):
    """
    Main reference: DeepseekV2 paper, and FlashInfer Implementation
    (https://arxiv.org/abs/2405.04434 and https://github.com/flashinfer-ai/flashinfer/pull/551).

        For more info see MLACommonImpl in:
        vllm/v1/attention/backends/mla/utils.py
    """

    def __init__(
        self,
        vllm_config: VllmConfig,
        config: DeepseekV2Config | DeepseekV3Config,
        hidden_size: int,
        num_heads: int,
        qk_nope_head_dim: int,
        qk_rope_head_dim: int,
        v_head_dim: int,
        q_lora_rank: int | None,
        kv_lora_rank: int,
        rope_theta: float = 10000,
        rope_scaling: dict[str, Any] | None = None,
        max_position_embeddings: int = 8192,
        cache_config: CacheConfig | None = None,
        quant_config: QuantizationConfig | None = None,
        prefix: str = "",
        topk_indices_buffer: torch.Tensor | None = None,
    ) -> None:
        super().__init__()
        self.hidden_size = hidden_size
        self.qk_nope_head_dim = qk_nope_head_dim
        self.qk_rope_head_dim = qk_rope_head_dim
        self.qk_head_dim = qk_nope_head_dim + qk_rope_head_dim
        self.v_head_dim = v_head_dim

        self.q_lora_rank = q_lora_rank
        self.kv_lora_rank = kv_lora_rank

        self.num_heads = num_heads
        tp_size = get_tensor_model_parallel_world_size()
        assert num_heads % tp_size == 0
        self.num_local_heads = num_heads // tp_size

        self.scaling = self.qk_head_dim**-0.5
        self.rope_theta = rope_theta
        self.max_position_embeddings = max_position_embeddings

        if self.q_lora_rank is not None:
            self.fused_qkv_a_proj = MergedColumnParallelLinear(
                self.hidden_size,
                [self.q_lora_rank, self.kv_lora_rank + self.qk_rope_head_dim],
                bias=False,
                quant_config=quant_config,
                prefix=f"{prefix}.fused_qkv_a_proj",
                disable_tp=True,
            )
        else:
            self.kv_a_proj_with_mqa = ReplicatedLinear(
                self.hidden_size,
                self.kv_lora_rank + self.qk_rope_head_dim,
                bias=False,
                quant_config=quant_config,
                prefix=f"{prefix}.kv_a_proj_with_mqa",
            )

        if self.q_lora_rank is not None:
            self.q_a_layernorm = RMSNorm(self.q_lora_rank, eps=config.rms_norm_eps)
            self.q_b_proj = ColumnParallelLinear(
                self.q_lora_rank,
                self.num_heads * self.qk_head_dim,
                bias=False,
                quant_config=quant_config,
                prefix=f"{prefix}.q_b_proj",
            )
        else:
            self.q_proj = ColumnParallelLinear(
                self.hidden_size,
                self.num_heads * self.qk_head_dim,
                bias=False,
                quant_config=quant_config,
                prefix=f"{prefix}.q_proj",
            )
        self.kv_a_layernorm = RMSNorm(self.kv_lora_rank, eps=config.rms_norm_eps)
        self.kv_b_proj = ColumnParallelLinear(
            self.kv_lora_rank,
            self.num_heads * (self.qk_nope_head_dim + self.v_head_dim),
            bias=False,
            quant_config=quant_config,
            prefix=f"{prefix}.kv_b_proj",
        )
        self.o_proj = RowParallelLinear(
            self.num_heads * self.v_head_dim,
            self.hidden_size,
            bias=False,
            quant_config=quant_config,
            prefix=f"{prefix}.o_proj",
        )

        if rope_scaling:
            rope_scaling["rope_type"] = "deepseek_yarn"
        self.rotary_emb = get_rope(
            qk_rope_head_dim,
            rotary_dim=qk_rope_head_dim,
            max_position=max_position_embeddings,
            base=rope_theta,
            rope_scaling=rope_scaling,
            is_neox_style=False,
        )
        if rope_scaling:
            mscale_all_dim = rope_scaling.get("mscale_all_dim", False)
            scaling_factor = rope_scaling["factor"]
            mscale = yarn_get_mscale(scaling_factor, float(mscale_all_dim))
            self.scaling = self.scaling * mscale * mscale

        self.is_v32 = hasattr(config, "index_topk")

        if self.is_v32:
            self.indexer = Indexer(
                vllm_config,
                config,
                hidden_size,
                q_lora_rank,
                quant_config,
                cache_config,
                topk_indices_buffer,
                f"{prefix}.indexer",
            )
        else:
            self.indexer = None

        mla_modules = MLAModules(
            kv_a_layernorm=self.kv_a_layernorm,
            kv_b_proj=self.kv_b_proj,
            rotary_emb=self.rotary_emb,
            o_proj=self.o_proj,
            fused_qkv_a_proj=self.fused_qkv_a_proj
            if self.q_lora_rank is not None
            else None,
            kv_a_proj_with_mqa=self.kv_a_proj_with_mqa
            if self.q_lora_rank is None
            else None,
            q_a_layernorm=self.q_a_layernorm if self.q_lora_rank is not None else None,
            q_b_proj=self.q_b_proj if self.q_lora_rank is not None else None,
            q_proj=self.q_proj if self.q_lora_rank is None else None,
            indexer=self.indexer,
            is_sparse=self.is_v32,
            topk_indices_buffer=topk_indices_buffer,
        )

        self.mla_attn = MultiHeadLatentAttentionWrapper(
            self.hidden_size,
            self.num_local_heads,
            self.scaling,
            self.qk_nope_head_dim,
            self.qk_rope_head_dim,
            self.v_head_dim,
            self.q_lora_rank,
            self.kv_lora_rank,
            mla_modules,
            cache_config,
            quant_config,
            prefix,
        )

    def forward(
        self,
        positions: torch.Tensor,
        hidden_states: torch.Tensor,
    ) -> torch.Tensor:
        return self.mla_attn(positions, hidden_states)


class DeepseekV2DecoderLayer(nn.Module):
    def __init__(
        self,
        vllm_config: VllmConfig,
        prefix: str,
        config: DeepseekV2Config | None = None,
        topk_indices_buffer: torch.Tensor | None = None,
    ) -> None:
        super().__init__()

        if config is None:
            config = vllm_config.model_config.hf_config
        model_config = vllm_config.model_config
        cache_config = vllm_config.cache_config
        quant_config = vllm_config.quant_config
        parallel_config = vllm_config.parallel_config

        self.hidden_size = config.hidden_size
        rope_theta = getattr(config, "rope_theta", 10000)
        rope_scaling = getattr(config, "rope_scaling", None)
        max_position_embeddings = getattr(config, "max_position_embeddings", 8192)
        # DecoderLayers are created with `make_layers` which passes the prefix
        # with the layer's index.
        layer_idx = int(prefix.split(sep=".")[-1])
        self.layer_idx = layer_idx
        if model_config.use_mla:
            attn_cls = DeepseekV2MLAAttention
        else:
            attn_cls = DeepseekV2Attention
        self.self_attn = attn_cls(
            vllm_config=vllm_config,
            config=config,
            hidden_size=self.hidden_size,
            num_heads=config.num_attention_heads,
            qk_nope_head_dim=config.qk_nope_head_dim,
            qk_rope_head_dim=config.qk_rope_head_dim,
            v_head_dim=config.v_head_dim,
            q_lora_rank=config.q_lora_rank if hasattr(config, "q_lora_rank") else None,
            kv_lora_rank=config.kv_lora_rank,
            rope_theta=rope_theta,
            rope_scaling=rope_scaling,
            max_position_embeddings=max_position_embeddings,
            cache_config=cache_config,
            quant_config=quant_config,
            prefix=f"{prefix}.self_attn",
            topk_indices_buffer=topk_indices_buffer,
        )

        if (
            config.n_routed_experts is not None
            and layer_idx >= config.first_k_dense_replace
            and layer_idx % config.moe_layer_freq == 0
        ):
            self.mlp = DeepseekV2MoE(
                config=config,
                parallel_config=parallel_config,
                quant_config=quant_config,
                prefix=f"{prefix}.mlp",
            )
        else:
            self.mlp = DeepseekV2MLP(
                hidden_size=config.hidden_size,
                intermediate_size=config.intermediate_size,
                hidden_act=config.hidden_act,
                quant_config=quant_config,
                prefix=f"{prefix}.mlp",
            )
        self.input_layernorm = RMSNorm(config.hidden_size, eps=config.rms_norm_eps)
        self.post_attention_layernorm = RMSNorm(
            config.hidden_size, eps=config.rms_norm_eps
        )
        self.routed_scaling_factor = config.routed_scaling_factor

    def forward(
        self,
        positions: torch.Tensor,
        hidden_states: torch.Tensor,
        residual: torch.Tensor | None,
    ) -> torch.Tensor:
        # Self Attention
        if residual is None:
            residual = hidden_states.clone()
            hidden_states = self.input_layernorm(hidden_states)
        else:
            hidden_states, residual = self.input_layernorm(hidden_states, residual)
        hidden_states = self.self_attn(
            positions=positions,
            hidden_states=hidden_states,
        )

        if hidden_states.dtype == torch.float16:
            # Fix FP16 overflow
            # We scale both hidden_states and residual before
            # rmsnorm, and rmsnorm result would not affect by scale.
            hidden_states *= 1.0 / self.routed_scaling_factor
            if self.layer_idx == 0:
                # The residual is shared by all layers, we only scale it on
                # first layer.
                residual *= 1.0 / self.routed_scaling_factor

        # Fully Connected
        hidden_states, residual = self.post_attention_layernorm(hidden_states, residual)
        hidden_states = self.mlp(hidden_states)

        if isinstance(self.mlp, DeepseekV2MLP) and hidden_states.dtype == torch.float16:
            # Fix FP16 overflow
            # Scaling the DeepseekV2MLP output, it is the input of
            # input_layernorm of next decoder layer.
            # The scaling of DeepseekV2MOE output would be done in the forward
            # of DeepseekV2MOE
            hidden_states *= 1.0 / self.routed_scaling_factor

        return hidden_states, residual


@support_torch_compile
class DeepseekV2Model(nn.Module):
    fall_back_to_pt_during_load = False

    def __init__(self, *, vllm_config: VllmConfig, prefix: str = ""):
        super().__init__()

        config = vllm_config.model_config.hf_config
        quant_config = vllm_config.quant_config
        self.config = config

        self.vocab_size = config.vocab_size
        self.is_v32 = hasattr(config, "index_topk")
        if self.is_v32:
            topk_tokens = config.index_topk
            topk_indices_buffer = torch.empty(
                vllm_config.scheduler_config.max_num_batched_tokens,
                topk_tokens,
                dtype=torch.int32,
                device="cuda",
            )
        else:
            topk_indices_buffer = None

        if get_pp_group().is_first_rank:
            self.embed_tokens = VocabParallelEmbedding(
                config.vocab_size,
                config.hidden_size,
                quant_config=quant_config,
                prefix=f"{prefix}.embed_tokens",
            )
        else:
            self.embed_tokens = PPMissingLayer()

        self.start_layer, self.end_layer, self.layers = make_layers(
            config.num_hidden_layers,
            lambda prefix: DeepseekV2DecoderLayer(
                vllm_config, prefix, topk_indices_buffer=topk_indices_buffer
            ),
            prefix=f"{prefix}.layers",
        )

        if get_pp_group().is_last_rank:
            self.norm = RMSNorm(config.hidden_size, eps=config.rms_norm_eps)
        else:
            self.norm = PPMissingLayer()
        self.make_empty_intermediate_tensors = make_empty_intermediate_tensors_factory(
            ["hidden_states", "residual"], config.hidden_size
        )

    def get_input_embeddings(self, input_ids: torch.Tensor) -> torch.Tensor:
        return self.embed_tokens(input_ids)

    def forward(
        self,
        input_ids: torch.Tensor,
        positions: torch.Tensor,
        intermediate_tensors: IntermediateTensors | None,
        inputs_embeds: torch.Tensor | None = None,
    ) -> torch.Tensor | IntermediateTensors:
        if get_pp_group().is_first_rank:
            if inputs_embeds is not None:
                hidden_states = inputs_embeds
            else:
                hidden_states = self.get_input_embeddings(input_ids)
            residual = None
        else:
            assert intermediate_tensors is not None
            hidden_states = intermediate_tensors["hidden_states"]
            residual = intermediate_tensors["residual"]

        for layer in islice(self.layers, self.start_layer, self.end_layer):
            hidden_states, residual = layer(positions, hidden_states, residual)

        if not get_pp_group().is_last_rank:
            return IntermediateTensors(
                {"hidden_states": hidden_states, "residual": residual}
            )

        hidden_states, _ = self.norm(hidden_states, residual)
        return hidden_states


class DeepseekV2ForCausalLM(nn.Module, SupportsPP, MixtureOfExperts, SupportsLoRA):
    packed_modules_mapping = {
        "gate_up_proj": ["gate_proj", "up_proj"],
    }

    def __init__(self, *, vllm_config: VllmConfig, prefix: str = ""):
        super().__init__()
        config = vllm_config.model_config.hf_config
        quant_config = vllm_config.quant_config
        self.config = config
        self.quant_config = quant_config

        # `packed_modules_mapping` needs to be modified before
        # initializing DeepseekV2Model, as it is passed inplace to
        # quantization config init and may be used to select the
        # quant_method for relevant layers during initialization.
        self.fuse_qkv_a_proj = (
            hasattr(config, "q_lora_rank") and config.q_lora_rank is not None
        )
        if self.fuse_qkv_a_proj:
            self.packed_modules_mapping["fused_qkv_a_proj"] = [
                "q_a_proj",
                "kv_a_proj_with_mqa",
            ]

        self.model = DeepseekV2Model(
            vllm_config=vllm_config, prefix=maybe_prefix(prefix, "model")
        )
        if get_pp_group().is_last_rank:
            self.lm_head = ParallelLMHead(
                config.vocab_size,
                config.hidden_size,
                quant_config=quant_config,
                prefix=maybe_prefix(prefix, "lm_head"),
            )
        else:
            self.lm_head = PPMissingLayer()
        self.logits_processor = LogitsProcessor(config.vocab_size)
        self.make_empty_intermediate_tensors = (
            self.model.make_empty_intermediate_tensors
        )
        self.expert_weights = []

        # Set MoE hyperparameters
        self.num_moe_layers = config.num_hidden_layers - config.first_k_dense_replace
        self.num_expert_groups = config.n_group

        self.moe_layers: list[SharedFusedMoE] = []
        example_moe = None
        for layer in self.model.layers:
            if isinstance(layer, PPMissingLayer):
                continue

            assert isinstance(layer, DeepseekV2DecoderLayer)
            if isinstance(layer.mlp, DeepseekV2MoE):
                # Pick last one layer since the first ones may be dense layers.
                example_moe = layer.mlp
                self.moe_layers.append(layer.mlp.experts)

        if example_moe is None:
            raise RuntimeError("No DeepseekV2MoE layer found in model.layers.")

        self.num_logical_experts = example_moe.n_logical_experts
        self.num_physical_experts = example_moe.n_physical_experts
        self.num_local_physical_experts = example_moe.n_local_physical_experts
        self.num_routed_experts = example_moe.n_routed_experts
        self.num_shared_experts = example_moe.n_shared_experts
        self.num_redundant_experts = example_moe.n_redundant_experts

    def set_eplb_state(
        self,
        expert_load_view: torch.Tensor,
        logical_to_physical_map: torch.Tensor,
        logical_replica_count: torch.Tensor,
    ) -> None:
        for layer_idx, layer in enumerate(self.moe_layers):
            # Register the expert weights.
            self.expert_weights.append(layer.get_expert_weights())
            layer.set_eplb_state(
                moe_layer_idx=layer_idx,
                expert_load_view=expert_load_view,
                logical_to_physical_map=logical_to_physical_map,
                logical_replica_count=logical_replica_count,
            )

    def update_physical_experts_metadata(
        self,
        num_physical_experts: int,
        num_local_physical_experts: int,
    ) -> None:
        assert self.num_local_physical_experts == num_local_physical_experts
        self.num_physical_experts = num_physical_experts
        self.num_local_physical_experts = num_local_physical_experts
        self.num_redundant_experts = num_physical_experts - self.num_logical_experts
        for layer in self.model.layers:
            if isinstance(layer.mlp, DeepseekV2MoE):
                moe = layer.mlp
                moe.n_local_physical_experts = num_local_physical_experts
                moe.n_physical_experts = num_physical_experts
                moe.n_redundant_experts = self.num_redundant_experts
                moe.experts.update_expert_map()

    def get_input_embeddings(self, input_ids: torch.Tensor) -> torch.Tensor:
        return self.model.get_input_embeddings(input_ids)

    def forward(
        self,
        input_ids: torch.Tensor,
        positions: torch.Tensor,
        intermediate_tensors: IntermediateTensors | None = None,
        inputs_embeds: torch.Tensor | None = None,
    ) -> torch.Tensor | IntermediateTensors:
        hidden_states = self.model(
            input_ids, positions, intermediate_tensors, inputs_embeds
        )
        return hidden_states

    def compute_logits(
        self,
        hidden_states: torch.Tensor,
    ) -> torch.Tensor | None:
        logits = self.logits_processor(self.lm_head, hidden_states)
        return logits

    def load_weights(self, weights: Iterable[tuple[str, torch.Tensor]]) -> set[str]:
        stacked_params_mapping = [
            # (param_name, shard_name, shard_id)
            ("gate_up_proj", "gate_proj", 0),
            ("gate_up_proj", "up_proj", 1),
            ("fused_qkv_a_proj", "q_a_proj", 0),
            ("fused_qkv_a_proj", "kv_a_proj_with_mqa", 1),
        ]

        # Params for weights, fp8 weight scales, fp8 activation scales
        # (param_name, weight_name, expert_id, shard_id)
        expert_params_mapping = SharedFusedMoE.make_expert_params_mapping(
            ckpt_gate_proj_name="gate_proj",
            ckpt_down_proj_name="down_proj",
            ckpt_up_proj_name="up_proj",
            num_experts=self.config.n_routed_experts
            + (
                self.config.n_shared_experts
                if is_rocm_aiter_fusion_shared_expert_enabled()
                else 0
            ),
            num_redundant_experts=self.num_redundant_experts,
        )

        params_dict = dict(self.named_parameters())
        loaded_params: set[str] = set()
        for name, loaded_weight in weights:
            if "rotary_emb.inv_freq" in name:
                continue

            spec_layer = get_spec_layer_idx_from_weight_name(self.config, name)
            if spec_layer is not None:
                continue  # skip spec decode layers for main model

            is_fuse_shared_experts_layer = (
                is_rocm_aiter_fusion_shared_expert_enabled()
                and ("mlp.shared_experts" in name)
            )

            for param_name, weight_name, shard_id in stacked_params_mapping:
                # Skip non-stacked layers and experts (experts handled below).
                if weight_name not in name:
                    continue
                # We have mlp.experts[0].gate_proj in the checkpoint.
                # Since we handle the experts below in expert_params_mapping,
                # we need to skip here BEFORE we update the name, otherwise
                # name will be updated to mlp.experts[0].gate_up_proj, which
                # will then be updated below in expert_params_mapping
                # for mlp.experts[0].gate_gate_up_proj, which breaks load.
                if ("mlp.experts." in name) and name not in params_dict:
                    continue
                if is_fuse_shared_experts_layer:
                    continue
                name_mapped = name.replace(weight_name, param_name)

                # QKV fusion is optional, fall back to normal
                # weight loading if it's not enabled
                # if go with fusion option, then update name
                if (
                    param_name == "fused_qkv_a_proj"
                ) and name_mapped not in params_dict:
                    continue
                else:
                    name = name_mapped
                # Skip loading extra bias for GPTQ models.
                if name.endswith(".bias") and name not in params_dict:
                    continue

                if is_pp_missing_parameter(name, self):
                    continue

                param = params_dict[name]
                weight_loader = param.weight_loader
                weight_loader(param, loaded_weight, shard_id)
                break
            else:
                is_expert_weight = False

                # Special handling: when AITER fusion_shared_experts is enabled,
                # checkpoints may provide a single widened shared_experts tensor
                # without explicit expert indices
                # (e.g. ...mlp.shared_experts.gate_proj.weight).
                # For models with multiple shared experts, split that tensor
                # evenly into per-shared-expert slices and load them into
                # appended expert slots mlp.experts.{n_routed_experts + j}.*
                # accordingly.
                num_chunks = 1
                if is_fuse_shared_experts_layer:
                    num_chunks = getattr(self.config, "n_shared_experts", 1) or 1
                    # Determine split axis based on op type
                    # gate/up: ColumnParallel → split along dim 0
                    # down: RowParallel → split along dim 1
                    split_dim = 1 if "down_proj.weight" in name else 0
                    total = loaded_weight.shape[split_dim]
                    assert total % num_chunks == 0, (
                        f"Shared expert weight dim {total} "
                        f"not divisible by num_chunks {num_chunks}"
                    )
                    chunk_size = total // num_chunks

                for j in range(num_chunks):
                    chunk_name = name
                    weight_to_load = loaded_weight

                    if is_fuse_shared_experts_layer:
                        if split_dim == 0:
                            weight_to_load = loaded_weight[
                                j * chunk_size : (j + 1) * chunk_size, :
                            ]
                        else:
                            weight_to_load = loaded_weight[
                                :, j * chunk_size : (j + 1) * chunk_size
                            ]
                        # Synthesize an expert-style name so expert mapping
                        # can route it
                        chunk_name = name.replace(
                            "mlp.shared_experts",
                            f"mlp.experts.{self.config.n_routed_experts + j}",
                        )

                    # Use expert_params_mapping to locate the destination
                    # param and delegate to its expert-aware weight_loader
                    # with expert_id.
                    for mapping in expert_params_mapping:
                        param_name, weight_name, expert_id, shard_id = mapping
                        if weight_name not in chunk_name:
                            continue

                        # Anyway, this is an expert weight and should not be
                        # attempted to load as other weights later
                        is_expert_weight = True

                        # Do not modify `name` since the loop may continue here
                        # Instead, create a new variable
                        name_mapped = chunk_name.replace(weight_name, param_name)

                        if is_pp_missing_parameter(name_mapped, self):
                            continue

                        param = params_dict[name_mapped]
                        # We should ask the weight loader to return success or
                        # not here since otherwise we may skip experts with
                        # other available replicas.
                        weight_loader = typing.cast(
                            Callable[..., bool], param.weight_loader
                        )
                        success = weight_loader(
                            param,
                            weight_to_load,
                            name_mapped,
                            shard_id=shard_id,
                            expert_id=expert_id,
                            return_success=True,
                        )
                        if success:
                            if not is_fuse_shared_experts_layer:
                                name = name_mapped
                            break
                    else:
                        if is_expert_weight:
                            # We've checked that this is an expert weight
                            # However it's not mapped locally to this rank
                            # So we simply skip it
                            continue

                        # Skip loading extra bias for GPTQ models.
                        if name.endswith(".bias") and name not in params_dict:
                            continue

                        # Remapping the name of FP8 kv-scale.
                        name = maybe_remap_kv_scale_name(name, params_dict)
                        if name is None:
                            continue

                        if is_pp_missing_parameter(name, self):
                            continue

                        param = params_dict[name]
                        weight_loader = getattr(
                            param, "weight_loader", default_weight_loader
                        )
                        weight_loader(param, loaded_weight)
            loaded_params.add(name)

        return loaded_params


class DeepseekV3ForCausalLM(DeepseekV2ForCausalLM):
    pass


# Compatibility with
# https://huggingface.co/deepseek-ai/DeepSeek-V3-Base/blob/main/configuration_deepseek.py
def get_spec_layer_idx_from_weight_name(
    config: DeepseekV2Config | DeepseekV3Config, weight_name: str
) -> int | None:
    if (
        hasattr(config, "num_nextn_predict_layers")
        and config.num_nextn_predict_layers > 0
    ):
        layer_idx = config.num_hidden_layers
        for i in range(config.num_nextn_predict_layers):
            if weight_name.startswith(f"model.layers.{layer_idx + i}."):
                return layer_idx + i
    return None<|MERGE_RESOLUTION|>--- conflicted
+++ resolved
@@ -49,15 +49,11 @@
 from vllm.logger import init_logger
 from vllm.model_executor.layers.activation import SiluAndMul
 from vllm.model_executor.layers.attention_layer_base import AttentionLayerBase
-<<<<<<< HEAD
-from vllm.model_executor.layers.fused_moe import FusedMoE
+from vllm.model_executor.layers.fused_moe import SharedFusedMoE
 from vllm.model_executor.layers.fused_moe.rocm_aiter_fused_moe import (
     is_rocm_aiter_fusion_shared_expert_enabled,
     is_rocm_aiter_moe_enabled,
 )
-=======
-from vllm.model_executor.layers.fused_moe import SharedFusedMoE
->>>>>>> 29350922
 from vllm.model_executor.layers.layernorm import LayerNorm, RMSNorm
 from vllm.model_executor.layers.linear import (
     ColumnParallelLinear,
@@ -211,38 +207,7 @@
             self.physical_expert_start + self.n_local_physical_experts
         )
 
-<<<<<<< HEAD
-        if (
-            config.n_shared_experts is None
-            or is_rocm_aiter_fusion_shared_expert_enabled()
-        ):
-            self.experts = FusedMoE(
-                num_experts=config.n_routed_experts,
-                top_k=config.num_experts_per_tok,
-                hidden_size=config.hidden_size,
-                intermediate_size=config.moe_intermediate_size,
-                reduce_results=False,
-                renormalize=config.norm_topk_prob,
-                quant_config=quant_config,
-                use_grouped_topk=True,
-                num_expert_group=config.n_group,
-                topk_group=config.topk_group,
-                prefix=f"{prefix}.experts",
-                scoring_func=config.scoring_func,
-                # we do scaling outside, set factor to 1.0 to avoid double mul
-                # aiter applies routed_scaling_factor internally
-                routed_scaling_factor=1.0
-                if not is_rocm_aiter_moe_enabled()
-                else self.routed_scaling_factor,
-                e_score_correction_bias=self.gate.e_score_correction_bias,
-                enable_eplb=self.enable_eplb,
-                num_redundant_experts=self.n_redundant_experts,
-                is_sequence_parallel=self.is_sequence_parallel,
-                n_shared_experts=config.n_shared_experts,
-            )
-=======
         if config.n_shared_experts is None:
->>>>>>> 29350922
             self.shared_experts = None
         else:
             intermediate_size = config.moe_intermediate_size * config.n_shared_experts
@@ -257,32 +222,6 @@
                 prefix=f"{prefix}.shared_experts",
             )
 
-<<<<<<< HEAD
-            self.experts = SharedFusedMoE(
-                shared_experts=self.shared_experts,
-                num_experts=config.n_routed_experts,
-                top_k=config.num_experts_per_tok,
-                hidden_size=config.hidden_size,
-                intermediate_size=config.moe_intermediate_size,
-                reduce_results=False,
-                renormalize=config.norm_topk_prob,
-                quant_config=quant_config,
-                use_grouped_topk=True,
-                num_expert_group=config.n_group,
-                topk_group=config.topk_group,
-                prefix=f"{prefix}.experts",
-                scoring_func=config.scoring_func,
-                # we do scaling outside, set factor to 1.0 to avoid double mul
-                # aiter applies routed_scaling_factor internally
-                routed_scaling_factor=1.0
-                if not is_rocm_aiter_moe_enabled()
-                else self.routed_scaling_factor,
-                e_score_correction_bias=self.gate.e_score_correction_bias,
-                enable_eplb=self.enable_eplb,
-                num_redundant_experts=self.n_redundant_experts,
-                is_sequence_parallel=self.is_sequence_parallel,
-            )
-=======
         self.experts = SharedFusedMoE(
             shared_experts=self.shared_experts,
             num_experts=config.n_routed_experts,
@@ -298,13 +237,18 @@
             prefix=f"{prefix}.experts",
             scoring_func=config.scoring_func,
             # we do scaling outside, set factor to 1.0 to avoid double mul
-            routed_scaling_factor=1.0,
+            # aiter applies routed_scaling_factor internally
+            routed_scaling_factor=1.0
+            if not is_rocm_aiter_moe_enabled()
+            else self.routed_scaling_factor,
             e_score_correction_bias=self.gate.e_score_correction_bias,
             enable_eplb=self.enable_eplb,
             num_redundant_experts=self.n_redundant_experts,
             is_sequence_parallel=self.is_sequence_parallel,
-        )
->>>>>>> 29350922
+            n_shared_experts=config.n_shared_experts
+            if is_rocm_aiter_fusion_shared_expert_enabled()
+            else None,
+        )
 
     def forward(self, hidden_states: torch.Tensor) -> torch.Tensor:
         num_tokens, hidden_dim = hidden_states.shape
