--- conflicted
+++ resolved
@@ -57,11 +57,7 @@
 from vllm.model_executor.model_loader.weight_utils import (
     default_weight_loader, maybe_remap_kv_scale_name)
 from vllm.model_executor.sampling_metadata import SamplingMetadata
-<<<<<<< HEAD
-from vllm.model_executor.custom_op import CustomOp
-=======
 from vllm.platforms import current_platform
->>>>>>> da3fa78d
 from vllm.sequence import IntermediateTensors
 from vllm.utils import cdiv, direct_register_custom_op
 
@@ -71,7 +67,7 @@
                     maybe_prefix)
 
 
-class DeepseekV2MLP(CustomOp):
+class DeepseekV2MLP(nn.Module):
 
     def __init__(
         self,
