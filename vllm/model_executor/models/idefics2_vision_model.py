--- conflicted
+++ resolved
@@ -138,7 +138,6 @@
         assert self.num_heads % tp_size == 0
         self.num_heads_per_partition = self.num_heads // tp_size
 
-<<<<<<< HEAD
         self.qkv_proj = QKVParallelLinear(
             self.embed_dim,
             self.head_dim,
@@ -155,40 +154,7 @@
             prefix=f"{prefix}.out_proj",
             disable_tp=use_data_parallel,
         )
-=======
-        if use_data_parallel:
-            self.q_size = self.num_heads * self.head_dim
-            self.qkv_proj = ReplicatedLinear(
-                self.embed_dim,
-                3 * self.q_size,
-                bias=True,
-                quant_config=quant_config,
-                prefix=f"{prefix}.qkv_proj",
-            )
-            self.out_proj = ReplicatedLinear(
-                self.embed_dim,
-                self.embed_dim,
-                bias=True,
-                quant_config=quant_config,
-                prefix=f"{prefix}.out_proj",
-            )
-        else:
-            self.qkv_proj = QKVParallelLinear(
-                self.embed_dim,
-                self.head_dim,
-                self.num_heads,
-                quant_config=quant_config,
-                prefix=f"{prefix}.qkv_proj",
-            )
-            self.out_proj = RowParallelLinear(
-                self.embed_dim,
-                self.embed_dim,
-                bias=True,
-                quant_config=quant_config,
-                prefix=f"{prefix}.out_proj",
-            )
         # Use unified MultiHeadAttention with Flash Attention support
->>>>>>> a1213fae
         self.attn = MultiHeadAttention(self.num_heads_per_partition,
                                        self.head_dim, self.scale)
 
