# adapted from https://github.com/huggingface/transformers/blob/v4.43.2/src/transformers/models/idefics2/modeling_idefics2.py
# Copyright 2024 The vLLM team.
# Copyright 2024 the HuggingFace Inc. team. All rights reserved.
#
# Licensed under the Apache License, Version 2.0 (the "License");
# you may not use this file except in compliance with the License.
# You may obtain a copy of the License at
#
#     http://www.apache.org/licenses/LICENSE-2.0
#
# Unless required by applicable law or agreed to in writing, software
# distributed under the License is distributed on an "AS IS" BASIS,
# WITHOUT WARRANTIES OR CONDITIONS OF ANY KIND, either express or implied.
# See the License for the specific language governing permissions and
# limitations under the License.
"""PyTorch Idefics2 model."""

from typing import Iterable, Optional, Set, Tuple

import torch
from torch import nn
from transformers.models.idefics2.configuration_idefics2 import (
    Idefics2Config, Idefics2VisionConfig)
<<<<<<< HEAD
=======
#from xformers import ops as xops
>>>>>>> 8fb3efa8

from vllm.attention.layer import MultiHeadAttention
from vllm.distributed import divide, get_tensor_model_parallel_world_size
from vllm.model_executor.layers.activation import get_act_fn
from vllm.model_executor.layers.linear import (ColumnParallelLinear,
                                               QKVParallelLinear,
                                               RowParallelLinear)
from vllm.model_executor.layers.quantization import QuantizationConfig
from vllm.model_executor.model_loader.weight_utils import default_weight_loader


class Idefics2VisionEmbeddings(nn.Module):
    """
    This is a modified version of `siglip.modelign_siglip.SiglipVisionEmbeddings
    ` to enable images of variable
    resolution.

    The modifications are adapted from [Patch n' Pack: NaViT, a Vision
    Transformer for any Aspect Ratio and Resolution](https://arxiv.org/abs/2307.06304)
    which allows treating images in their native aspect ratio and without the
    need to resize them to the same fixed size. In particular, we start from the
    original pre-trained SigLIP model(which uses images of fixed-size square
    images) and adapt it by training on images of variable resolutions.
    """

    def __init__(self, config: Idefics2VisionConfig):
        super().__init__()
        self.embed_dim = config.hidden_size
        self.image_size = config.image_size
        self.patch_size = config.patch_size
        self.patch_embedding = nn.Conv2d(
            in_channels=config.num_channels,
            out_channels=self.embed_dim,
            kernel_size=self.patch_size,
            stride=self.patch_size,
            padding="valid",
        )
        self.num_patches_per_side = self.image_size // self.patch_size
        self.num_patches = self.num_patches_per_side**2
        self.num_positions = self.num_patches
        self.position_embedding = nn.Embedding(self.num_positions,
                                               self.embed_dim)

    def forward(self,
                pixel_values: torch.FloatTensor,
                patch_attention_mask: torch.BoolTensor,
                tgt_sizes: Optional[torch.IntTensor] = None) -> torch.Tensor:
        batch_size, _, max_im_h, max_im_w = pixel_values.shape
        patch_embeds = self.patch_embedding(pixel_values)
        embeddings = patch_embeds.flatten(2).transpose(1, 2)
        max_nb_patches_h, max_nb_patches_w = (
            max_im_h // self.patch_size,
            max_im_w // self.patch_size,
        )
        boundaries = torch.arange(1 / self.num_patches_per_side, 1.0,
                                  1 / self.num_patches_per_side)
        position_ids = torch.full(size=(batch_size,
                                        max_nb_patches_h * max_nb_patches_w),
                                  fill_value=0)

        for batch_idx, p_attn_mask in enumerate(patch_attention_mask):

            if tgt_sizes is not None:
                nb_patches_h = tgt_sizes[batch_idx][0]
                nb_patches_w = tgt_sizes[batch_idx][1]
            else:
                nb_patches_h = p_attn_mask[:, 0].sum()
                nb_patches_w = p_attn_mask[0].sum()
            fractional_coords_h = torch.arange(0, 1 - 1e-6, 1 / nb_patches_h)
            fractional_coords_w = torch.arange(0, 1 - 1e-6, 1 / nb_patches_w)
            bucket_coords_h = torch.bucketize(fractional_coords_h,
                                              boundaries,
                                              right=True)
            bucket_coords_w = torch.bucketize(fractional_coords_w,
                                              boundaries,
                                              right=True)
            pos_ids = (bucket_coords_h[:, None] * self.num_patches_per_side +
                       bucket_coords_w).flatten()
            position_ids[batch_idx][p_attn_mask.view(-1).cpu()] = pos_ids
        position_ids = position_ids.to(self.position_embedding.weight.device)
        embeddings = embeddings + self.position_embedding(position_ids)
        return embeddings


def attention_softmax(attn_weights: torch.Tensor, training: bool):
    if attn_weights.is_contiguous() and attn_weights.device.type == "xpu" and not training:
        import xe_addons
        xe_addons.attn_softmax_inplaced(attn_weights)
    else:
        attn_weights = torch.nn.functional.softmax(attn_weights, dim=-1,
                                                   dtype=torch.float32).to(attn_weights.dtype)
    return attn_weights


class Idefics2VisionAttention(nn.Module):
    """Multi-headed attention from 'Attention Is All You Need' paper"""

    def __init__(
        self,
        config: Idefics2Config,
        quant_config: Optional[QuantizationConfig] = None,
        prefix: str = "",
    ) -> None:
        super().__init__()
        self.config = config
        self.embed_dim = config.hidden_size
        self.num_heads = config.num_attention_heads
        self.head_dim = self.embed_dim // self.num_heads
        if self.head_dim * self.num_heads != self.embed_dim:
            raise ValueError(
                f"embed_dim must be divisible by num_heads (got `embed_dim`: {self.embed_dim} and `num_heads`:"  # noqa: E501
                f" {self.num_heads}).")
        self.scale = self.head_dim**-0.5
        self.dropout = config.attention_dropout
        self.qkv_proj = QKVParallelLinear(
            self.embed_dim,
            self.head_dim,
            self.num_heads,
            quant_config=quant_config,
            prefix=f"{prefix}.qkv_proj",
        )
        self.out_proj = RowParallelLinear(
            self.embed_dim,
            self.embed_dim,
            bias=True,
            quant_config=quant_config,
            prefix=f"{prefix}.out_proj",
        )
        self.tp_size = get_tensor_model_parallel_world_size()
        self.num_heads_per_partition = divide(self.num_heads, self.tp_size)
        self.attn = MultiHeadAttention(self.num_heads_per_partition,
                                       self.head_dim, self.scale)

    def forward(
        self,
        hidden_states: torch.Tensor,
    ) -> torch.Tensor:
        qkv, _ = self.qkv_proj(
            hidden_states
        )  # batch_size, q_len, 3 * num_heads_per_partition * head_dim
        query_states, key_states, value_states = qkv.chunk(3, dim=-1)
<<<<<<< HEAD
        out = self.attn(query_states, key_states, value_states)
=======
        query_states = query_states.view(batch_size, q_len,
                                         self.num_heads_per_partition,
                                         self.head_dim)
        key_states = key_states.view(batch_size, q_len,
                                     self.num_heads_per_partition,
                                     self.head_dim)
        value_states = value_states.view(batch_size, q_len,
                                         self.num_heads_per_partition,
                                         self.head_dim)

        attn_weights = torch.matmul(query_states, key_states.transpose(
            2, 3)) * self.scale

        attn_weights = attention_softmax(attn_weights, self.training)
        attn_weights = nn.functional.dropout(attn_weights,
                                             p=self.dropout,
                                             training=self.training)
        attn_output = torch.matmul(attn_weights, value_states)

        attn_output = attn_output.transpose(1, 2).contiguous()
        # see: https://facebookresearch.github.io/xformers/components/ops.html
        # out = xops.memory_efficient_attention_forward(
        #     query_states,
        #     key_states,
        #     value_states,
        #     p=self.dropout,
        #     scale=self.scale,
        # )
        out = attn_output.view(batch_size, q_len, -1)
>>>>>>> 8fb3efa8
        attn_output, _ = self.out_proj(out)
        return attn_output


class Idefics2VisionMLP(nn.Module):

    def __init__(
        self,
        config: Idefics2Config,
        quant_config: Optional[QuantizationConfig] = None,
        prefix: str = "",
    ) -> None:
        super().__init__()
        self.config = config
        self.activation_fn = get_act_fn(config.hidden_act)
        self.fc1 = ColumnParallelLinear(
            config.hidden_size,
            config.intermediate_size,
            bias=True,
            quant_config=quant_config,
            prefix=f"{prefix}.fc1",
        )
        self.fc2 = RowParallelLinear(
            config.intermediate_size,
            config.hidden_size,
            bias=True,
            quant_config=quant_config,
            prefix=f"{prefix}.fc2",
        )

    def forward(self, hidden_states: torch.Tensor) -> torch.Tensor:
        hidden_states, _ = self.fc1(hidden_states)
        hidden_states = self.activation_fn(hidden_states)
        hidden_states, _ = self.fc2(hidden_states)
        return hidden_states


class Idefics2EncoderLayer(nn.Module):

    def __init__(
        self,
        config: Idefics2Config,
        quant_config: Optional[QuantizationConfig] = None,
        prefix: str = "",
    ) -> None:
        super().__init__()
        self.embed_dim = config.hidden_size
        self.self_attn = Idefics2VisionAttention(config,
                                                 quant_config=quant_config,
                                                 prefix=f"{prefix}.self_attn")
        self.layer_norm1 = nn.LayerNorm(self.embed_dim,
                                        eps=config.layer_norm_eps)
        self.mlp = Idefics2VisionMLP(config,
                                     quant_config=quant_config,
                                     prefix=f"{prefix}.mlp")
        self.layer_norm2 = nn.LayerNorm(self.embed_dim,
                                        eps=config.layer_norm_eps)

    def forward(
        self,
        hidden_states: torch.Tensor,
    ) -> torch.Tensor:
        """
        Args:
            hidden_states (`torch.FloatTensor`):
                Input to the layer of shape `(batch, seq_len, embed_dim)`.

        """
        residual = hidden_states
        hidden_states = self.layer_norm1(hidden_states)
        hidden_states = self.self_attn(hidden_states)
        hidden_states = residual + hidden_states
        residual = hidden_states
        hidden_states = self.layer_norm2(hidden_states)
        hidden_states = self.mlp(hidden_states)
        hidden_states = residual + hidden_states
        return hidden_states


class Idefics2Encoder(nn.Module):
    """
    Transformer encoder consisting of `config.num_hidden_layers` self attention
    layers. Each layer is a
    [`Idefics2EncoderLayer`].

    Args:
        config: Idefics2Config
    """

    def __init__(
        self,
        config: Idefics2Config,
        quant_config: Optional[QuantizationConfig] = None,
        prefix: str = "",
    ) -> None:
        super().__init__()

        self.config = config
        self.layers = nn.ModuleList([
            Idefics2EncoderLayer(config,
                                 quant_config=quant_config,
                                 prefix=f"{prefix}.layers.{layer_idx}")
            for layer_idx in range(config.num_hidden_layers)
        ])

    def forward(
        self,
        inputs_embeds: torch.Tensor,
    ) -> torch.Tensor:
        r"""
        Args:
            inputs_embeds (torch.Tensor):
                Optionally, instead of passing `input_ids` you can choose to
                directly pass an embedded representation.
                This is useful if you want more control over how to convert
                `input_ids` indices into associated vectorsthan the model's
                internal embedding lookup matrix.
        """
        hidden_states = inputs_embeds
        for encoder_layer in self.layers:
            layer_outputs = encoder_layer(hidden_states)
            hidden_states = layer_outputs
        return hidden_states


class Idefics2VisionTransformer(nn.Module):

    def __init__(
        self,
        config: Idefics2VisionConfig,
        quant_config: Optional[QuantizationConfig] = None,
        prefix: str = "",
    ) -> None:
        super().__init__()

        embed_dim = config.hidden_size
        self.config = config
        self.embeddings = Idefics2VisionEmbeddings(config)
        self.encoder = Idefics2Encoder(config,
                                       quant_config=quant_config,
                                       prefix=f"{prefix}.encoder")
        self.post_layernorm = nn.LayerNorm(embed_dim,
                                           eps=config.layer_norm_eps)

    def get_input_embeddings(self):
        return self.embeddings

    def forward(
        self,
        pixel_values,
        patch_attention_mask: Optional[torch.BoolTensor] = None,
        tgt_sizes: Optional[torch.IntTensor] = None,
    ) -> torch.Tensor:
        hidden_states = self.embeddings(
            pixel_values=pixel_values,
            patch_attention_mask=patch_attention_mask,
            tgt_sizes=tgt_sizes)
        encoder_outputs = self.encoder(hidden_states)
        last_hidden_state = self.post_layernorm(encoder_outputs)
        return last_hidden_state

    def load_weights(self, weights: Iterable[Tuple[str,
                                                   torch.Tensor]]) -> Set[str]:
        stacked_params_mapping = [
            # (param_name, shard_name, shard_id)
            ("qkv_proj", "q_proj", "q"),
            ("qkv_proj", "k_proj", "k"),
            ("qkv_proj", "v_proj", "v"),
        ]
        params_dict = dict(self.named_parameters())
        loaded_params: Set[str] = set()
        for name, loaded_weight in weights:
            for param_name, weight_name, shard_id in stacked_params_mapping:
                if weight_name not in name:
                    continue
                name = name.replace(weight_name, param_name)
                param = params_dict[name]
                weight_loader = param.weight_loader
                weight_loader(param, loaded_weight, shard_id)
                break
            else:
                param = params_dict[name]
                weight_loader = getattr(param, "weight_loader",
                                        default_weight_loader)
                weight_loader(param, loaded_weight)
            loaded_params.add(name)
        return loaded_params<|MERGE_RESOLUTION|>--- conflicted
+++ resolved
@@ -21,10 +21,6 @@
 from torch import nn
 from transformers.models.idefics2.configuration_idefics2 import (
     Idefics2Config, Idefics2VisionConfig)
-<<<<<<< HEAD
-=======
-#from xformers import ops as xops
->>>>>>> 8fb3efa8
 
 from vllm.attention.layer import MultiHeadAttention
 from vllm.distributed import divide, get_tensor_model_parallel_world_size
@@ -162,13 +158,11 @@
         self,
         hidden_states: torch.Tensor,
     ) -> torch.Tensor:
+        batch_size, q_len, _ = hidden_states.size()
         qkv, _ = self.qkv_proj(
             hidden_states
         )  # batch_size, q_len, 3 * num_heads_per_partition * head_dim
         query_states, key_states, value_states = qkv.chunk(3, dim=-1)
-<<<<<<< HEAD
-        out = self.attn(query_states, key_states, value_states)
-=======
         query_states = query_states.view(batch_size, q_len,
                                          self.num_heads_per_partition,
                                          self.head_dim)
@@ -198,7 +192,6 @@
         #     scale=self.scale,
         # )
         out = attn_output.view(batch_size, q_len, -1)
->>>>>>> 8fb3efa8
         attn_output, _ = self.out_proj(out)
         return attn_output
 
