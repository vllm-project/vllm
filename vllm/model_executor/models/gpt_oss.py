# SPDX-License-Identifier: Apache-2.0
# SPDX-FileCopyrightText: Copyright contributors to the vLLM project
from collections.abc import Iterable
from typing import Optional

import torch
import torch.distributed as dist
from torch import nn
from transformers import GptOssConfig

from vllm.attention import Attention, AttentionType
from vllm.compilation.decorators import support_torch_compile
from vllm.config import CacheConfig, VllmConfig
from vllm.distributed import (
    get_ep_group,
    get_pp_group,
    get_tensor_model_parallel_rank,
    get_tensor_model_parallel_world_size,
    tensor_model_parallel_all_gather,
)
from vllm.model_executor.layers.fused_moe import FusedMoE
from vllm.model_executor.layers.layernorm import RMSNorm
from vllm.model_executor.layers.linear import QKVParallelLinear, RowParallelLinear
from vllm.model_executor.layers.logits_processor import LogitsProcessor
from vllm.model_executor.layers.quantization import QuantizationConfig
from vllm.model_executor.layers.rotary_embedding import get_rope
from vllm.model_executor.layers.vocab_parallel_embedding import (
    ParallelLMHead,
    VocabParallelEmbedding,
)
from vllm.model_executor.model_loader.weight_utils import default_weight_loader
from vllm.model_executor.models.utils import sequence_parallel_chunk
from vllm.sequence import IntermediateTensors
from vllm.utils import cdiv

<<<<<<< HEAD
from .interfaces import SupportsEagle3, MixtureOfExperts, SupportsLoRA, SupportsPP
from .utils import (AutoWeightsLoader, WeightsMapper, extract_layer_index,
                    is_pp_missing_parameter,
                    make_empty_intermediate_tensors_factory, make_layers,
                    maybe_prefix)
=======
from .interfaces import SupportsEagle3, SupportsPP
from .utils import (
    AutoWeightsLoader,
    WeightsMapper,
    extract_layer_index,
    is_pp_missing_parameter,
    make_empty_intermediate_tensors_factory,
    make_layers,
    maybe_prefix,
)
>>>>>>> d3c84297


class OAIAttention(nn.Module):
    def __init__(
        self,
        config: GptOssConfig,
        quant_config: Optional[QuantizationConfig] = None,
        cache_config: Optional[CacheConfig] = None,
        prefix: str = "",
    ):
        super().__init__()
        self.layer_idx = extract_layer_index(prefix)
        self.head_dim = config.head_dim
        self.num_attention_heads = config.num_attention_heads
        self.num_key_value_heads = config.num_key_value_heads
        self.hidden_size = config.hidden_size

        self.rotary_emb = get_rope(
            self.head_dim,
            rotary_dim=self.head_dim,
            max_position=config.max_position_embeddings,
            base=config.rope_theta,
            dtype=torch.float32,
            rope_scaling={
                "rope_type": "yarn",
                "factor": config.rope_scaling["factor"],
                "original_max_position_embeddings": config.rope_scaling[
                    "original_max_position_embeddings"
                ],
                "beta_fast": config.rope_scaling["beta_fast"],
                "beta_slow": config.rope_scaling["beta_slow"],
            },
            is_neox_style=True,
        )

        tp_size = get_tensor_model_parallel_world_size()

        self.sinks = torch.nn.Parameter(
            torch.empty(config.num_attention_heads // tp_size, requires_grad=False)
        )

        self.q_size = self.num_attention_heads * self.head_dim // tp_size
        self.kv_size = self.num_key_value_heads * self.head_dim // tp_size
        self.scaling = self.head_dim**-0.5
        self.rope_theta = config.rope_theta

        self.qkv = QKVParallelLinear(
            hidden_size=self.hidden_size,
            head_size=self.head_dim,
            total_num_heads=self.num_attention_heads,
            total_num_kv_heads=self.num_key_value_heads,
            quant_config=quant_config,
            prefix=f"{prefix}.qkv_proj",
        )

        self.o_proj = RowParallelLinear(
            input_size=self.num_attention_heads * self.head_dim,
            output_size=self.hidden_size,
            quant_config=quant_config,
            prefix=f"{prefix}.o_proj",
        )

        self.num_local_attention_heads = config.num_attention_heads // tp_size
        self.num_local_key_value_heads = config.num_key_value_heads // tp_size

        # Only apply sliding window to every other layer
        sliding_window = config.sliding_window if self.layer_idx % 2 == 0 else None
        self.attn = Attention(
            self.num_local_attention_heads,
            self.head_dim,
            self.scaling,
            num_kv_heads=self.num_local_key_value_heads,
            cache_config=cache_config,
            quant_config=quant_config,
            per_layer_sliding_window=sliding_window,
            attn_type=AttentionType.DECODER,
            prefix=f"{prefix}.attn",
            sinks=self.sinks,
        )

    def forward(
        self, hidden_states: torch.Tensor, positions: torch.Tensor
    ) -> torch.Tensor:
        qkv, _ = self.qkv(hidden_states)
        q, k, v = qkv.split([self.q_size, self.kv_size, self.kv_size], dim=-1)
        q, k = self.rotary_emb(positions, q, k)
        v = v.contiguous()
        attn_output = self.attn(q, k, v)
        output, _ = self.o_proj(attn_output)
        return output


class MLPBlock(torch.nn.Module):
    def __init__(
        self,
        vllm_config: VllmConfig,
        layer_idx: int,
        prefix: str = "",
    ):
        super().__init__()

        config = vllm_config.model_config.hf_config
        quant_config = vllm_config.quant_config
        parallel_config = vllm_config.parallel_config

        self.is_sequence_parallel = parallel_config.use_sequence_parallel_moe

        self.layer_idx = layer_idx
        self.num_experts = config.num_local_experts
        self.experts_per_token = config.num_experts_per_tok
        self.world_size = dist.get_world_size() if dist.is_initialized() else 1
        self.router = torch.nn.Linear(config.hidden_size, config.num_local_experts)
        assert config.intermediate_size % self.world_size == 0
        self.experts = FusedMoE(
            num_experts=config.num_local_experts,
            top_k=config.num_experts_per_tok,
            hidden_size=config.hidden_size,
            intermediate_size=config.intermediate_size,
            reduce_results=True,
            renormalize=True,
            quant_config=quant_config,
            prefix=f"{prefix}.experts",
            apply_router_weight_on_input=False,
            has_bias=True,
            activation="swigluoai",
            is_sequence_parallel=self.is_sequence_parallel,
        )

    def forward(self, x: torch.Tensor) -> torch.Tensor:
        num_tokens = x.shape[0]
        if self.is_sequence_parallel:
            x = sequence_parallel_chunk(x)

        g = self.router(x)
        x = self.experts(hidden_states=x, router_logits=g)

        if self.is_sequence_parallel:
            x = tensor_model_parallel_all_gather(x.contiguous(), 0)
            x = x[:num_tokens]
        return x


class TransformerBlock(torch.nn.Module):
    def __init__(
        self,
        vllm_config: VllmConfig,
        prefix: str = "",
    ):
        super().__init__()

        config = vllm_config.model_config.hf_config
        cache_config = vllm_config.cache_config

        self.layer_idx = extract_layer_index(prefix)
        self.attn = OAIAttention(
            config, prefix=f"{prefix}.attn", cache_config=cache_config
        )
        self.mlp = MLPBlock(vllm_config, self.layer_idx, prefix=f"{prefix}.mlp")
        self.input_layernorm = RMSNorm(config.hidden_size, eps=1e-5)
        self.post_attention_layernorm = RMSNorm(config.hidden_size, eps=1e-5)

    def forward(
        self,
        hidden_states: torch.Tensor,
        positions: torch.Tensor,
        residual: Optional[torch.Tensor],
    ) -> torch.Tensor:
        # Self Attention
        if residual is None:
            residual = hidden_states
            hidden_states = self.input_layernorm(hidden_states)
        else:
            hidden_states, residual = self.input_layernorm(hidden_states, residual)
        hidden_states = self.attn(hidden_states, positions)
        # Fully Connected
        hidden_states, residual = self.post_attention_layernorm(hidden_states, residual)
        output = self.mlp(hidden_states)
        return output, residual


@support_torch_compile
class GptOssModel(nn.Module):
    def __init__(
        self,
        *,
        vllm_config: VllmConfig,
        prefix: str = "",
    ):
        super().__init__()
        self.config = vllm_config.model_config.hf_config
        self.parallel_config = vllm_config.parallel_config
        self.config.hidden_size = self.config.hidden_size
        self.embedding = VocabParallelEmbedding(
            self.config.vocab_size,
            self.config.hidden_size,
        )
        self.start_layer, self.end_layer, self.layers = make_layers(
            self.config.num_hidden_layers,
            lambda prefix: TransformerBlock(
                vllm_config,
                prefix=prefix,
            ),
            prefix=f"{prefix}.layers",
        )
        self.norm = RMSNorm(self.config.hidden_size, eps=1e-5)
        self.make_empty_intermediate_tensors = make_empty_intermediate_tensors_factory(
            ["hidden_states", "residual"], self.config.hidden_size
        )
        self.aux_hidden_state_layers = tuple[int, ...]()

    def get_input_embeddings(self, input_ids: torch.Tensor) -> torch.Tensor:
        return self.embedding(input_ids)

    def forward(
        self,
        input_ids: torch.Tensor,
        positions: torch.Tensor,
        intermediate_tensors: Optional[IntermediateTensors] = None,
        inputs_embeds: Optional[torch.Tensor] = None,
    ) -> torch.Tensor:
        if get_pp_group().is_first_rank:
            if inputs_embeds is not None:
                x = inputs_embeds
            else:
                x = self.get_input_embeddings(input_ids)

            residual = None
        else:
            assert intermediate_tensors is not None
            x = intermediate_tensors["hidden_states"]
            residual = intermediate_tensors["residual"]

        aux_hidden_states = []
        for i in range(self.start_layer, self.end_layer):
            layer = self.layers[i]
            if i in self.aux_hidden_state_layers:
                aux_hidden_states.append(x if residual is None else x + residual)
            x, residual = layer(x, positions, residual)
        if not get_pp_group().is_last_rank:
            return IntermediateTensors({"hidden_states": x, "residual": residual})
        x, _ = self.norm(x, residual)

        if len(aux_hidden_states) > 0:
            return x, aux_hidden_states
        return x

    def _load_weights_mxfp4(
        self,
        ep_rank_end: int,
        ep_rank_start: int,
        heads_per_rank: int,
        head_start: int,
        weights: Iterable[tuple[str, torch.Tensor]],
        stacked_params_mapping: list[tuple[str, ...]],
    ) -> set[str]:
        params_dict = dict(self.named_parameters())
        loaded_params: set[str] = set()

        mxfp4_block = 32
        use_ep = self.parallel_config.enable_expert_parallel
        num_experts = self.config.num_local_experts

        tp_rank = get_tensor_model_parallel_rank()
        tp_size = get_tensor_model_parallel_world_size()

        intermediate_size = self.config.intermediate_size
        intermediate_size_block = intermediate_size // mxfp4_block
        per_rank_intermediate_size_block = cdiv(intermediate_size_block, tp_size)
        per_rank_intermediate_size = per_rank_intermediate_size_block * mxfp4_block

        # Calculate common slicing bounds for current rank
        tp_rank_start = tp_rank * per_rank_intermediate_size
        tp_rank_end = min((tp_rank + 1) * per_rank_intermediate_size, intermediate_size)

        for name, weight in weights:
            # Skip layers on other devices.
            if is_pp_missing_parameter(name, self):
                continue

            # FIXME(woosuk): Remove this after testing.
            weight = weight.cuda()

            if ".w13_weight_scale" in name:
                # Handle MLP gate and up projection weights scale
                if use_ep:
                    narrow_weight = weight[ep_rank_start:ep_rank_end, ...]
                else:
                    narrow_weight = weight[:, 2 * tp_rank_start : 2 * tp_rank_end, ...]

                param = params_dict[name]
                weight_loader = getattr(param, "weight_loader", default_weight_loader)
                weight_loader(
                    param,
                    narrow_weight,
                    weight_name=name,
                    shard_id=None,
                    expert_id=None,
                )
                loaded_params.add(name)
                continue
            elif ".w2_weight_scale" in name:
                # Handle MLP down projection weights
                if use_ep:
                    narrow_weight = weight[ep_rank_start:ep_rank_end, ...]
                else:
                    narrow_weight = weight[
                        ..., tp_rank_start // mxfp4_block : tp_rank_end // mxfp4_block
                    ]

                param = params_dict[name]
                weight_loader = getattr(param, "weight_loader", default_weight_loader)
                weight_loader(
                    param,
                    narrow_weight,
                    weight_name=name,
                    shard_id=None,
                    expert_id=None,
                )
                loaded_params.add(name)
                continue
            elif ".w13_weight" in name:
                # Handle MLP gate and up projection weights
                # flat weight from (E, 2 * N, block_size, entry_per_block)
                # to (E, 2 * N, -1), shouldn't trigger copy for contiguous
                weight = weight.view(
                    num_experts, 2 * intermediate_size, -1
                ).contiguous()

                # Extract gate and up projection parts
                # since the weight is shuffled, we can slice directly
                if use_ep:
                    narrow_weight = weight[ep_rank_start:ep_rank_end, ...]
                else:
                    narrow_weight = weight[:, 2 * tp_rank_start : 2 * tp_rank_end, ...]

                param = params_dict[name]
                weight_loader = getattr(param, "weight_loader", default_weight_loader)
                weight_loader(
                    param,
                    narrow_weight,
                    weight_name=name,
                    shard_id=None,
                    expert_id=None,
                )
                loaded_params.add(name)
                continue
            elif ".w2_weight" in name:
                # Handle MLP down projection weights
                # same flatten here, but since 2 mx4 value are packed in 1
                # uint8, divide by 2
                weight = weight.view(
                    num_experts, -1, intermediate_size // 2
                ).contiguous()
                if use_ep:
                    narrow_weight = weight[ep_rank_start:ep_rank_end, ...]
                else:
                    narrow_weight = weight[..., tp_rank_start // 2 : tp_rank_end // 2]

                param = params_dict[name]
                weight_loader = getattr(param, "weight_loader", default_weight_loader)
                weight_loader(
                    param,
                    narrow_weight,
                    weight_name=name,
                    shard_id=None,
                    expert_id=None,
                )
                loaded_params.add(name)
                continue
            elif ".w13_bias" in name:
                # Handle MLP gate and up projection biases
                # Extract gate and up projection bias parts
                if use_ep:
                    narrow_weight = weight[ep_rank_start:ep_rank_end, ...]
                else:
                    narrow_weight = weight[:, 2 * tp_rank_start : 2 * tp_rank_end]

                param = params_dict[name]
                weight_loader = getattr(param, "weight_loader", default_weight_loader)
                weight_loader(
                    param,
                    narrow_weight,
                    weight_name=name,
                    shard_id=None,
                    expert_id=None,
                )
                loaded_params.add(name)
                continue
            elif ".w2_bias" in name:
                # Handle MLP down projection bias
                param = params_dict[name]
                weight_loader = getattr(param, "weight_loader", default_weight_loader)
                if use_ep:
                    weight = weight[ep_rank_start:ep_rank_end, ...]
                else:
                    # (only load on rank 0 to avoid duplication)
                    if tp_rank != 0:
                        weight.zero_()
                weight_loader(
                    param, weight, weight_name=name, shard_id=None, expert_id=None
                )
                loaded_params.add(name)
                continue
            elif "sinks" in name:
                # Handle attention sinks (distributed across ranks)
                param = params_dict[name]
                narrow_weight = weight.narrow(0, head_start, heads_per_rank)
                param.data.copy_(narrow_weight)
                loaded_params.add(name)
                continue
            for param_name, weight_name, shard_id in stacked_params_mapping:
                if weight_name not in name:
                    continue
                name = name.replace(weight_name, param_name)
                param = params_dict[name]
                weight_loader = getattr(param, "weight_loader", default_weight_loader)
                if weight_loader == default_weight_loader:
                    weight_loader(param, weight)
                else:
                    weight_loader(param, weight, shard_id)
                break
            else:
                # Handle all other weights with potential renaming
                if name not in params_dict:
                    continue
                param = params_dict[name]
                weight_loader = getattr(param, "weight_loader", default_weight_loader)
                weight_loader(param, weight)
            loaded_params.add(name)
        return loaded_params

    def _load_weights_other(
        self,
        ep_rank_start: int,
        ep_rank_end: int,
        heads_per_rank: int,
        head_start: int,
        weights: Iterable[tuple[str, torch.Tensor]],
        stacked_params_mapping: list[tuple[str, ...]],
    ) -> set[str]:
        params_dict = dict(self.named_parameters())
        loaded_params: set[str] = set()

        use_ep = self.parallel_config.enable_expert_parallel

        tp_rank = get_tensor_model_parallel_rank()
        tp_size = get_tensor_model_parallel_world_size()

        intermediate_size = self.config.intermediate_size
        per_rank_intermediate_size = cdiv(intermediate_size, tp_size)
        # Calculate common slicing bounds for current rank
        tp_rank_start = tp_rank * per_rank_intermediate_size
        tp_rank_end = min((tp_rank + 1) * per_rank_intermediate_size, intermediate_size)

        for name, weight in weights:
            # Skip layers on other devices.
            if is_pp_missing_parameter(name, self):
                continue

            if ".w13_weight" in name:
                # Handle MLP gate and up projection weights
                # Extract gate and up projection parts
                if use_ep:
                    narrow_weight = weight[ep_rank_start:ep_rank_end, ...]
                else:
                    narrow_weight = weight[:, :, 2 * tp_rank_start : 2 * tp_rank_end]

                narrow_weight = narrow_weight.permute(0, 2, 1).contiguous()
                param = params_dict[name]

                param.copy_(narrow_weight)
                loaded_params.add(name)
                continue
            elif ".w2_weight" in name:
                # Handle MLP down projection weights
                if use_ep:
                    narrow_weight = weight[ep_rank_start:ep_rank_end, ...]
                else:
                    narrow_weight = weight[:, tp_rank_start:tp_rank_end, :]
                narrow_weight = narrow_weight.permute(0, 2, 1).contiguous()
                param = params_dict[name]

                param.copy_(narrow_weight)
                loaded_params.add(name)
                continue
            elif ".w13_bias" in name:
                # Handle MLP gate and up projection biases
                # Extract gate and up projection bias parts
                if use_ep:
                    narrow_weight = weight[ep_rank_start:ep_rank_end, ...]
                else:
                    narrow_weight = weight[:, 2 * tp_rank_start : 2 * tp_rank_end]

                param = params_dict[name]
                param.copy_(narrow_weight)
                loaded_params.add(name)
                continue
            elif ".w2_bias" in name:
                # Handle MLP down projection bias
                if use_ep:
                    weight = weight[ep_rank_start:ep_rank_end, ...]
                else:
                    # (only load on rank 0 to avoid duplication)
                    if tp_rank != 0:
                        weight.zero_()
                param = params_dict[name]
                param.copy_(weight)
                loaded_params.add(name)
                continue
            elif "sinks" in name:
                # Handle attention sinks (distributed across ranks)
                param = params_dict[name]
                narrow_weight = weight.narrow(0, head_start, heads_per_rank)
                param.data.copy_(narrow_weight)
                loaded_params.add(name)
                continue
            for param_name, weight_name, shard_id in stacked_params_mapping:
                if weight_name not in name:
                    continue
                name = name.replace(weight_name, param_name)
                param = params_dict[name]
                weight_loader = getattr(param, "weight_loader", default_weight_loader)
                if weight_loader == default_weight_loader:
                    weight_loader(param, weight)
                else:
                    weight_loader(param, weight, shard_id)
                break
            else:
                # Handle all other weights with potential renaming
                if name not in params_dict:
                    continue
                param = params_dict[name]
                weight_loader = getattr(param, "weight_loader", default_weight_loader)
                weight_loader(param, weight)
            loaded_params.add(name)
        return loaded_params

    def load_weights(self, weights: Iterable[tuple[str, torch.Tensor]]) -> set[str]:
        stacked_params_mapping = [
            # (param_name, shard_name, shard_id)
            (".qkv", ".q_proj", "q"),
            (".qkv", ".k_proj", "k"),
            (".qkv", ".v_proj", "v"),
        ]

        tp_rank = get_tensor_model_parallel_rank()
        tp_size = get_tensor_model_parallel_world_size()

        # Attention heads per rank
        heads_per_rank = self.config.num_attention_heads // tp_size
        head_start = tp_rank * heads_per_rank

        ep_size = get_ep_group().world_size
        ep_rank = get_ep_group().rank
        num_experts = self.config.num_local_experts
        experts_per_rank = num_experts // ep_size
        ep_rank_start = ep_rank * experts_per_rank
        ep_rank_end = (ep_rank + 1) * experts_per_rank

        quant_method = (
            self.config.quantization_config["quant_method"]
            if hasattr(self.config, "quantization_config")
            else None
        )
        if quant_method == "mxfp4":
            return self._load_weights_mxfp4(
                ep_rank_end,
                ep_rank_start,
                heads_per_rank,
                head_start,
                weights,
                stacked_params_mapping,
            )
        else:
            return self._load_weights_other(
                ep_rank_end,
                ep_rank_start,
                heads_per_rank,
                head_start,
                weights,
                stacked_params_mapping,
            )


class GptOssForCausalLM(nn.Module, SupportsPP, SupportsEagle3, MixtureOfExperts, SupportsLoRA):
    packed_modules_mapping = {"qkv": ["q_proj", "k_proj", "v_proj"]}

    hf_to_vllm_mapper = WeightsMapper(
        orig_to_new_substr={
            ".self_attn.": ".attn.",
        },
        orig_to_new_suffix={
            ".embed_tokens.weight": ".embedding.weight",
            # MoE MXFP4 weights
            ".gate_up_proj_blocks": ".w13_weight",
            ".down_proj_blocks": ".w2_weight",
            ".gate_up_proj_scales": ".w13_weight_scale",
            ".down_proj_scales": ".w2_weight_scale",
            # MoE other weights
            ".gate_up_proj": ".w13_weight",
            ".down_proj": ".w2_weight",
            # MoE Bias
            ".gate_up_proj_bias": ".w13_bias",
            ".down_proj_bias": ".w2_bias",
        },
    )

    def get_packed_modules_mapping(self) -> dict[str, list[str]]:
        # This method generates and returns a dictionary mapping packed module
        # names to lists of their corresponding submodule names. It includes
        # both static mappings and dynamic mappings for expert layers, where
        # the expert indices are expanded based on the configured number
        # of routed experts.

        expert_params_mapping = self.get_expert_mapping()

        packed_modules_mapping = self.packed_modules_mapping.copy()

        packed_modules_mapping["experts"] = [
            weight_name.rstrip(".")
            for _, weight_name, _, _ in expert_params_mapping
        ]

        return packed_modules_mapping

    def __init__(
        self,
        vllm_config: VllmConfig,
        prefix: str = "",
    ):
        super().__init__()
        self.vllm_config = vllm_config
        self.config = vllm_config.model_config.hf_config

        self.model = GptOssModel(
            vllm_config=vllm_config,
            prefix=maybe_prefix(prefix, "model"),
        )
        self.lm_head = ParallelLMHead(
            self.config.vocab_size,
            self.config.hidden_size,
            prefix=maybe_prefix(prefix, "lm_head"),
        )
        self.logits_processor = LogitsProcessor(self.config.vocab_size)
        self.make_empty_intermediate_tensors = (
            self.model.make_empty_intermediate_tensors
        )

    def set_aux_hidden_state_layers(self, layers: tuple[int, ...]) -> None:
        self.model.aux_hidden_state_layers = layers

    def get_eagle3_aux_hidden_state_layers(self) -> tuple[int, ...]:
        num_layers = len(self.model.layers)
        return (2, num_layers // 2, num_layers - 3)

    def get_input_embeddings(self, input_ids: torch.Tensor) -> torch.Tensor:
        return self.model.get_input_embeddings(input_ids)

    def forward(
        self,
        input_ids: torch.Tensor,
        positions: torch.Tensor,
        intermediate_tensors: Optional[IntermediateTensors] = None,
        inputs_embeds: Optional[torch.Tensor] = None,
    ) -> torch.Tensor:
        return self.model(input_ids, positions, intermediate_tensors, inputs_embeds)

    def compute_logits(self, hidden_states: torch.Tensor) -> torch.Tensor:
        logits = self.logits_processor(self.lm_head, hidden_states)
        return logits

<<<<<<< HEAD
    def get_expert_mapping(self) -> list[tuple[str, str, int, str]]:
        # Params for weights, fp8 weight scales, fp8 activation scales
        # (param_name, weight_name, expert_id, shard_id)
        return FusedMoE.make_expert_params_mapping(
            ckpt_gate_proj_name="gate_proj",
            ckpt_down_proj_name="down_proj",
            ckpt_up_proj_name="up_proj",
            num_experts=self.config.num_local_experts, # FIXME: self.config.n_routed_experts if in config
            num_redundant_experts=0)

    def load_weights(self, weights: Iterable[tuple[str,
                                                   torch.Tensor]]) -> set[str]:
=======
    def load_weights(self, weights: Iterable[tuple[str, torch.Tensor]]) -> set[str]:
>>>>>>> d3c84297
        loader = AutoWeightsLoader(
            self,
            skip_prefixes=(["lm_head."] if self.config.tie_word_embeddings else None),
        )
        return loader.load_weights(weights, mapper=self.hf_to_vllm_mapper)<|MERGE_RESOLUTION|>--- conflicted
+++ resolved
@@ -33,14 +33,7 @@
 from vllm.sequence import IntermediateTensors
 from vllm.utils import cdiv
 
-<<<<<<< HEAD
-from .interfaces import SupportsEagle3, MixtureOfExperts, SupportsLoRA, SupportsPP
-from .utils import (AutoWeightsLoader, WeightsMapper, extract_layer_index,
-                    is_pp_missing_parameter,
-                    make_empty_intermediate_tensors_factory, make_layers,
-                    maybe_prefix)
-=======
-from .interfaces import SupportsEagle3, SupportsPP
+from .interfaces import MixtureOfExperts, SupportsEagle3, SupportsLoRA, SupportsPP
 from .utils import (
     AutoWeightsLoader,
     WeightsMapper,
@@ -50,7 +43,6 @@
     make_layers,
     maybe_prefix,
 )
->>>>>>> d3c84297
 
 
 class OAIAttention(nn.Module):
@@ -635,7 +627,9 @@
             )
 
 
-class GptOssForCausalLM(nn.Module, SupportsPP, SupportsEagle3, MixtureOfExperts, SupportsLoRA):
+class GptOssForCausalLM(
+    nn.Module, SupportsPP, SupportsEagle3, MixtureOfExperts, SupportsLoRA
+):
     packed_modules_mapping = {"qkv": ["q_proj", "k_proj", "v_proj"]}
 
     hf_to_vllm_mapper = WeightsMapper(
@@ -670,8 +664,7 @@
         packed_modules_mapping = self.packed_modules_mapping.copy()
 
         packed_modules_mapping["experts"] = [
-            weight_name.rstrip(".")
-            for _, weight_name, _, _ in expert_params_mapping
+            weight_name.rstrip(".") for _, weight_name, _, _ in expert_params_mapping
         ]
 
         return packed_modules_mapping
@@ -722,7 +715,6 @@
         logits = self.logits_processor(self.lm_head, hidden_states)
         return logits
 
-<<<<<<< HEAD
     def get_expert_mapping(self) -> list[tuple[str, str, int, str]]:
         # Params for weights, fp8 weight scales, fp8 activation scales
         # (param_name, weight_name, expert_id, shard_id)
@@ -730,14 +722,11 @@
             ckpt_gate_proj_name="gate_proj",
             ckpt_down_proj_name="down_proj",
             ckpt_up_proj_name="up_proj",
-            num_experts=self.config.num_local_experts, # FIXME: self.config.n_routed_experts if in config
-            num_redundant_experts=0)
-
-    def load_weights(self, weights: Iterable[tuple[str,
-                                                   torch.Tensor]]) -> set[str]:
-=======
+            num_experts=self.config.num_local_experts,  # FIXME: self.config.n_routed_experts if in config
+            num_redundant_experts=0,
+        )
+
     def load_weights(self, weights: Iterable[tuple[str, torch.Tensor]]) -> set[str]:
->>>>>>> d3c84297
         loader = AutoWeightsLoader(
             self,
             skip_prefixes=(["lm_head."] if self.config.tie_word_embeddings else None),
