# SPDX-License-Identifier: Apache-2.0
# SPDX-FileCopyrightText: Copyright contributors to the vLLM project

import inspect
import math
from collections.abc import Iterable, Mapping, Sequence
from functools import cached_property
from math import ceil
from typing import Literal, cast

import numpy as np
import regex as re
import torch
import torch.nn as nn
from mistral_common.audio import mel_filter_bank
from mistral_common.protocol.instruct.chunk import AudioChunk, RawAudio, TextChunk
from mistral_common.protocol.instruct.messages import UserMessage
from mistral_common.protocol.instruct.request import ChatCompletionRequest
from mistral_common.protocol.transcription.request import TranscriptionRequest
from mistral_common.tokens.tokenizers.audio import Audio, AudioEncoder
from transformers import BatchFeature, TensorType, WhisperConfig
from transformers.tokenization_utils_base import TextInput

from vllm.config import ModelConfig, SpeechToTextConfig, VllmConfig
from vllm.config.multimodal import BaseDummyOptions
from vllm.inputs.data import PromptType
from vllm.logger import init_logger
from vllm.model_executor.layers.quantization import QuantizationConfig
from vllm.model_executor.model_loader.weight_utils import default_weight_loader
from vllm.model_executor.models import SupportsPP
from vllm.model_executor.models.module_mapping import MultiModelKeys
from vllm.model_executor.models.whisper import WhisperEncoder
from vllm.multimodal import MULTIMODAL_REGISTRY
from vllm.multimodal.inputs import (
    MultiModalDataDict,
    MultiModalFieldConfig,
    MultiModalKwargsItems,
    MultiModalUUIDDict,
    NestedTensors,
)
from vllm.multimodal.parse import (
    AudioProcessorItems,
    MultiModalDataItems,
    MultiModalDataParser,
)
from vllm.multimodal.processing import (
    BaseMultiModalProcessor,
    BaseProcessingInfo,
    MultiModalProcessingInfo,
    PromptReplacement,
    PromptUpdate,
)
from vllm.multimodal.profiling import BaseDummyInputsBuilder, ProcessorInputs
from vllm.platforms import current_platform
from vllm.sequence import IntermediateTensors
from vllm.tokenizers import cached_tokenizer_from_config
from vllm.tokenizers.mistral import MistralTokenizer

from .interfaces import SupportsLoRA, SupportsMultiModal, SupportsTranscription
from .utils import init_vllm_registered_model, maybe_prefix

logger = init_logger(__name__)

ISO639_1_SUPPORTED_LANGS = {
    "ar": "Arabic",
    "nl": "Dutch",
    "en": "English",
    "fr": "French",
    "de": "German",
    "hi": "Hindi",
    "it": "Italian",
    "pt": "Portuguese",
    "es": "Spanish",
}


class VoxtralProcessorAdapter:
    """
    Provide a HF-compatible interface for
    :class:`mistral_common.tokens.tokenizers.multimodal.AudioEncoder`.
    """

    def __init__(self, tokenizer: MistralTokenizer) -> None:
        super().__init__()
        self.tokenizer = tokenizer

    @cached_property
    def _audio_processor(self) -> AudioEncoder:
        audio_encoder = self.tokenizer.instruct.audio_encoder
        assert isinstance(audio_encoder, AudioEncoder)
        return audio_encoder

    @cached_property
    def audio_token_id(self) -> int:
        return self._audio_processor.special_ids.audio

    @cached_property
    def begin_audio_token_id(self) -> int:
        return self._audio_processor.special_ids.begin_audio

    # @cached_property
    # def begin_transcript_token_id(self) -> int:
    #     return self._audio_processor.special_ids.begin_transcript

    # @cached_property
    # def end_transcript_token_id(self) -> int:
    #     return self._audio_processor.special_ids.end_transcript

    @cached_property
    def sampling_rate(self) -> int:
        return self._audio_processor.audio_config.sampling_rate

    @cached_property
    def frame_rate(self) -> float:
        return self._audio_processor.audio_config.frame_rate

    def get_num_audio_tokens(
        self,
        audio_length: int,
    ) -> int:
        return ceil(audio_length / (self.sampling_rate // self.frame_rate))

    def __call__(
        self,
        text: TextInput | list[TextInput] | None = None,
        audios: np.ndarray | list[np.ndarray] | None = None,
        return_tensors: str | TensorType | None = None,
        **kwargs,
    ) -> Mapping[str, NestedTensors]:
        if text is None:
            text = []
        if not isinstance(text, list):
            text = [text]
        if audios is None:
            audios = []
        if not isinstance(audios, list):
            audios = [audios]

        if not audios:
            input_ids = self.tokenizer(text).input_ids
            return {"input_ids": torch.tensor(input_ids)}

        # Allow dummy text, which is used for profiling as well as token inputs
        if any(len(t) > 0 for t in text):
            raise ValueError(
                "You've passed text inputs instead of token inputs. "
                "Make sure to process your input via `mistral_common`'s "
                "tokenizer or pass a chat completion request. "
                "For more info, see: "
                "https://github.com/vllm-project/vllm/issues/8411."
            )

        audios_tokens = list[torch.Tensor]()
        audios_processed = list[torch.Tensor]()
        for audio in audios:
            assert isinstance(audio, np.ndarray)
            assert audio.ndim == 1

            # pad if necessary
<<<<<<< HEAD
            audio = self._audio_processor.pad(
                audio,
                self.sampling_rate,
                **(
                    {"is_online_streaming": False} if current_platform.is_rocm() else {}
                ),
            )
=======
            # TODO(Patrick) - remove once mistral-common is bumped
            sig = inspect.signature(self._audio_processor.pad)
            if "is_online_streaming" in sig.parameters:
                audio = self._audio_processor.pad(
                    audio, self.sampling_rate, is_online_streaming=False
                )
            else:
                audio = self._audio_processor.pad(audio, self.sampling_rate)
>>>>>>> 1339878e

            audio_tokens = [self.begin_audio_token_id] + [
                self.audio_token_id
            ] * self.get_num_audio_tokens(len(audio))

            audios_tokens.append(torch.tensor(audio_tokens))
            audios_processed.append(torch.tensor(audio))

        return BatchFeature(
            {
                "input_ids": torch.cat(audios_tokens)[None].expand(len(text), -1),
                "audio_arrays": audios_processed,
            }
        )


class VoxtralProcessingInfo(BaseProcessingInfo):
    def get_tokenizer(self) -> MistralTokenizer:
        tokenizer = cached_tokenizer_from_config(self.ctx.model_config)
        if not isinstance(tokenizer, MistralTokenizer):
            raise ValueError("This model requires `--tokenizer-mode mistral`")

        return tokenizer

    def get_hf_processor(self) -> VoxtralProcessorAdapter:
        return VoxtralProcessorAdapter(self.get_tokenizer())

    def get_supported_mm_limits(self) -> Mapping[str, int | None]:
        return {"audio": 5}  # Performance tends to degrade after 5

    def get_mm_max_tokens_per_item(
        self,
        seq_len: int,
        mm_counts: Mapping[str, int],
    ) -> Mapping[str, int]:
        return {"audio": self.get_max_audio_tokens()}

    def get_max_audio_tokens(self) -> int:
        return self.ctx.model_config.max_model_len

    def get_max_audio_array_len(self) -> int:
        processor = self.get_hf_processor()
        return self.get_max_audio_tokens() * int(
            processor.sampling_rate // processor.frame_rate
        )


class VoxtralDummyInputsBuilder(BaseDummyInputsBuilder[VoxtralProcessingInfo]):
    def get_dummy_text(self, mm_counts: Mapping[str, int]) -> str:
        return ""

    def get_dummy_mm_data(
        self,
        seq_len: int,
        mm_counts: Mapping[str, int],
        mm_options: Mapping[str, BaseDummyOptions] | None = None,
    ) -> MultiModalDataDict:
        num_audios = mm_counts.get("audio", 0)

        target_length = self.info.get_max_audio_array_len()

        audio_overrides = mm_options.get("audio") if mm_options else None

        return {
            "audio": self._get_dummy_audios(
                length=target_length, num_audios=num_audios, overrides=audio_overrides
            )
        }

    def get_dummy_processor_inputs(
        self,
        seq_len: int,
        mm_counts: Mapping[str, int],
        mm_options: Mapping[str, BaseDummyOptions] | None = None,
    ) -> ProcessorInputs:
        tokenizer = self.info.get_tokenizer()

        dummy_text = self.get_dummy_text(mm_counts)
        dummy_mm_data = self.get_dummy_mm_data(seq_len, mm_counts, mm_options)
        dummy_audios = dummy_mm_data.get("audio", [])

        audio_chunks: list[AudioChunk] = []
        format = "wav"
        for audio in dummy_audios:
            audio_item = Audio(
                audio_array=audio,
                sampling_rate=self.info.get_hf_processor().sampling_rate,
                format=format,
            )
            chunk = AudioChunk(input_audio=RawAudio.from_audio(audio_item))
            audio_chunks.append(chunk)

        request = ChatCompletionRequest(
            messages=[
                UserMessage(content=[TextChunk(text=dummy_text), *audio_chunks]),
            ]
        )
        res = tokenizer.mistral.encode_chat_completion(request)
        dummy_tokens = res.tokens
        # whixtral tokenizer adds padding to the audio
        # so we need to update the audio arrays
        dummy_mm_data["audio"] = [a.audio_array for a in res.audios]

        return ProcessorInputs(prompt=dummy_tokens, mm_data=dummy_mm_data)


class VoxtralMultiModalProcessor(BaseMultiModalProcessor[VoxtralProcessingInfo]):
    def _get_mm_fields_config(
        self,
        hf_inputs: Mapping[str, NestedTensors],
        hf_processor_mm_kwargs: Mapping[str, object],
    ) -> Mapping[str, MultiModalFieldConfig]:
        return dict(audio_arrays=MultiModalFieldConfig.batched("audio"))

    def _get_prompt_updates(
        self,
        mm_items: MultiModalDataItems,
        hf_processor_mm_kwargs: Mapping[str, object],
        out_mm_kwargs: MultiModalKwargsItems,
    ) -> Sequence[PromptUpdate]:
        processor = self.info.get_hf_processor(**hf_processor_mm_kwargs)

        audio_id = processor.audio_token_id

        def get_replacement(item_idx: int):
            audios = mm_items.get_items("audio", AudioProcessorItems)
            audio_len = audios.get_audio_length(item_idx)

            nb_audio_tokens = processor.get_num_audio_tokens(audio_len)

            return [audio_id] * nb_audio_tokens

        return [
            PromptReplacement(
                modality="audio",
                target="",  # Never match the prompt (see below note)
                replacement=get_replacement,
            ),
        ]

    def _cached_apply_hf_processor(
        self,
        prompt: str | list[int],
        mm_data_items: MultiModalDataItems,
        hf_processor_mm_kwargs: Mapping[str, object],
        tokenization_kwargs: Mapping[str, object],
        mm_uuids: MultiModalUUIDDict | None = None,
    ) -> tuple[list[int], MultiModalProcessingInfo, bool]:
        prompt_ids, mm_info, _ = super()._cached_apply_hf_processor(
            prompt=prompt,
            mm_data_items=mm_data_items,
            hf_processor_mm_kwargs=hf_processor_mm_kwargs,
            tokenization_kwargs=tokenization_kwargs,
            mm_uuids=mm_uuids,
        )

        # NOTE: The tokens are already inserted by the chat template
        return prompt_ids, mm_info, True

    def _get_data_parser(self) -> MultiModalDataParser:
        sampling_rate = self.info.get_hf_processor().sampling_rate
        return MultiModalDataParser(target_sr=sampling_rate)


@MULTIMODAL_REGISTRY.register_processor(
    VoxtralMultiModalProcessor,
    info=VoxtralProcessingInfo,
    dummy_inputs=VoxtralDummyInputsBuilder,
)
class VoxtralForConditionalGeneration(
    nn.Module, SupportsMultiModal, SupportsPP, SupportsLoRA, SupportsTranscription
):
    supported_languages = ISO639_1_SUPPORTED_LANGS

    packed_modules_mapping = {
        "qkv_proj": ["q_proj", "k_proj", "v_proj"],
        "gate_up_proj": ["gate_proj", "up_proj"],
    }

    def __init__(self, *, vllm_config: VllmConfig, prefix: str = ""):
        super().__init__()
        self.tokenizer = cached_tokenizer_from_config(vllm_config.model_config)

        # update quant config to so that ignored module and target module names
        # match the vLLM model names
        if hasattr(vllm_config, "quant_config"):
            vllm_config.quant_config = self.maybe_update_quant_config(
                vllm_config.quant_config
            )

        config = vllm_config.model_config.hf_config
        self.config = config
        self.downsample_factor = self.config.audio_config.downsample_factor

        self.language_model = init_vllm_registered_model(
            vllm_config=vllm_config,
            hf_config=config.text_config,
            prefix=maybe_prefix(prefix, "language_model"),
        )
        self.whisper_encoder = VoxtralEncoderModel(
            vllm_config.with_hf_config(config.audio_config),
            prefix=maybe_prefix(prefix, "whisper_encoder"),
        )
        self.audio_language_adapter = AudioLanguageAdapter(
            hidden_size=config.audio_config.d_model * self.downsample_factor,
            dim=config.text_config.hidden_size,
        )

    def get_language_model(self) -> torch.nn.Module:
        return self.language_model

    def get_mm_mapping(self) -> MultiModelKeys:
        """Get module prefix for multimodal models to filter LoRA modules."""
        return MultiModelKeys.from_string_field(
            language_model="language_model",
            connector="audio_language_adapter",
            tower_model=["whisper_encoder"],
        )

    def forward(
        self,
        input_ids: torch.Tensor,
        positions: torch.Tensor,
        intermediate_tensors: IntermediateTensors | None = None,
        inputs_embeds: torch.Tensor | None = None,
        **kwargs: object,
    ) -> torch.Tensor | IntermediateTensors:
        if intermediate_tensors is not None:
            inputs_embeds = None

        hidden_states = self.language_model.model(
            input_ids, positions, intermediate_tensors, inputs_embeds=inputs_embeds
        )

        return hidden_states

    def embed_multimodal(
        self, **kwargs
    ) -> list[torch.Tensor] | torch.Tensor | tuple[torch.Tensor, ...] | None:
        audio_inputs = self._parse_and_validate_audio_arrays(**kwargs)
        if audio_inputs is None:
            return None

        audio_embeddings = self.whisper_encoder(audio_inputs)

        for i, audio_embedding in enumerate(audio_embeddings):
            seq_len, dim = audio_embedding.shape
            # Pad such that seq_len is divisible by downsample_factor
            target_seq_len = self.downsample_factor * math.ceil(
                seq_len / self.downsample_factor
            )
            audio_embedding = torch.nn.functional.pad(
                audio_embedding,
                (0, 0, 0, target_seq_len - seq_len),
            )
            audio_embeddings[i] = audio_embedding.reshape(
                target_seq_len // self.downsample_factor, dim * self.downsample_factor
            )

        # Concat, project and resplit
        audio_embeddings_packed = torch.cat(audio_embeddings, dim=0)
        audio_embeddings_packed = self.audio_language_adapter(audio_embeddings_packed)
        audio_embeddings = torch.split(
            audio_embeddings_packed, [a.shape[0] for a in audio_embeddings], dim=0
        )

        return audio_embeddings

    def _parse_and_validate_audio_arrays(
        self, **kwargs: object
    ) -> list[torch.Tensor] | None:
        audio_arrays = kwargs.pop("audio_arrays", None)
        if audio_arrays is None:
            return None

        if not isinstance(audio_arrays, (torch.Tensor, list)):
            raise ValueError(
                f"Incorrect type of audio_arrays. Got type: {type(audio_arrays)}"
            )

        if isinstance(audio_arrays, torch.Tensor):
            audio_arrays = list(audio_arrays.unbind(0))
        return audio_arrays

    def compute_logits(
        self,
        hidden_states: torch.Tensor,
    ) -> torch.Tensor | None:
        return self.language_model.compute_logits(hidden_states)

    @classmethod
    def get_speech_to_text_config(
        cls, model_config: ModelConfig, task_type: str
    ) -> SpeechToTextConfig:
        tokenizer = cached_tokenizer_from_config(model_config)
        audio_config = tokenizer.instruct.audio_encoder.audio_config
        max_audio_clip_s = audio_config.chunk_length_s
        sample_rate = audio_config.sampling_rate
        return SpeechToTextConfig(
            max_audio_clip_s=max_audio_clip_s,
            sample_rate=sample_rate,
            # mistral_common and whisper encoder take care of chunking
            min_energy_split_window_size=None,
        )

    @classmethod
    # for speech-to-text transcription
    def get_generation_prompt(
        cls,
        audio: np.ndarray,
        model_config: ModelConfig,
        stt_config: SpeechToTextConfig,
        language: str | None,
        task_type: Literal["transcribe", "translate"],
        request_prompt: str,
        to_language: str | None,
    ) -> PromptType:
        tokenizer = cached_tokenizer_from_config(model_config)
        audio = Audio(audio, int(stt_config.sample_rate), format="wav")  # lossless
        req = TranscriptionRequest(
            model=model_config.model,
            audio=RawAudio.from_audio(audio),
            language=language,
        )

        tokenized = tokenizer.instruct.encode_transcription(req)
        audio = (tokenized.audios[0].audio_array, stt_config.sample_rate)
        prompts_dict = {"multi_modal_data": {"audio": audio}}
        prompts_dict["prompt_token_ids"] = tokenized.tokens
        return cast(PromptType, prompts_dict)

    @classmethod
    def get_num_audio_tokens(
        cls,
        audio_duration_s: float,
        stt_config: SpeechToTextConfig,
        model_config: ModelConfig,
    ) -> int | None:
        """
        Map from audio duration to number of audio tokens produced by the ASR
        model, without running a forward pass.
        This is used for estimating the amount of processing for this audio.
        """
        tokenizer = cached_tokenizer_from_config(model_config)
        adapter = VoxtralProcessorAdapter(tokenizer)
        return adapter.get_num_audio_tokens(
            int(audio_duration_s * stt_config.sample_rate)
        )

    def load_weights(self, weights: Iterable[tuple[str, torch.Tensor]]) -> set[str]:
        remapping_rules = [
            (r"mm_streams_embeddings.embedding_module\.(.*)", r"\1"),
            (r"mm_whisper_embeddings\.(.*)", r"\1"),
            (r"audio_language_projection\.(.*)", r"audio_language_adapter.\1"),
            (
                r"audio_language_adapter\.0\.weight",
                r"audio_language_adapter.w_in.weight",
            ),
            (
                r"audio_language_adapter\.2\.weight",
                r"audio_language_adapter.w_out.weight",
            ),
        ]

        audio_params = dict(
            nn.ModuleDict(
                {
                    "audio_language_adapter": self.audio_language_adapter,
                }
            ).named_parameters()
        )

        loaded_weights = set()

        def llm_weights_generator():
            nonlocal loaded_weights
            for name, w in weights:
                is_encoder = False
                for k in [
                    "mm_whisper_embeddings",
                    "mm_streams_embeddings.embedding_module",
                ]:
                    is_encoder |= (
                        name.startswith(k)
                        and not name.startswith(f"{k}.tok_embeddings")
                        and not name.startswith(f"{k}.audio_language_projection")
                    )

                for pattern, repl in remapping_rules:
                    if re.fullmatch(pattern, name):
                        name = re.sub(pattern, repl, name)

                if is_encoder:
                    name = self.whisper_encoder.load_weight((name, w))
                    loaded_weights.add(f"whisper_encoder.{name}")
                    continue

                if name in audio_params:
                    param = audio_params[name]
                    with torch.no_grad():
                        default_weight_loader(param, w)
                    loaded_weights.add(name)
                else:
                    yield (name, w)

        for name in self.language_model.load_weights(llm_weights_generator()):
            loaded_weights.add(f"language_model.{name}")

        # potentially manually add position embeddings
        sin_key = "whisper_encoder.whisper_encoder.embed_positions.weight"
        if sin_key not in loaded_weights:
            # make sure we don't hit an error here
            loaded_weights.add(sin_key)

        return loaded_weights

    def maybe_update_quant_config(
        self, quant_config: QuantizationConfig
    ) -> QuantizationConfig:
        """
        Update quant config to so that ignored module and target module names
        match the vLLM model names.
        Right now this is specific for compressed-tensors format and
        load_format mistral.
        """
        remapping_rules = [
            (r"output", r"language_model.lm_head"),
            (
                r"layers\.(\d+)\.attention\.wo",
                r"language_model.model.layers.\1.self_attn.out_proj",
            ),
            (
                r"layers\.(\d+)\.attention\.w(.*)",
                r"language_model.model.layers.\1.self_attn.\2_proj",
            ),
            (
                r"layers\.(\d+)\.feed_forward\.w1",
                r"language_model.model.layers.\1.mlp.gate_proj",
            ),
            (
                r"layers\.(\d+)\.feed_forward\.w2",
                r"language_model.model.layers.\1.mlp.down_proj",
            ),
            (
                r"layers\.(\d+)\.feed_forward\.w3",
                r"language_model.model.layers.\1.mlp.up_proj",
            ),
            (
                r"mm_whisper_embeddings\.whisper_encoder\.transformer\.layers\.(\d+)\.attention.w(.*)",
                r"whisper_encoder.whisper_encoder.layers.\1.layers.self_attn.\2_proj",
            ),
            (
                r"mm_whisper_embeddings\.whisper_encoder\.transformer\.layers\.(\d+)\.attention.wo",
                r"whisper_encoder.whisper_encoder.layers.\1.layers.self_attn.out_proj",
            ),
            (
                r"mm_whisper_embeddings\.whisper_encoder\.transformer\.layers\.(\d+)\.feed_forward.w(\d+)",
                r"whisper_encoder.whisper_encoder.layers.\1.layers.mlp.fc\2",
            ),
            (
                r"mm_whisper_embeddings\.whisper_encoder\.conv_layers\.0",
                r"whisper_encoder.whisper_encoder.conv1",
            ),
            (
                r"mm_whisper_embeddings\.whisper_encoder\.conv_layers\.1",
                r"whisper_encoder.whisper_encoder.conv2",
            ),
            (
                r"mm_whisper_embeddings\.audio_language_projection\.0",
                r"audio_language_adapter.w_in",
            ),
            (
                r"mm_whisper_embeddings\.audio_language_projection\.2",
                r"audio_language_adapter.w_out",
            ),
        ]

        # Update ignore list
        if hasattr(quant_config, "ignore"):
            mistral_ignore = []
            for name in quant_config.ignore:
                mistral_name = name
                for pattern, repl in remapping_rules:
                    if re.fullmatch(pattern, name):
                        mistral_name = re.sub(pattern, repl, name)
                mistral_ignore.append(mistral_name)
            quant_config.ignore = mistral_ignore

        # Update target list
        if hasattr(quant_config, "config_groups"):
            config_groups = quant_config.config_groups
            for group_name in config_groups:
                if "targets" in config_groups[group_name]:
                    targets = []
                    for name in config_groups[group_name]["targets"]:
                        mistral_name = name
                        for pattern, repl in remapping_rules:
                            if re.fullmatch(pattern, name):
                                mistral_name = re.sub(pattern, repl, name)
                        targets.append(mistral_name)
                config_groups[group_name]["targets"] = targets
            quant_config.config_groups = config_groups

        return quant_config


class AudioLanguageAdapter(nn.Module):
    def __init__(self, hidden_size: int, dim: int) -> None:
        super().__init__()
        self.w_in = nn.Linear(hidden_size, dim, bias=False)
        self.gelu = nn.GELU()
        self.w_out = nn.Linear(dim, dim, bias=False)

    def forward(self, x: torch.Tensor) -> torch.Tensor:
        return self.w_out(self.gelu(self.w_in(x)))


class VoxtralEncoderModel(nn.Module):
    packed_modules_mapping = {"qkv_proj": ["q_proj", "k_proj", "v_proj"]}

    mistral_remapping = [
        (r"mm_streams_embeddings.embedding_module\.(.*)", r"\1"),
        (
            r"whisper_encoder\.conv_layers\.0\.(weight|bias)",
            r"whisper_encoder.conv1.\1",
        ),
        (
            r"whisper_encoder\.conv_layers\.1\.(weight|bias)",
            r"whisper_encoder.conv2.\1",
        ),
        (
            r"whisper_encoder\.conv_layers\.0\.conv\.(weight|bias)",
            r"whisper_encoder.conv1.\1",
        ),  # noqa: E501
        (
            r"whisper_encoder\.conv_layers\.1\.conv\.(weight|bias)",
            r"whisper_encoder.conv2.\1",
        ),  # noqa: E501
        (
            r"whisper_encoder\.transformer\.layers\.(\d+)\.attention\.w([qkv])\.(weight|bias)",  # noqa: E501
            r"whisper_encoder.layers.\1.self_attn.\2_proj.\3",
        ),
        (
            r"whisper_encoder\.transformer\.layers\.(\d+)\.attention\.wo\.(weight|bias)",  # noqa: E501
            r"whisper_encoder.layers.\1.self_attn.out_proj.\2",
        ),
        (
            r"whisper_encoder\.transformer\.layers\.(\d+)\.attention_norm\.(weight|bias)",  # noqa: E501
            r"whisper_encoder.layers.\1.self_attn_layer_norm.\2",
        ),
        (
            r"whisper_encoder\.transformer\.layers\.(\d+)\.feed_forward\.w1\.(weight|bias)",  # noqa: E501
            r"whisper_encoder.layers.\1.mlp.fc1.\2",
        ),
        (
            r"whisper_encoder\.transformer\.layers\.(\d+)\.feed_forward\.w2\.(weight|bias)",  # noqa: E501
            r"whisper_encoder.layers.\1.mlp.fc2.\2",
        ),
        (
            r"whisper_encoder\.transformer\.layers\.(\d+)\.ffn_norm\.(weight|bias)",
            r"whisper_encoder.layers.\1.final_layer_norm.\2",
        ),
        (
            r"whisper_encoder\.transformer\.norm\.(weight|bias)",
            r"whisper_encoder.layer_norm.\1",
        ),
    ]

    def __init__(
        self,
        vllm_config: VllmConfig,
        *,
        prefix: str = "",
    ) -> None:
        super().__init__()
        self.config = cast(WhisperConfig, vllm_config.model_config.hf_config)
        self.dtype: torch.dtype = vllm_config.model_config.dtype
        self.whisper_encoder = WhisperEncoder(
            vllm_config=vllm_config,
            prefix=maybe_prefix(prefix, "whisper_encoder"),
            init_in_fp32=True,
        )
        mel_filters = mel_filter_bank(
            num_frequency_bins=1 + self.config.window_size // 2,
            num_mel_bins=self.config.num_mel_bins,
            min_frequency=0.0,
            max_frequency=8000.0,
            sampling_rate=self.config.sampling_rate,
        )
        self.mel_filters = torch.tensor(mel_filters, dtype=torch.float32)

    def compute_whisper_melspec(
        self,
        audio_waveforms: torch.Tensor,
    ) -> torch.Tensor:
        input_dtype = audio_waveforms.dtype
        window = torch.hann_window(self.config.window_size).to(audio_waveforms.device)
        stft = torch.stft(
            audio_waveforms,
            self.config.window_size,
            self.config.hop_length,
            window=window,
            return_complex=True,
        )
        magnitudes = stft[..., :-1].abs() ** 2
        mel_spec = self.mel_filters.T @ magnitudes
        log_spec = torch.clamp(mel_spec, min=1e-10).log10()
        log_spec = torch.maximum(log_spec, log_spec.max() - 8.0)
        log_spec = (log_spec + 4.0) / 4.0
        return log_spec.to(input_dtype)

    @property
    def downsample_factor(self) -> int:
        return (
            self.whisper_encoder.conv1.stride[0] * self.whisper_encoder.conv2.stride[0]
        )

    @property
    def chunk_size(self) -> int:
        return self.config.max_source_positions * self.downsample_factor

    def prepare_inputs_for_conv(
        self,
        audio_waveforms: list[torch.Tensor],
    ) -> tuple[torch.Tensor, list[int]]:
        assert isinstance(audio_waveforms, list)
        # list[num_mel_bins, seq_len]
        input_features = [
            self.compute_whisper_melspec(audio).to(self.dtype)
            for audio in audio_waveforms
        ]

        chunked_features: list[torch.Tensor] = []
        chunks_per_example: list[int] = []
        for feature in input_features:
            chunks = feature.split(self.chunk_size, dim=-1)
            chunked_features += chunks
            chunks_per_example.append(len(chunks))

        # [total_num_chunks, num_mel_bins, chunk_size]
        return torch.stack(chunked_features), chunks_per_example

    def forward(
        self, input_features: torch.Tensor | list[torch.Tensor]
    ) -> list[torch.Tensor]:
        if not isinstance(input_features, list):
            input_features = [input_features]

        # Split long inputs into chunks
        input_embeds, chunks_per_example = self.prepare_inputs_for_conv(input_features)

        # [total_num_chunks, ceil(chunk_size / downsample_factor), hidden_size]
        out = self.whisper_encoder([input_embeds])

        # Re-concatenate the chunks
        chunk_idx = 0
        results = []
        for n_chunks in chunks_per_example:
            result = out[chunk_idx : chunk_idx + n_chunks].flatten(0, 1)
            results.append(result)
            chunk_idx += n_chunks

        return results

    def load_weight(self, weight: tuple[str, torch.Tensor]) -> str:
        stacked_params_mapping = [
            # (param_name, shard_name, shard_id)
            ("qkv_proj", "q_proj", "q"),
            ("qkv_proj", "k_proj", "k"),
            ("qkv_proj", "v_proj", "v"),
        ]
        params_dict = dict(self.named_parameters())

        name, loaded_weight = weight
        for pattern, repl in self.mistral_remapping:
            if re.fullmatch(pattern, name):
                name = re.sub(pattern, repl, name)

        for param_name, weight_name, shard_id in stacked_params_mapping:
            if weight_name not in name:
                continue
            name = name.replace(weight_name, param_name)

            param = params_dict[name]
            weight_loader = param.weight_loader
            weight_loader(param, loaded_weight, shard_id)
            break
        else:
            param = params_dict[name]
            weight_loader = getattr(param, "weight_loader", default_weight_loader)
            weight_loader(param, loaded_weight)

        return name<|MERGE_RESOLUTION|>--- conflicted
+++ resolved
@@ -51,7 +51,6 @@
     PromptUpdate,
 )
 from vllm.multimodal.profiling import BaseDummyInputsBuilder, ProcessorInputs
-from vllm.platforms import current_platform
 from vllm.sequence import IntermediateTensors
 from vllm.tokenizers import cached_tokenizer_from_config
 from vllm.tokenizers.mistral import MistralTokenizer
@@ -157,15 +156,6 @@
             assert audio.ndim == 1
 
             # pad if necessary
-<<<<<<< HEAD
-            audio = self._audio_processor.pad(
-                audio,
-                self.sampling_rate,
-                **(
-                    {"is_online_streaming": False} if current_platform.is_rocm() else {}
-                ),
-            )
-=======
             # TODO(Patrick) - remove once mistral-common is bumped
             sig = inspect.signature(self._audio_processor.pad)
             if "is_online_streaming" in sig.parameters:
@@ -174,7 +164,6 @@
                 )
             else:
                 audio = self._audio_processor.pad(audio, self.sampling_rate)
->>>>>>> 1339878e
 
             audio_tokens = [self.begin_audio_token_id] + [
                 self.audio_token_id
