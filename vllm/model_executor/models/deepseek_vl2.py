--- conflicted
+++ resolved
@@ -292,12 +292,7 @@
         tokenization_kwargs: Mapping[str, object],
         *,
         return_mm_hashes: bool,
-<<<<<<< HEAD
-    ) -> tuple[list[int], MultiModalKwargsItems, Optional[MultiModalHashes],
-               bool]:
-=======
     ) -> tuple[list[int], MultiModalProcessingInfo, bool]:
->>>>>>> b5cb48d9
         # The processor logic is different for len(images) <= 2 vs > 2
         # Since the processing cache assumes that the processor output is
         # invariant of how many images are passed per prompt, we only
