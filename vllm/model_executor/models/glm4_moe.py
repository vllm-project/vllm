--- conflicted
+++ resolved
@@ -215,13 +215,9 @@
                 routed_scaling_factor=1.0,
                 e_score_correction_bias=self.gate.e_score_correction_bias,
                 enable_eplb=self.enable_eplb,
-<<<<<<< HEAD
                 eplb_record_metrics=eplb_config.eplb_record_metrics,
-                num_redundant_experts=self.n_redundant_experts)
-=======
                 num_redundant_experts=self.n_redundant_experts,
             )
->>>>>>> 08d26a1b
 
     def forward(self, hidden_states: torch.Tensor) -> torch.Tensor:
         num_tokens, hidden_dim = hidden_states.shape
