# SPDX-License-Identifier: Apache-2.0
# SPDX-FileCopyrightText: Copyright contributors to the vLLM project

# Copyright 2025 The ZhipuAI Team.
# Copyright 2023 The vLLM team.
# Copyright 2022 EleutherAI and the HuggingFace Inc. team. All rights reserved.
#
# This code is based on EleutherAI's GPT-NeoX library and the GPT-NeoX
# and OPT implementations in this library. It has been modified from its
# original forms to accommodate minor architectural differences compared
# to GPT-NeoX and OPT used by the Meta AI team that trained the model.
#
# Licensed under the Apache License, Version 2.0 (the "License");
# you may not use this file except in compliance with the License.
# You may obtain a copy of the License at
#
#     http://www.apache.org/licenses/LICENSE-2.0
#
# Unless required by applicable law or agreed to in writing, software
# distributed under the License is distributed on an "AS IS" BASIS,
# WITHOUT WARRANTIES OR CONDITIONS OF ANY KIND, either express or implied.
# See the License for the specific language governing permissions and
# limitations under the License.
"""Inference-only GLM-4.5, GLM-4.6 model compatible with HuggingFace weights."""

import typing
from collections.abc import Callable, Iterable
from itertools import islice
from typing import Any

import torch
from torch import nn
from transformers.models.glm4_moe import Glm4MoeConfig

from vllm.attention import Attention
from vllm.compilation.decorators import support_torch_compile
from vllm.config import CacheConfig, VllmConfig, get_current_vllm_config
from vllm.distributed import (
    get_ep_group,
    get_pp_group,
    get_tensor_model_parallel_world_size,
)
from vllm.logger import init_logger
from vllm.model_executor.layers.activation import SiluAndMul
from vllm.model_executor.layers.fused_moe import SharedFusedMoE
from vllm.model_executor.layers.layernorm import RMSNorm
from vllm.model_executor.layers.linear import (
    MergedColumnParallelLinear,
    QKVParallelLinear,
    RowParallelLinear,
)
from vllm.model_executor.layers.logits_processor import LogitsProcessor
from vllm.model_executor.layers.quantization import QuantizationConfig
from vllm.model_executor.layers.rotary_embedding import get_rope
from vllm.model_executor.layers.vocab_parallel_embedding import (
    ParallelLMHead,
    VocabParallelEmbedding,
)
from vllm.model_executor.model_loader.weight_utils import (
    default_weight_loader,
    maybe_remap_kv_scale_name,
)
from vllm.sequence import IntermediateTensors

from .interfaces import SupportsLoRA, SupportsPP
from .utils import (
    AutoWeightsLoader,
    PPMissingLayer,
    is_pp_missing_parameter,
    make_empty_intermediate_tensors_factory,
    make_layers,
    maybe_prefix,
)

logger = init_logger(__name__)


class Glm4MoeMLP(nn.Module):
    def __init__(
        self,
        hidden_size: int,
        intermediate_size: int,
        hidden_act: str,
        quant_config: QuantizationConfig | None = None,
        reduce_results: bool = True,
        prefix: str = "",
    ) -> None:
        super().__init__()
        self.gate_up_proj = MergedColumnParallelLinear(
            hidden_size,
            [intermediate_size] * 2,
            bias=False,
            quant_config=quant_config,
            prefix=f"{prefix}.gate_up_proj",
        )
        self.down_proj = RowParallelLinear(
            intermediate_size,
            hidden_size,
            bias=False,
            quant_config=quant_config,
            reduce_results=reduce_results,
            prefix=f"{prefix}.down_proj",
        )
        if hidden_act != "silu":
            raise ValueError(
                f"Unsupported activation: {hidden_act}. Only silu is supported for now."
            )
        self.act_fn = SiluAndMul()

    def forward(self, x):
        gate_up, _ = self.gate_up_proj(x)
        x = self.act_fn(gate_up)
        x, _ = self.down_proj(x)
        return x


class Glm4MoE(nn.Module):
    def __init__(
        self,
        config: Glm4MoeConfig,
        quant_config: QuantizationConfig | None = None,
        prefix: str = "",
        enable_eplb: bool = False,
    ):
        super().__init__()
        self.tp_size = get_tensor_model_parallel_world_size()
        self.routed_scaling_factor = config.routed_scaling_factor

        self.ep_group = get_ep_group().device_group
        self.ep_rank = self.ep_group.rank()
        self.ep_size = self.ep_group.size()
        self.n_routed_experts: int = config.n_routed_experts
        self.n_shared_experts: int = config.n_shared_experts

        if config.hidden_act != "silu":
            raise ValueError(
                f"Unsupported activation: {config.hidden_act}. "
                "Only silu is supported for now."
            )
        # NOTE In the transformers implementation, the gate isn't an nn.Linear,
        # so we cannot use ReplicatedLinear here.
        # See: https://github.com/huggingface/transformers/blob/v4.55.1/src/transformers/models/glm4_moe/modeling_glm4_moe.py#L260
        self.gate = nn.Linear(
            config.hidden_size,
            config.n_routed_experts,
            bias=False,
            dtype=torch.float32,
        )
        self.gate.e_score_correction_bias = nn.Parameter(
            torch.empty(config.n_routed_experts, dtype=torch.float32)
        )

        # Load balancing settings.
        vllm_config = get_current_vllm_config()
        eplb_config = vllm_config.parallel_config.eplb_config
        self.enable_eplb = enable_eplb

        self.n_redundant_experts = eplb_config.num_redundant_experts
        self.n_logical_experts = self.n_routed_experts
        self.n_physical_experts = self.n_logical_experts + self.n_redundant_experts
        self.n_local_physical_experts = self.n_physical_experts // self.ep_size

        self.physical_expert_start = self.ep_rank * self.n_local_physical_experts
        self.physical_expert_end = (
            self.physical_expert_start + self.n_local_physical_experts
        )

        if config.n_shared_experts is not None:
            intermediate_size = config.moe_intermediate_size * config.n_shared_experts
            self.shared_experts = Glm4MoeMLP(
                hidden_size=config.hidden_size,
                intermediate_size=intermediate_size,
                hidden_act=config.hidden_act,
                quant_config=quant_config,
                reduce_results=False,
                prefix=f"{prefix}.shared_experts",
            )
<<<<<<< HEAD
            self.experts = SharedFusedMoE(
                shared_experts=self.shared_experts,
                num_experts=config.n_routed_experts,
                top_k=config.num_experts_per_tok,
                hidden_size=config.hidden_size,
                intermediate_size=config.moe_intermediate_size,
                reduce_results=False,
                renormalize=config.norm_topk_prob,
                quant_config=quant_config,
                use_grouped_topk=True,
                num_expert_group=config.n_group,
                topk_group=config.topk_group,
                prefix=f"{prefix}.experts",
                scoring_func="sigmoid",
                # we do scaling outside, set factor to 1.0 to avoid double mul
                routed_scaling_factor=1.0,
                e_score_correction_bias=self.gate.e_score_correction_bias,
                enable_eplb=self.enable_eplb,
                eplb_record_metrics=eplb_config.eplb_record_metrics,
                num_redundant_experts=self.n_redundant_experts,
            )
        else:
            self.experts = FusedMoE(
                num_experts=config.n_routed_experts,
                top_k=config.num_experts_per_tok,
                hidden_size=config.hidden_size,
                intermediate_size=config.moe_intermediate_size,
                reduce_results=False,
                renormalize=config.norm_topk_prob,
                quant_config=quant_config,
                use_grouped_topk=True,
                num_expert_group=config.n_group,
                topk_group=config.topk_group,
                prefix=f"{prefix}.experts",
                scoring_func="sigmoid",
                # we do scaling outside, set factor to 1.0 to avoid double mul
                routed_scaling_factor=1.0,
                e_score_correction_bias=self.gate.e_score_correction_bias,
                enable_eplb=self.enable_eplb,
                eplb_record_metrics=eplb_config.eplb_record_metrics,
                num_redundant_experts=self.n_redundant_experts,
            )
=======
        else:
            self.shared_experts = None

        self.experts = SharedFusedMoE(
            shared_experts=self.shared_experts,
            num_experts=config.n_routed_experts,
            top_k=config.num_experts_per_tok,
            hidden_size=config.hidden_size,
            intermediate_size=config.moe_intermediate_size,
            reduce_results=False,
            renormalize=config.norm_topk_prob,
            quant_config=quant_config,
            use_grouped_topk=True,
            num_expert_group=config.n_group,
            topk_group=config.topk_group,
            prefix=f"{prefix}.experts",
            scoring_func="sigmoid",
            # we do scaling outside, set factor to 1.0 to avoid double mul
            routed_scaling_factor=1.0,
            e_score_correction_bias=self.gate.e_score_correction_bias,
            enable_eplb=self.enable_eplb,
            num_redundant_experts=self.n_redundant_experts,
        )
>>>>>>> 6c9fdbf7

    def forward(self, hidden_states: torch.Tensor) -> torch.Tensor:
        num_tokens, hidden_dim = hidden_states.shape
        hidden_states = hidden_states.view(-1, hidden_dim)

        # router_logits: (num_tokens, n_experts)
        router_logits = self.gate(hidden_states.to(dtype=torch.float32))

        fused_moe_out = self.experts(
            hidden_states=hidden_states, router_logits=router_logits
        )

        if self.shared_experts is not None:
            shared_output, final_hidden_states = fused_moe_out
            assert shared_output is not None
            final_hidden_states = (
                final_hidden_states * self.routed_scaling_factor + shared_output
            )
        else:
            final_hidden_states = fused_moe_out * self.routed_scaling_factor

        if self.tp_size > 1:
            final_hidden_states = self.experts.maybe_all_reduce_tensor_model_parallel(
                final_hidden_states
            )
        return final_hidden_states.view(num_tokens, hidden_dim)


class Glm4MoeAttention(nn.Module):
    def __init__(
        self,
        config: Glm4MoeConfig,
        hidden_size: int,
        num_heads: int,
        num_kv_heads: int,
        rope_theta: float = 10000,
        rope_scaling: dict[str, Any] | None = None,
        max_position_embeddings: int = 131072,
        head_dim: int | None = None,
        rms_norm_eps: float = 1e-05,
        qkv_bias: bool = False,
        use_qk_norm: bool = False,
        cache_config: CacheConfig | None = None,
        quant_config: QuantizationConfig | None = None,
        prefix: str = "",
    ) -> None:
        super().__init__()
        self.hidden_size = hidden_size
        tp_size = get_tensor_model_parallel_world_size()
        self.total_num_heads = num_heads
        assert self.total_num_heads % tp_size == 0
        self.num_heads = self.total_num_heads // tp_size
        self.total_num_kv_heads = num_kv_heads
        if self.total_num_kv_heads >= tp_size:
            # Number of KV heads is greater than TP size, so we partition
            # the KV heads across multiple tensor parallel GPUs.
            assert self.total_num_kv_heads % tp_size == 0
        else:
            # Number of KV heads is less than TP size, so we replicate
            # the KV heads across multiple tensor parallel GPUs.
            assert tp_size % self.total_num_kv_heads == 0
        self.num_kv_heads = max(1, self.total_num_kv_heads // tp_size)
        self.head_dim = head_dim or (hidden_size // self.total_num_heads)
        self.q_size = self.num_heads * self.head_dim
        self.kv_size = self.num_kv_heads * self.head_dim
        self.scaling = self.head_dim**-0.5
        self.rope_theta = rope_theta
        self.max_position_embeddings = max_position_embeddings
        self.use_qk_norm = use_qk_norm

        self.qkv_proj = QKVParallelLinear(
            hidden_size,
            self.head_dim,
            self.total_num_heads,
            self.total_num_kv_heads,
            bias=qkv_bias,
            quant_config=quant_config,
            prefix=f"{prefix}.qkv_proj",
        )

        self.o_proj = RowParallelLinear(
            self.total_num_heads * self.head_dim,
            hidden_size,
            bias=False,
            quant_config=quant_config,
            prefix=f"{prefix}.o_proj",
        )

        partial_rotary_factor = getattr(config, "partial_rotary_factor", 0.5)
        self.rotary_emb = get_rope(
            self.head_dim,
            rotary_dim=self.head_dim,
            max_position=max_position_embeddings,
            base=rope_theta,
            rope_scaling=rope_scaling,
            partial_rotary_factor=partial_rotary_factor,
        )
        self.attn = Attention(
            self.num_heads,
            self.head_dim,
            self.scaling,
            num_kv_heads=self.num_kv_heads,
            cache_config=cache_config,
            quant_config=quant_config,
            prefix=f"{prefix}.attn",
        )

        if self.use_qk_norm:
            self.q_norm = RMSNorm(self.head_dim, eps=rms_norm_eps)
            self.k_norm = RMSNorm(self.head_dim, eps=rms_norm_eps)

    def forward(
        self,
        positions: torch.Tensor,
        hidden_states: torch.Tensor,
    ) -> torch.Tensor:
        qkv, _ = self.qkv_proj(hidden_states)
        q, k, v = qkv.split([self.q_size, self.kv_size, self.kv_size], dim=-1)
        if self.use_qk_norm:
            q = self.q_norm(q.reshape(-1, self.num_heads, self.head_dim)).reshape(
                q.shape
            )
            k = self.k_norm(k.reshape(-1, self.num_kv_heads, self.head_dim)).reshape(
                k.shape
            )

        q, k = self.rotary_emb(positions, q, k)
        attn_output = self.attn(q, k, v)
        output, _ = self.o_proj(attn_output)
        return output


class Glm4MoeDecoderLayer(nn.Module):
    def __init__(
        self,
        config: Glm4MoeConfig,
        cache_config: CacheConfig | None = None,
        quant_config: QuantizationConfig | None = None,
        prefix: str = "",
        enable_eplb: bool = False,
    ) -> None:
        super().__init__()
        self.hidden_size = config.hidden_size
        rope_theta = getattr(config, "rope_theta", 10000)
        rope_scaling = getattr(config, "rope_scaling", None)
        max_position_embeddings = getattr(config, "max_position_embeddings", 131072)
        # DecoderLayers are created with `make_layers` which passes the prefix
        # with the layer's index.
        layer_idx = int(prefix.split(sep=".")[-1])
        self.layer_idx = layer_idx

        self.self_attn = Glm4MoeAttention(
            config=config,
            hidden_size=self.hidden_size,
            num_heads=config.num_attention_heads,
            num_kv_heads=config.num_key_value_heads,
            rope_theta=rope_theta,
            rope_scaling=rope_scaling,
            max_position_embeddings=max_position_embeddings,
            head_dim=config.head_dim,
            rms_norm_eps=config.rms_norm_eps,
            qkv_bias=config.attention_bias,
            cache_config=cache_config,
            quant_config=quant_config,
            prefix=f"{prefix}.self_attn",
            use_qk_norm=config.use_qk_norm,
        )

        if (
            config.n_routed_experts is not None
            and layer_idx >= config.first_k_dense_replace
        ):
            self.mlp = Glm4MoE(
                config=config,
                quant_config=quant_config,
                prefix=f"{prefix}.mlp",
                enable_eplb=enable_eplb,
            )
        else:
            self.mlp = Glm4MoeMLP(
                hidden_size=config.hidden_size,
                intermediate_size=config.intermediate_size,
                hidden_act=config.hidden_act,
                quant_config=quant_config,
                prefix=f"{prefix}.mlp",
            )

        self.input_layernorm = RMSNorm(config.hidden_size, eps=config.rms_norm_eps)
        self.post_attention_layernorm = RMSNorm(
            config.hidden_size, eps=config.rms_norm_eps
        )
        self.routed_scaling_factor = config.routed_scaling_factor

    def forward(
        self,
        positions: torch.Tensor,
        hidden_states: torch.Tensor,
        residual: torch.Tensor | None,
    ) -> tuple[torch.Tensor, torch.Tensor]:
        if residual is None:
            residual = hidden_states
            hidden_states = self.input_layernorm(hidden_states)
        else:
            hidden_states, residual = self.input_layernorm(hidden_states, residual)
        hidden_states = self.self_attn(positions=positions, hidden_states=hidden_states)
        hidden_states, residual = self.post_attention_layernorm(hidden_states, residual)
        hidden_states = self.mlp(hidden_states)
        return hidden_states, residual


@support_torch_compile(
    dynamic_arg_dims={
        "input_ids": 0,
        "positions": -1,
        "intermediate_tensors": 0,
        "inputs_embeds": 0,
    }
)
class Glm4MoeModel(nn.Module):
    def __init__(self, *, vllm_config: VllmConfig, prefix: str = ""):
        super().__init__()

        config = vllm_config.model_config.hf_config
        cache_config = vllm_config.cache_config
        quant_config = vllm_config.quant_config
        enable_eplb = vllm_config.parallel_config.enable_eplb
        self.config = config

        self.vocab_size = config.vocab_size

        if get_pp_group().is_first_rank:
            self.embed_tokens = VocabParallelEmbedding(
                config.vocab_size, config.hidden_size, prefix=f"{prefix}.embed_tokens"
            )
        else:
            self.embed_tokens = PPMissingLayer()

        self.start_layer, self.end_layer, self.layers = make_layers(
            config.num_hidden_layers,
            lambda prefix: Glm4MoeDecoderLayer(
                config=config,
                cache_config=cache_config,
                quant_config=quant_config,
                prefix=prefix,
                enable_eplb=enable_eplb,
            ),
            prefix=f"{prefix}.layers",
        )

        if get_pp_group().is_last_rank:
            self.norm = RMSNorm(config.hidden_size, eps=config.rms_norm_eps)
        else:
            self.norm = PPMissingLayer()
        self.make_empty_intermediate_tensors = make_empty_intermediate_tensors_factory(
            ["hidden_states", "residual"], config.hidden_size
        )

    def get_input_embeddings(self, input_ids: torch.Tensor) -> torch.Tensor:
        return self.embed_tokens(input_ids)

    def forward(
        self,
        input_ids: torch.Tensor,
        positions: torch.Tensor,
        intermediate_tensors: IntermediateTensors | None = None,
        inputs_embeds: torch.Tensor | None = None,
    ) -> torch.Tensor | IntermediateTensors:
        if get_pp_group().is_first_rank:
            if inputs_embeds is not None:
                hidden_states = inputs_embeds
            else:
                hidden_states = self.get_input_embeddings(input_ids)
            residual = None
        else:
            assert intermediate_tensors is not None
            hidden_states = intermediate_tensors["hidden_states"]
            residual = intermediate_tensors["residual"]

        for layer in islice(self.layers, self.start_layer, self.end_layer):
            hidden_states, residual = layer(positions, hidden_states, residual)

        if not get_pp_group().is_last_rank:
            return IntermediateTensors(
                {"hidden_states": hidden_states, "residual": residual}
            )

        hidden_states, _ = self.norm(hidden_states, residual)
        return hidden_states

    def make_empty_intermediate_tensors(
        self, batch_size: int, dtype: torch.dtype, device: torch.device
    ) -> IntermediateTensors:
        return IntermediateTensors(
            {
                "hidden_states": torch.zeros(
                    (batch_size, self.config.hidden_size), dtype=dtype, device=device
                ),
                "residual": torch.zeros(
                    (batch_size, self.config.hidden_size), dtype=dtype, device=device
                ),
            }
        )

    def get_expert_mapping(self) -> list[tuple[str, str, int, str]]:
        # Params for weights, fp8 weight scales, fp8 activation scales
        # (param_name, weight_name, expert_id, shard_id)
        return SharedFusedMoE.make_expert_params_mapping(
            ckpt_gate_proj_name="gate_proj",
            ckpt_down_proj_name="down_proj",
            ckpt_up_proj_name="up_proj",
            num_experts=self.config.n_routed_experts,
        )

    def load_weights(self, weights: Iterable[tuple[str, torch.Tensor]]) -> set[str]:
        stacked_params_mapping = [
            # (param_name, shard_name, shard_id)
            ("qkv_proj", "q_proj", "q"),
            ("qkv_proj", "k_proj", "k"),
            ("qkv_proj", "v_proj", "v"),
            ("gate_up_proj", "gate_proj", 0),
            ("gate_up_proj", "up_proj", 1),
        ]

        params_dict = dict(self.named_parameters())
        loaded_params: set[str] = set()
        expert_params_mapping = self.get_expert_mapping()
        for name, loaded_weight in weights:
            spec_layer = get_spec_layer_idx_from_weight_name(self.config, name)
            if spec_layer is not None:
                continue
            for param_name, weight_name, shard_id in stacked_params_mapping:
                # Skip non-stacked layers and experts (experts handled below).
                if weight_name not in name:
                    continue
                # We have mlp.experts[0].gate_proj in the checkpoint.
                # Since we handle the experts below in expert_params_mapping,
                # we need to skip here BEFORE we update the name, otherwise
                # name will be updated to mlp.experts[0].gate_up_proj, which
                # will then be updated below in expert_params_mapping
                # for mlp.experts[0].gate_gate_up_proj, which breaks load.
                if ("mlp.experts." in name) and name not in params_dict:
                    continue
                name = name.replace(weight_name, param_name)
                # Skip loading extra bias for GPTQ models.
                if name.endswith(".bias") and name not in params_dict:
                    continue
                if is_pp_missing_parameter(name, self):
                    continue

                param = params_dict[name]
                weight_loader = param.weight_loader
                weight_loader(param, loaded_weight, shard_id)
                break
            else:
                is_expert_weight = False
                for mapping in expert_params_mapping:
                    param_name, weight_name, expert_id, shard_id = mapping
                    if weight_name not in name:
                        continue

                    # Anyway, this is an expert weight and should not be
                    # attempted to load as other weights later
                    is_expert_weight = True

                    # Do not modify `name` since the loop may continue here
                    # Instead, create a new variable
                    name_mapped = name.replace(weight_name, param_name)

                    if is_pp_missing_parameter(name_mapped, self):
                        continue

                    param = params_dict[name_mapped]
                    # We should ask the weight loader to return success or not
                    # here since otherwise we may skip experts with other
                    # available replicas.
                    weight_loader = typing.cast(
                        Callable[..., bool], param.weight_loader
                    )
                    success = weight_loader(
                        param,
                        loaded_weight,
                        name_mapped,
                        shard_id=shard_id,
                        expert_id=expert_id,
                        return_success=True,
                    )
                    if success:
                        name = name_mapped
                        break
                else:
                    if is_expert_weight:
                        # We've checked that this is an expert weight
                        # However it's not mapped locally to this rank
                        # So we simply skip it
                        continue

                    # Skip loading extra bias for GPTQ models.
                    if name.endswith(".bias") and name not in params_dict:
                        continue

                    # Remapping the name of FP8 kv-scale.
                    name = maybe_remap_kv_scale_name(name, params_dict)
                    if name is None:
                        continue

                    if is_pp_missing_parameter(name, self):
                        continue

                    param = params_dict[name]
                    weight_loader = getattr(
                        param, "weight_loader", default_weight_loader
                    )
                    weight_loader(param, loaded_weight)
            loaded_params.add(name)

        return loaded_params


class Glm4MoeForCausalLM(nn.Module, SupportsPP, SupportsLoRA):
    packed_modules_mapping = {
        "qkv_proj": [
            "q_proj",
            "k_proj",
            "v_proj",
        ],
        "gate_up_proj": [
            "gate_proj",
            "up_proj",
        ],
    }

    fall_back_to_pt_during_load = False

    def __init__(self, *, vllm_config: VllmConfig, prefix: str = ""):
        super().__init__()
        config = vllm_config.model_config.hf_config
        quant_config = vllm_config.quant_config
        self.config = config
        self.quant_config = quant_config
        self.model = Glm4MoeModel(
            vllm_config=vllm_config, prefix=maybe_prefix(prefix, "model")
        )
        if get_pp_group().is_last_rank:
            self.lm_head = ParallelLMHead(
                config.vocab_size,
                config.hidden_size,
                quant_config=quant_config,
                prefix=maybe_prefix(prefix, "lm_head"),
            )
        else:
            self.lm_head = PPMissingLayer()
        self.logits_processor = LogitsProcessor(config.vocab_size)
        self.make_empty_intermediate_tensors = (
            self.model.make_empty_intermediate_tensors
        )
        self.expert_weights = []

        # Set MoE hyperparameters
        self.num_moe_layers = config.num_hidden_layers - config.first_k_dense_replace
        self.num_expert_groups = config.n_group

        self.moe_layers: list[SharedFusedMoE] = []
        example_moe = None
        for layer in self.model.layers:
            if isinstance(layer, PPMissingLayer):
                continue

            assert isinstance(layer, Glm4MoeDecoderLayer)
            if isinstance(layer.mlp, Glm4MoE):
                # Pick last one layer since the first ones may be dense layers.
                example_moe = layer.mlp
                self.moe_layers.append(layer.mlp.experts)

        if example_moe is None:
            raise RuntimeError("No Glm4MoE layer found in model.layers.")

        self.num_logical_experts = example_moe.n_logical_experts
        self.num_physical_experts = example_moe.n_physical_experts
        self.num_local_physical_experts = example_moe.n_local_physical_experts
        self.num_routed_experts = example_moe.n_routed_experts
        self.num_shared_experts = example_moe.n_shared_experts
        self.num_redundant_experts = example_moe.n_redundant_experts

    def set_eplb_state(
        self,
        expert_load_view: torch.Tensor,
        logical_to_physical_map: torch.Tensor,
        logical_replica_count: torch.Tensor,
    ) -> None:
        for layer_idx, layer in enumerate(self.moe_layers):
            # Register the expert weights.
            self.expert_weights.append(layer.get_expert_weights())
            layer.set_eplb_state(
                moe_layer_idx=layer_idx,
                expert_load_view=expert_load_view,
                logical_to_physical_map=logical_to_physical_map,
                logical_replica_count=logical_replica_count,
            )

    def get_input_embeddings(self, input_ids: torch.Tensor) -> torch.Tensor:
        return self.model.get_input_embeddings(input_ids)

    def forward(
        self,
        input_ids: torch.Tensor,
        positions: torch.Tensor,
        intermediate_tensors: IntermediateTensors | None = None,
        inputs_embeds: torch.Tensor | None = None,
    ) -> torch.Tensor | IntermediateTensors:
        hidden_states = self.model(
            input_ids, positions, intermediate_tensors, inputs_embeds
        )
        return hidden_states

    def compute_logits(
        self,
        hidden_states: torch.Tensor,
    ) -> torch.Tensor | None:
        logits = self.logits_processor(self.lm_head, hidden_states)
        return logits

    def load_weights(self, weights: Iterable[tuple[str, torch.Tensor]]) -> set[str]:
        loader = AutoWeightsLoader(self)
        return loader.load_weights(weights)

    def get_expert_mapping(self) -> list[tuple[str, str, int, str]]:
        return self.model.get_expert_mapping()


def get_spec_layer_idx_from_weight_name(
    config: Glm4MoeConfig, weight_name: str
) -> int | None:
    if hasattr(config, "num_nextn_predict_layers") and (
        config.num_nextn_predict_layers > 0
    ):
        layer_idx = config.num_hidden_layers
        for i in range(config.num_nextn_predict_layers):
            if f"layers.{layer_idx + i}." in weight_name:
                return layer_idx + i
    return None<|MERGE_RESOLUTION|>--- conflicted
+++ resolved
@@ -175,50 +175,6 @@
                 reduce_results=False,
                 prefix=f"{prefix}.shared_experts",
             )
-<<<<<<< HEAD
-            self.experts = SharedFusedMoE(
-                shared_experts=self.shared_experts,
-                num_experts=config.n_routed_experts,
-                top_k=config.num_experts_per_tok,
-                hidden_size=config.hidden_size,
-                intermediate_size=config.moe_intermediate_size,
-                reduce_results=False,
-                renormalize=config.norm_topk_prob,
-                quant_config=quant_config,
-                use_grouped_topk=True,
-                num_expert_group=config.n_group,
-                topk_group=config.topk_group,
-                prefix=f"{prefix}.experts",
-                scoring_func="sigmoid",
-                # we do scaling outside, set factor to 1.0 to avoid double mul
-                routed_scaling_factor=1.0,
-                e_score_correction_bias=self.gate.e_score_correction_bias,
-                enable_eplb=self.enable_eplb,
-                eplb_record_metrics=eplb_config.eplb_record_metrics,
-                num_redundant_experts=self.n_redundant_experts,
-            )
-        else:
-            self.experts = FusedMoE(
-                num_experts=config.n_routed_experts,
-                top_k=config.num_experts_per_tok,
-                hidden_size=config.hidden_size,
-                intermediate_size=config.moe_intermediate_size,
-                reduce_results=False,
-                renormalize=config.norm_topk_prob,
-                quant_config=quant_config,
-                use_grouped_topk=True,
-                num_expert_group=config.n_group,
-                topk_group=config.topk_group,
-                prefix=f"{prefix}.experts",
-                scoring_func="sigmoid",
-                # we do scaling outside, set factor to 1.0 to avoid double mul
-                routed_scaling_factor=1.0,
-                e_score_correction_bias=self.gate.e_score_correction_bias,
-                enable_eplb=self.enable_eplb,
-                eplb_record_metrics=eplb_config.eplb_record_metrics,
-                num_redundant_experts=self.n_redundant_experts,
-            )
-=======
         else:
             self.shared_experts = None
 
@@ -240,9 +196,9 @@
             routed_scaling_factor=1.0,
             e_score_correction_bias=self.gate.e_score_correction_bias,
             enable_eplb=self.enable_eplb,
+            eplb_record_metrics=eplb_config.eplb_record_metrics,
             num_redundant_experts=self.n_redundant_experts,
         )
->>>>>>> 6c9fdbf7
 
     def forward(self, hidden_states: torch.Tensor) -> torch.Tensor:
         num_tokens, hidden_dim = hidden_states.shape
