# SPDX-License-Identifier: Apache-2.0
# SPDX-FileCopyrightText: Copyright contributors to the vLLM project

# Copyright 2025 The ZhipuAI Team.
# Copyright 2023 The vLLM team.
# Copyright 2022 EleutherAI and the HuggingFace Inc. team. All rights reserved.
#
# This code is based on EleutherAI's GPT-NeoX library and the GPT-NeoX
# and OPT implementations in this library. It has been modified from its
# original forms to accommodate minor architectural differences compared
# to GPT-NeoX and OPT used by the Meta AI team that trained the model.
#
# Licensed under the Apache License, Version 2.0 (the "License");
# you may not use this file except in compliance with the License.
# You may obtain a copy of the License at
#
#     http://www.apache.org/licenses/LICENSE-2.0
#
# Unless required by applicable law or agreed to in writing, software
# distributed under the License is distributed on an "AS IS" BASIS,
# WITHOUT WARRANTIES OR CONDITIONS OF ANY KIND, either express or implied.
# See the License for the specific language governing permissions and
# limitations under the License.
<<<<<<< HEAD
"""Inference-only GLM-4.5 model compatible with HuggingFace weights."""
from collections.abc import Iterable
=======
"""Inference-only GLM-4.5, GLM-4.6 model compatible with HuggingFace weights."""

import typing
from collections.abc import Callable, Iterable
>>>>>>> b545a0b2
from itertools import islice
from typing import Any, Optional, Union

import torch
from torch import nn
from transformers.models.glm4_moe import Glm4MoeConfig

from vllm.attention import Attention
from vllm.compilation.decorators import support_torch_compile
from vllm.config import CacheConfig, VllmConfig, get_current_vllm_config
from vllm.distributed import (
    get_ep_group,
    get_pp_group,
    get_tensor_model_parallel_world_size,
)
from vllm.logger import init_logger
from vllm.model_executor.layers.activation import SiluAndMul
from vllm.model_executor.layers.fused_moe import SharedFusedMoE
from vllm.model_executor.layers.layernorm import RMSNorm
from vllm.model_executor.layers.linear import (
    MergedColumnParallelLinear,
    QKVParallelLinear,
    RowParallelLinear,
)
from vllm.model_executor.layers.logits_processor import LogitsProcessor
from vllm.model_executor.layers.quantization import QuantizationConfig
from vllm.model_executor.layers.rotary_embedding import get_rope
from vllm.model_executor.layers.vocab_parallel_embedding import (
    ParallelLMHead,
    VocabParallelEmbedding,
)
from vllm.model_executor.model_loader.weight_utils import (
    default_weight_loader,
    maybe_remap_kv_scale_name,
)
from vllm.sequence import IntermediateTensors

from .interfaces import SupportsLoRA, SupportsPP
from .utils import (
    AutoWeightsLoader,
    PPMissingLayer,
    is_pp_missing_parameter,
    make_empty_intermediate_tensors_factory,
    make_layers,
    maybe_prefix,
)

logger = init_logger(__name__)


class Glm4MoeMLP(nn.Module):
    def __init__(
        self,
        hidden_size: int,
        intermediate_size: int,
        hidden_act: str,
        quant_config: Optional[QuantizationConfig] = None,
        reduce_results: bool = True,
        prefix: str = "",
    ) -> None:
        super().__init__()
        self.gate_up_proj = MergedColumnParallelLinear(
            hidden_size,
            [intermediate_size] * 2,
            bias=False,
            quant_config=quant_config,
            prefix=f"{prefix}.gate_up_proj",
        )
        self.down_proj = RowParallelLinear(
            intermediate_size,
            hidden_size,
            bias=False,
            quant_config=quant_config,
            reduce_results=reduce_results,
            prefix=f"{prefix}.down_proj",
        )
        if hidden_act != "silu":
            raise ValueError(
                f"Unsupported activation: {hidden_act}. Only silu is supported for now."
            )
        self.act_fn = SiluAndMul()

    def forward(self, x):
        gate_up, _ = self.gate_up_proj(x)
        x = self.act_fn(gate_up)
        x, _ = self.down_proj(x)
        return x


class Glm4MoE(nn.Module):
    def __init__(
        self,
        config: Glm4MoeConfig,
        quant_config: Optional[QuantizationConfig] = None,
        prefix: str = "",
        enable_eplb: bool = False,
    ):
        super().__init__()
        self.tp_size = get_tensor_model_parallel_world_size()
        self.routed_scaling_factor = config.routed_scaling_factor

        self.ep_group = get_ep_group().device_group
        self.ep_rank = self.ep_group.rank()
        self.ep_size = self.ep_group.size()
        self.n_routed_experts: int = config.n_routed_experts
        self.n_shared_experts: int = config.n_shared_experts

        if config.hidden_act != "silu":
            raise ValueError(
                f"Unsupported activation: {config.hidden_act}. "
                "Only silu is supported for now."
            )
        # NOTE In the transformers implementation, the gate isn't an nn.Linear,
        # so we cannot use ReplicatedLinear here.
        # See: https://github.com/huggingface/transformers/blob/v4.55.1/src/transformers/models/glm4_moe/modeling_glm4_moe.py#L260
        self.gate = nn.Linear(
            config.hidden_size,
            config.n_routed_experts,
            bias=False,
            dtype=torch.float32,
        )
        self.gate.e_score_correction_bias = nn.Parameter(
            torch.empty(config.n_routed_experts, dtype=torch.float32)
        )

        # Load balancing settings.
        vllm_config = get_current_vllm_config()
        eplb_config = vllm_config.parallel_config.eplb_config
        self.enable_eplb = enable_eplb

        self.n_redundant_experts = eplb_config.num_redundant_experts
        self.n_logical_experts = self.n_routed_experts
        self.n_physical_experts = self.n_logical_experts + self.n_redundant_experts
        self.n_local_physical_experts = self.n_physical_experts // self.ep_size

        self.physical_expert_start = self.ep_rank * self.n_local_physical_experts
        self.physical_expert_end = (
            self.physical_expert_start + self.n_local_physical_experts
        )

        if config.n_shared_experts is not None:
            intermediate_size = config.moe_intermediate_size * config.n_shared_experts
            self.shared_experts = Glm4MoeMLP(
                hidden_size=config.hidden_size,
                intermediate_size=intermediate_size,
                hidden_act=config.hidden_act,
                quant_config=quant_config,
                reduce_results=False,
                prefix=f"{prefix}.shared_experts",
            )
        else:
            self.shared_experts = None

        self.experts = SharedFusedMoE(
            shared_experts=self.shared_experts,
            num_experts=config.n_routed_experts,
            top_k=config.num_experts_per_tok,
            hidden_size=config.hidden_size,
            intermediate_size=config.moe_intermediate_size,
            reduce_results=False,
            renormalize=config.norm_topk_prob,
            quant_config=quant_config,
            use_grouped_topk=True,
            num_expert_group=config.n_group,
            topk_group=config.topk_group,
            prefix=f"{prefix}.experts",
            scoring_func="sigmoid",
            # we do scaling outside, set factor to 1.0 to avoid double mul
            routed_scaling_factor=1.0,
            e_score_correction_bias=self.gate.e_score_correction_bias,
            enable_eplb=self.enable_eplb,
            num_redundant_experts=self.n_redundant_experts,
        )

    def forward(self, hidden_states: torch.Tensor) -> torch.Tensor:
        num_tokens, hidden_dim = hidden_states.shape
        hidden_states = hidden_states.view(-1, hidden_dim)

        # router_logits: (num_tokens, n_experts)
        router_logits = self.gate(hidden_states.to(dtype=torch.float32))

        fused_moe_out = self.experts(
            hidden_states=hidden_states, router_logits=router_logits
        )

        if self.shared_experts is not None:
            shared_output, final_hidden_states = fused_moe_out
            assert shared_output is not None
            final_hidden_states = (
                final_hidden_states * self.routed_scaling_factor + shared_output
            )
        else:
            final_hidden_states = fused_moe_out * self.routed_scaling_factor

        if self.tp_size > 1:
            final_hidden_states = self.experts.maybe_all_reduce_tensor_model_parallel(
                final_hidden_states
            )
        return final_hidden_states.view(num_tokens, hidden_dim)


class Glm4MoeAttention(nn.Module):
    def __init__(
        self,
        config: Glm4MoeConfig,
        hidden_size: int,
        num_heads: int,
        num_kv_heads: int,
        rope_theta: float = 10000,
        rope_scaling: Optional[dict[str, Any]] = None,
        max_position_embeddings: int = 131072,
        head_dim: Optional[int] = None,
        rms_norm_eps: float = 1e-05,
        qkv_bias: bool = False,
        use_qk_norm: bool = False,
        cache_config: Optional[CacheConfig] = None,
        quant_config: Optional[QuantizationConfig] = None,
        prefix: str = "",
    ) -> None:
        super().__init__()
        self.hidden_size = hidden_size
        tp_size = get_tensor_model_parallel_world_size()
        self.total_num_heads = num_heads
        assert self.total_num_heads % tp_size == 0
        self.num_heads = self.total_num_heads // tp_size
        self.total_num_kv_heads = num_kv_heads
        if self.total_num_kv_heads >= tp_size:
            # Number of KV heads is greater than TP size, so we partition
            # the KV heads across multiple tensor parallel GPUs.
            assert self.total_num_kv_heads % tp_size == 0
        else:
            # Number of KV heads is less than TP size, so we replicate
            # the KV heads across multiple tensor parallel GPUs.
            assert tp_size % self.total_num_kv_heads == 0
        self.num_kv_heads = max(1, self.total_num_kv_heads // tp_size)
        self.head_dim = head_dim or (hidden_size // self.total_num_heads)
        self.q_size = self.num_heads * self.head_dim
        self.kv_size = self.num_kv_heads * self.head_dim
        self.scaling = self.head_dim**-0.5
        self.rope_theta = rope_theta
        self.max_position_embeddings = max_position_embeddings
        self.use_qk_norm = use_qk_norm

        self.qkv_proj = QKVParallelLinear(
            hidden_size,
            self.head_dim,
            self.total_num_heads,
            self.total_num_kv_heads,
            bias=qkv_bias,
            quant_config=quant_config,
            prefix=f"{prefix}.qkv_proj",
        )

        self.o_proj = RowParallelLinear(
            self.total_num_heads * self.head_dim,
            hidden_size,
            bias=False,
            quant_config=quant_config,
            prefix=f"{prefix}.o_proj",
        )

        partial_rotary_factor = getattr(config, "partial_rotary_factor", 0.5)
        self.rotary_emb = get_rope(
            self.head_dim,
            rotary_dim=self.head_dim,
            max_position=max_position_embeddings,
            base=rope_theta,
            rope_scaling=rope_scaling,
            partial_rotary_factor=partial_rotary_factor,
        )
        self.attn = Attention(
            self.num_heads,
            self.head_dim,
            self.scaling,
            num_kv_heads=self.num_kv_heads,
            cache_config=cache_config,
            quant_config=quant_config,
            prefix=f"{prefix}.attn",
        )

        if self.use_qk_norm:
            self.q_norm = RMSNorm(self.head_dim, eps=rms_norm_eps)
            self.k_norm = RMSNorm(self.head_dim, eps=rms_norm_eps)

    def forward(
        self,
        positions: torch.Tensor,
        hidden_states: torch.Tensor,
    ) -> torch.Tensor:
        qkv, _ = self.qkv_proj(hidden_states)
        q, k, v = qkv.split([self.q_size, self.kv_size, self.kv_size], dim=-1)
        if self.use_qk_norm:
            q = self.q_norm(q.reshape(-1, self.num_heads, self.head_dim)).reshape(
                q.shape
            )
            k = self.k_norm(k.reshape(-1, self.num_kv_heads, self.head_dim)).reshape(
                k.shape
            )

        q, k = self.rotary_emb(positions, q, k)
        attn_output = self.attn(q, k, v)
        output, _ = self.o_proj(attn_output)
        return output


class Glm4MoeDecoderLayer(nn.Module):
    def __init__(
        self,
        config: Glm4MoeConfig,
        cache_config: Optional[CacheConfig] = None,
        quant_config: Optional[QuantizationConfig] = None,
        prefix: str = "",
        enable_eplb: bool = False,
    ) -> None:
        super().__init__()
        self.hidden_size = config.hidden_size
        rope_theta = getattr(config, "rope_theta", 10000)
        rope_scaling = getattr(config, "rope_scaling", None)
        max_position_embeddings = getattr(config, "max_position_embeddings", 131072)
        # DecoderLayers are created with `make_layers` which passes the prefix
        # with the layer's index.
        layer_idx = int(prefix.split(sep=".")[-1])
        self.layer_idx = layer_idx

        self.self_attn = Glm4MoeAttention(
            config=config,
            hidden_size=self.hidden_size,
            num_heads=config.num_attention_heads,
            num_kv_heads=config.num_key_value_heads,
            rope_theta=rope_theta,
            rope_scaling=rope_scaling,
            max_position_embeddings=max_position_embeddings,
            head_dim=config.head_dim,
            rms_norm_eps=config.rms_norm_eps,
            qkv_bias=config.attention_bias,
            cache_config=cache_config,
            quant_config=quant_config,
            prefix=f"{prefix}.self_attn",
            use_qk_norm=config.use_qk_norm,
        )

        if (
            config.n_routed_experts is not None
            and layer_idx >= config.first_k_dense_replace
        ):
            self.mlp = Glm4MoE(
                config=config,
                quant_config=quant_config,
                prefix=f"{prefix}.mlp",
                enable_eplb=enable_eplb,
            )
        else:
            self.mlp = Glm4MoeMLP(
                hidden_size=config.hidden_size,
                intermediate_size=config.intermediate_size,
                hidden_act=config.hidden_act,
                quant_config=quant_config,
                prefix=f"{prefix}.mlp",
            )

        self.input_layernorm = RMSNorm(config.hidden_size, eps=config.rms_norm_eps)
        self.post_attention_layernorm = RMSNorm(
            config.hidden_size, eps=config.rms_norm_eps
        )
        self.routed_scaling_factor = config.routed_scaling_factor

    def forward(
        self,
        positions: torch.Tensor,
        hidden_states: torch.Tensor,
        residual: Optional[torch.Tensor],
    ) -> tuple[torch.Tensor, torch.Tensor]:
        if residual is None:
            residual = hidden_states
            hidden_states = self.input_layernorm(hidden_states)
        else:
            hidden_states, residual = self.input_layernorm(hidden_states, residual)
        hidden_states = self.self_attn(positions=positions, hidden_states=hidden_states)
        hidden_states, residual = self.post_attention_layernorm(hidden_states, residual)
        hidden_states = self.mlp(hidden_states)
        return hidden_states, residual


@support_torch_compile(
    dynamic_arg_dims={
        "input_ids": 0,
        "positions": -1,
        "intermediate_tensors": 0,
        "inputs_embeds": 0,
    }
)
class Glm4MoeModel(nn.Module):
    def __init__(self, *, vllm_config: VllmConfig, prefix: str = ""):
        super().__init__()

        config = vllm_config.model_config.hf_config
        cache_config = vllm_config.cache_config
        quant_config = vllm_config.quant_config
        enable_eplb = vllm_config.parallel_config.enable_eplb
        self.config = config

        self.vocab_size = config.vocab_size

        if get_pp_group().is_first_rank:
            self.embed_tokens = VocabParallelEmbedding(
                config.vocab_size, config.hidden_size, prefix=f"{prefix}.embed_tokens"
            )
        else:
            self.embed_tokens = PPMissingLayer()

        self.start_layer, self.end_layer, self.layers = make_layers(
            config.num_hidden_layers,
            lambda prefix: Glm4MoeDecoderLayer(
                config=config,
                cache_config=cache_config,
                quant_config=quant_config,
                prefix=prefix,
                enable_eplb=enable_eplb,
            ),
            prefix=f"{prefix}.layers",
        )

        if get_pp_group().is_last_rank:
            self.norm = RMSNorm(config.hidden_size, eps=config.rms_norm_eps)
        else:
            self.norm = PPMissingLayer()
        self.make_empty_intermediate_tensors = make_empty_intermediate_tensors_factory(
            ["hidden_states", "residual"], config.hidden_size
        )

    def get_input_embeddings(self, input_ids: torch.Tensor) -> torch.Tensor:
        return self.embed_tokens(input_ids)

    def forward(
        self,
        input_ids: torch.Tensor,
        positions: torch.Tensor,
        intermediate_tensors: Optional[IntermediateTensors] = None,
        inputs_embeds: Optional[torch.Tensor] = None,
    ) -> Union[torch.Tensor, IntermediateTensors]:
        if get_pp_group().is_first_rank:
            if inputs_embeds is not None:
                hidden_states = inputs_embeds
            else:
                hidden_states = self.get_input_embeddings(input_ids)
            residual = None
        else:
            assert intermediate_tensors is not None
            hidden_states = intermediate_tensors["hidden_states"]
            residual = intermediate_tensors["residual"]

        for layer in islice(self.layers, self.start_layer, self.end_layer):
            hidden_states, residual = layer(positions, hidden_states, residual)

        if not get_pp_group().is_last_rank:
            return IntermediateTensors(
                {"hidden_states": hidden_states, "residual": residual}
            )

        hidden_states, _ = self.norm(hidden_states, residual)
        return hidden_states

    def make_empty_intermediate_tensors(
        self, batch_size: int, dtype: torch.dtype, device: torch.device
    ) -> IntermediateTensors:
        return IntermediateTensors(
            {
                "hidden_states": torch.zeros(
                    (batch_size, self.config.hidden_size), dtype=dtype, device=device
                ),
                "residual": torch.zeros(
                    (batch_size, self.config.hidden_size), dtype=dtype, device=device
                ),
            }
        )

<<<<<<< HEAD
    def load_weights(self, weights: Iterable[tuple[str,
                                                   torch.Tensor]]) -> set[str]:
=======
    def get_expert_mapping(self) -> list[tuple[str, str, int, str]]:
        # Params for weights, fp8 weight scales, fp8 activation scales
        # (param_name, weight_name, expert_id, shard_id)
        return SharedFusedMoE.make_expert_params_mapping(
            ckpt_gate_proj_name="gate_proj",
            ckpt_down_proj_name="down_proj",
            ckpt_up_proj_name="up_proj",
            num_experts=self.config.n_routed_experts,
        )

    def load_weights(self, weights: Iterable[tuple[str, torch.Tensor]]) -> set[str]:
>>>>>>> b545a0b2
        stacked_params_mapping = [
            # (param_name, shard_name, shard_id)
            ("qkv_proj", "q_proj", "q"),
            ("qkv_proj", "k_proj", "k"),
            ("qkv_proj", "v_proj", "v"),
            ("gate_up_proj", "gate_proj", 0),
            ("gate_up_proj", "up_proj", 1),
        ]
        from vllm.distributed.eplb.gpu_model_register import (
            get_expert_mapping, load_expert_weight)
        params_dict = dict(self.named_parameters())
        loaded_params: set[str] = set()
        expert_params_mapping = get_expert_mapping(self)
        for name, loaded_weight in weights:
            spec_layer = get_spec_layer_idx_from_weight_name(self.config, name)
            if spec_layer is not None:
                continue
            for param_name, weight_name, shard_id in stacked_params_mapping:
                # Skip non-stacked layers and experts (experts handled below).
                if weight_name not in name:
                    continue
                # We have mlp.experts[0].gate_proj in the checkpoint.
                # Since we handle the experts below in expert_params_mapping,
                # we need to skip here BEFORE we update the name, otherwise
                # name will be updated to mlp.experts[0].gate_up_proj, which
                # will then be updated below in expert_params_mapping
                # for mlp.experts[0].gate_gate_up_proj, which breaks load.
                if ("mlp.experts." in name) and name not in params_dict:
                    continue
                name = name.replace(weight_name, param_name)
                # Skip loading extra bias for GPTQ models.
                if name.endswith(".bias") and name not in params_dict:
                    continue
                if is_pp_missing_parameter(name, self):
                    continue

                param = params_dict[name]
                weight_loader = param.weight_loader
                weight_loader(param, loaded_weight, shard_id)
                break
            else:
                is_expert_weight = False
                is_continue = False
                for mapping in expert_params_mapping:
                    expert_matched, is_continue, success, name_mapped = \
                        load_expert_weight(self, mapping, name,
                                           loaded_weight, params_dict)
                    if expert_matched:
                        is_expert_weight = True

                    if is_continue:
                        continue

<<<<<<< HEAD
=======
                    param = params_dict[name_mapped]
                    # We should ask the weight loader to return success or not
                    # here since otherwise we may skip experts with other
                    # available replicas.
                    weight_loader = typing.cast(
                        Callable[..., bool], param.weight_loader
                    )
                    success = weight_loader(
                        param,
                        loaded_weight,
                        name_mapped,
                        shard_id=shard_id,
                        expert_id=expert_id,
                        return_success=True,
                    )
>>>>>>> b545a0b2
                    if success:
                        name = name_mapped
                        break
                else:
                    if is_expert_weight:
                        # We've checked that this is an expert weight
                        # However it's not mapped locally to this rank
                        # So we simply skip it
                        continue

                    # Skip loading extra bias for GPTQ models.
                    if name.endswith(".bias") and name not in params_dict:
                        continue

                    # Remapping the name of FP8 kv-scale.
                    name = maybe_remap_kv_scale_name(name, params_dict)
                    if name is None:
                        continue

                    if is_pp_missing_parameter(name, self):
                        continue

                    param = params_dict[name]
                    weight_loader = getattr(
                        param, "weight_loader", default_weight_loader
                    )
                    weight_loader(param, loaded_weight)
            loaded_params.add(name)

        return loaded_params


class Glm4MoeForCausalLM(nn.Module, SupportsPP, SupportsLoRA):
    packed_modules_mapping = {
        "qkv_proj": [
            "q_proj",
            "k_proj",
            "v_proj",
        ],
        "gate_up_proj": [
            "gate_proj",
            "up_proj",
        ],
    }

    fall_back_to_pt_during_load = False

    def __init__(self, *, vllm_config: VllmConfig, prefix: str = ""):
        super().__init__()
        config = vllm_config.model_config.hf_config
        quant_config = vllm_config.quant_config
        self.config = config
        self.quant_config = quant_config
        self.model = Glm4MoeModel(
            vllm_config=vllm_config, prefix=maybe_prefix(prefix, "model")
        )
        if get_pp_group().is_last_rank:
            self.lm_head = ParallelLMHead(
                config.vocab_size,
                config.hidden_size,
                quant_config=quant_config,
                prefix=maybe_prefix(prefix, "lm_head"),
            )
        else:
            self.lm_head = PPMissingLayer()
        self.logits_processor = LogitsProcessor(config.vocab_size)
        self.make_empty_intermediate_tensors = (
            self.model.make_empty_intermediate_tensors
        )
        self.expert_weights = []

        # Set MoE hyperparameters
        self.num_moe_layers = config.num_hidden_layers - config.first_k_dense_replace
        self.num_expert_groups = config.n_group

<<<<<<< HEAD
        self.moe_layers: list[FusedMoE] = []
        self.example_moe = None
=======
        self.moe_layers: list[SharedFusedMoE] = []
        example_moe = None
>>>>>>> b545a0b2
        for layer in self.model.layers:
            if isinstance(layer, PPMissingLayer):
                continue

            assert isinstance(layer, Glm4MoeDecoderLayer)
            if isinstance(layer.mlp, Glm4MoE):
                # Pick last one layer since the first ones may be dense layers.
                self.example_moe = layer.mlp
                self.moe_layers.append(layer.mlp.experts)

        if self.example_moe is None:
            raise RuntimeError("No Glm4MoE layer found in model.layers.")

        self.num_logical_experts = self.example_moe.n_logical_experts
        self.num_physical_experts = self.example_moe.n_physical_experts
        self.num_local_physical_experts = \
            self.example_moe.n_local_physical_experts
        self.num_routed_experts = self.example_moe.n_routed_experts
        self.num_shared_experts = self.example_moe.n_shared_experts
        self.num_redundant_experts = self.example_moe.n_redundant_experts

    def get_input_embeddings(self, input_ids: torch.Tensor) -> torch.Tensor:
        return self.model.get_input_embeddings(input_ids)

    def forward(
        self,
        input_ids: torch.Tensor,
        positions: torch.Tensor,
        intermediate_tensors: Optional[IntermediateTensors] = None,
        inputs_embeds: Optional[torch.Tensor] = None,
    ) -> Union[torch.Tensor, IntermediateTensors]:
        hidden_states = self.model(
            input_ids, positions, intermediate_tensors, inputs_embeds
        )
        return hidden_states

    def compute_logits(
        self,
        hidden_states: torch.Tensor,
    ) -> Optional[torch.Tensor]:
        logits = self.logits_processor(self.lm_head, hidden_states)
        return logits

    def load_weights(self, weights: Iterable[tuple[str, torch.Tensor]]) -> set[str]:
        loader = AutoWeightsLoader(self)
        return loader.load_weights(weights)

    def get_expert_mapping(self) -> list[tuple[str, str, int, str]]:
        return self.model.get_expert_mapping()


def get_spec_layer_idx_from_weight_name(
    config: Glm4MoeConfig, weight_name: str
) -> Optional[int]:
    if hasattr(config, "num_nextn_predict_layers") and (
        config.num_nextn_predict_layers > 0
    ):
        layer_idx = config.num_hidden_layers
        for i in range(config.num_nextn_predict_layers):
            if f"layers.{layer_idx + i}." in weight_name:
                return layer_idx + i
    return None<|MERGE_RESOLUTION|>--- conflicted
+++ resolved
@@ -21,15 +21,10 @@
 # WITHOUT WARRANTIES OR CONDITIONS OF ANY KIND, either express or implied.
 # See the License for the specific language governing permissions and
 # limitations under the License.
-<<<<<<< HEAD
-"""Inference-only GLM-4.5 model compatible with HuggingFace weights."""
+"""Inference-only GLM-4.5, GLM-4.6 model compatible with HuggingFace weights."""
+
+import typing
 from collections.abc import Iterable
-=======
-"""Inference-only GLM-4.5, GLM-4.6 model compatible with HuggingFace weights."""
-
-import typing
-from collections.abc import Callable, Iterable
->>>>>>> b545a0b2
 from itertools import islice
 from typing import Any, Optional, Union
 
@@ -506,22 +501,8 @@
             }
         )
 
-<<<<<<< HEAD
     def load_weights(self, weights: Iterable[tuple[str,
                                                    torch.Tensor]]) -> set[str]:
-=======
-    def get_expert_mapping(self) -> list[tuple[str, str, int, str]]:
-        # Params for weights, fp8 weight scales, fp8 activation scales
-        # (param_name, weight_name, expert_id, shard_id)
-        return SharedFusedMoE.make_expert_params_mapping(
-            ckpt_gate_proj_name="gate_proj",
-            ckpt_down_proj_name="down_proj",
-            ckpt_up_proj_name="up_proj",
-            num_experts=self.config.n_routed_experts,
-        )
-
-    def load_weights(self, weights: Iterable[tuple[str, torch.Tensor]]) -> set[str]:
->>>>>>> b545a0b2
         stacked_params_mapping = [
             # (param_name, shard_name, shard_id)
             ("qkv_proj", "q_proj", "q"),
@@ -575,24 +556,6 @@
                     if is_continue:
                         continue
 
-<<<<<<< HEAD
-=======
-                    param = params_dict[name_mapped]
-                    # We should ask the weight loader to return success or not
-                    # here since otherwise we may skip experts with other
-                    # available replicas.
-                    weight_loader = typing.cast(
-                        Callable[..., bool], param.weight_loader
-                    )
-                    success = weight_loader(
-                        param,
-                        loaded_weight,
-                        name_mapped,
-                        shard_id=shard_id,
-                        expert_id=expert_id,
-                        return_success=True,
-                    )
->>>>>>> b545a0b2
                     if success:
                         name = name_mapped
                         break
@@ -668,13 +631,8 @@
         self.num_moe_layers = config.num_hidden_layers - config.first_k_dense_replace
         self.num_expert_groups = config.n_group
 
-<<<<<<< HEAD
-        self.moe_layers: list[FusedMoE] = []
-        self.example_moe = None
-=======
         self.moe_layers: list[SharedFusedMoE] = []
         example_moe = None
->>>>>>> b545a0b2
         for layer in self.model.layers:
             if isinstance(layer, PPMissingLayer):
                 continue
