--- conflicted
+++ resolved
@@ -33,8 +33,7 @@
 from vllm.model_executor.model_loader.weight_utils import default_weight_loader
 from vllm.model_executor.sampling_metadata import SamplingMetadata
 from vllm.multimodal import MULTIMODAL_REGISTRY, MultiModalKwargs
-<<<<<<< HEAD
-from vllm.multimodal.inputs import MultiModalFieldConfig, NestedTensors
+from vllm.multimodal.inputs import MultiModalFieldConfig
 from vllm.multimodal.parse import (ImageProcessorItems, ImageSize,
                                    MultiModalDataItems)
 from vllm.multimodal.processing import (BaseMultiModalProcessor,
@@ -45,17 +44,8 @@
 from vllm.transformers_utils.tokenizer import (MistralTokenizer,
                                                cached_tokenizer_from_config)
 
-from .interfaces import SupportsMultiModal, SupportsPP
+from .interfaces import MultiModalEmbeddings, SupportsMultiModal, SupportsPP
 from .utils import (flatten_bn, init_vllm_registered_model, maybe_prefix,
-=======
-from vllm.multimodal.inputs import PlaceholderRange
-from vllm.multimodal.utils import consecutive_placeholder_ranges
-from vllm.sequence import IntermediateTensors, SequenceData
-from vllm.transformers_utils.tokenizer import cached_tokenizer_from_config
-
-from .interfaces import MultiModalEmbeddings, SupportsMultiModal, SupportsPP
-from .utils import (init_vllm_registered_model, maybe_prefix,
->>>>>>> 601bd326
                     merge_multimodal_embeddings)
 from .vision import VisionEncoderInfo, resolve_visual_encoder_outputs
 
@@ -392,15 +382,8 @@
         return get_sampler()
 
     def get_multimodal_embeddings(
-<<<<<<< HEAD
-        self, **kwargs
-    ) -> Union[list[torch.Tensor], torch.Tensor, tuple[torch.Tensor, ...]]:
+            self, **kwargs: object) -> Optional[MultiModalEmbeddings]:
         image_input = self._parse_and_validate_image_input(**kwargs)
-=======
-            self, **kwargs: object) -> Optional[MultiModalEmbeddings]:
-        image_input, image_tokens = self._parse_and_validate_image_input(
-            **kwargs)
->>>>>>> 601bd326
         if image_input is None:
             return None
 
