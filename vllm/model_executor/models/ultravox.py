# SPDX-License-Identifier: Apache-2.0
# SPDX-FileCopyrightText: Copyright contributors to the vLLM project

# Adapted from https://github.com/fixie-ai/ultravox/blob/ecd58c4041030bae2ad15aa6bcf04ab43199ea02/ultravox/model/ultravox_model.py
"""PyTorch Ultravox model."""
from collections.abc import Iterable, Mapping, Sequence
from typing import Annotated, Any, Literal, Optional, Union

import torch
from torch import nn
from torch.nn import functional as F
from transformers import BatchFeature, ProcessorMixin
from transformers.models.whisper import WhisperFeatureExtractor
from transformers.models.whisper.modeling_whisper import WhisperEncoder

from vllm.config import VllmConfig
from vllm.model_executor.layers.activation import MulAndSilu, get_act_fn
from vllm.model_executor.layers.layernorm import RMSNorm
from vllm.model_executor.model_loader import DefaultModelLoader
from vllm.model_executor.models.module_mapping import MultiModelKeys
from vllm.multimodal import MULTIMODAL_REGISTRY
from vllm.multimodal.inputs import (MultiModalDataDict, MultiModalFieldConfig,
                                    MultiModalKwargsItems, NestedTensors)
from vllm.multimodal.parse import MultiModalDataItems, MultiModalDataParser
from vllm.multimodal.processing import (BaseMultiModalProcessor,
                                        BaseProcessingInfo, PromptReplacement,
                                        PromptUpdate)
from vllm.multimodal.profiling import BaseDummyInputsBuilder
from vllm.sequence import IntermediateTensors
from vllm.transformers_utils.configs.ultravox import UltravoxConfig
from vllm.utils.tensor_schema import TensorSchema, TensorShape

from .interfaces import (MultiModalEmbeddings, SupportsLoRA,
                         SupportsMultiModal, SupportsPP)
from .utils import (AutoWeightsLoader, WeightsMapper, flatten_bn,
                    init_vllm_registered_model, maybe_prefix)

_AUDIO_PLACEHOLDER_OVERRIDE = "<|audio|>"
_MAX_ENCODER_BATCH_SIZE = 16


class UltravoxAudioFeatureInputs(TensorSchema):
    """
    Dimensions:
    - b: batch size
    - n: number of chunks
    - t: Time frames (M)
    - nmb: Number of mel bins
    """
    type: Literal["audio_features"]
    data: Annotated[Union[torch.Tensor, list[torch.Tensor],
                          list[list[torch.Tensor]]],
                    TensorShape("b", "n", "nmb", "t", dynamic_dims={"n"})]
    lens: Annotated[Union[torch.Tensor, list[torch.Tensor]],
                    TensorShape("b", "n", dynamic_dims={"n"})]
    """Length of the audio frames. Used for attention mask in WhisperEncoder."""
    token_len: Annotated[Union[torch.Tensor, list[torch.Tensor]],
                         TensorShape("b", "n", dynamic_dims={"n"})]
    """Length of the audio tokens. Used for flattening the audio features."""


class UltravoxAudioEmbeddingInputs(TensorSchema):
    """
    Dimensions:
    - b: batch size
    - na: number of audios
    - afs: audio feature size
    - hs: hidden size
    """
    type: Literal["audio_embeds"]
    data: Annotated[Union[torch.Tensor, list[torch.Tensor]],
                    TensorShape("b", "na", "afs", "hs")]


UltravoxAudioInputs = Union[UltravoxAudioFeatureInputs,
                            UltravoxAudioEmbeddingInputs]


class UltravoxProcessingInfo(BaseProcessingInfo):

    def get_hf_processor(self, **kwargs: object) -> ProcessorMixin:
        config = self.ctx.model_config.hf_config
        hf_processor = self.ctx.get_hf_processor(**kwargs)

        # NOTE: Ultravox processing definition uses '<|eot_id|>' as the
        # placeholder that will cause confusion with the actual end of turn
        # token, thus we override placeholder with a reserved token.
        hf_processor.audio_token_replacement = _AUDIO_PLACEHOLDER_OVERRIDE
        hf_processor.audio_replacement_token_id = config.audio_token_index

        return hf_processor

    def get_feature_extractor(self,
                              **kwargs: object) -> WhisperFeatureExtractor:
        hf_processor = self.get_hf_processor(**kwargs)
        audio_processor = hf_processor.audio_processor  # type: ignore
        feature_extractor = audio_processor.feature_extractor  # type: ignore
        assert isinstance(feature_extractor, WhisperFeatureExtractor)
        return feature_extractor

    def get_supported_mm_limits(self) -> Mapping[str, Optional[int]]:
        return {"audio": None}


class UltravoxDummyInputsBuilder(BaseDummyInputsBuilder[UltravoxProcessingInfo]
                                 ):

    def get_dummy_text(self, mm_counts: Mapping[str, int]) -> str:
        num_audios = mm_counts.get("audio", 0)

        return "<|audio|>" * num_audios

    def get_dummy_mm_data(
        self,
        seq_len: int,
        mm_counts: Mapping[str, int],
    ) -> MultiModalDataDict:
        feature_extractor = self.info.get_feature_extractor()

        sampling_rate = feature_extractor.sampling_rate
        audio_len = (feature_extractor.chunk_length * sampling_rate *
                     _MAX_ENCODER_BATCH_SIZE)
        num_audios = mm_counts.get("audio", 0)

        return {
            "audio":
            self._get_dummy_audios(length=audio_len, num_audios=num_audios)
        }


class UltravoxMultiModalProcessor(
        BaseMultiModalProcessor[UltravoxProcessingInfo]):

    def _get_data_parser(self) -> MultiModalDataParser:
        feature_extractor = self.info.get_feature_extractor()
        return MultiModalDataParser(target_sr=feature_extractor.sampling_rate)

    def _call_hf_processor(
        self,
        prompt: str,
        mm_data: Mapping[str, object],
        mm_kwargs: Mapping[str, object],
        tok_kwargs: Mapping[str, object],
    ) -> BatchFeature:
        # Text-only input not supported in composite processor
        if not mm_data.get("audios", []):
            prompt_ids = self.info.get_tokenizer().encode(
                prompt, add_special_tokens=False)
            prompt_ids = self._apply_hf_processor_tokens_only(prompt_ids)
            return BatchFeature(dict(input_ids=[prompt_ids]), tensor_type="pt")

        mm_data = dict(mm_data)
        audios = mm_data.pop("audios", [])
        assert isinstance(audios, list)

        feature_extractor = self.info.get_feature_extractor(**mm_kwargs)
        mm_kwargs = dict(
            **mm_kwargs,
            sampling_rate=feature_extractor.sampling_rate,
            include_audio_num_chunks=True,
        )

        item_processor_data = dict(**mm_data, audios=audios)

        # some tokenizer kwargs are incompatible with UltravoxProcessor
        tok_kwargs.pop("padding", None)
        tok_kwargs.pop("truncation", None)

        output = super()._call_hf_processor(
            prompt=prompt,
            mm_data=item_processor_data,
            mm_kwargs=mm_kwargs,
            tok_kwargs=tok_kwargs,
        )
        output['audio_features'] = output.pop('audio_values')

        return output

    def _get_mm_fields_config(
        self,
        hf_inputs: BatchFeature,
        hf_processor_mm_kwargs: Mapping[str, object],
    ) -> Mapping[str, MultiModalFieldConfig]:
        num_chunks = hf_inputs.get('audio_num_chunks', torch.zeros(0))
        return dict(
            # to handle longer than 30s audio, each audio might be split
            # into multiple chunks as such, their batch dimension can be
            # higher than the number of audio samples
            audio_features=MultiModalFieldConfig.flat_from_sizes(
                "audio", num_chunks),
            audio_token_len=MultiModalFieldConfig.flat_from_sizes(
                "audio", num_chunks),
            audio_lens=MultiModalFieldConfig.flat_from_sizes(
                "audio", num_chunks),
            # num_chunks can convert audio_chunked to audio batch dimension
            audio_num_chunks=MultiModalFieldConfig.batched("audio"),
            audio_embeds=MultiModalFieldConfig.batched("audio"),
        )

    def _get_prompt_updates(
        self,
        mm_items: MultiModalDataItems,
        hf_processor_mm_kwargs: Mapping[str, Any],
        out_mm_kwargs: MultiModalKwargsItems,
    ) -> Sequence[PromptUpdate]:
        hf_processor = self.info.get_hf_processor(**hf_processor_mm_kwargs)

        replacement_id = hf_processor.audio_replacement_token_id  # type: ignore

        # Each audio can be split into multiple chunks.
        # chunks_start_idx[i] indicates the start index of the chunks
        # belonging to the i-th audio.
        out_mm_data = out_mm_kwargs.get_data()
        num_chunks = out_mm_data.get("audio_num_chunks", torch.zeros(0))
        chunks_start_idx: torch.Tensor = torch.cumsum(num_chunks,
                                                      dim=0,
                                                      dtype=torch.int32)
        chunks_start_idx = torch.cat(
            [torch.tensor([0], dtype=torch.int32), chunks_start_idx])

        def get_replacement_ultravox(item_idx: int):
            start = chunks_start_idx[item_idx]
            end = chunks_start_idx[item_idx + 1]
            audio_token_len = out_mm_data["audio_token_len"][start:end].sum()
            return [replacement_id] * int(audio_token_len)  # type: ignore

        return [
            PromptReplacement(
                modality="audio",
                target="<|audio|>",
                replacement=get_replacement_ultravox,
            )
        ]


class StackAudioFrames(nn.Module):
    """
    Stack the audio embedding frames to reduce the sequence length by a factor
    of `stack_factor`.
    """

    def __init__(self, stack_factor: int = 8):
        super().__init__()
        self.stack_factor = stack_factor

    def forward(self, audio_embeds: torch.Tensor) -> torch.Tensor:
        B, T, C = audio_embeds.shape
        T_pad = (T + self.stack_factor -
                 1) // self.stack_factor * self.stack_factor
        audio_embeds = F.pad(audio_embeds, (0, 0, 0, T_pad - T))
        B, T, C = audio_embeds.shape
        audio_embeds = audio_embeds.view(B, T // self.stack_factor,
                                         C * self.stack_factor)
        return audio_embeds


class UltravoxProjector(nn.Module):

    def __init__(self, config: UltravoxConfig):
        super().__init__()
        self.hidden_dim = config.hidden_size
        self._pad_and_stack = StackAudioFrames(config.stack_factor)
        dim_in = config.audio_config.hidden_size * config.stack_factor
        self.ln_pre = RMSNorm(dim_in)
        self.linear_1 = nn.Linear(dim_in, self.hidden_dim, bias=False)
        dim_mid = self.hidden_dim

        if config.projector_act == "swiglu":
            self.act = MulAndSilu()
            dim_mid = dim_mid // 2
        else:
            self.act = get_act_fn(config.projector_act)

        dim_out = config.text_config.hidden_size
        self.linear_2 = nn.Linear(dim_mid, dim_out, bias=False)

        # Ultravox v0.4.1 and below use layer_norm after the second linear layer
        # while v0.5.0 and above uses layer_norm after the first linear layer.
        if config.projector_ln_mid:
            self.ln_mid: nn.Module = RMSNorm(dim_mid)
            self.ln_post = nn.Identity()
        else:
            self.ln_mid = nn.Identity()
            self.ln_post = RMSNorm(dim_out)

    def forward(self, audio_features: torch.Tensor) -> torch.Tensor:
        audio_features = self._pad_and_stack(audio_features)
        audio_features = self.ln_pre(audio_features)
        hidden_states = self.linear_1(audio_features)
        hidden_states = self.act(hidden_states)
        hidden_states = self.ln_mid(hidden_states)
        hidden_states = self.linear_2(hidden_states)
        hidden_states = self.ln_post(hidden_states)
        return hidden_states


class ModifiedWhisperEncoder(WhisperEncoder):
    """
    Encoder portion of OpenAI's Whisper model.

    This implementation is a slightly modified version of HF Transformers'
    Whisper Encoder, with only a few fixes:
    1. base_model_prefix updated to allow for doing `.from_pretrained`
       directly on the encoder
    2. allow less than 30 second of audio padding to be passed in:
        - relaxed ValueError check for `input_features` length to be less
           than or equal to `expected_seq_length` instead of strictly equal
        - embed_pos is now sliced to match the length of `inputs_embeds`

    Original: https://github.com/huggingface/transformers/blob/main/src/transformers/models/whisper/modeling_whisper.py
    See commentary: https://github.com/huggingface/transformers/issues/25744
    """

    base_model_prefix = "model.encoder"

    def __init__(self, *args, **kwargs):
        super().__init__(*args, **kwargs)
        self.config.is_decoder = False

    @property
    def max_context_length(self):
        return (self.config.max_source_positions * self.conv1.stride[0] *
                self.conv2.stride[0])

    def get_attention_mask_by_audio_len(self,
                                        audio_lens: Optional[torch.Tensor],
                                        hidden_states: torch.Tensor):
        """
        Create attention mask based on audio lengths to mask out padding tokens
        For each sample in batch:
        - Convert raw audio length to feature length after convolutions
        - Create bool mask: True for valid positions and False for padding
        - Convert to attention mask format expected by transformer layers
        (1.0 for positions to attend to, large negative for positions to ignore)
        This masking ensures consistent behavior between training and inference
        by preventing the model from attending to padding tokens in both cases
        """
        if audio_lens is None:
            return None

        audio_feature_len = self._get_feat_extract_output_lengths(audio_lens)
        max_seq_len = hidden_states.shape[1]
        attention_mask = torch.arange(max_seq_len,
                                      device=hidden_states.device)[None, :].lt(
                                          audio_feature_len.view(-1, 1))
        attention_mask = self.get_extended_attention_mask(
            attention_mask,
            None,
            dtype=hidden_states.dtype,
        )
        return attention_mask

    def forward(
        self,
        input_features: torch.Tensor,
        audio_lens: Optional[torch.Tensor] = None,
    ):
        expected_seq_length = self.max_context_length
        if input_features.shape[-1] > expected_seq_length:
            raise ValueError(
                f"Whisper expects the mel input features to be of length "
                f"{expected_seq_length} or less, but found "
                f"{input_features.shape[-1]}. Make sure to pad the input mel "
                f"features to {expected_seq_length}.")

        inputs_embeds = nn.functional.gelu(self.conv1(input_features))
        inputs_embeds = nn.functional.gelu(self.conv2(inputs_embeds))

        inputs_embeds = inputs_embeds.permute(0, 2, 1)
        embed_pos = self.embed_positions.weight[:inputs_embeds.size(-2)]

        hidden_states = inputs_embeds + embed_pos
        hidden_states = nn.functional.dropout(hidden_states,
                                              p=self.dropout,
                                              training=self.training)

        attention_mask = self.get_attention_mask_by_audio_len(
            audio_lens, hidden_states)

        for encoder_layer in self.layers:
            layer_outputs = encoder_layer(
                hidden_states,
                attention_mask,
                layer_head_mask=None,
            )

            hidden_states = layer_outputs[0]

        hidden_states = self.layer_norm(hidden_states)
        return hidden_states


@MULTIMODAL_REGISTRY.register_processor(
    UltravoxMultiModalProcessor,
    info=UltravoxProcessingInfo,
    dummy_inputs=UltravoxDummyInputsBuilder)
class UltravoxModel(nn.Module, SupportsMultiModal, SupportsPP, SupportsLoRA):

    packed_modules_mapping = {
        "qkv_proj": ["q_proj", "k_proj", "v_proj"],
        "gate_up_proj": ["gate_proj", "up_proj"]
    }

    hf_to_vllm_mapper = WeightsMapper(
        orig_to_new_prefix={"audio_tower.model.encoder.": "audio_tower."})

    @classmethod
    def get_placeholder_str(cls, modality: str, i: int) -> Optional[str]:
        if modality.startswith("audio"):
            return "<|audio|>"

        raise ValueError("Only audio modality is supported")

    def __init__(self, *, vllm_config: VllmConfig, prefix: str = ""):
        super().__init__()
        config: UltravoxConfig = vllm_config.model_config.hf_config
        multimodal_config = vllm_config.model_config.multimodal_config
        self.config = config
        self.multi_modal_config = multimodal_config
        assert self.multi_modal_config

        self.secondary_weights = []
        self.audio_tower = ModifiedWhisperEncoder(config.audio_config)
        if config.audio_model_id is not None:
            # this prefix is not for initialization, but for loading weights
            # note the trailing dot
            self.secondary_weights.append(
                DefaultModelLoader.Source(
                    model_or_path=config.audio_model_id,
                    revision=None,
                    prefix="audio_tower.",
                ))
        self.multi_modal_projector = UltravoxProjector(config)
        self.language_model = init_vllm_registered_model(
            vllm_config=vllm_config,
            hf_config=config.wrapped_model_config,
            prefix=maybe_prefix(prefix, "language_model"),
        )
        if config.text_model_id is not None:
            # this prefix is not for initialization, but for loading weights
            # note the trailing dot
            self.secondary_weights.append(
                DefaultModelLoader.Source(model_or_path=config.text_model_id,
                                          revision=None,
                                          prefix="language_model."))

        self.make_empty_intermediate_tensors = (
            self.language_model.make_empty_intermediate_tensors)

    def get_mm_mapping(self) -> MultiModelKeys:
        """
        Get the module prefix in multimodal models
        """
        return MultiModelKeys.from_string_field(
            language_model="language_model.",
            connector="multi_modal_projector.",
            tower_model="audio_tower.",
        )

    def _audio_features_to_embeddings(
            self, input_features: torch.Tensor,
            audio_lens: torch.Tensor) -> torch.Tensor:
        audio_features = input_features.to(self.audio_tower.dtype)
        batch_size = audio_features.size(0)
        audio_embeddings = []

        # Process audio features in batches to keep memory usage predictable
        for start in range(0, batch_size, _MAX_ENCODER_BATCH_SIZE):
            end = min(start + _MAX_ENCODER_BATCH_SIZE, batch_size)
            # Process through audio tower
            batch_features = self.audio_tower(audio_features[start:end],
                                              audio_lens[start:end])
            batch_features = batch_features.to(self.audio_tower.dtype)

            # Process through projector
            batch_embeddings = self.multi_modal_projector(batch_features)
            audio_embeddings.append(batch_embeddings)

        # Concatenate results
        audio_embeddings = torch.cat(audio_embeddings, dim=0)
        return audio_embeddings

    def _parse_and_validate_audio_input(
            self, **kwargs: object) -> Optional[UltravoxAudioInputs]:
        audio_features = kwargs.pop("audio_features", None)
        audio_embeds = kwargs.pop("audio_embeds", None)
        audio_lens = kwargs.pop("audio_lens", None)
        audio_token_len = kwargs.pop("audio_token_len", None)

        if audio_features is None and audio_embeds is None:
            return None

        if audio_features is not None:
            return UltravoxAudioFeatureInputs(type="audio_features",
                                              data=audio_features,
                                              lens=audio_lens,
                                              token_len=audio_token_len)

        if audio_embeds is not None:
            return UltravoxAudioEmbeddingInputs(type="audio_embeds",
                                                data=audio_embeds)

        raise AssertionError("This line should be unreachable.")

    def _process_audio_input(
        self,
        audio_input: UltravoxAudioInputs,
    ) -> Union[NestedTensors, tuple[torch.Tensor, ...]]:
        if audio_input["type"] == "audio_embeds":
            return audio_input["data"]

        # Pad and concatenate audio features
        # [[B1, 80, M1], [B2, 80, M2]] -> [B1+B2, 80, max(M1, M2)]
        audio_features = pad_and_concat_to_dim3(audio_input["data"])

        # [B1, B2] -> [B1+B2]
        audio_lens = flatten_bn(audio_input['lens'], concat=True)
        audio_token_len = flatten_bn(audio_input['token_len'], concat=True)

        embeddings = self._audio_features_to_embeddings(
            audio_features, audio_lens)

        # We should flatten and concatenate embeddings based on token lengths
        # For example, with token_len = [4, 2, 3], flattened_embeddings will be
        # concat(embeddings[0][:4], embeddings[1][:2], embeddings[2][:3])

        # Create a mask of valid indices based on token lengths
        max_len = embeddings.shape[1]
        indices = torch.arange(max_len, device=embeddings.device).expand(
            embeddings.shape[0], -1)
        mask = indices < audio_token_len[:, None]
        # Apply mask and flatten
        flattened_embeddings = embeddings[mask]

        # Return one tensor per input audio
        embed_lens = [
            token_len_item.sum().item()
            for token_len_item in audio_input['token_len']
        ]
        return flattened_embeddings.split(embed_lens)

    def get_language_model(self) -> torch.nn.Module:
        return self.language_model

    def get_multimodal_embeddings(self,
                                  **kwargs: object) -> MultiModalEmbeddings:
        audio_input = self._parse_and_validate_audio_input(**kwargs)
        if audio_input is None:
            return []
        audio_embeddings = self._process_audio_input(audio_input)
        return audio_embeddings

    def get_input_embeddings(
        self,
        input_ids: torch.Tensor,
        multimodal_embeddings: Optional[MultiModalEmbeddings] = None,
        *,
        is_multimodal: Optional[torch.Tensor] = None,
        # Multi-modal token ID may exceed vocab size
        handle_oov_mm_token: bool = True,
    ) -> torch.Tensor:
        # This is to satisfy the type checker for each overload
        if multimodal_embeddings is None or is_multimodal is None:
            return super().get_input_embeddings(input_ids)

        return super().get_input_embeddings(
            input_ids,
            multimodal_embeddings=multimodal_embeddings,
            is_multimodal=is_multimodal,
            handle_oov_mm_token=handle_oov_mm_token,
        )

    def forward(self,
                input_ids: torch.Tensor,
                positions: torch.Tensor,
                intermediate_tensors: Optional[torch.Tensor] = None,
                inputs_embeds: Optional[torch.Tensor] = None,
                **kwargs) -> Union[torch.Tensor, IntermediateTensors]:
        """Run forward pass for Ultravox

        One key thing to understand is the `input_ids` already accounts for the
        positions of the to-be-inserted audio embeddings. The to-be-inserted
        audio has a size that is essentially 6.25 tokens per second of audio.

        This way, the `positions` and `attn_metadata` are consistent
        with the `input_ids`.

        Args:
            input_ids: Flattened (concatenated) input_ids corresponding to a
                batch.
            positions: Position indices for the input tokens.
            intermediate_tensors: Intermediate tensors from prior forward pass.
            inputs_embeds: Optional tensor of input embeddings.

        """

        if intermediate_tensors is not None:
            inputs_embeds = None

<<<<<<< HEAD
=======
        # NOTE: In v1, inputs_embeds is always generated at model runner, this
        # condition is for v0 compatibility.
        elif inputs_embeds is None:
            multimodal_embeddings = self.get_multimodal_embeddings(**kwargs)

            inputs_embeds = self.get_input_embeddings(
                input_ids,
                multimodal_embeddings,
                is_multimodal=input_ids == self.config.audio_token_index,
            )
            input_ids = None

>>>>>>> 0307428d
        language_model = self.language_model
        if hasattr(language_model, "language_model"):
            language_model = language_model.language_model

        hidden_states = language_model.model(input_ids,
                                             positions,
                                             intermediate_tensors,
                                             inputs_embeds=inputs_embeds)
        return hidden_states

    def compute_logits(self, hidden_states: torch.Tensor) -> torch.Tensor:
        return self.language_model.compute_logits(hidden_states)

    def load_weights(self, weights: Iterable[tuple[str,
                                                   torch.Tensor]]) -> set[str]:

        loader = AutoWeightsLoader(self,
                                   ignore_unexpected_prefixes=["audio_tower."])
        return loader.load_weights(weights, mapper=self.hf_to_vllm_mapper)


def pad_and_concat_to_dim3(
    features: Union[torch.Tensor, list[torch.Tensor], list[list[torch.Tensor]]]
) -> torch.Tensor:
    """
    Pad and concatenate a list of tensors.

    output:
        Tensor of shape [B, C, M] where M is the maximum length of the input
        tensors, B is the sum of the batch sizes of the input tensors.
        C must be the same for all input tensors.
    """
    if isinstance(features, torch.Tensor):
        if features.ndim > 3:
            # Flatten [B, N, 80, M] -> [B * N, 80, M]
            features = flatten_bn(features)
        return features

    features = [pad_and_concat_to_dim3(f) for f in features]

    max_len = max(f.shape[-1] for f in features)
    # Ensure all features have dim=3
    features = [f.view(-1, *f.shape[-2:]) for f in features]
    # Pad and concatenate:
    # [[B1, 80, M1], [B2, 80, M2]] -> [B1+B2, 80, max(M1, M2)]
    features = [F.pad(f, (0, max_len - f.shape[-1])) for f in features]
    return torch.cat(features)<|MERGE_RESOLUTION|>--- conflicted
+++ resolved
@@ -597,21 +597,6 @@
         if intermediate_tensors is not None:
             inputs_embeds = None
 
-<<<<<<< HEAD
-=======
-        # NOTE: In v1, inputs_embeds is always generated at model runner, this
-        # condition is for v0 compatibility.
-        elif inputs_embeds is None:
-            multimodal_embeddings = self.get_multimodal_embeddings(**kwargs)
-
-            inputs_embeds = self.get_input_embeddings(
-                input_ids,
-                multimodal_embeddings,
-                is_multimodal=input_ids == self.config.audio_token_index,
-            )
-            input_ids = None
-
->>>>>>> 0307428d
         language_model = self.language_model
         if hasattr(language_model, "language_model"):
             language_model = language_model.language_model
