# coding=utf-8
"""Inference-only Jamba model."""
from dataclasses import dataclass
from typing import Iterable, List, Optional, Tuple

import torch
from torch import nn
from transformers import JambaConfig

from vllm.attention.backends.abstract import AttentionMetadata
from vllm.attention.layer import Attention
from vllm.config import CacheConfig, LoRAConfig, SchedulerConfig
from vllm.distributed import get_tensor_model_parallel_world_size
from vllm.model_executor.layers.fused_moe import FusedMoE
from vllm.model_executor.layers.layernorm import RMSNorm
from vllm.model_executor.layers.linear import (ColumnParallelLinear,
                                               MergedColumnParallelLinear,
                                               QKVParallelLinear,
                                               ReplicatedLinear,
                                               RowParallelLinear)
from vllm.model_executor.layers.logits_processor import LogitsProcessor
from vllm.model_executor.layers.mamba.ops.causal_conv1d import (
    causal_conv1d_fn, causal_conv1d_update)
from vllm.model_executor.layers.mamba.ops.mamba_ssm import (
    selective_scan_fn, selective_state_update)
from vllm.model_executor.layers.quantization import QuantizationConfig
from vllm.model_executor.layers.sampler import Sampler, SamplerOutput
from vllm.model_executor.layers.vocab_parallel_embedding import (
    DEFAULT_VOCAB_PADDING_SIZE, ParallelLMHead, VocabParallelEmbedding)
from vllm.model_executor.model_loader.weight_utils import (
    composed_weight_loader, default_weight_loader, sharded_weight_loader)
from vllm.model_executor.models.mamba_cache import MambaCacheManager
from vllm.model_executor.sampling_metadata import SamplingMetadata
from vllm.model_executor.utils import set_weight_attrs
from vllm.sequence import IntermediateTensors
from vllm.worker.model_runner import (_BATCH_SIZES_TO_CAPTURE,
                                      _get_graph_batch_size)

from .interfaces import HasInnerState, SupportsLoRA
from .utils import get_inputs_embeds

KVCache = Tuple[torch.Tensor, torch.Tensor]


@dataclass
class MambaCacheParams:
    is_prompt: bool = False
    conv_state: torch.Tensor = torch.Tensor()
    ssm_state: torch.Tensor = torch.Tensor()


# Adapted from transformers.models.mamba.modeling_mamba.MambaMixer
class JambaMambaMixer(nn.Module):
    """
    Compute ∆, A, B, C, and D the state space parameters and compute
    the `contextualized_states`. A, D are input independent
    (see Mamba paper [1] Section 3.5.2 "Interpretation of A"
    for why A isn't selective) ∆, B, C are input-dependent
    (this is a key difference between Mamba and the linear time
    invariant S4, and is why Mamba is called
    **selective** state spaces)
    """

    def __init__(self, config: JambaConfig, layer_idx):
        super().__init__()
        self.config = config
        self.layer_idx = layer_idx
        self.hidden_size = config.hidden_size
        self.ssm_state_size = config.mamba_d_state
        self.conv_kernel_size = config.mamba_d_conv
        self.intermediate_size = config.mamba_expand * config.hidden_size
        self.time_step_rank = config.mamba_dt_rank
        self.use_conv_bias = config.mamba_conv_bias
        self.use_bias = config.mamba_proj_bias
        self.conv1d = ColumnParallelLinear(
            input_size=self.conv_kernel_size,
            output_size=self.intermediate_size,
            bias=self.use_conv_bias,
        )
        # unsqueeze to fit conv1d weights shape into the linear weights shape.
        # Can't do this in `weight_loader` since it already exists in
        # `ColumnParallelLinear` and `set_weight_attrs`
        # doesn't allow to override it
        self.conv1d.weight.data = self.conv1d.weight.data.unsqueeze(1)

        self.in_proj = MergedColumnParallelLinear(self.hidden_size,
                                                  [self.intermediate_size] * 2,
                                                  bias=self.use_bias)
        # selective projection used to make dt, B and C input dependent
        self.x_proj = RowParallelLinear(
            self.intermediate_size,
            self.time_step_rank + self.ssm_state_size * 2,
            bias=False,
        )
        # time step projection (discretization) -
        # In the forward we need to apply dt_proj without the bias,
        # as the bias is added in the selective scan kernel.
        self.dt_proj = ColumnParallelLinear(self.time_step_rank,
                                            self.intermediate_size,
                                            bias=True,
                                            skip_bias_add=True)

        tp_size = get_tensor_model_parallel_world_size()
        self.A = nn.Parameter(
            torch.empty(
                self.intermediate_size // tp_size,
                self.ssm_state_size,
                dtype=torch.float32,
            ))
        self.D = nn.Parameter(torch.ones(self.intermediate_size // tp_size))

        set_weight_attrs(self.D, {"weight_loader": sharded_weight_loader(0)})
        a_weight_loader = composed_weight_loader(
            sharded_weight_loader(0), lambda x: -torch.exp(x.float()))
        set_weight_attrs(self.A, {"weight_loader": a_weight_loader})

        self.out_proj = RowParallelLinear(
            self.intermediate_size,
            self.hidden_size,
            bias=self.use_bias,
            input_is_parallel=True,
        )
        self.activation = config.hidden_act

        self.dt_layernorm = RMSNorm(self.time_step_rank,
                                    eps=config.rms_norm_eps)
        self.b_layernorm = RMSNorm(self.ssm_state_size,
                                   eps=config.rms_norm_eps)
        self.c_layernorm = RMSNorm(self.ssm_state_size,
                                   eps=config.rms_norm_eps)

    def forward(self, hidden_states: torch.Tensor,
                attn_metadata: AttentionMetadata, conv_state: torch.Tensor,
                ssm_state: torch.Tensor):

        # 1. Gated MLP's linear projection
        projected_states = self.in_proj(hidden_states)[0].transpose(-2, -1)
        hidden_states, gate = projected_states.chunk(2, dim=-2)

        # 2. Convolution sequence transformation
        conv_weights = self.conv1d.weight.view(self.conv1d.weight.size(0),
                                               self.conv1d.weight.size(2))

        if attn_metadata.query_start_loc is not None \
            and attn_metadata.context_lens_tensor is not None:
            # |---------- N-1 iteration --------|
            # |---------------- N iteration ---------------------|
            # |- tokenA -|......................|-- newTokens ---|
            # |---------- context_len ----------|
            # |-------------------- seq_len ---------------------|
            #                                   |-- query_len ---|
            hidden_states = causal_conv1d_fn(
                hidden_states,
                conv_weights,
                self.conv1d.bias,
                activation=self.activation,
                conv_states=conv_state,
                has_initial_state=attn_metadata.context_lens_tensor > 0,
                query_start_loc=attn_metadata.query_start_loc)
        else:
            hidden_states = causal_conv1d_update(
                hidden_states.transpose(0, 1),
                conv_state,
                conv_weights,
                self.conv1d.bias,
                self.activation,
            )
            hidden_states = hidden_states.transpose(0, 1)

        # 3. State Space Model sequence transformation
        # 3.a. input varying initialization of time_step, B and C
        ssm_parameters = self.x_proj(hidden_states.transpose(-2, -1))[0]

        time_step, B, C = torch.split(
            ssm_parameters,
            [self.time_step_rank, self.ssm_state_size, self.ssm_state_size],
            dim=-1,
        )
        time_step = self.dt_layernorm(time_step.contiguous())
        B = self.b_layernorm(B.contiguous())
        C = self.c_layernorm(C.contiguous())

        discrete_time_step = self.dt_proj(time_step)[0].transpose(-2, -1)
        # 3.c perform the recurrence y ← SSM(A, B, C)(x)
        time_proj_bias = (self.dt_proj.bias.float() if hasattr(
            self.dt_proj, "bias") else None)

        if attn_metadata.query_start_loc is not None \
            and attn_metadata.context_lens_tensor is not None:
            scan_outputs = selective_scan_fn(
                hidden_states,
                ssm_state,
                discrete_time_step,
                self.A,
                B.transpose(-2, -1),
                C.transpose(-2, -1),
                self.D.float(),
                gate,
                time_proj_bias,
                delta_softplus=True,
                has_initial_state=attn_metadata.context_lens_tensor > 0,
                query_start_loc=attn_metadata.query_start_loc)
        else:
            scan_outputs = selective_state_update(
                ssm_state,
                hidden_states.transpose(0, 1),
                discrete_time_step.transpose(0, 1),
                self.A,
                B,
                C,
                self.D,
                gate.transpose(0, 1),
                time_proj_bias,
                dt_softplus=True,
            )
            scan_outputs = scan_outputs.transpose(0, 1)

        # 4. Final linear projection
        contextualized_states = self.out_proj(scan_outputs.transpose(-2,
                                                                     -1))[0]
        return contextualized_states


class JambaMoE(nn.Module):

    def __init__(self,
                 config: JambaConfig,
                 num_experts: Optional[int] = None,
                 top_k: Optional[int] = None,
                 params_dtype: Optional[torch.dtype] = None,
                 tp_size: Optional[int] = None,
                 quant_config: Optional[QuantizationConfig] = None):
        super().__init__()
        self.num_total_experts = num_experts or config.num_experts
        self.top_k = top_k or config.num_experts_per_tok
        self.hidden_size = config.hidden_size
        self.intermediate_size = config.intermediate_size

        if self.num_total_experts > 1:
            self.router = ReplicatedLinear(self.hidden_size,
                                           self.num_total_experts,
                                           bias=False,
                                           quant_config=None,
                                           params_dtype=params_dtype)

        self.experts = FusedMoE(self.num_total_experts,
                                self.top_k,
                                self.hidden_size,
                                self.intermediate_size,
                                tp_size=tp_size,
                                params_dtype=params_dtype,
                                reduce_results=True,
                                renormalize=False,
                                use_grouped_topk=False,
                                quant_config=quant_config)

    def forward(self, hidden_states: torch.Tensor) -> torch.Tensor:
        orig_shape = hidden_states.shape
        hidden_states = hidden_states.view(-1, self.hidden_size)
        # router_logits: (batch * sequence_length, n_experts)
        if self.num_total_experts > 1:
            router_logits, _ = self.router(hidden_states)
        else:
            router_logits = torch.ones((hidden_states.shape[0], 1),
                                       device=hidden_states.device,
                                       dtype=hidden_states.dtype)
        hidden_states = self.experts(hidden_states, router_logits)
        return hidden_states.view(orig_shape)


class JambaMLP(JambaMoE):

    def __init__(self,
                 config: JambaConfig,
                 params_dtype: Optional[torch.dtype] = None,
                 tp_size: Optional[int] = None,
                 quant_config: Optional[QuantizationConfig] = None):
        super().__init__(config,
                         num_experts=1,
                         top_k=1,
                         params_dtype=params_dtype,
                         tp_size=tp_size,
                         quant_config=quant_config)


class JambaMambaDecoderLayer(nn.Module):

    def __init__(self,
                 config: JambaConfig,
                 layer_idx: int,
                 cache_config: Optional[CacheConfig] = None,
                 quant_config: Optional[QuantizationConfig] = None) -> None:
        super().__init__()
        self.layer_idx = layer_idx
        self.config = config
        self.mamba = JambaMambaMixer(config, layer_idx)

        num_experts = config.layers_num_experts[layer_idx]
        ffn_layer_class = JambaMoE if num_experts > 1 else JambaMLP
        self.feed_forward = ffn_layer_class(config, quant_config=quant_config)
        self.input_layernorm = RMSNorm(config.hidden_size,
                                       eps=config.rms_norm_eps)
        self.pre_ff_layernorm = RMSNorm(config.hidden_size,
                                        eps=config.rms_norm_eps)

    def forward(
        self,
        hidden_states: torch.Tensor,
        attn_metadata: AttentionMetadata,
        residual: Optional[torch.Tensor],
        conv_state: torch.Tensor,
        ssm_state: torch.Tensor,
        **kwargs,
    ):
        if residual is None:
            residual = hidden_states
            hidden_states = self.input_layernorm(hidden_states)
        else:
            hidden_states, residual = self.input_layernorm(
                hidden_states, residual)

        hidden_states = self.mamba(hidden_states, attn_metadata, conv_state,
                                   ssm_state)
        # Fully Connected
        hidden_states, residual = self.pre_ff_layernorm(
            hidden_states, residual)
        hidden_states = self.feed_forward(hidden_states)
        return hidden_states, residual


class JambaAttentionDecoderLayer(nn.Module):

    def __init__(
        self,
        config: JambaConfig,
        layer_idx: int,
        cache_config: Optional[CacheConfig] = None,
        quant_config: Optional[QuantizationConfig] = None,
    ) -> None:
        super().__init__()
        self.hidden_size = config.hidden_size
        tp_size = get_tensor_model_parallel_world_size()
        self.total_num_heads = config.num_attention_heads
        assert self.total_num_heads % tp_size == 0
        self.num_heads = self.total_num_heads // tp_size
        self.total_num_kv_heads = config.num_key_value_heads
        if self.total_num_kv_heads >= tp_size:
            # Number of KV heads is greater than TP size, so we partition
            # the KV heads across multiple tensor parallel GPUs.
            assert self.total_num_kv_heads % tp_size == 0
        else:
            # Number of KV heads is less than TP size, so we replicate
            # the KV heads across multiple tensor parallel GPUs.
            assert tp_size % self.total_num_kv_heads == 0
        self.num_kv_heads = max(1, self.total_num_kv_heads // tp_size)
        self.head_dim = config.hidden_size // self.total_num_heads
        self.q_size = self.num_heads * self.head_dim
        self.kv_size = self.num_kv_heads * self.head_dim
        self.scaling = self.head_dim**-0.5

        self.qkv_proj = QKVParallelLinear(
            config.hidden_size,
            self.head_dim,
            self.total_num_heads,
            self.total_num_kv_heads,
            bias=False,
            quant_config=quant_config,
        )
        self.o_proj = RowParallelLinear(self.total_num_heads * self.head_dim,
                                        config.hidden_size,
                                        bias=False,
                                        quant_config=quant_config)

        self.attn = Attention(
            self.num_heads,
            self.head_dim,
            self.scaling,
            num_kv_heads=self.num_kv_heads,
            cache_config=cache_config,
        )

        num_experts = config.layers_num_experts[layer_idx]
        ffn_layer_class = JambaMoE if num_experts > 1 else JambaMLP
        self.feed_forward = ffn_layer_class(config, quant_config=quant_config)
        self.input_layernorm = RMSNorm(config.hidden_size,
                                       eps=config.rms_norm_eps)
        self.pre_ff_layernorm = RMSNorm(config.hidden_size,
                                        eps=config.rms_norm_eps)

    def self_attention(
        self,
        positions: torch.Tensor,
        hidden_states: torch.Tensor,
        kv_cache: torch.Tensor,
        attn_metadata: AttentionMetadata,
        **kwargs,
    ) -> torch.Tensor:
        qkv, _ = self.qkv_proj(hidden_states)
        q, k, v = qkv.split([self.q_size, self.kv_size, self.kv_size], dim=-1)
        attn_output = self.attn(q, k, v, kv_cache, attn_metadata)
        output, _ = self.o_proj(attn_output)
        return output

    def forward(
        self,
        positions: torch.Tensor,
        hidden_states: torch.Tensor,
        kv_cache: torch.Tensor,
        attn_metadata: AttentionMetadata,
        residual: Optional[torch.Tensor],
        **kwargs,
    ):
        if residual is None:
            residual = hidden_states
            hidden_states = self.input_layernorm(hidden_states)
        else:
            hidden_states, residual = self.input_layernorm(
                hidden_states, residual)

        hidden_states = self.self_attention(
            positions=positions,
            hidden_states=hidden_states,
            kv_cache=kv_cache,
            attn_metadata=attn_metadata,
        )
        # Fully Connected
        hidden_states, residual = self.pre_ff_layernorm(
            hidden_states, residual)
        hidden_states = self.feed_forward(hidden_states)
        return hidden_states, residual


ALL_DECODER_LAYER_TYPES = {
    "attention": JambaAttentionDecoderLayer,
    "mamba": JambaMambaDecoderLayer
}


class JambaModel(nn.Module):

    def __init__(
        self,
        config: JambaConfig,
        quant_config: Optional[QuantizationConfig] = None,
        cache_config: Optional[CacheConfig] = None,
        lora_config: Optional[LoRAConfig] = None,
    ) -> None:
        super().__init__()
        self.config = config
        self.padding_idx = config.pad_token_id
        lora_vocab = ((lora_config.lora_extra_vocab_size *
                       (lora_config.max_loras or 1)) if lora_config else 0)
        self.vocab_size = config.vocab_size + lora_vocab
        self.org_vocab_size = config.vocab_size

        self.embed_tokens = VocabParallelEmbedding(
            self.vocab_size,
            config.hidden_size,
            org_num_embeddings=config.vocab_size,
        )

        decoder_layers = []
        for i in range(config.num_hidden_layers):
            layer_class = ALL_DECODER_LAYER_TYPES[config.layers_block_type[i]]
            decoder_layers.append(
                layer_class(config,
                            layer_idx=i,
                            cache_config=cache_config,
                            quant_config=quant_config))
        self.layers = nn.ModuleList(decoder_layers)
        self.final_layernorm = RMSNorm(config.hidden_size,
                                       eps=config.rms_norm_eps)

    def forward(
        self,
        input_ids: torch.Tensor,
        positions: torch.Tensor,
        kv_caches: List[torch.Tensor],
        attn_metadata: AttentionMetadata,
        conv_state: torch.Tensor,
        ssm_state: torch.Tensor,
        inputs_embeds: Optional[torch.Tensor] = None,
        inputs_embeds_masks: Optional[torch.Tensor] = None,
    ) -> torch.Tensor:
        hidden_states = get_inputs_embeds(input_ids, self.embed_tokens,
                                          inputs_embeds, inputs_embeds_masks)
        residual = None

        for i in range(len(self.layers)):
            layer = self.layers[i]
            kv_cache = None
            current_ssm_state = None
            current_conv_state = None
            if isinstance(layer, JambaAttentionDecoderLayer):
                kv_cache = kv_caches[(i - self.config.attn_layer_offset) //
                                     self.config.attn_layer_period]
            if isinstance(layer, JambaMambaDecoderLayer):
                current_state_layer = i - (1 +
                                           (i - self.config.attn_layer_offset)
                                           // self.config.attn_layer_period)
                current_ssm_state = ssm_state[current_state_layer]
                current_conv_state = conv_state[current_state_layer]

            hidden_states, residual = layer(
                positions=positions,
                hidden_states=hidden_states,
                kv_cache=kv_cache,
                attn_metadata=attn_metadata,
                residual=residual,
                conv_state=current_conv_state,
                ssm_state=current_ssm_state,
            )
        hidden_states, _ = self.final_layernorm(hidden_states, residual)
        return hidden_states


class JambaForCausalLM(nn.Module, HasInnerState, SupportsLoRA):
    packed_modules_mapping = {
        "qkv_proj": [
            "q_proj",
            "k_proj",
            "v_proj",
        ],
    }

    # LoRA specific attributes
    supported_lora_modules = [
        "qkv_proj",
        "o_proj",
        "embed_tokens",
        "lm_head",
    ]
    embedding_modules = {
        "embed_tokens": "input_embeddings",
        "lm_head": "output_embeddings",
    }
    embedding_padding_modules = ["lm_head"]

    def __init__(
        self,
        config: JambaConfig,
        cache_config: Optional[CacheConfig] = None,
        quant_config: Optional[QuantizationConfig] = None,
        lora_config: Optional[LoRAConfig] = None,
        scheduler_config: Optional[SchedulerConfig] = None,
    ) -> None:
        assert not cache_config.enable_prefix_caching, \
            "Jamba currently does not support prefix caching"

        super().__init__()
        self.config = config
        self.scheduler_config = scheduler_config
        self.model = JambaModel(config,
                                cache_config=cache_config,
                                quant_config=quant_config,
                                lora_config=lora_config)
        self.unpadded_vocab_size = config.vocab_size
        if lora_config:
            self.unpadded_vocab_size += lora_config.lora_extra_vocab_size
        self.lm_head = ParallelLMHead(
            self.unpadded_vocab_size,
            config.hidden_size,
            org_num_embeddings=config.vocab_size,
            padding_size=DEFAULT_VOCAB_PADDING_SIZE
            # We need bigger padding if using lora for kernel
            # compatibility
            if not lora_config else lora_config.lora_vocab_padding_size,
        )
        # Used to track and store by the Mamba cache between steps.
        self.mamba_cache: Optional[MambaCacheManager] = None

        self.logits_processor = LogitsProcessor(self.unpadded_vocab_size,
                                                config.vocab_size)
        self.sampler = Sampler()

    def forward(self,
                input_ids: torch.Tensor,
                positions: torch.Tensor,
                kv_caches: List[KVCache],
                attn_metadata: AttentionMetadata,
                intermediate_tensors: Optional[IntermediateTensors] = None,
                inputs_embeds: Optional[torch.Tensor] = None,
                inputs_embeds_masks: Optional[torch.Tensor] = None,
                **kwargs):
<<<<<<< HEAD
        if not self.mamba_cache:
            self._prepare_mamba_cache()

        if "seqlen_agnostic_capture_inputs" not in kwargs:
            # We get here only on Prefill/Eager mode runs
            request_ids_to_seq_ids = kwargs["request_ids_to_seq_ids"]
            finished_requests_ids = kwargs["finished_requests_ids"]
            mamba_cache = self._release_finished_and_prepare_mamba_cache(
                finished_requests_ids, request_ids_to_seq_ids)
        else:
            # CUDA graph capturing runs
            mamba_cache = kwargs["seqlen_agnostic_capture_inputs"]

        hidden_states = self.model(input_ids,
                                   positions,
                                   kv_caches,
                                   attn_metadata,
                                   mamba_cache[0],
                                   mamba_cache[1],
                                   inputs_embeds=inputs_embeds,
                                   inputs_embeds_masks=inputs_embeds_masks)
        return hidden_states

    def _swap_mamba_cache(self, from_index: int, to_index: int):
        assert len(self.mamba_cache) > 0
        for cache_t in self.mamba_cache:
            cache_t[:, [to_index,from_index]] = \
             cache_t[:, [from_index,to_index]]

    def _copy_mamba_cache(self, from_index: int, to_index: int):
        assert len(self.mamba_cache) > 0
        for cache_t in self.mamba_cache:
            cache_t[:, to_index].copy_(cache_t[:, from_index],
                                       non_blocking=True)

    def _move_out_if_already_occupied(self, index: int,
                                      all_occupied_indices: List[int]):
        if index in all_occupied_indices:
            first_free_index = self._first_free_index_in_mamba_cache()
            # In case occupied, move the occupied to a new empty block
            self._move_cache_index_and_mappings(from_index=index,
                                                to_index=first_free_index)

    def _assign_seq_id_to_mamba_cache_in_specific_dest(self, cur_rid: str,
                                                       seq_id: int,
                                                       destination_index: int):
        """
        Assign (req_id,seq_id) pair to a `destination_index` index, if
        already occupied, move the occupying index to a free index.
        """
        all_occupied_indices = self._get_all_occupied_indices()
        if cur_rid not in self.mamba_cache_indices_mapping:
            self._move_out_if_already_occupied(
                index=destination_index,
                all_occupied_indices=all_occupied_indices)
            self.mamba_cache_indices_mapping[cur_rid] = {
                seq_id: destination_index
            }
        elif seq_id not in (seq_ids2indices :=
                            self.mamba_cache_indices_mapping[cur_rid]):
            # parallel sampling , where n > 1, assume prefill have
            # already happened now we only need to copy the already
            # existing cache into the siblings seq_ids caches
            self._move_out_if_already_occupied(
                index=destination_index,
                all_occupied_indices=all_occupied_indices)
            index_exists = list(seq_ids2indices.values())[0]
            # case of decoding n>1, copy prefill cache to decoding indices
            self._copy_mamba_cache(from_index=index_exists,
                                   to_index=destination_index)
            self.mamba_cache_indices_mapping[cur_rid][
                seq_id] = destination_index
        else:
            # already exists
            cache_index_already_exists = self.mamba_cache_indices_mapping[
                cur_rid][seq_id]
            if cache_index_already_exists != destination_index:
                # In case the seq id already exists but not in
                # the right destination, swap it with what's occupying it
                self._swap_pair_indices_and_mappings(
                    from_index=cache_index_already_exists,
                    to_index=destination_index)

    def _prepare_current_run_mamba_cache(
            self, request_ids_to_seq_ids: Dict[str, list[int]],
            finished_requests_ids: List[str]
    ) -> Tuple[torch.Tensor, torch.Tensor]:
        running_indices = []
        request_ids_to_seq_ids_flatten = [
            (req_id, seq_id)
            for req_id, seq_ids in request_ids_to_seq_ids.items()
            for seq_id in seq_ids
        ]
        batch_size = len(request_ids_to_seq_ids_flatten)
        for dest_index, (request_id,
                         seq_id) in enumerate(request_ids_to_seq_ids_flatten):
            if request_id in finished_requests_ids:
                # Do not allocate cache index for requests that run
                # and finish right after
                continue
            self._assign_seq_id_to_mamba_cache_in_specific_dest(
                request_id, seq_id, dest_index)
            running_indices.append(dest_index)
=======
        if self.mamba_cache is None:
            max_batch_size = (_get_graph_batch_size(
                self.scheduler_config.max_num_seqs) if self.scheduler_config
                              else max(_BATCH_SIZES_TO_CAPTURE) + 2)
>>>>>>> 59230ef3

            layers_type = self.config.layers_block_type
            num_mamba_layers = sum(
                [layer_type == "mamba" for layer_type in layers_type])

            self.mamba_cache = MambaCacheManager(
                self.lm_head.weight.dtype, num_mamba_layers, max_batch_size,
                *self._get_mamba_cache_shape())

        mamba_cache_tensors = self.mamba_cache.current_run_tensors(
            input_ids, attn_metadata, **kwargs)

        hidden_states = self.model(input_ids, positions, kv_caches,
                                   attn_metadata, mamba_cache_tensors[0],
                                   mamba_cache_tensors[1])
        return hidden_states

    def copy_inputs_before_cuda_graphs(self, input_buffers, **kwargs):
<<<<<<< HEAD
        """
        Copy the relevant Mamba cache into the CUDA graph input buffer
        that was provided during the capture runs
        (JambaForCausalLM.mamba_gc_cache_buffer).
        """
        self._release_finished_and_prepare_mamba_cache(
            kwargs["finished_requests_ids"], kwargs["request_ids_to_seq_ids"])

    def get_seqlen_agnostic_capture_inputs(self, batch_size: int):
        """
        Provide the CUDA graph capture runs with a buffer in adjusted size.
        The buffer is used to maintain the Mamba Cache during the CUDA graph
        replay runs.
        """
        return tuple(buffer[:, :batch_size] for buffer in self.mamba_cache)

    def _release_mamba_cache(self, finished_seq_groups_req_ids: List[str]):
        for req_id in finished_seq_groups_req_ids:
            if req_id in self.mamba_cache_indices_mapping:
                self.mamba_cache_indices_mapping.pop(req_id)

    def _first_free_index_in_mamba_cache(
            self, indices_range: Optional[List[int]] = None) -> int:
        assert self.mamba_cache is not None
        if indices_range is None:
            max_possible_batch_size = self.mamba_cache[0].shape[1]
            indices_range = list(range(max_possible_batch_size))
        all_occupied_indices = self._get_all_occupied_indices()
        for i in indices_range:
            if i not in all_occupied_indices:
                return i
        raise Exception("Couldn't find a free spot in the mamba cache! This"
                        "should never happen")
=======
        return self.mamba_cache.copy_inputs_before_cuda_graphs(
            input_buffers, **kwargs)

    def get_seqlen_agnostic_capture_inputs(self, batch_size: int):
        return self.mamba_cache.get_seqlen_agnostic_capture_inputs(batch_size)
>>>>>>> 59230ef3

    def _get_mamba_cache_shape(
            self) -> Tuple[Tuple[int, int], Tuple[int, int]]:
        world_size = get_tensor_model_parallel_world_size()
        hidden_size = self.config.hidden_size
        conv_state_shape = (
            self.config.mamba_expand * hidden_size // world_size,
            self.config.mamba_d_conv - 1,
        )
        temporal_state_shape = (
            self.config.mamba_expand * hidden_size // world_size,
            self.config.mamba_d_state,
        )
        return conv_state_shape, temporal_state_shape

    def compute_logits(
        self,
        hidden_states: torch.Tensor,
        sampling_metadata: SamplingMetadata,
    ) -> Optional[torch.Tensor]:
        logits = self.logits_processor(self.lm_head, hidden_states,
                                       sampling_metadata)
        return logits

    def sample(
        self,
        logits: Optional[torch.Tensor],
        sampling_metadata: SamplingMetadata,
    ) -> Optional[SamplerOutput]:
        next_tokens = self.sampler(logits, sampling_metadata)
        return next_tokens

    def load_weights(self, weights: Iterable[Tuple[str, torch.Tensor]]):
        stacked_params_mapping = [
            # (param_name, shard_name, shard_id)
            ("qkv_proj", "q_proj", "q"),
            ("qkv_proj", "k_proj", "k"),
            ("qkv_proj", "v_proj", "v"),
        ]

        # Params for weights, fp8 weight scales, fp8 activation scales
        # (param_name, weight_name, expert_id, shard_id)
        expert_params_mapping = FusedMoE.make_expert_params_mapping(
            ckpt_gate_proj_name="gate_proj",
            ckpt_down_proj_name="down_proj",
            ckpt_up_proj_name="up_proj",
            num_experts=self.config.num_experts)

        params_dict = dict(self.named_parameters())
        for name, loaded_weight in weights:
            if "rotary_emb.inv_freq" in name:
                continue

            if "A_log" in name:
                name = name.replace("A_log", "A")

            if ".self_attn." in name:
                name = name.replace(".self_attn", "")

            if "feed_forward" in name and not _is_moe_layer(name):
                ## map MLP layers to expert with ID=0
                name = name.replace("feed_forward", "feed_forward.experts.0")

            for param_name, weight_name, shard_id in stacked_params_mapping:
                if weight_name not in name:
                    continue
                if 'experts' in name:
                    continue
                name = name.replace(weight_name, param_name)
                # Skip loading extra bias for GPTQ models.
                if name.endswith(".bias") and name not in params_dict:
                    continue
                param = params_dict[name]
                weight_loader = param.weight_loader
                weight_loader(param, loaded_weight, shard_id)
                break
            else:
                for (
                        param_name,
                        weight_name,
                        expert_id,
                        shard_id,
                ) in expert_params_mapping:
                    if weight_name not in name:
                        continue

                    name = name.replace(weight_name, param_name)
                    param = params_dict[name]
                    weight_loader = param.weight_loader
                    weight_loader(param,
                                  loaded_weight,
                                  name,
                                  shard_id=shard_id,
                                  expert_id=expert_id)
                    break
                else:
                    # Skip loading extra bias for GPTQ models.
                    if name.endswith(".bias") and name not in params_dict:
                        continue

                    param = params_dict[name]
                    weight_loader = getattr(param, "weight_loader",
                                            default_weight_loader)
                    weight_loader(param, loaded_weight)


def _is_moe_layer(name: str):
    return any(
        [experts_name in name for experts_name in [
            "experts",
            "router",
        ]])<|MERGE_RESOLUTION|>--- conflicted
+++ resolved
@@ -582,175 +582,38 @@
                 inputs_embeds: Optional[torch.Tensor] = None,
                 inputs_embeds_masks: Optional[torch.Tensor] = None,
                 **kwargs):
-<<<<<<< HEAD
-        if not self.mamba_cache:
-            self._prepare_mamba_cache()
-
-        if "seqlen_agnostic_capture_inputs" not in kwargs:
-            # We get here only on Prefill/Eager mode runs
-            request_ids_to_seq_ids = kwargs["request_ids_to_seq_ids"]
-            finished_requests_ids = kwargs["finished_requests_ids"]
-            mamba_cache = self._release_finished_and_prepare_mamba_cache(
-                finished_requests_ids, request_ids_to_seq_ids)
-        else:
-            # CUDA graph capturing runs
-            mamba_cache = kwargs["seqlen_agnostic_capture_inputs"]
+        if self.mamba_cache is None:
+            max_batch_size = (_get_graph_batch_size(
+                self.scheduler_config.max_num_seqs) if self.scheduler_config
+                              else max(_BATCH_SIZES_TO_CAPTURE) + 2)
+
+            layers_type = self.config.layers_block_type
+            num_mamba_layers = sum(
+                [layer_type == "mamba" for layer_type in layers_type])
+
+            self.mamba_cache = MambaCacheManager(
+                self.lm_head.weight.dtype, num_mamba_layers, max_batch_size,
+                *self._get_mamba_cache_shape())
+
+        mamba_cache_tensors = self.mamba_cache.current_run_tensors(
+            input_ids, attn_metadata, **kwargs)
 
         hidden_states = self.model(input_ids,
                                    positions,
                                    kv_caches,
                                    attn_metadata,
-                                   mamba_cache[0],
-                                   mamba_cache[1],
+                                   mamba_cache_tensors[0],
+                                   mamba_cache_tensors[1],
                                    inputs_embeds=inputs_embeds,
                                    inputs_embeds_masks=inputs_embeds_masks)
         return hidden_states
 
-    def _swap_mamba_cache(self, from_index: int, to_index: int):
-        assert len(self.mamba_cache) > 0
-        for cache_t in self.mamba_cache:
-            cache_t[:, [to_index,from_index]] = \
-             cache_t[:, [from_index,to_index]]
-
-    def _copy_mamba_cache(self, from_index: int, to_index: int):
-        assert len(self.mamba_cache) > 0
-        for cache_t in self.mamba_cache:
-            cache_t[:, to_index].copy_(cache_t[:, from_index],
-                                       non_blocking=True)
-
-    def _move_out_if_already_occupied(self, index: int,
-                                      all_occupied_indices: List[int]):
-        if index in all_occupied_indices:
-            first_free_index = self._first_free_index_in_mamba_cache()
-            # In case occupied, move the occupied to a new empty block
-            self._move_cache_index_and_mappings(from_index=index,
-                                                to_index=first_free_index)
-
-    def _assign_seq_id_to_mamba_cache_in_specific_dest(self, cur_rid: str,
-                                                       seq_id: int,
-                                                       destination_index: int):
-        """
-        Assign (req_id,seq_id) pair to a `destination_index` index, if
-        already occupied, move the occupying index to a free index.
-        """
-        all_occupied_indices = self._get_all_occupied_indices()
-        if cur_rid not in self.mamba_cache_indices_mapping:
-            self._move_out_if_already_occupied(
-                index=destination_index,
-                all_occupied_indices=all_occupied_indices)
-            self.mamba_cache_indices_mapping[cur_rid] = {
-                seq_id: destination_index
-            }
-        elif seq_id not in (seq_ids2indices :=
-                            self.mamba_cache_indices_mapping[cur_rid]):
-            # parallel sampling , where n > 1, assume prefill have
-            # already happened now we only need to copy the already
-            # existing cache into the siblings seq_ids caches
-            self._move_out_if_already_occupied(
-                index=destination_index,
-                all_occupied_indices=all_occupied_indices)
-            index_exists = list(seq_ids2indices.values())[0]
-            # case of decoding n>1, copy prefill cache to decoding indices
-            self._copy_mamba_cache(from_index=index_exists,
-                                   to_index=destination_index)
-            self.mamba_cache_indices_mapping[cur_rid][
-                seq_id] = destination_index
-        else:
-            # already exists
-            cache_index_already_exists = self.mamba_cache_indices_mapping[
-                cur_rid][seq_id]
-            if cache_index_already_exists != destination_index:
-                # In case the seq id already exists but not in
-                # the right destination, swap it with what's occupying it
-                self._swap_pair_indices_and_mappings(
-                    from_index=cache_index_already_exists,
-                    to_index=destination_index)
-
-    def _prepare_current_run_mamba_cache(
-            self, request_ids_to_seq_ids: Dict[str, list[int]],
-            finished_requests_ids: List[str]
-    ) -> Tuple[torch.Tensor, torch.Tensor]:
-        running_indices = []
-        request_ids_to_seq_ids_flatten = [
-            (req_id, seq_id)
-            for req_id, seq_ids in request_ids_to_seq_ids.items()
-            for seq_id in seq_ids
-        ]
-        batch_size = len(request_ids_to_seq_ids_flatten)
-        for dest_index, (request_id,
-                         seq_id) in enumerate(request_ids_to_seq_ids_flatten):
-            if request_id in finished_requests_ids:
-                # Do not allocate cache index for requests that run
-                # and finish right after
-                continue
-            self._assign_seq_id_to_mamba_cache_in_specific_dest(
-                request_id, seq_id, dest_index)
-            running_indices.append(dest_index)
-=======
-        if self.mamba_cache is None:
-            max_batch_size = (_get_graph_batch_size(
-                self.scheduler_config.max_num_seqs) if self.scheduler_config
-                              else max(_BATCH_SIZES_TO_CAPTURE) + 2)
->>>>>>> 59230ef3
-
-            layers_type = self.config.layers_block_type
-            num_mamba_layers = sum(
-                [layer_type == "mamba" for layer_type in layers_type])
-
-            self.mamba_cache = MambaCacheManager(
-                self.lm_head.weight.dtype, num_mamba_layers, max_batch_size,
-                *self._get_mamba_cache_shape())
-
-        mamba_cache_tensors = self.mamba_cache.current_run_tensors(
-            input_ids, attn_metadata, **kwargs)
-
-        hidden_states = self.model(input_ids, positions, kv_caches,
-                                   attn_metadata, mamba_cache_tensors[0],
-                                   mamba_cache_tensors[1])
-        return hidden_states
-
     def copy_inputs_before_cuda_graphs(self, input_buffers, **kwargs):
-<<<<<<< HEAD
-        """
-        Copy the relevant Mamba cache into the CUDA graph input buffer
-        that was provided during the capture runs
-        (JambaForCausalLM.mamba_gc_cache_buffer).
-        """
-        self._release_finished_and_prepare_mamba_cache(
-            kwargs["finished_requests_ids"], kwargs["request_ids_to_seq_ids"])
-
-    def get_seqlen_agnostic_capture_inputs(self, batch_size: int):
-        """
-        Provide the CUDA graph capture runs with a buffer in adjusted size.
-        The buffer is used to maintain the Mamba Cache during the CUDA graph
-        replay runs.
-        """
-        return tuple(buffer[:, :batch_size] for buffer in self.mamba_cache)
-
-    def _release_mamba_cache(self, finished_seq_groups_req_ids: List[str]):
-        for req_id in finished_seq_groups_req_ids:
-            if req_id in self.mamba_cache_indices_mapping:
-                self.mamba_cache_indices_mapping.pop(req_id)
-
-    def _first_free_index_in_mamba_cache(
-            self, indices_range: Optional[List[int]] = None) -> int:
-        assert self.mamba_cache is not None
-        if indices_range is None:
-            max_possible_batch_size = self.mamba_cache[0].shape[1]
-            indices_range = list(range(max_possible_batch_size))
-        all_occupied_indices = self._get_all_occupied_indices()
-        for i in indices_range:
-            if i not in all_occupied_indices:
-                return i
-        raise Exception("Couldn't find a free spot in the mamba cache! This"
-                        "should never happen")
-=======
         return self.mamba_cache.copy_inputs_before_cuda_graphs(
             input_buffers, **kwargs)
 
     def get_seqlen_agnostic_capture_inputs(self, batch_size: int):
         return self.mamba_cache.get_seqlen_agnostic_capture_inputs(batch_size)
->>>>>>> 59230ef3
 
     def _get_mamba_cache_shape(
             self) -> Tuple[Tuple[int, int], Tuple[int, int]]:
