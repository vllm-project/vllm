# coding=utf-8
"""Inference-only Jamba model."""
from dataclasses import dataclass
from typing import Dict, Iterable, List, Optional, Tuple

import torch
from torch import nn
from torch.nn.parameter import Parameter
from transformers import JambaConfig

from vllm.attention.backends.abstract import AttentionMetadata
from vllm.attention.layer import Attention
from vllm.config import CacheConfig, LoRAConfig, SchedulerConfig
from vllm.distributed import (get_tensor_model_parallel_rank,
                              get_tensor_model_parallel_world_size)
from vllm.model_executor.layers.fused_moe import FusedMoE
from vllm.model_executor.layers.layernorm import RMSNorm
from vllm.model_executor.layers.linear import (ColumnParallelLinear,
                                               MergedColumnParallelLinear,
                                               QKVParallelLinear,
                                               ReplicatedLinear,
                                               RowParallelLinear)
from vllm.model_executor.layers.logits_processor import LogitsProcessor
from vllm.model_executor.layers.mamba.ops.causal_conv1d import (
    causal_conv1d_fn, causal_conv1d_update)
from vllm.model_executor.layers.mamba.ops.mamba_ssm import (
    selective_scan_fn, selective_state_update)
from vllm.model_executor.layers.quantization import QuantizationConfig
from vllm.model_executor.layers.sampler import Sampler, SamplerOutput
from vllm.model_executor.layers.vocab_parallel_embedding import (
    DEFAULT_VOCAB_PADDING_SIZE, ParallelLMHead, VocabParallelEmbedding)
from vllm.model_executor.model_loader.weight_utils import default_weight_loader
from vllm.model_executor.sampling_metadata import SamplingMetadata
from vllm.model_executor.utils import set_weight_attrs
from vllm.sequence import IntermediateTensors
from vllm.worker.model_runner import (_BATCH_SIZES_TO_CAPTURE,
                                      _get_graph_batch_size)

<<<<<<< HEAD
from .interfaces import SupportsLoRA
from .utils import get_inputs_embeds
=======
from .interfaces import HasInnerState, SupportsLoRA
>>>>>>> 663874e0

KVCache = Tuple[torch.Tensor, torch.Tensor]


@dataclass
class MambaCacheParams:
    is_prompt: bool = False
    conv_state: torch.Tensor = torch.Tensor()
    ssm_state: torch.Tensor = torch.Tensor()


# Adapted from transformers.models.mamba.modeling_mamba.MambaMixer
class JambaMambaMixer(nn.Module):
    """
    Compute ∆, A, B, C, and D the state space parameters and compute
    the `contextualized_states`. A, D are input independent
    (see Mamba paper [1] Section 3.5.2 "Interpretation of A"
    for why A isn't selective) ∆, B, C are input-dependent
    (this is a key difference between Mamba and the linear time
    invariant S4, and is why Mamba is called
    **selective** state spaces)
    """

    def __init__(self, config: JambaConfig, layer_idx):
        super().__init__()
        self.config = config
        self.layer_idx = layer_idx
        self.hidden_size = config.hidden_size
        self.ssm_state_size = config.mamba_d_state
        self.conv_kernel_size = config.mamba_d_conv
        self.intermediate_size = config.mamba_expand * config.hidden_size
        self.time_step_rank = config.mamba_dt_rank
        self.use_conv_bias = config.mamba_conv_bias
        self.use_bias = config.mamba_proj_bias
        self.conv1d = ColumnParallelLinear(
            input_size=self.conv_kernel_size,
            output_size=self.intermediate_size,
            bias=self.use_conv_bias,
        )
        # unsqueeze to fit conv1d weights shape into the linear weights shape.
        # Can't do this in `weight_loader` since it already exists in
        # `ColumnParallelLinear` and `set_weight_attrs`
        # doesn't allow to override it
        self.conv1d.weight.data = self.conv1d.weight.data.unsqueeze(1)

        self.in_proj = MergedColumnParallelLinear(self.hidden_size,
                                                  [self.intermediate_size] * 2,
                                                  bias=self.use_bias)
        # selective projection used to make dt, B and C input dependent
        self.x_proj = RowParallelLinear(
            self.intermediate_size,
            self.time_step_rank + self.ssm_state_size * 2,
            bias=False,
        )
        # time step projection (discretization) -
        # In the forward we need to apply dt_proj without the bias,
        # as the bias is added in the selective scan kernel.
        self.dt_proj = ColumnParallelLinear(self.time_step_rank,
                                            self.intermediate_size,
                                            bias=True,
                                            skip_bias_add=True)

        def weight_loader(param: Parameter, loaded_weight: torch.Tensor):
            tp_rank = get_tensor_model_parallel_rank()
            tp_size = get_tensor_model_parallel_world_size()
            param.data.copy_(
                loaded_weight.data.split(loaded_weight.shape[0] // tp_size,
                                         dim=0)[tp_rank])

        def A_weight_loader(param: Parameter, loaded_weight: torch.Tensor):
            weight_loader(param, -torch.exp(loaded_weight.float()))

        tp_size = get_tensor_model_parallel_world_size()
        self.A = nn.Parameter(
            torch.empty(
                self.intermediate_size // tp_size,
                self.ssm_state_size,
                dtype=torch.float32,
            ))
        self.D = nn.Parameter(torch.ones(self.intermediate_size // tp_size))

        set_weight_attrs(self.D, {"weight_loader": weight_loader})
        set_weight_attrs(self.A, {"weight_loader": A_weight_loader})

        self.out_proj = RowParallelLinear(
            self.intermediate_size,
            self.hidden_size,
            bias=self.use_bias,
            input_is_parallel=True,
        )
        self.activation = config.hidden_act

        self.dt_layernorm = RMSNorm(self.time_step_rank,
                                    eps=config.rms_norm_eps)
        self.b_layernorm = RMSNorm(self.ssm_state_size,
                                   eps=config.rms_norm_eps)
        self.c_layernorm = RMSNorm(self.ssm_state_size,
                                   eps=config.rms_norm_eps)

    def forward(self, hidden_states: torch.Tensor,
                attn_metadata: AttentionMetadata, conv_state: torch.Tensor,
                ssm_state: torch.Tensor):

        # 1. Gated MLP's linear projection
        projected_states = self.in_proj(hidden_states)[0].transpose(-2, -1)
        hidden_states, gate = projected_states.chunk(2, dim=-2)

        # 2. Convolution sequence transformation
        conv_weights = self.conv1d.weight.view(self.conv1d.weight.size(0),
                                               self.conv1d.weight.size(2))

        if attn_metadata.query_start_loc is not None \
            and attn_metadata.context_lens_tensor is not None:
            # |---------- N-1 iteration --------|
            # |---------------- N iteration ---------------------|
            # |- tokenA -|......................|-- newTokens ---|
            # |---------- context_len ----------|
            # |-------------------- seq_len ---------------------|
            #                                   |-- query_len ---|
            hidden_states = causal_conv1d_fn(
                hidden_states,
                conv_weights,
                self.conv1d.bias,
                activation=self.activation,
                conv_states=conv_state,
                has_initial_state=attn_metadata.context_lens_tensor > 0,
                query_start_loc=attn_metadata.query_start_loc)
        else:
            hidden_states = causal_conv1d_update(
                hidden_states.transpose(0, 1),
                conv_state,
                conv_weights,
                self.conv1d.bias,
                self.activation,
            )
            hidden_states = hidden_states.transpose(0, 1)

        # 3. State Space Model sequence transformation
        # 3.a. input varying initialization of time_step, B and C
        ssm_parameters = self.x_proj(hidden_states.transpose(-2, -1))[0]

        time_step, B, C = torch.split(
            ssm_parameters,
            [self.time_step_rank, self.ssm_state_size, self.ssm_state_size],
            dim=-1,
        )
        time_step = self.dt_layernorm(time_step.contiguous())
        B = self.b_layernorm(B.contiguous())
        C = self.c_layernorm(C.contiguous())

        discrete_time_step = self.dt_proj(time_step)[0].transpose(-2, -1)
        # 3.c perform the recurrence y ← SSM(A, B, C)(x)
        time_proj_bias = (self.dt_proj.bias.float() if hasattr(
            self.dt_proj, "bias") else None)

        if attn_metadata.query_start_loc is not None \
            and attn_metadata.context_lens_tensor is not None:
            scan_outputs = selective_scan_fn(
                hidden_states,
                ssm_state,
                discrete_time_step,
                self.A,
                B.transpose(-2, -1),
                C.transpose(-2, -1),
                self.D.float(),
                gate,
                time_proj_bias,
                delta_softplus=True,
                has_initial_state=attn_metadata.context_lens_tensor > 0,
                query_start_loc=attn_metadata.query_start_loc)
        else:
            scan_outputs = selective_state_update(
                ssm_state,
                hidden_states.transpose(0, 1),
                discrete_time_step.transpose(0, 1),
                self.A,
                B,
                C,
                self.D,
                gate.transpose(0, 1),
                time_proj_bias,
                dt_softplus=True,
            )
            scan_outputs = scan_outputs.transpose(0, 1)

        # 4. Final linear projection
        contextualized_states = self.out_proj(scan_outputs.transpose(-2,
                                                                     -1))[0]
        return contextualized_states


class JambaMoE(nn.Module):

    def __init__(self,
                 config: JambaConfig,
                 num_experts: Optional[int] = None,
                 top_k: Optional[int] = None,
                 params_dtype: Optional[torch.dtype] = None,
                 tp_size: Optional[int] = None,
                 quant_config: Optional[QuantizationConfig] = None):
        super().__init__()
        self.num_total_experts = num_experts or config.num_experts
        self.top_k = top_k or config.num_experts_per_tok
        self.hidden_size = config.hidden_size
        self.intermediate_size = config.intermediate_size

        if self.num_total_experts > 1:
            self.router = ReplicatedLinear(self.hidden_size,
                                           self.num_total_experts,
                                           bias=False,
                                           quant_config=None,
                                           params_dtype=params_dtype)

        self.experts = FusedMoE(self.num_total_experts,
                                self.top_k,
                                self.hidden_size,
                                self.intermediate_size,
                                tp_size=tp_size,
                                params_dtype=params_dtype,
                                reduce_results=True,
                                renormalize=False,
                                use_grouped_topk=False,
                                quant_config=quant_config)

    def forward(self, hidden_states: torch.Tensor) -> torch.Tensor:
        orig_shape = hidden_states.shape
        hidden_states = hidden_states.view(-1, self.hidden_size)
        # router_logits: (batch * sequence_length, n_experts)
        if self.num_total_experts > 1:
            router_logits, _ = self.router(hidden_states)
        else:
            router_logits = torch.ones((hidden_states.shape[0], 1),
                                       device=hidden_states.device,
                                       dtype=hidden_states.dtype)
        hidden_states = self.experts(hidden_states, router_logits)
        return hidden_states.view(orig_shape)


class JambaMLP(JambaMoE):

    def __init__(self,
                 config: JambaConfig,
                 params_dtype: Optional[torch.dtype] = None,
                 tp_size: Optional[int] = None,
                 quant_config: Optional[QuantizationConfig] = None):
        super().__init__(config,
                         num_experts=1,
                         top_k=1,
                         params_dtype=params_dtype,
                         tp_size=tp_size,
                         quant_config=quant_config)


class JambaMambaDecoderLayer(nn.Module):

    def __init__(self,
                 config: JambaConfig,
                 layer_idx: int,
                 cache_config: Optional[CacheConfig] = None,
                 quant_config: Optional[QuantizationConfig] = None) -> None:
        super().__init__()
        self.layer_idx = layer_idx
        self.config = config
        self.mamba = JambaMambaMixer(config, layer_idx)

        num_experts = config.layers_num_experts[layer_idx]
        ffn_layer_class = JambaMoE if num_experts > 1 else JambaMLP
        self.feed_forward = ffn_layer_class(config, quant_config=quant_config)
        self.input_layernorm = RMSNorm(config.hidden_size,
                                       eps=config.rms_norm_eps)
        self.pre_ff_layernorm = RMSNorm(config.hidden_size,
                                        eps=config.rms_norm_eps)

    def forward(
        self,
        hidden_states: torch.Tensor,
        attn_metadata: AttentionMetadata,
        residual: Optional[torch.Tensor],
        conv_state: torch.Tensor,
        ssm_state: torch.Tensor,
        **kwargs,
    ):
        if residual is None:
            residual = hidden_states
            hidden_states = self.input_layernorm(hidden_states)
        else:
            hidden_states, residual = self.input_layernorm(
                hidden_states, residual)

        hidden_states = self.mamba(hidden_states, attn_metadata, conv_state,
                                   ssm_state)
        # Fully Connected
        hidden_states, residual = self.pre_ff_layernorm(
            hidden_states, residual)
        hidden_states = self.feed_forward(hidden_states)
        return hidden_states, residual


class JambaAttentionDecoderLayer(nn.Module):

    def __init__(
        self,
        config: JambaConfig,
        layer_idx: int,
        cache_config: Optional[CacheConfig] = None,
        quant_config: Optional[QuantizationConfig] = None,
    ) -> None:
        super().__init__()
        self.hidden_size = config.hidden_size
        tp_size = get_tensor_model_parallel_world_size()
        self.total_num_heads = config.num_attention_heads
        assert self.total_num_heads % tp_size == 0
        self.num_heads = self.total_num_heads // tp_size
        self.total_num_kv_heads = config.num_key_value_heads
        if self.total_num_kv_heads >= tp_size:
            # Number of KV heads is greater than TP size, so we partition
            # the KV heads across multiple tensor parallel GPUs.
            assert self.total_num_kv_heads % tp_size == 0
        else:
            # Number of KV heads is less than TP size, so we replicate
            # the KV heads across multiple tensor parallel GPUs.
            assert tp_size % self.total_num_kv_heads == 0
        self.num_kv_heads = max(1, self.total_num_kv_heads // tp_size)
        self.head_dim = config.hidden_size // self.total_num_heads
        self.q_size = self.num_heads * self.head_dim
        self.kv_size = self.num_kv_heads * self.head_dim
        self.scaling = self.head_dim**-0.5

        self.qkv_proj = QKVParallelLinear(
            config.hidden_size,
            self.head_dim,
            self.total_num_heads,
            self.total_num_kv_heads,
            bias=False,
            quant_config=quant_config,
        )
        self.o_proj = RowParallelLinear(self.total_num_heads * self.head_dim,
                                        config.hidden_size,
                                        bias=False,
                                        quant_config=quant_config)

        self.attn = Attention(
            self.num_heads,
            self.head_dim,
            self.scaling,
            num_kv_heads=self.num_kv_heads,
            cache_config=cache_config,
        )

        num_experts = config.layers_num_experts[layer_idx]
        ffn_layer_class = JambaMoE if num_experts > 1 else JambaMLP
        self.feed_forward = ffn_layer_class(config, quant_config=quant_config)
        self.input_layernorm = RMSNorm(config.hidden_size,
                                       eps=config.rms_norm_eps)
        self.pre_ff_layernorm = RMSNorm(config.hidden_size,
                                        eps=config.rms_norm_eps)

    def self_attention(
        self,
        positions: torch.Tensor,
        hidden_states: torch.Tensor,
        kv_cache: torch.Tensor,
        attn_metadata: AttentionMetadata,
        **kwargs,
    ) -> torch.Tensor:
        qkv, _ = self.qkv_proj(hidden_states)
        q, k, v = qkv.split([self.q_size, self.kv_size, self.kv_size], dim=-1)
        attn_output = self.attn(q, k, v, kv_cache, attn_metadata)
        output, _ = self.o_proj(attn_output)
        return output

    def forward(
        self,
        positions: torch.Tensor,
        hidden_states: torch.Tensor,
        kv_cache: torch.Tensor,
        attn_metadata: AttentionMetadata,
        residual: Optional[torch.Tensor],
        **kwargs,
    ):
        if residual is None:
            residual = hidden_states
            hidden_states = self.input_layernorm(hidden_states)
        else:
            hidden_states, residual = self.input_layernorm(
                hidden_states, residual)

        hidden_states = self.self_attention(
            positions=positions,
            hidden_states=hidden_states,
            kv_cache=kv_cache,
            attn_metadata=attn_metadata,
        )
        # Fully Connected
        hidden_states, residual = self.pre_ff_layernorm(
            hidden_states, residual)
        hidden_states = self.feed_forward(hidden_states)
        return hidden_states, residual


ALL_DECODER_LAYER_TYPES = {
    "attention": JambaAttentionDecoderLayer,
    "mamba": JambaMambaDecoderLayer
}


class JambaModel(nn.Module):

    def __init__(
        self,
        config: JambaConfig,
        quant_config: Optional[QuantizationConfig] = None,
        cache_config: Optional[CacheConfig] = None,
        lora_config: Optional[LoRAConfig] = None,
    ) -> None:
        super().__init__()
        self.config = config
        self.padding_idx = config.pad_token_id
        lora_vocab = ((lora_config.lora_extra_vocab_size *
                       (lora_config.max_loras or 1)) if lora_config else 0)
        self.vocab_size = config.vocab_size + lora_vocab
        self.org_vocab_size = config.vocab_size

        self.embed_tokens = VocabParallelEmbedding(
            self.vocab_size,
            config.hidden_size,
            org_num_embeddings=config.vocab_size,
        )

        decoder_layers = []
        for i in range(config.num_hidden_layers):
            layer_class = ALL_DECODER_LAYER_TYPES[config.layers_block_type[i]]
            decoder_layers.append(
                layer_class(config,
                            layer_idx=i,
                            cache_config=cache_config,
                            quant_config=quant_config))
        self.layers = nn.ModuleList(decoder_layers)
        self.final_layernorm = RMSNorm(config.hidden_size,
                                       eps=config.rms_norm_eps)

    def forward(
        self,
        input_ids: torch.Tensor,
        positions: torch.Tensor,
        kv_caches: List[torch.Tensor],
        attn_metadata: AttentionMetadata,
        conv_state: torch.Tensor,
        ssm_state: torch.Tensor,
        inputs_embeds: Optional[torch.Tensor] = None,
        inputs_embeds_masks: Optional[torch.Tensor] = None,
    ) -> torch.Tensor:
        hidden_states = get_inputs_embeds(input_ids, self.embed_tokens,
                                          inputs_embeds, inputs_embeds_masks)
        residual = None

        for i in range(len(self.layers)):
            layer = self.layers[i]
            kv_cache = None
            current_ssm_state = None
            current_conv_state = None
            if isinstance(layer, JambaAttentionDecoderLayer):
                kv_cache = kv_caches[(i - self.config.attn_layer_offset) //
                                     self.config.attn_layer_period]
            if isinstance(layer, JambaMambaDecoderLayer):
                current_state_layer = i - (1 +
                                           (i - self.config.attn_layer_offset)
                                           // self.config.attn_layer_period)
                current_ssm_state = ssm_state[current_state_layer]
                current_conv_state = conv_state[current_state_layer]

            hidden_states, residual = layer(
                positions=positions,
                hidden_states=hidden_states,
                kv_cache=kv_cache,
                attn_metadata=attn_metadata,
                residual=residual,
                conv_state=current_conv_state,
                ssm_state=current_ssm_state,
            )
        hidden_states, _ = self.final_layernorm(hidden_states, residual)
        return hidden_states


class JambaForCausalLM(nn.Module, HasInnerState, SupportsLoRA):
    packed_modules_mapping = {
        "qkv_proj": [
            "q_proj",
            "k_proj",
            "v_proj",
        ],
    }

    # LoRA specific attributes
    supported_lora_modules = [
        "qkv_proj",
        "o_proj",
        "embed_tokens",
        "lm_head",
    ]
    embedding_modules = {
        "embed_tokens": "input_embeddings",
        "lm_head": "output_embeddings",
    }
    embedding_padding_modules = ["lm_head"]

    def __init__(
        self,
        config: JambaConfig,
        cache_config: Optional[CacheConfig] = None,
        quant_config: Optional[QuantizationConfig] = None,
        lora_config: Optional[LoRAConfig] = None,
        scheduler_config: Optional[SchedulerConfig] = None,
    ) -> None:
        assert not cache_config.enable_prefix_caching, \
            "Jamba currently does not support prefix caching"

        super().__init__()
        self.config = config
        self.scheduler_config = scheduler_config
        self.model = JambaModel(config,
                                cache_config=cache_config,
                                quant_config=quant_config,
                                lora_config=lora_config)
        self.unpadded_vocab_size = config.vocab_size
        if lora_config:
            self.unpadded_vocab_size += lora_config.lora_extra_vocab_size
        self.lm_head = ParallelLMHead(
            self.unpadded_vocab_size,
            config.hidden_size,
            org_num_embeddings=config.vocab_size,
            padding_size=DEFAULT_VOCAB_PADDING_SIZE
            # We need bigger padding if using lora for kernel
            # compatibility
            if not lora_config else lora_config.lora_vocab_padding_size,
        )
        # Used to track and store by the Mamba cache between steps.
        self.mamba_cache: Tuple[torch.Tensor, torch.Tensor] = tuple()
        # Maps between the request id and a dict that maps between the seq_id
        # and its index inside the self.mamba_cache
        self.mamba_cache_indices_mapping: Dict[str, Dict[int, int]] = {}
        self.logits_processor = LogitsProcessor(self.unpadded_vocab_size,
                                                config.vocab_size)
        self.sampler = Sampler()

    def forward(self,
                input_ids: torch.Tensor,
                positions: torch.Tensor,
                kv_caches: List[KVCache],
                attn_metadata: AttentionMetadata,
                intermediate_tensors: Optional[IntermediateTensors] = None,
                inputs_embeds: Optional[torch.Tensor] = None,
                inputs_embeds_masks: Optional[torch.Tensor] = None,
                **kwargs):
        if not self.mamba_cache:
            self._prepare_mamba_cache()

        if "seqlen_agnostic_capture_inputs" not in kwargs:
            # We get here only on Prefill/Eager mode runs
            request_ids_to_seq_ids = kwargs["request_ids_to_seq_ids"]
            finished_requests_ids = kwargs["finished_requests_ids"]
            mamba_cache = self._release_finished_and_prepare_mamba_cache(
                finished_requests_ids, request_ids_to_seq_ids)
        else:
            # CUDA graph capturing runs
            mamba_cache = kwargs["seqlen_agnostic_capture_inputs"]

        hidden_states = self.model(input_ids,
                                   positions,
                                   kv_caches,
                                   attn_metadata,
                                   mamba_cache[0],
                                   mamba_cache[1],
                                   inputs_embeds=inputs_embeds,
                                   inputs_embeds_masks=inputs_embeds_masks)
        return hidden_states

    def _swap_mamba_cache(self, from_index: int, to_index: int):
        assert len(self.mamba_cache) > 0
        for cache_t in self.mamba_cache:
            cache_t[:, [to_index,from_index]] = \
             cache_t[:, [from_index,to_index]]

    def _copy_mamba_cache(self, from_index: int, to_index: int):
        assert len(self.mamba_cache) > 0
        for cache_t in self.mamba_cache:
            cache_t[:, to_index].copy_(cache_t[:, from_index],
                                       non_blocking=True)

    def _move_out_if_already_occupied(self, index: int,
                                      all_occupied_indices: List[int]):
        if index in all_occupied_indices:
            first_free_index = self._first_free_index_in_mamba_cache()
            # In case occupied, move the occupied to a new empty block
            self._move_cache_index_and_mappings(from_index=index,
                                                to_index=first_free_index)

    def _assign_seq_id_to_mamba_cache_in_specific_dest(self, cur_rid: str,
                                                       seq_id: int,
                                                       destination_index: int):
        """
        Assign (req_id,seq_id) pair to a `destination_index` index, if
        already occupied, move the occupying index to a free index.
        """
        all_occupied_indices = self._get_all_occupied_indices()
        if cur_rid not in self.mamba_cache_indices_mapping:
            self._move_out_if_already_occupied(
                index=destination_index,
                all_occupied_indices=all_occupied_indices)
            self.mamba_cache_indices_mapping[cur_rid] = {
                seq_id: destination_index
            }
        elif seq_id not in (seq_ids2indices :=
                            self.mamba_cache_indices_mapping[cur_rid]):
            # parallel sampling , where n > 1, assume prefill have
            # already happened now we only need to copy the already
            # existing cache into the siblings seq_ids caches
            self._move_out_if_already_occupied(
                index=destination_index,
                all_occupied_indices=all_occupied_indices)
            index_exists = list(seq_ids2indices.values())[0]
            # case of decoding n>1, copy prefill cache to decoding indices
            self._copy_mamba_cache(from_index=index_exists,
                                   to_index=destination_index)
            self.mamba_cache_indices_mapping[cur_rid][
                seq_id] = destination_index
        else:
            # already exists
            cache_index_already_exists = self.mamba_cache_indices_mapping[
                cur_rid][seq_id]
            if cache_index_already_exists != destination_index:
                # In case the seq id already exists but not in
                # the right destination, swap it with what's occupying it
                self._swap_pair_indices_and_mappings(
                    from_index=cache_index_already_exists,
                    to_index=destination_index)

    def _prepare_current_run_mamba_cache(
            self, request_ids_to_seq_ids: Dict[str, list[int]],
            finished_requests_ids: List[str]
    ) -> Tuple[torch.Tensor, torch.Tensor]:
        running_indices = []
        request_ids_to_seq_ids_flatten = [
            (req_id, seq_id)
            for req_id, seq_ids in request_ids_to_seq_ids.items()
            for seq_id in seq_ids
        ]
        batch_size = len(request_ids_to_seq_ids_flatten)
        for dest_index, (request_id,
                         seq_id) in enumerate(request_ids_to_seq_ids_flatten):
            if request_id in finished_requests_ids:
                # Do not allocate cache index for requests that run
                # and finish right after
                continue
            self._assign_seq_id_to_mamba_cache_in_specific_dest(
                request_id, seq_id, dest_index)
            running_indices.append(dest_index)

        self._clean_up_first_bs_blocks(batch_size, running_indices)
        conv_state = self.mamba_cache[0][:, :batch_size]
        temporal_state = self.mamba_cache[1][:, :batch_size]

        return (conv_state, temporal_state)

    def _get_all_occupied_indices(self):
        return [
            cache_idx
            for seq_ids2indices in self.mamba_cache_indices_mapping.values()
            for cache_idx in seq_ids2indices.values()
        ]

    def _clean_up_first_bs_blocks(self, batch_size: int,
                                  indices_for_current_run: List[int]):
        # move out all of the occupied but currently not running blocks
        # outside of the first n blocks
        destination_indices = range(batch_size)
        max_possible_batch_size = self.mamba_cache[0].shape[1]
        for destination_index in destination_indices:
            if destination_index in self._get_all_occupied_indices() and  \
               destination_index not in indices_for_current_run:
                # move not running indices outside of the batch
                all_other_indices = list(
                    range(batch_size, max_possible_batch_size))
                first_avail_index = self._first_free_index_in_mamba_cache(
                    all_other_indices)
                self._swap_indices(from_index=destination_index,
                                   to_index=first_avail_index)

    def _move_cache_index_and_mappings(self, from_index: int, to_index: int):
        self._copy_mamba_cache(from_index=from_index, to_index=to_index)
        self._update_mapping_index(from_index=from_index, to_index=to_index)

    def _swap_pair_indices_and_mappings(self, from_index: int, to_index: int):
        self._swap_mamba_cache(from_index=from_index, to_index=to_index)
        self._swap_mapping_index(from_index=from_index, to_index=to_index)

    def _swap_mapping_index(self, from_index: int, to_index: int):
        for seq_ids2index in self.mamba_cache_indices_mapping.values():
            for seq_id, index in seq_ids2index.items():
                if from_index == index:
                    seq_ids2index.update({seq_id: to_index})
                elif to_index == index:
                    seq_ids2index.update({seq_id: from_index})

    def _update_mapping_index(self, from_index: int, to_index: int):
        for seq_ids2index in self.mamba_cache_indices_mapping.values():
            for seq_id, index in seq_ids2index.items():
                if from_index == index:
                    seq_ids2index.update({seq_id: to_index})
                    return

    def _release_finished_and_prepare_mamba_cache(
            self, finished_requests_ids,
            request_ids_to_seq_ids) -> Tuple[torch.Tensor, torch.Tensor]:
        self._release_mamba_cache(finished_requests_ids)
        return self._prepare_current_run_mamba_cache(request_ids_to_seq_ids,
                                                     finished_requests_ids)

    def copy_inputs_before_cuda_graphs(self, input_buffers, **kwargs):
        """
        Copy the relevant Mamba cache into the CUDA graph input buffer
        that was provided during the capture runs
        (JambaForCausalLM.mamba_gc_cache_buffer).
        """
        self._release_finished_and_prepare_mamba_cache(
            kwargs["finished_requests_ids"], kwargs["request_ids_to_seq_ids"])

    def get_seqlen_agnostic_capture_inputs(self, batch_size: int):
        """
        Provide the CUDA graph capture runs with a buffer in adjusted size.
        The buffer is used to maintain the Mamba Cache during the CUDA graph
        replay runs.
        """
        return tuple(buffer[:, :batch_size] for buffer in self.mamba_cache)

    def _release_mamba_cache(self, finished_seq_groups_req_ids: List[str]):
        for req_id in finished_seq_groups_req_ids:
            if req_id in self.mamba_cache_indices_mapping:
                self.mamba_cache_indices_mapping.pop(req_id)

    def _first_free_index_in_mamba_cache(
            self, indices_range: Optional[List[int]] = None) -> int:
        assert self.mamba_cache is not None
        if indices_range is None:
            max_possible_batch_size = self.mamba_cache[0].shape[1]
            indices_range = list(range(max_possible_batch_size))
        all_occupied_indices = self._get_all_occupied_indices()
        for i in indices_range:
            if i not in all_occupied_indices:
                return i
        raise Exception("Couldn't find a free spot in the mamba cache! This"
                        "should never happen")

    def _get_mamba_cache_shape(
            self
    ) -> Tuple[Optional[Tuple[int, int]], Optional[Tuple[int, int]]]:
        world_size = get_tensor_model_parallel_world_size()
        hidden_size = self.config.hidden_size
        conv_state_shape = (
            self.config.mamba_expand * hidden_size // world_size,
            self.config.mamba_d_conv - 1,
        )
        temporal_state_shape = (
            self.config.mamba_expand * self.config.hidden_size // world_size,
            self.config.mamba_d_state,
        )
        return conv_state_shape, temporal_state_shape

    def _prepare_mamba_cache(self):
        dtype = self.lm_head.weight.dtype
        layers_type = self.config.layers_block_type
        mamba_layers = sum(
            [layer_type == "mamba" for layer_type in layers_type])
        max_batch_size = (_get_graph_batch_size(
            self.scheduler_config.max_num_seqs) if self.scheduler_config else
                          max(_BATCH_SIZES_TO_CAPTURE) + 2)
        conv_state_shape, temporal_state_shape = self._get_mamba_cache_shape()
        assert conv_state_shape is not None and temporal_state_shape is not None

        self.mamba_cache = (torch.empty(size=(mamba_layers, max_batch_size) +
                                        conv_state_shape,
                                        dtype=dtype,
                                        device="cuda"),
                            torch.empty(size=(mamba_layers, max_batch_size) +
                                        temporal_state_shape,
                                        dtype=dtype,
                                        device="cuda"))

    def compute_logits(
        self,
        hidden_states: torch.Tensor,
        sampling_metadata: SamplingMetadata,
    ) -> Optional[torch.Tensor]:
        logits = self.logits_processor(self.lm_head, hidden_states,
                                       sampling_metadata)
        return logits

    def sample(
        self,
        logits: Optional[torch.Tensor],
        sampling_metadata: SamplingMetadata,
    ) -> Optional[SamplerOutput]:
        next_tokens = self.sampler(logits, sampling_metadata)
        return next_tokens

    def load_weights(self, weights: Iterable[Tuple[str, torch.Tensor]]):
        stacked_params_mapping = [
            # (param_name, shard_name, shard_id)
            ("qkv_proj", "q_proj", "q"),
            ("qkv_proj", "k_proj", "k"),
            ("qkv_proj", "v_proj", "v"),
        ]

        # Params for weights, fp8 weight scales, fp8 activation scales
        # (param_name, weight_name, expert_id, shard_id)
        expert_params_mapping = FusedMoE.make_expert_params_mapping(
            ckpt_gate_proj_name="gate_proj",
            ckpt_down_proj_name="down_proj",
            ckpt_up_proj_name="up_proj",
            num_experts=self.config.num_experts)

        params_dict = dict(self.named_parameters())
        for name, loaded_weight in weights:
            if "rotary_emb.inv_freq" in name:
                continue

            if "A_log" in name:
                name = name.replace("A_log", "A")

            if ".self_attn." in name:
                name = name.replace(".self_attn", "")

            if "feed_forward" in name and not _is_moe_layer(name):
                ## map MLP layers to expert with ID=0
                name = name.replace("feed_forward", "feed_forward.experts.0")

            for param_name, weight_name, shard_id in stacked_params_mapping:
                if weight_name not in name:
                    continue
                if 'experts' in name:
                    continue
                name = name.replace(weight_name, param_name)
                # Skip loading extra bias for GPTQ models.
                if name.endswith(".bias") and name not in params_dict:
                    continue
                param = params_dict[name]
                weight_loader = param.weight_loader
                weight_loader(param, loaded_weight, shard_id)
                break
            else:
                for (
                        param_name,
                        weight_name,
                        expert_id,
                        shard_id,
                ) in expert_params_mapping:
                    if weight_name not in name:
                        continue

                    name = name.replace(weight_name, param_name)
                    param = params_dict[name]
                    weight_loader = param.weight_loader
                    weight_loader(param,
                                  loaded_weight,
                                  name,
                                  shard_id=shard_id,
                                  expert_id=expert_id)
                    break
                else:
                    # Skip loading extra bias for GPTQ models.
                    if name.endswith(".bias") and name not in params_dict:
                        continue

                    param = params_dict[name]
                    weight_loader = getattr(param, "weight_loader",
                                            default_weight_loader)
                    weight_loader(param, loaded_weight)


def _is_moe_layer(name: str):
    return any(
        [experts_name in name for experts_name in [
            "experts",
            "router",
        ]])<|MERGE_RESOLUTION|>--- conflicted
+++ resolved
@@ -36,12 +36,8 @@
 from vllm.worker.model_runner import (_BATCH_SIZES_TO_CAPTURE,
                                       _get_graph_batch_size)
 
-<<<<<<< HEAD
-from .interfaces import SupportsLoRA
+from .interfaces import HasInnerState, SupportsLoRA
 from .utils import get_inputs_embeds
-=======
-from .interfaces import HasInnerState, SupportsLoRA
->>>>>>> 663874e0
 
 KVCache = Tuple[torch.Tensor, torch.Tensor]
 
