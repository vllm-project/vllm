--- conflicted
+++ resolved
@@ -647,141 +647,6 @@
                                    mamba_cache_tensors[1])
         return hidden_states
 
-<<<<<<< HEAD
-=======
-    def _swap_mamba_cache(self, from_index: int, to_index: int):
-        assert len(self.mamba_cache) > 0
-        for cache_t in self.mamba_cache:
-            cache_t[:, [to_index,from_index]] = \
-             cache_t[:, [from_index,to_index]]
-
-    def _copy_mamba_cache(self, from_index: int, to_index: int):
-        assert len(self.mamba_cache) > 0
-        for cache_t in self.mamba_cache:
-            cache_t[:, to_index].copy_(cache_t[:, from_index],
-                                       non_blocking=True)
-
-    def _move_out_if_already_occupied(self, index: int,
-                                      all_occupied_indices: List[int]):
-        if index in all_occupied_indices:
-            first_free_index = self._first_free_index_in_mamba_cache()
-            # In case occupied, move the occupied to a new empty block
-            self._move_cache_index_and_mappings(from_index=index,
-                                                to_index=first_free_index)
-
-    def _assign_seq_id_to_mamba_cache_in_specific_dest(self, cur_rid: str,
-                                                       seq_id: int,
-                                                       destination_index: int):
-        """
-        Assign (req_id,seq_id) pair to a `destination_index` index, if
-        already occupied, move the occupying index to a free index.
-        """
-        all_occupied_indices = self._get_all_occupied_indices()
-        if cur_rid not in self.mamba_cache_indices_mapping:
-            self._move_out_if_already_occupied(
-                index=destination_index,
-                all_occupied_indices=all_occupied_indices)
-            self.mamba_cache_indices_mapping[cur_rid] = {
-                seq_id: destination_index
-            }
-        elif seq_id not in (seq_ids2indices :=
-                            self.mamba_cache_indices_mapping[cur_rid]):
-            # parallel sampling , where n > 1, assume prefill have
-            # already happened now we only need to copy the already
-            # existing cache into the siblings seq_ids caches
-            self._move_out_if_already_occupied(
-                index=destination_index,
-                all_occupied_indices=all_occupied_indices)
-            index_exists = list(seq_ids2indices.values())[0]
-            # case of decoding n>1, copy prefill cache to decoding indices
-            self._copy_mamba_cache(from_index=index_exists,
-                                   to_index=destination_index)
-            self.mamba_cache_indices_mapping[cur_rid][
-                seq_id] = destination_index
-        else:
-            # already exists
-            cache_index_already_exists = self.mamba_cache_indices_mapping[
-                cur_rid][seq_id]
-            if cache_index_already_exists != destination_index:
-                # In case the seq id already exists but not in
-                # the right destination, swap it with what's occupying it
-                self._swap_pair_indices_and_mappings(
-                    from_index=cache_index_already_exists,
-                    to_index=destination_index)
-
-    def _prepare_current_run_mamba_cache(
-            self, request_ids_to_seq_ids: Dict[str, list[int]],
-            batch_size: int, finished_requests_ids: List[str]):
-        running_indices = []
-        request_ids_to_seq_ids_flatten = [
-            (req_id, seq_id)
-            for req_id, seq_ids in request_ids_to_seq_ids.items()
-            for seq_id in seq_ids
-        ]
-        for dest_index, (request_id,
-                         seq_id) in enumerate(request_ids_to_seq_ids_flatten):
-            if request_id in finished_requests_ids:
-                # Do not allocate cache index for requests that run
-                # and finish right after
-                continue
-            self._assign_seq_id_to_mamba_cache_in_specific_dest(
-                request_id, seq_id, dest_index)
-            running_indices.append(dest_index)
-
-        self._clean_up_first_bs_blocks(batch_size, running_indices)
-        conv_state = self.mamba_cache[0][:, :batch_size]
-        temporal_state = self.mamba_cache[1][:, :batch_size]
-
-        return (conv_state, temporal_state)
-
-    def _get_all_occupied_indices(self):
-        return [
-            cache_idx
-            for seq_ids2indices in self.mamba_cache_indices_mapping.values()
-            for cache_idx in seq_ids2indices.values()
-        ]
-
-    def _clean_up_first_bs_blocks(self, batch_size: int,
-                                  indices_for_current_run: List[int]):
-        # move out all of the occupied but currently not running blocks
-        # outside of the first n blocks
-        destination_indices = range(batch_size)
-        max_possible_batch_size = self.mamba_cache[0].shape[1]
-        for destination_index in destination_indices:
-            if destination_index in self._get_all_occupied_indices() and  \
-               destination_index not in indices_for_current_run:
-                # move not running indices outside of the batch
-                all_other_indices = list(
-                    range(batch_size, max_possible_batch_size))
-                first_avail_index = self._first_free_index_in_mamba_cache(
-                    all_other_indices)
-                self._swap_indices(from_index=destination_index,
-                                   to_index=first_avail_index)
-
-    def _move_cache_index_and_mappings(self, from_index: int, to_index: int):
-        self._copy_mamba_cache(from_index=from_index, to_index=to_index)
-        self._update_mapping_index(from_index=from_index, to_index=to_index)
-
-    def _swap_pair_indices_and_mappings(self, from_index: int, to_index: int):
-        self._swap_mamba_cache(from_index=from_index, to_index=to_index)
-        self._swap_mapping_index(from_index=from_index, to_index=to_index)
-
-    def _swap_mapping_index(self, from_index: int, to_index: int):
-        for seq_ids2index in self.mamba_cache_indices_mapping.values():
-            for seq_id, index in seq_ids2index.items():
-                if from_index == index:
-                    seq_ids2index.update({seq_id: to_index})
-                elif to_index == index:
-                    seq_ids2index.update({seq_id: from_index})
-
-    def _update_mapping_index(self, from_index: int, to_index: int):
-        for seq_ids2index in self.mamba_cache_indices_mapping.values():
-            for seq_id, index in seq_ids2index.items():
-                if from_index == index:
-                    seq_ids2index.update({seq_id: to_index})
-                    return
-
->>>>>>> 9ba0817f
     def copy_inputs_before_cuda_graphs(self, input_buffers, **kwargs):
         return self.mamba_cache.copy_inputs_before_cuda_graphs(
             input_buffers, **kwargs)
