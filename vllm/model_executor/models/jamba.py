--- conflicted
+++ resolved
@@ -27,12 +27,8 @@
                                                     MambaCacheParams)
 from vllm.model_executor.pooling_metadata import PoolingMetadata
 from vllm.model_executor.sampling_metadata import SamplingMetadata
-<<<<<<< HEAD
 from vllm.sequence import IntermediateTensors, PoolerOutput
-=======
-from vllm.sequence import IntermediateTensors
 from vllm.utils import LayerBlockType
->>>>>>> 98356735
 
 from .interfaces import HasInnerState, IsHybrid, SupportsLoRA, SupportsPP
 from .utils import (is_pp_missing_parameter,
