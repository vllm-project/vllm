--- conflicted
+++ resolved
@@ -24,20 +24,13 @@
 
 from vllm.attention import Attention
 from vllm.compilation.decorators import support_torch_compile
-<<<<<<< HEAD
 from vllm.config import VllmConfig
-from vllm.distributed import (get_pp_group, get_tensor_model_parallel_rank,
-                              get_tensor_model_parallel_world_size,
-                              tensor_model_parallel_all_gather)
-=======
-from vllm.config import CacheConfig, VllmConfig
 from vllm.distributed import (
     get_pp_group,
     get_tensor_model_parallel_rank,
     get_tensor_model_parallel_world_size,
     tensor_model_parallel_all_gather,
 )
->>>>>>> a462331e
 from vllm.distributed.utils import split_tensor_along_last_dim
 from vllm.logger import init_logger
 from vllm.model_executor.layers.fused_moe import FusedMoE
@@ -123,23 +116,7 @@
 
 
 class OlmoeAttention(nn.Module):
-<<<<<<< HEAD
-
     def __init__(self, *, vllm_config: VllmConfig, prefix: str = "") -> None:
-=======
-    def __init__(
-        self,
-        hidden_size: int,
-        num_heads: int,
-        num_kv_heads: int,
-        rope_theta: float = 10000,
-        rope_scaling: Optional[dict[str, Any]] = None,
-        max_position_embeddings: int = 4096,
-        cache_config: Optional[CacheConfig] = None,
-        quant_config: Optional[QuantizationConfig] = None,
-        prefix: str = "",
-    ) -> None:
->>>>>>> a462331e
         super().__init__()
 
         config = vllm_config.model_config.hf_config
@@ -149,8 +126,7 @@
         self.hidden_size = config.hidden_size
         rope_theta = getattr(config, "rope_theta", 10000)
         rope_scaling = getattr(config, "rope_scaling", None)
-        max_position_embeddings = getattr(config, "max_position_embeddings",
-                                          4096)
+        max_position_embeddings = getattr(config, "max_position_embeddings", 4096)
 
         num_heads = config.num_attention_heads
         num_kv_heads = config.num_key_value_heads
@@ -242,29 +218,12 @@
 
 
 class OlmoeDecoderLayer(nn.Module):
-<<<<<<< HEAD
-
     def __init__(self, *, vllm_config: VllmConfig, prefix: str = "") -> None:
-=======
-    def __init__(
-        self,
-        config: OlmoeConfig,
-        cache_config: Optional[CacheConfig] = None,
-        quant_config: Optional[QuantizationConfig] = None,
-        prefix: str = "",
-    ) -> None:
->>>>>>> a462331e
         super().__init__()
         config = vllm_config.model_config.hf_config
         quant_config = vllm_config.quant_config
 
         self.hidden_size = config.hidden_size
-<<<<<<< HEAD
-=======
-        rope_theta = getattr(config, "rope_theta", 10000)
-        rope_scaling = getattr(config, "rope_scaling", None)
-        max_position_embeddings = getattr(config, "max_position_embeddings", 4096)
->>>>>>> a462331e
 
         self.self_attn = OlmoeAttention(
             vllm_config=vllm_config,
@@ -308,16 +267,13 @@
 
 @support_torch_compile
 class OlmoeModel(nn.Module):
-<<<<<<< HEAD
-
-    def __init__(self,
-                 *,
-                 vllm_config: VllmConfig,
-                 prefix: str = "",
-                 layer_type: type[nn.Module] = OlmoeDecoderLayer):
-=======
-    def __init__(self, *, vllm_config: VllmConfig, prefix: str = ""):
->>>>>>> a462331e
+    def __init__(
+        self,
+        *,
+        vllm_config: VllmConfig,
+        prefix: str = "",
+        layer_type: type[nn.Module] = OlmoeDecoderLayer,
+    ):
         super().__init__()
 
         config = vllm_config.model_config.hf_config
@@ -330,16 +286,9 @@
         )
         self.start_layer, self.end_layer, self.layers = make_layers(
             config.num_hidden_layers,
-<<<<<<< HEAD
             lambda prefix: layer_type(vllm_config=vllm_config, prefix=prefix),
-            prefix=f"{prefix}.layers")
-=======
-            lambda prefix: OlmoeDecoderLayer(
-                config, cache_config, quant_config, prefix=prefix
-            ),
             prefix=f"{prefix}.layers",
         )
->>>>>>> a462331e
         self.norm = RMSNorm(config.hidden_size, eps=1e-5)
 
         self.make_empty_intermediate_tensors = make_empty_intermediate_tensors_factory(
@@ -498,27 +447,22 @@
         ],
     }
 
-    def __init__(self,
-                 *,
-                 vllm_config: VllmConfig,
-                 prefix: str = "",
-                 layer_type: type[nn.Module] = OlmoeDecoderLayer):
+    def __init__(
+        self,
+        *,
+        vllm_config: VllmConfig,
+        prefix: str = "",
+        layer_type: type[nn.Module] = OlmoeDecoderLayer,
+    ):
         super().__init__()
         config = vllm_config.model_config.hf_config
         quant_config = vllm_config.quant_config
         self.config = config
         self.quant_config = quant_config
-<<<<<<< HEAD
-        self.model = OlmoeModel(vllm_config=vllm_config,
-                                prefix=maybe_prefix(prefix, "model"),
-                                layer_type=layer_type)
-        self.lm_head = ParallelLMHead(config.vocab_size,
-                                      config.hidden_size,
-                                      quant_config=quant_config,
-                                      prefix=maybe_prefix(prefix, "lm_head"))
-=======
         self.model = OlmoeModel(
-            vllm_config=vllm_config, prefix=maybe_prefix(prefix, "model")
+            vllm_config=vllm_config,
+            prefix=maybe_prefix(prefix, "model"),
+            layer_type=layer_type,
         )
         self.lm_head = ParallelLMHead(
             config.vocab_size,
@@ -526,7 +470,6 @@
             quant_config=quant_config,
             prefix=maybe_prefix(prefix, "lm_head"),
         )
->>>>>>> a462331e
         self.logits_processor = LogitsProcessor(config.vocab_size)
 
         self.make_empty_intermediate_tensors = (
