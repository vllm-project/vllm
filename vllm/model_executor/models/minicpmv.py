--- conflicted
+++ resolved
@@ -59,11 +59,8 @@
 from vllm.sequence import IntermediateTensors, SequenceData
 
 from .idefics2_vision_model import Idefics2VisionTransformer
-<<<<<<< HEAD
+from .interfaces import SupportsLoRA
 from .utils import is_pp_missing_parameter
-=======
-from .interfaces import SupportsLoRA
->>>>>>> 1cabfcef
 
 _KEYS_TO_MODIFY_MAPPING = {
     "llm.lm_head": "lm_head",
