# SPDX-License-Identifier: Apache-2.0
<<<<<<< HEAD
import asyncio
=======
# SPDX-FileCopyrightText: Copyright contributors to the vLLM project

>>>>>>> 7234fe26
import math
from collections.abc import Iterable, Mapping, Sequence
from typing import Final, Literal, Optional, Protocol, TypedDict, Union

import torch
import torch.nn as nn
from transformers import (BatchFeature, LlavaOnevisionConfig,
                          LlavaOnevisionProcessor)
from transformers.models.llava_onevision.modeling_llava_onevision import (
    get_anyres_image_grid_shape, unpad_image)
from typing_extensions import NotRequired

from vllm.config import VllmConfig
from vllm.model_executor.layers.activation import get_act_fn
from vllm.model_executor.sampling_metadata import SamplingMetadata
from vllm.multimodal import MULTIMODAL_REGISTRY
from vllm.multimodal.inputs import (MultiModalDataDict, MultiModalFieldConfig,
                                    MultiModalKwargs)
from vllm.multimodal.parse import (ImageSize, MultiModalDataItems,
                                   VideoEmbeddingItems, VideoProcessorItems)
from vllm.multimodal.processing import PromptReplacement, PromptUpdate
from vllm.sequence import IntermediateTensors

from .clip import CLIPVisionModel
from .interfaces import MultiModalEmbeddings, SupportsMultiModal, SupportsPP
from .llava import LlavaDummyInputsBuilder, init_vision_tower_for_llava
from .llava_next import (BaseLlavaNextMultiModalProcessor, LlavaNextLikeConfig,
                         LlavaNextProcessingInfo)
from .siglip import SiglipVisionModel
from .utils import (AutoWeightsLoader, WeightsMapper, flatten_bn,
                    init_vllm_registered_model, maybe_prefix,
                    merge_multimodal_embeddings)

# For profile run
_MAX_FRAMES_PER_VIDEO = 16


class LlavaOnevisionVideoPixelInputs(TypedDict):
    type: Literal["pixel_values_videos"]
    pixel_values_videos: Union[torch.Tensor, list[torch.Tensor]]
    """
    Shape: `(batch_size * num_videos, num_frames, num_channels, height, width)`

    Note that `num_videos` may be different for each batch, and 'num_frames'
    may be different for each video, in which case the data is passed as a
    list instead of a batched tensor.
    """


class LlavaOnevisionImagePixelInputs(TypedDict):
    type: Literal["pixel_values"]
    pixel_values: Union[torch.Tensor, list[torch.Tensor]]
    """
    Shape:
    `(batch_size * num_images, 1 + num_patches, num_channels, height, width)`

    Note that `num_patches` may be different per batch and image,
    in which case the data is passed as a list instead of a batched tensor.
    """

    image_sizes: NotRequired[torch.Tensor]
    """
    Shape: `(batch_size * num_images, 2)`

    This should be in `(height, width)` format.
    """


class LlavaOnevisionImageEmbeddingInputs(TypedDict):
    type: Literal["image_embeds"]
    data: torch.Tensor
    """Shape: `(batch_size * num_images, image_feature_size, hidden_size)`

    `hidden_size` must match the hidden size of language model backbone.
    """


LlavaOnevisionImageInputs = Union[LlavaOnevisionImagePixelInputs,
                                  LlavaOnevisionImageEmbeddingInputs]

LlavaOnevisionMultiInputs = Union[LlavaOnevisionImageInputs,
                                  LlavaOnevisionVideoPixelInputs]


class LlavaOnevisionLikeConfig(LlavaNextLikeConfig, Protocol):
    video_token_index: Final[int]


class LlavaOnevisionProcessingInfo(LlavaNextProcessingInfo):

    def get_hf_config(self) -> LlavaOnevisionLikeConfig:
        return self.ctx.get_hf_config(LlavaOnevisionConfig)

    def get_hf_processor(self, **kwargs: object):
        return self.ctx.get_hf_processor(LlavaOnevisionProcessor, **kwargs)

    def get_supported_mm_limits(self) -> Mapping[str, Optional[int]]:
        return {"image": None, "video": None}

    # Based on: https://github.com/huggingface/text-generation-inference/blob/v3.0.1/server/text_generation_server/models/vlm_causal_lm.py#L86
    # with additional logic afterwards taken from LlavaOnevisionProcessor
    def _get_num_unpadded_features(
        self,
        *,
        original_height: int,
        original_width: int,
        npatches: int,
        num_patch_height: int,
        num_patch_width: int,
    ) -> tuple[int, int]:
        current_height = npatches * num_patch_height
        current_width = npatches * num_patch_width

        aspect_ratio = original_width / original_height
        current_aspect_ratio = current_width / current_height

        if aspect_ratio > current_aspect_ratio:
            new_height = int(
                round(original_height * (current_width / original_width), 7))
            padding = (current_height - new_height) // 2
            current_height = current_height - (2 * padding)
        else:
            new_width = int(
                round(original_width * (current_height / original_height), 7))
            padding = (current_width - new_width) // 2
            current_width = current_width - (2 * padding)

        unpadded_features = current_height * current_width
        newline_features = current_height

        ratio = math.sqrt(current_height * current_width / (9 * npatches**2))
        if ratio > 1.1:
            height_factor = int(current_height // ratio)
            width_factor = int(current_width // ratio)
            unpadded_features = height_factor * width_factor
            newline_features = height_factor

        return (unpadded_features, newline_features)

    def get_image_size_with_most_features(self) -> ImageSize:
        # NOTE: This hardcoded value is found via processor tests
        return ImageSize(width=1153, height=944)

    def _get_num_frame_tokens(
        self,
        *,
        image_width: int,
        image_height: int,
    ) -> int:
        hf_config = self.get_hf_config()
        spatial_pool_stride = getattr(hf_config, "spatial_pool_stride", 2)

        vision_encoder_info = self.get_vision_encoder_info()
        patch_grid_length = vision_encoder_info.get_patch_grid_length()
        pooled_grid_length = math.ceil(patch_grid_length / spatial_pool_stride)

        return pooled_grid_length * pooled_grid_length

    def get_num_video_tokens(
        self,
        *,
        image_width: int,
        image_height: int,
        num_frames: int,
    ) -> int:
        num_frame_tokens = self._get_num_frame_tokens(
            image_width=image_width,
            image_height=image_height,
        )

        return num_frame_tokens * num_frames + 1  # Newline token

    def _get_max_video_frames(self, max_tokens: int) -> int:
        target_width, target_height = self.get_image_size_with_most_features()

        num_frames = 0

        while True:
            next_num_frames = num_frames + 1
            next_max_tokens = self.get_num_video_tokens(
                image_width=target_width,
                image_height=target_height,
                num_frames=next_num_frames,
            )

            if next_max_tokens > max_tokens:
                break

            num_frames = next_num_frames

        return num_frames

    def get_num_frames_with_most_features(
        self,
        seq_len: int,
        mm_counts: Mapping[str, int],
    ) -> int:
        max_images = mm_counts.get("image", 0)
        max_videos = mm_counts.get("video", 0)

        max_image_tokens = self.get_max_image_tokens() * max_images
        max_total_frames = self._get_max_video_frames(seq_len -
                                                      max_image_tokens)
        max_frames_per_video = min(max_total_frames // max(max_videos, 1),
                                   _MAX_FRAMES_PER_VIDEO)

        return max(max_frames_per_video, 1)

    def get_max_video_tokens(
        self,
        seq_len: int,
        mm_counts: Mapping[str, int],
    ) -> int:
        target_width, target_height = self.get_image_size_with_most_features()

        return self.get_num_video_tokens(
            image_width=target_width,
            image_height=target_height,
            num_frames=self.get_num_frames_with_most_features(
                seq_len, mm_counts),
        )


class LlavaOnevisionDummyInputsBuilder(
        LlavaDummyInputsBuilder[LlavaOnevisionProcessingInfo]):

    def get_dummy_text(self, mm_counts: Mapping[str, int]) -> str:
        num_images = mm_counts.get("image", 0)
        num_videos = mm_counts.get("video", 0)

        processor = self.info.get_hf_processor()
        image_token = processor.image_token
        video_token = processor.video_token

        return image_token * num_images + video_token * num_videos

    def get_dummy_mm_data(
        self,
        seq_len: int,
        mm_counts: Mapping[str, int],
    ) -> MultiModalDataDict:
        num_images = mm_counts.get("image", 0)
        num_videos = mm_counts.get("video", 0)

        target_width, target_height = \
            self.info.get_image_size_with_most_features()
        target_num_frames = \
            self.info.get_num_frames_with_most_features(seq_len,
                                                        mm_counts)

        return {
            "image":
            self._get_dummy_images(width=target_width,
                                   height=target_height,
                                   num_images=num_images),
            "video":
            self._get_dummy_videos(
                width=target_width,
                height=target_height,
                num_frames=target_num_frames,
                num_videos=num_videos,
            )
        }


class LlavaOnevisionMultiModalProcessor(
        BaseLlavaNextMultiModalProcessor[LlavaOnevisionProcessingInfo]):

    def _get_mm_fields_config(
        self,
        hf_inputs: BatchFeature,
        hf_processor_mm_kwargs: Mapping[str, object],
    ) -> Mapping[str, MultiModalFieldConfig]:
        return dict(
            pixel_values=MultiModalFieldConfig.batched("image"),
            image_sizes=MultiModalFieldConfig.batched("image"),
            image_embeds=MultiModalFieldConfig.batched("image"),
            pixel_values_videos=MultiModalFieldConfig.batched("video"),
        )

    def _call_hf_processor(
        self,
        prompt: str,
        mm_data: Mapping[str, object],
        mm_kwargs: Mapping[str, object],
        tok_kwargs: Mapping[str, object],
    ) -> BatchFeature:
        mm_data = dict(mm_data)
        videos = mm_data.pop("videos", [])
        assert isinstance(videos, list)

        if not videos:
            return super()._call_hf_processor(
                prompt=prompt,
                mm_data=mm_data,
                mm_kwargs=mm_kwargs,
                tok_kwargs=tok_kwargs,
            )

        # LLaVA-OneVision processor doesn't support multiple videos
        # with different sizes when converting back to tensors
        # So, we process each component separately
        # NOTE: No prompt replacement is applied in this case
        processor = self.info.get_hf_processor()
        image_token = processor.image_token
        video_token = processor.video_token

        text_outputs = super()._call_hf_processor(
            prompt=prompt,
            mm_data={},
            mm_kwargs=mm_kwargs,
            tok_kwargs=tok_kwargs,
        )

        images = mm_data.pop("images", [])
        assert isinstance(images, list)
        if images:
            processor_outputs = super()._call_hf_processor(
                prompt=image_token * len(images),
                mm_data={"images": images},
                mm_kwargs=mm_kwargs,
                tok_kwargs=tok_kwargs,
            )
            image_outputs = {
                k: v
                for k, v in processor_outputs.items()
                if k in ("pixel_values", "image_sizes")
            }
        else:
            image_outputs = {}

        base_call_hf_processor = super()._call_hf_processor

        def get_pixel_values_videos(video):
            item_outputs = base_call_hf_processor(
                prompt=video_token,
                mm_data={"videos": video},
                mm_kwargs=mm_kwargs,
            )

            return item_outputs["pixel_values_videos"][0]

        pixel_values_videos = [
            get_pixel_values_videos(video) for video in videos
        ]

        video_outputs = {"pixel_values_videos": pixel_values_videos}

        combined_outputs = dict(
            text_outputs,
            **image_outputs,
            **video_outputs,
        )
        return BatchFeature(combined_outputs)

    async def _call_hf_processor_async(
        self,
        prompt: str,
        mm_data: Mapping[str, object],
        mm_kwargs: Mapping[str, object],
    ) -> BatchFeature:
        mm_data = dict(mm_data)
        videos = mm_data.pop("videos", [])
        assert isinstance(videos, list)

        if not videos:
            return await super()._call_hf_processor_async(
                prompt=prompt,
                mm_data=mm_data,
                mm_kwargs=mm_kwargs,
            )

        # LLaVA-OneVision processor doesn't support multiple videos
        # with different sizes when converting back to tensors
        # So, we process each component separately
        # NOTE: No prompt replacement is applied in this case
        processor = self.info.get_hf_processor()
        image_token = processor.image_token
        video_token = processor.video_token

        text_outputs = await super()._call_hf_processor_async(
            prompt=prompt,
            mm_data={},
            mm_kwargs=mm_kwargs,
        )

        images = mm_data.pop("images", [])
        assert isinstance(images, list)
        if images:
            processor_outputs = await super()._call_hf_processor_async(
                prompt=image_token * len(images),
                mm_data={"images": images},
                mm_kwargs=mm_kwargs,
            )
            image_outputs = {
                k: v
                for k, v in processor_outputs.items()
                if k in ("pixel_values", "image_sizes")
            }
        else:
            image_outputs = {}

        base_call_hf_processor_async = super()._call_hf_processor_async

        async def get_pixel_values_videos(video):
            item_outputs = await base_call_hf_processor_async(
                prompt=video_token,
                mm_data={"videos": video},
                mm_kwargs=mm_kwargs,
                tok_kwargs=tok_kwargs,
            )

            return item_outputs["pixel_values_videos"][0]

        pixel_values_videos = await asyncio.gather(
            *(get_pixel_values_videos(video) for video in videos))

        video_outputs = {"pixel_values_videos": pixel_values_videos}

        combined_outputs = dict(
            text_outputs,
            **image_outputs,
            **video_outputs,
        )
        return BatchFeature(combined_outputs)

    def _hf_processor_applies_updates(
        self,
        prompt_text: str,
        mm_items: MultiModalDataItems,
        hf_processor_mm_kwargs: Mapping[str, object],
        tokenization_kwargs: Mapping[str, object],
    ) -> bool:
        base_result = super()._hf_processor_applies_updates(
            prompt_text=prompt_text,
            mm_items=mm_items,
            hf_processor_mm_kwargs=hf_processor_mm_kwargs,
            tokenization_kwargs=tokenization_kwargs,
        )

        return base_result and mm_items.get_count("video", strict=False) == 0

    def _get_prompt_updates(
        self,
        mm_items: MultiModalDataItems,
        hf_processor_mm_kwargs: Mapping[str, object],
        out_mm_kwargs: MultiModalKwargs,
    ) -> Sequence[PromptUpdate]:
        image_repls = super()._get_prompt_updates(
            mm_items=mm_items,
            hf_processor_mm_kwargs=hf_processor_mm_kwargs,
            out_mm_kwargs=out_mm_kwargs,
        )

        hf_config = self.info.get_hf_config()
        video_token_id = hf_config.video_token_index

        def get_video_replacement(item_idx: int):
            videos = mm_items.get_items(
                "video", (VideoEmbeddingItems, VideoProcessorItems))

            if isinstance(videos, VideoEmbeddingItems):
                num_video_tokens = videos.get_feature_size(item_idx)
            else:
                image_size = videos.get_frame_size(item_idx)
                num_video_tokens = self.info.get_num_video_tokens(
                    image_width=image_size.width,
                    image_height=image_size.height,
                    num_frames=videos.get_num_frames(item_idx),
                )

            return [video_token_id] * num_video_tokens

        return [
            *image_repls,
            PromptReplacement(
                modality="video",
                target=[video_token_id],
                replacement=get_video_replacement,
            ),
        ]


class LlavaOnevisionMultiModalProjector(nn.Module):

    def __init__(self, config: LlavaOnevisionConfig):
        super().__init__()

        self.linear_1 = nn.Linear(config.vision_config.hidden_size,
                                  config.text_config.hidden_size,
                                  bias=config.multimodal_projector_bias)
        self.act = get_act_fn(config.projector_hidden_act)
        self.linear_2 = nn.Linear(config.text_config.hidden_size,
                                  config.text_config.hidden_size,
                                  bias=config.multimodal_projector_bias)

    def forward(self, image_features: torch.Tensor) -> torch.Tensor:
        hidden_states = self.linear_1(image_features)
        hidden_states = self.act(hidden_states)
        hidden_states = self.linear_2(hidden_states)
        return hidden_states


@MULTIMODAL_REGISTRY.register_processor(
    LlavaOnevisionMultiModalProcessor,
    info=LlavaOnevisionProcessingInfo,
    dummy_inputs=LlavaOnevisionDummyInputsBuilder)
class LlavaOnevisionForConditionalGeneration(nn.Module, SupportsMultiModal,
                                             SupportsPP):

    hf_to_vllm_mapper = WeightsMapper(
        orig_to_new_prefix={
            # mapping for new names in checkpoint saved after transformers v4.52
            "model.language_model.": "language_model.model.",
            "model.vision_tower.": "vision_tower.",
            "model.multi_modal_projector.": "multi_modal_projector.",
            "model.image_newline": "image_newline",
            "lm_head.": "language_model.lm_head.",
        })

    @classmethod
    def get_placeholder_str(cls, modality: str, i: int) -> Optional[str]:
        if modality.startswith("image"):
            return "<image>"
        if modality.startswith("video"):
            return "<video>"

        raise ValueError("Only image or video modality is supported")

    def __init__(self, *, vllm_config: VllmConfig, prefix: str = "") -> None:
        super().__init__()
        config = vllm_config.model_config.hf_config
        quant_config = vllm_config.quant_config
        multimodal_config = vllm_config.model_config.multimodal_config

        self.config = config
        self.multimodal_config = multimodal_config

        # Initialize the vision tower only up to the required feature layer
        self.vision_tower = init_vision_tower_for_llava(
            config,
            quant_config,
            require_post_norm=False,
            prefix=maybe_prefix(prefix, "vision_tower"))
        self.multi_modal_projector = LlavaOnevisionMultiModalProjector(config)
        self.language_model = init_vllm_registered_model(
            vllm_config=vllm_config,
            hf_config=config.text_config,
            prefix=maybe_prefix(prefix, "language_model"),
        )
        self.image_newline = nn.Parameter(
            torch.empty(config.text_config.hidden_size))

        self.make_empty_intermediate_tensors = (
            self.language_model.model.make_empty_intermediate_tensors)

    def _validate_image_sizes(self, data: torch.Tensor) -> torch.Tensor:
        expected_dims = (2, )

        def _validate_shape(d: torch.Tensor):
            actual_dims = tuple(d.shape)

            if actual_dims != expected_dims:
                expected_expr = str(expected_dims)
                raise ValueError(
                    f"The expected shape of image sizes per image per batch "
                    f"is {expected_expr}. You supplied {tuple(d.shape)}.")

        for d in data:
            _validate_shape(d)

        return data

    def _validate_image_pixel_values(
        self, data: Union[torch.Tensor, list[torch.Tensor]]
    ) -> Union[torch.Tensor, list[torch.Tensor]]:

        h = w = self.config.vision_config.image_size
        expected_dims = (3, h, w)

        def _validate_shape(d: torch.Tensor):
            actual_dims = tuple(d.shape[1:])

            if actual_dims != expected_dims:
                expected_expr = ("num_patches", *map(str, expected_dims))
                raise ValueError(
                    "The expected shape of pixel values per image per batch "
                    f"is {expected_expr}. You supplied {tuple(d.shape)}.")

        for d in data:
            _validate_shape(d)

        return data

    def _parse_and_validate_image_input(
            self, **kwargs: object) -> Optional[LlavaOnevisionImageInputs]:
        pixel_values = kwargs.pop("pixel_values", None)
        image_sizes = kwargs.pop("image_sizes", None)
        image_embeds = kwargs.pop("image_embeds", None)

        if pixel_values is None and image_embeds is None:
            return None

        if pixel_values is not None:
            if not isinstance(pixel_values, (torch.Tensor, list)):
                raise ValueError("Incorrect type of pixel values. "
                                 f"Got type: {type(pixel_values)}")

            if not isinstance(image_sizes, (torch.Tensor, list)):
                raise ValueError("Incorrect type of image sizes. "
                                 f"Got type: {type(image_sizes)}")

            return LlavaOnevisionImagePixelInputs(
                type="pixel_values",
                pixel_values=self._validate_image_pixel_values(
                    flatten_bn(pixel_values)),
                image_sizes=self._validate_image_sizes(
                    flatten_bn(image_sizes, concat=True)),
            )

        if image_embeds is not None:
            if not isinstance(image_embeds, torch.Tensor):
                raise ValueError("Incorrect type of image embeds. "
                                 f"Got type: {type(image_embeds)}")

            return LlavaOnevisionImageEmbeddingInputs(
                type="image_embeds",
                data=flatten_bn(image_embeds),
            )

        raise AssertionError("This line should be unreachable.")

    def _validate_video_pixel_values(
        self, data: Union[torch.Tensor, list[torch.Tensor]]
    ) -> Union[torch.Tensor, list[torch.Tensor]]:

        h = w = self.config.vision_config.image_size
        expected_dims = (3, h, w)

        def _validate_shape(d: torch.Tensor):
            actual_dims = tuple(d.shape[2:])

            if actual_dims != expected_dims:
                expected_expr = ("num_frames", *map(str, expected_dims))
                raise ValueError(
                    "The expected shape of pixel values in each video frame "
                    f"is {expected_expr}. You supplied {tuple(d.shape)}.")

        for d in data:
            _validate_shape(d)

        return data

    def _parse_and_validate_video_input(
            self,
            **kwargs: object) -> Optional[LlavaOnevisionVideoPixelInputs]:
        """
        A legal video input should have the following dimensions:
        {
            "pixel_values_videos" : 
                list[b, Tensor(nb_frames, nb_channels, height, width)]
        }
        """
        pixel_values_videos = kwargs.pop("pixel_values_videos", None)
        if pixel_values_videos is None:
            return None

        if not isinstance(pixel_values_videos, (torch.Tensor, list)):
            raise ValueError("Incorrect type of pixel_values_videos. "
                             f"Got type: {type(pixel_values_videos)}")

        return LlavaOnevisionVideoPixelInputs(
            type="pixel_values_videos",
            pixel_values_videos=flatten_bn(pixel_values_videos),
        )

    def _parse_and_validate_multimodal_inputs(self, **kwargs: object) -> dict:
        mm_input_by_modality = {}

        # Preserve the order of modalities if there are multiple of them
        # from the order of kwargs.
        for input_key in kwargs:
            if input_key in ("pixel_values", "image_embeds"
                             ) and "image" not in mm_input_by_modality:
                mm_input_by_modality[
                    "image"] = self._parse_and_validate_image_input(**kwargs)
            if input_key in ("pixel_values_videos", "video_embeds"
                             ) and "video" not in mm_input_by_modality:
                mm_input_by_modality[
                    "video"] = self._parse_and_validate_video_input(**kwargs)

        return mm_input_by_modality

    def _select_image_features(self, image_features: torch.Tensor, *,
                               strategy: str) -> torch.Tensor:
        if strategy == "default":
            return image_features[:, 1:]
        elif strategy == "full":
            return image_features

        raise ValueError(f"Unexpected select feature strategy: {strategy}")

    def _image_pixels_to_features(
        self,
        vision_tower: Union[CLIPVisionModel, SiglipVisionModel],
        pixel_values: torch.Tensor,
    ) -> torch.Tensor:

        # NOTE: we skip the step to select the vision feature layer since
        # this is already done inside the vision tower
        image_features = vision_tower(pixel_values)
        return self._select_image_features(
            image_features,
            strategy=self.config.vision_feature_select_strategy,
        )

    # Based on: https://github.com/haotian-liu/LLaVA/blob/main/llava/model/llava_arch.py
    def _merge_image_patch_embeddings(self,
                                      image_size: torch.Tensor,
                                      patch_embeddings: torch.Tensor,
                                      *,
                                      image_newline=None,
                                      vision_aspect_ratio="anyres_max_9",
                                      strategy: str) -> torch.Tensor:
        if strategy == "flat":
            return patch_embeddings.flatten(0, 1)

        if strategy.startswith("spatial"):
            height = width = self.config.vision_config.image_size \
                // self.config.vision_config.patch_size

            base_patch_embeds = patch_embeddings[0]
            if height * width != base_patch_embeds.shape[0]:
                raise ValueError(
                    "The number of patches is not consistent with the "
                    "image size.")

            if patch_embeddings.shape[0] > 1:
                other_patch_embeds = patch_embeddings[1:]

                # Move to CPU to avoid floating-point errors
                orig_height, orig_width = image_size.tolist()

                # image_aspect_ratio == "anyres"
                num_patch_height, num_patch_width = get_anyres_image_grid_shape(
                    (orig_height, orig_width),
                    self.config.image_grid_pinpoints,
                    self.config.vision_config.image_size,
                )
                num_patches = num_patch_height * num_patch_width

                # Image patches might be padded for batch processing
                other_patch_embeds = other_patch_embeds[:num_patches] \
                    .view(num_patch_height, num_patch_width, height, width, -1)

                if "unpad" in strategy:
                    other_patch_embeds = other_patch_embeds \
                        .permute(4, 0, 2, 1, 3).contiguous() \
                        .flatten(1, 2).flatten(2, 3)
                    other_patch_embeds = unpad_image(other_patch_embeds,
                                                     (orig_height, orig_width))
                    max_num_patches = int(
                        vision_aspect_ratio.removeprefix("anyres_max_"))
                    channels, curr_height, curr_width = other_patch_embeds.shape
                    ratio = math.sqrt(curr_height * curr_width /
                                      (max_num_patches * height**2))
                    if ratio > 1.1:
                        other_patch_embeds = other_patch_embeds[None]
                        other_patch_embeds = nn.functional.interpolate(
                            other_patch_embeds, [
                                int(curr_height // ratio),
                                int(curr_width // ratio)
                            ],
                            mode="bilinear")[0]
                    if image_newline is not None:
                        other_patch_embeds = torch.cat(
                            (
                                other_patch_embeds,
                                image_newline[:, None, None] \
                                .expand(*other_patch_embeds.shape[:-1], 1) \
                                .to(other_patch_embeds.device),
                            ),
                        dim=-1)
                    other_patch_embeds = other_patch_embeds \
                        .flatten(1, 2).transpose(0, 1)
                else:
                    other_patch_embeds = other_patch_embeds \
                        .permute(0, 2, 1, 3, 4).contiguous() \
                        .flatten(0, 3)

                merged_patch_embeddings = torch.cat(
                    (base_patch_embeds, other_patch_embeds), dim=0)
            else:
                if "unpad" in strategy:
                    merged_patch_embeddings = torch.cat(
                        (base_patch_embeds,
                         self.image_newline[None] \
                            .to(base_patch_embeds.device)
                    ), dim=0)
                else:
                    merged_patch_embeddings = base_patch_embeds

            return merged_patch_embeddings

        raise ValueError(f"Unexpected patch merge strategy: {strategy}")

    def _process_image_pixels(
        self,
        inputs: LlavaOnevisionImagePixelInputs,
    ) -> Union[torch.Tensor, list[torch.Tensor]]:
        assert self.vision_tower is not None

        pixel_values = inputs["pixel_values"]

        if isinstance(pixel_values, torch.Tensor):
            b, num_patches, c, h, w = pixel_values.shape
            stacked_pixel_values = pixel_values.view(b * num_patches, c, h, w)
            stacked_image_features = self._image_pixels_to_features(
                self.vision_tower, stacked_pixel_values)
            stacked_patch_embeddings = self.multi_modal_projector(
                stacked_image_features)

            return stacked_patch_embeddings.view(
                b, num_patches, *stacked_patch_embeddings.shape[1:])

        num_patches_per_batch = [v.shape[0] for v in pixel_values]
        stacked_pixel_values = torch.cat(pixel_values)
        stacked_image_features = self._image_pixels_to_features(
            self.vision_tower, stacked_pixel_values)

        return [
            self.multi_modal_projector(image_features) for image_features in
            torch.split(stacked_image_features, num_patches_per_batch)
        ]

    def _process_image_input(
        self,
        image_input: LlavaOnevisionImageInputs,
    ) -> Union[torch.Tensor, list[torch.Tensor]]:
        if image_input["type"] == "image_embeds":
            return [image_input["data"]]

        patch_embeddings = self._process_image_pixels(image_input)

        image_sizes = image_input.get("image_sizes")
        if image_sizes is None:
            batch_size = len(image_input["pixel_values"])
            vision_config = self.config.vision_config
            default_height = default_width = vision_config.image_size
            image_sizes = torch.as_tensor([[default_height, default_width]
                                           for _ in range(batch_size)])

        return [
            self._merge_image_patch_embeddings(
                image_sizes[i],
                patch_features_batch,
                image_newline=self.image_newline,
                strategy="spatial_unpad")
            for i, patch_features_batch in enumerate(patch_embeddings)
        ]

    def _video_pixels_to_features(
        self,
        vision_tower: Union[CLIPVisionModel, SiglipVisionModel],
        pixel_values: torch.Tensor,
    ) -> torch.Tensor:

        # NOTE: we skip the step to select the vision feature layer since
        # this is already done inside the vision tower
        video_features = vision_tower(pixel_values)
        video_features = self._select_image_features(
            video_features,
            strategy=self.config.vision_feature_select_strategy,
        )
        video_features = self.multi_modal_projector(video_features)
        video_features = self.apply_pooling(video_features)
        return video_features

    def _process_video_pixels(self, inputs: LlavaOnevisionVideoPixelInputs):
        assert self.vision_tower is not None

        video_pixels = inputs["pixel_values_videos"]

        if isinstance(video_pixels, torch.Tensor):
            total_videos, frames, c, h, w = video_pixels.shape
            video_pixels_flat = video_pixels.view(total_videos * frames, c, h,
                                                  w)

            embeddings_flat = self._video_pixels_to_features(
                self.vision_tower, video_pixels_flat)

            embeddings_flat = embeddings_flat.reshape(
                total_videos, frames * embeddings_flat.shape[1], -1)

            image_newline = self.image_newline[None, None, :].expand(
                total_videos, -1, -1)
            return torch.cat((embeddings_flat, image_newline), dim=1)

        frames_per_video = [len(video) for video in video_pixels]
        video_pixels_flat = torch.cat(video_pixels)

        embeddings_flat = self._video_pixels_to_features(
            self.vision_tower, video_pixels_flat)

        image_newline = self.image_newline[None, None, :]

        return [
            torch.cat(
                (
                    embeds.reshape(1, num_frame * embeddings_flat.shape[1],
                                   -1),
                    image_newline,
                ),
                dim=1,
            ) for num_frame, embeds in zip(
                frames_per_video,
                torch.split(embeddings_flat, frames_per_video),
            )
        ]

    def apply_pooling(self, image_features: torch.Tensor, stride: int = 2):
        vision_config = self.config.vision_config
        height = width = vision_config.image_size // vision_config.patch_size
        batch_frames, _, dim = image_features.shape
        image_features = image_features.view(batch_frames, height, width, -1)
        image_features = image_features.permute(0, 3, 1, 2)

        # TODO support other pooling types config
        height, width = image_features.shape[2:]
        scaled_shape = [math.ceil(height / stride), math.ceil(width / stride)]
        image_feature = nn.functional.interpolate(image_features,
                                                  size=scaled_shape,
                                                  mode='bilinear')
        image_feature = image_feature.permute(0, 2, 3, 1)
        image_feature = image_feature.view(batch_frames, -1, dim)
        return image_feature

    def get_language_model(self) -> torch.nn.Module:
        return self.language_model

    def get_multimodal_embeddings(self,
                                  **kwargs: object) -> MultiModalEmbeddings:
        mm_input_by_modality = self._parse_and_validate_multimodal_inputs(
            **kwargs)
        if not mm_input_by_modality:
            return []
            return None

        # The result multimodal_embeddings is tuple of tensors, with each
        # tensor correspoending to a multimodal data item (image or video).
        multimodal_embeddings: tuple[torch.Tensor, ...] = ()

        # NOTE: It is important to iterate over the keys in this dictionary
        # to preserve the order of the modalities.
        for modality in mm_input_by_modality:
            multimodal_input = mm_input_by_modality[modality]
            if modality == "image":
                vision_embeddings = self._process_image_input(multimodal_input)
                multimodal_embeddings += tuple(vision_embeddings)
            if modality == "video":
                video_embeddings = self._process_video_pixels(multimodal_input)
                multimodal_embeddings += tuple(video_embeddings)

        return multimodal_embeddings

    def get_input_embeddings(
        self,
        input_ids: torch.Tensor,
        multimodal_embeddings: Optional[MultiModalEmbeddings] = None,
    ) -> torch.Tensor:
        inputs_embeds = self.language_model.get_input_embeddings(input_ids)
        if multimodal_embeddings is not None \
            and len(multimodal_embeddings) != 0:
            inputs_embeds = merge_multimodal_embeddings(
                input_ids, inputs_embeds, multimodal_embeddings,
                [self.config.image_token_index, self.config.video_token_index])
        return inputs_embeds

    def get_input_embeddings_v0(
        self,
        input_ids: torch.Tensor,
        image_input: Optional[LlavaOnevisionImagePixelInputs] = None,
        video_input: Optional[LlavaOnevisionVideoPixelInputs] = None,
    ) -> torch.Tensor:
        inputs_embeds = self.get_input_embeddings(input_ids)
        if image_input is not None:
            image_embeds = self._process_image_input(image_input)
            inputs_embeds = merge_multimodal_embeddings(
                input_ids,
                inputs_embeds,
                image_embeds,
                placeholder_token_id=self.config.image_token_index,
            )

        if video_input is not None:
            video_embeds = self._process_video_pixels(video_input)
            inputs_embeds = merge_multimodal_embeddings(
                input_ids,
                inputs_embeds,
                video_embeds,
                placeholder_token_id=self.config.video_token_index,
            )

        return inputs_embeds

    def forward(
        self,
        input_ids: torch.Tensor,
        positions: torch.Tensor,
        intermediate_tensors: Optional[IntermediateTensors] = None,
        inputs_embeds: Optional[torch.Tensor] = None,
        **kwargs: object,
    ) -> Union[torch.Tensor, IntermediateTensors]:
        """Run forward pass for LlaVA-Onevision.
        Args:
            input_ids: Flattened (concatenated) input_ids corresponding to a
                batch.
            pixel_values_videos: Pixels in each frames for each input videos.
        """
        if intermediate_tensors is not None:
            inputs_embeds = None

        # NOTE: In v1, inputs_embeds is always generated at model runner from
        # `get_multimodal_embeddings` and `get_input_embeddings`, this
        # condition is only for v0 compatibility.
        elif inputs_embeds is None:
            image_input = self._parse_and_validate_image_input(**kwargs)
            video_input = self._parse_and_validate_video_input(**kwargs)

            if image_input is None and video_input is None:
                inputs_embeds = None
            else:
                inputs_embeds = self.get_input_embeddings_v0(
                    input_ids,
                    image_input=image_input,
                    video_input=video_input)
                input_ids = None

        hidden_states = self.language_model.model(input_ids,
                                                  positions,
                                                  intermediate_tensors,
                                                  inputs_embeds=inputs_embeds)

        return hidden_states

    def compute_logits(
        self,
        hidden_states: torch.Tensor,
        sampling_metadata: SamplingMetadata,
    ) -> Optional[torch.Tensor]:
        return self.language_model.compute_logits(hidden_states,
                                                  sampling_metadata)

    def load_weights(self, weights: Iterable[tuple[str,
                                                   torch.Tensor]]) -> set[str]:
        loader = AutoWeightsLoader(self)
        return loader.load_weights(weights, mapper=self.hf_to_vllm_mapper)<|MERGE_RESOLUTION|>--- conflicted
+++ resolved
@@ -1,10 +1,6 @@
 # SPDX-License-Identifier: Apache-2.0
-<<<<<<< HEAD
+# SPDX-FileCopyrightText: Copyright contributors to the vLLM project
 import asyncio
-=======
-# SPDX-FileCopyrightText: Copyright contributors to the vLLM project
-
->>>>>>> 7234fe26
 import math
 from collections.abc import Iterable, Mapping, Sequence
 from typing import Final, Literal, Optional, Protocol, TypedDict, Union
@@ -343,6 +339,7 @@
                 prompt=video_token,
                 mm_data={"videos": video},
                 mm_kwargs=mm_kwargs,
+                tok_kwargs=tok_kwargs,
             )
 
             return item_outputs["pixel_values_videos"][0]
@@ -365,6 +362,7 @@
         prompt: str,
         mm_data: Mapping[str, object],
         mm_kwargs: Mapping[str, object],
+        tok_kwargs: Mapping[str, object],
     ) -> BatchFeature:
         mm_data = dict(mm_data)
         videos = mm_data.pop("videos", [])
@@ -375,6 +373,7 @@
                 prompt=prompt,
                 mm_data=mm_data,
                 mm_kwargs=mm_kwargs,
+                tok_kwargs=tok_kwargs,
             )
 
         # LLaVA-OneVision processor doesn't support multiple videos
@@ -389,6 +388,7 @@
             prompt=prompt,
             mm_data={},
             mm_kwargs=mm_kwargs,
+            tok_kwargs=tok_kwargs,
         )
 
         images = mm_data.pop("images", [])
@@ -398,6 +398,7 @@
                 prompt=image_token * len(images),
                 mm_data={"images": images},
                 mm_kwargs=mm_kwargs,
+                tok_kwargs=tok_kwargs,
             )
             image_outputs = {
                 k: v
