import math
from functools import cached_property
from typing import (Iterable, List, Literal, Mapping, Optional, Tuple,
                    TypedDict, Union)

import numpy as np
import torch
import torch.nn as nn
from PIL import Image
from transformers import (CLIPVisionConfig, LlavaOnevisionConfig,
                          SiglipVisionConfig)
from transformers.models.llava_onevision.modeling_llava_onevision import (
    get_anyres_image_grid_shape, unpad_image)
from typing_extensions import NotRequired

from vllm.attention import AttentionMetadata
from vllm.config import CacheConfig, MultiModalConfig
from vllm.inputs import (INPUT_REGISTRY, DecoderOnlyInputs, InputContext,
                         token_inputs)
from vllm.model_executor.layers.activation import get_act_fn
from vllm.model_executor.layers.quantization import QuantizationConfig
<<<<<<< HEAD
from vllm.model_executor.layers.sampler import SamplerOutput
=======
from vllm.model_executor.layers.sampler import Sampler, SamplerOutput
>>>>>>> 0e36fd49
from vllm.model_executor.model_loader.weight_utils import default_weight_loader
from vllm.model_executor.sampling_metadata import SamplingMetadata
from vllm.multimodal import MULTIMODAL_REGISTRY
from vllm.multimodal.utils import (cached_get_tokenizer,
                                   repeat_and_pad_placeholder_tokens)
from vllm.sequence import IntermediateTensors
from vllm.utils import is_list_of

from .clip import (CLIPVisionModel, dummy_seq_data_for_clip,
                   dummy_video_for_clip, get_clip_image_feature_size,
                   get_clip_patch_grid_length, input_processor_for_clip)
from .interfaces import SupportsMultiModal, SupportsPP
from .siglip import (SiglipVisionModel, dummy_seq_data_for_siglip,
                     dummy_video_for_siglip, get_siglip_image_feature_size,
                     get_siglip_patch_grid_length, input_processor_for_siglip)
from .utils import (flatten_bn, group_weights_with_prefix,
                    init_vllm_registered_model, merge_multimodal_embeddings)

# Result in the max possible feature size (2x2 grid of 336x336px tiles)
MAX_IMAGE_FEATURE_SIZE_HEIGHT = MAX_IMAGE_FEATURE_SIZE_WIDTH = 448

# For profile run
_MAX_FRAMES_PER_VIDEO = 16
_MAX_NUM_VIDEOS = 1


class LlavaOnevisionVideoPixelInputs(TypedDict):
    type: Literal["pixel_values_videos"]
    data: Union[torch.Tensor, List[torch.Tensor]]
    """
    Shape: `(batch_size, num_frames, num_channels, height, width)`

    Note that `num_frames` may be different for each batch, in which case
    the data is passed as a list instead of a batched tensor.

    Note that it only supports one video input for one batch.
    """


class LlavaOnevisionImagePixelInputs(TypedDict):
    type: Literal["pixel_values"]
    data: Union[torch.Tensor, List[torch.Tensor]]
    """
    Shape:
    `(batch_size * num_images, 1 + num_patches, num_channels, height, width)`

    Note that `num_patches` may be different per batch and image,
    in which case the data is passed as a list instead of a batched tensor.
    """

    image_sizes: NotRequired[torch.Tensor]
    """
    Shape: `(batch_size * num_images, 2)`

    This should be in `(height, width)` format.
    """


class LlavaOnevisionImageEmbeddingInputs(TypedDict):
    type: Literal["image_embeds"]
    data: torch.Tensor
    """Shape: `(batch_size * num_images, image_feature_size, hidden_size)`

    `hidden_size` must match the hidden size of language model backbone.
    """


LlavaOnevisionImageInputs = Union[LlavaOnevisionImagePixelInputs,
                                  LlavaOnevisionImageEmbeddingInputs]

LlavaOnevisionMultiInputs = Union[LlavaOnevisionImageInputs,
                                  LlavaOnevisionVideoPixelInputs]


def _get_llava_onevision_image_unppaded_feature_size(height, width, patches,
                                                     scale_height,
                                                     scale_width):
    current_height = patches * scale_height
    current_width = patches * scale_width

    original_aspect_ratio = width / height
    current_aspect_ratio = current_width / current_height
    if original_aspect_ratio > current_aspect_ratio:
        new_height = int(height * (current_width / width))
        padding = (current_height - new_height) // 2
        current_height -= padding * 2
    else:
        new_width = int(width * (current_height / height))
        padding = (current_width - new_width) // 2
        current_width -= padding * 2

    unpadded_features = current_height * current_width
    newline_features = current_height

    ratio = math.sqrt(current_height * current_width / (9 * patches**2))
    if ratio > 1.1:
        unpadded_features = int(current_height // ratio) * int(
            current_width // ratio)
        newline_features = int(current_height // ratio)

    return (unpadded_features, newline_features)


def get_llava_onevision_image_feature_size(
    hf_config: LlavaOnevisionConfig,
    *,
    input_height: int,
    input_width: int,
) -> int:
    vision_config = hf_config.vision_config

    if isinstance(vision_config, CLIPVisionConfig):
        num_patches = get_clip_patch_grid_length(
            image_size=vision_config.image_size,
            patch_size=vision_config.patch_size,
        )
        base_feature_size = get_clip_image_feature_size(vision_config)
    elif isinstance(vision_config, SiglipVisionConfig):
        num_patches = get_siglip_patch_grid_length(
            image_size=vision_config.image_size,
            patch_size=vision_config.patch_size,
        )
        base_feature_size = get_siglip_image_feature_size(vision_config)
    else:
        msg = f"Unsupported vision config: {type(vision_config)}"
        raise NotImplementedError(msg)

    strategy = hf_config.vision_feature_select_strategy
    if strategy == "default":
        base_feature_size -= 1
    elif strategy == "full":
        pass
    else:
        raise ValueError(f"Unexpected select feature strategy: {strategy}")

    num_patch_height, num_patch_width = get_anyres_image_grid_shape(
        image_size=(input_height, input_width),
        grid_pinpoints=hf_config.image_grid_pinpoints,
        patch_size=vision_config.image_size,
    )

    (
        unpadded_feature_size,
        newline_feature_size,
    ) = _get_llava_onevision_image_unppaded_feature_size(
        input_height, input_width, num_patches, num_patch_height,
        num_patch_width)

    return unpadded_feature_size + newline_feature_size + base_feature_size


def get_max_llava_onevision_image_tokens(ctx: InputContext):
    return get_llava_onevision_image_feature_size(
        ctx.get_hf_config(LlavaOnevisionConfig),
        input_height=MAX_IMAGE_FEATURE_SIZE_HEIGHT,
        input_width=MAX_IMAGE_FEATURE_SIZE_WIDTH,
    )


def get_llava_onevision_video_frame_feature_size(
        hf_config: LlavaOnevisionConfig) -> int:
    # Support both CLIPVisionConfig and SiglipVisionConfig
    image_size = hf_config.vision_config.image_size
    patch_size = hf_config.vision_config.patch_size
    spatial_pool_stride = hf_config.spatial_pool_stride if hasattr(
        hf_config, "spatial_pool_stride") else 2

    height = width = image_size // patch_size
    return math.ceil(height / spatial_pool_stride) * math.ceil(
        width / spatial_pool_stride)


def get_llava_onevision_video_tokens(ctx: InputContext,
                                     num_frames: int) -> int:
    hf_config = ctx.get_hf_config(LlavaOnevisionConfig)

    # TODO: support configuring (not supported by HF right now)
    num_token_image_newline = 1
    tokens_per_frame = get_llava_onevision_video_frame_feature_size(hf_config)
    video_feature_size = num_frames * tokens_per_frame + num_token_image_newline

    return video_feature_size


def get_max_llava_onevision_video_tokens(ctx: InputContext) -> int:
    return get_llava_onevision_video_tokens(ctx, _MAX_FRAMES_PER_VIDEO)


def dummy_data_for_llava_onevision(ctx: InputContext, seq_len: int,
                                   mm_counts: Mapping[str, int]):
    hf_config = ctx.get_hf_config(LlavaOnevisionConfig)
    vision_config = hf_config.vision_config

    # TODO: support multiple videos
    num_videos = mm_counts["video"]
    if num_videos > _MAX_NUM_VIDEOS:
        raise NotImplementedError(
            f"Only {_MAX_NUM_VIDEOS} videos are supported")

    # TODO: support configuring the number of frames
    num_frames = _MAX_FRAMES_PER_VIDEO
    video_feature_size = get_llava_onevision_video_tokens(ctx, num_frames)

    if isinstance(vision_config, CLIPVisionConfig):
        seq_data = dummy_seq_data_for_clip(
            vision_config,
            seq_len,
            num_videos,
            image_token_id=hf_config.video_token_index,
            image_feature_size_override=video_feature_size,
        )

        mm_data = dummy_video_for_clip(vision_config, num_frames=num_frames)
        return seq_data, mm_data
    elif isinstance(vision_config, SiglipVisionConfig):
        seq_data = dummy_seq_data_for_siglip(
            vision_config,
            seq_len,
            num_videos,
            image_token_id=hf_config.video_token_index,
            image_feature_size_override=video_feature_size,
        )

        mm_data = dummy_video_for_siglip(vision_config, num_frames=num_frames)
        return seq_data, mm_data

    msg = f"Unsupported vision config: {type(vision_config)}"
    raise NotImplementedError(msg)


def input_processor_when_multimodal_input_image(ctx: InputContext,
                                                inputs: DecoderOnlyInputs):
    multi_modal_data = inputs.get("multi_modal_data")
    if multi_modal_data is None or "image" not in multi_modal_data:
        return inputs

    model_config = ctx.model_config
    hf_config = ctx.get_hf_config(LlavaOnevisionConfig)
    vision_config = hf_config.vision_config

    image_data = multi_modal_data["image"]
    if isinstance(image_data, Image.Image):
        width, height = image_data.size

        image_feature_size = get_llava_onevision_image_feature_size(
            hf_config,
            input_height=height,
            input_width=width,
        )
    elif is_list_of(image_data, Image.Image):
        image_feature_size = [
            get_llava_onevision_image_feature_size(hf_config,
                                                   input_height=img.height,
                                                   input_width=img.width)
            for img in image_data
        ]
    elif isinstance(image_data, torch.Tensor):
        num_images, image_feature_size, hidden_size = image_data.shape
    elif is_list_of(image_data, torch.Tensor):
        image_feature_size = [item.shape[1] for item in image_data]
    else:
        raise TypeError(f"Invalid image type: {type(image_data)}")

    vision_config = hf_config.vision_config

    if isinstance(vision_config, CLIPVisionConfig):
        return input_processor_for_clip(
            model_config,
            vision_config,
            inputs,
            image_token_id=hf_config.image_token_index,
            image_feature_size_override=image_feature_size,
        )
    elif isinstance(vision_config, SiglipVisionConfig):
        return input_processor_for_siglip(
            model_config,
            vision_config,
            inputs,
            image_token_id=hf_config.image_token_index,
            image_feature_size_override=image_feature_size,
        )

    msg = f"Unsupported vision config: {type(vision_config)}"
    raise NotImplementedError(msg)


def input_processor_when_multimodal_input_video(ctx: InputContext,
                                                inputs: DecoderOnlyInputs):
    multi_modal_data = inputs.get("multi_modal_data")
    if multi_modal_data is None or "video" not in multi_modal_data:
        return inputs
    video_data = multi_modal_data["video"]

    model_config = ctx.model_config
    hf_config = ctx.get_hf_config(LlavaOnevisionConfig)
    vision_config = hf_config.vision_config

    if isinstance(video_data, np.ndarray):
        # Supports both CLIP and Siglip
        num_frames = video_data.shape[0]
        video_feature_size = get_llava_onevision_video_tokens(ctx, num_frames)
        tokenizer = cached_get_tokenizer(model_config.tokenizer)

        new_prompt, new_token_ids = repeat_and_pad_placeholder_tokens(
            tokenizer,
            inputs.get("prompt"),
            inputs["prompt_token_ids"],
            placeholder_token_id=hf_config.video_token_index,
            repeat_count=video_feature_size,
        )

        return token_inputs(prompt_token_ids=new_token_ids,
                            prompt=new_prompt,
                            multi_modal_data=multi_modal_data)

    elif is_list_of(video_data, np.ndarray):
        raise NotImplementedError(
            "Processing multiple videos is not supported")

    msg = f"Unsupported vision config: {type(vision_config)}"
    raise NotImplementedError(msg)


def input_processor_for_llava_onevision(ctx: InputContext,
                                        inputs: DecoderOnlyInputs):
    multi_modal_data = inputs.get("multi_modal_data")
    if multi_modal_data is None or ("video" not in multi_modal_data
                                    and "image" not in multi_modal_data):
        return inputs
    if "image" in multi_modal_data:
        return input_processor_when_multimodal_input_image(ctx, inputs)
    if "video" in multi_modal_data:
        return input_processor_when_multimodal_input_video(ctx, inputs)

    msg = "Unsupported multi data type"
    raise NotImplementedError(msg)


def _init_vision_tower(hf_config: LlavaOnevisionConfig):
    vision_config = hf_config.vision_config

    # Initialize the vision tower only up to the required feature layer
    vision_feature_layer = hf_config.vision_feature_layer
    if vision_feature_layer < 0:
        num_hidden_layers = hf_config.vision_config.num_hidden_layers \
            + vision_feature_layer + 1
    else:
        num_hidden_layers = vision_feature_layer + 1

    if isinstance(vision_config, CLIPVisionConfig):
        return CLIPVisionModel(
            vision_config,
            num_hidden_layers_override=num_hidden_layers,
        )
    elif isinstance(vision_config, SiglipVisionConfig):
        return SiglipVisionModel(
            vision_config,
            num_hidden_layers_override=num_hidden_layers,
        )

    msg = f"Unsupported vision config: {type(vision_config)}"
    raise NotImplementedError(msg)


class LlavaOnevisionMultiModalProjector(nn.Module):

    def __init__(self, config: LlavaOnevisionConfig):
        super().__init__()

        self.linear_1 = nn.Linear(config.vision_config.hidden_size,
                                  config.text_config.hidden_size,
                                  bias=True)
        self.act = get_act_fn(config.projector_hidden_act)
        self.linear_2 = nn.Linear(config.text_config.hidden_size,
                                  config.text_config.hidden_size,
                                  bias=True)

    def forward(self, image_features: torch.Tensor) -> torch.Tensor:
        hidden_states = self.linear_1(image_features)
        hidden_states = self.act(hidden_states)
        hidden_states = self.linear_2(hidden_states)
        return hidden_states


@MULTIMODAL_REGISTRY.register_image_input_mapper()
@MULTIMODAL_REGISTRY.register_input_mapper("video")
@MULTIMODAL_REGISTRY.register_max_multimodal_tokens(
    "image", get_max_llava_onevision_image_tokens)
@MULTIMODAL_REGISTRY.register_max_multimodal_tokens(
    "video", get_max_llava_onevision_video_tokens)
@INPUT_REGISTRY.register_dummy_data(dummy_data_for_llava_onevision)
@INPUT_REGISTRY.register_input_processor(input_processor_for_llava_onevision)
class LlavaOnevisionForConditionalGeneration(nn.Module, SupportsMultiModal,
                                             SupportsPP):

    def __init__(self,
                 config: LlavaOnevisionConfig,
                 multimodal_config: MultiModalConfig,
                 cache_config: Optional[CacheConfig] = None,
                 quant_config: Optional[QuantizationConfig] = None) -> None:
        super().__init__()

        self.config = config
        self.multimodal_config = multimodal_config

        # Initialize the vision tower only up to the required feature layer
        self.vision_tower = _init_vision_tower(config)
        self.multi_modal_projector = LlavaOnevisionMultiModalProjector(config)
        self.language_model = init_vllm_registered_model(
            config.text_config, cache_config, quant_config)
        self.image_newline = nn.Parameter(
            torch.empty(config.text_config.hidden_size))

        self.make_empty_intermediate_tensors = (
            self.language_model.model.make_empty_intermediate_tensors)

    @cached_property
    def sampler(self):
        if hasattr(self.language_model, "sampler"):
            return self.language_model.sampler

        return Sampler()

    def _validate_image_sizes(self, data: torch.Tensor) -> torch.Tensor:
        expected_dims = (2, )

        def _validate_shape(d: torch.Tensor):
            actual_dims = tuple(d.shape)

            if actual_dims != expected_dims:
                expected_expr = str(expected_dims)
                raise ValueError(
                    f"The expected shape of image sizes per image per batch "
                    f"is {expected_expr}. You supplied {tuple(d.shape)}.")

        for d in data:
            _validate_shape(d)

        return data

    def _validate_image_pixel_values(
        self, data: Union[torch.Tensor, List[torch.Tensor]]
    ) -> Union[torch.Tensor, List[torch.Tensor]]:

        h = w = self.config.vision_config.image_size
        expected_dims = (3, h, w)

        def _validate_shape(d: torch.Tensor):
            actual_dims = tuple(d.shape[1:])

            if actual_dims != expected_dims:
                expected_expr = ("num_patches", *map(str, expected_dims))
                raise ValueError(
                    "The expected shape of pixel values per image per batch "
                    f"is {expected_expr}. You supplied {tuple(d.shape)}.")

        for d in data:
            _validate_shape(d)

        return data

    def _parse_and_validate_image_input(
            self, **kwargs: object) -> Optional[LlavaOnevisionImageInputs]:
        pixel_values = kwargs.pop("pixel_values", None)
        image_sizes = kwargs.pop("image_sizes", None)
        image_embeds = kwargs.pop("image_embeds", None)

        if pixel_values is None and image_embeds is None:
            return None

        if pixel_values is not None:
            if not isinstance(pixel_values, (torch.Tensor, list)):
                raise ValueError("Incorrect type of pixel values. "
                                 f"Got type: {type(pixel_values)}")

            if not isinstance(image_sizes, (torch.Tensor, list)):
                raise ValueError("Incorrect type of image sizes. "
                                 f"Got type: {type(image_sizes)}")

            return LlavaOnevisionImagePixelInputs(
                type="pixel_values",
                data=self._validate_image_pixel_values(
                    flatten_bn(pixel_values)),
                image_sizes=self._validate_image_sizes(
                    flatten_bn(image_sizes, concat=True)),
            )

        if image_embeds is not None:
            if not isinstance(image_embeds, torch.Tensor):
                raise ValueError("Incorrect type of image embeds. "
                                 f"Got type: {type(image_embeds)}")

            return LlavaOnevisionImageEmbeddingInputs(
                type="image_embeds",
                data=flatten_bn(image_embeds),
            )

        raise AssertionError("This line should be unreachable.")

    def _validate_video_pixel_values(
        self, data: Union[torch.Tensor, List[torch.Tensor]]
    ) -> Union[torch.Tensor, List[torch.Tensor]]:

        h = w = self.config.vision_config.image_size
        expected_dims = (3, h, w)

        def _validate_shape(d: torch.Tensor):
            actual_dims = tuple(d.shape[2:])

            if actual_dims != expected_dims:
                expected_expr = ("num_frames", *map(str, expected_dims))
                raise ValueError(
                    "The expected shape of pixel values in each video frame "
                    f"is {expected_expr}. You supplied {tuple(d.shape)}.")

        for d in data:
            _validate_shape(d)

        return data

    def _parse_and_validate_video_input(
            self,
            **kwargs: object) -> Optional[LlavaOnevisionVideoPixelInputs]:
        """
        A legal video input should have the following dimensions:
        {
            "pixel_values_videos" : 
                List[b, Tensor(nb_frames, nb_channels, height, width)]
        }
        """
        pixel_values = kwargs.pop("pixel_values_videos", None)

        if pixel_values is None:
            return None

        if not (is_list_of(pixel_values,
                           (torch.Tensor))  # different shape videos 
                or isinstance(pixel_values,
                              torch.Tensor)):  # same shape videos
            raise ValueError("Incorrect type of pixel values. "
                             f"Got type: {type(pixel_values)}")

        return LlavaOnevisionVideoPixelInputs(
            type="pixel_values_videos",
            data=pixel_values,
        )

    def _parse_and_validate_multimodal_inputs(self, **kwargs: object) -> dict:
        modalities = {}

        if "pixel_values" in kwargs:
            modalities["images"] = self._parse_and_validate_image_input(
                **kwargs)

        if "pixel_values_videos" in kwargs:
            modalities["videos"] = self._parse_and_validate_video_input(
                **kwargs)

        return modalities

    def _select_image_features(self, image_features: torch.Tensor, *,
                               strategy: str) -> torch.Tensor:
        if strategy == "default":
            return image_features[:, 1:]
        elif strategy == "full":
            return image_features

        raise ValueError(f"Unexpected select feature strategy: {strategy}")

    def _image_pixels_to_features(
        self,
        vision_tower: Union[CLIPVisionModel, SiglipVisionModel],
        pixel_values: torch.Tensor,
    ) -> torch.Tensor:

        # NOTE: we skip the step to select the vision feature layer since
        # this is already done inside the vision tower
        image_features = vision_tower(pixel_values)
        return self._select_image_features(
            image_features,
            strategy=self.config.vision_feature_select_strategy,
        )

    # Based on: https://github.com/haotian-liu/LLaVA/blob/main/llava/model/llava_arch.py
    def _merge_image_patch_embeddings(self,
                                      image_size: torch.Tensor,
                                      patch_embeddings: torch.Tensor,
                                      *,
                                      image_newline=None,
                                      vision_aspect_ratio="anyres_max_9",
                                      strategy: str) -> torch.Tensor:
        if strategy == "flat":
            return patch_embeddings.flatten(0, 1)

        if strategy.startswith("spatial"):
            height = width = self.config.vision_config.image_size \
                // self.config.vision_config.patch_size

            base_patch_embeds = patch_embeddings[0]
            if height * width != base_patch_embeds.shape[0]:
                raise ValueError(
                    "The number of patches is not consistent with the "
                    "image size.")

            if patch_embeddings.shape[0] > 1:
                other_patch_embeds = patch_embeddings[1:]

                # Move to CPU to avoid floating-point errors
                orig_height, orig_width = image_size.tolist()

                # image_aspect_ratio == "anyres"
                num_patch_height, num_patch_width = get_anyres_image_grid_shape(
                    (orig_height, orig_width),
                    self.config.image_grid_pinpoints,
                    self.config.vision_config.image_size,
                )
                num_patches = num_patch_height * num_patch_width

                # Image patches might be padded for batch processing
                other_patch_embeds = other_patch_embeds[:num_patches] \
                    .view(num_patch_height, num_patch_width, height, width, -1)

                if "unpad" in strategy:
                    other_patch_embeds = other_patch_embeds \
                        .permute(4, 0, 2, 1, 3).contiguous() \
                        .flatten(1, 2).flatten(2, 3)
                    other_patch_embeds = unpad_image(other_patch_embeds,
                                                     (orig_height, orig_width))
                    max_num_patches = int(
                        vision_aspect_ratio.removeprefix("anyres_max_"))
                    channels, curr_height, curr_width = other_patch_embeds.shape
                    ratio = math.sqrt(curr_height * curr_width /
                                      (max_num_patches * height**2))
                    if ratio > 1.1:
                        other_patch_embeds = other_patch_embeds[None]
                        other_patch_embeds = nn.functional.interpolate(
                            other_patch_embeds, [
                                int(curr_height // ratio),
                                int(curr_width // ratio)
                            ],
                            mode="bilinear")[0]
                    if image_newline is not None:
                        other_patch_embeds = torch.cat(
                            (
                                other_patch_embeds,
                                image_newline[:, None, None] \
                                .expand(*other_patch_embeds.shape[:-1], 1) \
                                .to(other_patch_embeds.device),
                            ),
                        dim=-1)
                    other_patch_embeds = other_patch_embeds \
                        .flatten(1, 2).transpose(0, 1)
                else:
                    other_patch_embeds = other_patch_embeds \
                        .permute(0, 2, 1, 3, 4).contiguous() \
                        .flatten(0, 3)

                merged_patch_embeddings = torch.cat(
                    (base_patch_embeds, other_patch_embeds), dim=0)
            else:
                if "unpad" in strategy:
                    merged_patch_embeddings = torch.cat(
                        (base_patch_embeds,
                         self.image_newline[None] \
                            .to(base_patch_embeds.device)
                    ), dim=0)
                else:
                    merged_patch_embeddings = base_patch_embeds

            return merged_patch_embeddings

        raise ValueError(f"Unexpected patch merge strategy: {strategy}")

    def _process_image_pixels(
        self,
        inputs: LlavaOnevisionImagePixelInputs,
    ) -> Union[torch.Tensor, List[torch.Tensor]]:
        assert self.vision_tower is not None

        pixel_values = inputs["data"]

        if isinstance(pixel_values, torch.Tensor):
            b, num_patches, c, h, w = pixel_values.shape
            stacked_pixel_values = pixel_values.view(b * num_patches, c, h, w)
            stacked_image_features = self._image_pixels_to_features(
                self.vision_tower, stacked_pixel_values)
            stacked_patch_embeddings = self.multi_modal_projector(
                stacked_image_features)

            return stacked_patch_embeddings.view(
                b, num_patches, *stacked_patch_embeddings.shape[1:])

        num_patches_per_batch = [v.shape[0] for v in pixel_values]
        stacked_pixel_values = torch.cat(pixel_values)
        stacked_image_features = self._image_pixels_to_features(
            self.vision_tower, stacked_pixel_values)

        return [
            self.multi_modal_projector(image_features) for image_features in
            torch.split(stacked_image_features, num_patches_per_batch)
        ]

    def _process_image_input(
        self,
        image_input: LlavaOnevisionImageInputs,
    ) -> Union[torch.Tensor, List[torch.Tensor]]:
        if image_input["type"] == "image_embeds":
            return [image_input["data"]]

        patch_embeddings = self._process_image_pixels(image_input)

        image_sizes = image_input.get("image_sizes")
        if image_sizes is None:
            batch_size = len(image_input["data"])
            vision_config = self.config.vision_config
            default_height = default_width = vision_config.image_size
            image_sizes = torch.as_tensor([[default_height, default_width]
                                           for _ in range(batch_size)])

        return [
            self._merge_image_patch_embeddings(
                image_sizes[i],
                patch_features_batch,
                image_newline=self.image_newline,
                strategy="spatial_unpad")
            for i, patch_features_batch in enumerate(patch_embeddings)
        ]

    def _video_pixels_to_features(
        self,
        vision_tower: Union[CLIPVisionModel, SiglipVisionModel],
        pixel_values: torch.Tensor,
    ) -> torch.Tensor:

        # NOTE: we skip the step to select the vision feature layer since
        # this is already done inside the vision tower
        b, num_videos, frames, c, h, w = pixel_values.shape
        assert (num_videos == _MAX_NUM_VIDEOS)
        pixel_values = pixel_values.reshape(b * num_videos * frames, c, h, w)
        video_features = vision_tower(pixel_values)
        video_features = self._select_image_features(
            video_features,
            strategy=self.config.vision_feature_select_strategy,
        )
        video_features = self.multi_modal_projector(video_features)
        video_features = self.apply_pooling(video_features)
        video_features = video_features.reshape(
            b, frames * video_features.shape[1], -1)
        image_newline = self.image_newline[None, None, :].repeat(b, 1, 1).to(
            video_features.device)
        video_features = torch.cat((video_features, image_newline), dim=1)
        video_features = video_features.flatten(0, 1)

        return video_features

    def _process_video_pixels(self, inputs: LlavaOnevisionVideoPixelInputs):
        assert self.vision_tower is not None

        video_pixels = inputs["data"]

        # TODO: support multiple videos per input
        if isinstance(video_pixels, torch.Tensor):
            stacked_embeddings = self._video_pixels_to_features(
                self.vision_tower, video_pixels)
            return stacked_embeddings
        else:
            raise ValueError(
                f"Unsupported type of video input {type(video_pixels)}")

    def apply_pooling(self, image_features, stride=2):
        vision_config = self.config.vision_config
        height = width = vision_config.image_size // vision_config.patch_size
        batch_frames, _, dim = image_features.shape
        image_features = image_features.view(batch_frames, height, width, -1)
        image_features = image_features.permute(0, 3, 1, 2)

        # TODO support other pooling types config
        height, width = image_features.shape[2:]
        scaled_shape = [math.ceil(height / stride), math.ceil(width / stride)]
        image_feature = nn.functional.interpolate(image_features,
                                                  size=scaled_shape,
                                                  mode='bilinear')
        image_feature = image_feature.permute(0, 2, 3, 1)
        image_feature = image_feature.view(batch_frames, -1, dim)
        return image_feature

    def forward(
        self,
        input_ids: torch.Tensor,
        positions: torch.Tensor,
        kv_caches: List[torch.Tensor],
        attn_metadata: AttentionMetadata,
        intermediate_tensors: Optional[IntermediateTensors] = None,
        **kwargs: object,
    ) -> Union[torch.Tensor, IntermediateTensors]:
        """Run forward pass for LlaVA-Onevision.
        Args:
            input_ids: Flattened (concatenated) input_ids corresponding to a
                batch.
            pixel_values_videos: Pixels in each frames for each input videos.
        """
        if intermediate_tensors is not None:
            input_ids = None
            inputs_embeds = None
        else:
            modalities = self._parse_and_validate_multimodal_inputs(**kwargs)
            if modalities:
                inputs_embeds = self.language_model.model.get_input_embeddings(
                    input_ids)
                if "images" in modalities:
                    image_input = modalities["images"]
                    vision_embeddings = self._process_image_input(image_input)
                    inputs_embeds = merge_multimodal_embeddings(
                        input_ids, inputs_embeds, vision_embeddings,
                        self.config.image_token_index)
                if "videos" in modalities:
                    video_input = modalities["videos"]
                    video_embeddings = self._process_video_pixels(video_input)
                    inputs_embeds = merge_multimodal_embeddings(
                        input_ids, inputs_embeds, video_embeddings,
                        self.config.video_token_index)
                input_ids = None
            else:
                inputs_embeds = None

        hidden_states = self.language_model.model(input_ids,
                                                  positions,
                                                  kv_caches,
                                                  attn_metadata,
                                                  intermediate_tensors,
                                                  inputs_embeds=inputs_embeds)

        return hidden_states

    def compute_logits(
        self,
        hidden_states: torch.Tensor,
        sampling_metadata: SamplingMetadata,
    ) -> Optional[torch.Tensor]:
        return self.language_model.compute_logits(hidden_states,
                                                  sampling_metadata)

    def sample(
        self,
        logits: torch.Tensor,
        sampling_metadata: SamplingMetadata,
    ) -> Optional[SamplerOutput]:
        return self.language_model.sample(logits, sampling_metadata)

    def load_weights(self, weights: Iterable[Tuple[str, torch.Tensor]]):
        # prepare weight iterators for components
        weights_group = group_weights_with_prefix(weights)

        # load vision encoder
        self.vision_tower.load_weights(weights_group["vision_tower"])

        # load mlp projector
        mlp_params_dict = dict(self.multi_modal_projector.named_parameters())
        for name, loaded_weight in weights_group["multi_modal_projector"]:
            param = mlp_params_dict[name]
            weight_loader = getattr(param, "weight_loader",
                                    default_weight_loader)
            weight_loader(param, loaded_weight)

        # load llm backbone
        self.language_model.load_weights(weights_group["language_model"])<|MERGE_RESOLUTION|>--- conflicted
+++ resolved
@@ -19,11 +19,7 @@
                          token_inputs)
 from vllm.model_executor.layers.activation import get_act_fn
 from vllm.model_executor.layers.quantization import QuantizationConfig
-<<<<<<< HEAD
-from vllm.model_executor.layers.sampler import SamplerOutput
-=======
 from vllm.model_executor.layers.sampler import Sampler, SamplerOutput
->>>>>>> 0e36fd49
 from vllm.model_executor.model_loader.weight_utils import default_weight_loader
 from vllm.model_executor.sampling_metadata import SamplingMetadata
 from vllm.multimodal import MULTIMODAL_REGISTRY
