--- conflicted
+++ resolved
@@ -850,7 +850,6 @@
 
         return multimodal_embeddings
 
-<<<<<<< HEAD
     def get_input_embeddings(
         self,
         input_ids: torch.Tensor,
@@ -862,33 +861,6 @@
             inputs_embeds = merge_multimodal_embeddings(
                 input_ids, inputs_embeds, multimodal_embeddings,
                 [self.config.image_token_index, self.config.video_token_index])
-=======
-    def get_input_embeddings_v0(
-        self,
-        input_ids: torch.Tensor,
-        image_input: Optional[LlavaOnevisionImagePixelInputs] = None,
-        video_input: Optional[LlavaOnevisionVideoPixelInputs] = None,
-    ) -> torch.Tensor:
-        inputs_embeds = self.get_input_embeddings(input_ids)
-        if image_input is not None:
-            image_embeds = self._process_image_input(image_input)
-            inputs_embeds = merge_multimodal_embeddings(
-                input_ids,
-                inputs_embeds,
-                image_embeds,
-                placeholder_token_id=self.config.image_token_index,
-            )
-
-        if video_input is not None:
-            video_embeds = self._process_video_pixels(video_input)
-            inputs_embeds = merge_multimodal_embeddings(
-                input_ids,
-                inputs_embeds,
-                video_embeds,
-                placeholder_token_id=self.config.video_token_index,
-            )
-
->>>>>>> 0307428d
         return inputs_embeds
 
     def forward(
