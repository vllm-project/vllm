# SPDX-License-Identifier: Apache-2.0
# SPDX-FileCopyrightText: Copyright contributors to the vLLM project
"""Inference-only Qwen3Next model."""

from collections.abc import Iterable
from itertools import islice

import torch
from einops import rearrange
from torch import nn
from transformers.activations import ACT2FN

from vllm.attention.backends.abstract import AttentionMetadata
from vllm.attention.layer import Attention
from vllm.compilation.decorators import support_torch_compile
from vllm.config import (
    CacheConfig,
    ModelConfig,
    SpeculativeConfig,
    VllmConfig,
    get_current_vllm_config,
)
from vllm.distributed import (
    divide,
    get_ep_group,
    get_pp_group,
    get_tensor_model_parallel_rank,
    get_tensor_model_parallel_world_size,
    tensor_model_parallel_all_gather,
)
from vllm.forward_context import ForwardContext, get_forward_context
from vllm.logger import init_logger
from vllm.model_executor.layers.fla.ops import (
    chunk_gated_delta_rule,
    fused_recurrent_gated_delta_rule,
)
from vllm.model_executor.layers.fused_moe import SharedFusedMoE
from vllm.model_executor.layers.fused_moe.config import RoutingMethodType
from vllm.model_executor.layers.layernorm import (
    GemmaRMSNorm as Qwen3NextRMSNorm,
)
from vllm.model_executor.layers.layernorm import RMSNormGated
from vllm.model_executor.layers.linear import (
    ColumnParallelLinear,
    QKVParallelLinear,
    ReplicatedLinear,
    RowParallelLinear,
)
from vllm.model_executor.layers.logits_processor import LogitsProcessor
from vllm.model_executor.layers.mamba.abstract import MambaBase
from vllm.model_executor.layers.mamba.mamba_mixer2 import mamba_v2_sharded_weight_loader
from vllm.model_executor.layers.mamba.mamba_utils import (
    MambaStateDtypeCalculator,
    MambaStateShapeCalculator,
)
from vllm.model_executor.layers.mamba.ops.causal_conv1d import (
    causal_conv1d_fn,
    causal_conv1d_update,
)
from vllm.model_executor.layers.quantization import QuantizationConfig
from vllm.model_executor.layers.rotary_embedding import get_rope
from vllm.model_executor.layers.vocab_parallel_embedding import (
    ParallelLMHead,
    VocabParallelEmbedding,
)
from vllm.model_executor.model_loader.weight_utils import (
    default_weight_loader,
    sharded_weight_loader,
)
from vllm.model_executor.models.qwen2_moe import Qwen2MoeMLP as Qwen3NextMLP
from vllm.model_executor.models.utils import sequence_parallel_chunk
from vllm.model_executor.utils import set_weight_attrs
from vllm.platforms import current_platform
from vllm.sequence import IntermediateTensors
from vllm.transformers_utils.configs import Qwen3NextConfig
from vllm.triton_utils import tl, triton
from vllm.utils.torch_utils import direct_register_custom_op
from vllm.v1.attention.backends.gdn_attn import GDNAttentionMetadata

from .interfaces import (
    HasInnerState,
    IsHybrid,
    MixtureOfExperts,
    SupportsLoRA,
    SupportsMambaPrefixCaching,
    SupportsPP,
)
from .utils import (
    AutoWeightsLoader,
    PPMissingLayer,
    extract_layer_index,
    is_pp_missing_parameter,
    make_empty_intermediate_tensors_factory,
    make_layers,
    maybe_prefix,
)

logger = init_logger(__name__)

KVCache = tuple[torch.Tensor, torch.Tensor]


class Qwen3NextSparseMoeBlock(nn.Module):
    def __init__(self, vllm_config: VllmConfig, prefix: str = ""):
        super().__init__()

        config = vllm_config.model_config.hf_config
        parallel_config = vllm_config.parallel_config
        quant_config = vllm_config.quant_config

        self.tp_size = get_tensor_model_parallel_world_size()

        self.ep_group = get_ep_group().device_group
        self.ep_rank = get_ep_group().rank_in_group
        self.ep_size = self.ep_group.size()
        self.n_routed_experts = config.num_experts

        self.is_sequence_parallel = parallel_config.use_sequence_parallel_moe

        if self.tp_size > config.num_experts:
            raise ValueError(
                f"Tensor parallel size {self.tp_size} is greater than "
                f"the number of experts {config.num_experts}."
            )

        # Load balancing settings.
        vllm_config = get_current_vllm_config()
        eplb_config = vllm_config.parallel_config.eplb_config
        self.enable_eplb = parallel_config.enable_eplb

        self.n_logical_experts = self.n_routed_experts
        self.n_redundant_experts = eplb_config.num_redundant_experts
        self.n_physical_experts = self.n_logical_experts + self.n_redundant_experts
        self.n_local_physical_experts = self.n_physical_experts // self.ep_size

        self.physical_expert_start = self.ep_rank * self.n_local_physical_experts
        self.physical_expert_end = (
            self.physical_expert_start + self.n_local_physical_experts
        )

        self.gate = ReplicatedLinear(
            config.hidden_size,
            config.num_experts,
            bias=False,
            quant_config=quant_config,
            prefix=f"{prefix}.gate",
        )

        self.shared_expert_gate = torch.nn.Linear(config.hidden_size, 1, bias=False)

        if config.shared_expert_intermediate_size > 0:
            self.shared_expert = Qwen3NextMLP(
                hidden_size=config.hidden_size,
                intermediate_size=config.shared_expert_intermediate_size,
                hidden_act=config.hidden_act,
                quant_config=quant_config,
                reduce_results=False,
                expert_gate=self.shared_expert_gate,
                prefix=f"{prefix}.shared_expert",
            )
        else:
            self.shared_expert = None

        self.experts = SharedFusedMoE(
            shared_experts=self.shared_expert,
            gate=self.gate,
            num_experts=self.n_routed_experts,
            top_k=config.num_experts_per_tok,
            hidden_size=config.hidden_size,
            intermediate_size=config.moe_intermediate_size,
            reduce_results=False,
            renormalize=config.norm_topk_prob,
            quant_config=quant_config,
            prefix=f"{prefix}.experts",
            enable_eplb=self.enable_eplb,
            num_redundant_experts=self.n_redundant_experts,
            is_sequence_parallel=self.is_sequence_parallel,
            routing_method_type=RoutingMethodType.Renormalize,
        )

    def forward(self, hidden_states: torch.Tensor) -> torch.Tensor:
        # NOTE: hidden_states can have either 1D or 2D shape.
        orig_shape = hidden_states.shape
        num_tokens, hidden_dim = hidden_states.shape
        hidden_states = hidden_states.view(-1, hidden_dim)

        if self.is_sequence_parallel:
            hidden_states = sequence_parallel_chunk(hidden_states)

        if self.experts.is_internal_router:
            # In this case, the gate/router runs inside the FusedMoE class
            final_hidden_states = self.experts(
                hidden_states=hidden_states, router_logits=hidden_states
            )
        else:
            # router_logits: (num_tokens, n_experts)
            router_logits, _ = self.gate(hidden_states)
            final_hidden_states = self.experts(
                hidden_states=hidden_states, router_logits=router_logits
            )

        if self.shared_expert is not None:
            final_hidden_states = final_hidden_states[0] + final_hidden_states[1]

        if self.is_sequence_parallel:
            final_hidden_states = tensor_model_parallel_all_gather(
                final_hidden_states, 0
            )
            final_hidden_states = final_hidden_states[:num_tokens]
        elif self.tp_size > 1:
            final_hidden_states = self.experts.maybe_all_reduce_tensor_model_parallel(  # noqa E501
                final_hidden_states
            )

        return final_hidden_states.view(orig_shape)


class Qwen3NextGatedDeltaNet(nn.Module, MambaBase):
    @property
    def mamba_type(self) -> str:
        return "gdn_attention"

    def get_state_dtype(self) -> tuple[torch.dtype, torch.dtype]:
        return MambaStateDtypeCalculator.gated_delta_net_state_dtype(
            self.model_config.dtype, self.cache_config.mamba_cache_dtype
        )

    def get_state_shape(self) -> tuple[tuple[int, ...], tuple[int, ...]]:
        return MambaStateShapeCalculator.gated_delta_net_state_shape(
            self.tp_size,
            self.num_k_heads,
            self.num_v_heads,
            self.head_k_dim,
            self.head_v_dim,
            self.conv_kernel_size,
            self.num_spec,
        )

    def __init__(
        self,
        config: Qwen3NextConfig,
        model_config: ModelConfig | None = None,
        cache_config: CacheConfig | None = None,
        quant_config: QuantizationConfig | None = None,
        speculative_config: SpeculativeConfig | None = None,
        prefix: str = "",
    ) -> None:
        super().__init__()
        self.tp_size = get_tensor_model_parallel_world_size()
        self.tp_rank = get_tensor_model_parallel_rank()
        self.hidden_size = config.hidden_size
        self.num_v_heads = config.linear_num_value_heads
        self.num_k_heads = config.linear_num_key_heads
        self.head_k_dim = config.linear_key_head_dim
        self.head_v_dim = config.linear_value_head_dim
        self.key_dim = self.head_k_dim * self.num_k_heads
        self.value_dim = self.head_v_dim * self.num_v_heads

        self.conv_kernel_size = config.linear_conv_kernel_dim
        self.layer_idx = extract_layer_index(prefix)
        self.activation = config.hidden_act
        self.act = ACT2FN[config.hidden_act]
        self.layer_norm_epsilon = config.rms_norm_eps
        self.prefix = prefix

        self.config = config
        self.model_config = model_config
        self.cache_config = cache_config
        self.quant_config = quant_config
        self.speculative_config = speculative_config
        self.num_spec = (
            self.speculative_config.num_speculative_tokens
            if self.speculative_config
            else 0
        )

        # QKV
        self.conv_dim = self.key_dim * 2 + self.value_dim
        self.conv1d = ColumnParallelLinear(
            input_size=self.conv_kernel_size,
            output_size=self.conv_dim,
            bias=False,
            prefix=f"{prefix}.conv1d",
        )
        self.conv1d.weight.data = self.conv1d.weight.data.unsqueeze(1)

        # projection of the input hidden states
        self.projection_size_qkvz = self.key_dim * 2 + self.value_dim * 2
        self.projection_size_ba = self.num_v_heads * 2
        self.in_proj_qkvz = ColumnParallelLinear(
            input_size=self.hidden_size,
            output_size=self.projection_size_qkvz,
            bias=False,
            quant_config=quant_config,
            prefix=f"{prefix}.in_proj_qkvz",
        )
        # ba_proj doesn't support blockwise fp8 quantization.
        self.in_proj_ba = ColumnParallelLinear(
            input_size=self.hidden_size,
            output_size=self.projection_size_ba,
            bias=False,
            quant_config=quant_config,
            prefix=f"{prefix}.in_proj_ba",
        )

        query_key_settings = (self.key_dim, 0, False)
        value_settings = (self.value_dim, 0, False)

        delattr(self.conv1d.weight, "weight_loader")
        set_weight_attrs(
            self.conv1d.weight,
            {
                "weight_loader": mamba_v2_sharded_weight_loader(
                    [
                        query_key_settings,
                        query_key_settings,
                        value_settings,
                    ],
                    self.tp_size,
                    self.tp_rank,
                )
            },
        )

        # selective projection used to make dt, B and C input dependant

        # time step projection (discretization)
        # instantiate once and copy inv_dt in init_weights of PretrainedModel
        self.dt_bias = nn.Parameter(
            torch.ones(self.num_v_heads // self.tp_size),
        )
        self.A_log = nn.Parameter(
            torch.empty(
                divide(self.num_v_heads, self.tp_size),
            )
        )

        set_weight_attrs(self.A_log, {"weight_loader": sharded_weight_loader(0)})
        set_weight_attrs(self.dt_bias, {"weight_loader": sharded_weight_loader(0)})

        self.norm = RMSNormGated(
            self.head_v_dim,
            eps=self.layer_norm_epsilon,
            group_size=None,
            norm_before_gate=True,
            device=current_platform.current_device(),
            dtype=config.dtype,
        )

        self.out_proj = RowParallelLinear(
            self.value_dim,
            self.hidden_size,
            bias=False,
            input_is_parallel=True,
            quant_config=quant_config,
            prefix=f"{prefix}.out_proj",
        )

        compilation_config = get_current_vllm_config().compilation_config
        if prefix in compilation_config.static_forward_context:
            raise ValueError(f"Duplicate layer name: {prefix}")
        compilation_config.static_forward_context[prefix] = self

    def fix_query_key_value_ordering(
        self,
        mixed_qkvz,
        mixed_ba,
    ):
        """
        Derives `query`, `key` and `value` tensors from `mixed_qkvzba`.
        """
        new_tensor_shape_qkvz = mixed_qkvz.size()[:-1] + (
            self.num_k_heads // self.tp_size,
            (
                self.head_k_dim
                + self.head_k_dim
                + (self.head_v_dim + self.head_v_dim)
                * self.num_v_heads
                // self.num_k_heads
            ),
        )
        new_tensor_shape_ba = mixed_qkvz.size()[:-1] + (
            self.num_k_heads // self.tp_size,
            2 * self.num_v_heads // self.num_k_heads,
        )

        mixed_qkvz = mixed_qkvz.view(*new_tensor_shape_qkvz)
        mixed_ba = mixed_ba.view(*new_tensor_shape_ba)

        split_arg_list_qkvz = [
            self.head_k_dim,
            self.head_k_dim,
            (self.num_v_heads // self.num_k_heads * self.head_v_dim),
            (self.num_v_heads // self.num_k_heads * self.head_v_dim),
        ]
        split_arg_list_ba = [
            self.num_v_heads // self.num_k_heads,
            self.num_v_heads // self.num_k_heads,
        ]

        # [b, sq, ng, (hn + hn + np/ng * hn + np/ng + np/ng)]
        # --> [b, sq, ng, hn], [b, sq, ng, hn], [b, sq, ng, np/ng * hn],
        #  [b, sq, ng, np/ng * hn], [b, sq, ng, np/ng], [b, sq, ng, np/ng]
        (query, key, value, z) = torch.split(mixed_qkvz, split_arg_list_qkvz, dim=2)
        (b, a) = torch.split(mixed_ba, split_arg_list_ba, dim=2)

        # [b, sq, ng, np/ng * hn] -> [b, sq, np, hn]
        value = value.reshape(value.size(0), -1, self.head_v_dim)
        z = z.reshape(z.size(0), -1, self.head_v_dim)
        b = b.reshape(b.size(0), self.num_v_heads // self.tp_size)
        a = a.reshape(a.size(0), self.num_v_heads // self.tp_size)

        return query, key, value, z, b, a

    def rearrange_mixed_qkv(self, mixed_qkv):
        if mixed_qkv is None:
            return None, None, None
        query, key, value = torch.split(
            mixed_qkv,
            [
                self.key_dim // self.tp_size,
                self.key_dim // self.tp_size,
                self.value_dim // self.tp_size,
            ],
            dim=-1,
        )
        query, key = map(
            lambda x: rearrange(x, "l (h d) -> 1 l h d", d=self.head_k_dim),
            (query, key),
        )
        value = rearrange(value, "l (h d) -> 1 l h d", d=self.head_v_dim)
        return query.contiguous(), key.contiguous(), value.contiguous()

    def forward(
        self,
        hidden_states: torch.Tensor,
        output: torch.Tensor,
    ):
        """
        Forward pass with three parts:
        1. Input projection
        2. Core attention (custom op)
        3. Output projection
        """
        num_tokens = hidden_states.size(0)

        # ============================================================
        # Part 1: Input Projection
        # ============================================================
        projected_states_qkvz, _ = self.in_proj_qkvz(hidden_states)
        projected_states_ba, _ = self.in_proj_ba(hidden_states)
        query, key, value, z, b, a = self.fix_query_key_value_ordering(
            projected_states_qkvz, projected_states_ba
        )
        query, key, value = map(
            lambda x: rearrange(x, "l p d -> l (p d)"), (query, key, value)
        )
        mixed_qkv = torch.cat((query, key, value), dim=-1)

        # ============================================================
        # Part 2: Core Attention (Custom Op)
        # ============================================================
        # Note: we should not use torch.empty here like other attention backends,
        # see discussions in https://github.com/vllm-project/vllm/pull/28182
        core_attn_out = torch.zeros(
            (num_tokens, self.num_v_heads // self.tp_size, self.head_v_dim),
            dtype=hidden_states.dtype,
            device=hidden_states.device,
        )

        torch.ops.vllm.gdn_attention_core(
            mixed_qkv,
            b,
            a,
            core_attn_out,
            self.prefix,
        )

        # ============================================================
        # Part 3: Output Projection
        # ============================================================
        z_shape_og = z.shape
        # Reshape input data into 2D tensor
        core_attn_out = core_attn_out.reshape(-1, core_attn_out.shape[-1])
        z = z.reshape(-1, z.shape[-1])
        core_attn_out = self.norm(core_attn_out, z)
        core_attn_out = core_attn_out.reshape(z_shape_og)
        core_attn_out = rearrange(core_attn_out, "... h d -> ... (h d)")
        output[:num_tokens], _ = self.out_proj(core_attn_out)

    def _forward_core(
        self,
        mixed_qkv: torch.Tensor,
        b: torch.Tensor,
        a: torch.Tensor,
        core_attn_out: torch.Tensor,
    ):
        """
        Core attention computation (called by custom op).
        """
        forward_context = get_forward_context()
        attn_metadata: AttentionMetadata = forward_context.attn_metadata

        if attn_metadata is None:
            # V1 profile run
            return

        assert isinstance(attn_metadata, dict)
        attn_metadata = attn_metadata[self.prefix]
        assert isinstance(attn_metadata, GDNAttentionMetadata)
        has_initial_state = attn_metadata.has_initial_state
        spec_query_start_loc = attn_metadata.spec_query_start_loc
        non_spec_query_start_loc = attn_metadata.non_spec_query_start_loc
        spec_sequence_masks = attn_metadata.spec_sequence_masks
        spec_token_indx = attn_metadata.spec_token_indx
        non_spec_token_indx = attn_metadata.non_spec_token_indx
        spec_state_indices_tensor = attn_metadata.spec_state_indices_tensor  # noqa: E501
        non_spec_state_indices_tensor = attn_metadata.non_spec_state_indices_tensor  # noqa: E501
        state_indices_tensor_d = attn_metadata.state_indices_tensor_d
        state_indices_tensor_p = attn_metadata.state_indices_tensor_p
        block_idx_last_computed_token_d = attn_metadata.block_idx_last_computed_token_d
        block_idx_last_scheduled_token_d = (
            attn_metadata.block_idx_last_scheduled_token_d
        )
        block_idx_first_scheduled_token_p = (
            attn_metadata.block_idx_first_scheduled_token_p
        )
        block_idx_last_computed_token_p = attn_metadata.block_idx_last_computed_token_p
        block_idx_last_scheduled_token_p = (
            attn_metadata.block_idx_last_scheduled_token_p
        )
        self_kv_cache = self.kv_cache[forward_context.virtual_engine]
        conv_state = self_kv_cache[0].transpose(-1, -2)
        ssm_state = self_kv_cache[1]
        num_actual_tokens = attn_metadata.num_actual_tokens
        num_accepted_tokens = attn_metadata.num_accepted_tokens

<<<<<<< HEAD
        prefix_caching_enabled = bool(
            (
                state_indices_tensor_d is not None
                and block_idx_last_scheduled_token_d is not None
            )
            or (
                state_indices_tensor_p is not None
                and block_idx_last_scheduled_token_p is not None
            )
        )
        non_spec_state_indices_runtime = non_spec_state_indices_tensor
        state_indices_decode: torch.Tensor | None = None
        state_indices_prefill: torch.Tensor | None = None

        start_non_spec_prefill = attn_metadata.num_decodes
        end_non_spec_prefill = start_non_spec_prefill + attn_metadata.num_prefills

        if (
            prefix_caching_enabled
            and non_spec_state_indices_tensor is not None
            and non_spec_state_indices_tensor.numel() > 0
        ):
            # Work on a copy so that updates to the runtime view don't leak back
            # into the attention metadata shared across microbatches.
            non_spec_state_indices_runtime = non_spec_state_indices_tensor.clone()

            num_decodes = attn_metadata.num_decodes
            if (
                num_decodes > 0
                and state_indices_tensor_d is not None
                and block_idx_last_computed_token_d is not None
                and block_idx_last_scheduled_token_d is not None
            ):
                decode_slice = slice(0, num_decodes)
                base_decode_slots = non_spec_state_indices_tensor[decode_slice]
                gathered_last_computed = (
                    block_idx_last_computed_token_d[:num_decodes]
                    .clamp(min=0)
                    .to(torch.long)
                )
                gathered_last_scheduled = (
                    block_idx_last_scheduled_token_d[:num_decodes]
                    .clamp(min=0)
                    .to(torch.long)
                )
                slot_in = state_indices_tensor_d.gather(
                    1, gathered_last_computed.unsqueeze(1)
                ).squeeze(1)
                slot_out = state_indices_tensor_d.gather(
                    1, gathered_last_scheduled.unsqueeze(1)
                ).squeeze(1)
                valid_in = (block_idx_last_computed_token_d[:num_decodes] >= 0) & (
                    slot_in >= 0
                )
                valid_out = (block_idx_last_scheduled_token_d[:num_decodes] >= 0) & (
                    slot_out >= 0
                )
                slot_out_safe = torch.where(
                    valid_out,
                    slot_out,
                    base_decode_slots,
                )
                slot_in_safe = torch.where(
                    valid_in,
                    slot_in,
                    slot_out_safe,
                )
                slot_out_copy = slot_out_safe.clamp(min=0).to(
                    device=conv_state.device, dtype=torch.long
                )
                slot_in_copy = slot_in_safe.clamp(min=0).to(
                    device=conv_state.device, dtype=torch.long
                )
                if slot_out_copy.numel() > 0:
                    # Recycle the previously computed state into the newly
                    # scheduled slot so we can skip recomputing the prefix.
                    conv_state.index_copy_(
                        0,
                        slot_out_copy,
                        conv_state.index_select(0, slot_in_copy),
                    )
                    ssm_state.index_copy_(
                        0,
                        slot_out_copy,
                        ssm_state.index_select(0, slot_in_copy),
                    )
                updated_decode_slots = torch.where(
                    valid_out,
                    slot_out,
                    base_decode_slots,
                )
                non_spec_state_indices_runtime[decode_slice] = updated_decode_slots
                state_indices_decode = updated_decode_slots

            num_prefills = attn_metadata.num_prefills
            if (
                num_prefills > 0
                and state_indices_tensor_p is not None
                and block_idx_last_computed_token_p is not None
                and block_idx_last_scheduled_token_p is not None
            ):
                start = attn_metadata.num_decodes
                end = start + num_prefills
                base_prefill_slots = non_spec_state_indices_tensor[start:end]
                gathered_last_computed = (
                    block_idx_last_computed_token_p[:num_prefills]
                    .clamp(min=0)
                    .to(torch.long)
                )
                gathered_last_scheduled = (
                    block_idx_last_scheduled_token_p[:num_prefills]
                    .clamp(min=0)
                    .to(torch.long)
                )
                slot_in = state_indices_tensor_p.gather(
                    1, gathered_last_computed.unsqueeze(1)
                ).squeeze(1)
                slot_out = state_indices_tensor_p.gather(
                    1, gathered_last_scheduled.unsqueeze(1)
                ).squeeze(1)
                valid_in = (block_idx_last_computed_token_p[:num_prefills] >= 0) & (
                    slot_in >= 0
                )
                valid_out = (block_idx_last_scheduled_token_p[:num_prefills] >= 0) & (
                    slot_out >= 0
                )
                slot_out_safe = torch.where(
                    valid_out,
                    slot_out,
                    base_prefill_slots,
                )
                slot_in_safe = torch.where(
                    valid_in,
                    slot_in,
                    slot_out_safe,
                )
                slot_out_copy = slot_out_safe.clamp(min=0).to(
                    device=conv_state.device, dtype=torch.long
                )
                slot_in_copy = slot_in_safe.clamp(min=0).to(
                    device=conv_state.device, dtype=torch.long
                )
                if slot_out_copy.numel() > 0:
                    # Mirror the decode path: move cached prefix states into
                    # the slots assigned to this prefill chunk.
                    conv_state.index_copy_(
                        0,
                        slot_out_copy,
                        conv_state.index_select(0, slot_in_copy),
                    )
                    ssm_state.index_copy_(
                        0,
                        slot_out_copy,
                        ssm_state.index_select(0, slot_in_copy),
                    )

                updated_prefill_slots = torch.where(
                    valid_out,
                    slot_out,
                    base_prefill_slots,
                )
                non_spec_state_indices_runtime[start:end] = updated_prefill_slots
                state_indices_prefill = updated_prefill_slots

        if state_indices_decode is None and non_spec_state_indices_tensor is not None:
            state_indices_decode = non_spec_state_indices_tensor[
                : attn_metadata.num_decodes
            ]

        if state_indices_prefill is None and non_spec_state_indices_tensor is not None:
            state_indices_prefill = non_spec_state_indices_tensor[
                start_non_spec_prefill:end_non_spec_prefill
            ]

        if attn_metadata.num_decodes > 0:
            assert state_indices_decode is not None

        if attn_metadata.num_prefills > 0:
            assert state_indices_prefill is not None
            assert non_spec_state_indices_runtime is not None

        # 1. Set up dimensions for reshapes later
        projected_states_qkvz, _ = self.in_proj_qkvz(hidden_states[:num_actual_tokens])
        projected_states_ba, _ = self.in_proj_ba(hidden_states[:num_actual_tokens])
        query, key, value, z, b, a = self.fix_query_key_value_ordering(
            projected_states_qkvz, projected_states_ba
        )
        query, key, value = map(
            lambda x: rearrange(x, "l p d -> l (p d)"), (query, key, value)
        )
        mixed_qkv = torch.cat((query, key, value), dim=-1)
=======
        mixed_qkv = mixed_qkv[:num_actual_tokens]
        b = b[:num_actual_tokens]
        a = a[:num_actual_tokens]
>>>>>>> afb1e5b3

        # 1. Convolution sequence transformation
        conv_weights = self.conv1d.weight.view(
            self.conv1d.weight.size(0), self.conv1d.weight.size(2)
        )

        if spec_sequence_masks is not None:
            if attn_metadata.num_prefills == 0 and attn_metadata.num_decodes == 0:
                mixed_qkv_spec = mixed_qkv
                mixed_qkv_non_spec = None
            else:
                mixed_qkv_spec = mixed_qkv.index_select(0, spec_token_indx)
                mixed_qkv_non_spec = mixed_qkv.index_select(0, non_spec_token_indx)
        else:
            mixed_qkv_spec = None
            mixed_qkv_non_spec = mixed_qkv

        # 1.1: Process the multi-query part
        if spec_sequence_masks is not None:
            mixed_qkv_spec = causal_conv1d_update(
                mixed_qkv_spec,
                conv_state,
                conv_weights,
                self.conv1d.bias,
                self.activation,
                conv_state_indices=spec_state_indices_tensor[:, 0][
                    : attn_metadata.num_spec_decodes
                ],
                num_accepted_tokens=num_accepted_tokens,
                query_start_loc=spec_query_start_loc,
                max_query_len=spec_state_indices_tensor.size(-1),
                validate_data=False,
            )

        # 1.2: Process the remaining part
        if attn_metadata.num_prefills > 0:
            mixed_qkv_non_spec_T = mixed_qkv_non_spec.transpose(0, 1)
            # - "cache_indices" updates the conv_state cache in positions
            #   pointed to by "state_indices_tensor"
            mixed_qkv_non_spec = causal_conv1d_fn(
                mixed_qkv_non_spec_T,
                conv_weights,
                self.conv1d.bias,
                activation=self.activation,
                conv_states=conv_state,
                has_initial_state=has_initial_state,
                cache_indices=non_spec_state_indices_runtime,
                query_start_loc=non_spec_query_start_loc,
                metadata=attn_metadata,
            ).transpose(0, 1)
        elif attn_metadata.num_decodes > 0:
            assert state_indices_decode is not None
            mixed_qkv_non_spec = causal_conv1d_update(
                mixed_qkv_non_spec,
                conv_state,
                conv_weights,
                self.conv1d.bias,
                self.activation,
<<<<<<< HEAD
                conv_state_indices=state_indices_decode,
=======
                conv_state_indices=non_spec_state_indices_tensor[
                    : attn_metadata.num_actual_tokens
                ],
>>>>>>> afb1e5b3
                validate_data=True,
            )
        else:
            mixed_qkv_non_spec = None

        query_spec, key_spec, value_spec = self.rearrange_mixed_qkv(mixed_qkv_spec)
        query_non_spec, key_non_spec, value_non_spec = self.rearrange_mixed_qkv(
            mixed_qkv_non_spec
        )

        g, beta = fused_gdn_gating(self.A_log, a, b, self.dt_bias)

        if spec_sequence_masks is not None:
            if attn_metadata.num_prefills == 0 and attn_metadata.num_decodes == 0:
                g_spec = g
                beta_spec = beta
                g_non_spec = None
                beta_non_spec = None
            else:
                g_spec = g.index_select(1, spec_token_indx)
                beta_spec = beta.index_select(1, spec_token_indx)
                g_non_spec = g.index_select(1, non_spec_token_indx)
                beta_non_spec = beta.index_select(1, non_spec_token_indx)
        else:
            g_spec = None
            beta_spec = None
            g_non_spec = g
            beta_non_spec = beta

        # 2. Recurrent attention

<<<<<<< HEAD
        # 3.1: process the multi-query part
=======
        # 2.1: Process the multi-query part
>>>>>>> afb1e5b3
        if spec_sequence_masks is not None:
            core_attn_out_spec, last_recurrent_state = fused_recurrent_gated_delta_rule(
                q=query_spec,
                k=key_spec,
                v=value_spec,
                g=g_spec,
                beta=beta_spec,
                initial_state=ssm_state,
                inplace_final_state=True,
                cu_seqlens=spec_query_start_loc[: attn_metadata.num_spec_decodes + 1],
                ssm_state_indices=spec_state_indices_tensor,
                num_accepted_tokens=num_accepted_tokens,
                use_qk_l2norm_in_kernel=True,
            )
        else:
            core_attn_out_spec, last_recurrent_state = None, None

        # 2.2: Process the remaining part
        if attn_metadata.num_prefills > 0:
            chunk_state_indices = non_spec_state_indices_runtime[:end_non_spec_prefill]
            initial_state = ssm_state.new_zeros(
                (chunk_state_indices.shape[0], *ssm_state.shape[1:])
            )
            if chunk_state_indices.numel() > 0:
                valid_chunk_slots = chunk_state_indices >= 0
                valid_chunk_positions = torch.nonzero(
                    valid_chunk_slots, as_tuple=False
                ).squeeze(-1)
                if valid_chunk_positions.numel() > 0:
                    initial_state.index_copy_(
                        0,
                        valid_chunk_positions,
                        ssm_state.index_select(
                            0,
                            chunk_state_indices.index_select(
                                0, valid_chunk_positions
                            ).to(device=ssm_state.device, dtype=torch.long),
                        ),
                    )

                if has_initial_state is not None:
                    chunk_has_initial_state = has_initial_state[:end_non_spec_prefill]
                    initial_state[~chunk_has_initial_state, ...] = 0

            assert query_non_spec is not None
            assert key_non_spec is not None
            assert value_non_spec is not None
            assert g_non_spec is not None
            assert beta_non_spec is not None
            cu_seqlens = non_spec_query_start_loc[: end_non_spec_prefill + 1]
            (
                core_attn_out_non_spec,
                last_recurrent_state,
                block_state_history,
            ) = chunk_gated_delta_rule(
                q=query_non_spec,
                k=key_non_spec,
                v=value_non_spec,
                g=g_non_spec,
                beta=beta_non_spec,
                initial_state=initial_state,
                output_final_state=True,
                cu_seqlens=cu_seqlens,
                head_first=False,
                use_qk_l2norm_in_kernel=True,
                return_intermediate_states=prefix_caching_enabled,
            )
            if chunk_state_indices.numel() > 0:
                valid_chunk_slots = chunk_state_indices >= 0
                valid_chunk_positions = torch.nonzero(
                    valid_chunk_slots, as_tuple=False
                ).squeeze(-1)
                if valid_chunk_positions.numel() > 0:
                    dest_slots = chunk_state_indices.index_select(
                        0, valid_chunk_positions
                    ).to(device=ssm_state.device, dtype=torch.long)
                    ssm_state.index_copy_(
                        0,
                        dest_slots,
                        last_recurrent_state.index_select(0, valid_chunk_positions).to(
                            ssm_state.dtype
                        ),
                    )
            if prefix_caching_enabled and (
                block_state_history is not None
                and block_state_history.numel() > 0
                and block_idx_first_scheduled_token_p is not None
                and block_idx_last_scheduled_token_p is not None
                and state_indices_tensor_p is not None
                and attn_metadata.last_chunk_indices_p is not None
                and attn_metadata.num_computed_tokens_p is not None
                and attn_metadata.chunk_size is not None
                and attn_metadata.block_size is not None
            ):
                block_history = block_state_history.to(ssm_state.dtype)
                total_chunks = block_history.shape[0]
                last_chunk_indices = attn_metadata.last_chunk_indices_p
                prefill_chunk_count = (
                    int(last_chunk_indices[-1].item()) + 1
                    if last_chunk_indices is not None and last_chunk_indices.numel() > 0
                    else 0
                )
                decode_chunk_count = max(total_chunks - prefill_chunk_count, 0)
                # Prefill chunks trail the decode chunks; skip the actual number of
                # decode chunk completions so partial decodes (no chunk output) do
                # not offset the history.
                block_history_prefill = block_history[decode_chunk_count:]
                if block_history_prefill.shape[0] > 0:
                    # The block history contains recurrent states per chunk; we
                    # replay it into the persistent cache blocks owned by each
                    # sequence so future steps can hit the prefix cache.
                    chunk_size = attn_metadata.chunk_size
                    block_size = attn_metadata.block_size
                    chunk_stride = block_size // chunk_size
                    last_chunk_indices = attn_metadata.last_chunk_indices_p
                    last_chunk_indices_long = last_chunk_indices.to(torch.long)
                    num_computed_tokens_p = attn_metadata.num_computed_tokens_p

                    for seq_idx in range(attn_metadata.num_prefills):
                        block_first = int(
                            block_idx_first_scheduled_token_p[seq_idx].item()
                        )
                        block_last = int(
                            block_idx_last_scheduled_token_p[seq_idx].item()
                        )
                        n_blocks_to_fill = block_last - block_first
                        if n_blocks_to_fill <= 0:
                            continue

                        cache_blocks = state_indices_tensor_p[
                            seq_idx, block_first:block_last
                        ].to(torch.long)

                        first_chunk = (
                            0
                            if seq_idx == 0
                            else int(last_chunk_indices[seq_idx - 1].item()) + 1
                        )
                        first_aligned_chunk = first_chunk + chunk_stride - 1
                        num_unaligned_tokens = int(
                            num_computed_tokens_p[seq_idx].item() % block_size
                        )
                        if num_unaligned_tokens > 0:
                            first_aligned_chunk -= num_unaligned_tokens // chunk_size
                        chunk_stop = (
                            first_aligned_chunk + n_blocks_to_fill * chunk_stride
                        )
                        cached_states = block_history_prefill[
                            first_aligned_chunk:chunk_stop:chunk_stride
                        ]
                        ssm_state[cache_blocks] = cached_states

                    final_slots = state_indices_tensor_p.gather(
                        1, block_idx_last_scheduled_token_p.unsqueeze(1)
                    ).squeeze(1)
                    valid_final = final_slots >= 0
                    valid_final_positions = torch.nonzero(
                        valid_final, as_tuple=False
                    ).squeeze(-1)
                    if valid_final_positions.numel() > 0:
                        final_slot_ids = final_slots.index_select(
                            0, valid_final_positions
                        ).to(device=ssm_state.device, dtype=torch.long)
                        final_states = block_history_prefill.index_select(
                            0,
                            last_chunk_indices_long.index_select(
                                0, valid_final_positions
                            ),
                        )
                        ssm_state.index_copy_(0, final_slot_ids, final_states)
        elif attn_metadata.num_decodes > 0:
            assert state_indices_decode is not None
            core_attn_out_non_spec, last_recurrent_state = (
                fused_recurrent_gated_delta_rule(
                    q=query_non_spec,
                    k=key_non_spec,
                    v=value_non_spec,
                    g=g_non_spec,
                    beta=beta_non_spec,
                    initial_state=ssm_state,
                    inplace_final_state=True,
                    cu_seqlens=non_spec_query_start_loc[
                        : attn_metadata.num_decodes + 1
                    ],
                    ssm_state_indices=state_indices_decode,
                    use_qk_l2norm_in_kernel=True,
                )
            )
        else:
            core_attn_out_non_spec, last_recurrent_state = None, None

        # 3. Merge core attention output
        if spec_sequence_masks is not None and core_attn_out_non_spec is not None:
            merged_out = torch.empty(
                (1, num_actual_tokens, *core_attn_out_spec.shape[2:]),
                dtype=core_attn_out_non_spec.dtype,
                device=core_attn_out_non_spec.device,
            )
            merged_out.index_copy_(1, spec_token_indx, core_attn_out_spec)
            merged_out.index_copy_(1, non_spec_token_indx, core_attn_out_non_spec)
            core_attn_out[:num_actual_tokens] = merged_out.squeeze(0)
        elif spec_sequence_masks is not None:
            core_attn_out[:num_actual_tokens] = core_attn_out_spec.squeeze(0)
        else:
            core_attn_out[:num_actual_tokens] = core_attn_out_non_spec.squeeze(0)


class Qwen3NextAttention(nn.Module):
    def __init__(
        self,
        config: Qwen3NextConfig,
        model_config: ModelConfig | None = None,
        cache_config: CacheConfig | None = None,
        quant_config: QuantizationConfig | None = None,
        prefix: str = "",
    ) -> None:
        super().__init__()
        self.config = config
        self.hidden_size = config.hidden_size
        tp_size = get_tensor_model_parallel_world_size()
        self.total_num_heads = config.num_attention_heads
        assert self.total_num_heads % tp_size == 0
        self.num_heads = self.total_num_heads // tp_size
        self.total_num_kv_heads = config.num_key_value_heads
        if self.total_num_kv_heads >= tp_size:
            # Number of KV heads is greater than TP size, so we partition
            # the KV heads across multiple tensor parallel GPUs.
            assert self.total_num_kv_heads % tp_size == 0
        else:
            # Number of KV heads is less than TP size, so we replicate
            # the KV heads across multiple tensor parallel GPUs.
            assert tp_size % self.total_num_kv_heads == 0
        self.num_kv_heads = max(1, self.total_num_kv_heads // tp_size)
        self.head_dim = config.head_dim or (self.hidden_size // self.num_heads)
        self.q_size = self.num_heads * self.head_dim
        self.kv_size = self.num_kv_heads * self.head_dim
        self.scaling = self.head_dim**-0.5
        self.dual_chunk_attention_config = getattr(
            config, "dual_chunk_attention_config", None
        )
        self.attn_output_gate = getattr(config, "attn_output_gate", True)

        self.qkv_proj = QKVParallelLinear(
            config.hidden_size,
            self.head_dim,
            self.total_num_heads * (1 + self.attn_output_gate),
            self.total_num_kv_heads,
            bias=getattr(config, "qkv_bias", False),
            quant_config=quant_config,
            prefix=f"{prefix}.qkv_proj",
        )

        self.o_proj = RowParallelLinear(
            self.total_num_heads * self.head_dim,
            config.hidden_size,
            bias=False,
            quant_config=quant_config,
            prefix=f"{prefix}.o_proj",
        )

        self.rotary_emb = get_rope(
            head_size=self.head_dim,
            rotary_dim=self.head_dim,
            max_position=config.max_position_embeddings,
            rope_parameters=config.rope_parameters,
            partial_rotary_factor=config.partial_rotary_factor,
            dual_chunk_attention_config=self.dual_chunk_attention_config,
        )

        self.attn = Attention(
            self.num_heads,
            self.head_dim,
            self.scaling,
            num_kv_heads=self.num_kv_heads,
            cache_config=cache_config,
            quant_config=quant_config,
            prefix=f"{prefix}.attn",
            **{
                "layer_idx": extract_layer_index(prefix),
                "dual_chunk_attention_config": self.dual_chunk_attention_config,
            }
            if self.dual_chunk_attention_config
            else {},
        )

        self.q_norm = Qwen3NextRMSNorm(self.head_dim, eps=config.rms_norm_eps)
        self.k_norm = Qwen3NextRMSNorm(self.head_dim, eps=config.rms_norm_eps)

    def forward(
        self,
        positions: torch.Tensor,
        output: torch.Tensor,
        hidden_states: torch.Tensor,
    ):
        qkv, _ = self.qkv_proj(hidden_states)

        if self.attn_output_gate:
            q_gate, k, v = qkv.split(
                [self.q_size * 2, self.kv_size, self.kv_size], dim=-1
            )
            orig_shape = q_gate.shape[:-1]
            q_gate = q_gate.view(*orig_shape, self.num_heads, -1)
            q, gate = torch.chunk(q_gate, 2, dim=-1)
            q = q.reshape(*orig_shape, -1)
            gate = gate.reshape(*orig_shape, -1)
        else:
            q, k, v = qkv.split([self.q_size, self.kv_size, self.kv_size], dim=-1)

        q = self.q_norm(q.view(-1, self.num_heads, self.head_dim)).view(
            -1, self.num_heads * self.head_dim
        )
        k = self.k_norm(k.view(-1, self.num_kv_heads, self.head_dim)).view(
            -1, self.num_kv_heads * self.head_dim
        )

        q, k = self.rotary_emb(positions, q, k)

        attn_output = self.attn(q, k, v)

        if self.attn_output_gate:
            gate = torch.sigmoid(gate)
            attn_output = attn_output * gate

        output[:], _ = self.o_proj(attn_output)


class Qwen3NextDecoderLayer(nn.Module):
    def __init__(
        self,
        vllm_config: VllmConfig,
        layer_type: str,
        prefix: str = "",
    ) -> None:
        super().__init__()

        config = vllm_config.model_config.hf_config
        model_config = vllm_config.model_config
        cache_config = vllm_config.cache_config
        quant_config = vllm_config.quant_config
        speculative_config = vllm_config.speculative_config

        self.layer_type = layer_type
        self.layer_idx = extract_layer_index(prefix)

        if self.layer_type == "linear_attention":
            self.linear_attn = Qwen3NextGatedDeltaNet(
                config,
                model_config=model_config,
                cache_config=cache_config,
                quant_config=quant_config,
                speculative_config=speculative_config,
                prefix=f"{prefix}.linear_attn",
            )
        elif self.layer_type == "full_attention":
            self.self_attn = Qwen3NextAttention(
                config,
                model_config=model_config,
                cache_config=cache_config,
                quant_config=quant_config,
                prefix=f"{prefix}.self_attn",
            )
        else:
            raise ValueError(f"Invalid layer_type {self.layer_type}")

        mlp_only_layers = (
            [] if not hasattr(config, "mlp_only_layers") else config.mlp_only_layers
        )
        if (self.layer_idx not in mlp_only_layers) and (
            config.num_experts > 0
            and (self.layer_idx + 1) % config.decoder_sparse_step == 0
        ):
            self.mlp = Qwen3NextSparseMoeBlock(
                vllm_config=vllm_config,
                prefix=f"{prefix}.mlp",
            )
        else:
            self.mlp = Qwen3NextMLP(
                hidden_size=config.hidden_size,
                intermediate_size=config.intermediate_size,
                hidden_act=config.hidden_act,
                quant_config=quant_config,
            )

        self.input_layernorm = Qwen3NextRMSNorm(
            config.hidden_size, eps=config.rms_norm_eps
        )
        self.post_attention_layernorm = Qwen3NextRMSNorm(
            config.hidden_size, eps=config.rms_norm_eps
        )

        self.layer_scale = getattr(config, "layer_scale", False)
        if self.layer_scale:
            self.attn_layer_scale = torch.nn.Parameter(
                torch.zeros(
                    1,
                    1,
                    config.hidden_size,
                    dtype=config.dtype,
                ),
            )
            self.ffn_layer_scale = torch.nn.Parameter(
                torch.zeros(
                    1,
                    1,
                    config.hidden_size,
                    dtype=config.dtype,
                ),
            )

    def forward(
        self,
        hidden_states: torch.Tensor,
        residual: torch.Tensor | None,
        positions: torch.Tensor = None,
        **kwargs: object,
    ):
        if residual is None:
            residual = hidden_states
            hidden_states = self.input_layernorm(hidden_states)
        else:
            hidden_states, residual = self.input_layernorm(hidden_states, residual)

        self_attention_output = torch.empty_like(hidden_states)
        if self.layer_type == "linear_attention":
            self.linear_attn(
                hidden_states=hidden_states,
                output=self_attention_output,
            )
        elif self.layer_type == "full_attention":
            self.self_attn(
                hidden_states=hidden_states,
                output=self_attention_output,
                positions=positions,
            )
        else:
            raise ValueError("Invalid layer_type")
        hidden_states = self_attention_output

        if self.layer_scale:
            if len(hidden_states.shape) == 2:
                hidden_states = hidden_states * (
                    self.attn_layer_scale.to(hidden_states.dtype)[0] + 1
                )
            else:
                hidden_states = hidden_states * (
                    self.attn_layer_scale.to(hidden_states.dtype) + 1
                )

        # Fully Connected
        hidden_states, residual = self.post_attention_layernorm(hidden_states, residual)
        hidden_states = self.mlp(hidden_states)

        if self.layer_scale:
            if len(hidden_states.shape) == 2:
                hidden_states = hidden_states * (
                    self.ffn_layer_scale.to(hidden_states.dtype)[0] + 1
                )
            else:
                assert len(hidden_states.shape) == len(self.ffn_layer_scale.shape), (
                    f"shape must be the same {len(hidden_states.shape)}, "
                    f"{len(self.ffn_layer_scale.shape)}"
                )
                hidden_states = hidden_states * (
                    self.ffn_layer_scale.to(hidden_states.dtype) + 1
                )

        return hidden_states, residual


@support_torch_compile
class Qwen3NextModel(nn.Module):
    def __init__(self, *, vllm_config: VllmConfig, prefix: str = ""):
        super().__init__()

        config: Qwen3NextConfig = vllm_config.model_config.hf_config
        parallel_config = vllm_config.parallel_config

        eplb_config = parallel_config.eplb_config
        self.num_redundant_experts = eplb_config.num_redundant_experts

        self.config = config

        self.vocab_size = config.vocab_size

        self.embed_tokens = VocabParallelEmbedding(
            self.vocab_size,
            config.hidden_size,
        )

        def get_layer(prefix: str):
            return Qwen3NextDecoderLayer(
                vllm_config,
                layer_type=config.layer_types[extract_layer_index(prefix)],
                prefix=prefix,
            )

        self.start_layer, self.end_layer, self.layers = make_layers(
            config.num_hidden_layers, get_layer, prefix=f"{prefix}.layers"
        )
        self.make_empty_intermediate_tensors = make_empty_intermediate_tensors_factory(
            ["hidden_states", "residual"], config.hidden_size
        )

        if get_pp_group().is_last_rank:
            self.norm = Qwen3NextRMSNorm(config.hidden_size, eps=config.rms_norm_eps)
        else:
            self.norm = PPMissingLayer()

    def embed_input_ids(self, input_ids: torch.Tensor) -> torch.Tensor:
        return self.embed_tokens(input_ids)

    def forward(
        self,
        input_ids: torch.Tensor,
        positions: torch.Tensor,
        intermediate_tensors: IntermediateTensors | None = None,
        inputs_embeds: torch.Tensor | None = None,
    ) -> torch.Tensor:
        if get_pp_group().is_first_rank:
            if inputs_embeds is not None:
                hidden_states = inputs_embeds
            else:
                hidden_states = self.embed_input_ids(input_ids)
            residual = None
        else:
            assert intermediate_tensors is not None
            hidden_states = intermediate_tensors["hidden_states"]
            residual = intermediate_tensors["residual"]

        for layer in islice(self.layers, self.start_layer, self.end_layer):
            hidden_states, residual = layer(
                positions=positions,
                hidden_states=hidden_states,
                residual=residual,
            )

        if not get_pp_group().is_last_rank:
            return IntermediateTensors(
                {"hidden_states": hidden_states, "residual": residual}
            )
        hidden_states, _ = self.norm(hidden_states, residual)
        return hidden_states

    def get_expert_mapping(self) -> list[tuple[str, str, int, str]]:
        # Params for weights, fp8 weight scales, fp8 activation scales
        # (param_name, weight_name, expert_id, shard_id)
        return SharedFusedMoE.make_expert_params_mapping(
            ckpt_gate_proj_name="gate_proj",
            ckpt_down_proj_name="down_proj",
            ckpt_up_proj_name="up_proj",
            num_experts=self.config.num_experts,
            num_redundant_experts=self.num_redundant_experts,
        )

    def load_weights(self, weights: Iterable[tuple[str, torch.Tensor]]) -> set[str]:
        stacked_params_mapping = [
            # (param_name, shard_name, shard_id)
            ("qkv_proj", "q_proj", "q"),
            ("qkv_proj", "k_proj", "k"),
            ("qkv_proj", "v_proj", "v"),
            ("gate_up_proj", "gate_proj", 0),
            ("gate_up_proj", "up_proj", 1),
        ]

        params_dict = dict(self.named_parameters())
        loaded_params: set[str] = set()
        expert_params_mapping = self.get_expert_mapping()
        for name, loaded_weight in weights:
            if "rotary_emb.inv_freq" in name:
                continue

            if name.startswith("mtp."):
                continue

            for param_name, weight_name, shard_id in stacked_params_mapping:
                if weight_name not in name:
                    continue

                if "mlp.experts" in name:
                    continue

                name = name.replace(weight_name, param_name)
                # Skip loading extra bias for GPTQ models.
                if name.endswith(".bias") and name not in params_dict:
                    continue
                # Skip layers on other devices.
                if is_pp_missing_parameter(name, self):
                    continue
                # name = apply_attn_prefix(name, params_dict)
                if name not in params_dict:
                    continue
                param = params_dict[name]
                weight_loader = param.weight_loader
                weight_loader(param, loaded_weight, shard_id)
                break
            else:
                for mapping in expert_params_mapping:
                    param_name, weight_name, expert_id, shard_id = mapping
                    if weight_name not in name:
                        continue
                    name = name.replace(weight_name, param_name)
                    # Skip layers on other devices.
                    if is_pp_missing_parameter(name, self):
                        continue
                    # Skip loading extra bias for GPTQ models.
                    if (
                        name.endswith(".bias") or name.endswith("_bias")
                    ) and name not in params_dict:
                        continue
                    param = params_dict[name]
                    weight_loader = param.weight_loader
                    weight_loader(
                        param,
                        loaded_weight,
                        name,
                        shard_id=shard_id,
                        expert_id=expert_id,
                    )
                    break
                else:
                    # Skip loading extra bias for GPTQ models.
                    if name.endswith(".bias") and name not in params_dict:
                        continue
                    if is_pp_missing_parameter(name, self):
                        continue
                    param = params_dict[name]
                    weight_loader = getattr(
                        param, "weight_loader", default_weight_loader
                    )
                    weight_loader(param, loaded_weight)
            loaded_params.add(name)
        return loaded_params


class QwenNextMixtureOfExperts(MixtureOfExperts):
    def update_physical_experts_metadata(
        self,
        num_physical_experts: int,
        num_local_physical_experts: int,
    ) -> None:
        assert self.num_local_physical_experts == num_local_physical_experts
        self.num_physical_experts = num_physical_experts
        self.num_local_physical_experts = num_local_physical_experts
        self.num_redundant_experts = num_physical_experts - self.num_logical_experts
        for layer in self.model.layers:
            if isinstance(layer.mlp, Qwen3NextSparseMoeBlock):
                moe = layer.mlp
                moe.n_local_physical_experts = num_local_physical_experts
                moe.n_physical_experts = num_physical_experts
                moe.n_redundant_experts = self.num_redundant_experts
                moe.experts.update_expert_map()

    def set_moe_parameters(self):
        self.expert_weights = []

        self.moe_layers = []
        example_moe = None
        for layer in self.model.layers:
            if isinstance(layer, Qwen3NextDecoderLayer) and isinstance(
                layer.mlp, Qwen3NextSparseMoeBlock
            ):
                example_moe = layer.mlp
                self.moe_layers.append(layer.mlp.experts)

        if example_moe is None:
            raise RuntimeError("No Qwen3Next layer found in the model.layers.")

        # Set MoE hyperparameters
        self.num_moe_layers = len(self.moe_layers)
        self.num_expert_groups = 1
        self.num_shared_experts = 0
        self.num_logical_experts = example_moe.n_logical_experts
        self.num_physical_experts = example_moe.n_physical_experts
        self.num_local_physical_experts = example_moe.n_local_physical_experts
        self.num_routed_experts = example_moe.n_routed_experts
        self.num_redundant_experts = example_moe.n_redundant_experts


class Qwen3NextForCausalLM(
    nn.Module,
    HasInnerState,
    SupportsLoRA,
    SupportsPP,
<<<<<<< HEAD
    MixtureOfExperts,
    IsHybrid,
    SupportsMambaPrefixCaching,
=======
    QwenNextMixtureOfExperts,
    IsHybrid,
>>>>>>> afb1e5b3
):
    packed_modules_mapping = {
        "qkv_proj": [
            "q_proj",
            "k_proj",
            "v_proj",
        ],
        "gate_up_proj": ["gate_proj", "up_proj"],
    }

    def __init__(self, *, vllm_config: VllmConfig, prefix: str = ""):
        config = vllm_config.model_config.hf_config
        self.vllm_config = vllm_config
        self.model_config = vllm_config.model_config
<<<<<<< HEAD
        lora_config = vllm_config.lora_config
=======
        cache_config = vllm_config.cache_config

>>>>>>> afb1e5b3
        scheduler_config = vllm_config.scheduler_config
        self.quant_config = vllm_config.quant_config

        super().__init__()
        self.config = config
        self.scheduler_config = scheduler_config
        self.model = Qwen3NextModel(
            vllm_config=vllm_config, prefix=maybe_prefix(prefix, "model")
        )

        self.lm_head = ParallelLMHead(
            config.vocab_size,
            config.hidden_size,
            prefix=maybe_prefix(prefix, "lm_head"),
        )
        self.logits_processor = LogitsProcessor(config.vocab_size)
        self.make_empty_intermediate_tensors = (
            self.model.make_empty_intermediate_tensors
        )

        # Set MoE hyperparameters
        self.set_moe_parameters()

    def embed_input_ids(self, input_ids: torch.Tensor) -> torch.Tensor:
        return self.model.embed_input_ids(input_ids)

    def forward(
        self,
        input_ids: torch.Tensor,
        positions: torch.Tensor,
        intermediate_tensors: IntermediateTensors | None = None,
        inputs_embeds: torch.Tensor | None = None,
        **kwargs: object,
    ):
        hidden_states = self.model(
            input_ids, positions, intermediate_tensors, inputs_embeds
        )

        return hidden_states

    @classmethod
    def get_mamba_state_dtype_from_config(
        cls,
        vllm_config: "VllmConfig",
    ) -> tuple[torch.dtype, torch.dtype]:
        return MambaStateDtypeCalculator.gated_delta_net_state_dtype(
            vllm_config.model_config.dtype, vllm_config.cache_config.mamba_cache_dtype
        )

    @classmethod
    def get_mamba_state_shape_from_config(
        cls, vllm_config: "VllmConfig"
    ) -> tuple[tuple[int, int], tuple[int, int]]:
        parallel_config = vllm_config.parallel_config
        hf_config = vllm_config.model_config.hf_config
        tp_size = parallel_config.tensor_parallel_size
        num_spec = (
            vllm_config.speculative_config.num_speculative_tokens
            if vllm_config.speculative_config
            else 0
        )
        return MambaStateShapeCalculator.gated_delta_net_state_shape(
            tp_size,
            hf_config.linear_num_key_heads,
            hf_config.linear_num_value_heads,
            hf_config.linear_key_head_dim,
            hf_config.linear_value_head_dim,
            hf_config.linear_conv_kernel_dim,
            num_spec,
        )

    def compute_logits(
        self,
        hidden_states: torch.Tensor,
    ) -> torch.Tensor | None:
        return self.logits_processor(self.lm_head, hidden_states)

    def load_weights(self, weights: Iterable[tuple[str, torch.Tensor]]) -> set[str]:
        loader = AutoWeightsLoader(
            self,
            skip_prefixes=["mtp."],
        )
        return loader.load_weights(weights)

    def get_expert_mapping(self) -> list[tuple[str, str, int, str]]:
        return self.model.get_expert_mapping()


def gdn_attention_core(
    mixed_qkv: torch.Tensor,
    b: torch.Tensor,
    a: torch.Tensor,
    core_attn_out: torch.Tensor,
    layer_name: str,
) -> None:
    """
    Custom op for the core attention computation.
    Only handles the convolution + recurrent attention part.
    Input/output projections are handled outside this op.
    """
    forward_context: ForwardContext = get_forward_context()
    self = forward_context.no_compile_layers[layer_name]
    self._forward_core(
        mixed_qkv=mixed_qkv,
        b=b,
        a=a,
        core_attn_out=core_attn_out,
    )


def gdn_attention_core_fake(
    mixed_qkv: torch.Tensor,
    b: torch.Tensor,
    a: torch.Tensor,
    core_attn_out: torch.Tensor,
    layer_name: str,
) -> None:
    """Fake implementation for torch.compile."""
    return


direct_register_custom_op(
    op_name="gdn_attention_core",
    op_func=gdn_attention_core,
    mutates_args=["core_attn_out"],
    fake_impl=gdn_attention_core_fake,
)


@triton.jit
def fused_gdn_gating_kernel(
    g,
    beta_output,
    A_log,
    a,
    b,
    dt_bias,
    seq_len,
    NUM_HEADS: tl.constexpr,
    beta: tl.constexpr,
    threshold: tl.constexpr,
    BLK_HEADS: tl.constexpr,
):
    i_b, i_s, i_d = tl.program_id(0), tl.program_id(1), tl.program_id(2)
    head_off = i_d * BLK_HEADS + tl.arange(0, BLK_HEADS)
    off = i_b * seq_len * NUM_HEADS + i_s * NUM_HEADS + head_off
    mask = head_off < NUM_HEADS
    blk_A_log = tl.load(A_log + head_off, mask=mask)
    blk_a = tl.load(a + off, mask=mask)
    blk_b = tl.load(b + off, mask=mask)
    blk_bias = tl.load(dt_bias + head_off, mask=mask)
    # If the model is loaded in fp16, without the .float() here, A might be -inf
    x = blk_a.to(tl.float32) + blk_bias.to(tl.float32)
    softplus_x = tl.where(
        beta * x <= threshold, (1 / beta) * tl.log(1 + tl.exp(beta * x)), x
    )
    blk_g = -tl.exp(blk_A_log.to(tl.float32)) * softplus_x
    tl.store(g + off, blk_g.to(g.dtype.element_ty), mask=mask)
    # compute beta_output = sigmoid(b)
    blk_beta_output = tl.sigmoid(blk_b.to(tl.float32))
    tl.store(
        beta_output + off, blk_beta_output.to(beta_output.dtype.element_ty), mask=mask
    )


def fused_gdn_gating(
    A_log: torch.Tensor,
    a: torch.Tensor,
    b: torch.Tensor,
    dt_bias: torch.Tensor,
    beta: float = 1.0,
    threshold: float = 20.0,
) -> tuple[torch.Tensor, torch.Tensor]:
    """
    Fused computation of g and beta for Gated Delta Net.
    g = -self.A_log.float().exp() * F.softplus(a.float() + self.dt_bias)
    beta_output = b.sigmoid()
    TODO maybe use torch.compile to replace this triton kernel
    """
    batch, num_heads = a.shape
    seq_len = 1
    grid = (batch, seq_len, triton.cdiv(num_heads, 8))
    g = torch.empty(1, batch, num_heads, dtype=torch.float32, device=a.device)
    beta_output = torch.empty(1, batch, num_heads, dtype=b.dtype, device=b.device)
    fused_gdn_gating_kernel[grid](
        g,
        beta_output,
        A_log,
        a,
        b,
        dt_bias,
        seq_len,
        num_heads,
        beta,
        threshold,
        8,
        num_warps=1,
    )
    return g, beta_output<|MERGE_RESOLUTION|>--- conflicted
+++ resolved
@@ -535,7 +535,6 @@
         num_actual_tokens = attn_metadata.num_actual_tokens
         num_accepted_tokens = attn_metadata.num_accepted_tokens
 
-<<<<<<< HEAD
         prefix_caching_enabled = bool(
             (
                 state_indices_tensor_d is not None
@@ -702,7 +701,7 @@
 
         if state_indices_decode is None and non_spec_state_indices_tensor is not None:
             state_indices_decode = non_spec_state_indices_tensor[
-                : attn_metadata.num_decodes
+                : attn_metadata.num_actual_tokens
             ]
 
         if state_indices_prefill is None and non_spec_state_indices_tensor is not None:
@@ -727,11 +726,9 @@
             lambda x: rearrange(x, "l p d -> l (p d)"), (query, key, value)
         )
         mixed_qkv = torch.cat((query, key, value), dim=-1)
-=======
         mixed_qkv = mixed_qkv[:num_actual_tokens]
         b = b[:num_actual_tokens]
         a = a[:num_actual_tokens]
->>>>>>> afb1e5b3
 
         # 1. Convolution sequence transformation
         conv_weights = self.conv1d.weight.view(
@@ -790,13 +787,7 @@
                 conv_weights,
                 self.conv1d.bias,
                 self.activation,
-<<<<<<< HEAD
                 conv_state_indices=state_indices_decode,
-=======
-                conv_state_indices=non_spec_state_indices_tensor[
-                    : attn_metadata.num_actual_tokens
-                ],
->>>>>>> afb1e5b3
                 validate_data=True,
             )
         else:
@@ -828,11 +819,7 @@
 
         # 2. Recurrent attention
 
-<<<<<<< HEAD
         # 3.1: process the multi-query part
-=======
-        # 2.1: Process the multi-query part
->>>>>>> afb1e5b3
         if spec_sequence_masks is not None:
             core_attn_out_spec, last_recurrent_state = fused_recurrent_gated_delta_rule(
                 q=query_spec,
@@ -1516,14 +1503,9 @@
     HasInnerState,
     SupportsLoRA,
     SupportsPP,
-<<<<<<< HEAD
-    MixtureOfExperts,
+    QwenNextMixtureOfExperts,
     IsHybrid,
     SupportsMambaPrefixCaching,
-=======
-    QwenNextMixtureOfExperts,
-    IsHybrid,
->>>>>>> afb1e5b3
 ):
     packed_modules_mapping = {
         "qkv_proj": [
@@ -1538,12 +1520,7 @@
         config = vllm_config.model_config.hf_config
         self.vllm_config = vllm_config
         self.model_config = vllm_config.model_config
-<<<<<<< HEAD
-        lora_config = vllm_config.lora_config
-=======
-        cache_config = vllm_config.cache_config
-
->>>>>>> afb1e5b3
+
         scheduler_config = vllm_config.scheduler_config
         self.quant_config = vllm_config.quant_config
 
