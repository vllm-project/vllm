# SPDX-License-Identifier: Apache-2.0
# SPDX-FileCopyrightText: Copyright contributors to the vLLM project
"""Inference-only Qwen3Next model."""

from collections.abc import Iterable
from itertools import islice

import torch
from einops import rearrange
from torch import nn
from transformers.activations import ACT2FN

from vllm.attention import Attention, AttentionBackend, AttentionMetadata
from vllm.compilation.decorators import support_torch_compile
from vllm.config import (
    CacheConfig,
    ModelConfig,
    SpeculativeConfig,
    VllmConfig,
    get_current_vllm_config,
)
from vllm.distributed import (
    divide,
    get_ep_group,
    get_pp_group,
    get_tensor_model_parallel_rank,
    get_tensor_model_parallel_world_size,
    tensor_model_parallel_all_gather,
)
from vllm.forward_context import ForwardContext, get_forward_context
from vllm.logger import init_logger
from vllm.model_executor.layers.fla.ops import (
    RMSNormGated,
    chunk_gated_delta_rule,
    fused_recurrent_gated_delta_rule,
)
from vllm.model_executor.layers.fused_moe import SharedFusedMoE
from vllm.model_executor.layers.layernorm import GemmaRMSNorm as Qwen3NextRMSNorm
from vllm.model_executor.layers.linear import (
    ColumnParallelLinear,
    QKVParallelLinear,
    ReplicatedLinear,
    RowParallelLinear,
)
from vllm.model_executor.layers.logits_processor import LogitsProcessor
from vllm.model_executor.layers.mamba.abstract import MambaBase
from vllm.model_executor.layers.mamba.mamba_mixer2 import mamba_v2_sharded_weight_loader
from vllm.model_executor.layers.mamba.mamba_utils import (
    MambaStateDtypeCalculator,
    MambaStateShapeCalculator,
)
from vllm.model_executor.layers.mamba.ops.causal_conv1d import (
    causal_conv1d_fn,
    causal_conv1d_update,
)
from vllm.model_executor.layers.quantization import QuantizationConfig
from vllm.model_executor.layers.rotary_embedding import get_rope
from vllm.model_executor.layers.vocab_parallel_embedding import (
    DEFAULT_VOCAB_PADDING_SIZE,
    ParallelLMHead,
    VocabParallelEmbedding,
)
from vllm.model_executor.model_loader.weight_utils import (
    default_weight_loader,
    sharded_weight_loader,
)
from vllm.model_executor.models.qwen2_moe import Qwen2MoeMLP as Qwen3NextMLP
from vllm.model_executor.models.utils import sequence_parallel_chunk
from vllm.model_executor.utils import set_weight_attrs
from vllm.platforms import current_platform
from vllm.sequence import IntermediateTensors
from vllm.transformers_utils.configs import Qwen3NextConfig
from vllm.triton_utils import tl, triton
from vllm.utils import direct_register_custom_op
from vllm.v1.attention.backends.gdn_attn import GDNAttentionMetadata

from .interfaces import (
    HasInnerState,
    IsHybrid,
    MixtureOfExperts,
    SupportsLoRA,
    SupportsPP,
)
from .utils import (
    AutoWeightsLoader,
    PPMissingLayer,
    extract_layer_index,
    is_pp_missing_parameter,
    make_empty_intermediate_tensors_factory,
    make_layers,
    maybe_prefix,
)

logger = init_logger(__name__)

KVCache = tuple[torch.Tensor, torch.Tensor]


class Qwen3NextSparseMoeBlock(nn.Module):
    def __init__(self, vllm_config: VllmConfig, prefix: str = ""):
        super().__init__()

        config = vllm_config.model_config.hf_config
        parallel_config = vllm_config.parallel_config
        quant_config = vllm_config.quant_config

        self.tp_size = get_tensor_model_parallel_world_size()

        self.ep_group = get_ep_group().device_group
        self.ep_rank = self.ep_group.rank()
        self.ep_size = self.ep_group.size()
        self.n_routed_experts = config.num_experts

        self.is_sequence_parallel = parallel_config.use_sequence_parallel_moe

        if self.tp_size > config.num_experts:
            raise ValueError(
                f"Tensor parallel size {self.tp_size} is greater than "
                f"the number of experts {config.num_experts}."
            )

        # Load balancing settings.
        vllm_config = get_current_vllm_config()
        eplb_config = vllm_config.parallel_config.eplb_config
        self.enable_eplb = parallel_config.enable_eplb

        self.n_logical_experts = self.n_routed_experts
        self.n_redundant_experts = eplb_config.num_redundant_experts
        self.n_physical_experts = self.n_logical_experts + self.n_redundant_experts
        self.n_local_physical_experts = self.n_physical_experts // self.ep_size

        self.physical_expert_start = self.ep_rank * self.n_local_physical_experts
        self.physical_expert_end = (
            self.physical_expert_start + self.n_local_physical_experts
        )

<<<<<<< HEAD
        self.experts = FusedMoE(
            num_experts=self.n_routed_experts,
            top_k=config.num_experts_per_tok,
            hidden_size=config.hidden_size,
            intermediate_size=config.moe_intermediate_size,
            reduce_results=False,
            renormalize=config.norm_topk_prob,
            quant_config=quant_config,
            prefix=f"{prefix}.experts",
            enable_eplb=self.enable_eplb,
            eplb_record_metrics=eplb_config.eplb_record_metrics,
            num_redundant_experts=self.n_redundant_experts,
            is_sequence_parallel=self.is_sequence_parallel,
        )

=======
>>>>>>> 6c9fdbf7
        self.gate = ReplicatedLinear(
            config.hidden_size,
            config.num_experts,
            bias=False,
            quant_config=quant_config,
            prefix=f"{prefix}.gate",
        )

        self.shared_expert_gate = torch.nn.Linear(config.hidden_size, 1, bias=False)

        if config.shared_expert_intermediate_size > 0:
            self.shared_expert = Qwen3NextMLP(
                hidden_size=config.hidden_size,
                intermediate_size=config.shared_expert_intermediate_size,
                hidden_act=config.hidden_act,
                quant_config=quant_config,
                reduce_results=False,
                expert_gate=self.shared_expert_gate,
                prefix=f"{prefix}.shared_expert",
            )
        else:
            self.shared_expert = None

        self.experts = SharedFusedMoE(
            shared_experts=self.shared_expert,
            num_experts=self.n_routed_experts,
            top_k=config.num_experts_per_tok,
            hidden_size=config.hidden_size,
            intermediate_size=config.moe_intermediate_size,
            reduce_results=False,
            renormalize=config.norm_topk_prob,
            quant_config=quant_config,
            prefix=f"{prefix}.experts",
            enable_eplb=self.enable_eplb,
            num_redundant_experts=self.n_redundant_experts,
            is_sequence_parallel=self.is_sequence_parallel,
        )

    def forward(self, hidden_states: torch.Tensor) -> torch.Tensor:
        # NOTE: hidden_states can have either 1D or 2D shape.
        orig_shape = hidden_states.shape
        num_tokens, hidden_dim = hidden_states.shape
        hidden_states = hidden_states.view(-1, hidden_dim)

        if self.is_sequence_parallel:
            hidden_states = sequence_parallel_chunk(hidden_states)

        # router_logits: (num_tokens, n_experts)
        router_logits, _ = self.gate(hidden_states)
        final_hidden_states = self.experts(
            hidden_states=hidden_states, router_logits=router_logits
        )

        if self.shared_expert is not None:
            final_hidden_states = final_hidden_states[0] + final_hidden_states[1]

        if self.is_sequence_parallel:
            final_hidden_states = tensor_model_parallel_all_gather(
                final_hidden_states, 0
            )
            final_hidden_states = final_hidden_states[:num_tokens]
        elif self.tp_size > 1:
            final_hidden_states = self.experts.maybe_all_reduce_tensor_model_parallel(  # noqa E501
                final_hidden_states
            )

        return final_hidden_states.view(orig_shape)


class Qwen3NextGatedDeltaNet(nn.Module, MambaBase):
    @property
    def mamba_type(self) -> str:
        return "linear_attention"

    def get_attn_backend(self) -> type["AttentionBackend"]:
        from vllm.v1.attention.backends.gdn_attn import GDNAttentionBackend

        return GDNAttentionBackend

    def get_state_dtype(self) -> tuple[torch.dtype, torch.dtype]:
        return MambaStateDtypeCalculator.gated_delta_net_state_dtype(
            self.model_config.dtype, self.cache_config.mamba_cache_dtype
        )

    def get_state_shape(self) -> tuple[tuple[int, ...], tuple[int, ...]]:
        return MambaStateShapeCalculator.gated_delta_net_state_shape(
            self.tp_size,
            self.num_k_heads,
            self.num_v_heads,
            self.head_k_dim,
            self.head_v_dim,
            self.conv_kernel_size,
            self.num_spec,
        )

    def __init__(
        self,
        config: Qwen3NextConfig,
        model_config: ModelConfig | None = None,
        cache_config: CacheConfig | None = None,
        quant_config: QuantizationConfig | None = None,
        speculative_config: SpeculativeConfig | None = None,
        prefix: str = "",
    ) -> None:
        super().__init__()
        self.tp_size = get_tensor_model_parallel_world_size()
        self.tp_rank = get_tensor_model_parallel_rank()
        self.hidden_size = config.hidden_size
        self.num_v_heads = config.linear_num_value_heads
        self.num_k_heads = config.linear_num_key_heads
        self.head_k_dim = config.linear_key_head_dim
        self.head_v_dim = config.linear_value_head_dim
        self.key_dim = self.head_k_dim * self.num_k_heads
        self.value_dim = self.head_v_dim * self.num_v_heads

        self.conv_kernel_size = config.linear_conv_kernel_dim
        self.layer_idx = extract_layer_index(prefix)
        self.activation = config.hidden_act
        self.act = ACT2FN[config.hidden_act]
        self.layer_norm_epsilon = config.rms_norm_eps
        self.prefix = prefix

        self.config = config
        self.model_config = model_config
        self.cache_config = cache_config
        self.quant_config = quant_config
        self.speculative_config = speculative_config
        self.num_spec = (
            self.speculative_config.num_speculative_tokens
            if self.speculative_config
            else 0
        )

        # QKV
        self.conv_dim = self.key_dim * 2 + self.value_dim
        self.conv1d = ColumnParallelLinear(
            input_size=self.conv_kernel_size,
            output_size=self.conv_dim,
            bias=False,
            prefix=f"{prefix}.conv1d",
        )
        self.conv1d.weight.data = self.conv1d.weight.data.unsqueeze(1)

        # projection of the input hidden states
        self.projection_size_qkvz = self.key_dim * 2 + self.value_dim * 2
        self.projection_size_ba = self.num_v_heads * 2
        self.in_proj_qkvz = ColumnParallelLinear(
            input_size=self.hidden_size,
            output_size=self.projection_size_qkvz,
            bias=False,
            quant_config=quant_config,
            prefix=f"{prefix}.in_proj_qkvz",
        )
        # ba_proj doesn't support blockwise fp8 quantization.
        self.in_proj_ba = ColumnParallelLinear(
            input_size=self.hidden_size,
            output_size=self.projection_size_ba,
            bias=False,
            quant_config=quant_config,
            prefix=f"{prefix}.in_proj_ba",
        )

        query_key_settings = (self.key_dim, 0, False)
        value_settings = (self.value_dim, 0, False)

        delattr(self.conv1d.weight, "weight_loader")
        set_weight_attrs(
            self.conv1d.weight,
            {
                "weight_loader": mamba_v2_sharded_weight_loader(
                    [
                        query_key_settings,
                        query_key_settings,
                        value_settings,
                    ],
                    self.tp_size,
                    self.tp_rank,
                )
            },
        )

        # selective projection used to make dt, B and C input dependant

        # time step projection (discretization)
        # instantiate once and copy inv_dt in init_weights of PretrainedModel
        self.dt_bias = nn.Parameter(
            torch.ones(self.num_v_heads // self.tp_size),
        )
        self.A_log = nn.Parameter(
            torch.empty(
                divide(self.num_v_heads, self.tp_size),
            )
        )

        set_weight_attrs(self.A_log, {"weight_loader": sharded_weight_loader(0)})
        set_weight_attrs(self.dt_bias, {"weight_loader": sharded_weight_loader(0)})

        self.norm = RMSNormGated(
            self.head_v_dim,
            eps=self.layer_norm_epsilon,
            group_size=None,
            norm_before_gate=True,
            device=current_platform.current_device(),
            dtype=config.dtype,
        )

        self.out_proj = RowParallelLinear(
            self.value_dim,
            self.hidden_size,
            bias=False,
            input_is_parallel=True,
            quant_config=quant_config,
            prefix=f"{prefix}.out_proj",
        )

        compilation_config = get_current_vllm_config().compilation_config
        if prefix in compilation_config.static_forward_context:
            raise ValueError(f"Duplicate layer name: {prefix}")
        compilation_config.static_forward_context[prefix] = self

    def fix_query_key_value_ordering(
        self,
        mixed_qkvz,
        mixed_ba,
    ):
        """
        Derives `query`, `key` and `value` tensors from `mixed_qkvzba`.
        """
        new_tensor_shape_qkvz = mixed_qkvz.size()[:-1] + (
            self.num_k_heads // self.tp_size,
            (
                self.head_k_dim
                + self.head_k_dim
                + (self.head_v_dim + self.head_v_dim)
                * self.num_v_heads
                // self.num_k_heads
            ),
        )
        new_tensor_shape_ba = mixed_qkvz.size()[:-1] + (
            self.num_k_heads // self.tp_size,
            2 * self.num_v_heads // self.num_k_heads,
        )

        mixed_qkvz = mixed_qkvz.view(*new_tensor_shape_qkvz)
        mixed_ba = mixed_ba.view(*new_tensor_shape_ba)

        split_arg_list_qkvz = [
            self.head_k_dim,
            self.head_k_dim,
            (self.num_v_heads // self.num_k_heads * self.head_v_dim),
            (self.num_v_heads // self.num_k_heads * self.head_v_dim),
        ]
        split_arg_list_ba = [
            self.num_v_heads // self.num_k_heads,
            self.num_v_heads // self.num_k_heads,
        ]

        # [b, sq, ng, (hn + hn + np/ng * hn + np/ng + np/ng)]
        # --> [b, sq, ng, hn], [b, sq, ng, hn], [b, sq, ng, np/ng * hn],
        #  [b, sq, ng, np/ng * hn], [b, sq, ng, np/ng], [b, sq, ng, np/ng]
        (query, key, value, z) = torch.split(mixed_qkvz, split_arg_list_qkvz, dim=2)
        (b, a) = torch.split(mixed_ba, split_arg_list_ba, dim=2)

        # [b, sq, ng, np/ng * hn] -> [b, sq, np, hn]
        value = value.reshape(value.size(0), -1, self.head_v_dim)
        z = z.reshape(z.size(0), -1, self.head_v_dim)
        b = b.reshape(b.size(0), self.num_v_heads // self.tp_size)
        a = a.reshape(a.size(0), self.num_v_heads // self.tp_size)

        return query, key, value, z, b, a

    def rearrange_mixed_qkv(self, mixed_qkv):
        if mixed_qkv is None:
            return None, None, None
        query, key, value = torch.split(
            mixed_qkv,
            [
                self.key_dim // self.tp_size,
                self.key_dim // self.tp_size,
                self.value_dim // self.tp_size,
            ],
            dim=-1,
        )
        query, key = map(
            lambda x: rearrange(x, "l (h d) -> 1 l h d", d=self.head_k_dim),
            (query, key),
        )
        value = rearrange(value, "l (h d) -> 1 l h d", d=self.head_v_dim)
        return query.contiguous(), key.contiguous(), value.contiguous()

    def forward(
        self,
        hidden_states: torch.Tensor,
        output: torch.Tensor,
    ):
        return torch.ops.vllm.gdn_attention(
            hidden_states,
            output,
            self.prefix,
        )

    def _forward(
        self,
        hidden_states: torch.Tensor,
        output: torch.Tensor,
    ):
        forward_context = get_forward_context()
        attn_metadata: AttentionMetadata = forward_context.attn_metadata

        if attn_metadata is None:
            # V1 profile run
            return

        assert isinstance(attn_metadata, dict)
        attn_metadata = attn_metadata[self.prefix]
        assert isinstance(attn_metadata, GDNAttentionMetadata)
        has_initial_state = attn_metadata.has_initial_state
        spec_query_start_loc = attn_metadata.spec_query_start_loc
        non_spec_query_start_loc = attn_metadata.non_spec_query_start_loc
        spec_sequence_masks = attn_metadata.spec_sequence_masks
        spec_token_indx = attn_metadata.spec_token_indx
        non_spec_token_indx = attn_metadata.non_spec_token_indx
        spec_state_indices_tensor = attn_metadata.spec_state_indices_tensor  # noqa: E501
        non_spec_state_indices_tensor = attn_metadata.non_spec_state_indices_tensor  # noqa: E501
        self_kv_cache = self.kv_cache[forward_context.virtual_engine]
        conv_state = self_kv_cache[0].transpose(-1, -2)
        ssm_state = self_kv_cache[1]
        num_actual_tokens = attn_metadata.num_actual_tokens
        num_accepted_tokens = attn_metadata.num_accepted_tokens

        # 1. Set up dimensions for reshapes later
        projected_states_qkvz, _ = self.in_proj_qkvz(hidden_states[:num_actual_tokens])
        projected_states_ba, _ = self.in_proj_ba(hidden_states[:num_actual_tokens])
        query, key, value, z, b, a = self.fix_query_key_value_ordering(
            projected_states_qkvz, projected_states_ba
        )
        query, key, value = map(
            lambda x: rearrange(x, "l p d -> l (p d)"), (query, key, value)
        )
        mixed_qkv = torch.cat((query, key, value), dim=-1)

        # 2. Convolution sequence transformation
        conv_weights = self.conv1d.weight.view(
            self.conv1d.weight.size(0), self.conv1d.weight.size(2)
        )

        if spec_sequence_masks is not None:
            if attn_metadata.num_prefills == 0 and attn_metadata.num_decodes == 0:
                mixed_qkv_spec = mixed_qkv
                mixed_qkv_non_spec = None
            else:
                mixed_qkv_spec = mixed_qkv.index_select(0, spec_token_indx)
                mixed_qkv_non_spec = mixed_qkv.index_select(0, non_spec_token_indx)
        else:
            mixed_qkv_spec = None
            mixed_qkv_non_spec = mixed_qkv

        # 2.1: process the mutli-query part
        if spec_sequence_masks is not None:
            mixed_qkv_spec = causal_conv1d_update(
                mixed_qkv_spec,
                conv_state,
                conv_weights,
                self.conv1d.bias,
                self.activation,
                conv_state_indices=spec_state_indices_tensor[:, 0][
                    : attn_metadata.num_spec_decodes
                ],
                num_accepted_tokens=num_accepted_tokens,
                query_start_loc=spec_query_start_loc,
                max_query_len=spec_state_indices_tensor.size(-1),
                validate_data=False,
            )

        # 2.2: process the remaining part
        if attn_metadata.num_prefills > 0:
            mixed_qkv_non_spec_T = mixed_qkv_non_spec.transpose(0, 1)
            # - "cache_indices" updates the conv_state cache in positions
            #   pointed to by "state_indices_tensor"
            mixed_qkv_non_spec = causal_conv1d_fn(
                mixed_qkv_non_spec_T,
                conv_weights,
                self.conv1d.bias,
                activation=self.activation,
                conv_states=conv_state,
                has_initial_state=has_initial_state,
                cache_indices=non_spec_state_indices_tensor,
                query_start_loc=non_spec_query_start_loc,
                metadata=attn_metadata,
            ).transpose(0, 1)
        elif attn_metadata.num_decodes > 0:
            mixed_qkv_non_spec = causal_conv1d_update(
                mixed_qkv_non_spec,
                conv_state,
                conv_weights,
                self.conv1d.bias,
                self.activation,
                conv_state_indices=non_spec_state_indices_tensor[
                    : attn_metadata.num_decodes
                ],
                validate_data=True,
            )
        else:
            mixed_qkv_non_spec = None

        query_spec, key_spec, value_spec = self.rearrange_mixed_qkv(mixed_qkv_spec)
        query_non_spec, key_non_spec, value_non_spec = self.rearrange_mixed_qkv(
            mixed_qkv_non_spec
        )

        beta = b.sigmoid()
        # g = -self.A_log.float().exp() * F.softplus(a.float() + self.dt_bias)
        g = fused_gdn_gating(self.A_log, a, self.dt_bias)
        g, beta = map(lambda x: rearrange(x, "l d -> 1 l d"), (g, beta))

        if spec_sequence_masks is not None:
            if attn_metadata.num_prefills == 0 and attn_metadata.num_decodes == 0:
                g_spec = g
                beta_spec = beta
                g_non_spec = None
                beta_non_spec = None
            else:
                g_spec = g.index_select(1, spec_token_indx)
                beta_spec = beta.index_select(1, spec_token_indx)
                g_non_spec = g.index_select(1, non_spec_token_indx)
                beta_non_spec = beta.index_select(1, non_spec_token_indx)
        else:
            g_spec = None
            beta_spec = None
            g_non_spec = g
            beta_non_spec = beta

        # 3. Recurrent attention

        # 3.1: process the mutlti-query part
        if spec_sequence_masks is not None:
            core_attn_out_spec, last_recurrent_state = fused_recurrent_gated_delta_rule(
                q=query_spec,
                k=key_spec,
                v=value_spec,
                g=g_spec,
                beta=beta_spec,
                initial_state=ssm_state,
                inplace_final_state=True,
                cu_seqlens=spec_query_start_loc[: attn_metadata.num_spec_decodes + 1],
                ssm_state_indices=spec_state_indices_tensor,
                num_accepted_tokens=num_accepted_tokens,
                use_qk_l2norm_in_kernel=True,
            )
        else:
            core_attn_out_spec, last_recurrent_state = None, None

        # 3.2: process the remaining part
        if attn_metadata.num_prefills > 0:
            initial_state = ssm_state[non_spec_state_indices_tensor].contiguous()
            initial_state[~has_initial_state, ...] = 0
            (
                core_attn_out_non_spec,
                last_recurrent_state,
            ) = chunk_gated_delta_rule(
                q=query_non_spec,
                k=key_non_spec,
                v=value_non_spec,
                g=g_non_spec,
                beta=beta_non_spec,
                initial_state=initial_state,
                output_final_state=True,
                cu_seqlens=non_spec_query_start_loc,
                head_first=False,
                use_qk_l2norm_in_kernel=True,
            )
            # Init cache
            ssm_state[non_spec_state_indices_tensor] = last_recurrent_state.to(
                ssm_state.dtype
            )
        elif attn_metadata.num_decodes > 0:
            core_attn_out_non_spec, last_recurrent_state = (
                fused_recurrent_gated_delta_rule(
                    q=query_non_spec,
                    k=key_non_spec,
                    v=value_non_spec,
                    g=g_non_spec,
                    beta=beta_non_spec,
                    initial_state=ssm_state,
                    inplace_final_state=True,
                    cu_seqlens=non_spec_query_start_loc[
                        : attn_metadata.num_decodes + 1
                    ],
                    ssm_state_indices=non_spec_state_indices_tensor,
                    use_qk_l2norm_in_kernel=True,
                )
            )
        else:
            core_attn_out_non_spec, last_recurrent_state = None, None

        # Merge core attention output
        if spec_sequence_masks is not None and core_attn_out_non_spec is not None:
            core_attn_out = torch.empty(
                (1, num_actual_tokens, *core_attn_out_spec.shape[2:]),
                dtype=core_attn_out_non_spec.dtype,
                device=core_attn_out_non_spec.device,
            )
            core_attn_out.index_copy_(1, spec_token_indx, core_attn_out_spec)
            core_attn_out.index_copy_(1, non_spec_token_indx, core_attn_out_non_spec)

        elif spec_sequence_masks is not None:
            core_attn_out = core_attn_out_spec
        else:
            core_attn_out = core_attn_out_non_spec

        z_shape_og = z.shape
        # reshape input data into 2D tensor
        core_attn_out = core_attn_out.reshape(-1, core_attn_out.shape[-1])
        z = z.reshape(-1, z.shape[-1])
        core_attn_out = self.norm(core_attn_out, z)
        core_attn_out = core_attn_out.reshape(z_shape_og)
        core_attn_out = rearrange(core_attn_out, "... h d -> ... (h d)")

        output[:num_actual_tokens], _ = self.out_proj(core_attn_out)


class Qwen3NextAttention(nn.Module):
    def __init__(
        self,
        config: Qwen3NextConfig,
        model_config: ModelConfig | None = None,
        cache_config: CacheConfig | None = None,
        quant_config: QuantizationConfig | None = None,
        prefix: str = "",
    ) -> None:
        super().__init__()
        self.config = config
        self.hidden_size = config.hidden_size
        tp_size = get_tensor_model_parallel_world_size()
        self.total_num_heads = config.num_attention_heads
        assert self.total_num_heads % tp_size == 0
        self.num_heads = self.total_num_heads // tp_size
        self.total_num_kv_heads = config.num_key_value_heads
        if self.total_num_kv_heads >= tp_size:
            # Number of KV heads is greater than TP size, so we partition
            # the KV heads across multiple tensor parallel GPUs.
            assert self.total_num_kv_heads % tp_size == 0
        else:
            # Number of KV heads is less than TP size, so we replicate
            # the KV heads across multiple tensor parallel GPUs.
            assert tp_size % self.total_num_kv_heads == 0
        self.num_kv_heads = max(1, self.total_num_kv_heads // tp_size)
        self.head_dim = config.head_dim or (self.hidden_size // self.num_heads)
        self.q_size = self.num_heads * self.head_dim
        self.kv_size = self.num_kv_heads * self.head_dim
        self.scaling = self.head_dim**-0.5
        self.dual_chunk_attention_config = getattr(
            config, "dual_chunk_attention_config", None
        )
        self.attn_output_gate = getattr(config, "attn_output_gate", True)

        self.qkv_proj = QKVParallelLinear(
            config.hidden_size,
            self.head_dim,
            self.total_num_heads * (1 + self.attn_output_gate),
            self.total_num_kv_heads,
            bias=getattr(config, "qkv_bias", False),
            quant_config=quant_config,
            prefix=f"{prefix}.qkv_proj",
        )

        self.o_proj = RowParallelLinear(
            self.total_num_heads * self.head_dim,
            config.hidden_size,
            bias=False,
            quant_config=quant_config,
            prefix=f"{prefix}.o_proj",
        )

        self.rotary_emb = get_rope(
            head_size=self.head_dim,
            rotary_dim=self.head_dim,
            max_position=config.max_position_embeddings,
            base=config.rope_theta,
            rope_scaling=config.rope_scaling,
            partial_rotary_factor=config.partial_rotary_factor,
            dual_chunk_attention_config=self.dual_chunk_attention_config,
        )

        self.attn = Attention(
            self.num_heads,
            self.head_dim,
            self.scaling,
            num_kv_heads=self.num_kv_heads,
            cache_config=cache_config,
            quant_config=quant_config,
            prefix=f"{prefix}.attn",
            **{
                "layer_idx": extract_layer_index(prefix),
                "dual_chunk_attention_config": self.dual_chunk_attention_config,
            }
            if self.dual_chunk_attention_config
            else {},
        )

        self.q_norm = Qwen3NextRMSNorm(self.head_dim, eps=config.rms_norm_eps)
        self.k_norm = Qwen3NextRMSNorm(self.head_dim, eps=config.rms_norm_eps)

    def forward(
        self,
        positions: torch.Tensor,
        output: torch.Tensor,
        hidden_states: torch.Tensor,
    ):
        qkv, _ = self.qkv_proj(hidden_states)

        if self.attn_output_gate:
            q_gate, k, v = qkv.split(
                [self.q_size * 2, self.kv_size, self.kv_size], dim=-1
            )
            orig_shape = q_gate.shape[:-1]
            q_gate = q_gate.view(*orig_shape, self.num_heads, -1)
            q, gate = torch.chunk(q_gate, 2, dim=-1)
            q = q.reshape(*orig_shape, -1)
            gate = gate.reshape(*orig_shape, -1)
        else:
            q, k, v = qkv.split([self.q_size, self.kv_size, self.kv_size], dim=-1)

        q = self.q_norm(q.view(-1, self.num_heads, self.head_dim)).view(
            -1, self.num_heads * self.head_dim
        )
        k = self.k_norm(k.view(-1, self.num_kv_heads, self.head_dim)).view(
            -1, self.num_kv_heads * self.head_dim
        )

        q, k = self.rotary_emb(positions, q, k)

        attn_output = self.attn(q, k, v)

        if self.attn_output_gate:
            gate = torch.sigmoid(gate)
            attn_output = attn_output * gate

        output[:], _ = self.o_proj(attn_output)


class Qwen3NextDecoderLayer(nn.Module):
    def __init__(
        self,
        vllm_config: VllmConfig,
        layer_type: str,
        prefix: str = "",
    ) -> None:
        super().__init__()

        config = vllm_config.model_config.hf_config
        model_config = vllm_config.model_config
        cache_config = vllm_config.cache_config
        quant_config = vllm_config.quant_config
        speculative_config = vllm_config.speculative_config

        self.layer_type = layer_type
        self.layer_idx = extract_layer_index(prefix)

        if self.layer_type == "linear_attention":
            self.linear_attn = Qwen3NextGatedDeltaNet(
                config,
                model_config=model_config,
                cache_config=cache_config,
                quant_config=quant_config,
                speculative_config=speculative_config,
                prefix=f"{prefix}.linear_attn",
            )
        elif self.layer_type == "full_attention":
            self.self_attn = Qwen3NextAttention(
                config,
                model_config=model_config,
                cache_config=cache_config,
                quant_config=quant_config,
                prefix=f"{prefix}.self_attn",
            )
        else:
            raise ValueError(f"Invalid layer_type {self.layer_type}")

        mlp_only_layers = (
            [] if not hasattr(config, "mlp_only_layers") else config.mlp_only_layers
        )
        if (self.layer_idx not in mlp_only_layers) and (
            config.num_experts > 0
            and (self.layer_idx + 1) % config.decoder_sparse_step == 0
        ):
            self.mlp = Qwen3NextSparseMoeBlock(
                vllm_config=vllm_config,
                prefix=f"{prefix}.mlp",
            )
        else:
            self.mlp = Qwen3NextMLP(
                hidden_size=config.hidden_size,
                intermediate_size=config.intermediate_size,
                hidden_act=config.hidden_act,
                quant_config=quant_config,
            )

        self.input_layernorm = Qwen3NextRMSNorm(
            config.hidden_size, eps=config.rms_norm_eps
        )
        self.post_attention_layernorm = Qwen3NextRMSNorm(
            config.hidden_size, eps=config.rms_norm_eps
        )

        self.layer_scale = getattr(config, "layer_scale", False)
        if self.layer_scale:
            self.attn_layer_scale = torch.nn.Parameter(
                torch.zeros(
                    1,
                    1,
                    config.hidden_size,
                    dtype=config.dtype,
                ),
            )
            self.ffn_layer_scale = torch.nn.Parameter(
                torch.zeros(
                    1,
                    1,
                    config.hidden_size,
                    dtype=config.dtype,
                ),
            )

    def forward(
        self,
        hidden_states: torch.Tensor,
        residual: torch.Tensor | None,
        positions: torch.Tensor = None,
        **kwargs: object,
    ):
        if residual is None:
            residual = hidden_states
            hidden_states = self.input_layernorm(hidden_states)
        else:
            hidden_states, residual = self.input_layernorm(hidden_states, residual)

        self_attention_output = torch.empty_like(hidden_states)
        if self.layer_type == "linear_attention":
            self.linear_attn(
                hidden_states=hidden_states,
                output=self_attention_output,
            )
        elif self.layer_type == "full_attention":
            self.self_attn(
                hidden_states=hidden_states,
                output=self_attention_output,
                positions=positions,
            )
        else:
            raise ValueError("Invalid layer_type")
        hidden_states = self_attention_output

        if self.layer_scale:
            if len(hidden_states.shape) == 2:
                hidden_states = hidden_states * (
                    self.attn_layer_scale.to(hidden_states.dtype)[0] + 1
                )
            else:
                hidden_states = hidden_states * (
                    self.attn_layer_scale.to(hidden_states.dtype) + 1
                )

        # Fully Connected
        hidden_states, residual = self.post_attention_layernorm(hidden_states, residual)
        hidden_states = self.mlp(hidden_states)

        if self.layer_scale:
            if len(hidden_states.shape) == 2:
                hidden_states = hidden_states * (
                    self.ffn_layer_scale.to(hidden_states.dtype)[0] + 1
                )
            else:
                assert len(hidden_states.shape) == len(self.ffn_layer_scale.shape), (
                    f"shape must be the same {len(hidden_states.shape)}, "
                    f"{len(self.ffn_layer_scale.shape)}"
                )
                hidden_states = hidden_states * (
                    self.ffn_layer_scale.to(hidden_states.dtype) + 1
                )

        return hidden_states, residual


@support_torch_compile
class Qwen3NextModel(nn.Module):
    def __init__(self, *, vllm_config: VllmConfig, prefix: str = ""):
        super().__init__()

        config: Qwen3NextConfig = vllm_config.model_config.hf_config
        parallel_config = vllm_config.parallel_config
        lora_config = vllm_config.lora_config
        eplb_config = parallel_config.eplb_config
        self.num_redundant_experts = eplb_config.num_redundant_experts

        self.config = config
        lora_vocab = (
            (lora_config.lora_extra_vocab_size * (lora_config.max_loras or 1))
            if lora_config
            else 0
        )
        self.vocab_size = config.vocab_size + lora_vocab

        self.embed_tokens = VocabParallelEmbedding(
            self.vocab_size,
            config.hidden_size,
            org_num_embeddings=config.vocab_size,
        )

        def get_layer(prefix: str):
            return Qwen3NextDecoderLayer(
                vllm_config,
                layer_type=config.layer_types[extract_layer_index(prefix)],
                prefix=prefix,
            )

        self.start_layer, self.end_layer, self.layers = make_layers(
            config.num_hidden_layers, get_layer, prefix=f"{prefix}.layers"
        )
        self.make_empty_intermediate_tensors = make_empty_intermediate_tensors_factory(
            ["hidden_states", "residual"], config.hidden_size
        )

        if get_pp_group().is_last_rank:
            self.norm = Qwen3NextRMSNorm(config.hidden_size, eps=config.rms_norm_eps)
        else:
            self.norm = PPMissingLayer()

    def get_input_embeddings(self, input_ids: torch.Tensor) -> torch.Tensor:
        return self.embed_tokens(input_ids)

    def forward(
        self,
        input_ids: torch.Tensor,
        positions: torch.Tensor,
        intermediate_tensors: IntermediateTensors | None = None,
        inputs_embeds: torch.Tensor | None = None,
    ) -> torch.Tensor:
        if get_pp_group().is_first_rank:
            if inputs_embeds is not None:
                hidden_states = inputs_embeds
            else:
                hidden_states = self.get_input_embeddings(input_ids)
            residual = None
        else:
            assert intermediate_tensors is not None
            hidden_states = intermediate_tensors["hidden_states"]
            residual = intermediate_tensors["residual"]

        for layer in islice(self.layers, self.start_layer, self.end_layer):
            hidden_states, residual = layer(
                positions=positions,
                hidden_states=hidden_states,
                residual=residual,
            )

        if not get_pp_group().is_last_rank:
            return IntermediateTensors(
                {"hidden_states": hidden_states, "residual": residual}
            )
        hidden_states, _ = self.norm(hidden_states, residual)
        return hidden_states

    def get_expert_mapping(self) -> list[tuple[str, str, int, str]]:
        # Params for weights, fp8 weight scales, fp8 activation scales
        # (param_name, weight_name, expert_id, shard_id)
        return SharedFusedMoE.make_expert_params_mapping(
            ckpt_gate_proj_name="gate_proj",
            ckpt_down_proj_name="down_proj",
            ckpt_up_proj_name="up_proj",
            num_experts=self.config.num_experts,
            num_redundant_experts=self.num_redundant_experts,
        )

    def load_weights(self, weights: Iterable[tuple[str, torch.Tensor]]) -> set[str]:
        stacked_params_mapping = [
            # (param_name, shard_name, shard_id)
            ("qkv_proj", "q_proj", "q"),
            ("qkv_proj", "k_proj", "k"),
            ("qkv_proj", "v_proj", "v"),
            ("gate_up_proj", "gate_proj", 0),
            ("gate_up_proj", "up_proj", 1),
        ]

        params_dict = dict(self.named_parameters())
        loaded_params: set[str] = set()
        expert_params_mapping = self.get_expert_mapping()
        for name, loaded_weight in weights:
            if "rotary_emb.inv_freq" in name:
                continue

            if name.startswith("mtp."):
                continue

            for param_name, weight_name, shard_id in stacked_params_mapping:
                if weight_name not in name:
                    continue

                if "mlp.experts" in name:
                    continue

                name = name.replace(weight_name, param_name)
                # Skip loading extra bias for GPTQ models.
                if name.endswith(".bias") and name not in params_dict:
                    continue
                # Skip layers on other devices.
                if is_pp_missing_parameter(name, self):
                    continue
                # name = apply_attn_prefix(name, params_dict)
                if name not in params_dict:
                    continue
                param = params_dict[name]
                weight_loader = param.weight_loader
                weight_loader(param, loaded_weight, shard_id)
                break
            else:
                for mapping in expert_params_mapping:
                    param_name, weight_name, expert_id, shard_id = mapping
                    if weight_name not in name:
                        continue
                    name = name.replace(weight_name, param_name)
                    # Skip layers on other devices.
                    if is_pp_missing_parameter(name, self):
                        continue
                    # Skip loading extra bias for GPTQ models.
                    if (
                        name.endswith(".bias") or name.endswith("_bias")
                    ) and name not in params_dict:
                        continue
                    param = params_dict[name]
                    weight_loader = param.weight_loader
                    weight_loader(
                        param,
                        loaded_weight,
                        name,
                        shard_id=shard_id,
                        expert_id=expert_id,
                    )
                    break
                else:
                    # Skip loading extra bias for GPTQ models.
                    if name.endswith(".bias") and name not in params_dict:
                        continue
                    if is_pp_missing_parameter(name, self):
                        continue
                    param = params_dict[name]
                    weight_loader = getattr(
                        param, "weight_loader", default_weight_loader
                    )
                    weight_loader(param, loaded_weight)
            loaded_params.add(name)
        return loaded_params


class Qwen3NextForCausalLM(
    nn.Module, HasInnerState, SupportsLoRA, SupportsPP, MixtureOfExperts, IsHybrid
):
    packed_modules_mapping = {
        "qkv_proj": [
            "q_proj",
            "k_proj",
            "v_proj",
        ],
        "gate_up_proj": ["gate_proj", "up_proj"],
    }

    def __init__(self, *, vllm_config: VllmConfig, prefix: str = ""):
        config = vllm_config.model_config.hf_config
        self.vllm_config = vllm_config
        self.model_config = vllm_config.model_config
        cache_config = vllm_config.cache_config
        lora_config = vllm_config.lora_config
        scheduler_config = vllm_config.scheduler_config
        assert not cache_config.enable_prefix_caching, (
            "Qwen3Next currently does not support prefix caching"
        )
        self.quant_config = vllm_config.quant_config

        super().__init__()
        self.config = config
        self.scheduler_config = scheduler_config
        self.model = Qwen3NextModel(
            vllm_config=vllm_config, prefix=maybe_prefix(prefix, "model")
        )
        self.unpadded_vocab_size = config.vocab_size
        if lora_config:
            self.unpadded_vocab_size += lora_config.lora_extra_vocab_size
        self.lm_head = ParallelLMHead(
            self.unpadded_vocab_size,
            config.hidden_size,
            org_num_embeddings=config.vocab_size,
            padding_size=DEFAULT_VOCAB_PADDING_SIZE
            # We need bigger padding if using lora for kernel
            # compatibility
            if not lora_config
            else lora_config.lora_vocab_padding_size,
            prefix=maybe_prefix(prefix, "lm_head"),
        )
        self.logits_processor = LogitsProcessor(
            self.unpadded_vocab_size, config.vocab_size
        )
        self.make_empty_intermediate_tensors = (
            self.model.make_empty_intermediate_tensors
        )

        # Set MoE hyperparameters
        self.expert_weights = []

        self.moe_layers: list[SharedFusedMoE] = []
        example_layer = None
        for layer in self.model.layers:
            if isinstance(layer, PPMissingLayer):
                continue

            assert isinstance(layer, Qwen3NextDecoderLayer)
            if isinstance(layer.mlp, Qwen3NextSparseMoeBlock):
                example_layer = layer.mlp
                self.moe_layers.append(layer.mlp.experts)

        if example_layer is None:
            raise RuntimeError("No Qwen3Next layer found in the model.layers.")

        self.num_moe_layers = len(self.moe_layers)
        self.num_expert_groups = 1
        self.num_shared_experts = 0
        self.num_logical_experts = example_layer.n_logical_experts
        self.num_physical_experts = example_layer.n_physical_experts
        self.num_local_physical_experts = example_layer.n_local_physical_experts
        self.num_routed_experts = example_layer.n_routed_experts
        self.num_redundant_experts = example_layer.n_redundant_experts

    def set_eplb_state(
        self,
        expert_load_view: torch.Tensor,
        logical_to_physical_map: torch.Tensor,
        logical_replica_count: torch.Tensor,
    ) -> None:
        for layer_idx, layer in enumerate(self.moe_layers):
            # Register the expert weights.
            self.expert_weights.append(layer.get_expert_weights())
            layer.set_eplb_state(
                moe_layer_idx=layer_idx,
                expert_load_view=expert_load_view,
                logical_to_physical_map=logical_to_physical_map,
                logical_replica_count=logical_replica_count,
            )

    def update_physical_experts_metadata(
        self,
        num_physical_experts: int,
        num_local_physical_experts: int,
    ) -> None:
        assert self.num_local_physical_experts == num_local_physical_experts
        self.num_physical_experts = num_physical_experts
        self.num_local_physical_experts = num_local_physical_experts
        self.num_redundant_experts = num_physical_experts - self.num_logical_experts
        for layer in self.model.layers:
            if isinstance(layer.mlp, Qwen3NextSparseMoeBlock):
                moe = layer.mlp
                moe.n_local_physical_experts = num_local_physical_experts
                moe.n_physical_experts = num_physical_experts
                moe.n_redundant_experts = self.num_redundant_experts
                moe.experts.update_expert_map()

    def get_input_embeddings(self, input_ids: torch.Tensor) -> torch.Tensor:
        return self.model.get_input_embeddings(input_ids)

    def forward(
        self,
        input_ids: torch.Tensor,
        positions: torch.Tensor,
        intermediate_tensors: IntermediateTensors | None = None,
        inputs_embeds: torch.Tensor | None = None,
        **kwargs: object,
    ):
        hidden_states = self.model(
            input_ids, positions, intermediate_tensors, inputs_embeds
        )

        return hidden_states

    @classmethod
    def get_mamba_state_dtype_from_config(
        cls,
        vllm_config: "VllmConfig",
    ) -> tuple[torch.dtype, torch.dtype]:
        return MambaStateDtypeCalculator.gated_delta_net_state_dtype(
            vllm_config.model_config.dtype, vllm_config.cache_config.mamba_cache_dtype
        )

    @classmethod
    def get_mamba_state_shape_from_config(
        cls, vllm_config: "VllmConfig"
    ) -> tuple[tuple[int, int], tuple[int, int]]:
        parallel_config = vllm_config.parallel_config
        hf_config = vllm_config.model_config.hf_config
        tp_size = parallel_config.tensor_parallel_size
        num_spec = (
            vllm_config.speculative_config.num_speculative_tokens
            if vllm_config.speculative_config
            else 0
        )
        return MambaStateShapeCalculator.gated_delta_net_state_shape(
            tp_size,
            hf_config.linear_num_key_heads,
            hf_config.linear_num_value_heads,
            hf_config.linear_key_head_dim,
            hf_config.linear_value_head_dim,
            hf_config.linear_conv_kernel_dim,
            num_spec,
        )

    def compute_logits(
        self,
        hidden_states: torch.Tensor,
    ) -> torch.Tensor | None:
        return self.logits_processor(self.lm_head, hidden_states)

    def load_weights(self, weights: Iterable[tuple[str, torch.Tensor]]) -> set[str]:
        loader = AutoWeightsLoader(
            self,
            skip_prefixes=["mtp."],
        )
        return loader.load_weights(weights)

    def get_expert_mapping(self) -> list[tuple[str, str, int, str]]:
        return self.model.get_expert_mapping()


def gdn_attention(
    hidden_states: torch.Tensor,
    output: torch.Tensor,
    layer_name: str,
) -> None:
    forward_context: ForwardContext = get_forward_context()
    self = forward_context.no_compile_layers[layer_name]
    self._forward(hidden_states=hidden_states, output=output)


def gdn_attention_fake(
    hidden_states: torch.Tensor,
    output: torch.Tensor,
    layer_name: str,
) -> None:
    return


direct_register_custom_op(
    op_name="gdn_attention",
    op_func=gdn_attention,
    mutates_args=["output"],
    fake_impl=gdn_attention_fake,
)


# g = -self.A_log.float().exp() * F.softplus(a.float() + self.dt_bias)
@triton.jit
def fused_gdn_gating_kernel(
    g,
    A_log,
    a,
    dt_bias,
    seq_len,
    NUM_HEADS: tl.constexpr,
    beta: tl.constexpr,
    threshold: tl.constexpr,
    BLK_HEADS: tl.constexpr,
):
    i_b, i_s, i_d = tl.program_id(0), tl.program_id(1), tl.program_id(2)
    head_off = i_d * BLK_HEADS + tl.arange(0, BLK_HEADS)
    off = i_b * seq_len * NUM_HEADS + i_s * NUM_HEADS + head_off
    mask = head_off < NUM_HEADS
    blk_A_log = tl.load(A_log + head_off, mask=mask)
    blk_a = tl.load(a + off, mask=mask)
    blk_bias = tl.load(dt_bias + head_off, mask=mask)
    # If the model is loaded in fp16, without the .float() here, A might be -inf
    x = blk_a.to(tl.float32) + blk_bias.to(tl.float32)
    softplus_x = tl.where(
        beta * x <= threshold, (1 / beta) * tl.log(1 + tl.exp(beta * x)), x
    )
    blk_g = -tl.exp(blk_A_log.to(tl.float32)) * softplus_x
    tl.store(g + off, blk_g.to(g.dtype.element_ty), mask=mask)


def fused_gdn_gating(
    A_log: torch.Tensor,
    a: torch.Tensor,
    dt_bias: torch.Tensor,
    beta: float = 1.0,
    threshold: float = 20.0,
) -> torch.Tensor:
    batch, num_heads = a.shape
    seq_len = 1
    grid = (batch, seq_len, triton.cdiv(num_heads, 8))
    g = torch.empty_like(a, dtype=torch.float32)
    fused_gdn_gating_kernel[grid](
        g, A_log, a, dt_bias, seq_len, num_heads, beta, threshold, 8, num_warps=1
    )
    return g<|MERGE_RESOLUTION|>--- conflicted
+++ resolved
@@ -134,24 +134,6 @@
             self.physical_expert_start + self.n_local_physical_experts
         )
 
-<<<<<<< HEAD
-        self.experts = FusedMoE(
-            num_experts=self.n_routed_experts,
-            top_k=config.num_experts_per_tok,
-            hidden_size=config.hidden_size,
-            intermediate_size=config.moe_intermediate_size,
-            reduce_results=False,
-            renormalize=config.norm_topk_prob,
-            quant_config=quant_config,
-            prefix=f"{prefix}.experts",
-            enable_eplb=self.enable_eplb,
-            eplb_record_metrics=eplb_config.eplb_record_metrics,
-            num_redundant_experts=self.n_redundant_experts,
-            is_sequence_parallel=self.is_sequence_parallel,
-        )
-
-=======
->>>>>>> 6c9fdbf7
         self.gate = ReplicatedLinear(
             config.hidden_size,
             config.num_experts,
@@ -186,6 +168,7 @@
             quant_config=quant_config,
             prefix=f"{prefix}.experts",
             enable_eplb=self.enable_eplb,
+            eplb_record_metrics=eplb_config.eplb_record_metrics,
             num_redundant_experts=self.n_redundant_experts,
             is_sequence_parallel=self.is_sequence_parallel,
         )
