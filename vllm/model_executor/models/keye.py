--- conflicted
+++ resolved
@@ -16,15 +16,10 @@
 from transformers.modeling_outputs import BaseModelOutput, BaseModelOutputWithPooling
 from transformers.utils import torch_int
 
-<<<<<<< HEAD
 from vllm.attention.backends.registry import AttentionBackendEnum
-from vllm.attention.layer import check_upstream_fa_availability
-=======
-from vllm.attention.backends.registry import _Backend
 from vllm.attention.layer import (
     maybe_get_vit_flash_attn_backend,
 )
->>>>>>> 685c99ee
 from vllm.config import VllmConfig
 from vllm.config.multimodal import BaseDummyOptions
 from vllm.distributed import get_tensor_model_parallel_world_size
@@ -410,19 +405,6 @@
             attn_backend_override=attn_backend_override,
         )
 
-<<<<<<< HEAD
-        self.use_upstream_fa = False
-        if (
-            self.attn_backend != AttentionBackendEnum.FLASH_ATTN
-            and check_upstream_fa_availability(torch.get_default_dtype())
-        ):
-            self.attn_backend = AttentionBackendEnum.FLASH_ATTN
-            self.use_upstream_fa = True
-
-        if self.attn_backend not in {
-            AttentionBackendEnum.FLASH_ATTN,
-            AttentionBackendEnum.XFORMERS,
-=======
         self.attn_backend, self.flash_attn_varlen_func = (
             maybe_get_vit_flash_attn_backend(
                 self.attn_backend,
@@ -432,18 +414,17 @@
         )
 
         if self.attn_backend not in {
-            _Backend.FLASH_ATTN,
-            _Backend.XFORMERS,
-            _Backend.ROCM_AITER_FA,
->>>>>>> 685c99ee
+            AttentionBackendEnum.FLASH_ATTN,
+            AttentionBackendEnum.XFORMERS,
+            AttentionBackendEnum.ROCM_AITER_FA,
         }:
             raise RuntimeError(
                 f"Keye-VL does not support {self.attn_backend} backend now."
             )
 
         self.is_flash_attn_backend = self.attn_backend in {
-            _Backend.FLASH_ATTN,
-            _Backend.ROCM_AITER_FA,
+            AttentionBackendEnum.FLASH_ATTN,
+            AttentionBackendEnum.ROCM_AITER_FA,
         }
 
     def forward(
@@ -493,16 +474,7 @@
                 self.head_dim,
             )
 
-<<<<<<< HEAD
-        if self.attn_backend == AttentionBackendEnum.FLASH_ATTN:
-            if self.use_upstream_fa:
-                from flash_attn import flash_attn_varlen_func
-            else:
-                from vllm.vllm_flash_attn import flash_attn_varlen_func
-
-=======
         if self.is_flash_attn_backend:
->>>>>>> 685c99ee
             q, k, v = (rearrange(x, "b s ... -> (b s) ...") for x in [q, k, v])
 
             output = self.flash_attn_varlen_func(
