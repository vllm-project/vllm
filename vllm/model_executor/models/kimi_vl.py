--- conflicted
+++ resolved
@@ -66,11 +66,6 @@
 from vllm.model_executor.models.interfaces import (SupportsMultiModal,
                                                    SupportsPP)
 from vllm.model_executor.models.moonvit import MoonVitPretrainedModel
-<<<<<<< HEAD
-from vllm.model_executor.sampling_metadata import SamplingMetadata
-=======
-from vllm.model_executor.models.utils import merge_multimodal_embeddings
->>>>>>> 0eecb316
 from vllm.multimodal import MULTIMODAL_REGISTRY
 from vllm.multimodal.inputs import (MultiModalDataDict, MultiModalFieldConfig,
                                     MultiModalKwargsItems, NestedTensors)
