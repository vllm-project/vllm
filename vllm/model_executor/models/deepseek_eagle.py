--- conflicted
+++ resolved
@@ -50,25 +50,16 @@
             prefix=maybe_prefix(prefix, "embed_tokens"),
         )
 
-<<<<<<< HEAD
-        self.layers = nn.ModuleList([
-            DeepseekV2DecoderLayer(
-                vllm_config,
-                prefix=maybe_prefix(prefix, f"layers.{i + start_layer_id}"),
-                config=self.config,
-            ) for i in range(self.config.num_hidden_layers)
-        ])
-=======
         self.layers = nn.ModuleList(
             [
                 DeepseekV2DecoderLayer(
                     vllm_config,
                     prefix=maybe_prefix(prefix, f"layers.{i + start_layer_id}"),
+                    config=self.config,
                 )
                 for i in range(self.config.num_hidden_layers)
             ]
         )
->>>>>>> fc679696
 
         self.fc = nn.Linear(
             self.config.model.hidden_size * 2,
