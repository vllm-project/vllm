# SPDX-License-Identifier: Apache-2.0
# SPDX-FileCopyrightText: Copyright contributors to the vLLM project

from collections.abc import Iterable, Mapping, Sequence
from functools import cached_property
from itertools import islice
from typing import Annotated, Any, Literal, Optional, Union

import torch
import torch.nn as nn
import torch.nn.functional as F
from transformers import (BatchFeature, ChameleonConfig, ChameleonProcessor,
                          ChameleonVQVAEConfig)

from vllm.attention import Attention
from vllm.config import CacheConfig, VllmConfig
from vllm.distributed import get_pp_group, get_tensor_model_parallel_world_size
from vllm.logger import init_logger
from vllm.model_executor.layers.activation import SiluAndMul
from vllm.model_executor.layers.layernorm import RMSNorm
from vllm.model_executor.layers.linear import (MergedColumnParallelLinear,
                                               QKVParallelLinear,
                                               RowParallelLinear)
from vllm.model_executor.layers.logits_processor import LogitsProcessor
from vllm.model_executor.layers.quantization import QuantizationConfig
from vllm.model_executor.layers.rotary_embedding import get_rope
from vllm.model_executor.layers.vocab_parallel_embedding import (
    ParallelLMHead, VocabParallelEmbedding)
from vllm.model_executor.model_loader.weight_utils import (
    default_weight_loader, row_parallel_weight_loader)
from vllm.model_executor.utils import set_weight_attrs
from vllm.multimodal import MULTIMODAL_REGISTRY
from vllm.multimodal.inputs import (MultiModalDataDict, MultiModalFieldConfig,
                                    MultiModalKwargsItems)
from vllm.multimodal.parse import MultiModalDataItems
from vllm.multimodal.processing import (BaseMultiModalProcessor,
                                        BaseProcessingInfo, PromptReplacement,
                                        PromptUpdate, PromptUpdateDetails)
from vllm.multimodal.profiling import BaseDummyInputsBuilder
from vllm.sequence import IntermediateTensors
from vllm.utils.tensor_schema import TensorSchema, TensorShape

from .interfaces import (MultiModalEmbeddings, SupportsMultiModal, SupportsPP,
                         SupportsQuant)
from .utils import (flatten_bn, is_pp_missing_parameter,
                    make_empty_intermediate_tensors_factory, make_layers,
                    maybe_prefix)

logger = init_logger(__name__)


class ChameleonImagePixelInputs(TensorSchema):
    """
    Dimensions:
        - bn: Batch size * number of images
        - c: Number of channels (3)
        - h: Height of each image
        - w: Width of each image
    """
    type: Literal["pixel_values"]
    data: Annotated[torch.Tensor, TensorShape("bn", 3, "h", "w")]


class ChameleonProcessingInfo(BaseProcessingInfo):

    def get_hf_config(self):
        return self.ctx.get_hf_config(ChameleonConfig)

    def get_hf_processor(self, **kwargs: object):
        return self.ctx.get_hf_processor(ChameleonProcessor, **kwargs)

    def get_supported_mm_limits(self) -> Mapping[str, Optional[int]]:
        return {"image": 1}

    def get_num_image_tokens(self) -> int:
        processor = self.get_hf_processor()
        return processor.image_seq_length


class ChameleonDummyInputsBuilder(
        BaseDummyInputsBuilder[ChameleonProcessingInfo]):

    def get_dummy_text(self, mm_counts: Mapping[str, int]) -> str:
        num_images = mm_counts.get("image", 0)

        processor = self.info.get_hf_processor()
        image_token = processor.image_token

        return image_token * num_images

    def get_dummy_mm_data(
        self,
        seq_len: int,
        mm_counts: Mapping[str, int],
    ) -> MultiModalDataDict:
        config = self.info.get_hf_config()

        width = height = config.vq_config.resolution
        num_images = mm_counts.get("image", 0)

        return {
            "image":
            self._get_dummy_images(width=width,
                                   height=height,
                                   num_images=num_images)
        }


class ChameleonMultiModalProcessor(
        BaseMultiModalProcessor[ChameleonProcessingInfo]):

    def _call_hf_processor(
        self,
        prompt: str,
        mm_data: Mapping[str, object],
        mm_kwargs: Mapping[str, object],
        tok_kwargs: Mapping[str, object],
    ) -> BatchFeature:
        if not mm_data:
            prompt_ids = self.info.get_tokenizer().encode(prompt)
            prompt_ids = self._apply_hf_processor_tokens_only(prompt_ids)
            return BatchFeature(dict(input_ids=[prompt_ids]), tensor_type="pt")

        return super()._call_hf_processor(
            prompt=prompt,
            mm_data=mm_data,
            mm_kwargs=mm_kwargs,
            tok_kwargs=tok_kwargs,
        )

    def _apply_hf_processor_tokens_only(
        self,
        prompt_tokens: list[int],
    ) -> list[int]:
        # HF processor adds sep token for chat mode
        tokenizer = self.info.get_tokenizer()
        vocab = tokenizer.get_vocab()

        sep_token_id = vocab[tokenizer.sep_token]  # type: ignore

        return prompt_tokens + [sep_token_id]

    def _get_mm_fields_config(
        self,
        hf_inputs: BatchFeature,
        hf_processor_mm_kwargs: Mapping[str, object],
    ) -> Mapping[str, MultiModalFieldConfig]:
        return dict(pixel_values=MultiModalFieldConfig.batched("image"))

    def _get_prompt_updates(
        self,
        mm_items: MultiModalDataItems,
        hf_processor_mm_kwargs: Mapping[str, object],
        out_mm_kwargs: MultiModalKwargsItems,
    ) -> Sequence[PromptUpdate]:
        processor = self.info.get_hf_processor(**hf_processor_mm_kwargs)
        tokenizer = self.info.get_tokenizer()
        vocab = tokenizer.get_vocab()

        image_start_id = vocab[processor.image_start_token]
        image_token_id = vocab[processor.image_token]
        image_end_id = vocab[processor.image_end_token]

        num_image_tokens = self.info.get_num_image_tokens()
        image_tokens = [image_token_id] * num_image_tokens

        return [
            PromptReplacement(
                modality="image",
                target=[image_token_id],
                replacement=PromptUpdateDetails.select_token_id(
                    [image_start_id] + image_tokens + [image_end_id],
                    embed_token_id=image_token_id,
                ),
            )
        ]


class ChameleonLayerNorm(nn.LayerNorm):

    def __init__(self, hidden_size, *args, **kwargs):
        super().__init__(hidden_size, *args, **kwargs)
        self.normalized_shape = (hidden_size[-1], )

        set_weight_attrs(self.weight,
                         {"weight_loader": row_parallel_weight_loader})
        set_weight_attrs(self.bias,
                         {"weight_loader": row_parallel_weight_loader})

    def forward(self, hidden_states):
        hidden_states = F.layer_norm(hidden_states,
                                     self.normalized_shape,
                                     None,
                                     None,
                                     eps=1e-5)
        hidden_states = hidden_states * self.weight + self.bias
        return hidden_states


# Copied from vllm.model_executor.models.llama.LlamaMLP -> ChameleonMLP
class ChameleonMLP(nn.Module):

    def __init__(
        self,
        hidden_size: int,
        intermediate_size: int,
        hidden_act: str,
        quant_config: Optional[QuantizationConfig] = None,
        bias: bool = False,
    ) -> None:
        super().__init__()
        self.gate_up_proj = MergedColumnParallelLinear(
            input_size=hidden_size,
            output_sizes=[intermediate_size] * 2,
            bias=bias,
            quant_config=quant_config)
        self.down_proj = RowParallelLinear(input_size=intermediate_size,
                                           output_size=hidden_size,
                                           bias=bias,
                                           quant_config=quant_config)
        if hidden_act != "silu":
            raise ValueError(f"Unsupported activation: {hidden_act}. "
                             "Only silu is supported for now.")
        self.act_fn = SiluAndMul()

    def forward(self, x):
        gate_up, _ = self.gate_up_proj(x)
        x = self.act_fn(gate_up)
        x, _ = self.down_proj(x)
        return x


# Modified from vllm.model_executor.models.llama.LlamaAttention -> ChameleonAttention #noqa
class ChameleonAttention(nn.Module):

    def __init__(
        self,
        hidden_size: int,
        num_heads: int,
        num_kv_heads: int,
        rope_theta: float = 10000,
        rope_scaling: Optional[dict[str, Any]] = None,
        max_position_embeddings: int = 4096,
        quant_config: Optional[QuantizationConfig] = None,
        bias: bool = False,
        cache_config: Optional[CacheConfig] = None,
        prefix: str = "",
    ) -> None:
        super().__init__()
        self.hidden_size = hidden_size
        tp_size = get_tensor_model_parallel_world_size()
        self.total_num_heads = num_heads
        assert self.total_num_heads % tp_size == 0
        self.num_heads = self.total_num_heads // tp_size
        self.total_num_kv_heads = num_kv_heads
        if self.total_num_kv_heads >= tp_size:
            # Number of KV heads is greater than TP size, so we partition
            # the KV heads across multiple tensor parallel GPUs.
            assert self.total_num_kv_heads % tp_size == 0
        else:
            # Number of KV heads is less than TP size, so we replicate
            # the KV heads across multiple tensor parallel GPUs.
            assert tp_size % self.total_num_kv_heads == 0
        self.num_kv_heads = max(1, self.total_num_kv_heads // tp_size)
        self.head_dim = hidden_size // self.total_num_heads
        self.q_size = self.num_heads * self.head_dim
        self.kv_size = self.num_kv_heads * self.head_dim
        self.scaling = self.head_dim**-0.5
        self.rope_theta = rope_theta
        self.max_position_embeddings = max_position_embeddings

        self.qkv_proj = QKVParallelLinear(
            hidden_size=hidden_size,
            head_size=self.head_dim,
            total_num_heads=self.total_num_heads,
            total_num_kv_heads=self.total_num_kv_heads,
            bias=bias,
            quant_config=quant_config,
        )
        self.o_proj = RowParallelLinear(
            input_size=self.total_num_heads * self.head_dim,
            output_size=hidden_size,
            bias=bias,
            quant_config=quant_config,
        )
        self.q_norm = ChameleonLayerNorm((self.num_heads, self.head_dim))
        self.k_norm = ChameleonLayerNorm((self.num_kv_heads, self.head_dim))
        self.rotary_emb = get_rope(
            self.head_dim,
            rotary_dim=self.head_dim,
            max_position=max_position_embeddings,
            base=rope_theta,
            rope_scaling=rope_scaling,
        )

        self.attn = Attention(self.num_heads,
                              self.head_dim,
                              self.scaling,
                              num_kv_heads=self.num_kv_heads,
                              cache_config=cache_config,
                              quant_config=quant_config,
                              prefix=f"{prefix}.attn")

    def _apply_qk_norm(self, q: torch.Tensor,
                       k: torch.Tensor) -> tuple[torch.Tensor, torch.Tensor]:
        # reshape for layernorm
        q = q.reshape(-1, self.num_heads, self.head_dim)
        k = k.reshape(-1, self.num_kv_heads, self.head_dim)
        q = self.q_norm(q)
        k = self.k_norm(k)
        q = q.view(*q.shape[:-2], -1)
        k = k.view(*k.shape[:-2], -1)
        return q, k

    def forward(
        self,
        positions: torch.Tensor,
        hidden_states: torch.Tensor,
    ) -> torch.Tensor:
        qkv, _ = self.qkv_proj(hidden_states)
        q, k, v = qkv.split([self.q_size, self.kv_size, self.kv_size], dim=-1)
        q, k = self._apply_qk_norm(q, k)

        q, k = self.rotary_emb(positions, q, k)
        attn_output = self.attn(q, k, v)
        output, _ = self.o_proj(attn_output)
        return output


class ChameleonDecoderLayer(nn.Module):

    def __init__(
        self,
        config: ChameleonConfig,
        cache_config: Optional[CacheConfig] = None,
        quant_config: Optional[QuantizationConfig] = None,
        prefix: str = "",
    ) -> None:
        super().__init__()
        self.hidden_size = config.hidden_size
        rope_theta = getattr(config, "rope_theta", 10000)
        rope_scaling = getattr(config, "rope_scaling", None)
        if rope_scaling is not None and getattr(
                config, "original_max_position_embeddings", None):
            rope_scaling["original_max_position_embeddings"] = (
                config.original_max_position_embeddings)
        max_position_embeddings = getattr(config, "max_position_embeddings",
                                          4096)

        self.self_attn = ChameleonAttention(
            hidden_size=self.hidden_size,
            num_heads=config.num_attention_heads,
            num_kv_heads=getattr(config, "num_key_value_heads",
                                 config.num_attention_heads),
            rope_theta=rope_theta,
            rope_scaling=rope_scaling,
            max_position_embeddings=max_position_embeddings,
            quant_config=quant_config,
            bias=False,
            cache_config=cache_config,
            prefix=f"{prefix}.self_attn",
        )
        self.mlp = ChameleonMLP(
            hidden_size=self.hidden_size,
            intermediate_size=config.intermediate_size,
            hidden_act=config.hidden_act,
            quant_config=quant_config,
            bias=getattr(config, "mlp_bias", False),
        )
        self.input_layernorm = RMSNorm(config.hidden_size,
                                       eps=config.rms_norm_eps)
        self.post_attention_layernorm = RMSNorm(config.hidden_size,
                                                eps=config.rms_norm_eps)

    def forward(
        self,
        positions: torch.Tensor,
        hidden_states: torch.Tensor,
        residual: Optional[torch.Tensor],
    ) -> tuple[torch.Tensor, Optional[torch.Tensor]]:

        if residual is None:
            residual = hidden_states
            hidden_states = self.input_layernorm(hidden_states)
        else:
            hidden_states, residual = self.input_layernorm(
                hidden_states, residual)
        hidden_states = self.self_attn(
            positions=positions,
            hidden_states=hidden_states,
        )

        # Fully Connected
        hidden_states, residual = self.post_attention_layernorm(
            hidden_states, residual)
        hidden_states = self.mlp(hidden_states)

        return hidden_states, residual


class ChameleonSwinDecoderLayer(nn.Module):

    def __init__(
        self,
        config: ChameleonConfig,
        cache_config: Optional[CacheConfig] = None,
        quant_config: Optional[QuantizationConfig] = None,
        prefix: str = "",
    ) -> None:
        super().__init__()
        self.hidden_size = config.hidden_size
        rope_theta = getattr(config, "rope_theta", 10000)
        rope_scaling = getattr(config, "rope_scaling", None)
        if rope_scaling is not None and getattr(
                config, "original_max_position_embeddings", None):
            rope_scaling["original_max_position_embeddings"] = (
                config.original_max_position_embeddings)
        max_position_embeddings = getattr(config, "max_position_embeddings",
                                          4096)

        self.self_attn = ChameleonAttention(
            hidden_size=self.hidden_size,
            num_heads=config.num_attention_heads,
            num_kv_heads=getattr(config, "num_key_value_heads",
                                 config.num_attention_heads),
            rope_theta=rope_theta,
            rope_scaling=rope_scaling,
            max_position_embeddings=max_position_embeddings,
            quant_config=quant_config,
            bias=False,
            cache_config=cache_config,
            prefix=f"{prefix}.self_attn",
        )
        self.mlp = ChameleonMLP(
            hidden_size=self.hidden_size,
            intermediate_size=config.intermediate_size,
            hidden_act=config.hidden_act,
            quant_config=quant_config,
            bias=getattr(config, "mlp_bias", False),
        )
        self.input_layernorm = RMSNorm(config.hidden_size,
                                       eps=config.rms_norm_eps)
        self.post_attention_layernorm = RMSNorm(config.hidden_size,
                                                eps=config.rms_norm_eps)

    def forward(
        self,
        positions: torch.Tensor,
        hidden_states: torch.Tensor,
        residual: Optional[torch.Tensor],
    ) -> tuple[torch.Tensor, torch.Tensor]:

        residual = hidden_states
        hidden_states = self.self_attn(
            positions=positions,
            hidden_states=hidden_states,
        )

        hidden_states = self.input_layernorm(hidden_states)
        hidden_states = hidden_states + residual

        # Fully Connected
        residual = hidden_states
        hidden_states = self.mlp(hidden_states)
        hidden_states = self.post_attention_layernorm(hidden_states)
        hidden_states = residual + hidden_states

        return hidden_states, residual


# Copied from transformers.models.chameleon.modeling_chameleon.ChameleonVQVAEVectorQuantizer #noqa
class ChameleonVQVAEVectorQuantizer(nn.Module):

    def __init__(self, config: ChameleonVQVAEConfig):
        super().__init__()
        self.num_embeddings = config.num_embeddings
        self.embedding_dim = config.embed_dim
        self.beta = getattr(config, "beta", 0.25)

        self.embedding = nn.Embedding(self.num_embeddings, self.embedding_dim)
        self.re_embed = self.num_embeddings

    def forward(self, hidden_state: torch.Tensor):
        hidden_state = hidden_state.permute(0, 2, 3, 1).contiguous()
        hidden_state_flattened = hidden_state.view(-1, self.embedding_dim)

        # distances from z to embeddings e_j (z - e)^2 = z^2 + e^2 - 2 e * z
        distances = (
            torch.sum(hidden_state_flattened**2, dim=1, keepdim=True) +
            torch.sum(self.embedding.weight**2, dim=1) -
            2 * torch.einsum("bd,dn->bn", hidden_state_flattened,
                             self.embedding.weight.transpose(0, 1)))

        min_encoding_indices = torch.argmin(distances, dim=1)
        hidden_state_quant = self.embedding(min_encoding_indices).view(
            hidden_state.shape)

        # compute loss for embedding
        loss = torch.mean((hidden_state_quant.detach() - hidden_state)**
                          2) + self.beta * torch.mean(
                              (hidden_state_quant - hidden_state.detach())**2)

        # preserve gradients
        hidden_state_quant = hidden_state + (hidden_state_quant -
                                             hidden_state).detach()

        # reshape back to match original input shape
        hidden_state_quant = hidden_state_quant.permute(0, 3, 1,
                                                        2).contiguous()

        return hidden_state_quant, loss, min_encoding_indices


# Copied from transformers.models.chameleon.modeling_chameleon.ChameleonVQVAEEncoderConvDownsample #noqa
class ChameleonVQVAEEncoderConvDownsample(nn.Module):

    def __init__(self, in_channels: int):
        super().__init__()
        self.conv = nn.Conv2d(in_channels,
                              in_channels,
                              kernel_size=3,
                              stride=2,
                              padding=0)

    def forward(self, hidden_states: torch.Tensor):
        # no asymmetric padding in torch conv, must do it ourselves
        hidden_states = F.pad(hidden_states,
                              pad=(0, 1, 0, 1),
                              mode="constant",
                              value=0)
        hidden_states = self.conv(hidden_states)
        return hidden_states


# Copied from transformers.models.chameleon.modeling_chameleon.ChameleonVQVAEEncoderResnetBlock #noqa
class ChameleonVQVAEEncoderResnetBlock(nn.Module):

    def __init__(
        self,
        config: ChameleonVQVAEConfig,
        in_channels: int,
        out_channels=None,
        conv_shortcut=False,
    ):
        super().__init__()
        self.in_channels = in_channels
        self.out_channels = in_channels if out_channels is None \
            else out_channels
        self.use_conv_shortcut = conv_shortcut

        self.norm1 = torch.nn.GroupNorm(num_groups=32,
                                        num_channels=in_channels,
                                        eps=1e-6,
                                        affine=True)
        self.conv1 = torch.nn.Conv2d(in_channels,
                                     out_channels,
                                     kernel_size=3,
                                     stride=1,
                                     padding=1)
        self.norm2 = torch.nn.GroupNorm(num_groups=32,
                                        num_channels=out_channels,
                                        eps=1e-6,
                                        affine=True)
        self.dropout = torch.nn.Dropout(config.dropout)
        self.conv2 = torch.nn.Conv2d(out_channels,
                                     out_channels,
                                     kernel_size=3,
                                     stride=1,
                                     padding=1)
        if self.in_channels != self.out_channels:
            if self.use_conv_shortcut:
                self.conv_shortcut = torch.nn.Conv2d(in_channels,
                                                     out_channels,
                                                     kernel_size=3,
                                                     stride=1,
                                                     padding=1)
            else:
                self.nin_shortcut = torch.nn.Conv2d(in_channels,
                                                    out_channels,
                                                    kernel_size=1,
                                                    stride=1,
                                                    padding=0)

    def forward(self, hidden_states: torch.Tensor):
        residual = hidden_states
        hidden_states = self.norm1(hidden_states)
        hidden_states *= torch.sigmoid(hidden_states)
        hidden_states = self.conv1(hidden_states)

        hidden_states = self.norm2(hidden_states)
        hidden_states *= torch.sigmoid(hidden_states)
        hidden_states = self.dropout(hidden_states)
        hidden_states = self.conv2(hidden_states)

        if self.in_channels != self.out_channels:
            if self.use_conv_shortcut:
                residual = self.conv_shortcut(residual)
            else:
                residual = self.nin_shortcut(residual)

        return residual + hidden_states


# Copied from transformers.models.chameleon.modeling_chameleon.ChameleonVQVAEEncoderAttnBlock #noqa
class ChameleonVQVAEEncoderAttnBlock(nn.Module):

    def __init__(self, in_channels: int):
        super().__init__()
        self.in_channels = in_channels

        self.norm = torch.nn.GroupNorm(num_groups=32,
                                       num_channels=in_channels,
                                       eps=1e-6,
                                       affine=True)
        self.q = torch.nn.Conv2d(in_channels,
                                 in_channels,
                                 kernel_size=1,
                                 stride=1,
                                 padding=0)
        self.k = torch.nn.Conv2d(in_channels,
                                 in_channels,
                                 kernel_size=1,
                                 stride=1,
                                 padding=0)
        self.v = torch.nn.Conv2d(in_channels,
                                 in_channels,
                                 kernel_size=1,
                                 stride=1,
                                 padding=0)
        self.proj_out = torch.nn.Conv2d(in_channels,
                                        in_channels,
                                        kernel_size=1,
                                        stride=1,
                                        padding=0)

    def forward(self, hidden_states: torch.Tensor):
        residual = hidden_states
        hidden_states = self.norm(hidden_states)
        query_states = self.q(hidden_states)
        key_states = self.k(hidden_states)
        value_states = self.v(hidden_states)

        # compute attention
        batch_size, channels, height, width = query_states.shape
        query_states = query_states.reshape(batch_size, channels,
                                            height * width).permute(0, 2, 1)
        key_states = key_states.reshape(batch_size, channels, height * width)
        attn_weights = torch.bmm(query_states, key_states)
        attn_weights = attn_weights * (int(channels)**(-0.5))
        attn_weights = F.softmax(attn_weights, dim=2)

        # attend to values
        value_states = value_states.reshape(batch_size, channels,
                                            height * width)
        attn_weights = attn_weights.permute(0, 2, 1)
        attn_output = torch.bmm(value_states,
                                attn_weights).reshape(batch_size, channels,
                                                      height, width)

        attn_output = self.proj_out(attn_output)
        return residual + attn_output


# Copied from transformers.models.chameleon.modeling_chameleon.ChameleonVQVAEEncoder #noqa
class ChameleonVQVAEEncoder(nn.Module):

    def __init__(self, config: ChameleonVQVAEConfig):
        super().__init__()

        self.num_resolutions = len(config.channel_multiplier)
        self.num_res_blocks = config.num_res_blocks
        base_channels = config.base_channels
        resolution = config.resolution
        in_channels = config.in_channels
        double_latent = config.double_latent
        latent_channels = config.latent_channels
        channel_multiplier = config.channel_multiplier

        self.conv_in = torch.nn.Conv2d(in_channels,
                                       base_channels,
                                       kernel_size=3,
                                       stride=1,
                                       padding=1)

        curr_res = resolution
        in_channel_multiplier = (1, ) + tuple(channel_multiplier)
        self.in_channel_multiplier = in_channel_multiplier
        self.down = nn.ModuleList()
        for i_level in range(self.num_resolutions):
            block = nn.ModuleList()
            attn = nn.ModuleList()
            block_in = base_channels * in_channel_multiplier[i_level]
            block_out = base_channels * channel_multiplier[i_level]
            for i_block in range(self.num_res_blocks):
                block.append(
                    ChameleonVQVAEEncoderResnetBlock(
                        config=config,
                        in_channels=block_in,
                        out_channels=block_out,
                    ))
                block_in = block_out
                if (config.attn_resolutions is not None
                        and curr_res in config.attn_resolutions
                        and config.attn_type == "vanilla"):
                    attn.append(ChameleonVQVAEEncoderAttnBlock(block_in))

            down = nn.Module()
            down.block = block
            down.attn = attn
            if i_level != self.num_resolutions - 1:
                down.downsample = ChameleonVQVAEEncoderConvDownsample(block_in)
                curr_res = curr_res // 2
            self.down.append(down)

        self.mid = nn.Module()
        self.mid.block_1 = ChameleonVQVAEEncoderResnetBlock(
            config=config,
            in_channels=block_in,
            out_channels=block_in,
        )
        self.mid.attn_1 = ChameleonVQVAEEncoderAttnBlock(
            block_in) if config.attn_type == "vanilla" else nn.Identity()
        self.mid.block_2 = ChameleonVQVAEEncoderResnetBlock(
            config=config,
            in_channels=block_in,
            out_channels=block_in,
        )

        self.norm_out = torch.nn.GroupNorm(num_groups=32,
                                           num_channels=block_in,
                                           eps=1e-6,
                                           affine=True)
        self.conv_out = torch.nn.Conv2d(
            block_in,
            2 * latent_channels if double_latent else latent_channels,
            kernel_size=3,
            stride=1,
            padding=1,
        )

    def forward(self, pixel_values: torch.Tensor):
        pixel_values = pixel_values.to(self.conv_in.weight.dtype)

        # downsampling
        hidden_states = [self.conv_in(pixel_values)]
        for i_level in range(self.num_resolutions):
            for i_block in range(self.num_res_blocks):
                hidden_state = self.down[i_level].block[i_block](
                    hidden_states[-1])
                if len(self.down[i_level].attn) > 0:
                    hidden_state = self.down[i_level].attn[i_block](
                        hidden_state)
                hidden_states.append(hidden_state)
            if i_level != self.num_resolutions - 1:
                hidden_states.append(self.down[i_level].downsample(
                    hidden_states[-1]))

        # middle
        last_hidden_state = hidden_states[-1]
        last_hidden_state = self.mid.block_1(last_hidden_state)
        last_hidden_state = self.mid.attn_1(last_hidden_state)
        last_hidden_state = self.mid.block_2(last_hidden_state)

        # end
        last_hidden_state = self.norm_out(last_hidden_state)
        last_hidden_state *= torch.sigmoid(last_hidden_state)
        last_hidden_state = self.conv_out(last_hidden_state)
        return last_hidden_state


# Adapted from transformers.models.chameleon.modeling_chameleon.ChameleonVQVAE #noqa
class ChameleonVQVAE(nn.Module):

    def __init__(self, config: ChameleonVQVAEConfig):
        super().__init__()
        self.encoder = ChameleonVQVAEEncoder(config)
        self.quantize = ChameleonVQVAEVectorQuantizer(config)
        self.quant_conv = torch.nn.Conv2d(config.latent_channels,
                                          config.embed_dim, 1)
        self.post_quant_conv = torch.nn.Conv2d(config.embed_dim,
                                               config.latent_channels, 1)
        self.eval()  # Chameleon's VQ model is frozen

    def encode(
        self, pixel_values: torch.Tensor
    ) -> tuple[torch.Tensor, torch.Tensor, torch.Tensor]:
        hidden_states = self.encoder(pixel_values)
        hidden_states = self.quant_conv(hidden_states)
        quant, emb_loss, indices = self.quantize(hidden_states)
        return quant, emb_loss, indices


# Copied from transformers.models.chameleon.modeling_chameleon.ChameleonImageVocabularyMapping #noqa
class ChameleonImageVocabularyMapping:
    """
    A class for mapping discrete image tokens from VQGAN to BPE tokens.
    """

    def __init__(self, vocab_map: dict[str, int]):
        self.vocab_map = vocab_map
        self.image_token_id = vocab_map.get("<image>")

    @cached_property
    def val2name(self):
        return {v: k for k, v in self.vocab_map.items()}

    @cached_property
    def image_tokens(self):
        return sorted([
            val for name, val in self.vocab_map.items()
            if name.startswith("IMGIMG")
        ])

    @cached_property
    def bpe2img(self):
        img_tkn_chr_mapping = {chr(ord("A") + i): str(i) for i in range(10)}

        def remap(old_name: str) -> str:
            return "".join(
                img_tkn_chr_mapping.get(c, c)
                for c in old_name[len("IMGIMG"):-1])

        return {
            tok: int(remap(self.val2name[tok]))
            for tok in self.image_tokens
        }

    @cached_property
    def img2bpe(self):
        return {v: k for k, v in self.bpe2img.items()}

    @cached_property
    def bpe2img_search_tensors(self):
        return torch.tensor(sorted(self.bpe2img.keys())), torch.tensor(
            sorted(self.bpe2img.values()))

    @cached_property
    def img2bpe_mapping_tensor(self):
        mapping = torch.zeros(max(self.img2bpe.keys()) + 1, dtype=torch.int)
        for k, v in self.img2bpe.items():
            mapping[k] = v
        return mapping

    def convert_img2bpe(self, img_batch: torch.Tensor) -> torch.Tensor:
        device = img_batch.device
        img_tokens = self.img2bpe_mapping_tensor[img_batch.to("cpu")]
        return img_tokens.to(device)


class ChameleonModel(nn.Module):

    def __init__(self, *, vllm_config: VllmConfig, prefix: str = ""):
        super().__init__()

        config = vllm_config.model_config.hf_config
        cache_config = vllm_config.cache_config
        quant_config = vllm_config.quant_config

        self.config = config
        self.vocab_size = config.vocab_size
        self.embed_tokens = VocabParallelEmbedding(
            self.vocab_size,
            config.hidden_size,
        )
        self.vocabulary_mapping = ChameleonImageVocabularyMapping(
            config.vocabulary_map)
        decoder_layer = ChameleonDecoderLayer if not self.config.swin_norm \
            else ChameleonSwinDecoderLayer

        self.start_layer, self.end_layer, self.layers = make_layers(
            config.num_hidden_layers,
            lambda prefix: decoder_layer(config=config,
                                         cache_config=cache_config,
                                         quant_config=quant_config,
                                         prefix=prefix),
            prefix=f"{prefix}.layers",
        )

        self.norm = RMSNorm(config.hidden_size, eps=config.rms_norm_eps)
        self.vqmodel = ChameleonVQVAE(config.vq_config)
        self.make_empty_intermediate_tensors = (
            make_empty_intermediate_tensors_factory(
                ["hidden_states", "residual"], config.hidden_size))

    def get_input_embeddings(self, input_ids: torch.Tensor) -> torch.Tensor:
        return self.embed_tokens(input_ids)

    def get_image_tokens(self, pixel_values: torch.Tensor) -> torch.Tensor:
        """
        Tokenizes images into discrete tokens with VQGAN module. Converts
        obtained image tokens into BPE tokens and wraps with "boi" and "eoi"
        special tokens.
        """
        batch_size = pixel_values.shape[0]
        _, _, image_toks = self.vqmodel.encode(pixel_values)
        bpe_toks = self.vocabulary_mapping.convert_img2bpe(image_toks)
        bpe_toks = bpe_toks.view(batch_size, -1)
        return bpe_toks

    def forward(
        self,
        input_ids: Optional[torch.Tensor],
        positions: torch.Tensor,
        intermediate_tensors: Optional[IntermediateTensors],
        inputs_embeds: Optional[torch.Tensor] = None,
    ) -> Union[torch.Tensor, IntermediateTensors]:
        if get_pp_group().is_first_rank:
            if inputs_embeds is not None:
                hidden_states = inputs_embeds
            else:
                hidden_states = self.get_input_embeddings(input_ids)
            residual = None
        else:
            assert intermediate_tensors is not None
            hidden_states = intermediate_tensors["hidden_states"]
            residual = intermediate_tensors["residual"]
        for layer in islice(self.layers, self.start_layer, self.end_layer):
            hidden_states, residual = layer(
                positions,
                hidden_states,
                residual,
            )
        if not get_pp_group().is_last_rank:
            return IntermediateTensors({
                "hidden_states": hidden_states,
                "residual": residual
            })
        hidden_states, _ = self.norm(hidden_states, residual)
        return hidden_states


@MULTIMODAL_REGISTRY.register_processor(
    ChameleonMultiModalProcessor,
    info=ChameleonProcessingInfo,
    dummy_inputs=ChameleonDummyInputsBuilder)
class ChameleonForConditionalGeneration(nn.Module, SupportsMultiModal,
                                        SupportsPP, SupportsQuant):
    packed_modules_mapping = {
        "qkv_proj": ["q_proj", "k_proj", "v_proj"],
        "gate_up_proj": ["gate_proj", "up_proj"]
    }

    @classmethod
    def get_placeholder_str(cls, modality: str, i: int) -> Optional[str]:
        if modality.startswith("image"):
            return "<image>"

        raise ValueError("Only image modality is supported")

    def __init__(self, *, vllm_config: VllmConfig, prefix: str = ""):
        super().__init__()
        config = vllm_config.model_config.hf_config
        multimodal_config = vllm_config.model_config.multimodal_config
        self.config = config
        self.multimodal_config = multimodal_config
        self.model = ChameleonModel(vllm_config=vllm_config,
                                    prefix=maybe_prefix(prefix, "model"))
        self.unpadded_vocab_size = config.vocab_size
        self.lm_head = ParallelLMHead(
            self.unpadded_vocab_size,
            config.hidden_size,
            prefix=maybe_prefix(prefix, "lm_head"),
        )
        if config.tie_word_embeddings:
            self.lm_head.weight = self.model.embed_tokens.weight

        logit_scale = getattr(config, "logit_scale", 1.0)
        self.logits_processor = LogitsProcessor(self.unpadded_vocab_size,
                                                config.vocab_size, logit_scale)
        self.make_empty_intermediate_tensors = (
            self.model.make_empty_intermediate_tensors)

    def _parse_and_validate_image_input(
            self, **kwargs: object) -> Optional[ChameleonImagePixelInputs]:
        pixel_values = kwargs.pop("pixel_values", None)

        if pixel_values is None:
            return None

        vq_config: ChameleonVQVAEConfig = self.config.vq_config
        expected_h = expected_w = vq_config.resolution

        return ChameleonImagePixelInputs(type="pixel_values",
                                         data=flatten_bn(pixel_values,
                                                         concat=True),
                                         resolve_bindings={
                                             "h": expected_h,
                                             "w": expected_w
                                         })

    def get_language_model(self) -> torch.nn.Module:
        return self.model

    def get_multimodal_embeddings(self,
                                  **kwargs: object) -> MultiModalEmbeddings:
        image_input = self._parse_and_validate_image_input(**kwargs)
        if image_input is None:
            return []
        assert self.model.vqmodel is not None
        image_tokens = self.model.get_image_tokens(image_input["data"].to(
            self.config.torch_dtype))
        vision_embeddings = self.model.get_input_embeddings(image_tokens)
        return vision_embeddings

    def forward(
        self,
        input_ids: torch.Tensor,
        positions: torch.Tensor,
        intermediate_tensors: Optional[IntermediateTensors] = None,
        inputs_embeds: Optional[torch.Tensor] = None,
        **kwargs,
    ) -> Union[torch.Tensor, IntermediateTensors]:

        if intermediate_tensors is not None:
            inputs_embeds = None

<<<<<<< HEAD
=======
        # NOTE: In v1, inputs_embeds is always generated at model runner, this
        # condition is for v0 compatibility.
        elif inputs_embeds is None:
            vision_embeddings = self.get_multimodal_embeddings(**kwargs)
            image_token_id = self.model.vocabulary_mapping.image_token_id
            inputs_embeds = self.get_input_embeddings(
                input_ids,
                vision_embeddings,
                is_multimodal=input_ids == image_token_id,
            )
            input_ids = None

>>>>>>> 0307428d
        hidden_states = self.model(input_ids,
                                   positions,
                                   intermediate_tensors,
                                   inputs_embeds=inputs_embeds)
        return hidden_states

    def compute_logits(
        self,
        hidden_states: torch.Tensor,
    ) -> Optional[torch.Tensor]:
        logits = self.logits_processor(self.lm_head, hidden_states)

        # Disallow image tokens which does not include special
        # begin-image and end-image tokens
        if logits is not None:
            image_tokens = self.model.vocabulary_mapping.image_tokens
            logits[:, image_tokens] = torch.finfo(logits.dtype).min

        return logits

    def load_weights(self, weights: Iterable[tuple[str,
                                                   torch.Tensor]]) -> set[str]:
        stacked_params_mapping = [
            # (param_name, shard_name, shard_id)
            (".qkv_proj", ".q_proj", "q"),
            (".qkv_proj", ".k_proj", "k"),
            (".qkv_proj", ".v_proj", "v"),
            (".gate_up_proj", ".gate_proj", 0),
            (".gate_up_proj", ".up_proj", 1),
        ]
        params_dict = dict(self.named_parameters())
        loaded_params: set[str] = set()
        for name, loaded_weight in weights:
            if "rotary_emb.inv_freq" in name:
                continue

            if ("rotary_emb.cos_cached" in name
                    or "rotary_emb.sin_cached" in name):
                # Models trained using ColossalAI may include these tensors in
                # the checkpoint. Skip them.
                continue

            # With tie_word_embeddings, we can skip lm_head.weight
            # The weight might appear unnecessarily in the files if the model is
            # processed with quantization, LoRA, fine-tuning, etc.
            if self.config.tie_word_embeddings and "lm_head.weight" in name:
                continue

            use_default_weight_loading = False
            if "vqmodel" in name:
                if self.model.vqmodel is not None:
                    # We only do sharding for language model and
                    # not vqvae for now.
                    use_default_weight_loading = True
            else:
                for (param_name, weight_name,
                     shard_id) in stacked_params_mapping:
                    if weight_name not in name:
                        continue
                    name = name.replace(weight_name, param_name)
                    # Skip loading extra bias for GPTQ models.
                    if name.endswith(".bias") and name not in params_dict:
                        continue
                    if is_pp_missing_parameter(name, self):
                        continue
                    param = params_dict[name]
                    weight_loader = param.weight_loader
                    weight_loader(param, loaded_weight, shard_id)
                    break
                else:
                    # Skip loading extra bias for GPTQ models.
                    if name.endswith(".bias") and name not in params_dict:
                        continue
                    # Remapping the name of FP8 kv-scale.
                    if name.endswith("kv_scale"):
                        remapped_kv_scale_name = name.replace(
                            ".kv_scale", ".attn.kv_scale")
                        if remapped_kv_scale_name not in params_dict:
                            logger.warning_once(
                                "Found kv scale in the checkpoint (e.g. %s), but not found the expected name in the model (e.g. %s). kv-scale is not loaded.",  # noqa: E501
                                name,
                                remapped_kv_scale_name,
                            )
                            continue
                        else:
                            name = remapped_kv_scale_name
                    if is_pp_missing_parameter(name, self):
                        continue
                    param = params_dict[name]
                    weight_loader = getattr(param, "weight_loader",
                                            default_weight_loader)
                    weight_loader(param, loaded_weight)
            if use_default_weight_loading and name in params_dict:
                if is_pp_missing_parameter(name, self):
                    continue
                param = params_dict[name]
                weight_loader = getattr(param, "weight_loader",
                                        default_weight_loader)
                weight_loader(param, loaded_weight)
            loaded_params.add(name)
        return loaded_params<|MERGE_RESOLUTION|>--- conflicted
+++ resolved
@@ -1014,21 +1014,6 @@
         if intermediate_tensors is not None:
             inputs_embeds = None
 
-<<<<<<< HEAD
-=======
-        # NOTE: In v1, inputs_embeds is always generated at model runner, this
-        # condition is for v0 compatibility.
-        elif inputs_embeds is None:
-            vision_embeddings = self.get_multimodal_embeddings(**kwargs)
-            image_token_id = self.model.vocabulary_mapping.image_token_id
-            inputs_embeds = self.get_input_embeddings(
-                input_ids,
-                vision_embeddings,
-                is_multimodal=input_ids == image_token_id,
-            )
-            input_ids = None
-
->>>>>>> 0307428d
         hidden_states = self.model(input_ids,
                                    positions,
                                    intermediate_tensors,
