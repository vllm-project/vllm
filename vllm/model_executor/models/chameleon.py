from array import array
from functools import cached_property
from typing import (Any, Dict, Iterable, List, Literal, Mapping, Optional,
                    Tuple, TypedDict)

import torch
import torch.nn.functional as F
from PIL import Image
from torch import nn
from transformers import ChameleonConfig, ChameleonVQVAEConfig

from vllm.attention import Attention, AttentionMetadata
from vllm.config import CacheConfig, MultiModalConfig
from vllm.distributed import get_tensor_model_parallel_world_size
from vllm.inputs import INPUT_REGISTRY, InputContext, LLMInputs
from vllm.logger import init_logger
from vllm.model_executor.layers.activation import SiluAndMul
from vllm.model_executor.layers.layernorm import RMSNorm
from vllm.model_executor.layers.linear import (MergedColumnParallelLinear,
                                               QKVParallelLinear,
                                               RowParallelLinear)
from vllm.model_executor.layers.logits_processor import LogitsProcessor
from vllm.model_executor.layers.quantization import QuantizationConfig
from vllm.model_executor.layers.rotary_embedding import get_rope
from vllm.model_executor.layers.sampler import Sampler
from vllm.model_executor.layers.vocab_parallel_embedding import (
    ParallelLMHead, VocabParallelEmbedding)
from vllm.model_executor.model_loader.weight_utils import (
    default_weight_loader, row_parallel_weight_loader)
from vllm.model_executor.sampling_metadata import SamplingMetadata
from vllm.model_executor.utils import set_weight_attrs
from vllm.multimodal import MULTIMODAL_REGISTRY
from vllm.multimodal.image import (cached_get_tokenizer,
                                   repeat_and_pad_image_tokens)
from vllm.sequence import IntermediateTensors, SamplerOutput, SequenceData
from vllm.utils import print_warning_once

from .interfaces import SupportsMultiModal

logger = init_logger(__name__)

# These configs are not part of the model config but the preprocessor
# and processor files, so we hardcode them in the model file for now.
CHAMELEON_CROP_SIZE_HEIGHT = CHAMELEON_CROP_SIZE_WIDTH = 512
CHAMELEON_IMAGE_SEQ_LENGTH = 1024
CHAMELEON_IMAGE_TOKEN_ID = 8711
CHAMELEON_IMAGE_START_TOKEN_ID = 8197
CHAMELEON_IMAGE_END_TOKEN_ID = 8196
CHAMELEON_SEP_TOKEN_ID = 8710


class ChameleonImagePixelInputs(TypedDict):
    type: Literal["pixel_values"]
    data: torch.Tensor
    """Shape: `(batch_size, num_channels, height, width)`"""


def get_max_chameleon_image_tokens(ctx: InputContext):
    return CHAMELEON_IMAGE_SEQ_LENGTH


def dummy_seq_data_for_chameleon(
    seq_len: int,
    num_images: int,
    *,
    image_token_id: int,
    image_feature_size_override: Optional[int] = None,
):
    if image_feature_size_override is None:
        image_feature_size = CHAMELEON_IMAGE_SEQ_LENGTH
    else:
        image_feature_size = image_feature_size_override

<<<<<<< HEAD
    token_ids = array("I", [image_token_id]) * image_feature_size
    token_ids += array("I", [0]) * (seq_len - image_feature_size)
=======
    token_ids = [image_token_id] * image_feature_size * num_images
    token_ids += [0] * (seq_len - image_feature_size * num_images)
>>>>>>> 951fdd66
    return SequenceData(token_ids)


def dummy_image_for_chameleon(
    num_images: int,
    *,
    image_width_override: Optional[int] = None,
    image_height_override: Optional[int] = None,
):
    width = CHAMELEON_CROP_SIZE_WIDTH
    height = CHAMELEON_CROP_SIZE_HEIGHT
    if image_width_override is not None:
        width = image_width_override
    if image_height_override is not None:
        height = image_height_override

    image = Image.new("RGB", (width, height), color=0)
    return {"image": image if num_images == 1 else [image] * num_images}


def dummy_data_for_chameleon(ctx: InputContext, seq_len: int,
                             mm_counts: Mapping[str, int]):
    num_images = mm_counts["image"]

    seq_data = dummy_seq_data_for_chameleon(
        seq_len,
        num_images,
        image_token_id=CHAMELEON_IMAGE_TOKEN_ID,
    )

    mm_data = dummy_image_for_chameleon(num_images)
    return seq_data, mm_data


def input_processor_for_chameleon(ctx: InputContext, llm_inputs: LLMInputs):

    """
    Processing input prompt to insert required tokens for image placeholder.

    See https://github.com/huggingface/transformers/blob/0fdea8607d7e01eb0e38a1ebeb7feee30a22f0cf/src/transformers/models/chameleon/processing_chameleon.py#L58
    """ # noqa

    multi_modal_data = llm_inputs.get("multi_modal_data")
    if multi_modal_data is None or "image" not in multi_modal_data:
        return llm_inputs

    model_config = ctx.model_config
    tokenizer = cached_get_tokenizer(model_config.tokenizer)
    new_prompt, new_token_ids = repeat_and_pad_image_tokens(
        tokenizer,
        llm_inputs.get("prompt"),
        llm_inputs["prompt_token_ids"],
        image_token_id=CHAMELEON_IMAGE_TOKEN_ID,
        repeat_count=CHAMELEON_IMAGE_SEQ_LENGTH,
        pad_token_left=CHAMELEON_IMAGE_START_TOKEN_ID,
        pad_token_right=CHAMELEON_IMAGE_END_TOKEN_ID,
    )

    # Appending sep token for chat mode to follow default processor
    # behavior
    if new_prompt is not None:
        new_prompt += tokenizer.sep_token
    new_token_ids += [CHAMELEON_SEP_TOKEN_ID]

    # NOTE: Create a defensive copy of the original inputs
    return LLMInputs(prompt_token_ids=new_token_ids,
                     prompt=new_prompt,
                     multi_modal_data=multi_modal_data)


class ChameleonLayerNorm(nn.LayerNorm):

    def __init__(self, hidden_size, *args, **kwargs):
        super().__init__(hidden_size, *args, **kwargs)
        self.normalized_shape = (hidden_size[-1], )

        set_weight_attrs(self.weight,
                         {"weight_loader": row_parallel_weight_loader})
        set_weight_attrs(self.bias,
                         {"weight_loader": row_parallel_weight_loader})

    def forward(self, hidden_states):
        hidden_states = F.layer_norm(hidden_states,
                                     self.normalized_shape,
                                     None,
                                     None,
                                     eps=1e-5)
        hidden_states = hidden_states * self.weight + self.bias
        return hidden_states


# Copied from vllm.model_executor.models.llama.LlamaMLP -> ChameleonMLP
class ChameleonMLP(nn.Module):

    def __init__(
        self,
        hidden_size: int,
        intermediate_size: int,
        hidden_act: str,
        quant_config: Optional[QuantizationConfig] = None,
        bias: bool = False,
    ) -> None:
        super().__init__()
        self.gate_up_proj = MergedColumnParallelLinear(
            input_size=hidden_size,
            output_sizes=[intermediate_size] * 2,
            bias=bias,
            quant_config=quant_config)
        self.down_proj = RowParallelLinear(input_size=intermediate_size,
                                           output_size=hidden_size,
                                           bias=bias,
                                           quant_config=quant_config)
        if hidden_act != "silu":
            raise ValueError(f"Unsupported activation: {hidden_act}. "
                             "Only silu is supported for now.")
        self.act_fn = SiluAndMul()

    def forward(self, x):
        gate_up, _ = self.gate_up_proj(x)
        x = self.act_fn(gate_up)
        x, _ = self.down_proj(x)
        return x


# Modified from vllm.model_executor.models.llama.LlamaAttention -> ChameleonAttention #noqa
class ChameleonAttention(nn.Module):

    def __init__(
        self,
        hidden_size: int,
        num_heads: int,
        num_kv_heads: int,
        rope_theta: float = 10000,
        rope_scaling: Optional[Dict[str, Any]] = None,
        max_position_embeddings: int = 4096,
        quant_config: Optional[QuantizationConfig] = None,
        bias: bool = False,
        cache_config: Optional[CacheConfig] = None,
    ) -> None:
        super().__init__()
        self.hidden_size = hidden_size
        tp_size = get_tensor_model_parallel_world_size()
        self.total_num_heads = num_heads
        assert self.total_num_heads % tp_size == 0
        self.num_heads = self.total_num_heads // tp_size
        self.total_num_kv_heads = num_kv_heads
        if self.total_num_kv_heads >= tp_size:
            # Number of KV heads is greater than TP size, so we partition
            # the KV heads across multiple tensor parallel GPUs.
            assert self.total_num_kv_heads % tp_size == 0
        else:
            # Number of KV heads is less than TP size, so we replicate
            # the KV heads across multiple tensor parallel GPUs.
            assert tp_size % self.total_num_kv_heads == 0
        self.num_kv_heads = max(1, self.total_num_kv_heads // tp_size)
        self.head_dim = hidden_size // self.total_num_heads
        self.q_size = self.num_heads * self.head_dim
        self.kv_size = self.num_kv_heads * self.head_dim
        self.scaling = self.head_dim**-0.5
        self.rope_theta = rope_theta
        self.max_position_embeddings = max_position_embeddings

        self.qkv_proj = QKVParallelLinear(
            hidden_size=hidden_size,
            head_size=self.head_dim,
            total_num_heads=self.total_num_heads,
            total_num_kv_heads=self.total_num_kv_heads,
            bias=bias,
            quant_config=quant_config,
        )
        self.o_proj = RowParallelLinear(
            input_size=self.total_num_heads * self.head_dim,
            output_size=hidden_size,
            bias=bias,
            quant_config=quant_config,
        )
        self.q_norm = ChameleonLayerNorm((self.num_heads, self.head_dim))
        self.k_norm = ChameleonLayerNorm((self.num_kv_heads, self.head_dim))
        self.rotary_emb = get_rope(
            self.head_dim,
            rotary_dim=self.head_dim,
            max_position=max_position_embeddings,
            base=rope_theta,
            rope_scaling=rope_scaling,
        )

        self.attn = Attention(self.num_heads,
                              self.head_dim,
                              self.scaling,
                              num_kv_heads=self.num_kv_heads,
                              cache_config=cache_config,
                              quant_config=quant_config)

    def _apply_qk_norm(self, q: torch.Tensor,
                       k: torch.Tensor) -> Tuple[torch.Tensor, torch.Tensor]:
        # reshape for layernorm
        q = q.reshape(-1, self.num_heads, self.head_dim)
        k = k.reshape(-1, self.num_kv_heads, self.head_dim)
        q = self.q_norm(q)
        k = self.k_norm(k)
        q = q.view(*q.shape[:-2], -1)
        k = k.view(*k.shape[:-2], -1)
        return q, k

    def forward(
        self,
        positions: torch.Tensor,
        hidden_states: torch.Tensor,
        kv_cache: torch.Tensor,
        attn_metadata: AttentionMetadata,
    ) -> torch.Tensor:
        qkv, _ = self.qkv_proj(hidden_states)
        q, k, v = qkv.split([self.q_size, self.kv_size, self.kv_size], dim=-1)
        q, k = self._apply_qk_norm(q, k)

        q, k = self.rotary_emb(positions, q, k)
        attn_output = self.attn(q, k, v, kv_cache, attn_metadata)
        output, _ = self.o_proj(attn_output)
        return output


class ChameleonDecoderLayer(nn.Module):

    def __init__(
        self,
        config: ChameleonConfig,
        cache_config: Optional[CacheConfig] = None,
        quant_config: Optional[QuantizationConfig] = None,
    ) -> None:
        super().__init__()
        self.hidden_size = config.hidden_size
        rope_theta = getattr(config, "rope_theta", 10000)
        rope_scaling = getattr(config, "rope_scaling", None)
        if rope_scaling is not None and getattr(
                config, "original_max_position_embeddings", None):
            rope_scaling["original_max_position_embeddings"] = (
                config.original_max_position_embeddings)
        max_position_embeddings = getattr(config, "max_position_embeddings",
                                          4096)

        self.self_attn = ChameleonAttention(
            hidden_size=self.hidden_size,
            num_heads=config.num_attention_heads,
            num_kv_heads=getattr(config, "num_key_value_heads",
                                 config.num_attention_heads),
            rope_theta=rope_theta,
            rope_scaling=rope_scaling,
            max_position_embeddings=max_position_embeddings,
            quant_config=quant_config,
            bias=False,
            cache_config=cache_config,
        )
        self.mlp = ChameleonMLP(
            hidden_size=self.hidden_size,
            intermediate_size=config.intermediate_size,
            hidden_act=config.hidden_act,
            quant_config=quant_config,
            bias=getattr(config, "mlp_bias", False),
        )
        self.input_layernorm = RMSNorm(config.hidden_size,
                                       eps=config.rms_norm_eps)
        self.post_attention_layernorm = RMSNorm(config.hidden_size,
                                                eps=config.rms_norm_eps)

    def forward(
        self,
        positions: torch.Tensor,
        hidden_states: torch.Tensor,
        kv_cache: torch.Tensor,
        attn_metadata: AttentionMetadata,
        residual: Optional[torch.Tensor],
    ) -> Tuple[torch.Tensor, torch.Tensor]:

        if residual is None:
            residual = hidden_states
            hidden_states = self.input_layernorm(hidden_states)
        else:
            hidden_states, residual = self.input_layernorm(
                hidden_states, residual)
        hidden_states = self.self_attn(
            positions=positions,
            hidden_states=hidden_states,
            kv_cache=kv_cache,
            attn_metadata=attn_metadata,
        )

        # Fully Connected
        hidden_states, residual = self.post_attention_layernorm(
            hidden_states, residual)
        hidden_states = self.mlp(hidden_states)

        return hidden_states, residual


class ChameleonSwinDecoderLayer(nn.Module):

    def __init__(
        self,
        config: ChameleonConfig,
        cache_config: Optional[CacheConfig] = None,
        quant_config: Optional[QuantizationConfig] = None,
    ) -> None:
        super().__init__()
        self.hidden_size = config.hidden_size
        rope_theta = getattr(config, "rope_theta", 10000)
        rope_scaling = getattr(config, "rope_scaling", None)
        if rope_scaling is not None and getattr(
                config, "original_max_position_embeddings", None):
            rope_scaling["original_max_position_embeddings"] = (
                config.original_max_position_embeddings)
        max_position_embeddings = getattr(config, "max_position_embeddings",
                                          4096)

        self.self_attn = ChameleonAttention(
            hidden_size=self.hidden_size,
            num_heads=config.num_attention_heads,
            num_kv_heads=getattr(config, "num_key_value_heads",
                                 config.num_attention_heads),
            rope_theta=rope_theta,
            rope_scaling=rope_scaling,
            max_position_embeddings=max_position_embeddings,
            quant_config=quant_config,
            bias=False,
            cache_config=cache_config,
        )
        self.mlp = ChameleonMLP(
            hidden_size=self.hidden_size,
            intermediate_size=config.intermediate_size,
            hidden_act=config.hidden_act,
            quant_config=quant_config,
            bias=getattr(config, "mlp_bias", False),
        )
        self.input_layernorm = RMSNorm(config.hidden_size,
                                       eps=config.rms_norm_eps)
        self.post_attention_layernorm = RMSNorm(config.hidden_size,
                                                eps=config.rms_norm_eps)

    def forward(
        self,
        positions: torch.Tensor,
        hidden_states: torch.Tensor,
        kv_cache: torch.Tensor,
        attn_metadata: AttentionMetadata,
        residual: Optional[torch.Tensor],
    ) -> Tuple[torch.Tensor, torch.Tensor]:

        residual = hidden_states
        hidden_states = self.self_attn(
            positions=positions,
            hidden_states=hidden_states,
            kv_cache=kv_cache,
            attn_metadata=attn_metadata,
        )

        hidden_states = self.input_layernorm(hidden_states)
        hidden_states = hidden_states + residual

        # Fully Connected
        residual = hidden_states
        hidden_states = self.mlp(hidden_states)
        hidden_states = self.post_attention_layernorm(hidden_states)
        hidden_states = residual + hidden_states

        return hidden_states, residual


# Copied from transformers.models.chameleon.modeling_chameleon.ChameleonVQVAEVectorQuantizer #noqa
class ChameleonVQVAEVectorQuantizer(nn.Module):

    def __init__(self, config: ChameleonVQVAEConfig):
        super().__init__()
        self.num_embeddings = config.num_embeddings
        self.embedding_dim = config.embed_dim
        self.beta = getattr(config, "beta", 0.25)

        self.embedding = nn.Embedding(self.num_embeddings, self.embedding_dim)
        self.re_embed = self.num_embeddings

    def forward(self, hidden_state: torch.Tensor):
        hidden_state = hidden_state.permute(0, 2, 3, 1).contiguous()
        hidden_state_flattened = hidden_state.view(-1, self.embedding_dim)

        # distances from z to embeddings e_j (z - e)^2 = z^2 + e^2 - 2 e * z
        distances = (
            torch.sum(hidden_state_flattened**2, dim=1, keepdim=True) +
            torch.sum(self.embedding.weight**2, dim=1) -
            2 * torch.einsum("bd,dn->bn", hidden_state_flattened,
                             self.embedding.weight.transpose(0, 1)))

        min_encoding_indices = torch.argmin(distances, dim=1)
        hidden_state_quant = self.embedding(min_encoding_indices).view(
            hidden_state.shape)

        # compute loss for embedding
        loss = torch.mean((hidden_state_quant.detach() - hidden_state)**
                          2) + self.beta * torch.mean(
                              (hidden_state_quant - hidden_state.detach())**2)

        # preserve gradients
        hidden_state_quant = hidden_state + (hidden_state_quant -
                                             hidden_state).detach()

        # reshape back to match original input shape
        hidden_state_quant = hidden_state_quant.permute(0, 3, 1,
                                                        2).contiguous()

        return hidden_state_quant, loss, min_encoding_indices


# Copied from transformers.models.chameleon.modeling_chameleon.ChameleonVQVAEEncoderConvDownsample #noqa
class ChameleonVQVAEEncoderConvDownsample(nn.Module):

    def __init__(self, in_channels: int):
        super().__init__()
        self.conv = nn.Conv2d(in_channels,
                              in_channels,
                              kernel_size=3,
                              stride=2,
                              padding=0)

    def forward(self, hidden_states: torch.Tensor):
        # no asymmetric padding in torch conv, must do it ourselves
        hidden_states = F.pad(hidden_states,
                              pad=(0, 1, 0, 1),
                              mode="constant",
                              value=0)
        hidden_states = self.conv(hidden_states)
        return hidden_states


# Copied from transformers.models.chameleon.modeling_chameleon.ChameleonVQVAEEncoderResnetBlock #noqa
class ChameleonVQVAEEncoderResnetBlock(nn.Module):

    def __init__(
        self,
        config: ChameleonVQVAEConfig,
        in_channels: int,
        out_channels=None,
        conv_shortcut=False,
    ):
        super().__init__()
        self.in_channels = in_channels
        self.out_channels = in_channels if out_channels is None \
            else out_channels
        self.use_conv_shortcut = conv_shortcut

        self.norm1 = torch.nn.GroupNorm(num_groups=32,
                                        num_channels=in_channels,
                                        eps=1e-6,
                                        affine=True)
        self.conv1 = torch.nn.Conv2d(in_channels,
                                     out_channels,
                                     kernel_size=3,
                                     stride=1,
                                     padding=1)
        self.norm2 = torch.nn.GroupNorm(num_groups=32,
                                        num_channels=out_channels,
                                        eps=1e-6,
                                        affine=True)
        self.dropout = torch.nn.Dropout(config.dropout)
        self.conv2 = torch.nn.Conv2d(out_channels,
                                     out_channels,
                                     kernel_size=3,
                                     stride=1,
                                     padding=1)
        if self.in_channels != self.out_channels:
            if self.use_conv_shortcut:
                self.conv_shortcut = torch.nn.Conv2d(in_channels,
                                                     out_channels,
                                                     kernel_size=3,
                                                     stride=1,
                                                     padding=1)
            else:
                self.nin_shortcut = torch.nn.Conv2d(in_channels,
                                                    out_channels,
                                                    kernel_size=1,
                                                    stride=1,
                                                    padding=0)

    def forward(self, hidden_states: torch.Tensor):
        residual = hidden_states
        hidden_states = self.norm1(hidden_states)
        hidden_states *= torch.sigmoid(hidden_states)
        hidden_states = self.conv1(hidden_states)

        hidden_states = self.norm2(hidden_states)
        hidden_states *= torch.sigmoid(hidden_states)
        hidden_states = self.dropout(hidden_states)
        hidden_states = self.conv2(hidden_states)

        if self.in_channels != self.out_channels:
            if self.use_conv_shortcut:
                residual = self.conv_shortcut(residual)
            else:
                residual = self.nin_shortcut(residual)

        return residual + hidden_states


# Copied from transformers.models.chameleon.modeling_chameleon.ChameleonVQVAEEncoderAttnBlock #noqa
class ChameleonVQVAEEncoderAttnBlock(nn.Module):

    def __init__(self, in_channels: int):
        super().__init__()
        self.in_channels = in_channels

        self.norm = torch.nn.GroupNorm(num_groups=32,
                                       num_channels=in_channels,
                                       eps=1e-6,
                                       affine=True)
        self.q = torch.nn.Conv2d(in_channels,
                                 in_channels,
                                 kernel_size=1,
                                 stride=1,
                                 padding=0)
        self.k = torch.nn.Conv2d(in_channels,
                                 in_channels,
                                 kernel_size=1,
                                 stride=1,
                                 padding=0)
        self.v = torch.nn.Conv2d(in_channels,
                                 in_channels,
                                 kernel_size=1,
                                 stride=1,
                                 padding=0)
        self.proj_out = torch.nn.Conv2d(in_channels,
                                        in_channels,
                                        kernel_size=1,
                                        stride=1,
                                        padding=0)

    def forward(self, hidden_states: torch.Tensor):
        residual = hidden_states
        hidden_states = self.norm(hidden_states)
        query_states = self.q(hidden_states)
        key_states = self.k(hidden_states)
        value_states = self.v(hidden_states)

        # compute attention
        batch_size, channels, height, width = query_states.shape
        query_states = query_states.reshape(batch_size, channels,
                                            height * width).permute(0, 2, 1)
        key_states = key_states.reshape(batch_size, channels, height * width)
        attn_weights = torch.bmm(query_states, key_states)
        attn_weights = attn_weights * (int(channels)**(-0.5))
        attn_weights = F.softmax(attn_weights, dim=2)

        # attend to values
        value_states = value_states.reshape(batch_size, channels,
                                            height * width)
        attn_weights = attn_weights.permute(0, 2, 1)
        attn_output = torch.bmm(value_states,
                                attn_weights).reshape(batch_size, channels,
                                                      height, width)

        attn_output = self.proj_out(attn_output)
        return residual + attn_output


# Copied from transformers.models.chameleon.modeling_chameleon.ChameleonVQVAEEncoder #noqa
class ChameleonVQVAEEncoder(nn.Module):

    def __init__(self, config: ChameleonVQVAEConfig):
        super().__init__()

        self.num_resolutions = len(config.channel_multiplier)
        self.num_res_blocks = config.num_res_blocks
        base_channels = config.base_channels
        resolution = config.resolution
        in_channels = config.in_channels
        double_latent = config.double_latent
        latent_channels = config.latent_channels
        channel_multiplier = config.channel_multiplier

        self.conv_in = torch.nn.Conv2d(in_channels,
                                       base_channels,
                                       kernel_size=3,
                                       stride=1,
                                       padding=1)

        curr_res = resolution
        in_channel_multiplier = (1, ) + tuple(channel_multiplier)
        self.in_channel_multiplier = in_channel_multiplier
        self.down = nn.ModuleList()
        for i_level in range(self.num_resolutions):
            block = nn.ModuleList()
            attn = nn.ModuleList()
            block_in = base_channels * in_channel_multiplier[i_level]
            block_out = base_channels * channel_multiplier[i_level]
            for i_block in range(self.num_res_blocks):
                block.append(
                    ChameleonVQVAEEncoderResnetBlock(
                        config=config,
                        in_channels=block_in,
                        out_channels=block_out,
                    ))
                block_in = block_out
                if (config.attn_resolutions is not None
                        and curr_res in config.attn_resolutions
                        and config.attn_type == "vanilla"):
                    attn.append(ChameleonVQVAEEncoderAttnBlock(block_in))

            down = nn.Module()
            down.block = block
            down.attn = attn
            if i_level != self.num_resolutions - 1:
                down.downsample = ChameleonVQVAEEncoderConvDownsample(block_in)
                curr_res = curr_res // 2
            self.down.append(down)

        self.mid = nn.Module()
        self.mid.block_1 = ChameleonVQVAEEncoderResnetBlock(
            config=config,
            in_channels=block_in,
            out_channels=block_in,
        )
        self.mid.attn_1 = ChameleonVQVAEEncoderAttnBlock(
            block_in) if config.attn_type == "vanilla" else nn.Identity()
        self.mid.block_2 = ChameleonVQVAEEncoderResnetBlock(
            config=config,
            in_channels=block_in,
            out_channels=block_in,
        )

        self.norm_out = torch.nn.GroupNorm(num_groups=32,
                                           num_channels=block_in,
                                           eps=1e-6,
                                           affine=True)
        self.conv_out = torch.nn.Conv2d(
            block_in,
            2 * latent_channels if double_latent else latent_channels,
            kernel_size=3,
            stride=1,
            padding=1,
        )

    def forward(self, pixel_values: torch.Tensor):
        pixel_values = pixel_values.to(self.conv_in.weight.dtype)

        # downsampling
        hidden_states = [self.conv_in(pixel_values)]
        for i_level in range(self.num_resolutions):
            for i_block in range(self.num_res_blocks):
                hidden_state = self.down[i_level].block[i_block](
                    hidden_states[-1], )
                if len(self.down[i_level].attn) > 0:
                    hidden_state = self.down[i_level].attn[i_block](
                        hidden_state)
                hidden_states.append(hidden_state)
            if i_level != self.num_resolutions - 1:
                hidden_states.append(self.down[i_level].downsample(
                    hidden_states[-1]))

        # middle
        last_hidden_state = hidden_states[-1]
        last_hidden_state = self.mid.block_1(last_hidden_state)
        last_hidden_state = self.mid.attn_1(last_hidden_state)
        last_hidden_state = self.mid.block_2(last_hidden_state)

        # end
        last_hidden_state = self.norm_out(last_hidden_state)
        last_hidden_state *= torch.sigmoid(last_hidden_state)
        last_hidden_state = self.conv_out(last_hidden_state)
        return last_hidden_state


# Adapted from transformers.models.chameleon.modeling_chameleon.ChameleonVQVAE #noqa
class ChameleonVQVAE(nn.Module):

    def __init__(self, config: ChameleonVQVAEConfig):
        super().__init__()
        self.encoder = ChameleonVQVAEEncoder(config)
        self.quantize = ChameleonVQVAEVectorQuantizer(config)
        self.quant_conv = torch.nn.Conv2d(config.latent_channels,
                                          config.embed_dim, 1)
        self.post_quant_conv = torch.nn.Conv2d(config.embed_dim,
                                               config.latent_channels, 1)
        self.eval()  # Chameleon's VQ model is frozen

    def encode(
        self, pixel_values: torch.Tensor
    ) -> Tuple[torch.Tensor, torch.Tensor, torch.Tensor]:
        hidden_states = self.encoder(pixel_values)
        hidden_states = self.quant_conv(hidden_states)
        quant, emb_loss, indices = self.quantize(hidden_states)
        return quant, emb_loss, indices


# Copied from transformers.models.chameleon.modeling_chameleon.ChameleonImageVocabularyMapping #noqa
class ChameleonImageVocabularyMapping:
    """
    A class for mapping discrete image tokens from VQGAN to BPE tokens.
    """

    def __init__(self, vocab_map: Dict[str, int]):
        self.vocab_map = vocab_map
        self.image_token_id = vocab_map.get("<image>")

    @cached_property
    def val2name(self):
        return {v: k for k, v in self.vocab_map.items()}

    @cached_property
    def image_tokens(self):
        return sorted([
            val for name, val in self.vocab_map.items()
            if name.startswith("IMGIMG")
        ])

    @cached_property
    def bpe2img(self):
        img_tkn_chr_mapping = {chr(ord("A") + i): str(i) for i in range(10)}

        def remap(old_name: str) -> str:
            return "".join(
                img_tkn_chr_mapping.get(c, c)
                for c in old_name[len("IMGIMG"):-1])

        return {
            tok: int(remap(self.val2name[tok]))
            for tok in self.image_tokens
        }

    @cached_property
    def img2bpe(self):
        return {v: k for k, v in self.bpe2img.items()}

    @cached_property
    def bpe2img_search_tensors(self):
        return torch.tensor(sorted(self.bpe2img.keys())), torch.tensor(
            sorted(self.bpe2img.values()))

    @cached_property
    def img2bpe_mapping_tensor(self):
        mapping = torch.zeros(max(self.img2bpe.keys()) + 1, dtype=torch.int)
        for k, v in self.img2bpe.items():
            mapping[k] = v
        return mapping

    def convert_img2bpe(self, img_batch: torch.Tensor) -> torch.Tensor:
        device = img_batch.device
        img_tokens = self.img2bpe_mapping_tensor[img_batch.to("cpu")]
        return img_tokens.to(device)


class ChameleonModel(nn.Module):

    def __init__(
        self,
        config: ChameleonConfig,
        cache_config: Optional[CacheConfig] = None,
        quant_config: Optional[QuantizationConfig] = None,
    ) -> None:
        super().__init__()
        self.config = config
        self.padding_idx = config.pad_token_id
        self.vocab_size = config.vocab_size
        self.embed_tokens = VocabParallelEmbedding(
            self.vocab_size,
            config.hidden_size,
        )
        self.vocabulary_mapping = ChameleonImageVocabularyMapping(
            config.vocabulary_map)
        decoder_layer = ChameleonDecoderLayer if not self.config.swin_norm \
            else ChameleonSwinDecoderLayer
        self.layers = nn.ModuleList([
            decoder_layer(config=config,
                          cache_config=cache_config,
                          quant_config=quant_config)
            for _ in range(config.num_hidden_layers)
        ])
        self.norm = RMSNorm(config.hidden_size, eps=config.rms_norm_eps)
        self.vqmodel = ChameleonVQVAE(config.vq_config)

    def get_input_embeddings(self, input_ids: torch.Tensor) -> torch.Tensor:
        return self.embed_tokens(input_ids)

    def get_image_tokens(self, pixel_values: torch.Tensor) -> torch.Tensor:
        """
        Tokenizes images into discrete tokens with VQGAN module. Converts
        obtained image tokens into BPE tokens and wraps with "boi" and "eoi"
        special tokens.
        """
        batch_size = pixel_values.shape[0]
        _, _, image_toks = self.vqmodel.encode(pixel_values)
        bpe_toks = self.vocabulary_mapping.convert_img2bpe(image_toks)
        bpe_toks = bpe_toks.view(batch_size, -1)
        return bpe_toks

    def forward(
        self,
        input_ids: Optional[torch.Tensor],
        positions: torch.Tensor,
        kv_caches: List[torch.Tensor],
        attn_metadata: AttentionMetadata,
        inputs_embeds: Optional[torch.Tensor] = None,
    ) -> torch.Tensor:
        if inputs_embeds is not None:
            hidden_states = inputs_embeds
        else:
            hidden_states = self.get_input_embeddings(input_ids)
        residual = None
        for i in range(len(self.layers)):
            layer = self.layers[i]
            hidden_states, residual = layer(
                positions,
                hidden_states,
                kv_caches[i],
                attn_metadata,
                residual,
            )
        hidden_states, _ = self.norm(hidden_states, residual)
        return hidden_states


@MULTIMODAL_REGISTRY.register_image_input_mapper()
@MULTIMODAL_REGISTRY.register_max_image_tokens(get_max_chameleon_image_tokens)
@INPUT_REGISTRY.register_dummy_data(dummy_data_for_chameleon)
@INPUT_REGISTRY.register_input_processor(input_processor_for_chameleon)
class ChameleonForConditionalGeneration(nn.Module, SupportsMultiModal):

    def __init__(
        self,
        config: ChameleonConfig,
        multimodal_config: MultiModalConfig,
        cache_config: Optional[CacheConfig] = None,
        quant_config: Optional[QuantizationConfig] = None,
    ) -> None:
        super().__init__()
        self.config = config
        self.multimodal_config = multimodal_config
        self.model = ChameleonModel(config, cache_config, quant_config)
        self.unpadded_vocab_size = config.vocab_size
        self.lm_head = ParallelLMHead(
            self.unpadded_vocab_size,
            config.hidden_size,
        )
        if config.tie_word_embeddings:
            self.lm_head.weight = self.model.embed_tokens.weight

        logit_scale = getattr(config, "logit_scale", 1.0)
        self.logits_processor = LogitsProcessor(self.unpadded_vocab_size,
                                                config.vocab_size, logit_scale)
        self.sampler = Sampler()

    def _validate_pixel_values(self, data: torch.Tensor) -> torch.Tensor:

        expected_dims = (3, CHAMELEON_CROP_SIZE_HEIGHT,
                         CHAMELEON_CROP_SIZE_WIDTH)
        actual_dims = tuple(data.shape[1:])

        if actual_dims != expected_dims:
            expected_expr = ("batch_size", *map(str, expected_dims))
            raise ValueError(
                f"The expected shape of pixel values is {expected_expr}. "
                f"You supplied {tuple(data.shape)}.")

        return data

    def _parse_and_validate_image_input(
            self, **kwargs: object) -> Optional[ChameleonImagePixelInputs]:
        pixel_values = kwargs.pop("pixel_values", None)

        if pixel_values is None:
            return None

        if not isinstance(pixel_values, torch.Tensor):
            raise ValueError("Incorrect type of pixel values. "
                             f"Got type: {type(pixel_values)}")

        return ChameleonImagePixelInputs(
            type="pixel_values",
            data=self._validate_pixel_values(pixel_values),
        )

    def forward(
        self,
        input_ids: torch.Tensor,
        positions: torch.Tensor,
        kv_caches: List[torch.Tensor],
        attn_metadata: AttentionMetadata,
        intermediate_tensors: Optional[IntermediateTensors] = None,
        **kwargs,
    ) -> torch.Tensor:

        image_input = self._parse_and_validate_image_input(**kwargs)

        if image_input is not None:
            assert self.model.vqmodel is not None
            image_tokens = self.model.get_image_tokens(image_input["data"].to(
                self.config.torch_dtype))
            image_token_id = self.model.vocabulary_mapping.image_token_id
            special_image_mask = input_ids == image_token_id
            image_tokens = image_tokens.to(input_ids.device, input_ids.dtype)
            input_ids = input_ids.masked_scatter(special_image_mask,
                                                 image_tokens)

        hidden_states = self.model(input_ids, positions, kv_caches,
                                   attn_metadata)
        return hidden_states

    def compute_logits(
        self,
        hidden_states: torch.Tensor,
        sampling_metadata: SamplingMetadata,
    ) -> Optional[torch.Tensor]:
        logits = self.logits_processor(self.lm_head, hidden_states,
                                       sampling_metadata)

        # Disallow image tokens which does not include special
        # begin-image and end-image tokens
        if logits is not None:
            image_tokens = self.model.vocabulary_mapping.image_tokens
            logits[:, image_tokens] = torch.finfo(logits.dtype).min

        return logits

    def sample(
        self,
        logits: torch.Tensor,
        sampling_metadata: SamplingMetadata,
    ) -> Optional[SamplerOutput]:
        next_tokens = self.sampler(logits, sampling_metadata)
        return next_tokens

    def load_weights(self, weights: Iterable[Tuple[str, torch.Tensor]]):
        stacked_params_mapping = [
            # (param_name, shard_name, shard_id)
            (".qkv_proj", ".q_proj", "q"),
            (".qkv_proj", ".k_proj", "k"),
            (".qkv_proj", ".v_proj", "v"),
            (".gate_up_proj", ".gate_proj", 0),
            (".gate_up_proj", ".up_proj", 1),
        ]
        params_dict = dict(self.named_parameters())
        for name, loaded_weight in weights:
            if "rotary_emb.inv_freq" in name:
                continue

            if ("rotary_emb.cos_cached" in name
                    or "rotary_emb.sin_cached" in name):
                # Models trained using ColossalAI may include these tensors in
                # the checkpoint. Skip them.
                continue

            # With tie_word_embeddings, we can skip lm_head.weight
            # The weight might appear unnecessarily in the files if the model is
            # processed with quantization, LoRA, fine-tuning, etc.
            if self.config.tie_word_embeddings and "lm_head.weight" in name:
                continue

            use_default_weight_loading = False
            if "vqmodel" in name:
                if self.model.vqmodel is not None:
                    # We only do sharding for language model and
                    # not vqvae for now.
                    use_default_weight_loading = True
            else:
                for (param_name, weight_name,
                     shard_id) in stacked_params_mapping:
                    if weight_name not in name:
                        continue
                    name = name.replace(weight_name, param_name)
                    # Skip loading extra bias for GPTQ models.
                    if name.endswith(".bias") and name not in params_dict:
                        continue
                    param = params_dict[name]
                    weight_loader = param.weight_loader
                    weight_loader(param, loaded_weight, shard_id)
                    break
                else:
                    # Skip loading extra bias for GPTQ models.
                    if name.endswith(".bias") and name not in params_dict:
                        continue
                    # Remapping the name of FP8 kv-scale.
                    if name.endswith("kv_scale"):
                        remapped_kv_scale_name = name.replace(
                            ".kv_scale", ".attn.kv_scale")
                        if remapped_kv_scale_name not in params_dict:
                            print_warning_once(
                                "Found kv scale in the checkpoint (e.g. "
                                f"{name}), but not found the expected name in "
                                f"the model (e.g. {remapped_kv_scale_name}). "
                                "kv-scale is not loaded.")
                            continue
                        else:
                            name = remapped_kv_scale_name
                    param = params_dict[name]
                    weight_loader = getattr(param, "weight_loader",
                                            default_weight_loader)
                    weight_loader(param, loaded_weight)
            if use_default_weight_loading and name in params_dict:
                param = params_dict[name]
                weight_loader = getattr(param, "weight_loader",
                                        default_weight_loader)
                weight_loader(param, loaded_weight)<|MERGE_RESOLUTION|>--- conflicted
+++ resolved
@@ -71,13 +71,8 @@
     else:
         image_feature_size = image_feature_size_override
 
-<<<<<<< HEAD
-    token_ids = array("I", [image_token_id]) * image_feature_size
-    token_ids += array("I", [0]) * (seq_len - image_feature_size)
-=======
-    token_ids = [image_token_id] * image_feature_size * num_images
-    token_ids += [0] * (seq_len - image_feature_size * num_images)
->>>>>>> 951fdd66
+    token_ids = array("I",[image_token_id]) * image_feature_size * num_images
+    token_ids += array("I", [0]) * (seq_len - image_feature_size * num_images)
     return SequenceData(token_ids)
 
 
