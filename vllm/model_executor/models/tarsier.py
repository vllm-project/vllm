# SPDX-License-Identifier: Apache-2.0
# SPDX-FileCopyrightText: Copyright contributors to the vLLM project

import math
from collections.abc import Iterable, Mapping, Sequence
from typing import (Final, Literal, Optional, Protocol, TypedDict, TypeVar,
                    Union, cast)

import torch
import torch.nn as nn
from transformers import BatchFeature, CLIPVisionConfig
from transformers import LlavaConfig as HfLlavaConfig
from transformers import PretrainedConfig, SiglipVisionConfig
from transformers.image_utils import ImageInput, get_image_size, to_numpy_array
from transformers.models.llava import LlavaProcessor
from transformers.processing_utils import ProcessingKwargs, Unpack
from transformers.tokenization_utils_base import PreTokenizedInput, TextInput

from vllm.config import VllmConfig
from vllm.inputs import InputProcessingContext
from vllm.model_executor.layers.activation import get_act_fn
from vllm.model_executor.layers.linear import (ColumnParallelLinear,
                                               RowParallelLinear)
from vllm.model_executor.layers.quantization import QuantizationConfig
from vllm.model_executor.models.llava import LlavaDummyInputsBuilder
from vllm.model_executor.sampling_metadata import SamplingMetadata
from vllm.multimodal import MULTIMODAL_REGISTRY
<<<<<<< HEAD
from vllm.multimodal.cache import CachedMultiModalInputExchanger
from vllm.multimodal.inputs import MultiModalFieldConfig, MultiModalKwargs
=======
from vllm.multimodal.inputs import MultiModalFieldConfig, MultiModalKwargsItems
>>>>>>> ef8e93b1
from vllm.multimodal.parse import (ImageEmbeddingItems, ImageProcessorItems,
                                   ImageSize, MultiModalDataItems)
from vllm.multimodal.processing import (BaseMultiModalProcessor,
                                        BaseProcessingInfo, PromptReplacement,
                                        PromptUpdate)
from vllm.multimodal.profiling import BaseDummyInputsBuilder
from vllm.sequence import IntermediateTensors
from vllm.utils.jsontree import json_map_leaves

from .clip import CLIPVisionModel
from .interfaces import MultiModalEmbeddings, SupportsMultiModal, SupportsPP
from .siglip import SiglipVisionModel
from .utils import (AutoWeightsLoader, flatten_bn, init_vllm_registered_model,
                    maybe_prefix, merge_multimodal_embeddings)
from .vision import VisionEncoderInfo, get_vision_encoder_info


class TarsierImagePixelInputs(TypedDict):
    type: Literal["pixel_values"]
    pixel_values: torch.Tensor


class TarsierImageEmbeddingInputs(TypedDict):
    type: Literal["image_embeds"]
    data: torch.Tensor


TarsierImageInputs = Union[TarsierImagePixelInputs,
                           TarsierImageEmbeddingInputs]


class TarsierHfConfig(Protocol):  # Based on the Tarsier's LlavaConfig
    vision_config: Final[PretrainedConfig]
    text_config: Final[PretrainedConfig]  # Added from Tarsier's LlavaConfig
    image_token_index: Final[int]
    vision_feature_select_strategy: Final[str]
    vision_feature_layer: Final[Union[int, list[int]]]
    projector_hidden_act: Final[str]
    image_newline_idx: Final[int]
    image_new_idx: Final[int]
    multimodal_projector_bias: bool = True


class TarsierProcessorKwargs(ProcessingKwargs, total=False):
    _defaults = {
        "text_kwargs": {
            "padding": False,
        },
        "images_kwargs": {},
    }


class TarsierProcessor(LlavaProcessor):

    def __call__(
        self,
        images: ImageInput = None,
        text: Union[TextInput, PreTokenizedInput, list[TextInput],
                    list[PreTokenizedInput]] = None,
        audio=None,
        videos=None,
        **kwargs: Unpack[TarsierProcessorKwargs],
    ) -> BatchFeature:
        if images is None and text is None:
            raise ValueError(
                "You have to specify at least one of `images` or `text`.")

        output_kwargs = self._merge_kwargs(
            TarsierProcessorKwargs,
            tokenizer_init_kwargs=self.tokenizer.init_kwargs,
            **kwargs,
        )
        if images is not None:
            image_inputs = self.image_processor(
                images, **output_kwargs["images_kwargs"])
        else:
            image_inputs = {}

        if isinstance(text, str):
            text = [text]
        elif not isinstance(text, list) and not isinstance(text[0], str):
            raise ValueError("Invalid input text. Please provide a string,"
                             " or a list of strings")

        # try to expand inputs in processing if we have the necessary parts
        prompt_strings = text
        if image_inputs.get("pixel_values") is not None:
            # Replace the image token with the expanded image token sequence
            pixel_values = image_inputs["pixel_values"]
            height, width = get_image_size(to_numpy_array(pixel_values[0]))
            num_image_tokens = (height // self.patch_size) * (
                width // self.patch_size +
                1) + self.num_additional_image_tokens + 1
            if self.vision_feature_select_strategy == "default":
                num_image_tokens -= 1

            prompt_strings = []
            for sample in text:
                sample = sample.replace(self.image_token,
                                        self.image_token * num_image_tokens)
                prompt_strings.append(sample)

        return_tensors = output_kwargs["text_kwargs"].pop(
            "return_tensors", None)
        text_inputs = self.tokenizer(prompt_strings,
                                     **output_kwargs["text_kwargs"])
        return BatchFeature(data={
            **text_inputs,
            **image_inputs
        },
                            tensor_type=return_tensors)


class TarsierMultiModalProjector(nn.Module):

    def __init__(self,
                 vision_hidden_size: int,
                 text_hidden_size: int,
                 projector_hidden_act: str,
                 multimodal_projector_bias: bool,
                 quant_config: Optional[QuantizationConfig] = None,
                 prefix: str = ""):
        super().__init__()

        self.linear_1 = ColumnParallelLinear(vision_hidden_size,
                                             text_hidden_size,
                                             bias=multimodal_projector_bias,
                                             quant_config=quant_config,
                                             prefix=f"{prefix}.linear_1")
        self.act = get_act_fn(projector_hidden_act)
        self.linear_2 = RowParallelLinear(text_hidden_size,
                                          text_hidden_size,
                                          bias=multimodal_projector_bias,
                                          quant_config=quant_config,
                                          prefix=f"{prefix}.linear_2")

    def forward(self, image_features: torch.Tensor) -> torch.Tensor:
        hidden_states, _ = self.linear_1(image_features)
        hidden_states = self.act(hidden_states)
        hidden_states, _ = self.linear_2(hidden_states)
        return hidden_states


class TarsierProcessingInfo(BaseProcessingInfo):

    def get_hf_config(self) -> TarsierHfConfig:
        return self.ctx.get_hf_config(HfLlavaConfig)

    def get_vision_encoder_info(self) -> VisionEncoderInfo:
        return get_vision_encoder_info(self.get_hf_config())

    def get_hf_processor(self, **kwargs: object) -> TarsierProcessor:
        vision_info = self.get_vision_encoder_info()

        kwargs.setdefault("patch_size", vision_info.get_patch_size())

        return self.ctx.get_hf_processor(TarsierProcessor, **kwargs)

    def get_supported_mm_limits(self) -> Mapping[str, Optional[int]]:
        return {"image": None}

    def _apply_feature_select_strategy(
        self,
        strategy: str,
        encoder_num_image_tokens: int,
    ) -> int:
        if strategy == "default":
            return encoder_num_image_tokens - 1
        if strategy == "full":
            return encoder_num_image_tokens
        msg = f"Unexpected feature select strategy: {strategy!r}"
        raise NotImplementedError(msg)

    def get_num_image_tokens(
        self,
        *,
        image_width: int,
        image_height: int,
    ) -> int:
        hf_config = self.get_hf_config()
        vision_encoder_info = self.get_vision_encoder_info()
        num_projected_patches = self._apply_feature_select_strategy(
            hf_config.vision_feature_select_strategy,
            vision_encoder_info.get_num_image_tokens(
                image_width=image_width,
                image_height=image_height,
            ),
        )
        if num_projected_patches <= 0:
            default_size = self.get_image_size_with_most_features()
            num_projected_patches_default = self._apply_feature_select_strategy(
                hf_config.vision_feature_select_strategy,
                vision_encoder_info.get_num_image_tokens(
                    image_width=default_size.width,
                    image_height=default_size.height,
                ),
            )
            if num_projected_patches_default <= 0:
                raise ValueError(
                    "Could not determine a valid number of image patches.")
            num_projected_patches = num_projected_patches_default
        num_height_patches = int(math.sqrt(num_projected_patches))
        total_image_tokens_for_llm = num_projected_patches \
            + num_height_patches + 1
        return total_image_tokens_for_llm

    def get_image_size_with_most_features(self) -> ImageSize:
        vision_encoder_info = self.get_vision_encoder_info()
        width = height = vision_encoder_info.get_image_size()
        return ImageSize(width=width, height=height)

    def get_max_image_tokens(self) -> int:
        target_width, target_height = self.get_image_size_with_most_features()
        return self.get_num_image_tokens(
            image_width=target_width,
            image_height=target_height,
        )

    def get_image_newline_idx(self) -> int:
        return self.get_hf_config().image_newline_idx

    def get_image_new_idx(self) -> int:
        return self.get_hf_config().image_new_idx


_I_Tarsier = TypeVar("_I_Tarsier", bound=TarsierProcessingInfo)


class TarsierDummyInputsBuilder(LlavaDummyInputsBuilder[_I_Tarsier]):

    pass


class TarsierMultiModalProcessor(BaseMultiModalProcessor[_I_Tarsier]):

    def _get_mm_fields_config(
        self,
        hf_inputs: BatchFeature,
        hf_processor_mm_kwargs: Mapping[str, object],
    ) -> Mapping[str, MultiModalFieldConfig]:
        return dict(
            pixel_values=MultiModalFieldConfig.batched("image"),
            image_embeds=MultiModalFieldConfig.batched("image"),
        )

    def _get_prompt_updates(
        self,
        mm_items: MultiModalDataItems,
        hf_processor_mm_kwargs: Mapping[str, object],
        out_mm_kwargs: MultiModalKwargsItems,
    ) -> Sequence[PromptUpdate]:
        hf_config = self.info.get_hf_config()
        image_token_id = hf_config.image_token_index  # The <IMAGE> token ID

        def get_replacement(item_idx: int):
            images = mm_items.get_items(
                "image", (ImageEmbeddingItems, ImageProcessorItems))

            if isinstance(images, ImageEmbeddingItems):
                num_projected_patches = images.get_feature_size(item_idx)
                # This assumes num_projected_patches is a perfect square
                num_height_patches = int(math.sqrt(num_projected_patches))
                num_final_image_tokens = num_projected_patches \
                + num_height_patches + 1
            else:
                image_size = images.get_image_size(item_idx)
                num_final_image_tokens = self.info.get_num_image_tokens(
                    image_width=image_size.width,
                    image_height=image_size.height,
                )

            return [image_token_id] * num_final_image_tokens

        return [
            PromptReplacement(
                modality="image",
                target=[image_token_id],  # Replace each single <IMAGE> token
                replacement=get_replacement,
            ),
        ]


def _build_tarsier_hf_info(
        ctx: InputProcessingContext) -> TarsierProcessingInfo:
    return TarsierProcessingInfo(ctx)


def _build_tarsier_hf_processor(
    info: _I_Tarsier,
    dummy_inputs: BaseDummyInputsBuilder[_I_Tarsier],
    *,
    cache: Optional[CachedMultiModalInputExchanger] = None,
) -> BaseMultiModalProcessor:
    if isinstance(info, TarsierProcessingInfo):
        return TarsierMultiModalProcessor(
            info,
            dummy_inputs,
            cache=cache,
        )
    raise NotImplementedError(type(info))


def init_vision_tower_for_tarsier(
    hf_config: TarsierHfConfig,  # Use the Tarsier specific config protocol
    quant_config: Optional[QuantizationConfig],
    *,
    require_post_norm: Optional[bool] = None,
    prefix: str = "",
) -> Union[CLIPVisionModel, SiglipVisionModel]:
    vision_config = hf_config.vision_config

    feature_layers = hf_config.vision_feature_layer
    base_num_hidden_layers = vision_config.num_hidden_layers

    def _get_layer_index(feature_layer_index: int,
                         num_hidden_layers_total: int) -> int:
        if feature_layer_index < 0:
            return num_hidden_layers_total + feature_layer_index + 1
        return feature_layer_index

    if isinstance(feature_layers, int):
        num_hidden_layers_to_init = _get_layer_index(feature_layers,
                                                     base_num_hidden_layers)
    elif isinstance(feature_layers, (list, tuple)):
        num_hidden_layers_to_init = max(
            _get_layer_index(idx, base_num_hidden_layers)
            for idx in feature_layers)
    else:
        raise TypeError(f"vision_layer_feature type: {type(feature_layers)}"
                        " is not supported")

    if isinstance(vision_config, CLIPVisionConfig):
        return CLIPVisionModel(
            vision_config,
            quant_config=quant_config,
            num_hidden_layers_override=num_hidden_layers_to_init,
            require_post_norm=require_post_norm,
            prefix=prefix,
        )
    elif isinstance(vision_config, SiglipVisionConfig):
        return SiglipVisionModel(
            vision_config,
            quant_config=quant_config,
            num_hidden_layers_override=num_hidden_layers_to_init,
            require_post_norm=require_post_norm,
            prefix=prefix,
        )

    msg = f"Unsupported vision config for Tarsier: {type(vision_config)}"
    raise NotImplementedError(msg)


@MULTIMODAL_REGISTRY.register_processor(_build_tarsier_hf_processor,
                                        info=_build_tarsier_hf_info,
                                        dummy_inputs=TarsierDummyInputsBuilder)
class TarsierForConditionalGeneration(nn.Module, SupportsMultiModal,
                                      SupportsPP):
    packed_modules_mapping = {
        "qkv_proj": ["q_proj", "k_proj", "v_proj"],
        "gate_up_proj": ["gate_proj", "up_proj"]
    }

    @classmethod
    def get_placeholder_str(cls, modality: str, i: int) -> Optional[str]:
        if modality.startswith("image"):
            return "<image>"

        raise ValueError("Only image modality is supported")

    def __init__(self, *, vllm_config: VllmConfig, prefix: str = "") -> None:
        super().__init__()
        config: TarsierHfConfig = vllm_config.model_config.hf_config
        quant_config = vllm_config.quant_config
        self.config = config  # Storing the Tarsier-specific HF config
        self.vision_tower = init_vision_tower_for_tarsier(
            config,
            quant_config,
            require_post_norm=False,
            prefix=maybe_prefix(prefix, "vision_tower"))
        projector_bias = getattr(config, "multimodal_projector_bias", True)

        self.multi_modal_projector = TarsierMultiModalProjector(
            vision_hidden_size=config.vision_config.hidden_size,
            text_hidden_size=config.text_config.hidden_size,
            projector_hidden_act=config.projector_hidden_act,
            multimodal_projector_bias=projector_bias,
            quant_config=quant_config,
            prefix=maybe_prefix(prefix, "multi_modal_projector"))
        self.language_model = init_vllm_registered_model(
            vllm_config=vllm_config,
            hf_config=config.
            text_config,  # Use text_config from Tarsier's main config
            prefix=maybe_prefix(prefix, "language_model"),
        )
        self.register_buffer('image_newline_idx_tensor',
                             torch.tensor([config.image_newline_idx],
                                          dtype=torch.long),
                             persistent=False)
        self.register_buffer('image_new_idx_tensor',
                             torch.tensor([config.image_new_idx],
                                          dtype=torch.long),
                             persistent=False)

        self.make_empty_intermediate_tensors = (
            self.language_model.make_empty_intermediate_tensors)

    def _validate_pixel_values(self, data: torch.Tensor) -> torch.Tensor:
        h = w = self.config.vision_config.image_size
        expected_dims = (3, h, w)  # Assuming 3 channels
        actual_dims = tuple(data.shape[1:])

        if actual_dims != expected_dims:
            expected_expr = ("batch_size", *map(str, expected_dims))
            raise ValueError(
                f"The expected shape of pixel values is {expected_expr}. "
                f"You supplied {tuple(data.shape)}.")
        return data

    def _parse_and_validate_image_input(
            self, **kwargs: object) -> Optional[TarsierImageInputs]:
        pixel_values = kwargs.pop("pixel_values", None)
        image_embeds = kwargs.pop("image_embeds", None)

        if pixel_values is None and image_embeds is None:
            return None

        if pixel_values is not None:
            if not isinstance(pixel_values, (torch.Tensor, list)):
                raise ValueError("Incorrect type of pixel values. "
                                 f"Got type: {type(pixel_values)}")

            return TarsierImagePixelInputs(
                type="pixel_values",
                pixel_values=self._validate_pixel_values(
                    flatten_bn(pixel_values, concat=True)),
            )

        if image_embeds is not None:
            if not isinstance(image_embeds, (torch.Tensor, list)):
                raise ValueError("Incorrect type of image embeddings. "
                                 f"Got type: {type(image_embeds)}")
            return TarsierImageEmbeddingInputs(
                type="image_embeds",
                data=flatten_bn(image_embeds, concat=True),
            )

        raise AssertionError("This line should be unreachable.")

    def _select_image_features(self, image_features: torch.Tensor, *,
                               strategy: str) -> torch.Tensor:
        if strategy == "default":
            return image_features[:, 1:]
        elif strategy == "full":
            return image_features
        raise ValueError(f"Unexpected select feature strategy: {strategy}")

    def _image_pixels_to_features(
        self,
        vision_tower: Union[CLIPVisionModel, SiglipVisionModel],
        pixel_values: Union[torch.Tensor, list[torch.Tensor]],
    ) -> Union[torch.Tensor, tuple[torch.Tensor, ...]]:
        # From vLLM LLaVA, vision tower output handling
        image_hidden_states = vision_tower(pixel_values)
        if not isinstance(image_hidden_states, torch.Tensor):
            raise TypeError(
                f"image_hidden_states type: {type(image_hidden_states)}"
                " is not supported")

        def select_features_fn(leaf: torch.Tensor):
            return self._select_image_features(
                leaf,
                strategy=self.config.vision_feature_select_strategy,
            )

        selected_features = cast(
            Union[torch.Tensor, tuple[torch.Tensor, ...]],
            json_map_leaves(select_features_fn, image_hidden_states),
        )
        return selected_features

    def _add_tarsier_split_tokens(
            self, projected_image_features: torch.Tensor) -> torch.Tensor:
        """
        Implements Tarsier's `add_split_tokens` logic.
        """
        num_images, num_projected_patches, embed_dim = \
            projected_image_features.shape
        num_height_patches = int(math.sqrt(num_projected_patches))
        num_width_patches = num_projected_patches // num_height_patches
        device = projected_image_features.device
        embedding_layer = self.language_model.model.embed_tokens
        image_newline_emb = embedding_layer(
            self.image_newline_idx_tensor.to(device)).squeeze(0)
        image_new_emb = embedding_layer(
            self.image_new_idx_tensor.to(device)).squeeze(0)
        try:
            current_image_features_grid = projected_image_features.view(
                num_images, num_height_patches, num_width_patches, embed_dim)
        except RuntimeError as e:
            raise RuntimeError(
                "Cannot reshape projected_image_features"
                f" with shape {projected_image_features.shape} "
                f"to ({num_images}, {num_height_patches},"
                f" {num_width_patches}, {embed_dim}). "
                "Ensure num_projected_patches is compatible"
                " with a grid structure. "
                f"num_projected_patches={num_projected_patches}, "
                f"derived num_height_patches={num_height_patches}. ") from e

        image_newline_expanded = image_newline_emb.expand(
            (num_images, num_height_patches, 1, embed_dim))
        features_with_newlines = torch.cat(
            [current_image_features_grid, image_newline_expanded],
            dim=2  # Concatenate along width dim
        )
        new_num_patches_after_newline = num_projected_patches \
            + num_height_patches
        features_with_newlines_flat = features_with_newlines.view(
            num_images, new_num_patches_after_newline, embed_dim)
        image_new_expanded = image_new_emb.expand((num_images, 1, embed_dim))
        final_image_features = torch.cat(
            [features_with_newlines_flat, image_new_expanded],
            dim=1  # Concatenate along patch sequence dim
        )
        return final_image_features

    def _process_image_pixels(
        self,
        inputs: TarsierImagePixelInputs,
    ) -> Union[torch.Tensor, tuple[torch.Tensor, ...]]:
        assert self.vision_tower is not None
        pixel_values = inputs["pixel_values"]
        image_features_selected = self._image_pixels_to_features(
            self.vision_tower, pixel_values)  # type: ignore
        if isinstance(image_features_selected, torch.Tensor):
            projected_features = self.multi_modal_projector(
                image_features_selected)
            final_features = self._add_tarsier_split_tokens(projected_features)
            return final_features
        else:
            raise TypeError(
                f"_image_pixels_to_features type:"
                f" {type(image_features_selected)} is not supported")

    def _process_image_input(
        self,
        image_input: TarsierImageInputs,
    ) -> Union[torch.Tensor, tuple[torch.Tensor, ...]]:
        if image_input["type"] == "image_embeds":
            projected_features = image_input["data"]
            if isinstance(projected_features, torch.Tensor):
                return self._add_tarsier_split_tokens(projected_features)
            else:
                raise ValueError("Incorrect type of image_embeds. "
                                 f"Got type: {type(projected_features)}. ")
        assert self.vision_tower is not None
        return self._process_image_pixels(image_input)

    def get_language_model(self) -> torch.nn.Module:
        return self.language_model

    def get_multimodal_embeddings(self,
                                  **kwargs: object) -> MultiModalEmbeddings:
        image_input = self._parse_and_validate_image_input(**kwargs)
        if image_input is None:
            return []
        return self._process_image_input(image_input)

    def get_input_embeddings(
        self,
        input_ids: torch.Tensor,
        multimodal_embeddings: Optional[MultiModalEmbeddings] = None,
    ) -> torch.Tensor:
        inputs_embeds = self.language_model.get_input_embeddings(input_ids)
        if multimodal_embeddings is not None \
            and len(multimodal_embeddings) != 0:
            inputs_embeds = merge_multimodal_embeddings(
                input_ids,
                inputs_embeds,
                multimodal_embeddings,
                self.config.image_token_index,
            )
        return inputs_embeds

    def forward(
        self,
        input_ids: torch.Tensor,
        positions: torch.Tensor,
        intermediate_tensors: Optional[IntermediateTensors] = None,
        inputs_embeds: Optional[torch.Tensor] = None,
        **kwargs: object,
    ) -> Union[torch.Tensor, IntermediateTensors]:
        if intermediate_tensors is not None:
            inputs_embeds = None
        elif inputs_embeds is None:
            vision_embeddings = self.get_multimodal_embeddings(**kwargs)
            inputs_embeds = self.get_input_embeddings(input_ids,
                                                      vision_embeddings)
            input_ids = None
        hidden_states = self.language_model.model(
            input_ids=input_ids,
            positions=positions,
            intermediate_tensors=intermediate_tensors,
            inputs_embeds=inputs_embeds)
        return hidden_states

    def compute_logits(
        self,
        hidden_states: torch.Tensor,
        sampling_metadata: SamplingMetadata,
    ) -> Optional[torch.Tensor]:
        return self.language_model.compute_logits(hidden_states,
                                                  sampling_metadata)

    def load_weights(self, weights: Iterable[tuple[str,
                                                   torch.Tensor]]) -> set[str]:
        loader = AutoWeightsLoader(self)
        return loader.load_weights(weights)<|MERGE_RESOLUTION|>--- conflicted
+++ resolved
@@ -25,12 +25,8 @@
 from vllm.model_executor.models.llava import LlavaDummyInputsBuilder
 from vllm.model_executor.sampling_metadata import SamplingMetadata
 from vllm.multimodal import MULTIMODAL_REGISTRY
-<<<<<<< HEAD
 from vllm.multimodal.cache import CachedMultiModalInputExchanger
-from vllm.multimodal.inputs import MultiModalFieldConfig, MultiModalKwargs
-=======
 from vllm.multimodal.inputs import MultiModalFieldConfig, MultiModalKwargsItems
->>>>>>> ef8e93b1
 from vllm.multimodal.parse import (ImageEmbeddingItems, ImageProcessorItems,
                                    ImageSize, MultiModalDataItems)
 from vllm.multimodal.processing import (BaseMultiModalProcessor,
