# Adapted from
# https://github.com/THUDM/GLM-4
"""Inference-only ChatGLM model compatible with THUDM weights."""
from argparse import Namespace
from array import array
from typing import (Dict, Iterable, List, Mapping, Optional, Set, Tuple,
                    TypedDict)

import torch
from PIL import Image
from torch import nn
from torch.nn import LayerNorm

from vllm.attention import Attention, AttentionMetadata
from vllm.config import CacheConfig, VllmConfig
from vllm.distributed import get_pp_group, get_tensor_model_parallel_world_size
from vllm.inputs import (INPUT_REGISTRY, DecoderOnlyInputs, DummyData,
                         InputContext, token_inputs)
from vllm.logger import init_logger
from vllm.model_executor.layers.activation import SiluAndMul
from vllm.model_executor.layers.layernorm import RMSNorm
from vllm.model_executor.layers.linear import (MergedColumnParallelLinear,
                                               QKVParallelLinear,
                                               RowParallelLinear)
from vllm.model_executor.layers.logits_processor import LogitsProcessor
from vllm.model_executor.layers.quantization import QuantizationConfig
from vllm.model_executor.layers.rotary_embedding import get_rope
from vllm.model_executor.layers.sampler import SamplerOutput, get_sampler
from vllm.model_executor.layers.vocab_parallel_embedding import (
    ParallelLMHead, VocabParallelEmbedding)
from vllm.model_executor.model_loader.weight_utils import default_weight_loader
from vllm.model_executor.models.glm4_vision_encoder import EVA2CLIPModel
from vllm.model_executor.models.module_mapping import MultiModelKeys
from vllm.model_executor.sampling_metadata import SamplingMetadata
from vllm.multimodal import MULTIMODAL_REGISTRY
from vllm.multimodal.inputs import MultiModalData, MultiModalKwargs
from vllm.multimodal.utils import cached_get_tokenizer
from vllm.sequence import (VLLM_TOKEN_ID_ARRAY_TYPE, IntermediateTensors,
                           SequenceData)
from vllm.transformers_utils.configs import ChatGLMConfig

from .interfaces import SupportsLoRA, SupportsMultiModal, SupportsPP
from .utils import (is_pp_missing_parameter,
                    make_empty_intermediate_tensors_factory, make_layers,
                    maybe_prefix)

logger = init_logger(__name__)


def calculate_image_placeholder(vision_config):
    return (vision_config["image_size"] // vision_config["patch_size"] // 2)**2


def mm_input_mapper_for_glmv(
    ctx: InputContext,
    data: MultiModalData[object],
) -> Dict:
    model_config = ctx.model_config
    tokenizer = cached_get_tokenizer(
        model_config.tokenizer,
        trust_remote_code=model_config.trust_remote_code)
    if tokenizer is None:
        raise RuntimeError("No HuggingFace processor is available "
                           "to process the image object")
    try:
        raw_batch_data = tokenizer.apply_chat_template(
            conversation=[{
                "role": "user",
                "image": data
            }],
            add_generation_prompt=True,
            tokenize=True,
            return_tensors="pt",
            return_dict=True).data
    except Exception:
        logger.error("Failed to process image (%s)", data)
        raise
    pixel_values = raw_batch_data['images']

    return MultiModalKwargs({'pixel_values': pixel_values})


def merge_glm_vision_embeddings(
    input_ids: torch.Tensor,
    inputs_embeds: torch.Tensor,
    vision_embeddings: torch.Tensor,
    boi_token_id: int,
    eoi_token_id: int,
) -> torch.Tensor:

    boi_positions = (input_ids == boi_token_id).nonzero(as_tuple=True)[0]
    eoi_positions = (input_ids == eoi_token_id).nonzero(as_tuple=True)[0]

    mask = torch.zeros_like(input_ids, dtype=torch.bool)

    for boi_pos, eoi_pos in zip(boi_positions, eoi_positions):
        assert boi_pos < eoi_pos
        mask[boi_pos:eoi_pos + 1] = True
    inputs_embeds[mask] = vision_embeddings.view(-1,
                                                 vision_embeddings.shape[-1])
    return inputs_embeds


class GLMImagePixelInputs(TypedDict):
    pixel_values: torch.Tensor
    """Shape: `(batch_size, num_channels, height, width)`"""


def get_max_glmv_image_tokens(ctx: InputContext):
    hf_config = ctx.get_hf_config(ChatGLMConfig)

    vision_config = getattr(hf_config, 'vision_config', None)
    if vision_config is None:
        return 1
    elif isinstance(vision_config, dict):
        return calculate_image_placeholder(vision_config)

    msg = f"Unsupported vision config: {type(vision_config)}"
    raise NotImplementedError(msg)


def dummy_data_for_glmv(ctx: InputContext, seq_len: int,
                        mm_counts: Mapping[str, int]) -> DummyData:
    hf_config = ctx.get_hf_config(ChatGLMConfig)
    vision_config = getattr(hf_config, 'vision_config', None)

    if vision_config is None:
        token_ids = array(VLLM_TOKEN_ID_ARRAY_TYPE, [0] * seq_len)
        seq_data = SequenceData(token_ids)
        return DummyData(seq_data, None)
    elif isinstance(vision_config, dict):
        image_size = vision_config["image_size"]
        image_placeholder_length = calculate_image_placeholder(vision_config)
        token_ids = array(VLLM_TOKEN_ID_ARRAY_TYPE, [hf_config.boi_token_id] +
                          [0] * image_placeholder_length +
                          [hf_config.eoi_token_id])
        token_ids += array(VLLM_TOKEN_ID_ARRAY_TYPE,
                           [0] * (seq_len - image_placeholder_length - 2))
        seq_data = SequenceData(token_ids)

        mm_data = {
            "image": Image.new("RGB", (image_size, image_size), color=0)
        }

        return DummyData(seq_data, mm_data)

    msg = f"Unsupported vision config: {type(vision_config)}"
    raise NotImplementedError(msg)


def find_all_positions(input_ids: List[int], target: int) -> List[int]:
    return [index for index, value in enumerate(input_ids) if value == target]


def input_processor_for_glmv(ctx: InputContext, inputs: DecoderOnlyInputs):
    multi_modal_data = inputs.get("multi_modal_data")
    if multi_modal_data is None or "image" not in multi_modal_data:
        return inputs

    hf_config = ctx.get_hf_config(ChatGLMConfig)
    vision_config = getattr(hf_config, 'vision_config', None)

    if vision_config is None:
        return inputs
    elif isinstance(vision_config, dict):
        image_placeholder_length = calculate_image_placeholder(vision_config)
    else:
        msg = f"Unsupported vision config: {type(vision_config)}"
        raise NotImplementedError(msg)

    input_ids = inputs["prompt_token_ids"]

    tokenizer = cached_get_tokenizer(
        ctx.model_config.model,
        trust_remote_code=ctx.model_config.trust_remote_code)

    try:
        raw_batch_data = tokenizer.apply_chat_template(
            conversation=[{
                "role": "user",
                "image": multi_modal_data["image"],
                "content": inputs['prompt'],
            }],
            add_generation_prompt=True,
            tokenize=True,
            return_tensors="pt",
            return_dict=True,
        ).data
    except Exception:
        logger.error("Failed to process content (%s)", inputs['prompt'])
        raise
    input_ids = raw_batch_data['input_ids'][0].tolist()

    boi_token_id = hf_config.boi_token_id
    eoi_token_id = hf_config.eoi_token_id
    boi_positions = find_all_positions(input_ids, boi_token_id)
    eoi_positions = find_all_positions(input_ids, eoi_token_id)

    assert len(boi_positions) == len(eoi_positions)

    new_input_ids = []
    final_processed_position = 0
    final_processed_position = 0

    for boi_position, eoi_position in zip(boi_positions, eoi_positions):
        assert boi_position < eoi_position
        new_input_ids.extend(input_ids[final_processed_position:boi_position +
                                       1])
        new_input_ids.extend([input_ids[boi_position + 1]] *
                             image_placeholder_length)
        final_processed_position = eoi_position

    new_input_ids.extend(input_ids[final_processed_position:])

    prompt = inputs.get("prompt")
    if prompt is None:
        prompt = tokenizer.decode(new_input_ids)

    return token_inputs(
        prompt_token_ids=new_input_ids,
        prompt=prompt,
        multi_modal_data=multi_modal_data,
    )


class GLMAttention(nn.Module):

    def __init__(
        self,
        config: ChatGLMConfig,
        cache_config: Optional[CacheConfig] = None,
        quant_config: Optional[QuantizationConfig] = None,
    ):
        super().__init__()
        self.hidden_size = config.hidden_size
        tp_size = get_tensor_model_parallel_world_size()
        self.total_num_heads = config.num_attention_heads
        assert self.total_num_heads % tp_size == 0
        self.num_heads = self.total_num_heads // tp_size
        self.multi_query_attention = config.multi_query_attention
        self.total_num_kv_heads = (config.multi_query_group_num
                                   if config.multi_query_attention else
                                   config.num_attention_heads)
        if self.total_num_kv_heads >= tp_size:
            # Number of KV heads is greater than TP size, so we partition
            # the KV heads across multiple tensor parallel GPUs.
            assert self.total_num_kv_heads % tp_size == 0
        else:
            # Number of KV heads is less than TP size, so we replicate
            # the KV heads across multiple tensor parallel GPUs.
            assert tp_size % self.total_num_kv_heads == 0
        self.num_kv_heads = max(1, self.total_num_kv_heads // tp_size)
        self.head_dim = config.hidden_size // self.total_num_heads
        self.q_size = self.num_heads * self.head_dim
        self.kv_size = self.num_kv_heads * self.head_dim
        self.scaling = self.head_dim**-0.5

        self.query_key_value = QKVParallelLinear(
            self.hidden_size,
            self.head_dim,
            self.total_num_heads,
            self.total_num_kv_heads,
            bias=config.add_bias_linear or config.add_qkv_bias,
            quant_config=quant_config,
        )
        self.dense = RowParallelLinear(
            self.total_num_heads * self.head_dim,
            config.hidden_size,
            bias=config.add_bias_linear,
            quant_config=quant_config,
        )

        # https://huggingface.co/THUDM/chatglm3-6b-32k/blob/e210410255278dd9d74463cf396ba559c0ef801c/modeling_chatglm.py#L141
        rope_ratio = getattr(config, "rope_ratio", 1.0)
        max_positions = getattr(config, "seq_length", 8192)
        self.rotary_emb = get_rope(
            self.head_dim,
            rotary_dim=self.head_dim // 2,
            max_position=max_positions,
            base=10000 * rope_ratio,
            is_neox_style=False,
        )
        self.attn = Attention(self.num_heads,
                              self.head_dim,
                              self.scaling,
                              num_kv_heads=self.num_kv_heads,
                              cache_config=cache_config,
                              quant_config=quant_config)

    def forward(
        self,
        hidden_states: torch.Tensor,
        position_ids: torch.Tensor,
        kv_cache: torch.Tensor,
        attn_metadata: AttentionMetadata,
    ) -> torch.Tensor:
        qkv, _ = self.query_key_value(hidden_states)
        q, k, v = qkv.split([self.q_size, self.kv_size, self.kv_size], dim=-1)
        q, k = self.rotary_emb(position_ids, q, k)
        context_layer = self.attn(
            q,
            k,
            v,
            kv_cache,
            attn_metadata,
        )
        attn_output, _ = self.dense(context_layer)
        return attn_output


class GLMMLP(nn.Module):
    """MLP.

    MLP will take the input with h hidden state, project it to 4*h
    hidden dimension, perform nonlinear transformation, and project the
    state back into h hidden dimension.
    """

    def __init__(
        self,
        config: ChatGLMConfig,
        quant_config: Optional[QuantizationConfig] = None,
    ):
        super().__init__()

        self.add_bias = config.add_bias_linear

        # Project to 4h.
        self.dense_h_to_4h = MergedColumnParallelLinear(
            config.hidden_size,
            [config.ffn_hidden_size] * 2,
            bias=config.add_bias_linear,
            quant_config=quant_config,
        )

        self.activation_func = SiluAndMul()

        # Project back to h.
        self.dense_4h_to_h = RowParallelLinear(
            config.ffn_hidden_size,
            config.hidden_size,
            bias=config.add_bias_linear,
            quant_config=quant_config,
        )

    def forward(self, hidden_states):
        # [s, b, 4hp]
        intermediate_parallel, _ = self.dense_h_to_4h(hidden_states)
        intermediate_parallel = self.activation_func(intermediate_parallel)
        # [s, b, h]
        output, _ = self.dense_4h_to_h(intermediate_parallel)
        return output


class GLMBlock(nn.Module):
    """A single transformer layer.

    Transformer layer takes input with size [s, b, h] and returns an
    output of the same size.
    """

    def __init__(
        self,
        config: ChatGLMConfig,
        cache_config: Optional[CacheConfig] = None,
        quant_config: Optional[QuantizationConfig] = None,
    ):
        super().__init__()
        self.apply_residual_connection_post_layernorm = (
            config.apply_residual_connection_post_layernorm)

        self.fp32_residual_connection = config.fp32_residual_connection

        layer_norm_func = RMSNorm if config.rmsnorm else LayerNorm
        # Layernorm on the input data.
        self.input_layernorm = layer_norm_func(config.hidden_size,
                                               eps=config.layernorm_epsilon)

        # Self attention.
        self.self_attention = GLMAttention(config, cache_config, quant_config)
        self.hidden_dropout = config.hidden_dropout

        # Layernorm on the attention output
        self.post_attention_layernorm = layer_norm_func(
            config.hidden_size, eps=config.layernorm_epsilon)

        # MLP
        self.mlp = GLMMLP(config, quant_config)

    def forward(
        self,
        hidden_states: torch.Tensor,
        position_ids: torch.Tensor,
        kv_cache: torch.Tensor,
        attn_metadata: AttentionMetadata,
    ) -> torch.Tensor:
        # hidden_states: [num_tokens, h]
        # Layer norm at the beginning of the transformer layer.
        layernorm_output = self.input_layernorm(hidden_states)
        # Self attention.
        attention_output = self.self_attention(
            hidden_states=layernorm_output,
            position_ids=position_ids,
            kv_cache=kv_cache,
            attn_metadata=attn_metadata,
        )

        # Residual connection.
        if self.apply_residual_connection_post_layernorm:
            residual = layernorm_output
        else:
            residual = hidden_states

        layernorm_input = residual + attention_output

        # Layer norm post the self attention.
        layernorm_output = self.post_attention_layernorm(layernorm_input)

        # Second residual connection.
        if self.apply_residual_connection_post_layernorm:
            residual = layernorm_output
        else:
            residual = layernorm_input

        output = self.mlp(layernorm_output) + residual

        return output


class GLMTransformer(nn.Module):
    """Transformer class."""

    def __init__(
        self,
        config: ChatGLMConfig,
        cache_config: Optional[CacheConfig] = None,
        quant_config: Optional[QuantizationConfig] = None,
        prefix: str = "",
    ):
        super().__init__()
        self.post_layer_norm = config.post_layer_norm

        # Number of layers.
        self.num_layers = config.num_layers

        # Transformer layers.
        self.start_layer, self.end_layer, self.layers = make_layers(
            self.num_layers,
            lambda prefix: GLMBlock(config, cache_config, quant_config),
            prefix=f"{prefix}.layers",
        )

        if self.post_layer_norm:
            layer_norm_func = RMSNorm if config.rmsnorm else LayerNorm
            # Final layer norm before output.
            self.final_layernorm = layer_norm_func(
                config.hidden_size, eps=config.layernorm_epsilon)

        self.make_empty_intermediate_tensors = (
            make_empty_intermediate_tensors_factory(["hidden_states"],
                                                    config.hidden_size))

    def forward(
        self,
        hidden_states: torch.Tensor,
        position_ids: torch.Tensor,
        kv_caches: List[torch.Tensor],
        attn_metadata: AttentionMetadata,
    ) -> torch.Tensor:
        for i in range(self.start_layer, self.end_layer):
            layer = self.layers[i]
            hidden_states = layer(
                hidden_states=hidden_states,
                position_ids=position_ids,
                kv_cache=kv_caches[i - self.start_layer],
                attn_metadata=attn_metadata,
            )
        # Final layer norm.
        if get_pp_group().is_last_rank and self.post_layer_norm:
            hidden_states = self.final_layernorm(hidden_states)

        return hidden_states


class ChatGLMModel(nn.Module):

    def __init__(self, *, vllm_config: VllmConfig, prefix: str = ""):
        super().__init__()

        config = vllm_config.model_config.hf_config
        cache_config = vllm_config.cache_config
        quant_config = vllm_config.quant_config

        self.config = config

        self.embedding = VocabParallelEmbedding(config.padded_vocab_size,
                                                config.hidden_size,
                                                quant_config=quant_config)

        self.num_layers = config.num_layers
        self.multi_query_group_num = config.multi_query_group_num
        self.kv_channels = config.kv_channels
        self.encoder = GLMTransformer(config, cache_config, quant_config)

        self.output_layer = ParallelLMHead(config.padded_vocab_size,
                                           config.hidden_size,
                                           quant_config=quant_config)

        vision_config_flag = getattr(config, 'vision_config', None)
        if vision_config_flag is not None:
            self.vision_config = Namespace(**config.vision_config)
            self.vision = EVA2CLIPModel(self.config, quant_config)
        else:
            self.vision = None

        self.make_empty_intermediate_tensors = (
            self.encoder.make_empty_intermediate_tensors)

    def _parse_and_validate_image_input(
            self, **kwargs: object) -> GLMImagePixelInputs:

        pixel_values = kwargs.pop("pixel_values", None)
        if pixel_values is not None and self.vision is not None:
            if isinstance(pixel_values, torch.Tensor):
                if pixel_values.ndim > 2:
                    pixel_values = torch.concat(list(pixel_values))
            elif isinstance(pixel_values, list):
                return torch.concat(pixel_values)
            else:
                raise TypeError("""pixel_values must be a torch.Tensor
                    or a list of torch.Tensor
                    """)
        return GLMImagePixelInputs(pixel_values=pixel_values)

    def forward(
        self,
        input_ids: torch.Tensor,
        positions: torch.Tensor,
        kv_caches: List[torch.Tensor],
        attn_metadata: AttentionMetadata,
        intermediate_tensors: Optional[IntermediateTensors] = None,
        **kwargs: object,
    ) -> torch.Tensor:
        if intermediate_tensors is None:
            inputs_embeds = self.embedding(input_ids)
            image_input = self._parse_and_validate_image_input(**kwargs)

            if image_input["pixel_values"] is not None:
                pixel_values = image_input["pixel_values"].to(
                    dtype=inputs_embeds.dtype)
                image_embeds = self.vision(pixel_values)

                boi_token_id = self.config.boi_token_id
                eoi_token_id = self.config.eoi_token_id

                inputs_embeds = merge_glm_vision_embeddings(
                    input_ids=input_ids,
                    inputs_embeds=inputs_embeds,
                    vision_embeddings=image_embeds,
                    boi_token_id=boi_token_id,
                    eoi_token_id=eoi_token_id)
        else:
            inputs_embeds = intermediate_tensors["hidden_states"]

        # Run encoder.
        hidden_states = self.encoder(
            hidden_states=inputs_embeds,
            position_ids=positions,
            kv_caches=kv_caches,
            attn_metadata=attn_metadata,
        )

        if not get_pp_group().is_last_rank:
            return IntermediateTensors({"hidden_states": hidden_states})
        return hidden_states


class ChatGLMBaseModel(nn.Module, SupportsLoRA, SupportsPP,
                       SupportsMultiModal):

    def __init__(self, *, vllm_config: VllmConfig, prefix: str = ""):
        super().__init__()
        config = vllm_config.model_config.hf_config
        quant_config = vllm_config.quant_config
        lora_config = vllm_config.lora_config
        multimodal_config = vllm_config.model_config.multimodal_config
        self.config = config
        self.lora_config = lora_config
        self.multimodal_config = multimodal_config

        self.quant_config = quant_config
        self.max_position_embeddings = getattr(config, "max_sequence_length",
                                               8192)
        self.transformer = ChatGLMModel(vllm_config=vllm_config,
                                        prefix=maybe_prefix(
                                            prefix, "transformer"))
        if self.config.tie_word_embeddings:
            self.transformer.output_layer.weight = (
                self.transformer.embedding.weight)
        self.lm_head = self.transformer.output_layer
        self.logits_processor = LogitsProcessor(config.padded_vocab_size)
        self.sampler = get_sampler()

    def forward(self,
                input_ids: torch.Tensor,
                positions: torch.Tensor,
                kv_caches: List[torch.Tensor],
                attn_metadata: AttentionMetadata,
                intermediate_tensors: Optional[IntermediateTensors] = None,
                **kwargs) -> torch.Tensor:
        hidden_states = self.transformer(input_ids, positions, kv_caches,
                                         attn_metadata, intermediate_tensors,
                                         **kwargs)
        return hidden_states

    def compute_logits(
        self,
        hidden_states: torch.Tensor,
        sampling_metadata: SamplingMetadata,
    ) -> Optional[torch.Tensor]:
        logits = self.logits_processor(self.lm_head, hidden_states,
                                       sampling_metadata)
        return logits

    def sample(
        self,
        logits: torch.Tensor,
        sampling_metadata: SamplingMetadata,
    ) -> Optional[SamplerOutput]:
        next_tokens = self.sampler(logits, sampling_metadata)
        return next_tokens

    def load_weights(self, weights: Iterable[Tuple[str,
                                                   torch.Tensor]]) -> Set[str]:
        # Merge two ColumnParallelLinear into one MergedColumnParallelLinear
        merged_weights_dict: Dict[str, Dict[str, Optional[torch.Tensor]]] = {
            "transformer.vision.linear_proj.merged_proj.weight": {
                "transformer.vision.linear_proj.gate_proj.weight": None,
                "transformer.vision.linear_proj.dense_h_to_4h.weight": None,
            }
        }

        params_dict = dict(self.named_parameters(remove_duplicate=False))
        loaded_params: Set[str] = set()
        for name, loaded_weight in weights:
            is_weight_to_be_merge = False
            for _, merged_weight_dict in merged_weights_dict.items():
                if name in merged_weight_dict:
                    assert merged_weight_dict[name] is None
                    merged_weight_dict[name] = loaded_weight
                    is_weight_to_be_merge = True
            if is_weight_to_be_merge:
                continue
            if "rotary_pos_emb.inv_freq" in name:
                continue
            if "word_embeddings" in name:
                name = name.replace(".word_embeddings", "")
            # Skip loading extra bias for GPTQ models.
            if name.endswith(".bias") and name not in params_dict:
                continue
            if is_pp_missing_parameter(name, self):
                continue
            param = params_dict[name]
            weight_loader = getattr(param, "weight_loader",
                                    default_weight_loader)
            weight_loader(param, loaded_weight)
            loaded_params.add(name)

        for combined_name, merged_weight_dict in merged_weights_dict.items():
            if combined_name in params_dict:
                param = params_dict[combined_name]
                combined_weight = torch.cat(list(merged_weight_dict.values()),
                                            dim=0)
                weight_loader = getattr(param, "weight_loader",
                                        default_weight_loader)
                weight_loader(param, combined_weight)
<<<<<<< HEAD


class ChatGLM(ChatGLMBaseModel):
    packed_modules_mapping = {
        "query_key_value": ["query_key_value"],
        "dense_h_to_4h": ["dense_h_to_4h"]
    }
    # LoRA specific attributes
    supported_lora_modules = [
        "query_key_value",
        "dense",
        "dense_h_to_4h",
        "dense_4h_to_h",
    ]

    embedding_modules = {}
    embedding_padding_modules = []


class ChatGLMV(ChatGLMBaseModel):
    packed_modules_mapping = {
        "query_key_value": ["query_key_value"],
        "dense_h_to_4h": ["dense_h_to_4h"]
    }
    # LoRA specific attributes
    supported_lora_modules = [
        "query_key_value",
        "dense",
        "dense_h_to_4h",
        "dense_4h_to_h",
        # vision
        "fc1",
        "fc2",
        "gate_proj",
        "linear_proj"
    ]

    embedding_modules = {}
    embedding_padding_modules = []

    def get_mm_mapping(self) -> MultiModelKeys:
        """
        Get the module prefix in multimodal models
        """
        return MultiModelKeys.from_string_field(
            language_model="transformer.encoder",
            connector="transformer.vision.linear_proj",
            tower_model="transformer.vision.transformer")


@MULTIMODAL_REGISTRY.register_image_input_mapper(mm_input_mapper_for_glmv)
@MULTIMODAL_REGISTRY.register_max_image_tokens(get_max_glmv_image_tokens)
@INPUT_REGISTRY.register_dummy_data(dummy_data_for_glmv)
@INPUT_REGISTRY.register_input_processor(input_processor_for_glmv)
class ChatGLMForCausalLM(ChatGLMBaseModel, SupportsLoRA, SupportsPP,
                         SupportsMultiModal):
    # Ensure that the LoRA support check passes when the class is not
    # initialized, but set all these attributes to empty.
    packed_modules_mapping = {}
    supported_lora_modules = []
    embedding_modules = {}
    embedding_padding_modules = []

    def __new__(
        cls,
        vllm_config: VllmConfig,
        prefix: str = "",
    ) -> None:
        config = vllm_config.model_config.hf_config
        # Initialize VL
        if hasattr(config, "visual"):
            return ChatGLM(vllm_config=vllm_config, prefix=prefix)
        # Initialize LLM
        else:
            return ChatGLMV(vllm_config=vllm_config, prefix=prefix)
=======
                loaded_params.add(combined_name)
        return loaded_params
>>>>>>> c4e46433
<|MERGE_RESOLUTION|>--- conflicted
+++ resolved
@@ -674,7 +674,6 @@
                 weight_loader = getattr(param, "weight_loader",
                                         default_weight_loader)
                 weight_loader(param, combined_weight)
-<<<<<<< HEAD
 
 
 class ChatGLM(ChatGLMBaseModel):
@@ -749,8 +748,4 @@
             return ChatGLM(vllm_config=vllm_config, prefix=prefix)
         # Initialize LLM
         else:
-            return ChatGLMV(vllm_config=vllm_config, prefix=prefix)
-=======
-                loaded_params.add(combined_name)
-        return loaded_params
->>>>>>> c4e46433
+            return ChatGLMV(vllm_config=vllm_config, prefix=prefix)