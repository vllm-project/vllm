--- conflicted
+++ resolved
@@ -32,50 +32,9 @@
 
 def get_max_paligemma_image_tokens(ctx: InputContext):
     hf_config = ctx.get_hf_config(PaliGemmaConfig)
-<<<<<<< HEAD
-    text_config = hf_config.text_config
-
-    return text_config.num_image_tokens
-
-
-def dummy_seq_data_for_paligemma(
-    hf_config: PaliGemmaConfig,
-    seq_len: int,
-    num_images: int,
-    *,
-    image_token_id: int,
-    image_feature_size_override: Optional[int] = None,
-):
-    if image_feature_size_override is None:
-        image_feature_size = hf_config.text_config.num_image_tokens
-    else:
-        image_feature_size = image_feature_size_override
-
-    token_ids = [image_token_id] * image_feature_size * num_images
-    token_ids += [0] * (seq_len - image_feature_size * num_images)
-    return SequenceData(token_ids)
-
-
-def dummy_image_for_paligemma(
-    hf_config: SiglipVisionConfig,
-    num_images: int,
-    *,
-    image_width_override: Optional[int] = None,
-    image_height_override: Optional[int] = None,
-):
-    width = height = hf_config.image_size
-    if image_width_override is not None:
-        width = image_width_override
-    if image_height_override is not None:
-        height = image_height_override
-
-    image = Image.new("RGB", (width, height), color=0)
-    return {"image": image if num_images == 1 else [image] * num_images}
-=======
     vision_config = hf_config.vision_config
 
     return get_max_siglip_image_tokens(vision_config)
->>>>>>> c0d8f163
 
 
 def dummy_data_for_paligemma(ctx: InputContext, seq_len: int,
@@ -91,11 +50,7 @@
         image_token_id=hf_config.image_token_index,
     )
 
-<<<<<<< HEAD
-    mm_data = dummy_image_for_paligemma(vision_config, num_images)
-=======
-    mm_data = dummy_image_for_siglip(vision_config)
->>>>>>> c0d8f163
+    mm_data = dummy_image_for_siglip(vision_config, num_images)
     return seq_data, mm_data
 
 
