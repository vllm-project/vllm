--- conflicted
+++ resolved
@@ -843,7 +843,6 @@
         mm_kwargs: Mapping[str, object],
         tok_kwargs: Mapping[str, object],
     ) -> BatchFeature:
-<<<<<<< HEAD
         if not mm_data:
             hf_processor = self.info.get_hf_processor()
             tokenizer = hf_processor.tokenizer
@@ -856,6 +855,7 @@
             prompt=prompt,
             mm_data=mm_data,
             mm_kwargs=mm_kwargs,
+            tok_kwargs=tok_kwargs,
         )
 
     async def _call_hf_processor_async(
@@ -863,14 +863,9 @@
         prompt: str,
         mm_data: Mapping[str, object],
         mm_kwargs: Mapping[str, object],
+        tok_kwargs: Mapping[str, object],
     ) -> BatchFeature:
         if not mm_data:
-=======
-        if mm_data:
-            processed_outputs = super()._call_hf_processor(
-                prompt, mm_data, mm_kwargs, tok_kwargs)
-        else:
->>>>>>> 7234fe26
             hf_processor = self.info.get_hf_processor()
             tokenizer = hf_processor.tokenizer
             prompt = hf_processor._construct_prompts([prompt])[0]
@@ -882,6 +877,7 @@
             prompt=prompt,
             mm_data=mm_data,
             mm_kwargs=mm_kwargs,
+            tok_kwargs=tok_kwargs,
         )
 
     def _get_mm_fields_config(
