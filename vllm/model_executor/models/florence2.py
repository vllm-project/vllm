--- conflicted
+++ resolved
@@ -1,13 +1,9 @@
 # SPDX-License-Identifier: Apache-2.0
 
 import math
-<<<<<<< HEAD
 from functools import cached_property
 from typing import (Iterable, List, Literal, Mapping, Optional, OrderedDict,
                     Set, Tuple, TypedDict, Union)
-=======
-from typing import Iterable, Optional, Set, Tuple
->>>>>>> cd711c48
 
 import torch
 import torch.nn as nn
@@ -612,7 +608,6 @@
             self.encoder.embed_tokens.weight = self.shared.weight
             self.decoder.embed_tokens.weight = self.shared.weight
 
-<<<<<<< HEAD
     def forward(
         self,
         input_ids: torch.Tensor,
@@ -623,11 +618,6 @@
         attn_metadata: AttentionMetadata,
         inputs_embeds: Optional[torch.Tensor] = None,
     ) -> torch.Tensor:
-=======
-    def forward(self, input_ids: torch.Tensor, positions: torch.Tensor,
-                encoder_input_ids: torch.Tensor,
-                encoder_positions: torch.Tensor) -> torch.Tensor:
->>>>>>> cd711c48
         r"""
         Args:
             input_ids
@@ -650,14 +640,10 @@
             # Run encoder attention if a non-zero number of encoder tokens
             # are provided as input
             encoder_hidden_states = self.encoder(input_ids=encoder_input_ids,
-<<<<<<< HEAD
                                                  positions=encoder_positions,
                                                  kv_caches=kv_caches,
                                                  attn_metadata=attn_metadata,
                                                  inputs_embeds=inputs_embeds)
-=======
-                                                 positions=encoder_positions)
->>>>>>> cd711c48
 
         # decoder outputs consists of
         # (dec_features, past_key_value, dec_hidden, dec_attn)
@@ -697,12 +683,9 @@
         positions: torch.Tensor,
         encoder_input_ids: torch.Tensor,
         encoder_positions: torch.Tensor,
-<<<<<<< HEAD
         kv_caches: List[torch.Tensor],
         attn_metadata: AttentionMetadata,
         inputs_embeds: Optional[torch.Tensor] = None,
-=======
->>>>>>> cd711c48
         **kwargs,
     ) -> torch.Tensor:
         r"""
@@ -718,7 +701,6 @@
         Returns:
             Output torch.Tensor
         """
-<<<<<<< HEAD
 
         return self.model(input_ids,
                           positions,
@@ -730,10 +712,6 @@
 
     def get_input_embeddings(self, input_ids: torch.Tensor) -> torch.Tensor:
         return self.model.encoder.embed_tokens(input_ids)
-=======
-        return self.model(input_ids, positions, encoder_input_ids,
-                          encoder_positions)
->>>>>>> cd711c48
 
     def compute_logits(
         self,
@@ -1112,7 +1090,6 @@
         Returns:
             Output torch.Tensor
         """
-<<<<<<< HEAD
         vision_embeddings = self.get_multimodal_embeddings(**kwargs)
         if encoder_input_ids.numel() > 0 or vision_embeddings is not None:
             inputs_embeds = self.get_input_embeddings(encoder_input_ids,
@@ -1128,10 +1105,6 @@
                                             attn_metadata,
                                             inputs_embeds=inputs_embeds)
         return hidden_states
-=======
-        return self.language_model(input_ids, positions, encoder_input_ids,
-                                   encoder_positions)
->>>>>>> cd711c48
 
     def compute_logits(
         self,
