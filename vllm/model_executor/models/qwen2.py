# SPDX-License-Identifier: Apache-2.0
# SPDX-FileCopyrightText: Copyright contributors to the vLLM project

# Adapted from
# https://github.com/huggingface/transformers/blob/v4.28.0/src/transformers/models/qwen2/modeling_qwen2.py
# Copyright 2024 The Qwen team.
# Copyright 2023 The vLLM team.
# Copyright 2022 EleutherAI and the HuggingFace Inc. team. All rights reserved.
#
# This code is based on EleutherAI's GPT-NeoX library and the GPT-NeoX
# and OPT implementations in this library. It has been modified from its
# original forms to accommodate minor architectural differences compared
# to GPT-NeoX and OPT used by the Meta AI team that trained the model.
#
# Licensed under the Apache License, Version 2.0 (the "License");
# you may not use this file except in compliance with the License.
# You may obtain a copy of the License at
#
#     http://www.apache.org/licenses/LICENSE-2.0
#
# Unless required by applicable law or agreed to in writing, software
# distributed under the License is distributed on an "AS IS" BASIS,
# WITHOUT WARRANTIES OR CONDITIONS OF ANY KIND, either express or implied.
# See the License for the specific language governing permissions and
# limitations under the License.
"""Inference-only Qwen2 model compatible with HuggingFace weights."""
from collections.abc import Iterable
from typing import Any, Optional, Union

import torch
from torch import nn
from transformers import Qwen2Config

from vllm.attention import Attention, AttentionType
from vllm.compilation.decorators import support_torch_compile
from vllm.config import CacheConfig, VllmConfig
from vllm.distributed import get_pp_group, get_tensor_model_parallel_world_size
from vllm.model_executor.layers.activation import SiluAndMul
from vllm.model_executor.layers.layernorm import RMSNorm
from vllm.model_executor.layers.linear import (MergedColumnParallelLinear,
                                               QKVParallelLinear,
                                               RowParallelLinear)
from vllm.model_executor.layers.logits_processor import LogitsProcessor
from vllm.model_executor.layers.quantization import QuantizationConfig
from vllm.model_executor.layers.rotary_embedding import get_rope
from vllm.model_executor.layers.vocab_parallel_embedding import (
    ParallelLMHead, VocabParallelEmbedding)
from vllm.model_executor.model_loader.weight_utils import (
    default_weight_loader, maybe_remap_kv_scale_name)
from vllm.model_executor.sampling_metadata import SamplingMetadata
from vllm.sequence import IntermediateTensors

from .adapters import as_seq_cls_model
from .interfaces import SupportsLoRA, SupportsPP
from .utils import (AutoWeightsLoader, PPMissingLayer, extract_layer_index,
                    is_pp_missing_parameter,
                    make_empty_intermediate_tensors_factory, make_layers,
                    maybe_prefix)


class Qwen2MLP(nn.Module):

    def __init__(
        self,
        hidden_size: int,
        intermediate_size: int,
        hidden_act: str,
        quant_config: Optional[QuantizationConfig] = None,
        prefix: str = "",
    ) -> None:
        super().__init__()
        self.gate_up_proj = MergedColumnParallelLinear(
            hidden_size,
            [intermediate_size] * 2,
            bias=False,
            quant_config=quant_config,
            prefix=f"{prefix}.gate_up_proj",
        )
        self.down_proj = RowParallelLinear(
            intermediate_size,
            hidden_size,
            bias=False,
            quant_config=quant_config,
            prefix=f"{prefix}.down_proj",
        )
        if hidden_act != "silu":
            raise ValueError(f"Unsupported activation: {hidden_act}. "
                             "Only silu is supported for now.")
        self.act_fn = SiluAndMul()

    def forward(self, x):
        gate_up, _ = self.gate_up_proj(x)
        x = self.act_fn(gate_up)
        x, _ = self.down_proj(x)
        return x


class Qwen2Attention(nn.Module):

    def __init__(
        self,
        hidden_size: int,
        num_heads: int,
        num_kv_heads: int,
        max_position: int = 4096 * 32,
        rope_theta: float = 10000,
        cache_config: Optional[CacheConfig] = None,
        quant_config: Optional[QuantizationConfig] = None,
        rope_scaling: Optional[tuple] = None,
        prefix: str = "",
        attn_type: str = AttentionType.DECODER,
        dual_chunk_attention_config: Optional[dict[str, Any]] = None,
    ) -> None:
        super().__init__()
        self.hidden_size = hidden_size
        tp_size = get_tensor_model_parallel_world_size()
        self.total_num_heads = num_heads
        assert self.total_num_heads % tp_size == 0
        self.num_heads = self.total_num_heads // tp_size
        self.total_num_kv_heads = num_kv_heads
        if self.total_num_kv_heads >= tp_size:
            # Number of KV heads is greater than TP size, so we partition
            # the KV heads across multiple tensor parallel GPUs.
            assert self.total_num_kv_heads % tp_size == 0
        else:
            # Number of KV heads is less than TP size, so we replicate
            # the KV heads across multiple tensor parallel GPUs.
            assert tp_size % self.total_num_kv_heads == 0
        self.num_kv_heads = max(1, self.total_num_kv_heads // tp_size)
        self.head_dim = hidden_size // self.total_num_heads
        self.q_size = self.num_heads * self.head_dim
        self.kv_size = self.num_kv_heads * self.head_dim
        self.scaling = self.head_dim**-0.5
        self.rope_theta = rope_theta
        self.dual_chunk_attention_config = dual_chunk_attention_config

        self.qkv_proj = QKVParallelLinear(
            hidden_size,
            self.head_dim,
            self.total_num_heads,
            self.total_num_kv_heads,
            bias=True,
            quant_config=quant_config,
            prefix=f"{prefix}.qkv_proj",
        )
        self.o_proj = RowParallelLinear(
            self.total_num_heads * self.head_dim,
            hidden_size,
            bias=False,
            quant_config=quant_config,
            prefix=f"{prefix}.o_proj",
        )

        self.rotary_emb = get_rope(
            self.head_dim,
            rotary_dim=self.head_dim,
            max_position=max_position,
            base=self.rope_theta,
            rope_scaling=rope_scaling,
            dual_chunk_attention_config=dual_chunk_attention_config,
        )
        self.attn = Attention(
            self.num_heads,
            self.head_dim,
            self.scaling,
            num_kv_heads=self.num_kv_heads,
            cache_config=cache_config,
            quant_config=quant_config,
            attn_type=attn_type,
            prefix=f"{prefix}.attn",
            **{
                "layer_idx": extract_layer_index(prefix),
                "dual_chunk_attention_config": dual_chunk_attention_config,
            } if dual_chunk_attention_config else {})

    def forward(
        self,
        positions: torch.Tensor,
        hidden_states: torch.Tensor,
    ) -> torch.Tensor:
        qkv, _ = self.qkv_proj(hidden_states)
        q, k, v = qkv.split([self.q_size, self.kv_size, self.kv_size], dim=-1)
        q, k = self.rotary_emb(positions, q, k)
        attn_output = self.attn(q, k, v)
        output, _ = self.o_proj(attn_output)
        return output


class Qwen2DecoderLayer(nn.Module):

    def __init__(
        self,
        config: Qwen2Config,
        cache_config: Optional[CacheConfig] = None,
        quant_config: Optional[QuantizationConfig] = None,
        prefix: str = "",
    ) -> None:
        super().__init__()
        self.hidden_size = config.hidden_size
        # Requires transformers > 4.32.0
        rope_theta = getattr(config, "rope_theta", 1000000)
        rope_scaling = getattr(config, "rope_scaling", None)
        dual_chunk_attention_config = getattr(config,
                                              "dual_chunk_attention_config",
                                              None)

        # By default, Qwen2 uses causal attention as it is a decoder-only model.
        # You can override the HF config with `is_causal=False` to enable
        # bidirectional attention, which is used in some embedding models
        # (e.g. Alibaba-NLP/gte-Qwen2-7B-instruct)
        if getattr(config, "is_causal", True):
            attn_type = AttentionType.DECODER
        else:
            attn_type = AttentionType.ENCODER_ONLY

        self.self_attn = Qwen2Attention(
            hidden_size=self.hidden_size,
            num_heads=config.num_attention_heads,
            max_position=config.max_position_embeddings,
            num_kv_heads=config.num_key_value_heads,
            rope_theta=rope_theta,
            cache_config=cache_config,
            quant_config=quant_config,
            rope_scaling=rope_scaling,
            prefix=f"{prefix}.self_attn",
            attn_type=attn_type,
            dual_chunk_attention_config=dual_chunk_attention_config,
        )
        self.mlp = Qwen2MLP(
            hidden_size=self.hidden_size,
            intermediate_size=config.intermediate_size,
            hidden_act=config.hidden_act,
            quant_config=quant_config,
            prefix=f"{prefix}.mlp",
        )
        self.input_layernorm = RMSNorm(config.hidden_size,
                                       eps=config.rms_norm_eps)
        self.post_attention_layernorm = RMSNorm(config.hidden_size,
                                                eps=config.rms_norm_eps)

    def forward(
        self,
        positions: torch.Tensor,
        hidden_states: torch.Tensor,
        residual: Optional[torch.Tensor],
    ) -> tuple[torch.Tensor, torch.Tensor]:
        # Self Attention
        if residual is None:
            residual = hidden_states
            hidden_states = self.input_layernorm(hidden_states)
        else:
            hidden_states, residual = self.input_layernorm(
                hidden_states, residual)
        hidden_states = self.self_attn(
            positions=positions,
            hidden_states=hidden_states,
        )

        # Fully Connected
        hidden_states, residual = self.post_attention_layernorm(
            hidden_states, residual)
        hidden_states = self.mlp(hidden_states)
        return hidden_states, residual


@support_torch_compile(
    dynamic_arg_dims={
        "input_ids": 0,
        # positions is of shape (3, seq_len) if mrope is enabled for qwen2-vl,
        # otherwise (seq_len, ).
        "positions": -1,
        "intermediate_tensors": 0,
        "inputs_embeds": 0,
    })
class Qwen2Model(nn.Module):

    def __init__(self,
                 *,
                 vllm_config: VllmConfig,
                 prefix: str = "",
                 decoder_layer_type: type[nn.Module] = Qwen2DecoderLayer):
        super().__init__()

        config = vllm_config.model_config.hf_config
        cache_config = vllm_config.cache_config
        quant_config = vllm_config.quant_config

        # TODO (@robertgshaw2): see if this can be moved out
        if (cache_config.sliding_window is not None
                and hasattr(config, "max_window_layers")):
            assert config.max_window_layers == config.num_hidden_layers, (
                "Sliding window for some but all layers is not supported. "
                "This model uses sliding window but `max_window_layers` = {} "
                "is less than `num_hidden_layers` = {}. Please open an issue "
                "to discuss this feature.".format(
                    config.max_window_layers,
                    config.num_hidden_layers,
                ))

        self.config = config
        self.quant_config = quant_config
        self.vocab_size = config.vocab_size

        if get_pp_group().is_first_rank or (config.tie_word_embeddings
                                            and get_pp_group().is_last_rank):
            self.embed_tokens = VocabParallelEmbedding(
                config.vocab_size,
                config.hidden_size,
                quant_config=quant_config,
                prefix=f"{prefix}.embed_tokens",
            )
        else:
            self.embed_tokens = PPMissingLayer()

        # Use the provided decoder layer type or default to Qwen2DecoderLayer
        decoder_layer_type = decoder_layer_type or Qwen2DecoderLayer
        self.start_layer, self.end_layer, self.layers = make_layers(
            config.num_hidden_layers,
            lambda prefix: decoder_layer_type(config=config,
                                              cache_config=cache_config,
                                              quant_config=quant_config,
                                              prefix=prefix),
            prefix=f"{prefix}.layers",
        )

        self.make_empty_intermediate_tensors = (
            make_empty_intermediate_tensors_factory(
                ["hidden_states", "residual"], config.hidden_size))
        if get_pp_group().is_last_rank:
            self.norm = RMSNorm(config.hidden_size, eps=config.rms_norm_eps)
        else:
            self.norm = PPMissingLayer()

    def get_input_embeddings(self, input_ids: torch.Tensor) -> torch.Tensor:
        return self.embed_tokens(input_ids)

    def forward(
        self,
        input_ids: torch.Tensor,
        positions: torch.Tensor,
        intermediate_tensors: Optional[IntermediateTensors] = None,
        inputs_embeds: Optional[torch.Tensor] = None,
    ) -> Union[torch.Tensor, IntermediateTensors]:
        if get_pp_group().is_first_rank:
            if inputs_embeds is not None:
                hidden_states = inputs_embeds
            else:
                hidden_states = self.get_input_embeddings(input_ids)
            residual = None
        else:
            assert intermediate_tensors is not None
            hidden_states = intermediate_tensors["hidden_states"]
            residual = intermediate_tensors["residual"]
        for layer in self.layers[self.start_layer:self.end_layer]:
            hidden_states, residual = layer(
                positions,
                hidden_states,
                residual,
            )
        if not get_pp_group().is_last_rank:
            return IntermediateTensors({
                "hidden_states": hidden_states,
                "residual": residual
            })
        hidden_states, _ = self.norm(hidden_states, residual)
        return hidden_states

    def load_weights(self, weights: Iterable[tuple[str,
                                                   torch.Tensor]]) -> set[str]:
        stacked_params_mapping = [
            # (param_name, shard_name, shard_id)
            ("qkv_proj", "q_proj", "q"),
            ("qkv_proj", "k_proj", "k"),
            ("qkv_proj", "v_proj", "v"),
            ("gate_up_proj", "gate_proj", 0),
            ("gate_up_proj", "up_proj", 1),
        ]
        params_dict = dict(self.named_parameters(remove_duplicate=False))
        loaded_params: set[str] = set()
        for name, loaded_weight in weights:
            if "rotary_emb.inv_freq" in name:
                continue
            if (self.quant_config is not None and
                (scale_name := self.quant_config.get_cache_scale(name))):
                # Loading kv cache quantization scales
                param = params_dict[scale_name]
                weight_loader = getattr(param, "weight_loader",
                                        default_weight_loader)
                loaded_weight = (loaded_weight if loaded_weight.dim() == 0 else
                                 loaded_weight[0])
                weight_loader(param, loaded_weight)
                loaded_params.add(scale_name)
                continue
            for (param_name, weight_name, shard_id) in stacked_params_mapping:
                if weight_name not in name:
                    continue
                name = name.replace(weight_name, param_name)
                # Skip loading extra bias for GPTQ models.
                if name.endswith(".bias") and name not in params_dict:
                    continue
                if is_pp_missing_parameter(name, self):
                    continue
                param = params_dict[name]
                weight_loader = param.weight_loader
                weight_loader(param, loaded_weight, shard_id)
                break
            else:
                # Skip loading extra bias for GPTQ models.
                if name.endswith(".bias") and name not in params_dict:
                    continue
                # Remapping the name of FP8 kv-scale.
                name = maybe_remap_kv_scale_name(name, params_dict)
                if name is None:
                    continue
                if is_pp_missing_parameter(name, self):
                    continue
                param = params_dict[name]
                weight_loader = getattr(param, "weight_loader",
                                        default_weight_loader)
                weight_loader(param, loaded_weight)
            loaded_params.add(name)
        return loaded_params


class Qwen2ForCausalLM(nn.Module, SupportsLoRA, SupportsPP):
    packed_modules_mapping = {
        "qkv_proj": [
            "q_proj",
            "k_proj",
            "v_proj",
        ],
        "gate_up_proj": [
            "gate_proj",
            "up_proj",
        ],
    }

    def __init__(self, *, vllm_config: VllmConfig, prefix: str = ""):
        super().__init__()
        config = vllm_config.model_config.hf_config
        quant_config = vllm_config.quant_config
        lora_config = vllm_config.lora_config

        self.config = config
        self.lora_config = lora_config

        self.quant_config = quant_config
        self.model = Qwen2Model(vllm_config=vllm_config,
                                prefix=maybe_prefix(prefix, "model"))

        if get_pp_group().is_last_rank:
            if config.tie_word_embeddings:
                self.lm_head = self.model.embed_tokens
            else:
                self.lm_head = ParallelLMHead(config.vocab_size,
                                              config.hidden_size,
                                              quant_config=quant_config,
                                              prefix=maybe_prefix(
                                                  prefix, "lm_head"))
        else:
            self.lm_head = PPMissingLayer()

        self.logits_processor = LogitsProcessor(config.vocab_size)

        self.make_empty_intermediate_tensors = (
            self.model.make_empty_intermediate_tensors)

    def get_input_embeddings(self, input_ids: torch.Tensor) -> torch.Tensor:
        return self.model.get_input_embeddings(input_ids)

    def forward(
        self,
        input_ids: torch.Tensor,
        positions: torch.Tensor,
        intermediate_tensors: Optional[IntermediateTensors] = None,
        inputs_embeds: Optional[torch.Tensor] = None,
    ) -> Union[torch.Tensor, IntermediateTensors]:
        hidden_states = self.model(input_ids, positions, intermediate_tensors,
                                   inputs_embeds)
        return hidden_states

    def compute_logits(
        self,
        hidden_states: torch.Tensor,
        sampling_metadata: SamplingMetadata,
    ) -> Optional[torch.Tensor]:
        logits = self.logits_processor(self.lm_head, hidden_states,
                                       sampling_metadata)
        return logits

    def load_weights(self, weights: Iterable[tuple[str,
                                                   torch.Tensor]]) -> set[str]:
        loader = AutoWeightsLoader(
            self,
            skip_prefixes=(["lm_head."]
                           if self.config.tie_word_embeddings else None),
        )
<<<<<<< HEAD
        return loader.load_weights(weights)
=======
        return loader.load_weights(weights)


Qwen2ForSequenceClassification = as_seq_cls_model(Qwen2ForCausalLM)
>>>>>>> 110df743
<|MERGE_RESOLUTION|>--- conflicted
+++ resolved
@@ -495,11 +495,7 @@
             skip_prefixes=(["lm_head."]
                            if self.config.tie_word_embeddings else None),
         )
-<<<<<<< HEAD
         return loader.load_weights(weights)
-=======
-        return loader.load_weights(weights)
-
-
-Qwen2ForSequenceClassification = as_seq_cls_model(Qwen2ForCausalLM)
->>>>>>> 110df743
+
+
+Qwen2ForSequenceClassification = as_seq_cls_model(Qwen2ForCausalLM)