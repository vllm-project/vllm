# SPDX-License-Identifier: Apache-2.0

# Adapted from
# https://github.com/huggingface/transformers/blob/v4.28.0/src/transformers/models/qwen2/modeling_qwen2.py
# Copyright 2024 The Qwen team.
# Copyright 2023 The vLLM team.
# Copyright 2022 EleutherAI and the HuggingFace Inc. team. All rights reserved.
#
# This code is based on EleutherAI's GPT-NeoX library and the GPT-NeoX
# and OPT implementations in this library. It has been modified from its
# original forms to accommodate minor architectural differences compared
# to GPT-NeoX and OPT used by the Meta AI team that trained the model.
#
# Licensed under the Apache License, Version 2.0 (the "License");
# you may not use this file except in compliance with the License.
# You may obtain a copy of the License at
#
#     http://www.apache.org/licenses/LICENSE-2.0
#
# Unless required by applicable law or agreed to in writing, software
# distributed under the License is distributed on an "AS IS" BASIS,
# WITHOUT WARRANTIES OR CONDITIONS OF ANY KIND, either express or implied.
# See the License for the specific language governing permissions and
# limitations under the License.
"""Inference-only Qwen2 model compatible with HuggingFace weights."""
from collections.abc import Iterable
from typing import Any, Optional, Union

import torch
from torch import nn
from transformers import Qwen2Config

from vllm.attention import Attention, AttentionType
from vllm.compilation.decorators import support_torch_compile
from vllm.config import CacheConfig, VllmConfig
from vllm.distributed import get_pp_group, get_tensor_model_parallel_world_size
from vllm.logger import init_logger
from vllm.model_executor.layers.activation import SiluAndMul
from vllm.model_executor.layers.layernorm import RMSNorm
from vllm.model_executor.layers.linear import (MergedColumnParallelLinear,
                                               QKVParallelLinear,
                                               RowParallelLinear)
from vllm.model_executor.layers.logits_processor import LogitsProcessor
from vllm.model_executor.layers.pooler import Pooler, PoolingType
from vllm.model_executor.layers.quantization import QuantizationConfig
from vllm.model_executor.layers.rotary_embedding import get_rope
from vllm.model_executor.layers.vocab_parallel_embedding import (
    ParallelLMHead, VocabParallelEmbedding)
from vllm.model_executor.model_loader.weight_utils import (
    default_weight_loader, maybe_remap_kv_scale_name)
from vllm.model_executor.pooling_metadata import PoolingMetadata
from vllm.model_executor.sampling_metadata import SamplingMetadata
from vllm.sequence import IntermediateTensors, PoolerOutput

from .interfaces import SupportsLoRA, SupportsPP
from .utils import (AutoWeightsLoader, PPMissingLayer, WeightsMapper,
                    extract_layer_index, is_pp_missing_parameter,
                    make_empty_intermediate_tensors_factory, make_layers,
                    maybe_prefix)

logger = init_logger(__name__)


class Qwen2MLP(nn.Module):

    def __init__(
        self,
        hidden_size: int,
        intermediate_size: int,
        hidden_act: str,
        quant_config: Optional[QuantizationConfig] = None,
        prefix: str = "",
    ) -> None:
        super().__init__()
        self.gate_up_proj = MergedColumnParallelLinear(
            hidden_size,
            [intermediate_size] * 2,
            bias=False,
            quant_config=quant_config,
            prefix=f"{prefix}.gate_up_proj",
        )
        self.down_proj = RowParallelLinear(
            intermediate_size,
            hidden_size,
            bias=False,
            quant_config=quant_config,
            prefix=f"{prefix}.down_proj",
        )
        if hidden_act != "silu":
            raise ValueError(f"Unsupported activation: {hidden_act}. "
                             "Only silu is supported for now.")
        self.act_fn = SiluAndMul()

    def forward(self, x):
        gate_up, _ = self.gate_up_proj(x)
        x = self.act_fn(gate_up)
        x, _ = self.down_proj(x)
        return x


class Qwen2Attention(nn.Module):

    def __init__(
<<<<<<< HEAD
            self,
            hidden_size: int,
            num_heads: int,
            num_kv_heads: int,
            max_position: int = 4096 * 32,
            rope_theta: float = 10000,
            cache_config: Optional[CacheConfig] = None,
            quant_config: Optional[QuantizationConfig] = None,
            rope_scaling: Optional[tuple] = None,
            prefix: str = "",
            attn_type: str = AttentionType.DECODER,
            dual_chunk_attention_config: Optional[dict[str,
                                                       Any]] = None) -> None:
=======
        self,
        hidden_size: int,
        num_heads: int,
        num_kv_heads: int,
        max_position: int = 4096 * 32,
        rope_theta: float = 10000,
        cache_config: Optional[CacheConfig] = None,
        quant_config: Optional[QuantizationConfig] = None,
        rope_scaling: Optional[Tuple] = None,
        prefix: str = "",
        attn_type: str = AttentionType.DECODER,
        dual_chunk_attention_config: Optional[dict[str, Any]] = None,
    ) -> None:
>>>>>>> 09f106a9
        super().__init__()
        self.hidden_size = hidden_size
        tp_size = get_tensor_model_parallel_world_size()
        self.total_num_heads = num_heads
        assert self.total_num_heads % tp_size == 0
        self.num_heads = self.total_num_heads // tp_size
        self.total_num_kv_heads = num_kv_heads
        if self.total_num_kv_heads >= tp_size:
            # Number of KV heads is greater than TP size, so we partition
            # the KV heads across multiple tensor parallel GPUs.
            assert self.total_num_kv_heads % tp_size == 0
        else:
            # Number of KV heads is less than TP size, so we replicate
            # the KV heads across multiple tensor parallel GPUs.
            assert tp_size % self.total_num_kv_heads == 0
        self.num_kv_heads = max(1, self.total_num_kv_heads // tp_size)
        self.head_dim = hidden_size // self.total_num_heads
        self.q_size = self.num_heads * self.head_dim
        self.kv_size = self.num_kv_heads * self.head_dim
        self.scaling = self.head_dim**-0.5
        self.rope_theta = rope_theta
        self.dual_chunk_attention_config = dual_chunk_attention_config

        self.qkv_proj = QKVParallelLinear(
            hidden_size,
            self.head_dim,
            self.total_num_heads,
            self.total_num_kv_heads,
            bias=True,
            quant_config=quant_config,
            prefix=f"{prefix}.qkv_proj",
        )
        self.o_proj = RowParallelLinear(
            self.total_num_heads * self.head_dim,
            hidden_size,
            bias=False,
            quant_config=quant_config,
            prefix=f"{prefix}.o_proj",
        )

        self.rotary_emb = get_rope(
            self.head_dim,
            rotary_dim=self.head_dim,
            max_position=max_position,
            base=self.rope_theta,
            rope_scaling=rope_scaling,
            dual_chunk_attention_config=dual_chunk_attention_config,
        )
        self.attn = Attention(
            self.num_heads,
            self.head_dim,
            self.scaling,
            num_kv_heads=self.num_kv_heads,
            cache_config=cache_config,
            quant_config=quant_config,
            attn_type=attn_type,
            prefix=f"{prefix}.attn",
            **{
                "layer_idx": extract_layer_index(prefix),
                "dual_chunk_attention_config": dual_chunk_attention_config,
            } if dual_chunk_attention_config else {})

    def forward(
        self,
        positions: torch.Tensor,
        hidden_states: torch.Tensor,
    ) -> torch.Tensor:
        qkv, _ = self.qkv_proj(hidden_states)
        q, k, v = qkv.split([self.q_size, self.kv_size, self.kv_size], dim=-1)
        q, k = self.rotary_emb(positions, q, k)
        attn_output = self.attn(q, k, v)
        output, _ = self.o_proj(attn_output)
        return output


class Qwen2DecoderLayer(nn.Module):

    def __init__(
        self,
        config: Qwen2Config,
        cache_config: Optional[CacheConfig] = None,
        quant_config: Optional[QuantizationConfig] = None,
        prefix: str = "",
    ) -> None:
        super().__init__()
        self.hidden_size = config.hidden_size
        # Requires transformers > 4.32.0
        rope_theta = getattr(config, "rope_theta", 1000000)
        rope_scaling = getattr(config, "rope_scaling", None)
        dual_chunk_attention_config = getattr(config,
                                              "dual_chunk_attention_config",
                                              None)

        # By default, Qwen2 uses causal attention as it is a decoder-only model.
        # You can override the HF config with `is_causal=False` to enable
        # bidirectional attention, which is used in some embedding models
        # (e.g. Alibaba-NLP/gte-Qwen2-7B-instruct)
        if getattr(config, "is_causal", True):
            attn_type = AttentionType.DECODER
        else:
            attn_type = AttentionType.ENCODER_ONLY

        self.self_attn = Qwen2Attention(
            hidden_size=self.hidden_size,
            num_heads=config.num_attention_heads,
            max_position=config.max_position_embeddings,
            num_kv_heads=config.num_key_value_heads,
            rope_theta=rope_theta,
            cache_config=cache_config,
            quant_config=quant_config,
            rope_scaling=rope_scaling,
            prefix=f"{prefix}.self_attn",
            attn_type=attn_type,
            dual_chunk_attention_config=dual_chunk_attention_config,
        )
        self.mlp = Qwen2MLP(
            hidden_size=self.hidden_size,
            intermediate_size=config.intermediate_size,
            hidden_act=config.hidden_act,
            quant_config=quant_config,
            prefix=f"{prefix}.mlp",
        )
        self.input_layernorm = RMSNorm(config.hidden_size,
                                       eps=config.rms_norm_eps)
        self.post_attention_layernorm = RMSNorm(config.hidden_size,
                                                eps=config.rms_norm_eps)

    def forward(
        self,
        positions: torch.Tensor,
        hidden_states: torch.Tensor,
        residual: Optional[torch.Tensor],
    ) -> tuple[torch.Tensor, torch.Tensor]:
        # Self Attention
        if residual is None:
            residual = hidden_states
            hidden_states = self.input_layernorm(hidden_states)
        else:
            hidden_states, residual = self.input_layernorm(
                hidden_states, residual)
        hidden_states = self.self_attn(
            positions=positions,
            hidden_states=hidden_states,
        )

        # Fully Connected
        hidden_states, residual = self.post_attention_layernorm(
            hidden_states, residual)
        hidden_states = self.mlp(hidden_states)
        return hidden_states, residual


@support_torch_compile(
    dynamic_arg_dims={
        "input_ids": 0,
        # positions is of shape (3, seq_len) if mrope is enabled for qwen2-vl,
        # otherwise (seq_len, ).
        "positions": -1,
        "intermediate_tensors": 0,
        "inputs_embeds": 0,
    })
class Qwen2Model(nn.Module):

    def __init__(self,
                 *,
                 vllm_config: VllmConfig,
                 prefix: str = "",
                 decoder_layer_type: type[nn.Module] = Qwen2DecoderLayer):
        super().__init__()

        config = vllm_config.model_config.hf_config
        cache_config = vllm_config.cache_config
        quant_config = vllm_config.quant_config

        # TODO (@robertgshaw2): see if this can be moved out
        if (cache_config.sliding_window is not None
                and hasattr(config, "max_window_layers")):
            raise ValueError("Sliding window for some but all layers is not "
                             "supported. This model uses sliding window "
                             "but `max_window_layers` = {} is less than "
                             "`num_hidden_layers` = {}. Please open an issue "
                             "to discuss this feature.".format(
                                 config.max_window_layers,
                                 config.num_hidden_layers,
                             ))

        self.config = config
        self.quant_config = quant_config
        self.vocab_size = config.vocab_size

        if get_pp_group().is_first_rank or (config.tie_word_embeddings
                                            and get_pp_group().is_last_rank):
            self.embed_tokens = VocabParallelEmbedding(
                config.vocab_size,
                config.hidden_size,
                quant_config=quant_config,
                prefix=f"{prefix}.embed_tokens",
            )
        else:
            self.embed_tokens = PPMissingLayer()

        # Use the provided decoder layer type or default to Qwen2DecoderLayer
        decoder_layer_type = decoder_layer_type or Qwen2DecoderLayer
        self.start_layer, self.end_layer, self.layers = make_layers(
            config.num_hidden_layers,
            lambda prefix: decoder_layer_type(config=config,
                                              cache_config=cache_config,
                                              quant_config=quant_config,
                                              prefix=prefix),
            prefix=f"{prefix}.layers",
        )

        self.make_empty_intermediate_tensors = (
            make_empty_intermediate_tensors_factory(
                ["hidden_states", "residual"], config.hidden_size))
        if get_pp_group().is_last_rank:
            self.norm = RMSNorm(config.hidden_size, eps=config.rms_norm_eps)
        else:
            self.norm = PPMissingLayer()

    def get_input_embeddings(self, input_ids: torch.Tensor) -> torch.Tensor:
        return self.embed_tokens(input_ids)

    def forward(
        self,
        input_ids: torch.Tensor,
        positions: torch.Tensor,
        intermediate_tensors: Optional[IntermediateTensors] = None,
        inputs_embeds: Optional[torch.Tensor] = None,
    ) -> Union[torch.Tensor, IntermediateTensors]:
        if get_pp_group().is_first_rank:
            if inputs_embeds is not None:
                hidden_states = inputs_embeds
            else:
                hidden_states = self.get_input_embeddings(input_ids)
            residual = None
        else:
            assert intermediate_tensors is not None
            hidden_states = intermediate_tensors["hidden_states"]
            residual = intermediate_tensors["residual"]
        for layer in self.layers[self.start_layer:self.end_layer]:
            hidden_states, residual = layer(
                positions,
                hidden_states,
                residual,
            )
        if not get_pp_group().is_last_rank:
            return IntermediateTensors({
                "hidden_states": hidden_states,
                "residual": residual
            })
        hidden_states, _ = self.norm(hidden_states, residual)
        return hidden_states

    def load_weights(self, weights: Iterable[tuple[str,
                                                   torch.Tensor]]) -> set[str]:
        stacked_params_mapping = [
            # (param_name, shard_name, shard_id)
            ("qkv_proj", "q_proj", "q"),
            ("qkv_proj", "k_proj", "k"),
            ("qkv_proj", "v_proj", "v"),
            ("gate_up_proj", "gate_proj", 0),
            ("gate_up_proj", "up_proj", 1),
        ]
        params_dict = dict(self.named_parameters(remove_duplicate=False))
        loaded_params: set[str] = set()
        for name, loaded_weight in weights:
            if "rotary_emb.inv_freq" in name:
                continue
            if (self.quant_config is not None and
                (scale_name := self.quant_config.get_cache_scale(name))):
                # Loading kv cache quantization scales
                param = params_dict[scale_name]
                weight_loader = getattr(param, "weight_loader",
                                        default_weight_loader)
                loaded_weight = (loaded_weight if loaded_weight.dim() == 0 else
                                 loaded_weight[0])
                weight_loader(param, loaded_weight)
                loaded_params.add(scale_name)
                continue
            for (param_name, weight_name, shard_id) in stacked_params_mapping:
                if weight_name not in name:
                    continue
                name = name.replace(weight_name, param_name)
                # Skip loading extra bias for GPTQ models.
                if name.endswith(".bias") and name not in params_dict:
                    continue
                if is_pp_missing_parameter(name, self):
                    continue
                param = params_dict[name]
                weight_loader = param.weight_loader
                weight_loader(param, loaded_weight, shard_id)
                break
            else:
                # Skip loading extra bias for GPTQ models.
                if name.endswith(".bias") and name not in params_dict:
                    continue
                # Remapping the name of FP8 kv-scale.
                name = maybe_remap_kv_scale_name(name, params_dict)
                if name is None:
                    continue
                if is_pp_missing_parameter(name, self):
                    continue
                param = params_dict[name]
                weight_loader = getattr(param, "weight_loader",
                                        default_weight_loader)
                weight_loader(param, loaded_weight)
            loaded_params.add(name)
        return loaded_params


class Qwen2ForCausalLM(nn.Module, SupportsLoRA, SupportsPP):
    packed_modules_mapping = {
        "qkv_proj": [
            "q_proj",
            "k_proj",
            "v_proj",
        ],
        "gate_up_proj": [
            "gate_proj",
            "up_proj",
        ],
    }

    def __init__(self, *, vllm_config: VllmConfig, prefix: str = ""):
        super().__init__()
        config = vllm_config.model_config.hf_config
        quant_config = vllm_config.quant_config
        lora_config = vllm_config.lora_config

        self.config = config
        self.lora_config = lora_config

        self.quant_config = quant_config
        self.model = Qwen2Model(vllm_config=vllm_config,
                                prefix=maybe_prefix(prefix, "model"))

        if get_pp_group().is_last_rank:
            if config.tie_word_embeddings:
                self.lm_head = self.model.embed_tokens
            else:
                self.lm_head = ParallelLMHead(config.vocab_size,
                                              config.hidden_size,
                                              quant_config=quant_config,
                                              prefix=maybe_prefix(
                                                  prefix, "lm_head"))
        else:
            self.lm_head = PPMissingLayer()

        self.logits_processor = LogitsProcessor(config.vocab_size)

        self.make_empty_intermediate_tensors = (
            self.model.make_empty_intermediate_tensors)

    def get_input_embeddings(self, input_ids: torch.Tensor) -> torch.Tensor:
        return self.model.get_input_embeddings(input_ids)

    def forward(
        self,
        input_ids: torch.Tensor,
        positions: torch.Tensor,
        intermediate_tensors: Optional[IntermediateTensors] = None,
        inputs_embeds: Optional[torch.Tensor] = None,
    ) -> Union[torch.Tensor, IntermediateTensors]:
        hidden_states = self.model(input_ids, positions, intermediate_tensors,
                                   inputs_embeds)
        return hidden_states

    def compute_logits(
        self,
        hidden_states: torch.Tensor,
        sampling_metadata: SamplingMetadata,
    ) -> Optional[torch.Tensor]:
        logits = self.logits_processor(self.lm_head, hidden_states,
                                       sampling_metadata)
        return logits

    def load_weights(self, weights: Iterable[tuple[str,
                                                   torch.Tensor]]) -> set[str]:
        loader = AutoWeightsLoader(
            self,
            skip_prefixes=(["lm_head."]
                           if self.config.tie_word_embeddings else None),
        )
        return loader.load_weights(weights)


class Qwen2EmbeddingModel(nn.Module, SupportsLoRA, SupportsPP):
    packed_modules_mapping = {
        "qkv_proj": [
            "q_proj",
            "k_proj",
            "v_proj",
        ],
        "gate_up_proj": [
            "gate_proj",
            "up_proj",
        ],
    }

    hf_to_vllm_mapper = WeightsMapper(orig_to_new_prefix={"model.": ""})

    def __init__(self, *, vllm_config: VllmConfig, prefix: str = ""):
        super().__init__()
        config = vllm_config.model_config.hf_config
        quant_config = vllm_config.quant_config
        lora_config = vllm_config.lora_config
        pooler_config = vllm_config.model_config.pooler_config

        self.config = config
        self.lora_config = lora_config

        self.quant_config = quant_config
        self.model = Qwen2Model(vllm_config=vllm_config,
                                prefix=maybe_prefix(prefix, "model"))

        # TODO: Replace this model class with as_embedding_model(
        # Qwen2ForCausalLM) after changing the default pooling method
        if pooler_config.pooling_type is None:
            logger.warning(
                "This embedding model will default to last-token pooling in "
                "an upcoming version. To avoid breaking changes, you should "
                "pass `--override-pooler-config '{\"pooling_type\": \"MEAN\"}'`"
                " explicitly.")

        self._pooler = Pooler.from_config_with_defaults(
            pooler_config,
            pooling_type=PoolingType.MEAN,
            normalize=True,
            softmax=False)

    def forward(
        self,
        input_ids: torch.Tensor,
        positions: torch.Tensor,
        intermediate_tensors: Optional[IntermediateTensors] = None,
    ) -> torch.Tensor:
        return self.model(input_ids, positions, intermediate_tensors)

    def pooler(
        self,
        hidden_states: torch.Tensor,
        pooling_metadata: PoolingMetadata,
    ) -> Optional[PoolerOutput]:
        return self._pooler(hidden_states, pooling_metadata)

    def load_weights(self, weights: Iterable[tuple[str, torch.Tensor]]):
        weights = self.hf_to_vllm_mapper.apply(weights)
        weights = ((name, data) for name, data in weights
                   if not name.startswith("lm_head."))
        self.model.load_weights(weights)<|MERGE_RESOLUTION|>--- conflicted
+++ resolved
@@ -101,21 +101,6 @@
 class Qwen2Attention(nn.Module):
 
     def __init__(
-<<<<<<< HEAD
-            self,
-            hidden_size: int,
-            num_heads: int,
-            num_kv_heads: int,
-            max_position: int = 4096 * 32,
-            rope_theta: float = 10000,
-            cache_config: Optional[CacheConfig] = None,
-            quant_config: Optional[QuantizationConfig] = None,
-            rope_scaling: Optional[tuple] = None,
-            prefix: str = "",
-            attn_type: str = AttentionType.DECODER,
-            dual_chunk_attention_config: Optional[dict[str,
-                                                       Any]] = None) -> None:
-=======
         self,
         hidden_size: int,
         num_heads: int,
@@ -124,12 +109,11 @@
         rope_theta: float = 10000,
         cache_config: Optional[CacheConfig] = None,
         quant_config: Optional[QuantizationConfig] = None,
-        rope_scaling: Optional[Tuple] = None,
+        rope_scaling: Optional[tuple] = None,
         prefix: str = "",
         attn_type: str = AttentionType.DECODER,
         dual_chunk_attention_config: Optional[dict[str, Any]] = None,
     ) -> None:
->>>>>>> 09f106a9
         super().__init__()
         self.hidden_size = hidden_size
         tp_size = get_tensor_model_parallel_world_size()
