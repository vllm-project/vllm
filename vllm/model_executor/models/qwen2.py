# Adapted from
# https://github.com/huggingface/transformers/blob/v4.28.0/src/transformers/models/qwen2/modeling_qwen2.py
# Copyright 2024 The Qwen team.
# Copyright 2023 The vLLM team.
# Copyright 2022 EleutherAI and the HuggingFace Inc. team. All rights reserved.
#
# This code is based on EleutherAI's GPT-NeoX library and the GPT-NeoX
# and OPT implementations in this library. It has been modified from its
# original forms to accommodate minor architectural differences compared
# to GPT-NeoX and OPT used by the Meta AI team that trained the model.
#
# Licensed under the Apache License, Version 2.0 (the "License");
# you may not use this file except in compliance with the License.
# You may obtain a copy of the License at
#
#     http://www.apache.org/licenses/LICENSE-2.0
#
# Unless required by applicable law or agreed to in writing, software
# distributed under the License is distributed on an "AS IS" BASIS,
# WITHOUT WARRANTIES OR CONDITIONS OF ANY KIND, either express or implied.
# See the License for the specific language governing permissions and
# limitations under the License.
"""Inference-only Qwen2 model compatible with HuggingFace weights."""
from typing import Iterable, List, Optional, Tuple, Union

import torch
from torch import nn
from transformers import Qwen2Config

from vllm.attention import Attention, AttentionMetadata
from vllm.compilation.decorators import support_torch_compile
from vllm.config import CacheConfig, VllmConfig
from vllm.distributed import get_pp_group, get_tensor_model_parallel_world_size
from vllm.model_executor.layers.activation import SiluAndMul
from vllm.model_executor.layers.layernorm import RMSNorm
from vllm.model_executor.layers.linear import (MergedColumnParallelLinear,
                                               QKVParallelLinear,
                                               RowParallelLinear)
from vllm.model_executor.layers.logits_processor import LogitsProcessor
from vllm.model_executor.layers.pooler import Pooler, PoolingType
from vllm.model_executor.layers.quantization import QuantizationConfig
from vllm.model_executor.layers.rotary_embedding import get_rope
from vllm.model_executor.layers.sampler import SamplerOutput, get_sampler
from vllm.model_executor.layers.vocab_parallel_embedding import (
    ParallelLMHead, VocabParallelEmbedding)
from vllm.model_executor.model_loader.weight_utils import (
    default_weight_loader, maybe_remap_kv_scale_name)
from vllm.model_executor.pooling_metadata import PoolingMetadata
from vllm.model_executor.sampling_metadata import SamplingMetadata
from vllm.sequence import IntermediateTensors, PoolerOutput

from .interfaces import SupportsLoRA, SupportsPP
from .utils import (AutoWeightsLoader, PPMissingLayer, is_pp_missing_parameter,
                    make_empty_intermediate_tensors_factory, make_layers,
                    maybe_prefix)


class Qwen2MLP(nn.Module):

    def __init__(
        self,
        hidden_size: int,
        intermediate_size: int,
        hidden_act: str,
        quant_config: Optional[QuantizationConfig] = None,
        prefix: str = "",
    ) -> None:
        super().__init__()
        self.gate_up_proj = MergedColumnParallelLinear(
            hidden_size,
            [intermediate_size] * 2,
            bias=False,
            quant_config=quant_config,
            prefix=f"{prefix}.gate_up_proj",
        )
        self.down_proj = RowParallelLinear(
            intermediate_size,
            hidden_size,
            bias=False,
            quant_config=quant_config,
            prefix=f"{prefix}.down_proj",
        )
        if hidden_act != "silu":
            raise ValueError(f"Unsupported activation: {hidden_act}. "
                             "Only silu is supported for now.")
        self.act_fn = SiluAndMul()

    def forward(self, x):
        gate_up, _ = self.gate_up_proj(x)
        x = self.act_fn(gate_up)
        x, _ = self.down_proj(x)
        return x


class Qwen2Attention(nn.Module):

    def __init__(self,
                 hidden_size: int,
                 num_heads: int,
                 num_kv_heads: int,
                 max_position: int = 4096 * 32,
                 rope_theta: float = 10000,
                 cache_config: Optional[CacheConfig] = None,
                 quant_config: Optional[QuantizationConfig] = None,
                 rope_scaling: Optional[Tuple] = None,
                 prefix: str = "") -> None:
        super().__init__()
        self.hidden_size = hidden_size
        tp_size = get_tensor_model_parallel_world_size()
        self.total_num_heads = num_heads
        assert self.total_num_heads % tp_size == 0
        self.num_heads = self.total_num_heads // tp_size
        self.total_num_kv_heads = num_kv_heads
        if self.total_num_kv_heads >= tp_size:
            # Number of KV heads is greater than TP size, so we partition
            # the KV heads across multiple tensor parallel GPUs.
            assert self.total_num_kv_heads % tp_size == 0
        else:
            # Number of KV heads is less than TP size, so we replicate
            # the KV heads across multiple tensor parallel GPUs.
            assert tp_size % self.total_num_kv_heads == 0
        self.num_kv_heads = max(1, self.total_num_kv_heads // tp_size)
        self.head_dim = hidden_size // self.total_num_heads
        self.q_size = self.num_heads * self.head_dim
        self.kv_size = self.num_kv_heads * self.head_dim
        self.scaling = self.head_dim**-0.5
        self.rope_theta = rope_theta

        self.qkv_proj = QKVParallelLinear(
            hidden_size,
            self.head_dim,
            self.total_num_heads,
            self.total_num_kv_heads,
            bias=True,
            quant_config=quant_config,
            prefix=f"{prefix}.qkv_proj",
        )
        self.o_proj = RowParallelLinear(
            self.total_num_heads * self.head_dim,
            hidden_size,
            bias=False,
            quant_config=quant_config,
            prefix=f"{prefix}.o_proj",
        )

        self.rotary_emb = get_rope(
            self.head_dim,
            rotary_dim=self.head_dim,
            max_position=max_position,
            base=self.rope_theta,
            rope_scaling=rope_scaling,
        )
        self.attn = Attention(self.num_heads,
                              self.head_dim,
                              self.scaling,
                              num_kv_heads=self.num_kv_heads,
                              cache_config=cache_config,
                              quant_config=quant_config,
                              prefix=f"{prefix}.attn")

    def forward(
        self,
        positions: torch.Tensor,
        hidden_states: torch.Tensor,
        kv_cache: torch.Tensor,
        attn_metadata: AttentionMetadata,
    ) -> torch.Tensor:
        qkv, _ = self.qkv_proj(hidden_states)
        q, k, v = qkv.split([self.q_size, self.kv_size, self.kv_size], dim=-1)
        q, k = self.rotary_emb(positions, q, k)
        attn_output = self.attn(q, k, v, kv_cache, attn_metadata)
        output, _ = self.o_proj(attn_output)
        return output


class Qwen2DecoderLayer(nn.Module):

    def __init__(
        self,
        config: Qwen2Config,
        cache_config: Optional[CacheConfig] = None,
        quant_config: Optional[QuantizationConfig] = None,
        prefix: str = "",
    ) -> None:
        super().__init__()
        self.hidden_size = config.hidden_size
        # Requires transformers > 4.32.0
        rope_theta = getattr(config, "rope_theta", 1000000)
        rope_scaling = getattr(config, "rope_scaling", None)
        self.self_attn = Qwen2Attention(
            hidden_size=self.hidden_size,
            num_heads=config.num_attention_heads,
            max_position=config.max_position_embeddings,
            num_kv_heads=config.num_key_value_heads,
            rope_theta=rope_theta,
            cache_config=cache_config,
            quant_config=quant_config,
            rope_scaling=rope_scaling,
            prefix=f"{prefix}.self_attn",
        )
        self.mlp = Qwen2MLP(
            hidden_size=self.hidden_size,
            intermediate_size=config.intermediate_size,
            hidden_act=config.hidden_act,
            quant_config=quant_config,
            prefix=f"{prefix}.mlp",
        )
        self.input_layernorm = RMSNorm(config.hidden_size,
                                       eps=config.rms_norm_eps)
        self.post_attention_layernorm = RMSNorm(config.hidden_size,
                                                eps=config.rms_norm_eps)

    def forward(
        self,
        positions: torch.Tensor,
        hidden_states: torch.Tensor,
        kv_cache: torch.Tensor,
        attn_metadata: AttentionMetadata,
        residual: Optional[torch.Tensor],
    ) -> Tuple[torch.Tensor, torch.Tensor]:
        # Self Attention
        if residual is None:
            residual = hidden_states
            hidden_states = self.input_layernorm(hidden_states)
        else:
            hidden_states, residual = self.input_layernorm(
                hidden_states, residual)
        hidden_states = self.self_attn(
            positions=positions,
            hidden_states=hidden_states,
            kv_cache=kv_cache,
            attn_metadata=attn_metadata,
        )

        # Fully Connected
        hidden_states, residual = self.post_attention_layernorm(
            hidden_states, residual)
        hidden_states = self.mlp(hidden_states)
        return hidden_states, residual


@support_torch_compile
class Qwen2Model(nn.Module):

    def __init__(self, *, vllm_config: VllmConfig, prefix: str = ""):
        super().__init__()

<<<<<<< HEAD
        # TODO (@robertgshaw2): see if this can be moved out
        if (cache_config.sliding_window is not None
                and hasattr(config, "max_window_layers")):
            raise ValueError("Sliding window for some but all layers is not "
                             "supported. This model uses sliding window "
                             "but `max_window_layers` = {} is less than "
                             "`num_hidden_layers` = {}. Please open an issue "
                             "to discuss this feature.".format(
                                 config.max_window_layers,
                                 config.num_hidden_layers,
                             ))
=======
        config = vllm_config.model_config.hf_config
        cache_config = vllm_config.cache_config
        quant_config = vllm_config.quant_config
>>>>>>> f89d18ff

        self.config = config
        self.padding_idx = config.pad_token_id
        self.vocab_size = config.vocab_size

        if get_pp_group().is_first_rank or (config.tie_word_embeddings
                                            and get_pp_group().is_last_rank):
            self.embed_tokens = VocabParallelEmbedding(
                config.vocab_size,
                config.hidden_size,
                quant_config=quant_config,
                prefix=f"{prefix}.embed_tokens",
            )
        else:
            self.embed_tokens = PPMissingLayer()

        self.start_layer, self.end_layer, self.layers = make_layers(
            config.num_hidden_layers,
            lambda prefix: Qwen2DecoderLayer(config=config,
                                             cache_config=cache_config,
                                             quant_config=quant_config,
                                             prefix=f"{prefix}.layers"),
            prefix=f"{prefix}.layers",
        )

        self.make_empty_intermediate_tensors = (
            make_empty_intermediate_tensors_factory(
                ["hidden_states", "residual"], config.hidden_size))
        if get_pp_group().is_last_rank:
            self.norm = RMSNorm(config.hidden_size, eps=config.rms_norm_eps)
        else:
            self.norm = PPMissingLayer()

    def get_input_embeddings(self, input_ids: torch.Tensor) -> torch.Tensor:
        return self.embed_tokens(input_ids)

    def forward(
        self,
        input_ids: torch.Tensor,
        positions: torch.Tensor,
        kv_caches: List[torch.Tensor],
        attn_metadata: AttentionMetadata,
        intermediate_tensors: Optional[IntermediateTensors] = None,
        inputs_embeds: Optional[torch.Tensor] = None,
    ) -> Union[torch.Tensor, IntermediateTensors]:
        if get_pp_group().is_first_rank:
            if inputs_embeds is not None:
                hidden_states = inputs_embeds
            else:
                hidden_states = self.embed_tokens(input_ids)
            residual = None
        else:
            assert intermediate_tensors is not None
            hidden_states = intermediate_tensors["hidden_states"]
            residual = intermediate_tensors["residual"]
        for i in range(self.start_layer, self.end_layer):
            layer = self.layers[i]
            hidden_states, residual = layer(
                positions,
                hidden_states,
                kv_caches[i - self.start_layer],
                attn_metadata,
                residual,
            )
        if not get_pp_group().is_last_rank:
            return IntermediateTensors({
                "hidden_states": hidden_states,
                "residual": residual
            })
        hidden_states, _ = self.norm(hidden_states, residual)
        return hidden_states

    def load_weights(self, weights: Iterable[Tuple[str, torch.Tensor]]):
        stacked_params_mapping = [
            # (param_name, shard_name, shard_id)
            ("qkv_proj", "q_proj", "q"),
            ("qkv_proj", "k_proj", "k"),
            ("qkv_proj", "v_proj", "v"),
            ("gate_up_proj", "gate_proj", 0),
            ("gate_up_proj", "up_proj", 1),
        ]
        params_dict = dict(self.named_parameters(remove_duplicate=False))
        for name, loaded_weight in weights:
            if "rotary_emb.inv_freq" in name:
                continue
            for (param_name, weight_name, shard_id) in stacked_params_mapping:
                if weight_name not in name:
                    continue
                name = name.replace(weight_name, param_name)
                # Skip loading extra bias for GPTQ models.
                if name.endswith(".bias") and name not in params_dict:
                    continue
                if is_pp_missing_parameter(name, self):
                    continue
                param = params_dict[name]
                weight_loader = param.weight_loader
                weight_loader(param, loaded_weight, shard_id)
                break
            else:
                # Skip loading extra bias for GPTQ models.
                if name.endswith(".bias") and name not in params_dict:
                    continue
                # Remapping the name of FP8 kv-scale.
                name = maybe_remap_kv_scale_name(name, params_dict)
                if name is None:
                    continue
                if is_pp_missing_parameter(name, self):
                    continue
                param = params_dict[name]
                weight_loader = getattr(param, "weight_loader",
                                        default_weight_loader)
                weight_loader(param, loaded_weight)


class Qwen2ForCausalLM(nn.Module, SupportsLoRA, SupportsPP):
    packed_modules_mapping = {
        "qkv_proj": [
            "q_proj",
            "k_proj",
            "v_proj",
        ],
        "gate_up_proj": [
            "gate_proj",
            "up_proj",
        ],
    }

    # LoRA specific attributes
    supported_lora_modules = [
        "qkv_proj",
        "o_proj",
        "gate_up_proj",
        "down_proj",
    ]
    embedding_modules = {}
    embedding_padding_modules = []

    # BitandBytes specific attributes
    default_bitsandbytes_target_modules = [
        ".gate_proj.",
        ".down_proj.",
        ".up_proj.",
        ".q_proj.",
        ".k_proj.",
        ".v_proj.",
        ".o_proj.",
    ]
    bitsandbytes_stacked_params_mapping = {
        # shard_name, weight_name, index
        "q_proj": ("qkv_proj", 0),
        "k_proj": ("qkv_proj", 1),
        "v_proj": ("qkv_proj", 2),
        "gate_proj": ("gate_up_proj", 0),
        "up_proj": ("gate_up_proj", 1),
    }

    def __init__(self, *, vllm_config: VllmConfig, prefix: str = ""):
        super().__init__()
        config = vllm_config.model_config.hf_config
        cache_config = vllm_config.cache_config
        quant_config = vllm_config.quant_config
        lora_config = vllm_config.lora_config
        pooler_config = vllm_config.model_config.pooler_config

        self.config = config
        self.lora_config = lora_config

        self.quant_config = quant_config
        self.model = Qwen2Model(vllm_config=vllm_config,
                                prefix=maybe_prefix(prefix, "model"))

        if config.tie_word_embeddings:
            self.lm_head = self.model.embed_tokens
        else:
            self.lm_head = ParallelLMHead(config.vocab_size,
                                          config.hidden_size,
                                          quant_config=quant_config,
                                          prefix=maybe_prefix(
                                              prefix, "lm_head"))

        self.logits_processor = LogitsProcessor(config.vocab_size)
        self.sampler = get_sampler()

        # The same model class supports both language generation and embedding
        # because the architecture name is the same
        self._pooler = Pooler.from_config_with_defaults(
            pooler_config,
            pooling_type=PoolingType.LAST,
            normalize=True,
            softmax=False)

        self.make_empty_intermediate_tensors = (
            self.model.make_empty_intermediate_tensors)

    def forward(
        self,
        input_ids: torch.Tensor,
        positions: torch.Tensor,
        kv_caches: List[torch.Tensor],
        attn_metadata: AttentionMetadata,
        intermediate_tensors: Optional[IntermediateTensors] = None,
    ) -> Union[torch.Tensor, IntermediateTensors]:
        hidden_states = self.model(input_ids, positions, kv_caches,
                                   attn_metadata, intermediate_tensors)
        return hidden_states

    def compute_logits(
        self,
        hidden_states: torch.Tensor,
        sampling_metadata: SamplingMetadata,
    ) -> Optional[torch.Tensor]:
        logits = self.logits_processor(self.lm_head, hidden_states,
                                       sampling_metadata)
        return logits

    def sample(
        self,
        logits: torch.Tensor,
        sampling_metadata: SamplingMetadata,
    ) -> Optional[SamplerOutput]:
        next_tokens = self.sampler(logits, sampling_metadata)
        return next_tokens

    def pooler(
        self,
        hidden_states: torch.Tensor,
        pooling_metadata: PoolingMetadata,
    ) -> Optional[PoolerOutput]:
        return self._pooler(hidden_states, pooling_metadata)

    def load_weights(self, weights: Iterable[Tuple[str, torch.Tensor]]):
        loader = AutoWeightsLoader(
            self,
            skip_prefixes=(["lm_head."]
                           if self.config.tie_word_embeddings else None),
        )
        loader.load_weights(weights)


class Qwen2EmbeddingModel(nn.Module, SupportsLoRA, SupportsPP):
    packed_modules_mapping = {
        "qkv_proj": [
            "q_proj",
            "k_proj",
            "v_proj",
        ],
        "gate_up_proj": [
            "gate_proj",
            "up_proj",
        ],
    }

    # LoRA specific attributes
    supported_lora_modules = [
        "qkv_proj",
        "o_proj",
        "gate_up_proj",
        "down_proj",
    ]
    embedding_modules = {}
    embedding_padding_modules = []

    def __init__(
        self,
        vllm_config: VllmConfig,
        prefix: str = "",
    ) -> None:
        super().__init__()
        config = vllm_config.model_config.hf_config
        cache_config = vllm_config.cache_config
        quant_config = vllm_config.quant_config
        lora_config = vllm_config.lora_config
        pooler_config = vllm_config.model_config.pooler_config

        self.config = config
        self.lora_config = lora_config

        self.quant_config = quant_config
        self.model = Qwen2Model(config, cache_config, quant_config)

        self._pooler = Pooler.from_config_with_defaults(
            pooler_config,
            pooling_type=PoolingType.MEAN,
            normalize=True,
            softmax=False)

    def forward(
        self,
        input_ids: torch.Tensor,
        positions: torch.Tensor,
        kv_caches: List[torch.Tensor],
        attn_metadata: AttentionMetadata,
        intermediate_tensors: Optional[IntermediateTensors] = None,
    ) -> torch.Tensor:
        return self.model(input_ids, positions, kv_caches, attn_metadata,
                          intermediate_tensors)

    def pooler(
        self,
        hidden_states: torch.Tensor,
        pooling_metadata: PoolingMetadata,
    ) -> Optional[PoolerOutput]:
        return self._pooler(hidden_states, pooling_metadata)

    def load_weights(self, weights: Iterable[Tuple[str, torch.Tensor]]):
        loader = AutoWeightsLoader(self,
                                   ignore_unexpected_prefixes=["lm_head."])
        loader.load_weights(weights)<|MERGE_RESOLUTION|>--- conflicted
+++ resolved
@@ -245,7 +245,10 @@
     def __init__(self, *, vllm_config: VllmConfig, prefix: str = ""):
         super().__init__()
 
-<<<<<<< HEAD
+        config = vllm_config.model_config.hf_config
+        cache_config = vllm_config.cache_config
+        quant_config = vllm_config.quant_config
+
         # TODO (@robertgshaw2): see if this can be moved out
         if (cache_config.sliding_window is not None
                 and hasattr(config, "max_window_layers")):
@@ -257,11 +260,6 @@
                                  config.max_window_layers,
                                  config.num_hidden_layers,
                              ))
-=======
-        config = vllm_config.model_config.hf_config
-        cache_config = vllm_config.cache_config
-        quant_config = vllm_config.quant_config
->>>>>>> f89d18ff
 
         self.config = config
         self.padding_idx = config.pad_token_id
@@ -421,7 +419,6 @@
     def __init__(self, *, vllm_config: VllmConfig, prefix: str = ""):
         super().__init__()
         config = vllm_config.model_config.hf_config
-        cache_config = vllm_config.cache_config
         quant_config = vllm_config.quant_config
         lora_config = vllm_config.lora_config
         pooler_config = vllm_config.model_config.pooler_config
@@ -524,14 +521,9 @@
     embedding_modules = {}
     embedding_padding_modules = []
 
-    def __init__(
-        self,
-        vllm_config: VllmConfig,
-        prefix: str = "",
-    ) -> None:
+    def __init__(self, *, vllm_config: VllmConfig, prefix: str = ""):
         super().__init__()
         config = vllm_config.model_config.hf_config
-        cache_config = vllm_config.cache_config
         quant_config = vllm_config.quant_config
         lora_config = vllm_config.lora_config
         pooler_config = vllm_config.model_config.pooler_config
@@ -540,7 +532,8 @@
         self.lora_config = lora_config
 
         self.quant_config = quant_config
-        self.model = Qwen2Model(config, cache_config, quant_config)
+        self.model = Qwen2Model(vllm_config=vllm_config,
+                                prefix=maybe_prefix(prefix, "model"))
 
         self._pooler = Pooler.from_config_with_defaults(
             pooler_config,
