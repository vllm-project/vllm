--- conflicted
+++ resolved
@@ -1150,11 +1150,7 @@
 
     def __init__(self, *, vllm_config: VllmConfig, prefix: str = ""):
         super().__init__()
-<<<<<<< HEAD
-        self.vllm_config = vllm_config
-=======
         self.vllm_config = vllm_config  # needed for torch compile forward context
->>>>>>> b5bae42f
         thinker_config: Qwen3OmniMoeThinkerConfig = (
             vllm_config.model_config.hf_config.thinker_config
         )
