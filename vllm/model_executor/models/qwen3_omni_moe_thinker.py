# SPDX-License-Identifier: Apache-2.0
# SPDX-FileCopyrightText: Copyright contributors to the vLLM project
# Copyright 2025 The Qwen team.
# Copyright 2023 The vLLM team.
# Copyright 2022 EleutherAI and the HuggingFace Inc. team. All rights reserved.
#
# This code is based on EleutherAI's GPT-NeoX library and the GPT-NeoX
# and OPT implementations in this library. It has been modified from its
# original forms to accommodate minor architectural differences compared
# to GPT-NeoX and OPT used by the Meta AI team that trained the model.
#
# Licensed under the Apache License, Version 2.0 (the "License");
# you may not use this file except in compliance with the License.
# You may obtain a copy of the License at
#
#     http://www.apache.org/licenses/LICENSE-2.0
#
# Unless required by applicable law or agreed to in writing, software
# distributed under the License is distributed on an "AS IS" BASIS,
# WITHOUT WARRANTIES OR CONDITIONS OF ANY KIND, either express or implied.
# See the License for the specific language governing permissions and
# limitations under the License.
"""Inference-only Qwen3-Omni-Moe model (thinker part)."""

from collections.abc import Callable, Iterable, Mapping, Sequence
from functools import partial
from typing import Any, Literal

import numpy as np
import torch
import torch.nn as nn
import torch.nn.functional as F
from packaging.version import Version
from transformers import PretrainedConfig
from transformers import __version__ as TRANSFORMERS_VERSION
from transformers.feature_extraction_utils import BatchFeature
from transformers.models.qwen3_omni_moe.configuration_qwen3_omni_moe import (
    Qwen3OmniMoeConfig,
    Qwen3OmniMoeThinkerConfig,
)
from transformers.models.qwen3_omni_moe.modeling_qwen3_omni_moe import (
    Qwen3OmniMoeAudioEncoder,
)
from transformers.models.qwen3_omni_moe.processing_qwen3_omni_moe import (
    Qwen3OmniMoeProcessor,
)
from transformers.models.whisper import WhisperFeatureExtractor

from vllm.attention.backends.registry import AttentionBackendEnum
from vllm.compilation.decorators import support_torch_compile
from vllm.config import ModelConfig, SpeechToTextConfig, VllmConfig
from vllm.distributed import get_pp_group
from vllm.inputs.data import PromptType
from vllm.logger import init_logger
from vllm.model_executor.layers.activation import _ACTIVATION_REGISTRY
from vllm.model_executor.layers.conv import Conv3dLayer
from vllm.model_executor.layers.linear import (
    ColumnParallelLinear,
    RowParallelLinear,
)
from vllm.model_executor.layers.logits_processor import LogitsProcessor
from vllm.model_executor.layers.quantization import QuantizationConfig
from vllm.model_executor.layers.rotary_embedding import get_rope
from vllm.model_executor.layers.vocab_parallel_embedding import ParallelLMHead
from vllm.model_executor.model_loader.weight_utils import default_weight_loader
from vllm.model_executor.models.module_mapping import MultiModelKeys
from vllm.model_executor.models.qwen2_audio import Qwen2AudioProcessingInfo
from vllm.multimodal import MULTIMODAL_REGISTRY
from vllm.multimodal.inputs import MultiModalFeatureSpec, MultiModalKwargsItems
from vllm.multimodal.parse import AudioProcessorItems, MultiModalDataItems
from vllm.multimodal.processing import (
    MultiModalPromptUpdates,
    PlaceholderFeaturesInfo,
    PromptReplacement,
    PromptUpdate,
    PromptUpdateDetails,
)
from vllm.sequence import IntermediateTensors

from .interfaces import (
    MultiModalEmbeddings,
    SupportsMRoPE,
    SupportsMultiModal,
    SupportsPP,
    SupportsTranscription,
)
from .qwen2_5_omni_thinker import (
    Qwen2_5OmniAudioFeatureInputs,
    Qwen2_5OmniConditionalGenerationMixin,
    Qwen2_5OmniThinkerDummyInputsBuilder,
    Qwen2_5OmniThinkerMultiModalProcessor,
)
from .qwen2_5_vl import (
    Qwen2_5_VisionAttention,
    Qwen2_5_VLProcessingInfo,
)
from .qwen3_moe import Qwen3MoeForCausalLM, Qwen3MoeModel
from .utils import (
    AutoWeightsLoader,
    WeightsMapper,
    _merge_multimodal_embeddings,
    maybe_prefix,
)
from .vision import (
    get_llm_pos_ids_for_vision,
    get_vit_attn_backend,
)

try:
    import flash_attn
except (ImportError, ModuleNotFoundError):
    flash_attn = None

logger = init_logger(__name__)


def _get_feat_extract_output_lengths(input_lengths: torch.Tensor):
    input_lengths_leave = input_lengths % 100
    feat_lengths = (input_lengths_leave - 1) // 2 + 1
    output_lengths = (
        ((feat_lengths - 1) // 2 + 1 - 1) // 2 + 1 + (input_lengths // 100) * 13
    )
    return feat_lengths, output_lengths


class Qwen3_VisionPatchEmbed(nn.Module):
    def __init__(
        self,
        patch_size: int = 14,
        temporal_patch_size: int = 2,
        in_channels: int = 3,
        hidden_size: int = 1152,
    ) -> None:
        super().__init__()
        self.patch_size = patch_size
        self.temporal_patch_size = temporal_patch_size
        self.hidden_size = hidden_size

        kernel_size = (temporal_patch_size, patch_size, patch_size)
        self.proj = Conv3dLayer(
            in_channels,
            hidden_size,
            kernel_size=kernel_size,
            stride=kernel_size,
            bias=True,
        )

    def forward(self, x: torch.Tensor) -> torch.Tensor:
        L, C = x.shape
        x = x.view(L, -1, self.temporal_patch_size, self.patch_size, self.patch_size)
        x = self.proj(x).view(L, self.hidden_size)
        return x


class Qwen3_VisionMLP(nn.Module):
    def __init__(
        self,
        in_features: int,
        hidden_features: int,
        bias: bool = False,
        act_fn: Callable[[torch.Tensor], torch.Tensor] = F.silu,
        quant_config: QuantizationConfig | None = None,
        prefix: str = "",
    ):
        super().__init__()
        self.linear_fc1 = ColumnParallelLinear(
            in_features,
            hidden_features,
            bias=bias,
            quant_config=quant_config,
            return_bias=False,
            prefix=f"{prefix}.linear_fc1",
        )
        self.linear_fc2 = RowParallelLinear(
            hidden_features,
            in_features,
            bias=bias,
            quant_config=quant_config,
            return_bias=False,
            prefix=f"{prefix}.linear_fc2",
        )
        self.act_fn = act_fn

    def forward(self, x: torch.Tensor):
        mlp_output = self.linear_fc2(self.act_fn(self.linear_fc1(x)))
        return mlp_output


class Qwen3_VisionBlock(nn.Module):
    def __init__(
        self,
        dim: int,
        num_heads: int,
        mlp_hidden_dim: int,
        act_fn: Callable[[torch.Tensor], torch.Tensor] = F.silu,
        norm_layer: Callable[[int], nn.Module] | None = None,
        quant_config: QuantizationConfig | None = None,
        prefix: str = "",
    ) -> None:
        super().__init__()
        if norm_layer is None:
            norm_layer = partial(nn.LayerNorm, eps=1e-6)
        self.norm1 = norm_layer(dim)
        self.norm2 = norm_layer(dim)
        self.attn = Qwen2_5_VisionAttention(
            embed_dim=dim,
            num_heads=num_heads,
            projection_size=dim,
            quant_config=quant_config,
            prefix=f"{prefix}.attn",
        )
        self.mlp = Qwen3_VisionMLP(
            dim,
            mlp_hidden_dim,
            act_fn=act_fn,
            bias=True,
            quant_config=quant_config,
            prefix=f"{prefix}.mlp",
        )

    def forward(
        self,
        x: torch.Tensor,
        cu_seqlens: torch.Tensor,
        rotary_pos_emb_cos: torch.Tensor,
        rotary_pos_emb_sin: torch.Tensor,
        max_seqlen: torch.Tensor,  # Only used for Flash Attention
    ) -> torch.Tensor:
        x = x + self.attn(
            self.norm1(x),
            cu_seqlens=cu_seqlens,
            rotary_pos_emb_cos=rotary_pos_emb_cos,
            rotary_pos_emb_sin=rotary_pos_emb_sin,
            max_seqlen=max_seqlen,
        )

        x = x + self.mlp(self.norm2(x))
        return x


class Qwen3_VisionPatchMerger(nn.Module):
    def __init__(
        self,
        d_model: int,
        context_dim: int,
        norm_layer: Callable[[int], nn.Module] | None = None,
        spatial_merge_size: int = 2,
        use_postshuffle_norm: bool = False,
        quant_config: QuantizationConfig | None = None,
        prefix: str = "",
    ) -> None:
        super().__init__()
        self.hidden_size = context_dim * (spatial_merge_size**2)

        self.use_postshuffle_norm = use_postshuffle_norm
        if self.use_postshuffle_norm:
            context_dim = self.hidden_size

        if norm_layer is None:
            norm_layer = partial(nn.LayerNorm, eps=1e-6)
        self.use_postshuffle_norm = use_postshuffle_norm
        self.ln_q = norm_layer(
            self.hidden_size if use_postshuffle_norm else context_dim
        )
        self.mlp = nn.ModuleList(
            [
                ColumnParallelLinear(
                    self.hidden_size,
                    self.hidden_size,
                    bias=True,
                    quant_config=quant_config,
                    prefix=f"{prefix}.mlp.0",
                ),
                nn.GELU(),
                RowParallelLinear(
                    self.hidden_size,
                    d_model,
                    bias=True,
                    quant_config=quant_config,
                    prefix=f"{prefix}.mlp.2",
                ),
            ]
        )

    def forward(self, x: torch.Tensor) -> torch.Tensor:
        if self.use_postshuffle_norm:
            x = self.ln_q(x.view(-1, self.hidden_size))
        else:
            x = self.ln_q(x).view(-1, self.hidden_size)

        mlp_fc1, mlp_act, mlp_fc2 = self.mlp
        x_parallel, _ = mlp_fc1(x)
        x_parallel = mlp_act(x_parallel)
        out, _ = mlp_fc2(x_parallel)
        return out


class Qwen3Omni_VisionTransformer(nn.Module):
    def __init__(
        self,
        vision_config,
        norm_eps: float = 1e-6,
        quant_config: QuantizationConfig | None = None,
        prefix: str = "",
        attn_backend_override: AttentionBackendEnum | None = None,
    ) -> None:
        super().__init__()
        self.hidden_size = vision_config.hidden_size
        self.num_heads = vision_config.num_heads
        self.image_size = vision_config.image_size
        self.patch_size = vision_config.patch_size
        self.spatial_merge_size = vision_config.spatial_merge_size
        self.spatial_merge_unit = self.spatial_merge_size**2
        self.temporal_patch_size = vision_config.temporal_patch_size
        self.num_grid_per_side = self.image_size // self.patch_size
        self.apply_vit_abs_pos_embed = vision_config.apply_vit_abs_pos_embed
        self.deepstack_visual_indexes = vision_config.deepstack_visual_indexes

        self.patch_embed = Qwen3_VisionPatchEmbed(
            patch_size=self.patch_size,
            temporal_patch_size=self.temporal_patch_size,
            in_channels=vision_config.in_channels,
            hidden_size=self.hidden_size,
        )

        # vit pos embeding, TODO: spatial_patch_size vs patch_size
        if self.apply_vit_abs_pos_embed:
            self.pos_embed = nn.Embedding(self.num_grid_per_side**2, self.hidden_size)
        else:
            self.pos_embed = nn.Parameter(
                torch.empty([1, self.num_grid_per_side**2, self.hidden_size])
            )

        norm_layer = partial(nn.LayerNorm, eps=norm_eps)
        head_dim = self.hidden_size // self.num_heads
        self.rotary_pos_emb = get_rope(
            head_size=head_dim,
            rotary_dim=head_dim // 2,
            max_position=8192,
            is_neox_style=True,
        )

        self.blocks = nn.ModuleList(
            [
                Qwen3_VisionBlock(
                    dim=self.hidden_size,
                    num_heads=self.num_heads,
                    mlp_hidden_dim=vision_config.intermediate_size,
                    act_fn=_ACTIVATION_REGISTRY[vision_config.hidden_act],
                    norm_layer=norm_layer,
                    quant_config=quant_config,
                    prefix=f"{prefix}.blocks.{layer_idx}",
                )
                for layer_idx in range(vision_config.depth)
            ]
        )
        self.merger = Qwen3_VisionPatchMerger(
            d_model=vision_config.out_hidden_size,
            context_dim=self.hidden_size,
            norm_layer=norm_layer,
            spatial_merge_size=self.spatial_merge_size,
            quant_config=quant_config,
            prefix=f"{prefix}.merger",
        )
        if self.deepstack_visual_indexes is not None:
            self.merger_list = nn.ModuleList(
                [
                    Qwen3_VisionPatchMerger(
                        d_model=vision_config.out_hidden_size,
                        context_dim=self.hidden_size,
                        spatial_merge_size=self.spatial_merge_size,
                        use_postshuffle_norm=True,
                        norm_layer=norm_layer,
                        quant_config=quant_config,
                        prefix=f"{prefix}.merger_list.{layer_idx}",
                    )
                    for layer_idx in range(len(self.deepstack_visual_indexes))
                ]
            )

        self.attn_backend = get_vit_attn_backend(
            head_size=head_dim,
            dtype=torch.get_default_dtype(),
            attn_backend_override=attn_backend_override,
        )

    @property
    def dtype(self) -> torch.dtype:
        return self.patch_embed.proj.weight.dtype

    @property
    def device(self) -> torch.device:
        return self.patch_embed.proj.weight.device

    def rot_pos_emb(self, grid_thw):
        pos_ids = []
        for t, h, w in grid_thw:
            hpos_ids = torch.arange(h).unsqueeze(1).expand(-1, w)
            hpos_ids = hpos_ids.reshape(
                h // self.spatial_merge_size,
                self.spatial_merge_size,
                w // self.spatial_merge_size,
                self.spatial_merge_size,
            )
            hpos_ids = hpos_ids.permute(0, 2, 1, 3)
            hpos_ids = hpos_ids.flatten()

            wpos_ids = torch.arange(w).unsqueeze(0).expand(h, -1)
            wpos_ids = wpos_ids.reshape(
                h // self.spatial_merge_size,
                self.spatial_merge_size,
                w // self.spatial_merge_size,
                self.spatial_merge_size,
            )
            wpos_ids = wpos_ids.permute(0, 2, 1, 3)
            wpos_ids = wpos_ids.flatten()
            pos_ids.append(torch.stack([hpos_ids, wpos_ids], dim=-1).repeat(t, 1))
        pos_ids = torch.cat(pos_ids, dim=0)
        max_grid_size = grid_thw[:, 1:].max()

        # Use pre-computed cos_sin_cache from RotaryEmbedding
        cos, sin = self.rotary_pos_emb.get_cos_sin(max_grid_size)

        cos_combined = cos[pos_ids].flatten(1)
        sin_combined = sin[pos_ids].flatten(1)

        return cos_combined, sin_combined

    def fast_pos_embed_interpolate(self, grid_thw: list[list[int]]) -> torch.Tensor:
        num_grid_per_side = self.num_grid_per_side
        m_size = self.spatial_merge_size
        hidden_dim = self.pos_embed.embedding_dim

        outputs = []
        for t, h, w in grid_thw:
            h_idxs = torch.linspace(
                0, num_grid_per_side - 1, h, dtype=torch.float32, device=self.device
            )
            w_idxs = torch.linspace(
                0, num_grid_per_side - 1, w, dtype=torch.float32, device=self.device
            )

            h_floor = h_idxs.to(torch.long)
            w_floor = w_idxs.to(torch.long)
            h_ceil = torch.clamp(h_floor + 1, max=num_grid_per_side - 1)
            w_ceil = torch.clamp(w_floor + 1, max=num_grid_per_side - 1)

            dh = h_idxs - h_floor
            dw = w_idxs - w_floor

            # Create meshgrid view for all h, w vars
            dh_grid, dw_grid = torch.meshgrid(dh, dw, indexing="ij")
            h_floor_grid, w_floor_grid = torch.meshgrid(h_floor, w_floor, indexing="ij")
            h_ceil_grid, w_ceil_grid = torch.meshgrid(h_ceil, w_ceil, indexing="ij")
            h_floor_grid_idx = h_floor_grid * num_grid_per_side
            h_ceil_grid_idx = h_ceil_grid * num_grid_per_side

            # original computation of weights
            # w00 = (1 - dh_grid) * (1 - dw_grid)
            # w01 = (1 - dh_grid) * dw_grid
            # w10 = dh_grid * (1 - dw_grid)
            # w11 = dh_grid * dw_grid
            # we reuse w11 here to avoid duplicate
            # dh_grid * dw_grid computation
            w11 = dh_grid * dw_grid
            w10 = dh_grid - w11
            w01 = dw_grid - w11
            w00 = 1 - dh_grid - dw_grid + w11

            idx00 = h_floor_grid_idx + w_floor_grid
            idx01 = h_floor_grid_idx + w_ceil_grid
            idx10 = h_ceil_grid_idx + w_floor_grid
            idx11 = h_ceil_grid_idx + w_ceil_grid

            indices = torch.stack([idx00, idx01, idx10, idx11], dim=0).reshape(4, -1)
            weights = torch.stack([w00, w01, w10, w11], dim=0).reshape(4, -1, 1)
            weights = weights.to(dtype=self.dtype, device=self.device)

            embeds = self.pos_embed(indices)
            weighted_embeds = embeds * weights
            p0, p1, p2, p3 = weighted_embeds.unbind(dim=0)
            combined = p0 + p1 + p2 + p3

            combined = combined.view(h * w, hidden_dim)
            repeated = combined.unsqueeze(0).expand(t, -1, -1).contiguous()
            repeated = repeated.view(
                t, h // m_size, m_size, w // m_size, m_size, hidden_dim
            )
            repeated = repeated.permute(0, 1, 3, 2, 4, 5).reshape(-1, hidden_dim)
            outputs.append(repeated)

        return torch.cat(outputs, dim=0)

    def compute_attn_mask_seqlen(
        self,
        cu_seqlens: torch.Tensor,
    ) -> torch.Tensor:
        max_seqlen = torch.zeros([], device=cu_seqlens.device)
        if self.attn_backend in {
            AttentionBackendEnum.FLASH_ATTN,
            AttentionBackendEnum.ROCM_AITER_FA,
        }:
            max_seqlen = (cu_seqlens[1:] - cu_seqlens[:-1]).max()
        return max_seqlen

    def forward(
        self,
        x: torch.Tensor,
        grid_thw: list[list[int]],
    ) -> torch.Tensor:
        hidden_states = x.to(device=self.device, dtype=self.dtype)
        hidden_states = self.patch_embed(hidden_states)

        if self.apply_vit_abs_pos_embed:
            pos_embeds = self.fast_pos_embed_interpolate(grid_thw)
            hidden_states = hidden_states + pos_embeds
        rotary_pos_emb_cos, rotary_pos_emb_sin = self.rot_pos_emb(grid_thw)

        cu_seqlens = torch.repeat_interleave(
            grid_thw[:, 1] * grid_thw[:, 2], grid_thw[:, 0]
        ).cumsum(
            dim=0,
            dtype=grid_thw.dtype if torch.jit.is_tracing() else torch.int32,
        )
        cu_seqlens = F.pad(cu_seqlens, (1, 0), value=0)

        hidden_states = hidden_states.unsqueeze(1)
        rotary_pos_emb_cos = rotary_pos_emb_cos.to(hidden_states.device)
        rotary_pos_emb_sin = rotary_pos_emb_sin.to(hidden_states.device)
        max_seqlen = self.compute_attn_mask_seqlen(cu_seqlens)

        hidden_states_list = []
        deepstack_visual_indexes = self.deepstack_visual_indexes

        for layer_num, blk in enumerate(self.blocks):
            hidden_states = blk(
                hidden_states,
                cu_seqlens=cu_seqlens,
                rotary_pos_emb_cos=rotary_pos_emb_cos,
                rotary_pos_emb_sin=rotary_pos_emb_sin,
                max_seqlen=max_seqlen,
            )
            if (
                deepstack_visual_indexes is not None
                and layer_num in deepstack_visual_indexes
            ):
                hidden_states_list.append(hidden_states)

        hidden_states = self.merger(hidden_states)

        # processing deepstack
        if deepstack_visual_indexes is not None:
            processed_hidden_states_list = [hidden_states]
            for idx, x in enumerate(hidden_states_list):
                x = self.merger_list[idx](x)
                processed_hidden_states_list.append(x)
            # we cat the original visual features and deepstack features
            # along the feature dim
            hidden_states = torch.cat(
                processed_hidden_states_list, dim=1
            )  # [seq_len, hidden_size * (1 + depth_of_deepstack)]

        return hidden_states

    def load_weights(self, weights: Iterable[tuple[str, torch.Tensor]]) -> set[str]:
        stacked_params_mapping = [
            # (param_name, shard_name, shard_id)
            ("attn.qkv.", "attn.q.", "q"),
            ("attn.qkv.", "attn.k.", "k"),
            ("attn.qkv.", "attn.v.", "v"),
        ]
        params_dict = dict(self.named_parameters(remove_duplicate=False))
        loaded_params: set[str] = set()

        for name, loaded_weight in weights:
            for param_name, weight_name, shard_id in stacked_params_mapping:
                if weight_name not in name:
                    continue
                name = name.replace(weight_name, param_name)

                param = params_dict[name]
                weight_loader = param.weight_loader
                weight_loader(param, loaded_weight, shard_id)
                break
            else:
                param = params_dict[name]
                weight_loader = getattr(param, "weight_loader", default_weight_loader)
                weight_loader(param, loaded_weight)
            loaded_params.add(name)
        return loaded_params


@support_torch_compile(
    dynamic_arg_dims={
        "input_ids": 0,
        "positions": -1,
        "intermediate_tensors": 0,
        "inputs_embeds": 0,
        "deepstack_input_embeds": 0,
    }
)
class Qwen3MoeLLMModel(Qwen3MoeModel):
    def __init__(self, *, vllm_config: VllmConfig, prefix: str = ""):
        super().__init__(vllm_config=vllm_config, prefix=prefix)

        self.deepstack_multiscale_layer_start = 1

    def forward(
        self,
        input_ids: torch.Tensor,
        positions: torch.Tensor,
        intermediate_tensors: IntermediateTensors | None = None,
        inputs_embeds: torch.Tensor | None = None,
        deepstack_input_embeds: IntermediateTensors | None = None,
    ) -> torch.Tensor | IntermediateTensors:
        if get_pp_group().is_first_rank:
            if inputs_embeds is not None:
                hidden_states = inputs_embeds
            else:
                hidden_states = self.embed_input_ids(input_ids)
            residual = None
        else:
            assert intermediate_tensors is not None
            hidden_states = intermediate_tensors["hidden_states"]
            residual = intermediate_tensors["residual"]
        for layer_idx, layer in enumerate(
            self.layers[self.start_layer : self.end_layer]
        ):
            layer_idx = layer_idx + self.start_layer

            hidden_states, residual = layer(
                positions,
                hidden_states,
                residual,
            )

            if deepstack_input_embeds is not None and layer_idx in range(
                0, len(deepstack_input_embeds)
            ):
                hidden_states = (
                    hidden_states
                    + deepstack_input_embeds[f"deepstack_input_embeds_{layer_idx}"]
                )

        if not get_pp_group().is_last_rank:
            return IntermediateTensors(
                {"hidden_states": hidden_states, "residual": residual}
            )
        hidden_states, _ = self.norm(hidden_states, residual)
        return hidden_states


class Qwen3MoeLLMForCausalLM(Qwen3MoeForCausalLM):
    def __init__(self, *, vllm_config: VllmConfig, prefix: str = ""):
        super(Qwen3MoeForCausalLM, self).__init__()
        config = vllm_config.model_config.hf_config
        quant_config = vllm_config.quant_config
        self.config = config
        self.quant_config = quant_config
        self.model = Qwen3MoeLLMModel(
            vllm_config=vllm_config, prefix=maybe_prefix(prefix, "model")
        )
        self.lm_head = ParallelLMHead(
            config.vocab_size, config.hidden_size, quant_config=quant_config
        )
        if self.config.tie_word_embeddings:
            self.lm_head.weight = self.model.embed_tokens.weight
        self.logits_processor = LogitsProcessor(config.vocab_size)
        self.make_empty_intermediate_tensors = (
            self.model.make_empty_intermediate_tensors
        )


class Qwen3OmniMoeThinkerProcessingInfo(
    Qwen2AudioProcessingInfo, Qwen2_5_VLProcessingInfo
):
    def get_hf_config(self):
        return self.ctx.get_hf_config(Qwen3OmniMoeConfig).thinker_config

    def get_hf_processor(self, **kwargs: object) -> Qwen3OmniMoeProcessor:
        processor = self.ctx.get_hf_processor(
            Qwen3OmniMoeProcessor,
            use_fast=kwargs.pop("use_fast", True),
            **kwargs,
        )
        if not hasattr(processor, "audio_token"):
            processor.audio_token = "<|audio_pad|>"
        if not hasattr(processor, "image_token"):
            processor.image_token = "<|image_pad|>"
        if not hasattr(processor, "video_token"):
            processor.video_token = "<|video_pad|>"
        return processor

    def get_feature_extractor(self, **kwargs: object):
        hf_processor = self.get_hf_processor(**kwargs)
        feature_extractor = hf_processor.feature_extractor  # type: ignore
        assert isinstance(feature_extractor, WhisperFeatureExtractor)
        return feature_extractor

    def get_supported_mm_limits(self) -> Mapping[str, int | None]:
        return {"audio": None, "image": None, "video": None}


Qwen3OmniMoeThinkerDummyInputsBuilder = Qwen2_5OmniThinkerDummyInputsBuilder


class Qwen3OmniMoeThinkerMultiModalProcessor(
    Qwen2_5OmniThinkerMultiModalProcessor,
):
    def _call_hf_processor(
        self,
        prompt: str,
        mm_data: Mapping[str, object],
        mm_kwargs: Mapping[str, object],
        tok_kwargs: Mapping[str, object],
    ) -> BatchFeature:
        mm_data = dict(mm_data)
        audios = mm_data.pop("audios", [])

        def pad_to_hop_length(x: np.ndarray, hop_length: int) -> np.ndarray:
            length = x.shape[-1]
            if length % hop_length != 0:
                pad_length = hop_length - (length % hop_length)
                x = np.pad(x, (0, pad_length), mode="constant", constant_values=0)
            return x

        # NOTE: WhisperFeatureExtractor cannot handle empty list of audios
        feature_extractor = self.info.get_feature_extractor()
        hop_length = feature_extractor.hop_length
        if audios:
            # NOTE: Qwen3-Omni processor accept "audio"
            # To make sure the cache works with padding=True, we pre-padded
            # the audio to multiple of hop_length.
            mm_data["audio"] = [
                pad_to_hop_length(audio, hop_length)
                if isinstance(audio, np.ndarray)
                else (pad_to_hop_length(audio[0], hop_length), audio[1])
                for audio in audios
            ]

            # TODO(Isotr0py): Remove this patch after upstream fix PR
            # released and Transformers version update:
            # https://github.com/huggingface/transformers/pull/41473
            mm_kwargs = dict(mm_kwargs)
            tok_kwargs = dict(tok_kwargs)
            if Version(TRANSFORMERS_VERSION) < Version("4.58.0"):
                # move truncation to audio_kwargs level to avoid conflict
                # with tok_kwargs
                mm_kwargs["audio_kwargs"] = {
                    "truncation": mm_kwargs.pop("truncation", False)
                }
                mm_kwargs["text_kwargs"] = {
                    "truncation": tok_kwargs.pop("truncation", False)
                }

        hf_inputs = super()._call_hf_processor(
            prompt=prompt,
            mm_data=mm_data,
            mm_kwargs=mm_kwargs,
            tok_kwargs=tok_kwargs,
        )

        if (
            "audio_feature_lengths" in hf_inputs
            and "feature_attention_mask" in hf_inputs
            and (audios := mm_data.get("audio", []))
        ):
            audio_num_frames = []
            for _, audio in enumerate(audios):
                audio_length = len(audio[0]) if isinstance(audio, tuple) else len(audio)
                num_frame = (
                    (audio_length // hop_length)
                    if audio_length % hop_length == 0
                    else (audio_length // hop_length - 1)
                )
                if mm_kwargs.get("truncation", False):
                    num_frame = min(
                        num_frame, feature_extractor.n_samples // hop_length
                    )
                audio_num_frames.append(num_frame)
            hf_inputs["feature_attention_mask"] = [
                torch.ones(num_frame) for num_frame in audio_num_frames
            ]
            hf_inputs["audio_feature_lengths"] = torch.tensor(audio_num_frames)
        return hf_inputs

    def _maybe_apply_prompt_updates(
        self,
        mm_items: MultiModalDataItems,
        prompt_ids: list[int],
        mm_kwargs: MultiModalKwargsItems,
        mm_prompt_updates: MultiModalPromptUpdates,
        is_update_applied: bool,
    ) -> tuple[list[int], str, Mapping[str, list[PlaceholderFeaturesInfo]]]:
        """
        Qwen3-Omni reimplements this function to handle `use_audio_in_video`.
        """
        mm_item_counts = mm_items.get_all_counts()
        self._validate_mm_kwargs(mm_kwargs, mm_item_counts)

        use_audio_in_video = False
        if "video" in mm_kwargs:
            for item in mm_kwargs["video"]:
                if item and item["use_audio_in_video"].data:
                    use_audio_in_video = True
                else:
                    use_audio_in_video = False

        # normal case with `use_audio_in_video=False`
        if is_update_applied:
            mm_placeholders = self._find_mm_placeholders(
                prompt_ids,
                mm_prompt_updates,
            )
            self._validate_mm_placeholders(
                mm_placeholders,
                mm_item_counts,
            )
        else:
            if use_audio_in_video and "audio" in mm_prompt_updates:
                filtered_updates = {
                    k: v for k, v in mm_prompt_updates.items() if k != "audio"
                }
                prompt_ids, mm_placeholders = self._apply_prompt_updates(
                    prompt_ids,
                    filtered_updates,
                )
                # Derive audio placeholders from video placeholders
                mm_placeholders = self._derive_audio_from_video_placeholders(
                    mm_placeholders, mm_prompt_updates
                )
            else:
                prompt_ids, mm_placeholders = self._apply_prompt_updates(
                    prompt_ids,
                    mm_prompt_updates,
                )

            self._validate_mm_placeholders(
                mm_placeholders,
                mm_item_counts,
            )

        return prompt_ids, mm_placeholders

    def get_updates_use_audio_in_video(
        self,
        thinker_config: PretrainedConfig,
        audio_len: int,
        video_grid_thw: list[int] | torch.Tensor,
        video_second_per_grid_t: float,
    ) -> list[int]:
        shift = 0
        audio_token_id = thinker_config.audio_token_id
        video_token_id = thinker_config.video_token_id
        audio_start_token_id = thinker_config.audio_start_token_id
        audio_end_token_id = thinker_config.audio_end_token_id
        spatial_merge_size = thinker_config.vision_config.spatial_merge_size
        position_id_per_seconds = thinker_config.position_id_per_seconds
        audio_token_indices = np.arange(next(iter([audio_len])))
        curr_video_grid_thw = next(iter([video_grid_thw]))
        height = curr_video_grid_thw[1] // spatial_merge_size
        width = curr_video_grid_thw[2] // spatial_merge_size
        video_token_indices = np.arange(curr_video_grid_thw[0]).reshape(-1, 1, 1)
        video_token_indices = np.broadcast_to(
            video_token_indices, (video_token_indices.shape[0], height, width)
        ).reshape(-1)
        video_token_indices = (
            (video_token_indices + shift)
            * next(iter([video_second_per_grid_t]))
            * position_id_per_seconds
        )
        video_data_index, audio_data_index = 0, 0
        updates = [audio_start_token_id]
        while video_data_index < len(video_token_indices) and audio_data_index < len(
            audio_token_indices
        ):
            if (
                video_token_indices[video_data_index]
                <= audio_token_indices[audio_data_index]
            ):
                updates += [video_token_id]
                video_data_index += 1
            else:
                updates += [audio_token_id]
                audio_data_index += 1
        if video_data_index < len(video_token_indices):
            updates += [video_token_id] * (len(video_token_indices) - video_data_index)
        if audio_data_index < len(audio_token_indices):
            updates += [audio_token_id] * (len(audio_token_indices) - audio_data_index)
        updates += [audio_end_token_id]
        return updates

    def _get_prompt_updates(
        self,
        mm_items: MultiModalDataItems,
        hf_processor_mm_kwargs: Mapping[str, Any],
        out_mm_kwargs: MultiModalKwargsItems,
    ) -> Sequence[PromptUpdate]:
        processor = self.info.get_hf_processor(**hf_processor_mm_kwargs)
        tokenizer = self.info.get_tokenizer()
        image_processor = self.info.get_image_processor(**hf_processor_mm_kwargs)
        vocab = tokenizer.get_vocab()

        audio_token = processor.audio_token
        image_token = processor.image_token
        video_token = processor.video_token
        audio_token_id = vocab[audio_token]
        image_token_id = vocab[image_token]
        video_token_id = vocab[video_token]

        out_mm_data = out_mm_kwargs.get_data()
        audio_feature_lengths = out_mm_data.get("audio_feature_lengths")
        feature_attention_mask = out_mm_data.get("feature_attention_mask")
        if audio_feature_lengths is None and feature_attention_mask is None:
            audio_output_lengths = []
        elif audio_feature_lengths is not None:
            _, audio_output_lens = _get_feat_extract_output_lengths(
                audio_feature_lengths
            )
            audio_output_lengths = audio_output_lens.tolist()
        elif feature_attention_mask is not None:
            assert isinstance(feature_attention_mask, torch.Tensor)
            _, audio_output_lens = _get_feat_extract_output_lengths(
                feature_attention_mask.sum(-1)
            )
            audio_output_lengths = audio_output_lens.tolist()

        # number of audios read from video.
        audio_in_video_item_idx = 0
        audio_item_idx = 0

        def get_replacement_qwen2_audio(item_idx: int):
            nonlocal audio_item_idx
            item_idx += audio_in_video_item_idx

            audio_item_idx += 1

            num_features = audio_output_lengths[item_idx]
            if num_features == 0:
                audios = mm_items.get_items("audio", AudioProcessorItems)
                audio = audios.get(item_idx)
                raise ValueError(
                    f"The audio {audio} (len={len(audio)}) is too short "
                    "to be represented inside the model"
                )

            return [audio_token_id] * num_features

        def get_replacement_qwen2_vision(item_idx: int, modality: str):
            grid_thw = out_mm_data[f"{modality}_grid_thw"][item_idx]
            assert isinstance(grid_thw, torch.Tensor)
            merge_length = image_processor.merge_size**2

            token_id = image_token_id if modality == "image" else video_token_id
            return [token_id] * (int(grid_thw.prod()) // merge_length)

        use_audio_in_video = hf_processor_mm_kwargs.get("use_audio_in_video", False)
        thinker_config = self.info.get_hf_config()

        def get_replacement_qwen2_use_audio_in_video(item_idx: int):
            nonlocal audio_in_video_item_idx
            audio_num_features = audio_output_lengths[
                audio_in_video_item_idx + item_idx
            ]
            video_grid_thw = out_mm_data["video_grid_thw"][item_idx]

            audio_in_video_item_idx += 1

            second_per_grid_ts = hf_processor_mm_kwargs.get("second_per_grid_ts", None)
            if second_per_grid_ts:
                video_second_per_grid_t = second_per_grid_ts[item_idx]
            else:
                video_second_per_grid_t = 2.0

            placeholder = self.get_updates_use_audio_in_video(
                thinker_config=thinker_config,
                audio_len=audio_num_features,
                video_grid_thw=video_grid_thw,
                video_second_per_grid_t=video_second_per_grid_t,
            )
            return PromptUpdateDetails.select_token_id(
                placeholder, embed_token_id=video_token_id
            )

        video_replacement_fn = (
            get_replacement_qwen2_use_audio_in_video
            if use_audio_in_video
            else partial(get_replacement_qwen2_vision, modality="video")
        )

        return [
            PromptReplacement(
                modality="audio",
                target=audio_token,
                replacement=get_replacement_qwen2_audio,
            ),
            PromptReplacement(
                modality="image",
                target=image_token,
                replacement=partial(get_replacement_qwen2_vision, modality="image"),
            ),
            PromptReplacement(
                modality="video",
                target=video_token,
                replacement=video_replacement_fn,
            ),
        ]

    def _derive_audio_from_video_placeholders(
        self,
        placeholders: Mapping[str, list[PlaceholderFeaturesInfo]],
        mm_prompt_updates: MultiModalPromptUpdates,
    ) -> Mapping[str, list[PlaceholderFeaturesInfo]]:
        """
        Helper to derive audio placeholders from video placeholders when
        use_audio_in_video=True.
        """
        if "video" not in placeholders:
            return placeholders

        # Validate audio and video counts match
        num_videos = len(placeholders["video"])
        num_audios = len(mm_prompt_updates.get("audio", []))
        if num_audios != num_videos:
            raise ValueError(
                f"use_audio_in_video requires equal number of audio and video items, "
                f"got {num_audios=}, {num_videos=}"
            )

        tokenizer = self.info.get_tokenizer()
        processor = self.info.get_hf_processor()
        audio_token_id = tokenizer.get_vocab()[processor.audio_token]

        result_placeholders = dict(placeholders)
        audio_placeholders = []

        # Each video is paired with one audio
        for video_idx, video_placeholder in enumerate(placeholders["video"]):
            # Create is_embed mask selecting only audio tokens
            audio_is_embed = torch.tensor(video_placeholder.tokens) == audio_token_id

            audio_placeholder = PlaceholderFeaturesInfo(
                modality="audio",
                item_idx=video_idx,
                start_idx=video_placeholder.start_idx,
                tokens=video_placeholder.tokens,
                is_embed=audio_is_embed,
            )
            audio_placeholders.append(audio_placeholder)

        result_placeholders["audio"] = audio_placeholders
        return result_placeholders

    def _get_raw_input_ids(
        self,
        token_ids: list[int],
        use_audio_in_video: bool = False,
    ) -> list[int]:
        tokenizer = self.info.get_tokenizer()
        vision_bos_token = tokenizer.encode(tokenizer.vision_bos_token)[0]
        vision_eos_token = tokenizer.encode(tokenizer.vision_eos_token)[0]
        audio_bos_token = tokenizer.encode(tokenizer.audio_bos_token)[0]
        audio_eos_token = tokenizer.encode(tokenizer.audio_eos_token)[0]
        audio_token = tokenizer.encode("<|audio_pad|>")[0]
        image_token = tokenizer.encode("<|image_pad|>")[0]
        video_token = tokenizer.encode("<|video_pad|>")[0]

        result = token_ids[:]
        if use_audio_in_video:
            while True:
                start = None
                for i in range(len(result) - 1):
                    if result[i : i + 2] == [vision_bos_token, audio_bos_token]:
                        start = i
                        break
                if start is not None:
                    end = None
                    for i in range(start + 2, len(result) - 1):
                        if result[i : i + 2] == [audio_eos_token, vision_eos_token]:
                            end = i
                            break
                    if end is not None:
                        result = (
                            result[:start]
                            + [vision_bos_token, video_token, vision_eos_token]
                            + result[end + 2 :]
                        )
                else:
                    break

        for mm_token in [audio_token, image_token, video_token]:
            compressed = []
            for x in result:
                if x != mm_token or (not compressed or compressed[-1] != mm_token):
                    compressed.append(x)
            result = compressed

        return result


class Qwen3OmniMoeConditionalGenerationMixin(Qwen2_5OmniConditionalGenerationMixin):
    def _process_audio_input(
        self,
        audio_input: Qwen2_5OmniAudioFeatureInputs,
        audio_hashes: list[str] | None = None,
        cached_audio_features: torch.Tensor | None = None,
    ) -> torch.Tensor:
        input_features = audio_input["input_features"]
        audio_feature_lengths = audio_input["audio_feature_lengths"]

        audio_feat_lengths, audio_output_lengths = _get_feat_extract_output_lengths(
            audio_feature_lengths
        )

        audio_outputs = self.audio_tower(
            input_features.to(self.audio_tower.dtype),
            feature_lens=audio_feature_lengths,
            aftercnn_lens=audio_feat_lengths,
        )
        audio_features = audio_outputs.last_hidden_state
        return audio_features.split(audio_output_lengths.tolist())


@MULTIMODAL_REGISTRY.register_processor(
    Qwen3OmniMoeThinkerMultiModalProcessor,
    info=Qwen3OmniMoeThinkerProcessingInfo,
    dummy_inputs=Qwen3OmniMoeThinkerDummyInputsBuilder,
)
class Qwen3OmniMoeThinkerForConditionalGeneration(
    nn.Module,
    SupportsMultiModal,
    SupportsPP,
    SupportsMRoPE,
    Qwen3OmniMoeConditionalGenerationMixin,
    SupportsTranscription,
):
    merge_by_field_config = True

    hf_to_vllm_mapper = WeightsMapper(
        orig_to_new_prefix={
            "thinker.lm_head.": "language_model.lm_head.",
            "thinker.model.": "language_model.model.",
            "thinker.": "",
        }
    )

<<<<<<< HEAD
    supported_languages = {
        "en": "English",
        "zh": "Chinese",
        "ko": "Korean",
        "ja": "Japanese",
        "de": "German",
        "ru": "Russian",
        "it": "Italian",
        "fr": "French",
        "es": "Spanish",
        "pt": "Portuguese",
        "ms": "Malay",
        "nl": "Dutch",
        "id": "Indonesian",
        "tr": "Turkish",
        "vi": "Vietnamese",
        "yue": "Cantonese",
        "ar": "Arabic",
        "ur": "Urdu",
    }

    supports_transcription_only = False

=======
    packed_modules_mapping = {
        "qkv_proj": [
            "q_proj",
            "k_proj",
            "v_proj",
        ],
        "gate_up_proj": [
            "gate_proj",
            "up_proj",
        ],
    }

>>>>>>> 1b7c7f51
    @classmethod
    def get_placeholder_str(cls, modality: str, i: int) -> str | None:
        if modality.startswith("image"):
            return "<|vision_start|><|image_pad|><|vision_end|>"
        if modality.startswith("video"):
            return "<|vision_start|><|video_pad|><|vision_end|>"
        if modality.startswith("audio"):
            return "<|audio_start|><|audio_pad|><|audio_end|>"

        raise ValueError("Only image, video or audio modality is supported")

    def __init__(self, *, vllm_config: VllmConfig, prefix: str = ""):
        super().__init__()
        self.vllm_config = vllm_config  # needed for torch compile forward context
        thinker_config: Qwen3OmniMoeThinkerConfig = (
            vllm_config.model_config.hf_config.thinker_config
        )
        quant_config = vllm_config.quant_config
        multimodal_config = vllm_config.model_config.multimodal_config
        self.config = thinker_config
        self.multimodal_config = multimodal_config

        # force "use_flash_attention_2=True" to audio tower to align
        # the results.
        if flash_attn is not None:
            audio_config = thinker_config.audio_config
            audio_config._attn_implementation_autoset = True
            audio_config._attn_implementation = "flash_attention_2"
        else:
            logger.warning(
                "flash_attn is not available, the model may not yield the "
                "exactly same result as the transformers implementation "
                "in the audio tower part."
            )

        self.audio_tower = Qwen3OmniMoeAudioEncoder(thinker_config.audio_config)

        attn_backend_override = (
            multimodal_config.mm_encoder_attn_backend
            if multimodal_config is not None
            else None
        )
        self.visual = Qwen3Omni_VisionTransformer(
            vision_config=thinker_config.vision_config,
            norm_eps=getattr(thinker_config.text_config, "rms_norm_eps", 1e-6),
            quant_config=quant_config,
            prefix=maybe_prefix(prefix, "visual"),
            attn_backend_override=attn_backend_override,
        )
        self.quant_config = quant_config

        self.language_model = Qwen3MoeLLMForCausalLM(
            vllm_config=vllm_config.with_hf_config(
                thinker_config.text_config, architectures=["Qwen3MoeForCausalLM"]
            ),
            prefix=maybe_prefix(prefix, "language_model"),
        )

        self.make_empty_intermediate_tensors = (
            self.language_model.make_empty_intermediate_tensors
        )

        self.use_deepstack = hasattr(
            thinker_config.vision_config, "deepstack_visual_indexes"
        )
        self.deepstack_num_level = (
            len(thinker_config.vision_config.deepstack_visual_indexes)
            if self.use_deepstack
            else 0
        )
        # register buffer for deepstack
        self.deepstack_input_embeds = (
            [
                torch.zeros(
                    vllm_config.scheduler_config.max_num_batched_tokens,
                    thinker_config.text_config.hidden_size,
                )
                for _ in range(self.deepstack_num_level)
            ]
            if self.use_deepstack
            else None
        )
        self.visual_dim = thinker_config.vision_config.out_hidden_size
        self.multiscale_dim = self.visual_dim * self.deepstack_num_level

    def _get_deepstack_input_embeds(self, num_tokens: int) -> IntermediateTensors:
        # get deepstack_input_embeds from buffer, and clear the buffer
        return IntermediateTensors(
            {
                f"deepstack_input_embeds_{idx}": self.deepstack_input_embeds[idx][
                    :num_tokens
                ]
                for idx in range(self.deepstack_num_level)
            }
        )

    def _set_deepstack_input_embeds(self, deepstack_input_embeds: torch.Tensor) -> None:
        # set deepstack_input_embeds to buffer
        num_tokens = deepstack_input_embeds.size(1)
        if num_tokens > self.deepstack_input_embeds[0].size(0):
            self.deepstack_input_embeds = [
                torch.zeros(
                    num_tokens,
                    self.config.text_config.hidden_size,
                    device=self.deepstack_input_embeds[0].device,
                    dtype=self.deepstack_input_embeds[0].dtype,
                )
                for _ in range(self.deepstack_num_level)
            ]
        for idx in range(self.deepstack_num_level):
            self.deepstack_input_embeds[idx][:num_tokens].copy_(
                deepstack_input_embeds[idx]
            )

    def _clear_deepstack_input_embeds(self, num_tokens: int) -> None:
        # clear deepstack_input_embeds in buffer
        if num_tokens > 0:
            for idx in range(self.deepstack_num_level):
                self.deepstack_input_embeds[idx][:num_tokens].zero_()

    def _parse_and_validate_multimodal_inputs(self, **kwargs: object) -> dict:
        mm_input_by_modality = {}

        # Preserve the order of modalities if there are multiple of them
        # from the order of kwargs.
        for input_key in kwargs:
            if (
                input_key in ("pixel_values", "image_embeds")
                and "image" not in mm_input_by_modality
            ):
                mm_input_by_modality["image"] = self._parse_and_validate_image_input(
                    **kwargs
                )
            if (
                input_key in ("pixel_values_videos", "video_embeds")
                and "video" not in mm_input_by_modality
            ):
                mm_input_by_modality["video"] = self._parse_and_validate_video_input(
                    **kwargs
                )
            if (
                input_key in ("input_audio_features")
                and "audio" not in mm_input_by_modality
            ):
                mm_input_by_modality["audio"] = self._parse_and_validate_audio_input(
                    **kwargs
                )
        return mm_input_by_modality

    def get_language_model(self) -> torch.nn.Module:
        return self.language_model

    def embed_multimodal(self, **kwargs: object) -> MultiModalEmbeddings | None:
        mm_input_by_modality = self._parse_and_validate_multimodal_inputs(**kwargs)
        if not mm_input_by_modality:
            return []

        # The result multimodal_embeddings is tuple of tensors, with each
        # tensor correspoending to a multimodal data item (image or video).
        multimodal_embeddings: tuple[torch.Tensor, ...] = ()

        # NOTE: It is important to iterate over the keys in this dictionary
        # to preserve the order of the modalities.
        for modality in mm_input_by_modality:
            multimodal_input = mm_input_by_modality[modality]
            if modality == "image":
                image_embeddings = self._process_image_input(multimodal_input)
                multimodal_embeddings += tuple(image_embeddings)
            if modality == "video":
                video_embeddings = self._process_video_input(multimodal_input)
                multimodal_embeddings += tuple(video_embeddings)
            if modality == "audio":
                audio_embeddings = self._process_audio_input(multimodal_input)
                multimodal_embeddings += tuple(audio_embeddings)
        return multimodal_embeddings

    def embed_input_ids(
        self,
        input_ids: torch.Tensor,
        multimodal_embeddings: MultiModalEmbeddings | None = None,
        *,
        is_multimodal: torch.Tensor | None = None,
        handle_oov_mm_token: bool = False,
    ) -> torch.Tensor:
        inputs_embeds = self._embed_text_input_ids(
            input_ids,
            self.language_model.embed_input_ids,
            is_multimodal=is_multimodal,
            handle_oov_mm_token=handle_oov_mm_token,
        )

        if multimodal_embeddings is None or len(multimodal_embeddings) == 0:
            return inputs_embeds

        deepstack_input_embeds = None
        # TODO (ywang96): support overlapping modalitiy embeddings so that
        # `use_audio_in_video` will work on V1.
        # split the feat dim to obtain multi-scale visual feature
        has_vision_embeddings = [
            embeddings.shape[-1] != self.config.text_config.hidden_size
            for embeddings in multimodal_embeddings
        ]
        if self.visual.deepstack_visual_indexes is not None and any(
            has_vision_embeddings
        ):
            multiscale_len = len(self.visual.deepstack_visual_indexes)
            multimodal_embeddings_multiscale = []
            is_vision = torch.zeros_like(is_multimodal)
            mm_positions = torch.nonzero(is_multimodal, as_tuple=True)[0]
            mm_position_idx = 0
            for index, embeddings in enumerate(multimodal_embeddings):
                num_tokens = embeddings.shape[0]
                current_positions = mm_positions[
                    mm_position_idx : mm_position_idx + num_tokens
                ]

                # Vision embeddings
                if embeddings.shape[-1] != self.config.text_config.hidden_size:
                    visual_dim = embeddings.shape[-1] // (multiscale_len + 1)
                    multi_dim = visual_dim * multiscale_len
                    embeddings_main, embeddings_multiscale = torch.split(
                        embeddings, [visual_dim, multi_dim], dim=-1
                    )
                    multimodal_embeddings[index] = embeddings_main
                    multimodal_embeddings_multiscale.append(embeddings_multiscale)
                    is_vision[current_positions] = True

                # Audio embeddings
                else:
                    is_vision[current_positions] = False

                mm_position_idx += num_tokens

            deepstack_input_embeds = inputs_embeds.new_zeros(
                inputs_embeds.size(0), multiscale_len * inputs_embeds.size(1)
            )
            deepstack_input_embeds = _merge_multimodal_embeddings(
                inputs_embeds=deepstack_input_embeds,
                multimodal_embeddings=multimodal_embeddings_multiscale,
                is_multimodal=is_vision,
            )
            deepstack_input_embeds = (
                deepstack_input_embeds.view(
                    inputs_embeds.shape[0], multiscale_len, visual_dim
                )
                .permute(1, 0, 2)
                .contiguous()
            )
            self._set_deepstack_input_embeds(deepstack_input_embeds)

        inputs_embeds = _merge_multimodal_embeddings(
            inputs_embeds=inputs_embeds,
            multimodal_embeddings=multimodal_embeddings,
            is_multimodal=is_multimodal,
        )

        return inputs_embeds

    def forward(
        self,
        input_ids: torch.Tensor,
        positions: torch.Tensor,
        intermediate_tensors: IntermediateTensors | None = None,
        inputs_embeds: torch.Tensor | None = None,
        **kwargs: object,
    ) -> torch.Tensor | IntermediateTensors:
        if intermediate_tensors is not None:
            inputs_embeds = None

        if (
            self.use_deepstack
            and inputs_embeds is not None
            and get_pp_group().is_first_rank
        ):
            deepstack_input_embeds = self._get_deepstack_input_embeds(
                inputs_embeds.size(0)
            )
        else:
            deepstack_input_embeds = None

        hidden_states = self.language_model.model(
            input_ids,
            positions,
            intermediate_tensors,
            inputs_embeds=inputs_embeds,
            # args for deepstack
            deepstack_input_embeds=deepstack_input_embeds,
        )

        if inputs_embeds is not None and get_pp_group().is_first_rank:
            self._clear_deepstack_input_embeds(inputs_embeds.size(0))

        return hidden_states

    def compute_logits(
        self,
        hidden_states: torch.Tensor,
    ) -> torch.Tensor | None:
        return self.language_model.compute_logits(hidden_states)

    def load_weights(self, weights: Iterable[tuple[str, torch.Tensor]]) -> set[str]:
        loader = AutoWeightsLoader(
            self,
            skip_prefixes=["talker.", "code2wav."],
        )
        loaded_weights = loader.load_weights(weights, mapper=self.hf_to_vllm_mapper)

        return loaded_weights

    def get_mrope_input_positions(
        self,
        input_tokens: list[int],
        mm_features: list[MultiModalFeatureSpec],
    ) -> tuple[torch.Tensor, int]:
        kwargs = MultiModalFeatureSpec.gather_kwargs(
            mm_features,
            {
                "image_grid_thw",
                "video_grid_thw",
                "second_per_grid_ts",
                "audio_feature_lengths",
                "use_audio_in_video",
            },
        )
        image_grid_thw = kwargs.get("image_grid_thw", [])
        video_grid_thw = kwargs.get("video_grid_thw", [])
        second_per_grid_ts = kwargs.get("second_per_grid_ts", [])
        audio_feature_lengths = kwargs.get("audio_feature_lengths", [])
        use_audio_in_video = any(kwargs.get("use_audio_in_video", []))

        image_grid_thw = (torch.stack if image_grid_thw else torch.tensor)(
            image_grid_thw
        )
        video_grid_thw = (torch.stack if video_grid_thw else torch.tensor)(
            video_grid_thw
        )

        input_ids = torch.tensor(input_tokens)
        if input_ids is None or input_ids.ndim != 1:
            raise ValueError("_omni3_get_input_positions_tensor expects 1D input_ids")

        seq_len = input_ids.shape[0]

        if isinstance(audio_feature_lengths, list):
            audio_feature_lengths = torch.tensor(
                audio_feature_lengths, dtype=torch.long
            )

        if not len(second_per_grid_ts) and len(video_grid_thw):
            second_per_grid_ts = 2.0
            second_per_grids = (
                torch.ones(len(video_grid_thw), dtype=torch.float32)
                * second_per_grid_ts
            )
        else:
            second_per_grids = torch.tensor(second_per_grid_ts, dtype=torch.float32)

        config = self.config
        spatial_merge_size = config.vision_config.spatial_merge_size
        image_token_id = config.image_token_id
        video_token_id = config.video_token_id
        audio_token_id = config.audio_token_id
        vision_start_token_id = config.vision_start_token_id
        audio_start_token_id = config.audio_start_token_id
        position_id_per_seconds = config.position_id_per_seconds

        vision_start_indices = torch.argwhere(
            input_ids == vision_start_token_id
        ).squeeze(1)
        if vision_start_indices.numel() > 0:
            vision_tokens = input_ids[vision_start_indices + 1]
        else:
            vision_tokens = input_ids.new_empty((0,), dtype=input_ids.dtype)
        audio_nums = torch.sum(input_ids == audio_start_token_id)
        image_nums = (vision_tokens == image_token_id).sum()
        video_nums = (
            (vision_tokens == audio_start_token_id).sum()
            if use_audio_in_video
            else (vision_tokens == video_token_id).sum()
        )

        llm_pos_ids_list: list[torch.Tensor] = []
        st = 0
        image_idx = 0
        video_idx = 0
        audio_idx = 0
        remain_images, remain_videos, remain_audios = image_nums, video_nums, audio_nums  # noqa: E501
        multimodal_nums = (
            image_nums + audio_nums
            if use_audio_in_video
            else image_nums + video_nums + audio_nums
        )  # noqa: E501

        for _ in range(multimodal_nums):
            st_idx = llm_pos_ids_list[-1].max() + 1 if llm_pos_ids_list else 0
            if (image_token_id in input_tokens or video_token_id in input_tokens) and (
                remain_videos > 0 or remain_images > 0
            ):
                ed_vision_start = input_tokens.index(vision_start_token_id, st)
            else:
                ed_vision_start = len(input_tokens) + 1
            if audio_token_id in input_tokens and remain_audios > 0:
                ed_audio_start = input_tokens.index(audio_start_token_id, st)
            else:
                ed_audio_start = len(input_tokens) + 1
            min_ed = min(ed_vision_start, ed_audio_start)

            if min_ed == ed_audio_start:
                text_len = min_ed - st
                if text_len != 0:
                    st_idx = llm_pos_ids_list[-1].max() + 1 if llm_pos_ids_list else 0
                    llm_pos_ids_list.append(
                        torch.arange(text_len, dtype=torch.long)
                        .view(1, -1)
                        .expand(3, -1)
                        + st_idx
                    )
                st_idx = llm_pos_ids_list[-1].max() + 1 if llm_pos_ids_list else 0
                bos_len = 1
                llm_pos_ids_list.append(
                    torch.arange(bos_len, dtype=torch.long).view(1, -1).expand(3, -1)
                    + st_idx
                )
                st_idx = llm_pos_ids_list[-1].max() + 1 if llm_pos_ids_list else 0
                _, audio_len = _get_feat_extract_output_lengths(
                    audio_feature_lengths[audio_idx]
                )
                llm_pos_ids = (
                    torch.arange(audio_len, dtype=torch.long).view(1, -1).expand(3, -1)
                    + st_idx
                )
                llm_pos_ids_list.append(llm_pos_ids)
                st_idx = llm_pos_ids_list[-1].max() + 1 if llm_pos_ids_list else 0
                eos_len = 1
                llm_pos_ids_list.append(
                    torch.arange(eos_len, dtype=torch.long).view(1, -1).expand(3, -1)
                    + st_idx
                )
                st += text_len + bos_len + audio_len + eos_len
                audio_idx += 1
                remain_audios -= 1
            elif (
                min_ed == ed_vision_start
                and input_ids[ed_vision_start + 1] == image_token_id
            ):
                text_len = min_ed - st
                if text_len != 0:
                    st_idx = llm_pos_ids_list[-1].max() + 1 if llm_pos_ids_list else 0
                    llm_pos_ids_list.append(
                        torch.arange(text_len, dtype=torch.long)
                        .view(1, -1)
                        .expand(3, -1)
                        + st_idx
                    )
                st_idx = llm_pos_ids_list[-1].max() + 1 if llm_pos_ids_list else 0
                bos_len = 1
                llm_pos_ids_list.append(
                    torch.arange(bos_len, dtype=torch.long).view(1, -1).expand(3, -1)
                    + st_idx
                )
                st_idx = llm_pos_ids_list[-1].max() + 1 if llm_pos_ids_list else 0
                grid_t = image_grid_thw[image_idx][0]
                grid_hs = image_grid_thw[:, 1]
                grid_ws = image_grid_thw[:, 2]
                t_index = torch.arange(grid_t) * position_id_per_seconds
                llm_pos_ids = get_llm_pos_ids_for_vision(
                    st_idx, image_idx, spatial_merge_size, t_index, grid_hs, grid_ws
                )
                image_len = image_grid_thw[image_idx].prod() // (spatial_merge_size**2)
                llm_pos_ids_list.append(llm_pos_ids)
                st_idx = llm_pos_ids_list[-1].max() + 1 if llm_pos_ids_list else 0
                eos_len = 1
                llm_pos_ids_list.append(
                    torch.arange(eos_len, dtype=torch.long).view(1, -1).expand(3, -1)
                    + st_idx
                )
                st += text_len + bos_len + image_len + eos_len
                image_idx += 1
                remain_images -= 1
            elif (
                min_ed == ed_vision_start
                and input_ids[ed_vision_start + 1] == video_token_id
                and not use_audio_in_video
            ):
                text_len = min_ed - st
                if text_len != 0:
                    st_idx = llm_pos_ids_list[-1].max() + 1 if llm_pos_ids_list else 0
                    llm_pos_ids_list.append(
                        torch.arange(text_len, dtype=torch.long)
                        .view(1, -1)
                        .expand(3, -1)
                        + st_idx
                    )
                st_idx = llm_pos_ids_list[-1].max() + 1 if llm_pos_ids_list else 0
                bos_len = 1
                llm_pos_ids_list.append(
                    torch.arange(bos_len, dtype=torch.long).view(1, -1).expand(3, -1)
                    + st_idx
                )
                st_idx = llm_pos_ids_list[-1].max() + 1 if llm_pos_ids_list else 0
                grid_t = video_grid_thw[video_idx][0]
                grid_hs = video_grid_thw[:, 1]
                grid_ws = video_grid_thw[:, 2]
                t_index = (
                    torch.arange(grid_t)
                    * float(second_per_grids[video_idx].item())
                    * position_id_per_seconds
                )
                llm_pos_ids = get_llm_pos_ids_for_vision(
                    st_idx, video_idx, spatial_merge_size, t_index, grid_hs, grid_ws
                )
                video_len = video_grid_thw[video_idx].prod() // (spatial_merge_size**2)
                llm_pos_ids_list.append(llm_pos_ids)
                st_idx = llm_pos_ids_list[-1].max() + 1 if llm_pos_ids_list else 0
                eos_len = 1
                llm_pos_ids_list.append(
                    torch.arange(eos_len, dtype=torch.long).view(1, -1).expand(3, -1)
                    + st_idx
                )
                st += text_len + bos_len + video_len + eos_len
                video_idx += 1
                remain_videos -= 1
            elif (
                min_ed == ed_vision_start
                and ed_vision_start + 1 == ed_audio_start
                and use_audio_in_video
            ):
                text_len = min_ed - st
                if text_len != 0:
                    st_idx = llm_pos_ids_list[-1].max() + 1 if llm_pos_ids_list else 0
                    llm_pos_ids_list.append(
                        torch.arange(text_len, dtype=torch.long)
                        .view(1, -1)
                        .expand(3, -1)
                        + st_idx
                    )
                st_idx = llm_pos_ids_list[-1].max() + 1 if llm_pos_ids_list else 0
                bos_len = 1
                bos_block = (
                    torch.arange(bos_len, dtype=torch.long).view(1, -1).expand(3, -1)
                    + st_idx
                )
                llm_pos_ids_list.append(bos_block)
                llm_pos_ids_list.append(bos_block)
                st_idx = llm_pos_ids_list[-1].max() + 1 if llm_pos_ids_list else 0
                _, audio_len = _get_feat_extract_output_lengths(
                    audio_feature_lengths[audio_idx]
                )
                audio_llm_pos_ids = (
                    torch.arange(audio_len, dtype=torch.long).view(1, -1).expand(3, -1)
                    + st_idx
                )
                grid_t = video_grid_thw[video_idx][0]
                grid_hs = video_grid_thw[:, 1]
                grid_ws = video_grid_thw[:, 2]
                t_index = (
                    torch.arange(grid_t)
                    * float(second_per_grids[video_idx].item())
                    * position_id_per_seconds
                )
                video_llm_pos_ids = get_llm_pos_ids_for_vision(
                    st_idx, video_idx, spatial_merge_size, t_index, grid_hs, grid_ws
                )
                video_data_index, audio_data_index = 0, 0
                while (
                    video_data_index < video_llm_pos_ids.shape[-1]
                    and audio_data_index < audio_llm_pos_ids.shape[-1]
                ):
                    if (
                        video_llm_pos_ids[0][video_data_index]
                        <= audio_llm_pos_ids[0][audio_data_index]
                    ):
                        llm_pos_ids_list.append(
                            video_llm_pos_ids[
                                :, video_data_index : video_data_index + 1
                            ]
                        )
                        video_data_index += 1
                    else:
                        llm_pos_ids_list.append(
                            audio_llm_pos_ids[
                                :, audio_data_index : audio_data_index + 1
                            ]
                        )
                        audio_data_index += 1
                if video_data_index < video_llm_pos_ids.shape[-1]:
                    llm_pos_ids_list.append(
                        video_llm_pos_ids[
                            :, video_data_index : video_llm_pos_ids.shape[-1]
                        ]
                    )
                if audio_data_index < audio_llm_pos_ids.shape[-1]:
                    llm_pos_ids_list.append(
                        audio_llm_pos_ids[
                            :, audio_data_index : audio_llm_pos_ids.shape[-1]
                        ]
                    )
                video_len = video_grid_thw[video_idx].prod() // (spatial_merge_size**2)
                st_idx = llm_pos_ids_list[-1].max() + 1 if llm_pos_ids_list else 0
                eos_len = 1
                eos_block = (
                    torch.arange(eos_len, dtype=torch.long).view(1, -1).expand(3, -1)
                    + st_idx
                )
                llm_pos_ids_list.append(eos_block)
                llm_pos_ids_list.append(eos_block)
                st += text_len + bos_len * 2 + audio_len + video_len + eos_len * 2  # noqa: E501
                audio_idx += 1
                video_idx += 1
                remain_videos -= 1
                remain_audios -= 1

        if st < len(input_tokens):
            st_idx = llm_pos_ids_list[-1].max() + 1 if llm_pos_ids_list else 0
            text_len = len(input_tokens) - st
            llm_pos_ids_list.append(
                torch.arange(text_len, dtype=torch.long).view(1, -1).expand(3, -1)
                + st_idx
            )

        llm_positions = torch.cat(llm_pos_ids_list, dim=1).reshape(3, -1)
        if llm_positions.shape[1] != seq_len:
            raise RuntimeError("Position ids length mismatch with input ids length")

        mrope_position_delta = llm_positions.max() + 1 - seq_len
        return llm_positions, mrope_position_delta

<<<<<<< HEAD
    @classmethod
    def get_speech_to_text_config(
        cls,
        model_config: ModelConfig,
        task_type: Literal["transcribe", "translate"],
    ) -> SpeechToTextConfig:
        """
        Configure speech-to-text settings for Qwen3-Omni.

        Qwen3-Omni supports:
        - Audio understanding up to 40 minutes (2400 seconds)
        - Sample rate: 16kHz (standard for speech models)
        - Native audio processing without server-side chunking
        """
        return SpeechToTextConfig(
            sample_rate=16_000,  # 16kHz sampling rate
            max_audio_clip_s=2400,  # 40 minutes maximum (40 * 60 = 2400 seconds)
            # Disable server-side chunking since Qwen3-Omni handles long audio natively
            min_energy_split_window_size=None,
        )

    @classmethod
    def get_generation_prompt(
        cls,
        audio: np.ndarray,
        stt_config: SpeechToTextConfig,
        model_config: ModelConfig,
        language: str | None,
        task_type: Literal["transcribe", "translate"],
        request_prompt: str,
        to_language: str | None,
    ) -> PromptType:
        """
        Build the prompt for Qwen3-Omni transcription/translation.

        Returns a dictionary with audio in multi_modal_data and the appropriate prompt.
        """
        # Prepare the audio data
        audio_data = (audio, stt_config.sample_rate)

        # Build the task-specific prompt
        if task_type == "transcribe":
            # For transcription, specify the source language
            if language:
                prompt_text = (
                    "Transcribe the "
                    f"{cls.supported_languages.get(language, language)} "
                    "audio into text."
                )
            else:
                prompt_text = "Transcribe the audio into text."
        elif task_type == "translate":
            # For translation, typically translate to English
            target_lang = to_language or "en"
            target_lang_name = cls.supported_languages.get(target_lang, target_lang)
            if language:
                source_lang_name = cls.supported_languages.get(language, language)
                prompt_text = (
                    f"Listen to the provided {source_lang_name} speech and "
                    f"produce a translation in {target_lang_name} text."
                )
            else:
                prompt_text = f"Translate the audio into {target_lang_name} text."

        # Add any user-provided prompt context
        if request_prompt:
            prompt_text = f"{request_prompt}\n{prompt_text}"

        placeholder = cls.get_placeholder_str("audio", 0) or ""

        prompt = (
            "<start_of_turn>user\n"
            f"{prompt_text} {placeholder}"
            "<end_of_turn>\n"
            "<start_of_turn>model\n"
        )

        # Return the prompt in the expected format
        return {
            "prompt": prompt,
            "multi_modal_data": {
                "audio": audio_data,
            },
        }

    @classmethod
    def validate_language(cls, language: str | None) -> str | None:
        if language is None:
            logger.warning(
                "Defaulting to language='en'. If you wish to transcribe "
                "audio in a different language, pass the `language` field "
                "in the TranscriptionRequest."
            )
            language = "en"
        return super().validate_language(language)
=======
    def get_mm_mapping(self) -> MultiModelKeys:
        """
        Get the module prefix in multimodal models
        """
        return MultiModelKeys.from_string_field(
            language_model="language_model",
            connector="visual.merger",
            tower_model=["visual.", "audio_tower."],
        )
>>>>>>> 1b7c7f51
<|MERGE_RESOLUTION|>--- conflicted
+++ resolved
@@ -1144,7 +1144,18 @@
         }
     )
 
-<<<<<<< HEAD
+    packed_modules_mapping = {
+        "qkv_proj": [
+            "q_proj",
+            "k_proj",
+            "v_proj",
+        ],
+        "gate_up_proj": [
+            "gate_proj",
+            "up_proj",
+        ],
+    }
+
     supported_languages = {
         "en": "English",
         "zh": "Chinese",
@@ -1168,20 +1179,6 @@
 
     supports_transcription_only = False
 
-=======
-    packed_modules_mapping = {
-        "qkv_proj": [
-            "q_proj",
-            "k_proj",
-            "v_proj",
-        ],
-        "gate_up_proj": [
-            "gate_proj",
-            "up_proj",
-        ],
-    }
-
->>>>>>> 1b7c7f51
     @classmethod
     def get_placeholder_str(cls, modality: str, i: int) -> str | None:
         if modality.startswith("image"):
@@ -1809,7 +1806,16 @@
         mrope_position_delta = llm_positions.max() + 1 - seq_len
         return llm_positions, mrope_position_delta
 
-<<<<<<< HEAD
+    def get_mm_mapping(self) -> MultiModelKeys:
+        """
+        Get the module prefix in multimodal models
+        """
+        return MultiModelKeys.from_string_field(
+            language_model="language_model",
+            connector="visual.merger",
+            tower_model=["visual.", "audio_tower."],
+        )
+
     @classmethod
     def get_speech_to_text_config(
         cls,
@@ -1904,15 +1910,4 @@
                 "in the TranscriptionRequest."
             )
             language = "en"
-        return super().validate_language(language)
-=======
-    def get_mm_mapping(self) -> MultiModelKeys:
-        """
-        Get the module prefix in multimodal models
-        """
-        return MultiModelKeys.from_string_field(
-            language_model="language_model",
-            connector="visual.merger",
-            tower_model=["visual.", "audio_tower."],
-        )
->>>>>>> 1b7c7f51
+        return super().validate_language(language)