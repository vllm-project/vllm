--- conflicted
+++ resolved
@@ -24,15 +24,10 @@
 # See the License for the specific language governing permissions and
 # limitations under the License.
 """Inference-only MiniCPM3 model compatible with HuggingFace weights."""
-<<<<<<< HEAD
 import math
 from collections.abc import Iterable
 from itertools import islice
 from typing import Any, Optional, Union
-=======
-
-from typing import Any, Optional
->>>>>>> 7c2ec0fe
 
 import torch
 from torch import nn
@@ -44,7 +39,6 @@
 from vllm.distributed import get_pp_group, get_tensor_model_parallel_world_size
 from vllm.model_executor.layers.activation import SiluAndMul
 from vllm.model_executor.layers.layernorm import RMSNorm
-<<<<<<< HEAD
 from vllm.model_executor.layers.linear import (ColumnParallelLinear,
                                                MergedColumnParallelLinear,
                                                ReplicatedLinear,
@@ -57,20 +51,6 @@
     DEFAULT_VOCAB_PADDING_SIZE, ParallelLMHead, VocabParallelEmbedding)
 from vllm.model_executor.model_loader.weight_utils import default_weight_loader
 from vllm.sequence import IntermediateTensors
-=======
-from vllm.model_executor.layers.linear import (
-    ColumnParallelLinear,
-    ReplicatedLinear,
-    RowParallelLinear,
-)
-from vllm.model_executor.layers.quantization import QuantizationConfig
-from vllm.model_executor.layers.rotary_embedding import get_rope
-from vllm.model_executor.models.minicpm import (
-    MiniCPMDecoderLayer,
-    MiniCPMForCausalLM,
-    MiniCPMModel,
-)
->>>>>>> 7c2ec0fe
 
 from .interfaces import SupportsLoRA, SupportsPP
 from .utils import (PPMissingLayer, is_pp_missing_parameter,
@@ -142,7 +122,6 @@
         assert num_heads % tp_size == 0
         self.num_local_heads = num_heads // tp_size
         self.scaling = self.qk_head_dim**-0.5
-<<<<<<< HEAD
 
         if self.q_lora_rank is not None:
             self.q_a_proj = ReplicatedLinear(self.hidden_size,
@@ -165,58 +144,26 @@
                                                bias=False,
                                                quant_config=quant_config,
                                                prefix=f"{prefix}.q_proj")
-=======
-        self.rope_theta = rope_theta
-        self.max_position_embeddings = max_position_embeddings
-
-        self.q_a_proj = ReplicatedLinear(
-            self.hidden_size, self.q_lora_rank, bias=False, quant_config=quant_config
-        )
-        self.q_a_layernorm = RMSNorm(self.q_lora_rank, eps=config.rms_norm_eps)
-        self.q_b_proj = ColumnParallelLinear(
-            q_lora_rank,
-            self.num_heads * self.qk_head_dim,
-            bias=False,
-            quant_config=quant_config,
-        )
->>>>>>> 7c2ec0fe
 
         self.kv_a_proj_with_mqa = ReplicatedLinear(
             self.hidden_size,
             self.kv_lora_rank + self.qk_rope_head_dim,
             bias=False,
             quant_config=quant_config,
-<<<<<<< HEAD
             prefix=f"{prefix}.kv_a_proj_with_mqa")
         self.kv_a_layernorm = RMSNorm(self.kv_lora_rank,
                                       eps=config.rms_norm_eps)
-=======
-        )
-        self.kv_a_layernorm = RMSNorm(self.kv_lora_rank, eps=config.rms_norm_eps)
->>>>>>> 7c2ec0fe
         self.kv_b_proj = ColumnParallelLinear(
             self.kv_lora_rank,
             self.num_heads * (self.qk_nope_head_dim + self.v_head_dim),
             bias=False,
             quant_config=quant_config,
-<<<<<<< HEAD
             prefix=f"{prefix}.kv_b_proj")
         self.o_proj = RowParallelLinear(self.num_heads * self.v_head_dim,
                                         self.hidden_size,
                                         bias=False,
                                         quant_config=quant_config,
                                         prefix=f"{prefix}.o_proj")
-=======
-        )
-        # O projection.
-        self.o_proj = RowParallelLinear(
-            self.num_heads * self.v_head_dim,
-            self.hidden_size,
-            bias=False,
-            quant_config=quant_config,
-        )
-
->>>>>>> 7c2ec0fe
         self.rotary_emb = get_rope(
             self.qk_rope_head_dim,
             rotary_dim=self.qk_rope_head_dim,
@@ -234,7 +181,6 @@
             prefix=f"{prefix}.attn",
         )
 
-<<<<<<< HEAD
     def forward(self, positions: torch.Tensor,
                 hidden_states: torch.Tensor) -> torch.Tensor:
         if self.q_lora_rank is not None:
@@ -247,18 +193,6 @@
                                                    self.qk_head_dim)
         _, q_pe = q.split([self.qk_nope_head_dim, self.qk_rope_head_dim],
                           dim=-1)
-=======
-    def forward(
-        self,
-        positions: torch.Tensor,
-        hidden_states: torch.Tensor,
-    ) -> torch.Tensor:
-        q, _ = self.q_a_proj(hidden_states)
-        q = self.q_a_layernorm(q)
-        q, _ = self.q_b_proj(q)
-        q = q.view(-1, self.num_local_heads, self.qk_head_dim)
-        _, q_pe = q.split([self.qk_nope_head_dim, self.qk_rope_head_dim], dim=-1)
->>>>>>> 7c2ec0fe
         latent_cache, _ = self.kv_a_proj_with_mqa(hidden_states)
         kv_a, _ = latent_cache.split([self.kv_lora_rank, self.qk_rope_head_dim], dim=-1)
         latent_cache = latent_cache.unsqueeze(1)
@@ -266,13 +200,9 @@
         kv, _ = self.kv_b_proj(kv_a)
         kv = kv.view(-1, self.num_local_heads, self.qk_nope_head_dim + self.v_head_dim)
         k_nope, v = kv.split([self.qk_nope_head_dim, self.v_head_dim], dim=-1)
-<<<<<<< HEAD
-        k_pe = latent_cache[:, :, self.kv_lora_rank:]
-=======
 
         k_pe = latent_cache[:, :, self.kv_lora_rank :]
 
->>>>>>> 7c2ec0fe
         q_pe, k_pe = self.rotary_emb(
             positions,
             q_pe.reshape(-1, self.num_local_heads * self.qk_rope_head_dim),
@@ -280,11 +210,10 @@
         )
         q_pe = q_pe.view(-1, self.num_local_heads, self.qk_rope_head_dim)
         k_pe = k_pe.view(-1, 1, self.qk_rope_head_dim)
-<<<<<<< HEAD
-        q[..., self.qk_nope_head_dim:] = q_pe
+        q[..., self.qk_nope_head_dim :] = q_pe
         k = torch.empty_like(q)
         k[..., :self.qk_nope_head_dim] = k_nope
-        k[..., self.qk_nope_head_dim:] = k_pe
+        k[..., self.qk_nope_head_dim :] = k_pe
         q = q.reshape(-1, self.num_local_heads * self.qk_head_dim)
         k = k.view(-1, self.num_local_heads * self.qk_head_dim)
         v = torch.nn.functional.pad(
@@ -295,32 +224,10 @@
             -1, self.num_local_heads,
             self.qk_head_dim)[..., :self.v_head_dim].reshape(
                 -1, self.num_local_heads * self.v_head_dim)
-=======
-
-        q[..., self.qk_nope_head_dim :] = q_pe
-
-        k = torch.empty_like(q)
-
-        k[..., : self.qk_nope_head_dim] = k_nope
-        k[..., self.qk_nope_head_dim :] = k_pe
-
-        q = q.reshape(-1, self.num_local_heads * self.qk_head_dim)
-        k = k.view(-1, self.num_local_heads * self.qk_head_dim)
-        v = torch.nn.functional.pad(
-            v, [0, self.qk_head_dim - self.v_head_dim], value=0
-        ).view(-1, self.num_local_heads * self.qk_head_dim)
-
-        attn_output = self.attn(q, k, v)
-        attn_output = attn_output.view(-1, self.num_local_heads, self.qk_head_dim)[
-            ..., : self.v_head_dim
-        ].reshape(-1, self.num_local_heads * self.v_head_dim)
-
->>>>>>> 7c2ec0fe
         output, _ = self.o_proj(attn_output)
         return output
 
 
-<<<<<<< HEAD
 class MiniCPM3MLAAttention(nn.Module):
 
     def __init__(
@@ -436,35 +343,12 @@
             cache_config,
             quant_config,
             prefix,
-=======
-class MiniCPM3DecoderLayer(MiniCPMDecoderLayer):
-    def _init_attn_block(self):
-        self.input_layernorm = RMSNorm(
-            self.config.hidden_size, eps=self.config.rms_norm_eps
-        )
-        self.self_attn = MiniCPM3Attention(
-            config=self.config,
-            hidden_size=self.hidden_size,
-            num_heads=self.config.num_attention_heads,
-            qk_nope_head_dim=self.config.qk_nope_head_dim,
-            qk_rope_head_dim=self.config.qk_rope_head_dim,
-            v_head_dim=self.config.v_head_dim,
-            q_lora_rank=self.config.q_lora_rank,
-            kv_lora_rank=self.config.kv_lora_rank,
-            rope_theta=self.rope_theta,
-            rope_scaling=self.rope_scaling,
-            max_position_embeddings=self.max_position_embeddings,
-            cache_config=self.cache_config,
-            quant_config=self.quant_config,
-            prefix=f"{self.prefix}.self_attn",
->>>>>>> 7c2ec0fe
         )
 
     def forward(self, positions: torch.Tensor,
                 hidden_states: torch.Tensor) -> torch.Tensor:
         return self.mla_attn(positions, hidden_states)
 
-<<<<<<< HEAD
 
 class MiniCPM3DecoderLayer(nn.Module):
 
@@ -514,10 +398,6 @@
                                                 eps=config.rms_norm_eps)
 
     def forward(
-=======
-class MiniCPM3Model(MiniCPMModel):
-    def _init_layers(
->>>>>>> 7c2ec0fe
         self,
         positions: torch.Tensor,
         hidden_states: torch.Tensor,
@@ -562,16 +442,8 @@
 
         self.start_layer, self.end_layer, self.layers = make_layers(
             config.num_hidden_layers,
-<<<<<<< HEAD
             lambda prefix: MiniCPM3DecoderLayer(vllm_config, prefix),
             prefix=f"{prefix}.layers")
-=======
-            lambda prefix: MiniCPM3DecoderLayer(
-                config, cache_config, quant_config, prefix=prefix
-            ),
-            prefix=f"{prefix}.layers",
-        )
->>>>>>> 7c2ec0fe
 
         if get_pp_group().is_last_rank:
             self.norm = RMSNorm(config.hidden_size, eps=config.rms_norm_eps)
