# Copyright 2024 The Qwen team.
# Copyright 2023 The vLLM team.
# Copyright 2022 EleutherAI and the HuggingFace Inc. team. All rights reserved.
#
# This code is based on EleutherAI's GPT-NeoX library and the GPT-NeoX
# and OPT implementations in this library. It has been modified from its
# original forms to accommodate minor architectural differences compared
# to GPT-NeoX and OPT used by the Meta AI team that trained the model.
#
# Licensed under the Apache License, Version 2.0 (the "License");
# you may not use this file except in compliance with the License.
# You may obtain a copy of the License at
#
#     http://www.apache.org/licenses/LICENSE-2.0
#
# Unless required by applicable law or agreed to in writing, software
# distributed under the License is distributed on an "AS IS" BASIS,
# WITHOUT WARRANTIES OR CONDITIONS OF ANY KIND, either express or implied.
# See the License for the specific language governing permissions and
# limitations under the License.
"""Inference-only Qwen2-Audio model compatible with HuggingFace weights."""
from functools import lru_cache
from typing import Iterable, List, Mapping, Optional, Tuple, TypedDict, Union

import librosa
import numpy as np
import torch
import torch.nn as nn
from transformers import Qwen2AudioEncoder

from vllm.attention import AttentionMetadata
from vllm.config import VllmConfig
from vllm.inputs import (INPUT_REGISTRY, DecoderOnlyInputs, DummyData,
                         InputContext, token_inputs)
from vllm.logger import init_logger
from vllm.model_executor.layers.logits_processor import LogitsProcessor
<<<<<<< HEAD
from vllm.model_executor.layers.sampler import Sampler, SamplerOutput
=======
from vllm.model_executor.layers.quantization.base_config import (
    QuantizationConfig)
from vllm.model_executor.layers.sampler import SamplerOutput, get_sampler
>>>>>>> 6b304715
from vllm.model_executor.layers.vocab_parallel_embedding import ParallelLMHead
from vllm.model_executor.model_loader.weight_utils import (
    default_weight_loader, maybe_remap_kv_scale_name)
from vllm.model_executor.models.qwen2 import Qwen2Model
from vllm.model_executor.sampling_metadata import SamplingMetadata
from vllm.multimodal import MULTIMODAL_REGISTRY, MultiModalInputs
from vllm.multimodal.utils import consecutive_placeholder_ranges
from vllm.sequence import IntermediateTensors, SequenceData

from .interfaces import SupportsMultiModal, SupportsPP

logger = init_logger(__name__)

_KEYS_TO_MODIFY_MAPPING = {
    "language_model.lm_head": "lm_head",
    "language_model.model": "language_model",
}


# # === Audio Inputs === #
class Qwen2AudioInputs(TypedDict):
    input_features: torch.Tensor
    """Shape: 
    `(num_audios, num_mel_bins, 3000)`
    """

    feature_attention_mask: torch.Tensor
    """Shape: `(num_audios, 3000)`
    """


# === Audio Encoder === #


class Qwen2AudioMultiModalProjector(nn.Module):

    def __init__(self, audio_hidden_size: int, text_hidden_size: int):
        super().__init__()
        self.linear = nn.Linear(audio_hidden_size, text_hidden_size, bias=True)

    def forward(self, audio_features):
        hidden_states = self.linear(audio_features)
        return hidden_states


def dummy_data_for_qwen2_audio(ctx: InputContext, seq_len: int,
                               mm_counts: Mapping[str, int]):
    num_audios = mm_counts["audio"]
    max_tokens_per_audio = get_max_qwen2_audio_audio_tokens(ctx)
    max_llm_audio_tokens = max_tokens_per_audio * num_audios
    if seq_len - max_llm_audio_tokens - 2 < 0:
        raise RuntimeError(
            f"Qwen2-Audio cannot process {num_audios} audios in a prompt, "
            "please increase max_model_len or reduce audio limit by "
            "--limit-mm-per-prompt.")

    audio_token_index = ctx.model_config.hf_config.audio_token_index

    dummy_seqdata = SequenceData.from_prompt_token_counts(
        (audio_token_index, max_llm_audio_tokens),
        (0, seq_len - max_llm_audio_tokens),
    )
    dummy_audio = np.full((max_llm_audio_tokens * 2 * 2 * 160, ), 0.)
    return DummyData(
        dummy_seqdata, {"audio": [(dummy_audio, 16000)] * num_audios}, {
            "audio":
            consecutive_placeholder_ranges(num_items=num_audios,
                                           item_size=max_tokens_per_audio)
        })


def get_processor(
    processor_name: str,
    *args,
    trust_remote_code: bool = False,
    **kwargs,
):
    """Gets a processor for the given model name via HuggingFace.

    Derived from `vllm.transformers_utils.image_processor.get_image_processor`.
    """
    # don't put this import at the top level
    # it will call torch.cuda.device_count()
    from transformers import AutoProcessor

    try:
        processor = AutoProcessor.from_pretrained(
            processor_name,
            *args,
            trust_remote_code=trust_remote_code,
            **kwargs)
    except ValueError as e:
        # If the error pertains to the processor class not existing or not
        # currently being imported, suggest using the --trust-remote-code flag.
        # Unlike AutoTokenizer, AutoProcessor does not separate such errors
        if not trust_remote_code:
            err_msg = (
                "Failed to load the processor. If the processor is "
                "a custom processor not yet available in the HuggingFace "
                "transformers library, consider setting "
                "`trust_remote_code=True` in LLM or using the "
                "`--trust-remote-code` flag in the CLI.")
            raise RuntimeError(err_msg) from e
        else:
            raise e

    return processor


cached_get_processor = lru_cache(get_processor)


def _get_feat_extract_output_lengths(input_lengths: torch.LongTensor):
    """
    Computes the output length of the convolutional layers
    and the output length of the audio encoder
    """
    input_lengths = (input_lengths - 1) // 2 + 1
    output_lengths = (input_lengths - 2) // 2 + 1
    return input_lengths, output_lengths


def get_max_qwen2_audio_audio_tokens(ctx: InputContext) -> int:
    max_source_position = (
        ctx.model_config.hf_config.audio_config.max_source_positions)
    output_lengths = (max_source_position - 2) // 2 + 1
    return output_lengths


def input_processor_for_qwen2_audio(
        ctx: InputContext, inputs: DecoderOnlyInputs) -> DecoderOnlyInputs:
    multi_modal_data = inputs.get("multi_modal_data")
    if multi_modal_data is None or "audio" not in multi_modal_data:
        return inputs

    audios = multi_modal_data["audio"]
    if not isinstance(audios, list):
        audios = [audios]

    if len(audios) == 0:
        return inputs

    processor = cached_get_processor(ctx.model_config.model)
    resampled_audios = [
        librosa.resample(audio,
                         orig_sr=sampling_rate,
                         target_sr=processor.feature_extractor.sampling_rate)
        for audio, sampling_rate in audios
    ]
    audio_input_lengths = np.array(
        [min(3000, _.shape[0] // 160 + 1) for _ in resampled_audios])

    audio_feat_lengths, audio_output_lengths = _get_feat_extract_output_lengths(
        audio_input_lengths)

    audio_token_index = ctx.model_config.hf_config.audio_token_index

    input_ids = inputs['prompt_token_ids']

    new_input_ids = []
    audio_num = input_ids.count(audio_token_index)
    assert len(audio_input_lengths) == audio_num, \
        (f'The text input contains {audio_num} audio tokens, '
         f'but {len(audio_input_lengths)} audios provided')
    start = 0
    for audio_idx in range(audio_num):
        end = input_ids.index(audio_token_index, start)
        new_input_ids.extend(input_ids[start:end])  # text part

        new_input_ids.extend([audio_token_index] *
                             audio_output_lengths[audio_idx])
        start = end + 1
    new_input_ids.extend(input_ids[start:])

    return token_inputs(
        prompt_token_ids=new_input_ids,
        prompt=inputs['prompt'],
        multi_modal_data=multi_modal_data,
    )


def input_mapper_for_qwen2_audio(
    ctx: InputContext,
    multi_modal_data: Union[np.ndarray, List[np.ndarray]],
) -> MultiModalInputs:
    """Input mapper for Qwen2-Audio."""
    if not isinstance(multi_modal_data, list):
        multi_modal_data = [multi_modal_data]

    if len(multi_modal_data) == 0:
        return MultiModalInputs()

    processor = cached_get_processor(ctx.model_config.model)
    audio_feature_extractor = processor.feature_extractor
    if audio_feature_extractor is None:
        raise RuntimeError(
            "No HuggingFace audio_feature_extractor is available "
            "to process the audio object")

    try:
        resampled_audios = [
            librosa.resample(
                audio,
                orig_sr=sampling_rate,
                target_sr=processor.feature_extractor.sampling_rate)
            for audio, sampling_rate in multi_modal_data
        ]
        batch_data = audio_feature_extractor(resampled_audios,
                                             sampling_rate=16000,
                                             return_attention_mask=True,
                                             padding="max_length",
                                             return_tensors="pt").data
        batch_data["feature_attention_mask"] = batch_data.pop("attention_mask")
    except Exception:
        logger.error("Failed to process audio (%s)", multi_modal_data)
        raise

    return MultiModalInputs(batch_data)


@INPUT_REGISTRY.register_dummy_data(dummy_data_for_qwen2_audio)
@INPUT_REGISTRY.register_input_processor(input_processor_for_qwen2_audio)
@MULTIMODAL_REGISTRY.register_input_mapper("audio",
                                           input_mapper_for_qwen2_audio)
@MULTIMODAL_REGISTRY.register_max_multimodal_tokens(
    "audio", get_max_qwen2_audio_audio_tokens)
class Qwen2AudioForConditionalGeneration(nn.Module, SupportsMultiModal,
                                         SupportsPP):

    def __init__(
        self,
        vllm_config: VllmConfig,
        prefix: str = "",
    ) -> None:
        super().__init__()
        config = vllm_config.model_config.hf_config
        cache_config = vllm_config.cache_config
        quant_config = vllm_config.quant_config
        multimodal_config = vllm_config.model_config.multimodal_config
        self.config = config
        self.multimodal_config = multimodal_config

        self.audio_tower = Qwen2AudioEncoder(config.audio_config)
        self.multi_modal_projector = Qwen2AudioMultiModalProjector(
            config.audio_config.d_model, config.text_config.hidden_size)

        self.quant_config = quant_config

        self.language_model = Qwen2Model(config.text_config, cache_config,
                                         quant_config)
        self.unpadded_vocab_size = config.text_config.vocab_size
        if config.text_config.tie_word_embeddings:
            self.lm_head = self.language_model.embed_tokens
        else:
            self.lm_head = ParallelLMHead(config.text_config.vocab_size,
                                          config.text_config.hidden_size,
                                          quant_config=quant_config)
        logit_scale = getattr(config, "logit_scale", 1.0)
        self.logits_processor = LogitsProcessor(self.unpadded_vocab_size,
                                                config.text_config.vocab_size,
                                                logit_scale)
        self.sampler = get_sampler()

        self.make_empty_intermediate_tensors = (
            self.language_model.make_empty_intermediate_tensors)

    def _validate_and_reshape_mm_tensor(self,
                                        mm_input: Union[torch.Tensor,
                                                        List[torch.Tensor]],
                                        name: str) -> torch.Tensor:
        if not isinstance(mm_input, (torch.Tensor, list)):
            raise ValueError(f"Incorrect type of {name}. "
                             f"Got type: {type(mm_input)}")
        if isinstance(mm_input, torch.Tensor):
            return torch.concat(list(mm_input))
        else:
            return torch.concat(mm_input)

    def _parse_and_validate_audio_input(
            self, **kwargs: object) -> Optional[Qwen2AudioInputs]:
        input_features = kwargs.pop('input_features', None)
        feature_attention_mask = kwargs.pop('feature_attention_mask', None)
        if input_features is None:
            return None
        input_features = self._validate_and_reshape_mm_tensor(
            input_features, 'input_features')
        feature_attention_mask = self._validate_and_reshape_mm_tensor(
            feature_attention_mask, 'feature_attention_mask')
        if not isinstance(input_features, (torch.Tensor, list)):
            raise ValueError("Incorrect type of audio input features. "
                             f"Got type: {type(input_features)}")
        return Qwen2AudioInputs(input_features=input_features,
                                feature_attention_mask=feature_attention_mask)

    def _process_audio_input(self,
                             audio_input: Qwen2AudioInputs) -> torch.Tensor:

        input_features = audio_input["input_features"]
        feature_attention_mask = audio_input["feature_attention_mask"]

        audio_feat_lengths, audio_output_lengths = (
            self.audio_tower._get_feat_extract_output_lengths(
                feature_attention_mask.sum(-1)))

        batch_size, _, max_mel_seq_len = input_features.shape
        max_seq_len = (max_mel_seq_len - 2) // 2 + 1
        # Create a sequence tensor of shape (batch_size, max_seq_len)
        seq_range = (torch.arange(
            0,
            max_seq_len,
            dtype=audio_feat_lengths.dtype,
            device=audio_feat_lengths.device).unsqueeze(0).expand(
                batch_size, max_seq_len))
        lengths_expand = audio_feat_lengths.unsqueeze(-1).expand(
            batch_size, max_seq_len)
        # Create mask
        padding_mask = seq_range >= lengths_expand

        audio_attention_mask_ = padding_mask.view(
            batch_size, 1, 1, max_seq_len).expand(batch_size, 1, max_seq_len,
                                                  max_seq_len)
        audio_attention_mask = audio_attention_mask_.to(
            dtype=self.audio_tower.conv1.weight.dtype,
            device=self.audio_tower.conv1.weight.device)
        audio_attention_mask[audio_attention_mask_] = float("-inf")

        audio_outputs = self.audio_tower(input_features,
                                         attention_mask=audio_attention_mask)
        selected_audio_feature = audio_outputs.last_hidden_state
        audio_features = self.multi_modal_projector(selected_audio_feature)
        num_audios, max_audio_tokens, embed_dim = audio_features.shape
        audio_features_mask = torch.arange(max_audio_tokens).expand(
            num_audios, max_audio_tokens
        ).to(audio_output_lengths.device) < audio_output_lengths.unsqueeze(1)
        masked_audio_features = audio_features[audio_features_mask].view(
            -1, embed_dim)

        return masked_audio_features

    def forward(
        self,
        input_ids: torch.Tensor,
        positions: torch.Tensor,
        kv_caches: List[torch.Tensor],
        attn_metadata: AttentionMetadata,
        intermediate_tensors: Optional[IntermediateTensors] = None,
        **kwargs: object,
    ) -> Union[torch.Tensor, IntermediateTensors]:
        if intermediate_tensors is not None:
            input_ids = None
            inputs_embeds = None
        else:
            audio_input = self._parse_and_validate_audio_input(**kwargs)

            if audio_input is None:
                inputs_embeds = None
            else:
                inputs_embeds = self.language_model.embed_tokens(input_ids)
                masked_audio_features = self._process_audio_input(audio_input)
                # merge llm embeddings and audio features
                mask = (input_ids == self.config.audio_token_index)
                inputs_embeds[mask, :] = masked_audio_features

                input_ids = None

        hidden_states = self.language_model(
            input_ids=input_ids,
            positions=positions,
            kv_caches=kv_caches,
            attn_metadata=attn_metadata,
            intermediate_tensors=intermediate_tensors,
            inputs_embeds=inputs_embeds,
        )
        return hidden_states

    def compute_logits(self, hidden_states: torch.Tensor,
                       sampling_metadata: SamplingMetadata) -> torch.Tensor:
        logits = self.logits_processor(self.lm_head, hidden_states,
                                       sampling_metadata)
        return logits

    def sample(
        self,
        logits: torch.Tensor,
        sampling_metadata: SamplingMetadata,
    ) -> Optional[SamplerOutput]:
        next_tokens = self.sampler(logits, sampling_metadata)
        return next_tokens

    def load_weights(self, weights: Iterable[Tuple[str, torch.Tensor]]):
        stacked_params_mapping = [
            # (param_name, shard_name, shard_id)
            ("qkv_proj", "q_proj", "q"),
            ("qkv_proj", "k_proj", "k"),
            ("qkv_proj", "v_proj", "v"),
            ("gate_up_proj", "gate_proj", 0),
            ("gate_up_proj", "up_proj", 1),
        ]
        params_dict = dict(self.named_parameters(remove_duplicate=False))
        for name, loaded_weight in weights:
            if "rotary_emb.inv_freq" in name:
                continue
            if (self.config.text_config.tie_word_embeddings
                    and "lm_head.weight" in name):
                continue
            for key_to_modify, new_key in _KEYS_TO_MODIFY_MAPPING.items():
                if key_to_modify in name:
                    name = name.replace(key_to_modify, new_key)
            for (param_name, weight_name, shard_id) in stacked_params_mapping:
                if weight_name not in name or 'audio' in name:
                    continue
                name = name.replace(weight_name, param_name)
                # Skip loading extra bias for GPTQ models.
                if name.endswith(".bias") and name not in params_dict:
                    continue
                param = params_dict[name]
                weight_loader = param.weight_loader
                weight_loader(param, loaded_weight, shard_id)
                break
            else:
                # Skip loading extra bias for GPTQ models.
                if name.endswith(".bias") and name not in params_dict:
                    continue
                # Remapping the name of FP8 kv-scale.
                name = maybe_remap_kv_scale_name(name, params_dict)
                if name is None:
                    continue

                param = params_dict[name]
                weight_loader = getattr(param, "weight_loader",
                                        default_weight_loader)
                weight_loader(param, loaded_weight)<|MERGE_RESOLUTION|>--- conflicted
+++ resolved
@@ -34,13 +34,7 @@
                          InputContext, token_inputs)
 from vllm.logger import init_logger
 from vllm.model_executor.layers.logits_processor import LogitsProcessor
-<<<<<<< HEAD
-from vllm.model_executor.layers.sampler import Sampler, SamplerOutput
-=======
-from vllm.model_executor.layers.quantization.base_config import (
-    QuantizationConfig)
 from vllm.model_executor.layers.sampler import SamplerOutput, get_sampler
->>>>>>> 6b304715
 from vllm.model_executor.layers.vocab_parallel_embedding import ParallelLMHead
 from vllm.model_executor.model_loader.weight_utils import (
     default_weight_loader, maybe_remap_kv_scale_name)
