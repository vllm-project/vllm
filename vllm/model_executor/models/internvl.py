--- conflicted
+++ resolved
@@ -238,17 +238,7 @@
     return width, height
 
 
-<<<<<<< HEAD
-def input_processor_for_internvl(ctx: InputContext,
-                                 inputs: DecoderOnlyInputs,
-                                 *,
-                                 max_dynamic_patch: Optional[int] = None):
-    multi_modal_data = inputs.get("multi_modal_data")
-    if multi_modal_data is None or "image" not in multi_modal_data:
-        return inputs
-=======
 class InternVLInputPipeline:
->>>>>>> 151ef4ef
 
     def __init__(
         self,
@@ -288,13 +278,13 @@
     def input_processor(
         self,
         ctx: InputContext,
-        llm_inputs: LLMInputs,
+        inputs: DecoderOnlyInputs,
         *,
         max_dynamic_patch: Optional[int] = None,
-    ) -> LLMInputs:
-        multi_modal_data = llm_inputs.get("multi_modal_data")
+    ) -> DecoderOnlyInputs:
+        multi_modal_data = inputs.get("multi_modal_data")
         if multi_modal_data is None or "image" not in multi_modal_data:
-            return llm_inputs
+            return inputs
 
         model_config = ctx.model_config
         hf_config = ctx.get_hf_config()
@@ -306,42 +296,6 @@
         if isinstance(image_data, Image.Image):
             width, height = image_data.size
             num_blocks, _, _ = num_blocks_calculator(width, height)
-<<<<<<< HEAD
-            image_feature_size.append(num_blocks * num_patches)
-    elif isinstance(image_data, torch.Tensor):
-        num_images, image_feature_size, hidden_size = image_data.shape
-    else:
-        raise TypeError(f"Invalid image type: {type(image_data)}")
-
-    tokenizer = cached_get_tokenizer(
-        model_config.tokenizer,
-        trust_remote_code=model_config.trust_remote_code)
-
-    prompt = inputs.get("prompt")
-    prompt_token_ids = inputs["prompt_token_ids"]
-    if prompt is None:
-        prompt = tokenizer.decode(prompt_token_ids)
-
-    new_prompt = prompt
-    image_idx = sorted(map(int, re.findall(r"Image-(\d+): <image>\n", prompt)))
-    for idx, feature_size in enumerate(image_feature_size, start=1):
-        image_prompt = IMG_START + IMG_CONTEXT * feature_size + IMG_END
-        if not image_idx:
-            image_prompt = f"Image-{idx}: {image_prompt}"
-        new_prompt = new_prompt.replace('<image>', image_prompt, 1)
-    new_prompt_token_ids = tokenizer.encode(new_prompt)
-
-    return token_inputs(prompt=prompt,
-                        prompt_token_ids=new_prompt_token_ids,
-                        multi_modal_data=multi_modal_data)
-
-
-def input_mapper_for_internvl(ctx: InputContext,
-                              data: object,
-                              *,
-                              max_dynamic_patch: Optional[int] = None):
-    hf_config = ctx.get_hf_config()
-=======
             image_feature_sizes = [num_blocks * num_patches]
         elif is_list_of(image_data, Image.Image):
             image_feature_sizes = []
@@ -354,14 +308,13 @@
             image_feature_sizes = [image_feature_size]
         else:
             raise TypeError(f"Invalid image type: {type(image_data)}")
->>>>>>> 151ef4ef
 
         tokenizer = cached_get_tokenizer(
             model_config.tokenizer,
             trust_remote_code=model_config.trust_remote_code)
 
-        prompt = llm_inputs.get("prompt")
-        prompt_token_ids = llm_inputs["prompt_token_ids"]
+        prompt = inputs.get("prompt")
+        prompt_token_ids = inputs["prompt_token_ids"]
         if prompt is None:
             prompt = tokenizer.decode(prompt_token_ids)
 
@@ -369,9 +322,9 @@
                                                num_patches)
         new_prompt_token_ids = tokenizer.encode(new_prompt)
 
-        return LLMInputs(prompt=prompt,
-                         prompt_token_ids=new_prompt_token_ids,
-                         multi_modal_data=multi_modal_data)
+        return token_inputs(prompt=prompt,
+                            prompt_token_ids=new_prompt_token_ids,
+                            multi_modal_data=multi_modal_data)
 
     def input_mapper(
         self,
