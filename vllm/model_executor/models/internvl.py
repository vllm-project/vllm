--- conflicted
+++ resolved
@@ -5,15 +5,9 @@
 # Licensed under The MIT License [see LICENSE for details]
 # --------------------------------------------------------
 import re
-<<<<<<< HEAD
-from functools import partial
-from typing import (Any, Callable, Dict, Iterable, List, Literal, Mapping,
-                    Optional, Tuple, TypedDict, Union)
-=======
 from functools import cached_property, partial
-from typing import (Iterable, List, Literal, Mapping, Optional, Tuple,
+from typing import (Callable, Iterable, List, Literal, Mapping, Optional, Tuple,
                     TypedDict, Union)
->>>>>>> 0f6d7a9a
 
 import torch
 import torch.nn as nn
