--- conflicted
+++ resolved
@@ -333,16 +333,10 @@
             return BatchFeature(dict(input_ids=[prompt_ids]), tensor_type="pt")
 
         processed_outputs = super()._call_hf_processor(
-<<<<<<< HEAD
             prompt=prompt,
             mm_data=mm_data,
             mm_kwargs=mm_kwargs,
-=======
-            prompt,
-            mm_data,
-            mm_kwargs,
-            tok_kwargs,
->>>>>>> 7234fe26
+            tok_kwargs=tok_kwargs,
         )
 
         return self._postprocess_hf(
@@ -357,6 +351,7 @@
         prompt: str,
         mm_data: Mapping[str, object],
         mm_kwargs: Mapping[str, object],
+        tok_kwargs: Mapping[str, object],
     ) -> BatchFeature:
         # Text-only input not supported in composite processor
         if not mm_data:
@@ -368,6 +363,7 @@
             prompt=prompt,
             mm_data=mm_data,
             mm_kwargs=mm_kwargs,
+            tok_kwargs=tok_kwargs,
         )
 
         return self._postprocess_hf(
