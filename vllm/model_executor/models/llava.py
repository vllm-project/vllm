--- conflicted
+++ resolved
@@ -317,11 +317,13 @@
         prompt: str,
         mm_data: Mapping[str, object],
         mm_kwargs: Mapping[str, object],
+        tok_kwargs: Mapping[str, object],
     ) -> BatchFeature:
         processed_outputs = await super()._call_hf_processor_async(
             prompt=prompt,
             mm_data=mm_data,
             mm_kwargs=mm_kwargs,
+            tok_kwargs=tok_kwargs,
         )
 
         return self._postprocess_hf(
@@ -893,12 +895,6 @@
             image_height=-1,
         )
 
-<<<<<<< HEAD
-=======
-        result = super().apply(prompt, mm_data, hf_processor_mm_kwargs,
-                               tokenization_kwargs, return_mm_hashes)
-
->>>>>>> 7234fe26
         mm_items = self._to_mm_items(mm_data)
         mm_item_counts = mm_items.get_all_counts()
         mm_kwargs = mm_inputs["mm_kwargs"]
