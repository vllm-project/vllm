from typing import Iterable, List, Literal, Optional, Tuple, TypedDict

import torch
import torch.nn as nn
from transformers import CLIPVisionConfig, LlavaConfig

from vllm.attention import AttentionMetadata
from vllm.config import CacheConfig, VisionLanguageConfig
from vllm.inputs import INPUT_REGISTRY, InputContext, LLMInputs
from vllm.model_executor.layers.activation import get_act_fn
from vllm.model_executor.layers.logits_processor import LogitsProcessor
from vllm.model_executor.layers.quantization.base_config import (
    QuantizationConfig)
from vllm.model_executor.layers.sampler import Sampler
from vllm.model_executor.layers.vocab_parallel_embedding import ParallelLMHead
from vllm.model_executor.model_loader.weight_utils import default_weight_loader
from vllm.model_executor.models.clip import CLIPVisionModel
from vllm.model_executor.models.llama import LlamaModel
from vllm.model_executor.sampling_metadata import SamplingMetadata
<<<<<<< HEAD
from vllm.multimodal import MULTIMODAL_REGISTRY, MultiModalData
from vllm.multimodal.image import ImageFeatureData, ImagePixelData
from vllm.sequence import SamplerOutput

from .clip import (dummy_feature_data_for_clip, dummy_pixel_data_for_clip,
                   dummy_seq_data_for_clip, input_processor_for_clip)
=======
from vllm.multimodal import MULTIMODAL_REGISTRY
from vllm.sequence import SamplerOutput

from .clip import dummy_image_for_clip, dummy_seq_data_for_clip
>>>>>>> 2c1d2912
from .interfaces import SupportsVision
from .utils import merge_vision_embeddings

_KEYS_TO_MODIFY_MAPPING = {
    "language_model.lm_head": "lm_head",
    "language_model.model": "language_model",
}


# TODO(xwjiang): Run benchmark and decide if TP.
class LlavaMultiModalProjector(nn.Module):

    def __init__(self, vision_hidden_size: int, text_hidden_size: int,
                 projector_hidden_act: str):
        super().__init__()

        self.linear_1 = nn.Linear(vision_hidden_size,
                                  text_hidden_size,
                                  bias=True)
        self.act = get_act_fn(projector_hidden_act)
        self.linear_2 = nn.Linear(text_hidden_size,
                                  text_hidden_size,
                                  bias=True)

    def forward(self, image_features: torch.Tensor) -> torch.Tensor:
        hidden_states = self.linear_1(image_features)
        hidden_states = self.act(hidden_states)
        hidden_states = self.linear_2(hidden_states)
        return hidden_states


class LlavaImagePixelInputs(TypedDict):
    type: Literal["pixel_values"]
    data: torch.Tensor
    """Shape: `(batch_size, num_channels, height, width)`"""


<<<<<<< HEAD
class LlavaImageFeatureInputs(TypedDict):
    type: Literal["image_features"]
    data: torch.Tensor
    """Shape: `(batch_size, image_feature_size, hidden_size)`"""


LlavaImageInputs = Union[LlavaImagePixelInputs, LlavaImageFeatureInputs]
=======
LlavaImageInputs = LlavaImagePixelInputs
>>>>>>> 2c1d2912


def dummy_data_for_llava(ctx: InputContext, seq_len: int):
    hf_config = ctx.get_hf_config(LlavaConfig)
    vision_config = hf_config.vision_config

    if isinstance(vision_config, CLIPVisionConfig):
        seq_data = dummy_seq_data_for_clip(
            vision_config,
            seq_len,
            image_token_id=hf_config.image_token_index,
        )

        mm_data = dummy_image_for_clip(vision_config)
        return seq_data, mm_data

    msg = f"Unsupported vision config: {type(vision_config)}"
    raise NotImplementedError(msg)


<<<<<<< HEAD
def input_processor_for_llava(ctx: InputContext, llm_inputs: LLMInputs):
    multi_modal_data = llm_inputs.get("multi_modal_data")
    if multi_modal_data is None or not isinstance(
            multi_modal_data, (ImagePixelData, ImageFeatureData)):
        return llm_inputs

    model_config = ctx.model_config
    hf_config = ctx.get_hf_config(LlavaConfig)
    vision_config = hf_config.vision_config

    if isinstance(vision_config, CLIPVisionConfig):
        return input_processor_for_clip(
            model_config,
            vision_config,
            llm_inputs,
            image_token_id=hf_config.image_token_index,
        )

    msg = f"Unsupported vision config: {type(vision_config)}"
    raise NotImplementedError(msg)


@MULTIMODAL_REGISTRY.register_image_feature_input_mapper()
@MULTIMODAL_REGISTRY.register_image_pixel_input_mapper()
=======
@MULTIMODAL_REGISTRY.register_image_input_mapper()
>>>>>>> 2c1d2912
@INPUT_REGISTRY.register_dummy_data(dummy_data_for_llava)
@INPUT_REGISTRY.register_input_processor(input_processor_for_llava)
class LlavaForConditionalGeneration(nn.Module, SupportsVision):

    def __init__(self,
                 config: LlavaConfig,
                 vlm_config: VisionLanguageConfig,
                 cache_config: Optional[CacheConfig] = None,
                 quant_config: Optional[QuantizationConfig] = None) -> None:
        super().__init__()

        self.config = config
        self.vlm_config = vlm_config

        # TODO: Optionally initializes this for supporting embeddings.
        self.vision_tower = CLIPVisionModel(config.vision_config)

        self.multi_modal_projector = LlavaMultiModalProjector(
            vision_hidden_size=config.vision_config.hidden_size,
            text_hidden_size=config.text_config.hidden_size,
            projector_hidden_act=config.projector_hidden_act)

        self.quant_config = quant_config
        self.language_model = LlamaModel(config.text_config, cache_config,
                                         quant_config)
        self.unpadded_vocab_size = config.text_config.vocab_size
        self.lm_head = ParallelLMHead(
            self.unpadded_vocab_size,
            config.text_config.hidden_size,
            org_num_embeddings=self.language_model.org_vocab_size)
        logit_scale = getattr(config, "logit_scale", 1.0)
        self.logits_processor = LogitsProcessor(self.unpadded_vocab_size,
                                                config.vocab_size, logit_scale)
        self.sampler = Sampler()

    def _validate_image_data(self, data: torch.Tensor) -> torch.Tensor:
        if list(data.shape[1:]) != list(self.vlm_config.image_input_shape[1:]):
            raise ValueError(
                f"The expected image tensor shape is batch dimension plus "
                f"{self.vlm_config.image_input_shape[1:]}. "
                f"You supplied {data.shape}. "
                f"If you are using vLLM's entrypoint, make sure your "
                f"supplied image input is consistent with "
                f"image_input_shape in engine args.")

        return data

    def _parse_and_validate_image_input(
            self, **kwargs: object) -> Optional[LlavaImageInputs]:
        pixel_values = kwargs.pop("pixel_values", None)

        if pixel_values is None:
            return None

        if not isinstance(pixel_values, torch.Tensor):
            raise ValueError("Incorrect type of pixel values. "
                             f"Got type: {type(pixel_values)}")

        return LlavaImagePixelInputs(
            type="pixel_values",
            data=self._validate_image_data(pixel_values),
        )

    def _select_image_features(self, image_features: torch.Tensor, *,
                               strategy: str) -> torch.Tensor:
        # Copied from https://github.com/huggingface/transformers/blob/39c3c0a72af6fbda5614dde02ff236069bb79827/src/transformers/models/llava/modeling_llava.py#L421  # noqa
        if strategy == "default":
            return image_features[:, 1:]
        elif strategy == "full":
            return image_features

        raise ValueError(f"Unexpected select feature strategy: {strategy}")

    def _image_pixels_to_features(self, vision_tower: CLIPVisionModel,
                                  pixel_values: torch.Tensor) -> torch.Tensor:

        # NOTE: we skip the step to select the vision feature layer since
        # this is already done inside the vision tower
        image_features = vision_tower(pixel_values,
                                      self.config.vision_feature_layer)

        return self._select_image_features(
            image_features,
            strategy=self.config.vision_feature_select_strategy,
        )

    def _process_image_pixels(self,
                              inputs: LlavaImagePixelInputs) -> torch.Tensor:
        assert self.vision_tower is not None

        pixel_values = inputs["data"]

        return self._image_pixels_to_features(self.vision_tower, pixel_values)

    def _process_image_input(self,
                             image_input: LlavaImageInputs) -> torch.Tensor:
        assert self.vision_tower is not None
        image_features = self._process_image_pixels(image_input)
        return self.multi_modal_projector(image_features)

    def forward(
        self,
        input_ids: torch.Tensor,
        positions: torch.Tensor,
        kv_caches: List[torch.Tensor],
        attn_metadata: AttentionMetadata,
        **kwargs: object,
    ) -> SamplerOutput:
        """Run forward pass for LLaVA-1.5.

        One key thing to understand is the `input_ids` already accounts for the
        positions of the to-be-inserted image embeddings.
        Concretely, consider a text prompt:
        "<image>\nUSER: What's the content of the image?\nASSISTANT:".
        Tokenizer outputs:
        [1, 32000, 29871, 13, 11889, 29901, 1724, 29915, 29879, 278,
        2793, 310, 278, 1967, 29973, 13, 22933, 9047, 13566, 29901].
        The to-be-inserted image has a size of 576 (24 * 24) along the context
        length dimension.
        `input_ids` is thus [1, 32000, ..., 32000, 29871, 13, 11889, 29901,
        1724, 29915, 29879, 278, 2793, 310, 278, 1967, 29973, 13, 22933,
        9047, 13566, 29901].
        There will be 576 `32000` in the `input_ids`.
        (32000 is the token id for `<image>`.)

        This way, the `positions` and `attn_metadata` are consistent
        with the `input_ids`.

        Args:
            input_ids: Flattened (concatenated) input_ids corresponding to a
                batch.
            pixel_values: The pixels in each input image.
        """
        image_input = self._parse_and_validate_image_input(**kwargs)

        if image_input is not None:
            vision_embeddings = self._process_image_input(image_input)
            inputs_embeds = self.language_model.get_input_embeddings(input_ids)

            inputs_embeds = merge_vision_embeddings(
                input_ids, inputs_embeds, vision_embeddings,
                self.vlm_config.image_token_id)

            input_ids = None
        else:
            inputs_embeds = None

        hidden_states = self.language_model(input_ids,
                                            positions,
                                            kv_caches,
                                            attn_metadata,
                                            inputs_embeds=inputs_embeds)

        return hidden_states

    def compute_logits(self, hidden_states: torch.Tensor,
                       sampling_metadata: SamplingMetadata) -> torch.Tensor:
        logits = self.logits_processor(self.lm_head.weight, hidden_states,
                                       sampling_metadata)
        return logits

    def sample(
        self,
        logits: torch.Tensor,
        sampling_metadata: SamplingMetadata,
    ) -> Optional[SamplerOutput]:
        next_tokens = self.sampler(logits, sampling_metadata)
        return next_tokens

    def load_weights(self, weights: Iterable[Tuple[str, torch.Tensor]]):
        # only doing this for language model part for now.
        stacked_params_mapping = [
            # (param_name, shard_name, shard_id)
            ("qkv_proj", "q_proj", "q"),
            ("qkv_proj", "k_proj", "k"),
            ("qkv_proj", "v_proj", "v"),
            ("gate_up_proj", "gate_proj", 0),
            ("gate_up_proj", "up_proj", 1),
        ]
        params_dict = dict(self.named_parameters())
        for name, loaded_weight in weights:
            if "rotary_emb.inv_freq" in name:
                continue
            # post_layernorm is not needed in CLIPVisionModel
            if "vision_model.post_layernorm" in name:
                continue
            for key_to_modify, new_key in _KEYS_TO_MODIFY_MAPPING.items():
                if key_to_modify in name:
                    name = name.replace(key_to_modify, new_key)
            use_default_weight_loading = False
            if "vision" in name:
                if self.vision_tower is not None:
                    # We only do sharding for language model and
                    # not vision model for now.
                    use_default_weight_loading = True
            else:
                for (param_name, weight_name,
                     shard_id) in stacked_params_mapping:
                    if weight_name not in name:
                        continue
                    param = params_dict[name.replace(weight_name, param_name)]
                    weight_loader = param.weight_loader
                    weight_loader(param, loaded_weight, shard_id)
                    break
                else:
                    use_default_weight_loading = True
            if use_default_weight_loading:
                param = params_dict[name]
                weight_loader = getattr(param, "weight_loader",
                                        default_weight_loader)
                weight_loader(param, loaded_weight)<|MERGE_RESOLUTION|>--- conflicted
+++ resolved
@@ -17,19 +17,11 @@
 from vllm.model_executor.models.clip import CLIPVisionModel
 from vllm.model_executor.models.llama import LlamaModel
 from vllm.model_executor.sampling_metadata import SamplingMetadata
-<<<<<<< HEAD
-from vllm.multimodal import MULTIMODAL_REGISTRY, MultiModalData
-from vllm.multimodal.image import ImageFeatureData, ImagePixelData
-from vllm.sequence import SamplerOutput
-
-from .clip import (dummy_feature_data_for_clip, dummy_pixel_data_for_clip,
-                   dummy_seq_data_for_clip, input_processor_for_clip)
-=======
 from vllm.multimodal import MULTIMODAL_REGISTRY
 from vllm.sequence import SamplerOutput
 
-from .clip import dummy_image_for_clip, dummy_seq_data_for_clip
->>>>>>> 2c1d2912
+from .clip import (dummy_image_for_clip, dummy_seq_data_for_clip,
+                   input_processor_for_clip)
 from .interfaces import SupportsVision
 from .utils import merge_vision_embeddings
 
@@ -67,17 +59,7 @@
     """Shape: `(batch_size, num_channels, height, width)`"""
 
 
-<<<<<<< HEAD
-class LlavaImageFeatureInputs(TypedDict):
-    type: Literal["image_features"]
-    data: torch.Tensor
-    """Shape: `(batch_size, image_feature_size, hidden_size)`"""
-
-
-LlavaImageInputs = Union[LlavaImagePixelInputs, LlavaImageFeatureInputs]
-=======
 LlavaImageInputs = LlavaImagePixelInputs
->>>>>>> 2c1d2912
 
 
 def dummy_data_for_llava(ctx: InputContext, seq_len: int):
@@ -98,11 +80,9 @@
     raise NotImplementedError(msg)
 
 
-<<<<<<< HEAD
 def input_processor_for_llava(ctx: InputContext, llm_inputs: LLMInputs):
     multi_modal_data = llm_inputs.get("multi_modal_data")
-    if multi_modal_data is None or not isinstance(
-            multi_modal_data, (ImagePixelData, ImageFeatureData)):
+    if multi_modal_data is None or "image" not in multi_modal_data:
         return llm_inputs
 
     model_config = ctx.model_config
@@ -121,11 +101,7 @@
     raise NotImplementedError(msg)
 
 
-@MULTIMODAL_REGISTRY.register_image_feature_input_mapper()
-@MULTIMODAL_REGISTRY.register_image_pixel_input_mapper()
-=======
 @MULTIMODAL_REGISTRY.register_image_input_mapper()
->>>>>>> 2c1d2912
 @INPUT_REGISTRY.register_dummy_data(dummy_data_for_llava)
 @INPUT_REGISTRY.register_input_processor(input_processor_for_llava)
 class LlavaForConditionalGeneration(nn.Module, SupportsVision):
@@ -142,7 +118,6 @@
 
         # TODO: Optionally initializes this for supporting embeddings.
         self.vision_tower = CLIPVisionModel(config.vision_config)
-
         self.multi_modal_projector = LlavaMultiModalProjector(
             vision_hidden_size=config.vision_config.hidden_size,
             text_hidden_size=config.text_config.hidden_size,
