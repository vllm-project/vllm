--- conflicted
+++ resolved
@@ -325,121 +325,4 @@
             skip_prefixes=(["lm_head."]
                            if self.config.tie_word_embeddings else None),
         )
-<<<<<<< HEAD
-        return loader.load_weights(weights)
-
-
-class Qwen3ForSequenceClassification(nn.Module, SupportsLoRA,
-                                     SupportsCrossEncoding):
-
-    def __init__(
-        self,
-        vllm_config: "VllmConfig",
-        prefix: str = "",
-    ) -> None:
-        super().__init__()
-
-        config = vllm_config.model_config.hf_config
-        quant_config = vllm_config.quant_config
-        pooler_config = vllm_config.model_config.pooler_config
-
-        self.vllm_config = vllm_config
-        self.config = config
-        self.quant_config = quant_config
-        self.prefix = prefix
-        self.model = Qwen3Model(vllm_config=vllm_config,
-                                prefix=maybe_prefix(prefix, "model"))
-        self.score = RowParallelLinear(config.hidden_size,
-                                       config.num_labels,
-                                       quant_config=quant_config,
-                                       input_is_parallel=False,
-                                       bias=False,
-                                       prefix=maybe_prefix(prefix, "score"))
-
-        self._pooler = Pooler.from_config_with_defaults(
-            pooler_config,
-            pooling_type=PoolingType.LAST,
-            normalize=False,
-            softmax=True)
-
-    def forward(
-        self,
-        input_ids: torch.Tensor,
-        positions: torch.Tensor,
-        intermediate_tensors: Optional[IntermediateTensors] = None,
-        inputs_embeds: Optional[torch.Tensor] = None,
-    ) -> torch.Tensor:
-        return self.model(input_ids=input_ids,
-                          positions=positions,
-                          inputs_embeds=inputs_embeds,
-                          intermediate_tensors=intermediate_tensors)
-
-    def pooler(
-        self,
-        hidden_states: torch.Tensor,
-        pooling_metadata: PoolingMetadata,
-    ) -> Optional[PoolerOutput]:
-        hidden_states = self._pooler.extract_states(hidden_states,
-                                                    pooling_metadata)
-
-        if isinstance(hidden_states, list):
-            logits = [self.score(state)[0] for state in hidden_states]
-        else:
-            logits, _ = self.score(hidden_states)
-
-        pooled_data = self._pooler.head(logits, pooling_metadata)
-        pooled_outputs = [
-            self._pooler.build_output(data.squeeze(-1)) for data in pooled_data
-        ]
-        return PoolerOutput(outputs=pooled_outputs)
-
-    def load_weights(self, weights: Iterable[tuple[str, torch.Tensor]]):
-        is_original_qwen3_reranker = getattr(self.config,
-                                             "is_original_qwen3_reranker",
-                                             False)
-
-        if not is_original_qwen3_reranker:
-            loader = AutoWeightsLoader(self)
-            return loader.load_weights(weights)
-
-        return self.load_weights_from_original_qwen3_reranker(weights)
-
-    def load_weights_from_original_qwen3_reranker(
-            self, weights: Iterable[tuple[str, torch.Tensor]]):
-
-        model_config = self.vllm_config.model_config
-        tokens = getattr(self.config, "classifier_from_token", None)
-        device = self.score.weight.device
-
-        if self.config.tie_word_embeddings:
-            self.lm_head = self.model.embed_tokens
-        else:
-            self.lm_head = ParallelLMHead(self.config.vocab_size,
-                                          self.config.hidden_size,
-                                          quant_config=self.quant_config,
-                                          prefix=maybe_prefix(
-                                              self.prefix, "lm_head"))
-
-        loader = AutoWeightsLoader(self)
-        loaded_weights = loader.load_weights(weights)
-
-        from vllm.transformers_utils.tokenizer import get_tokenizer
-        tokenizer = get_tokenizer(
-            model_config.tokenizer,
-            revision=model_config.tokenizer_revision,
-            tokenizer_mode=model_config.tokenizer_mode,
-            trust_remote_code=model_config.trust_remote_code)
-
-        a = tokenizer.convert_tokens_to_ids(tokens[0])
-        b = tokenizer.convert_tokens_to_ids(tokens[1])
-        weight = self.lm_head.weight.data[b].to(
-            device) - self.lm_head.weight.data[a].to(device)
-        self.score.weight.data.copy_(weight)
-
-        del self.lm_head
-        loaded_weights.add("score.weight")
-        loaded_weights.discard("lm_head.weight")
-        return loaded_weights
-=======
-        return loader.load_weights(weights)
->>>>>>> 016c25b5
+        return loader.load_weights(weights)