# SPDX-License-Identifier: Apache-2.0
# SPDX-FileCopyrightText: Copyright contributors to the vLLM project

# Copyright 2025 The Baidu team.
# Copyright 2023 The vLLM team.
# Copyright 2022 EleutherAI and the HuggingFace Inc. team. All rights reserved.
#
# This code is based on EleutherAI's GPT-NeoX library and the GPT-NeoX
# and OPT implementations in this library. It has been modified from its
# original forms to accommodate minor architectural differences compared
# to GPT-NeoX and OPT used by the Meta AI team that trained the model.
#
# Licensed under the Apache License, Version 2.0 (the "License");
# you may not use this file except in compliance with the License.
# You may obtain a copy of the License at
#
#     http://www.apache.org/licenses/LICENSE-2.0
#
# Unless required by applicable law or agreed to in writing, software
# distributed under the License is distributed on an "AS IS" BASIS,
# WITHOUT WARRANTIES OR CONDITIONS OF ANY KIND, either express or implied.
# See the License for the specific language governing permissions and
# limitations under the License.
"""Inference-only ErineMoE model compatible with HuggingFace weights."""
<<<<<<< HEAD
import typing
from collections.abc import Callable, Iterable
=======
from collections.abc import Iterable
from itertools import islice
>>>>>>> faa7a5da
from typing import Any, Optional, Union

import torch
from torch import nn
from transformers import PretrainedConfig

from vllm.attention import Attention
from vllm.compilation.decorators import support_torch_compile
from vllm.config import CacheConfig, VllmConfig, get_current_vllm_config
from vllm.distributed import (get_ep_group, get_pp_group,
                              get_tensor_model_parallel_world_size)
from vllm.logger import init_logger
from vllm.model_executor.layers.activation import SiluAndMul
from vllm.model_executor.layers.fused_moe import FusedMoE
from vllm.model_executor.layers.layernorm import RMSNorm
from vllm.model_executor.layers.linear import (MergedColumnParallelLinear,
                                               QKVParallelLinear,
                                               ReplicatedLinear,
                                               RowParallelLinear)
from vllm.model_executor.layers.logits_processor import LogitsProcessor
from vllm.model_executor.layers.quantization import QuantizationConfig
from vllm.model_executor.layers.rotary_embedding import get_rope
from vllm.model_executor.layers.vocab_parallel_embedding import (
    ParallelLMHead, VocabParallelEmbedding)
from vllm.model_executor.model_loader.weight_utils import (
    default_weight_loader, maybe_remap_kv_scale_name)
from vllm.model_executor.sampling_metadata import SamplingMetadata
from vllm.sequence import IntermediateTensors

from .interfaces import MixtureOfExperts, SupportsLoRA, SupportsPP
from .utils import (AutoWeightsLoader, PPMissingLayer, extract_layer_index,
                    is_pp_missing_parameter,
                    make_empty_intermediate_tensors_factory, make_layers,
                    maybe_prefix)

logger = init_logger(__name__)


class Ernie4_5_MoeMLP(nn.Module):

    def __init__(
        self,
        hidden_size: int,
        intermediate_size: int,
        hidden_act: str,
        use_bias: bool = False,
        quant_config: Optional[QuantizationConfig] = None,
        reduce_results: bool = True,
        prefix: str = "",
    ) -> None:
        super().__init__()
        self.gate_up_proj = MergedColumnParallelLinear(
            hidden_size, [intermediate_size] * 2,
            bias=use_bias,
            quant_config=quant_config,
            prefix=f"{prefix}.gate_up_proj")
        self.down_proj = RowParallelLinear(intermediate_size,
                                           hidden_size,
                                           bias=use_bias,
                                           quant_config=quant_config,
                                           reduce_results=reduce_results,
                                           prefix=f"{prefix}.down_proj")
        if hidden_act != "silu":
            raise ValueError(f"Unsupported activation: {hidden_act}. "
                             "Only silu is supported for now.")
        self.act_fn = SiluAndMul()

    def forward(self, x):
        gate_up, _ = self.gate_up_proj(x)
        x = self.act_fn(gate_up)
        x, _ = self.down_proj(x)
        return x


class Ernie4_5_MoeMoE(nn.Module):

    def __init__(
        self,
        config: PretrainedConfig,
        quant_config: Optional[QuantizationConfig] = None,
        prefix: str = "",
        enable_eplb: bool = False,
    ):
        super().__init__()

        layer_idx = extract_layer_index(prefix)
        self.layer_idx = layer_idx
        self.tp_size = get_tensor_model_parallel_world_size()

        self.moe_num_shared_experts = getattr(config, "moe_num_shared_experts",
                                              None)
        self.ep_group = get_ep_group().device_group
        self.ep_rank = self.ep_group.rank()
        self.ep_size = self.ep_group.size()
        self.n_routed_experts: int = config.moe_num_experts
        self.n_shared_experts: int = self.moe_num_shared_experts

        # Load balancing settings.
        vllm_config = get_current_vllm_config()
        parallel_config = vllm_config.parallel_config
        self.enable_eplb = enable_eplb

        self.n_redundant_experts = parallel_config.num_redundant_experts
        self.n_logical_experts = self.n_routed_experts
        self.n_physical_experts = (self.n_logical_experts +
                                   self.n_redundant_experts)
        self.n_local_physical_experts = self.n_physical_experts // self.ep_size
        self.physical_expert_start = (self.ep_rank *
                                      self.n_local_physical_experts)
        self.physical_expert_end = (self.physical_expert_start +
                                    self.n_local_physical_experts)
        self.has_shared_experts = (getattr(config, "moe_num_shared_experts", 0)
                                   > 0)

        if self.tp_size > config.moe_num_experts:
            raise ValueError(
                f"Tensor parallel size {self.tp_size} is greater than "
                f"the number of experts {config.moe_num_experts}.")

        self.gate = ReplicatedLinear(config.hidden_size,
                                     config.moe_num_experts,
                                     bias=False,
                                     quant_config=None,
                                     prefix=f"{prefix}.gate")
        self.gate.e_score_correction_bias = nn.Parameter(
            torch.empty(config.moe_num_experts))

        self.experts = FusedMoE(
            num_experts=config.moe_num_experts,
            top_k=config.moe_k,
            hidden_size=config.hidden_size,
            intermediate_size=config.moe_intermediate_size,
            reduce_results=False,
            renormalize=True,
            quant_config=quant_config,
            prefix=f"{prefix}.experts",
            e_score_correction_bias=self.gate.e_score_correction_bias,
            enable_eplb=self.enable_eplb,
            num_redundant_experts=self.n_redundant_experts)

        if self.has_shared_experts:
            intermediate_size = (config.moe_intermediate_size *
                                 config.moe_num_shared_experts)
            self.shared_experts = Ernie4_5_MoeMLP(
                hidden_size=config.hidden_size,
                intermediate_size=intermediate_size,
                hidden_act=config.hidden_act,
                quant_config=quant_config,
                prefix=f"{prefix}.shared_experts",
                reduce_results=self.experts.must_reduce_shared_expert_outputs(
                ))

    def forward(self, hidden_states: torch.Tensor) -> torch.Tensor:
        orig_shape = hidden_states.shape
        hidden_dim = hidden_states.shape[-1]
        hidden_states = hidden_states.view(-1, hidden_dim)
        shared_output = None
        if self.has_shared_experts:
            shared_output = self.shared_experts(hidden_states)

        router_logits, _ = self.gate(hidden_states)

        final_hidden_states = self.experts(hidden_states=hidden_states,
                                           router_logits=router_logits)

        if self.has_shared_experts and \
              shared_output is not None:
            final_hidden_states = final_hidden_states + shared_output

        if self.tp_size > 1:
            final_hidden_states = (
                self.experts.maybe_all_reduce_tensor_model_parallel(
                    final_hidden_states))

        return final_hidden_states.view(orig_shape)


class Ernie4_5_MoeAttention(nn.Module):

    def __init__(
        self,
        hidden_size: int,
        num_heads: int,
        num_kv_heads: int,
        head_dim: Optional[int] = None,
        rope_theta: float = 500000,
        rope_scaling: Optional[dict[str, Any]] = None,
        max_position_embeddings: int = 131072,
        rms_norm_eps: float = 1e-05,
        qkv_bias: bool = False,
        cache_config: Optional[CacheConfig] = None,
        quant_config: Optional[QuantizationConfig] = None,
        prefix: str = "",
    ) -> None:
        super().__init__()
        layer_idx = extract_layer_index(prefix) if len(prefix) > 0 else 0
        self.layer_idx = layer_idx
        self.hidden_size = hidden_size
        tp_size = get_tensor_model_parallel_world_size()
        self.total_num_heads = num_heads
        assert self.total_num_heads % tp_size == 0
        self.num_heads = self.total_num_heads // tp_size

        self.total_num_kv_heads = num_kv_heads
        if self.total_num_kv_heads >= tp_size:
            # Number of KV heads is greater than TP size, so we partition
            # the KV heads across multiple tensor parallel GPUs.
            assert self.total_num_kv_heads % tp_size == 0
        else:
            # Number of KV heads is less than TP size, so we replicate
            # the KV heads across multiple tensor parallel GPUs.
            assert tp_size % self.total_num_kv_heads == 0
        self.num_kv_heads = max(1, self.total_num_kv_heads // tp_size)
        self.head_dim = head_dim or (hidden_size // self.total_num_heads)

        self.q_size = self.num_heads * self.head_dim
        self.kv_size = self.num_kv_heads * self.head_dim
        self.scaling = self.head_dim**-0.5
        self.rope_theta = rope_theta
        self.max_position_embeddings = max_position_embeddings

        self.qkv_proj = QKVParallelLinear(hidden_size,
                                          self.head_dim,
                                          self.total_num_heads,
                                          self.total_num_kv_heads,
                                          bias=qkv_bias,
                                          quant_config=quant_config,
                                          prefix=f"{prefix}.qkv_proj")

        self.o_proj = RowParallelLinear(self.total_num_heads * self.head_dim,
                                        hidden_size,
                                        bias=False,
                                        quant_config=quant_config,
                                        prefix=f"{prefix}.o_proj")

        self.rotary_emb = get_rope(
            self.head_dim,
            rotary_dim=self.head_dim,
            max_position=max_position_embeddings,
            base=rope_theta,
            is_neox_style=False,
            rope_scaling=rope_scaling,
        )
        self.attn = Attention(self.num_heads,
                              self.head_dim,
                              self.scaling,
                              num_kv_heads=self.num_kv_heads,
                              cache_config=cache_config,
                              quant_config=quant_config,
                              prefix=f"{prefix}.attn")

    def forward(
        self,
        positions: torch.Tensor,
        hidden_states: torch.Tensor,
    ) -> torch.Tensor:

        qkv, _ = self.qkv_proj(hidden_states)

        q, k, v = qkv.split([self.q_size, self.kv_size, self.kv_size], dim=-1)
        q, k = self.rotary_emb(positions, q, k)

        # Attention
        attn_output = self.attn(q, k, v)
        # Output projection
        output, _ = self.o_proj(attn_output)
        return output


class Ernie4_5_MoeDecoderLayer(nn.Module):

    def __init__(
        self,
        config: PretrainedConfig,
        cache_config: Optional[CacheConfig] = None,
        quant_config: Optional[QuantizationConfig] = None,
        prefix: str = "",
        enable_eplb: bool = False,
    ) -> None:
        super().__init__()
        self.hidden_size = config.hidden_size
        rope_theta = getattr(config, "rope_theta", 500000)
        rope_scaling = getattr(config, "rope_scaling", None)
        max_position_embeddings = getattr(config, "max_position_embeddings",
                                          131072)
        self.self_attn = Ernie4_5_MoeAttention(
            hidden_size=self.hidden_size,
            num_heads=config.num_attention_heads,
            num_kv_heads=config.num_key_value_heads,
            head_dim=getattr(config, 'head_dim', None),
            rope_theta=rope_theta,
            rope_scaling=rope_scaling,
            max_position_embeddings=max_position_embeddings,
            rms_norm_eps=config.rms_norm_eps,
            qkv_bias=getattr(config, 'use_bias', False),
            cache_config=cache_config,
            quant_config=quant_config,
            prefix=f"{prefix}.self_attn",
        )

        layer_idx = extract_layer_index(prefix)
        self.layer_idx = layer_idx

        # MoE
        moe_num_experts = getattr(config, "moe_num_experts", 0)
        moe_layer_start_index = getattr(config, "moe_layer_start_index", 0)
        moe_layer_end_index = getattr(config, "moe_layer_end_index",
                                      config.num_hidden_layers - 1)
        moe_layer_interval = getattr(config, "moe_layer_interval", 1)
        use_moe = getattr(config, "use_moe", moe_num_experts > 0)

        if (use_moe and ((layer_idx + 1) % moe_layer_interval == 0)
                and layer_idx >= moe_layer_start_index
                and layer_idx <= moe_layer_end_index):
            self.mlp = Ernie4_5_MoeMoE(config=config,
                                       quant_config=quant_config,
                                       prefix=f"{prefix}.mlp",
                                       enable_eplb=enable_eplb)
        else:
            self.mlp = Ernie4_5_MoeMLP(
                hidden_size=config.hidden_size,
                intermediate_size=config.intermediate_size,
                hidden_act=config.hidden_act,
                use_bias=getattr(config, 'use_bias', False),
                quant_config=quant_config,
                prefix=f"{prefix}.mlp")

        self.input_layernorm = RMSNorm(config.hidden_size,
                                       eps=config.rms_norm_eps)
        self.post_attention_layernorm = RMSNorm(config.hidden_size,
                                                eps=config.rms_norm_eps)

    def forward(
        self,
        positions: torch.Tensor,
        hidden_states: torch.Tensor,
        residual: Optional[torch.Tensor],
    ) -> torch.Tensor:

        # Self Attention
        if residual is None:
            residual = hidden_states
            hidden_states = self.input_layernorm(hidden_states)
        else:
            hidden_states, residual = self.input_layernorm(
                hidden_states, residual)

        hidden_states = self.self_attn(
            positions=positions,
            hidden_states=hidden_states,
        )

        # Fully Connected
        hidden_states, residual = self.post_attention_layernorm(
            hidden_states, residual)

        hidden_states = self.mlp(hidden_states)

        return hidden_states, residual


@support_torch_compile
class Ernie4_5_MoeModel(nn.Module):

    def __init__(self, *, vllm_config: VllmConfig, prefix: str = ""):
        super().__init__()

        config = vllm_config.model_config.hf_config
        cache_config = vllm_config.cache_config
        quant_config = vllm_config.quant_config

        self.padding_idx = config.pad_token_id
        self.vocab_size = config.vocab_size
        self.config = config
        parallel_config = vllm_config.parallel_config
        enable_eplb = parallel_config.enable_eplb
        self.num_redundant_experts = parallel_config.num_redundant_experts

        if get_pp_group().is_first_rank:
            self.embed_tokens = VocabParallelEmbedding(
                config.vocab_size,
                config.hidden_size,
                quant_config=quant_config,
                prefix=f"{prefix}.embed_tokens")
        else:
            self.embed_tokens = PPMissingLayer()

        self.start_layer, self.end_layer, self.layers = make_layers(
            config.num_hidden_layers,
            lambda prefix: Ernie4_5_MoeDecoderLayer(config=config,
                                                    cache_config=cache_config,
                                                    quant_config=quant_config,
                                                    prefix=prefix,
                                                    enable_eplb=enable_eplb),
            prefix=f"{prefix}.layers",
        )

        if get_pp_group().is_last_rank:
            self.norm = RMSNorm(config.hidden_size, eps=config.rms_norm_eps)
        else:
            self.norm = PPMissingLayer()

        self.make_empty_intermediate_tensors = (
            make_empty_intermediate_tensors_factory(
                ["hidden_states", "residual"], config.hidden_size))

    def get_input_embeddings(self, input_ids: torch.Tensor) -> torch.Tensor:
        return self.embed_tokens(input_ids)

    def forward(
        self,
        input_ids: torch.Tensor,
        positions: torch.Tensor,
        intermediate_tensors: Optional[IntermediateTensors] = None,
        inputs_embeds: Optional[torch.Tensor] = None,
    ) -> Union[torch.Tensor, IntermediateTensors]:

        if get_pp_group().is_first_rank:
            if inputs_embeds is not None:
                hidden_states = inputs_embeds
            else:
                hidden_states = self.get_input_embeddings(input_ids)
            residual = None
        else:
            assert intermediate_tensors is not None
            hidden_states = intermediate_tensors["hidden_states"]
            residual = intermediate_tensors["residual"]

        for layer in islice(self.layers, self.start_layer, self.end_layer):
            hidden_states, residual = layer(positions, hidden_states, residual)

        if not get_pp_group().is_last_rank:
            return IntermediateTensors({
                "hidden_states": hidden_states,
                "residual": residual
            })

        hidden_states, _ = self.norm(hidden_states, residual)

        return hidden_states

    def get_expert_mapping(self) -> list[tuple[str, str, int, str]]:

        # Params for weights, fp8 weight scales, fp8 activation scales
        # (param_name, weight_name, expert_id, shard_id)
        return FusedMoE.make_expert_params_mapping(
            ckpt_gate_proj_name="gate_proj",
            ckpt_down_proj_name="down_proj",
            ckpt_up_proj_name="up_proj",
            num_experts=self.config.moe_num_experts,
            num_redundant_experts=self.num_redundant_experts,
        )

    def load_weights(self, weights: Iterable[tuple[str,
                                                   torch.Tensor]]) -> set[str]:
        stacked_params_mapping = [
            # (param_name, shard_name, shard_id)
            ("qkv_proj", "q_proj", "q"),
            ("qkv_proj", "k_proj", "k"),
            ("qkv_proj", "v_proj", "v"),
            ("gate_up_proj", "gate_proj", 0),
            ("gate_up_proj", "up_proj", 1),
        ]

        params_dict = dict(self.named_parameters())
        loaded_params: set[str] = set()
        expert_params_mapping = self.get_expert_mapping()
        for name, loaded_weight in weights:
            if self.config.tie_word_embeddings and name.endswith(
                    "lm_head.weight"):
                continue
            # MTP will be supported soon.
            if "mtp" in name:
                continue

            if "e_score_correction_bias" in name:
                name = name.replace("moe_statics", "gate")
                loaded_weight = loaded_weight.squeeze(0)

            for (param_name, weight_name, shard_id) in stacked_params_mapping:
                # Skip non-stacked layers and experts (experts handled below).
                if weight_name not in name:
                    continue

                if (("mlp.experts." in name) and name not in params_dict):
                    continue
                name = name.replace(weight_name, param_name)
                # Skip loading extra bias for GPTQ models.
                if ((name.endswith(".bias") or name.endswith("_bias"))
                        and name not in params_dict):
                    continue
                # Skip layers on other devices.
                if is_pp_missing_parameter(name, self):
                    continue

                param = params_dict[name]
                weight_loader = param.weight_loader
                weight_loader(param, loaded_weight, shard_id)
                break
            else:
                is_expert_weight = False
                for mapping in expert_params_mapping:
                    param_name, weight_name, expert_id, shard_id = mapping

                    if weight_name not in name:
                        continue

                    # Anyway, this is an expert weight and should not be
                    # attempted to load as other weights later
                    is_expert_weight = True

                    # Do not modify `name` since the loop may continue here
                    # Instead, create a new variable
                    name_mapped = name.replace(weight_name, param_name)
                    # Skip layers on other devices.
                    if is_pp_missing_parameter(name_mapped, self):
                        continue

                    # Skip loading extra bias for GPTQ models.
                    if ((name_mapped.endswith(".bias")
                         or name_mapped.endswith("_bias"))
                            and name_mapped not in params_dict):
                        continue
                    param = params_dict[name_mapped]
                    # We should ask the weight loader to return success or not
                    # here since otherwise we may skip experts with other
                    # available replicas.
                    weight_loader = typing.cast(Callable[..., bool],
                                                param.weight_loader)
                    success = weight_loader(param,
                                            loaded_weight,
                                            name_mapped,
                                            shard_id=shard_id,
                                            expert_id=expert_id,
                                            return_success=True)
                    if success:
                        name = name_mapped
                        break
                else:
                    if is_expert_weight:
                        # We've checked that this is an expert weight
                        # However it's not mapped locally to this rank
                        # So we simply skip it
                        continue

                    # Skip loading extra bias for GPTQ models.
                    if ((name.endswith(".bias") or name.endswith("_bias"))
                            and name not in params_dict):
                        continue
                    # Skip layers on other devices.
                    if is_pp_missing_parameter(name, self):
                        continue
                    # Remapping the name of FP8 kv-scale.
                    name = maybe_remap_kv_scale_name(name, params_dict)
                    if name is None:
                        continue

                    param = params_dict[name]
                    weight_loader = getattr(param, "weight_loader",
                                            default_weight_loader)
                    weight_loader(param, loaded_weight)
            loaded_params.add(name)
        return loaded_params


class Ernie4_5_MoeForCausalLM(nn.Module, SupportsPP, SupportsLoRA,
                              MixtureOfExperts):
    packed_modules_mapping = {
        "qkv_proj": [
            "q_proj",
            "k_proj",
            "v_proj",
        ],
        "gate_up_proj": [
            "gate_proj",
            "up_proj",
        ],
    }

    fall_back_to_pt_during_load = False

    def __init__(self, *, vllm_config: VllmConfig, prefix: str = ""):
        super().__init__()
        config = vllm_config.model_config.hf_config
        quant_config = vllm_config.quant_config
        self.config = config
        self.quant_config = quant_config
        self.model = Ernie4_5_MoeModel(vllm_config=vllm_config,
                                       prefix=maybe_prefix(prefix, "model"))

        if get_pp_group().is_last_rank:
            self.lm_head = ParallelLMHead(config.vocab_size,
                                          config.hidden_size,
                                          quant_config=quant_config)
        else:
            self.lm_head = PPMissingLayer()

        if self.config.tie_word_embeddings:
            self.lm_head.weight = self.model.embed_tokens.weight
        self.logits_processor = LogitsProcessor(config.vocab_size)
        self.make_empty_intermediate_tensors = (
            self.model.make_empty_intermediate_tensors)

        self.expert_weights = []

        # Set MoE hyperparameters
        moe_layers_indices = [
            i for i in range(config.num_hidden_layers)
            if (i >= config.moe_layer_start_index
                and i <= config.moe_layer_end_index and (i + 1) %
                config.moe_layer_interval == 0)
        ]
        self.num_moe_layers = len(moe_layers_indices)
        self.num_expert_groups = 1

        self.moe_layers: list[FusedMoE] = []
        for layer in self.model.layers:
            if isinstance(layer, PPMissingLayer):
                continue

            assert isinstance(layer, Ernie4_5_MoeDecoderLayer)
            if isinstance(layer.mlp, Ernie4_5_MoeMoE):
                example_moe = layer.mlp
                self.moe_layers.append(layer.mlp.experts)

        if example_moe is None:
            raise RuntimeError(
                "No Ernie4_5_MoeMoE layer found in model.layers.")

        self.num_logical_experts = example_moe.n_logical_experts
        self.num_physical_experts = example_moe.n_physical_experts
        self.num_local_physical_experts = example_moe.n_local_physical_experts
        self.num_routed_experts = example_moe.n_routed_experts
        self.num_shared_experts = example_moe.n_shared_experts
        self.num_redundant_experts = example_moe.n_redundant_experts

    def set_eplb_state(
        self,
        expert_load_view: torch.Tensor,
        logical_to_physical_map: torch.Tensor,
        logical_replica_count: torch.Tensor,
    ) -> None:
        for layer_idx, layer in enumerate(self.moe_layers):
            # Register the expert weights.
            self.expert_weights.append(layer.get_expert_weights())
            layer.set_eplb_state(
                moe_layer_idx=layer_idx,
                expert_load_view=expert_load_view,
                logical_to_physical_map=logical_to_physical_map,
                logical_replica_count=logical_replica_count,
            )

    def update_physical_experts_metadata(
        self,
        num_physical_experts: int,
        num_local_physical_experts: int,
    ) -> None:
        assert self.num_local_physical_experts == num_local_physical_experts
        self.num_physical_experts = num_physical_experts
        self.num_local_physical_experts = num_local_physical_experts
        self.num_redundant_experts = (num_physical_experts -
                                      self.num_logical_experts)
        for layer in self.model.layers:
            if isinstance(layer.mlp, Ernie4_5_MoeMoE):
                moe = layer.mlp
                moe.n_local_physical_experts = num_local_physical_experts
                moe.n_physical_experts = num_physical_experts
                moe.n_redundant_experts = self.num_redundant_experts
                moe.experts.update_expert_map()

    def get_input_embeddings(self, input_ids: torch.Tensor) -> torch.Tensor:
        return self.model.get_input_embeddings(input_ids)

    def forward(
        self,
        input_ids: torch.Tensor,
        positions: torch.Tensor,
        intermediate_tensors: Optional[IntermediateTensors] = None,
        inputs_embeds: Optional[torch.Tensor] = None,
    ) -> Union[torch.Tensor, IntermediateTensors]:
        hidden_states = self.model(input_ids, positions, intermediate_tensors,
                                   inputs_embeds)
        return hidden_states

    def compute_logits(
        self,
        hidden_states: torch.Tensor,
        sampling_metadata: SamplingMetadata,
    ) -> Optional[torch.Tensor]:
        logits = self.logits_processor(self.lm_head, hidden_states,
                                       sampling_metadata)
        return logits

    def load_weights(self, weights: Iterable[tuple[str,
                                                   torch.Tensor]]) -> set[str]:
        loader = AutoWeightsLoader(
            self,
            skip_prefixes=(["lm_head."]
                           if self.config.tie_word_embeddings else None),
        )
        return loader.load_weights(weights)

    def get_expert_mapping(self) -> list[tuple[str, str, int, str]]:
        return self.model.get_expert_mapping()<|MERGE_RESOLUTION|>--- conflicted
+++ resolved
@@ -22,13 +22,10 @@
 # See the License for the specific language governing permissions and
 # limitations under the License.
 """Inference-only ErineMoE model compatible with HuggingFace weights."""
-<<<<<<< HEAD
+
 import typing
 from collections.abc import Callable, Iterable
-=======
-from collections.abc import Iterable
 from itertools import islice
->>>>>>> faa7a5da
 from typing import Any, Optional, Union
 
 import torch
