# SPDX-License-Identifier: Apache-2.0
# SPDX-FileCopyrightText: Copyright contributors to the vLLM project

import math
from typing import Optional

import torch

from vllm.platforms import current_platform

from .base import RotaryEmbedding
from .common import (rotate_gptj, rotate_neox, yarn_find_correction_range,
                     yarn_linear_ramp_mask)


def yarn_get_mscale(scale: float = 1, mscale: float = 1) -> float:
    if scale <= 1:
        return 1.0
    return 0.1 * mscale * math.log(scale) + 1.0


class DeepseekScalingRotaryEmbedding(RotaryEmbedding):
    """RotaryEmbedding extended with YaRN method.

    Credits to Peng et al. github.com/jquesnelle/yarn
    """

    def __init__(
        self,
        head_size: int,
        rotary_dim: int,
        max_position_embeddings: int,
        base: float,
        is_neox_style: bool,
        scaling_factor: float,
        dtype: torch.dtype,
        *,
        extrapolation_factor: float = 1,
        attn_factor: float = 1,
        beta_fast: int = 32,
        beta_slow: int = 1,
        mscale: float = 1,
        mscale_all_dim: float = 0,
    ) -> None:
        self.scaling_factor = scaling_factor
        self.extrapolation_factor = extrapolation_factor
        self.attn_factor = attn_factor
        self.beta_fast = beta_fast
        self.beta_slow = beta_slow
        # Get n-d magnitude scaling corrected for interpolation.
        self.mscale = float(
            yarn_get_mscale(self.scaling_factor, float(mscale)) /
            yarn_get_mscale(self.scaling_factor, float(mscale_all_dim)) *
            attn_factor)
        super().__init__(head_size, rotary_dim, max_position_embeddings, base,
                         is_neox_style, dtype)

    def _compute_inv_freq(self, scaling_factor: float) -> torch.Tensor:
        pos_freqs = self.base**(
            torch.arange(0,
                         self.rotary_dim,
                         2,
                         dtype=torch.float,
                         device=current_platform.device_type) /
            self.rotary_dim)
        inv_freq_extrapolation = 1.0 / pos_freqs
        inv_freq_interpolation = 1.0 / (scaling_factor * pos_freqs)

        low, high = yarn_find_correction_range(self.beta_fast, self.beta_slow,
                                               self.rotary_dim, self.base,
                                               self.max_position_embeddings)
        # Get n-d rotational scaling corrected for extrapolation
        inv_freq_mask = (1 - yarn_linear_ramp_mask(
            low, high, self.rotary_dim // 2,
            dtype=torch.float)) * self.extrapolation_factor
        inv_freq = inv_freq_interpolation * (
            1 - inv_freq_mask) + inv_freq_extrapolation * inv_freq_mask
        return inv_freq

    def _compute_cos_sin_cache(self) -> torch.Tensor:
        inv_freq = self._compute_inv_freq(self.scaling_factor)
        t = torch.arange(self.max_position_embeddings * self.scaling_factor,
                         device=current_platform.device_type,
                         dtype=torch.float32)
        freqs = torch.einsum("i,j -> ij", t, inv_freq)
        cos = (freqs.cos() * self.mscale)
        sin = (freqs.sin() * self.mscale)
        cache = torch.cat((cos, sin), dim=-1)
        return cache

    def forward(
        self,
        positions: torch.Tensor,
        query: torch.Tensor,
        key: Optional[torch.Tensor] = None,
        offsets: Optional[torch.Tensor] = None,
    ) -> tuple[torch.Tensor, Optional[torch.Tensor]]:
        """PyTorch-native implementation equivalent to forward()."""
<<<<<<< HEAD
        if self.is_rocm_aiter_triton_enabled:
            return self.forward_cuda(positions, query, key, offsets)
        elif self.is_rocm_aiter_enabled:
            return self.forward_hip_rocm_aiter(positions, query, key, offsets)

=======
>>>>>>> 0b6bf669
        assert key is not None
        query_rot = query[..., :self.rotary_dim]
        key_rot = key[..., :self.rotary_dim]
        if self.rotary_dim < self.head_size:
            query_pass = query[..., self.rotary_dim:]
            key_pass = key[..., self.rotary_dim:]

        if self.cos_sin_cache.device != positions.device:
            self.cos_sin_cache: torch.Tensor = self.cos_sin_cache.to(
                positions.device)
        cos_sin = self.cos_sin_cache[torch.add(positions, offsets)
                                     if offsets is not None else positions]
        cos, sin = cos_sin.chunk(2, dim=-1)
        if self.is_neox_style:
            # NOTE(woosuk): Here we assume that the positions tensor has the
            # shape [batch_size, seq_len].
            cos = cos.repeat(1, 1, 2).unsqueeze(-2)
            sin = sin.repeat(1, 1, 2).unsqueeze(-2)
        else:
            cos = cos.repeat_interleave(2, dim=-1).unsqueeze(-2)
            sin = sin.repeat_interleave(2, dim=-1).unsqueeze(-2)

        rotate_fn = rotate_neox if self.is_neox_style else rotate_gptj
        query_rot = query_rot * cos + rotate_fn(query_rot) * sin
        key_rot = key_rot * cos + rotate_fn(key_rot) * sin

        if self.rotary_dim < self.head_size:
            query = torch.cat((query_rot, query_pass), dim=-1)
            key = torch.cat((key_rot, key_pass), dim=-1)
        else:
            query = query_rot
            key = key_rot
        return query, key<|MERGE_RESOLUTION|>--- conflicted
+++ resolved
@@ -96,14 +96,11 @@
         offsets: Optional[torch.Tensor] = None,
     ) -> tuple[torch.Tensor, Optional[torch.Tensor]]:
         """PyTorch-native implementation equivalent to forward()."""
-<<<<<<< HEAD
         if self.is_rocm_aiter_triton_enabled:
             return self.forward_cuda(positions, query, key, offsets)
         elif self.is_rocm_aiter_enabled:
             return self.forward_hip_rocm_aiter(positions, query, key, offsets)
 
-=======
->>>>>>> 0b6bf669
         assert key is not None
         query_rot = query[..., :self.rotary_dim]
         key_rot = key[..., :self.rotary_dim]
