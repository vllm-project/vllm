# SPDX-License-Identifier: Apache-2.0
# SPDX-FileCopyrightText: Copyright contributors to the vLLM project

import itertools
from typing import Optional, Union

import numpy as np
import torch
from transformers import PretrainedConfig

from vllm.triton_utils import tl, triton

from .base import RotaryEmbedding
from .common import apply_rotary_emb_dispatch


@triton.jit
def _triton_mrope_forward(
    q_ptr,
    k_ptr,
    cos,
    sin,
    num_tokens,
    n_qh: tl.constexpr,
    n_kh: tl.constexpr,
    hd: tl.constexpr,
    rd: tl.constexpr,
    pad_n_qh: tl.constexpr,
    pad_n_kh: tl.constexpr,
    pad_hd: tl.constexpr,
    mrope_section_t: tl.constexpr,
    mrope_section_h: tl.constexpr,
    mrope_section_w: tl.constexpr,
    is_interleaved: tl.constexpr,
):
    # Adapted from
    # https://github.com/linkedin/Liger-Kernel/blob/main/src/liger_kernel/ops/qwen2vl_mrope.py
    # This version supports flatten input tensors from vllm
    # and supports cos and sin cache with shape (3, num_tokens, head_dim // 2)
    # instead of (3, bsz, seq_len, head_dim), also supports interleaved rotary
    pid = tl.program_id(0)
    # locate start address
    q_ptr = q_ptr + pid * (n_qh * hd)
    k_ptr = k_ptr + pid * (n_kh * hd)

    # ####################################################################
    # get the cos(mθ_{i...d/2}) and sin(mθ_{i...d/2}) for token position
    # m of this program instance
    # ####################################################################
    # Note: cos and sin now have shape (3, num_tokens, head_dim // 2)

    # Updated stride calculation for half head_dim
    half_rd = rd // 2
    t_cos = cos + pid * half_rd
    h_cos = t_cos + num_tokens * half_rd
    w_cos = h_cos + num_tokens * half_rd
    t_sin = sin + pid * half_rd
    h_sin = t_sin + num_tokens * half_rd
    w_sin = h_sin + num_tokens * half_rd

    # Updated offsets for half head_dim
    cos_offsets = tl.arange(0, pad_hd // 2)
    if is_interleaved:
        h_mask = (((cos_offsets % 3) == 1) &
                  (cos_offsets <= 3 * mrope_section_h))
        w_mask = (((cos_offsets % 3) == 2) &
                  (cos_offsets <= 3 * mrope_section_w))
        t_mask = ~(h_mask | w_mask)
    else:
        t_end = mrope_section_t
        h_end = t_end + mrope_section_h
        t_mask = cos_offsets < mrope_section_t
        h_mask = (t_end <= cos_offsets) & (cos_offsets < h_end)
        w_mask = (h_end <= cos_offsets) & (cos_offsets < half_rd)

    t_cos_row = tl.load(t_cos + cos_offsets, mask=t_mask, other=0)
    h_cos_row = tl.load(h_cos + cos_offsets, mask=h_mask, other=0)
    w_cos_row = tl.load(w_cos + cos_offsets, mask=w_mask, other=0)
    t_sin_row = tl.load(t_sin + cos_offsets, mask=t_mask, other=0)
    h_sin_row = tl.load(h_sin + cos_offsets, mask=h_mask, other=0)
    w_sin_row = tl.load(w_sin + cos_offsets, mask=w_mask, other=0)

    cos_row = t_cos_row + h_cos_row + w_cos_row
    sin_row = t_sin_row + h_sin_row + w_sin_row

    # ####################################################################
    # Load the left and right half of q and k for the current
    # program instance (i.e. for the current token) separately
    # ####################################################################
    # left half of the head
    first_half_q_offsets = tl.arange(0, pad_n_qh)[:, None] * hd + tl.arange(
        0, pad_hd // 2)[None, :]
    first_half_k_offsets = tl.arange(0, pad_n_kh)[:, None] * hd + tl.arange(
        0, pad_hd // 2)[None, :]
    first_q_mask = (tl.arange(0, pad_n_qh)[:, None] < n_qh) & (tl.arange(
        0, pad_hd // 2)[None, :] < rd // 2)
    first_k_mask = (tl.arange(0, pad_n_kh)[:, None] < n_kh) & (tl.arange(
        0, pad_hd // 2)[None, :] < rd // 2)

    q_tile_1 = tl.load(q_ptr + first_half_q_offsets,
                       mask=first_q_mask,
                       other=0).to(sin_row.dtype)
    k_tile_1 = tl.load(k_ptr + first_half_k_offsets,
                       mask=first_k_mask,
                       other=0).to(sin_row.dtype)

    # right half of the head
    second_half_q_offsets = first_half_q_offsets + (rd // 2)
    second_half_k_offsets = first_half_k_offsets + (rd // 2)
    second_q_mask = first_q_mask
    second_k_mask = first_k_mask

    q_tile_2 = tl.load(q_ptr + second_half_q_offsets,
                       mask=second_q_mask,
                       other=0).to(sin_row.dtype)
    k_tile_2 = tl.load(k_ptr + second_half_k_offsets,
                       mask=second_k_mask,
                       other=0).to(sin_row.dtype)

    # y = [x1, x2] * [cos, cos] + [-x2, x1] * [sin, sin]
    # Since cos and sin are now half-size,
    # we use the same cos_row and sin_row for both halves
    new_q_tile_1 = q_tile_1 * cos_row - q_tile_2 * sin_row
    tl.store(q_ptr + first_half_q_offsets, new_q_tile_1, mask=first_q_mask)
    new_q_tile_2 = q_tile_2 * cos_row + q_tile_1 * sin_row
    tl.store(q_ptr + second_half_q_offsets, new_q_tile_2, mask=second_q_mask)

    new_k_tile_1 = k_tile_1 * cos_row - k_tile_2 * sin_row
    tl.store(k_ptr + first_half_k_offsets, new_k_tile_1, mask=first_k_mask)
    new_k_tile_2 = k_tile_2 * cos_row + k_tile_1 * sin_row
    tl.store(k_ptr + second_half_k_offsets, new_k_tile_2, mask=second_k_mask)


def triton_mrope(
    q: torch.Tensor,
    k: torch.Tensor,
    cos: torch.Tensor,
    sin: torch.Tensor,
    mrope_section: list[int],
    head_size: int,
    rotary_dim: int,
    mrope_interleaved: bool,
) -> tuple[torch.Tensor, torch.Tensor]:
    """Qwen2VL mrope kernel.

    Args:
        q: [num_tokens, num_heads * head_size]
        k: [num_tokens, num_kv_heads * head_size]
        cos: [3, num_tokens, head_size //2 ]
            (T/H/W positions with multimodal inputs)
        sin: [3, num_tokens, head_size //2 ]
            (T/H/W positions with multimodal inputs)
        mrope_section: [t, h, w]
        head_size: int
    """
    n_row, n_q_head_head_dim = q.shape
    n_q_head = n_q_head_head_dim // head_size
    n_kv_head = k.shape[1] // head_size
    pad_hd = triton.next_power_of_2(head_size)
    pad_n_q_head = triton.next_power_of_2(n_q_head)
    pad_n_kv_head = triton.next_power_of_2(n_kv_head)

    # ensure tensors passed into the kernel are contiguous.
    # It will be no-op if they are already contiguous
    q = q.contiguous()
    k = k.contiguous()
    cos = cos.contiguous()
    sin = sin.contiguous()

    _triton_mrope_forward[(n_row, )](
        q,
        k,
        cos,
        sin,
        n_row,
        n_q_head,
        n_kv_head,
        head_size,
        rotary_dim,
        pad_n_q_head,
        pad_n_kv_head,
        pad_hd,
        mrope_section[0],
        mrope_section[1],
        mrope_section[2],
        mrope_interleaved,
    )
    return q, k


def apply_interleaved_rope(x: torch.Tensor,
                           mrope_section: list[int]) -> torch.Tensor:
    """Apply interleaved MRoPE to 3D rotary embeddings.
    Reorganizes frequency layout from chunked [TTT...HHH...WWW] to
    interleaved [THTHWHTHW...TT], preserving frequency continuity.
    """
    x_t = x[0].clone()
    x_t[..., 1:mrope_section[1] * 3:3] = x[1, ..., 1:mrope_section[1] * 3:3]
    x_t[..., 2:mrope_section[2] * 3:3] = x[2, ..., 2:mrope_section[2] * 3:3]
    return x_t


class MRotaryEmbedding(RotaryEmbedding):
    """Rotary Embedding with Multimodal Sections."""

    def __init__(
        self,
        head_size: int,
        rotary_dim: int,
        max_position_embeddings: int,
        base: float,
        is_neox_style: bool,
        dtype: torch.dtype,
        mrope_section: Optional[list[int]] = None,
        mrope_interleaved: bool = False,
    ) -> None:
        # In Qwen2.5-VL, the maximum index value is related to the duration of
        # the input video. We enlarge max_position_embeddings to 4 times to get
        # a larger the cos and sin cache.
        self.cache_max_position_num = max_position_embeddings * 4
        super().__init__(head_size, rotary_dim, self.cache_max_position_num,
                         base, is_neox_style, dtype)

        self.mrope_section = mrope_section
        self.mrope_interleaved = mrope_interleaved
        if self.mrope_section:
            assert sum(self.mrope_section) == rotary_dim // 2

    def forward_native(
        self,
        positions: torch.Tensor,
        query: torch.Tensor,
        key: Optional[torch.Tensor] = None,
        offsets: Optional[torch.Tensor] = None,
    ) -> tuple[torch.Tensor, Optional[torch.Tensor]]:
        """PyTorch-native implementation equivalent to forward().

        Args:
            positions:
                [num_tokens,] (text only) or
                [3, num_tokens] (T/H/W positions with multimodal inputs)
            query: [num_tokens, num_heads * head_size]
            key: [num_tokens, num_kv_heads * head_size]
        """
        assert positions.ndim == 1 or positions.ndim == 2
        assert key is not None

        self._match_cos_sin_cache_dtype(query)
        num_tokens = positions.shape[-1]
        cos_sin = self.cos_sin_cache[positions]
        cos, sin = cos_sin.chunk(2, dim=-1)
        if positions.ndim == 2:
            assert self.mrope_section
            if self.mrope_interleaved:
                cos = apply_interleaved_rope(cos, self.mrope_section)
                sin = apply_interleaved_rope(sin, self.mrope_section)
            else:
                cos = torch.cat([
                    m[i] for i, m in enumerate(
                        cos.split(self.mrope_section, dim=-1))
                ],
                                dim=-1)
                sin = torch.cat([
                    m[i] for i, m in enumerate(
                        sin.split(self.mrope_section, dim=-1))
                ],
                                dim=-1)

        query_shape = query.shape
        query = query.view(num_tokens, -1, self.head_size)
        query_rot = query[..., :self.rotary_dim]
        query_pass = query[..., self.rotary_dim:]
        query_rot = apply_rotary_emb_dispatch(query_rot, cos, sin,
                                              self.is_neox_style)
        query = torch.cat((query_rot, query_pass), dim=-1).reshape(query_shape)

        key_shape = key.shape
        key = key.view(num_tokens, -1, self.head_size)
        key_rot = key[..., :self.rotary_dim]
        key_pass = key[..., self.rotary_dim:]
        key_rot = apply_rotary_emb_dispatch(key_rot, cos, sin,
                                            self.is_neox_style)
        key = torch.cat((key_rot, key_pass), dim=-1).reshape(key_shape)
        return query, key

    def forward_cuda(
        self,
        positions: torch.Tensor,
        query: torch.Tensor,
        key: Optional[torch.Tensor] = None,
        offsets: Optional[torch.Tensor] = None,
    ) -> tuple[torch.Tensor, Optional[torch.Tensor]]:

        assert positions.ndim == 1 or positions.ndim == 2
        assert key is not None

<<<<<<< HEAD
        if self.mrope_interleaved:
            # TODO: add triton implementation to support mrope-interleaved
            return self.forward_native(positions, query, key)

        self._match_cos_sin_cache_dtype(query)
=======
>>>>>>> 28219864
        num_tokens = positions.shape[-1]
        cos_sin = self.cos_sin_cache[positions]
        cos, sin = cos_sin.chunk(2, dim=-1)
        query_shape = query.shape
        key_shape = key.shape
        if positions.ndim == 2:
            assert self.mrope_section

            q, k = triton_mrope(
                query,
                key,
                cos,
                sin,
                self.mrope_section,
                self.head_size,
                self.rotary_dim,
                self.mrope_interleaved,
            )

            return q.reshape(query_shape), k.reshape(key_shape)

        query = query.view(num_tokens, -1, self.head_size)
        query_rot = query[..., :self.rotary_dim]
        query_pass = query[..., self.rotary_dim:]
        query_rot = apply_rotary_emb_dispatch(query_rot, cos, sin,
                                              self.is_neox_style)
        query = torch.cat((query_rot, query_pass), dim=-1).reshape(query_shape)

        key = key.view(num_tokens, -1, self.head_size)
        key_rot = key[..., :self.rotary_dim]
        key_pass = key[..., self.rotary_dim:]
        key_rot = apply_rotary_emb_dispatch(key_rot, cos, sin,
                                            self.is_neox_style)
        key = torch.cat((key_rot, key_pass), dim=-1).reshape(key_shape)
        return query, key

    def forward_xpu(
        self,
        positions: torch.Tensor,
        query: torch.Tensor,
        key: Optional[torch.Tensor] = None,
        offsets: Optional[torch.Tensor] = None,
    ) -> tuple[torch.Tensor, Optional[torch.Tensor]]:
        return self.forward_native(positions, query, key, offsets)

    def forward_cpu(
        self,
        positions: torch.Tensor,
        query: torch.Tensor,
        key: Optional[torch.Tensor] = None,
        offsets: Optional[torch.Tensor] = None,
    ) -> tuple[torch.Tensor, Optional[torch.Tensor]]:
        return self.forward_native(positions, query, key, offsets)

    @classmethod
    def get_input_positions(
        cls,
        input_tokens: list[int],
        hf_config: PretrainedConfig,
        image_grid_thw: Optional[Union[list[list[int]], torch.Tensor]],
        video_grid_thw: Optional[Union[list[list[int]], torch.Tensor]],
        second_per_grid_ts: Optional[list[float]],
        context_len: int = 0,
        seq_len: Optional[int] = None,
        audio_feature_lengths: Optional[torch.Tensor] = None,
        use_audio_in_video: bool = False,
    ) -> tuple[list[list[int]], int]:
        """Get mrope input positions and delta value."""

        image_grid_thw = [] if image_grid_thw is None else image_grid_thw
        video_grid_thw = [] if video_grid_thw is None else video_grid_thw
        second_per_grid_ts = [] if second_per_grid_ts is None else \
            second_per_grid_ts

        llm_positions, mrope_position_delta = \
            cls.get_input_positions_tensor(
                input_tokens=input_tokens,
                hf_config=hf_config,
                image_grid_thw=image_grid_thw,
                video_grid_thw=video_grid_thw,
                second_per_grid_ts=second_per_grid_ts,
                context_len=context_len,
                seq_len=seq_len,
                audio_feature_lengths=audio_feature_lengths,
                use_audio_in_video=use_audio_in_video,
            )

        return llm_positions.tolist(), mrope_position_delta

    @classmethod
    def get_input_positions_tensor(
        cls,
        input_tokens: list[int],
        hf_config: PretrainedConfig,
        image_grid_thw: Union[list[list[int]], torch.Tensor],
        video_grid_thw: Union[list[list[int]], torch.Tensor],
        second_per_grid_ts: list[float],
        context_len: int = 0,
        seq_len: Optional[int] = None,
        audio_feature_lengths: Optional[torch.Tensor] = None,
        use_audio_in_video: bool = False,
    ) -> tuple[torch.Tensor, int]:
        from vllm.transformers_utils.config import thinker_uses_mrope
        if thinker_uses_mrope(hf_config):
            return cls._omni_get_input_positions_tensor(
                input_tokens=input_tokens,
                hf_config=hf_config,
                image_grid_thw=image_grid_thw,
                video_grid_thw=video_grid_thw,
                second_per_grid_ts=second_per_grid_ts,
                context_len=context_len,
                seq_len=seq_len,
                audio_feature_lengths=audio_feature_lengths,
                use_audio_in_video=use_audio_in_video,
            )
        elif hf_config.model_type in ["glm4v", "glm4v_moe"]:
            return cls._glm4v_get_input_positions_tensor(
                input_tokens=input_tokens,
                hf_config=hf_config,
                image_grid_thw=image_grid_thw,
                video_grid_thw=video_grid_thw,
                context_len=context_len,
                seq_len=seq_len,
            )
        elif hf_config.model_type in ["qwen3_vl", "qwen3_vl_moe"]:
            return cls._qwen3vl_get_input_positions_tensor(
                input_tokens=input_tokens,
                hf_config=hf_config,
                image_grid_thw=image_grid_thw,
                video_grid_thw=video_grid_thw,
                context_len=context_len,
                seq_len=seq_len,
            )
        elif hf_config.model_type in ["ernie4_5_moe_vl", "ernie4_5_vl"]:
            return cls._ernie_get_input_positions_tensor(
                input_tokens=input_tokens,
                hf_config=hf_config,
                image_grid_thw=image_grid_thw,
                video_grid_thw=video_grid_thw,
                context_len=context_len,
                seq_len=seq_len,
            )
        elif "KeyeVL1_5" in hf_config.model_type:
            return cls._keye_get_input_positions_tensor(
                input_tokens=input_tokens,
                hf_config=hf_config,
                image_grid_thw=image_grid_thw,
                video_grid_thw=video_grid_thw,
                context_len=context_len,
                seq_len=seq_len,
            )
        else:
            return cls._vl_get_input_positions_tensor(
                input_tokens=input_tokens,
                hf_config=hf_config,
                image_grid_thw=image_grid_thw,
                video_grid_thw=video_grid_thw,
                second_per_grid_ts=second_per_grid_ts,
                context_len=context_len,
                seq_len=seq_len,
            )

    @classmethod
    def _glm4v_get_input_positions_tensor(
        cls,
        input_tokens: list[int],
        hf_config: PretrainedConfig,
        image_grid_thw: Union[list[list[int]], torch.Tensor],
        video_grid_thw: Union[list[list[int]], torch.Tensor],
        context_len: int = 0,
        seq_len: Optional[int] = None,
    ) -> tuple[torch.Tensor, int]:
        """Get mrope input positions and delta value for GLM4V."""

        image_token_id = hf_config.image_token_id
        video_start_token_id = hf_config.video_start_token_id
        video_end_token_id = hf_config.video_end_token_id
        spatial_merge_size = hf_config.vision_config.spatial_merge_size
        llm_pos_ids_list: list = []

        if not (image_grid_thw is None and video_grid_thw is None):
            if isinstance(image_grid_thw, torch.Tensor):
                image_grid_thw = image_grid_thw.tolist()

            input_token_type: list[str] = []
            video_check_flg = False
            for token in input_tokens:
                if token == video_start_token_id:
                    video_check_flg = True
                elif token == video_end_token_id:
                    video_check_flg = False

                if (token == image_token_id) and (video_check_flg is False):
                    input_token_type.append("image")
                elif (token == image_token_id) and (video_check_flg is True):
                    input_token_type.append("video")
                else:
                    input_token_type.append("text")

            input_type_group: list[tuple[str, int, int]] = []
            for key, group_iter in itertools.groupby(
                    enumerate(input_token_type), lambda x: x[1]):
                group_list = list(group_iter)
                start_index = group_list[0][0]
                end_index = group_list[-1][0] + 1
                input_type_group.append((key, start_index, end_index))

            video_frame_num = 1
            mm_data_idx = 0
            for modality_type, start_idx, end_idx in input_type_group:
                st_idx = llm_pos_ids_list[-1].max() + 1 if len(
                    llm_pos_ids_list) > 0 else 0
                if modality_type == "image":
                    t, h, w = (
                        image_grid_thw[mm_data_idx][0],
                        image_grid_thw[mm_data_idx][1],
                        image_grid_thw[mm_data_idx][2],
                    )
                    llm_grid_t, llm_grid_h, llm_grid_w = \
                        t, h // spatial_merge_size, w // spatial_merge_size

                    t_index = torch.arange(llm_grid_t).view(-1, 1).expand(
                        -1, llm_grid_h * llm_grid_w).flatten()
                    h_index = torch.arange(llm_grid_h).view(1, -1, 1).expand(
                        llm_grid_t, -1, llm_grid_w).flatten()
                    w_index = torch.arange(llm_grid_w).view(1, 1, -1).expand(
                        llm_grid_t, llm_grid_h, -1).flatten()
                    llm_pos_ids_list.append(
                        torch.stack([t_index, h_index, w_index]) + st_idx)
                    mm_data_idx += 1

                elif modality_type == "video":
                    t, h, w = (
                        video_frame_num,
                        image_grid_thw[mm_data_idx][1],
                        image_grid_thw[mm_data_idx][2],
                    )
                    llm_grid_t, llm_grid_h, llm_grid_w = \
                        t, h // spatial_merge_size, w // spatial_merge_size

                    for t_idx in range(llm_grid_t):
                        t_index = torch.tensor(t_idx).view(-1, 1).expand(
                            -1, llm_grid_h * llm_grid_w).flatten()
                        h_index = torch.arange(llm_grid_h).view(
                            1, -1, 1).expand(1, -1, llm_grid_w).flatten()
                        w_index = torch.arange(llm_grid_w).view(
                            1, 1, -1).expand(1, llm_grid_h, -1).flatten()
                        llm_pos_ids_list.append(
                            torch.stack([t_index, h_index, w_index]) + st_idx)

                    mm_data_idx += 1
                    video_frame_num += 1

                else:
                    text_len = end_idx - start_idx
                    llm_pos_ids_list.append(
                        torch.arange(text_len).view(1, -1).expand(3, -1) +
                        st_idx)
                    video_frame_num = 1

        else:
            text_len = len(input_tokens)
            llm_pos_ids_list.append(
                torch.arange(text_len).view(1, -1).expand(3, -1))

        llm_positions = torch.cat(llm_pos_ids_list, dim=1).reshape(3, -1)
        llm_positions = llm_positions[:, context_len:seq_len]
        mrope_position_delta = (llm_positions.max() + 1 -
                                len(input_tokens)).item()
        return llm_positions, mrope_position_delta

    @classmethod
    def _qwen3vl_get_input_positions_tensor(
        cls,
        input_tokens: list[int],
        hf_config: PretrainedConfig,
        image_grid_thw: Union[list[list[int]], torch.Tensor],
        video_grid_thw: Union[list[list[int]], torch.Tensor],
        context_len: int = 0,
        seq_len: Optional[int] = None,
    ) -> tuple[torch.Tensor, int]:
        """Get mrope input positions and delta value."""

        video_grid_thw = [[1, h, w] for t, h, w in video_grid_thw
                          for _ in range(t)]

        image_token_id = hf_config.image_token_id
        video_token_id = hf_config.video_token_id
        vision_start_token_id = hf_config.vision_start_token_id
        spatial_merge_size = hf_config.vision_config.spatial_merge_size

        input_tokens_tensor = torch.tensor(input_tokens)
        vision_start_indices = torch.argwhere(
            input_tokens_tensor == vision_start_token_id).squeeze(1)
        vision_tokens = input_tokens_tensor[vision_start_indices + 1]
        image_nums = (vision_tokens == image_token_id).sum()
        video_nums = (vision_tokens == video_token_id).sum()
        llm_pos_ids_list: list = []

        st = 0
        remain_images, remain_videos = image_nums, video_nums

        image_index, video_index = 0, 0
        for _ in range(image_nums + video_nums):
            if image_token_id in input_tokens and remain_images > 0:
                ed_image = input_tokens.index(image_token_id, st)
            else:
                ed_image = len(input_tokens) + 1
            if video_token_id in input_tokens and remain_videos > 0:
                ed_video = input_tokens.index(video_token_id, st)
            else:
                ed_video = len(input_tokens) + 1
            if ed_image < ed_video:
                t, h, w = (
                    image_grid_thw[image_index][0],
                    image_grid_thw[image_index][1],
                    image_grid_thw[image_index][2],
                )
                image_index += 1
                remain_images -= 1
                ed = ed_image
            else:
                t, h, w = (
                    video_grid_thw[video_index][0],
                    video_grid_thw[video_index][1],
                    video_grid_thw[video_index][2],
                )
                video_index += 1
                remain_videos -= 1
                ed = ed_video

            llm_grid_t, llm_grid_h, llm_grid_w = \
                t, h // spatial_merge_size, w // spatial_merge_size
            text_len = ed - st

            st_idx = llm_pos_ids_list[-1].max() + 1 if len(
                llm_pos_ids_list) > 0 else 0
            llm_pos_ids_list.append(
                torch.arange(text_len).view(1, -1).expand(3, -1) + st_idx)

            t_index = torch.arange(llm_grid_t).view(-1, 1).expand(
                -1, llm_grid_h * llm_grid_w).flatten()
            h_index = torch.arange(llm_grid_h).view(1, -1, 1).expand(
                llm_grid_t, -1, llm_grid_w).flatten()
            w_index = torch.arange(llm_grid_w).view(1, 1, -1).expand(
                llm_grid_t, llm_grid_h, -1).flatten()
            llm_pos_ids_list.append(
                torch.stack([t_index, h_index, w_index]) + text_len + st_idx)
            st = ed + llm_grid_t * llm_grid_h * llm_grid_w

        if st < len(input_tokens):
            st_idx = llm_pos_ids_list[-1].max() + 1 if len(
                llm_pos_ids_list) > 0 else 0
            text_len = len(input_tokens) - st
            llm_pos_ids_list.append(
                torch.arange(text_len).view(1, -1).expand(3, -1) + st_idx)

        llm_positions = torch.cat(llm_pos_ids_list, dim=1).reshape(3, -1)
        mrope_position_delta = (llm_positions.max() + 1 -
                                len(input_tokens)).item()
        llm_positions = llm_positions[:, context_len:seq_len]
        return llm_positions, mrope_position_delta

    @classmethod
    def _ernie_get_input_positions_tensor(
        cls,
        input_tokens: list[int],
        hf_config: PretrainedConfig,
        image_grid_thw: Union[list[list[int]], torch.Tensor],
        video_grid_thw: Union[list[list[int]], torch.Tensor],
        context_len: int = 0,
        seq_len: Optional[int] = None,
    ) -> tuple[torch.Tensor, int]:
        """Get mrope input positions and delta value for Ernie VL."""

        image_token_id = hf_config.im_patch_id
        video_start_token_id = hf_config.video_start_token_id
        video_end_token_id = hf_config.video_end_token_id
        spatial_conv_size = hf_config.spatial_conv_size
        temporal_conv_size = hf_config.temporal_conv_size
        llm_pos_ids_list: list = []

        if not (image_grid_thw is None and video_grid_thw is None):
            if isinstance(image_grid_thw, torch.Tensor):
                image_grid_thw = image_grid_thw.tolist()

            input_token_type: list[str] = []
            video_check_flg = False
            for token in input_tokens:
                if token == video_start_token_id:
                    video_check_flg = True
                elif token == video_end_token_id:
                    video_check_flg = False

                if (token == image_token_id) and (video_check_flg is False):
                    input_token_type.append("image")
                elif (token == image_token_id) and (video_check_flg is True):
                    input_token_type.append("video")
                else:
                    input_token_type.append("text")

            input_type_group: list[tuple[str, int, int]] = []
            for key, group_iter in itertools.groupby(
                    enumerate(input_token_type), lambda x: x[1]):
                group_list = list(group_iter)
                start_index = group_list[0][0]
                end_index = group_list[-1][0] + 1
                input_type_group.append((key, start_index, end_index))

            video_frame_num = 1
            mm_data_idx = 0
            for modality_type, start_idx, end_idx in input_type_group:
                st_idx = llm_pos_ids_list[-1].max() + 1 if len(
                    llm_pos_ids_list) > 0 else 0
                if modality_type == "image":
                    t, h, w = (
                        image_grid_thw[mm_data_idx][0],
                        image_grid_thw[mm_data_idx][1],
                        image_grid_thw[mm_data_idx][2],
                    )
                    llm_grid_t, llm_grid_h, llm_grid_w = \
                        t, h // spatial_conv_size, w // spatial_conv_size

                    t_index = torch.arange(llm_grid_t).view(-1, 1).expand(
                        -1, llm_grid_h * llm_grid_w).flatten()
                    h_index = torch.arange(llm_grid_h).view(1, -1, 1).expand(
                        llm_grid_t, -1, llm_grid_w).flatten()
                    w_index = torch.arange(llm_grid_w).view(1, 1, -1).expand(
                        llm_grid_t, llm_grid_h, -1).flatten()
                    llm_pos_ids_list.append(
                        torch.stack([t_index, h_index, w_index]) + st_idx)
                    mm_data_idx += 1

                elif modality_type == "video":
                    t, h, w = (
                        video_grid_thw[mm_data_idx][0],
                        video_grid_thw[mm_data_idx][1],
                        video_grid_thw[mm_data_idx][2],
                    )
                    llm_grid_t, llm_grid_h, llm_grid_w = (t //
                                                          temporal_conv_size,
                                                          h //
                                                          spatial_conv_size,
                                                          w //
                                                          spatial_conv_size)

                    for t_idx in range(llm_grid_t):
                        t_index = torch.tensor(t_idx).view(-1, 1).expand(
                            -1, llm_grid_h * llm_grid_w).flatten()
                        h_index = torch.arange(llm_grid_h).view(
                            1, -1, 1).expand(1, -1, llm_grid_w).flatten()
                        w_index = torch.arange(llm_grid_w).view(
                            1, 1, -1).expand(1, llm_grid_h, -1).flatten()
                        llm_pos_ids_list.append(
                            torch.stack([t_index, h_index, w_index]) + st_idx)

                    mm_data_idx += 1
                    video_frame_num += 1

                else:
                    text_len = end_idx - start_idx
                    llm_pos_ids_list.append(
                        torch.arange(text_len).view(1, -1).expand(3, -1) +
                        st_idx)
                    video_frame_num = 1

        else:
            text_len = len(input_tokens)
            llm_pos_ids_list.append(
                torch.arange(text_len).view(1, -1).expand(3, -1))

        llm_positions = torch.cat(llm_pos_ids_list, dim=1).reshape(3, -1)
        llm_positions = llm_positions[:, context_len:seq_len]
        mrope_position_delta = (llm_positions.max() + 1 -
                                len(input_tokens)).item()
        return llm_positions, mrope_position_delta

    @classmethod
    def _keye_get_input_positions_tensor(
        cls,
        input_tokens: list[int],
        hf_config: PretrainedConfig,
        image_grid_thw: Union[list[list[int]], torch.Tensor],
        video_grid_thw: Union[list[list[int]], torch.Tensor],
        context_len: int = 0,
        seq_len: Optional[int] = None,
    ) -> tuple[torch.Tensor, int]:
        if isinstance(video_grid_thw, list) and len(video_grid_thw) > 0:
            video_grid_thw = video_grid_thw[0]
        """Get mrope input positions and delta value (Keye series)."""

        def split_thw(
                grid_thw: Union[torch.Tensor, list[int]]) -> list[list[int]]:
            """
            Split grid_thw along the t dimension.

            Args:
                grid_thw: shape [N, 3] tensor or nested list of [t, h, w].

            Returns:
                List of [1, h, w] rows, repeated t times for each original row.
            """

            if isinstance(grid_thw, list):
                grid_thw = torch.tensor(grid_thw, dtype=torch.long)

            if grid_thw.numel() == 0:
                return []

            t, hw = grid_thw[:, 0], grid_thw[:, 1:]
            ones = torch.ones_like(hw[:, :1])  # [N,1]
            out = torch.cat([ones, hw], dim=1).repeat_interleave(t, dim=0)
            return out.tolist()

        video_grid_thw = split_thw(video_grid_thw)

        image_token_id = hf_config.image_token_id
        video_token_id = hf_config.video_token_id
        spatial_merge_size = hf_config.vision_config.spatial_merge_size

        image_nums = len(image_grid_thw)
        frame_nums = len(video_grid_thw)
        llm_pos_ids_list: list = []

        st = 0
        remain_images, remain_frames = image_nums, frame_nums

        image_index, video_index = 0, 0
        for _ in range(image_nums + frame_nums):
            if remain_images > 0:
                try:
                    ed_image = input_tokens.index(image_token_id, st)
                except ValueError:
                    ed_image = len(input_tokens) + 1
            else:
                ed_image = len(input_tokens) + 1
            if remain_frames > 0:
                try:
                    ed_video = input_tokens.index(video_token_id, st)
                except ValueError:
                    ed_video = len(input_tokens) + 1
            else:
                ed_video = len(input_tokens) + 1

            if ed_image < ed_video:
                t, h, w = (
                    image_grid_thw[image_index][0],
                    image_grid_thw[image_index][1],
                    image_grid_thw[image_index][2],
                )
                image_index += 1
                remain_images -= 1
                ed = ed_image
            else:
                t, h, w = (
                    video_grid_thw[video_index][0],
                    video_grid_thw[video_index][1],
                    video_grid_thw[video_index][2],
                )
                video_index += 1
                remain_frames -= 1
                ed = ed_video

            llm_grid_t, llm_grid_h, llm_grid_w = \
                t, h // spatial_merge_size, w // spatial_merge_size
            text_len = ed - st

            st_idx = llm_pos_ids_list[-1].max() + 1 if len(
                llm_pos_ids_list) > 0 else 0
            llm_pos_ids_list.append(
                torch.arange(text_len).view(1, -1).expand(3, -1) + st_idx)

            t_index = (torch.arange(llm_grid_t).view(-1, 1).expand(
                -1, llm_grid_h * llm_grid_w)).long().flatten()

            h_index = torch.arange(llm_grid_h).view(1, -1, 1).expand(
                llm_grid_t, -1, llm_grid_w).flatten()
            w_index = torch.arange(llm_grid_w).view(1, 1, -1).expand(
                llm_grid_t, llm_grid_h, -1).flatten()
            llm_pos_ids_list.append(
                torch.stack([t_index, h_index, w_index]) + text_len + st_idx)
            st = ed + llm_grid_t * llm_grid_h * llm_grid_w

        if st < len(input_tokens):
            st_idx = llm_pos_ids_list[-1].max() + 1 if len(
                llm_pos_ids_list) > 0 else 0
            text_len = len(input_tokens) - st
            llm_pos_ids_list.append(
                torch.arange(text_len).view(1, -1).expand(3, -1) + st_idx)

        llm_positions = torch.cat(llm_pos_ids_list, dim=1).reshape(3, -1)
        mrope_position_delta = (llm_positions.max() + 1 -
                                len(input_tokens)).item()
        llm_positions = llm_positions[:, context_len:seq_len]

        return llm_positions, mrope_position_delta

    @classmethod
    def _vl_get_input_positions_tensor(
        cls,
        input_tokens: list[int],
        hf_config: PretrainedConfig,
        image_grid_thw: Union[list[list[int]], torch.Tensor],
        video_grid_thw: Union[list[list[int]], torch.Tensor],
        second_per_grid_ts: list[float],
        context_len: int = 0,
        seq_len: Optional[int] = None,
    ) -> tuple[torch.Tensor, int]:
        """Get mrope input positions and delta value."""

        image_token_id = hf_config.image_token_id
        video_token_id = hf_config.video_token_id
        vision_start_token_id = hf_config.vision_start_token_id
        spatial_merge_size = hf_config.vision_config.spatial_merge_size
        tokens_per_second = getattr(hf_config.vision_config,
                                    "tokens_per_second", 1.0)

        input_tokens_tensor = torch.tensor(input_tokens)
        vision_start_indices = torch.argwhere(
            input_tokens_tensor == vision_start_token_id).squeeze(1)
        vision_tokens = input_tokens_tensor[vision_start_indices + 1]
        image_nums = (vision_tokens == image_token_id).sum()
        video_nums = (vision_tokens == video_token_id).sum()
        llm_pos_ids_list: list = []

        st = 0
        remain_images, remain_videos = image_nums, video_nums

        image_index, video_index = 0, 0
        for _ in range(image_nums + video_nums):
            video_second_per_grid_t = 0.0
            if remain_images > 0:
                try:
                    ed_image = input_tokens.index(image_token_id, st)
                except ValueError:
                    ed_image = len(input_tokens) + 1
            else:
                ed_image = len(input_tokens) + 1
            if remain_videos > 0:
                try:
                    ed_video = input_tokens.index(video_token_id, st)
                except ValueError:
                    ed_video = len(input_tokens) + 1
            else:
                ed_video = len(input_tokens) + 1
            if ed_image < ed_video:
                t, h, w = (
                    image_grid_thw[image_index][0],
                    image_grid_thw[image_index][1],
                    image_grid_thw[image_index][2],
                )
                image_index += 1
                remain_images -= 1
                ed = ed_image
            else:
                t, h, w = (
                    video_grid_thw[video_index][0],
                    video_grid_thw[video_index][1],
                    video_grid_thw[video_index][2],
                )
                video_second_per_grid_t = 1.0
                if second_per_grid_ts:
                    video_second_per_grid_t = second_per_grid_ts[video_index]
                video_index += 1
                remain_videos -= 1
                ed = ed_video

            llm_grid_t, llm_grid_h, llm_grid_w = \
                t, h // spatial_merge_size, w // spatial_merge_size
            text_len = ed - st

            st_idx = llm_pos_ids_list[-1].max() + 1 if len(
                llm_pos_ids_list) > 0 else 0
            llm_pos_ids_list.append(
                torch.arange(text_len).view(1, -1).expand(3, -1) + st_idx)

            t_index = (torch.arange(llm_grid_t).view(-1, 1).expand(
                -1, llm_grid_h * llm_grid_w) * video_second_per_grid_t *
                       tokens_per_second).long().flatten()

            h_index = torch.arange(llm_grid_h).view(1, -1, 1).expand(
                llm_grid_t, -1, llm_grid_w).flatten()
            w_index = torch.arange(llm_grid_w).view(1, 1, -1).expand(
                llm_grid_t, llm_grid_h, -1).flatten()
            llm_pos_ids_list.append(
                torch.stack([t_index, h_index, w_index]) + text_len + st_idx)
            st = ed + llm_grid_t * llm_grid_h * llm_grid_w

        if st < len(input_tokens):
            st_idx = llm_pos_ids_list[-1].max() + 1 if len(
                llm_pos_ids_list) > 0 else 0
            text_len = len(input_tokens) - st
            llm_pos_ids_list.append(
                torch.arange(text_len).view(1, -1).expand(3, -1) + st_idx)

        llm_positions = torch.cat(llm_pos_ids_list, dim=1).reshape(3, -1)
        mrope_position_delta = (llm_positions.max() + 1 -
                                len(input_tokens)).item()
        llm_positions = llm_positions[:, context_len:seq_len]

        return llm_positions, mrope_position_delta

    @classmethod
    def _omni_get_input_positions_tensor(
        cls,
        input_tokens: list[int],
        hf_config: PretrainedConfig,
        image_grid_thw: Union[list[list[int]], torch.Tensor],
        video_grid_thw: Union[list[list[int]], torch.Tensor],
        second_per_grid_ts: Optional[list[float]] = None,
        context_len: int = 0,
        seq_len: Optional[int] = None,
        audio_feature_lengths: Optional[torch.Tensor] = None,
        use_audio_in_video: bool = False,
    ) -> tuple[torch.Tensor, int]:
        """Get mrope input positions and delta value (Qwen2.5-Omni version).

        Differences from MRotaryEmbedding:
            1. Add audio support (and related `audio_feature_lengths`).
            2. Add `use_audio_in_video` option to read audio from video inputs.
                In this case, audio and vision position ids will be split into
                chunks and interleaved.

        Example:

            (V_i are vision position ids, A_i are audio position ids)

            |V_1 ...    V_n|A_1 ...   A_n|V_n+1 ... V_2n|A_n+1 ... A_2n|...
            |vision chunk 1|audio chunk 1|vision chunk 2|audio chunk 2 |...
        """

        # TODO(fyabc): refactor and share more code with
        #  _vl_get_input_positions_tensor.

        thinker_config = hf_config.thinker_config
        audio_token_id = thinker_config.audio_token_index
        image_token_id = thinker_config.image_token_index
        video_token_id = thinker_config.video_token_index
        audio_start_token_id = thinker_config.audio_start_token_id
        audio_end_token_id = thinker_config.audio_end_token_id
        vision_start_token_id = thinker_config.vision_start_token_id
        vision_end_token_id = thinker_config.vision_end_token_id
        seconds_per_chunk = thinker_config.seconds_per_chunk
        spatial_merge_size = thinker_config.vision_config.spatial_merge_size
        tokens_per_second = getattr(thinker_config.vision_config,
                                    "tokens_per_second", 25)

        if isinstance(image_grid_thw, list):
            image_grid_thw = torch.tensor(image_grid_thw)
        if isinstance(video_grid_thw, list):
            video_grid_thw = torch.tensor(video_grid_thw)

        src_item = input_tokens
        audio_seqlens = audio_feature_lengths
        if not second_per_grid_ts:
            second_per_grid_ts = [1] * video_grid_thw.shape[0]
        audio_idx = 0
        video_idx = 0
        image_idx = 0
        new_src_item: list[int] = []
        llm_pos_ids_list: list[torch.Tensor] = []

        idx = 0
        while idx < len(src_item):
            new_src_item_len = len(new_src_item)
            start_idx = llm_pos_ids_list[-1].max() + 1 if len(
                llm_pos_ids_list) > 0 else 0
            if src_item[idx] not in [
                    audio_token_id, video_token_id, image_token_id
            ]:
                if use_audio_in_video and idx > 0:
                    if src_item[idx] == vision_end_token_id and \
                        src_item[idx - 1] == audio_end_token_id:
                        # processing the <|audio_eos|> before <|vision_eos|>
                        start_idx -= 1
                    elif src_item[idx] == audio_start_token_id and \
                        src_item[idx - 1] == vision_start_token_id:
                        # processing the <|audio_bos|> after <|vision_eos|>
                        start_idx -= 1
                new_src_item.append(src_item[idx])
                llm_pos_ids = torch.tensor([start_idx],
                                           dtype=torch.long).expand(3, -1)
                llm_pos_ids_list.append(llm_pos_ids)
            elif src_item[idx] == audio_token_id:
                assert audio_seqlens is not None
                audio_seqlen = audio_seqlens[audio_idx]
                place_num = (((audio_seqlen - 1) // 2 + 1 - 2) // 2 + 1)
                new_src_item.extend([audio_token_id] * place_num)
                llm_pos_ids = torch.arange(place_num).expand(3, -1) + start_idx
                llm_pos_ids_list.append(llm_pos_ids)
                audio_idx += 1
            elif src_item[idx] == image_token_id:
                grid_t = image_grid_thw[image_idx][0]
                grid_hs = image_grid_thw[:, 1]
                grid_ws = image_grid_thw[:, 2]
                t_index = (torch.arange(grid_t) * 1 * tokens_per_second).long()
                llm_pos_ids = cls._get_llm_pos_ids_for_vision(
                    start_idx, image_idx, spatial_merge_size, t_index, grid_hs,
                    grid_ws)
                llm_pos_ids_list.append(llm_pos_ids)
                vision_seqlen = image_grid_thw[image_idx].prod() // (
                    spatial_merge_size**2)
                new_src_item.extend([image_token_id] * vision_seqlen)
                image_idx += 1
            elif src_item[idx] == video_token_id and not use_audio_in_video:
                grid_t = video_grid_thw[video_idx][0]
                grid_hs = video_grid_thw[:, 1]
                grid_ws = video_grid_thw[:, 2]
                t_index = (torch.arange(grid_t) *
                           second_per_grid_ts[video_idx] *
                           tokens_per_second).long()
                llm_pos_ids = cls._get_llm_pos_ids_for_vision(
                    start_idx, video_idx, spatial_merge_size, t_index, grid_hs,
                    grid_ws)
                llm_pos_ids_list.append(llm_pos_ids)
                vision_seqlen = video_grid_thw[video_idx].prod() // (
                    spatial_merge_size**2)
                new_src_item.extend([video_token_id] * vision_seqlen)
                video_idx += 1
            else:
                # read audio from video
                assert audio_seqlens is not None
                audio_seqlen = audio_seqlens[audio_idx]
                vision_seqlen = video_grid_thw[video_idx].prod() // (
                    spatial_merge_size**2)
                grid_t = video_grid_thw[video_idx][0]
                grid_h = video_grid_thw[video_idx][1]
                grid_w = video_grid_thw[video_idx][2]
                grid_hs = video_grid_thw[:, 1]
                grid_ws = video_grid_thw[:, 2]
                t_ntoken_per_chunk = int(tokens_per_second * seconds_per_chunk)
                t_index = (torch.arange(grid_t) *
                           second_per_grid_ts[video_idx] *
                           tokens_per_second).long()
                t_index_split_chunk = cls._split_list_into_ranges(
                    t_index, t_ntoken_per_chunk)
                place_num = (((audio_seqlen - 1) // 2 + 1 - 2) // 2 + 1) + 2
                pure_audio_len = place_num - 2
                added_audio_len = 0
                audio_llm_pos_ids_list: list[torch.Tensor] = []
                for t_chunk in t_index_split_chunk:
                    vision_ntoken_per_chunk = len(
                        t_chunk) * grid_h * grid_w // (spatial_merge_size**2)
                    new_src_item.extend([video_token_id] *
                                        vision_ntoken_per_chunk)
                    vision_llm_pos_ids_list = cls._get_llm_pos_ids_for_vision(
                        start_idx, video_idx, spatial_merge_size, t_chunk,
                        grid_hs, grid_ws).split(1, dim=1)
                    llm_pos_ids_list.extend(vision_llm_pos_ids_list)
                    new_src_item.extend(
                        min(t_ntoken_per_chunk, pure_audio_len -
                            added_audio_len) * [audio_token_id])
                    audio_start_idx = start_idx if len(
                        audio_llm_pos_ids_list
                    ) == 0 else audio_llm_pos_ids_list[-1][0].item() + 1
                    if min(t_ntoken_per_chunk,
                           pure_audio_len - added_audio_len) > 0:
                        audio_llm_pos_ids_list = (torch.arange(
                            min(t_ntoken_per_chunk, pure_audio_len -
                                added_audio_len)).expand(3, -1) +
                                                  audio_start_idx).split(1,
                                                                         dim=1)
                    else:
                        audio_llm_pos_ids_list = []
                    added_audio_len += min(t_ntoken_per_chunk,
                                           pure_audio_len - added_audio_len)
                    llm_pos_ids_list.extend(audio_llm_pos_ids_list)
                if added_audio_len < pure_audio_len:
                    new_src_item.extend(
                        (pure_audio_len - added_audio_len) * [audio_token_id])
                    audio_llm_pos_ids_list = (
                        torch.arange(pure_audio_len - added_audio_len).expand(
                            3, -1) + llm_pos_ids_list[-1].max() + 1).split(
                                1, dim=1)
                    llm_pos_ids_list.extend(audio_llm_pos_ids_list)
                audio_idx += 1
                video_idx += 1
            # move to the next token
            idx += len(new_src_item) - new_src_item_len

        llm_positions = torch.cat(llm_pos_ids_list, dim=1)
        mrope_position_delta = torch.cat(llm_pos_ids_list,
                                         dim=1).max() + 1 - len(src_item)
        llm_positions = llm_positions[:, context_len:seq_len]

        return llm_positions, mrope_position_delta

    @staticmethod
    def _get_llm_pos_ids_for_vision(
        start_idx: int,
        vision_idx: int,
        spatial_merge_size: int,
        t_index: list[int],
        grid_hs: torch.Tensor,
        grid_ws: torch.Tensor,
    ) -> torch.Tensor:
        llm_pos_ids_list = []
        llm_grid_h = grid_hs[vision_idx] // spatial_merge_size
        llm_grid_w = grid_ws[vision_idx] // spatial_merge_size
        h_index = (torch.arange(llm_grid_h).view(1, -1, 1).expand(
            len(t_index), -1, llm_grid_w).flatten())
        w_index = (torch.arange(llm_grid_w).view(1, 1, -1).expand(
            len(t_index), llm_grid_h, -1).flatten())
        t_index_tensor = torch.Tensor(t_index).to(llm_grid_h.device).view(
            -1, 1).expand(-1, llm_grid_h * llm_grid_w).long().flatten()
        _llm_pos_ids = torch.stack([t_index_tensor, h_index, w_index])
        llm_pos_ids_list.append(_llm_pos_ids + start_idx)
        llm_pos_ids = torch.cat(llm_pos_ids_list, dim=1)
        return llm_pos_ids

    @staticmethod
    def _split_list_into_ranges(lst: torch.Tensor,
                                interval: int) -> list[list[int]]:
        ranges: list[list[int]] = [[]
                                   for _ in range((max(lst) // interval) + 1)]
        for num in lst:
            index = num // interval
            ranges[index].append(num)
        return ranges

    @staticmethod
    def get_next_input_positions(
        mrope_position_delta: int,
        context_len: int,
        seq_len: int,
    ) -> list[list[int]]:
        return [
            list(
                range(context_len + mrope_position_delta,
                      seq_len + mrope_position_delta)) for _ in range(3)
        ]

    @staticmethod
    def get_next_input_positions_tensor(out: np.ndarray, out_offset: int,
                                        mrope_position_delta: int,
                                        context_len: int, num_new_tokens: int):

        values = np.arange(mrope_position_delta + context_len,
                           mrope_position_delta + context_len + num_new_tokens,
                           dtype=out.dtype)
        out[:, out_offset:out_offset + num_new_tokens] = values

    @classmethod
    def omni_get_updates_use_audio_in_video(
        cls,
        thinker_config: PretrainedConfig,
        audio_len: int,
        video_grid_thw: Union[list[int], torch.Tensor],
        video_second_per_grid_t: float,
    ) -> list[int]:
        """Get video prompt updates when `use_audio_in_video` is True.

        In this case, audio and vision update ids will be split into
        chunks and interleaved (details in `_omni_get_input_positions_tensor`).

        <|video_bos|><|VIDEO|><|video_eos|> =>
        <|video_bos|><|audio_bos|>(... chunks ...)<|audio_eos|><|video_eos|>
        """

        audio_token_id = thinker_config.audio_token_index
        video_token_id = thinker_config.video_token_index
        audio_start_token_id = thinker_config.audio_start_token_id
        audio_end_token_id = thinker_config.audio_end_token_id
        seconds_per_chunk = thinker_config.seconds_per_chunk
        spatial_merge_size = thinker_config.vision_config.spatial_merge_size
        tokens_per_second = getattr(thinker_config.vision_config,
                                    "tokens_per_second", 25)

        grid_t = video_grid_thw[0]
        grid_h = video_grid_thw[1]
        grid_w = video_grid_thw[2]
        t_ntoken_per_chunk = int(tokens_per_second * seconds_per_chunk)
        t_index = (torch.arange(grid_t) * video_second_per_grid_t *
                   tokens_per_second).long()
        t_index_split_chunk = cls._split_list_into_ranges(
            t_index, t_ntoken_per_chunk)

        updates = [audio_start_token_id]
        added_audio_len = 0
        for t_chunk in t_index_split_chunk:
            vision_ntoken_per_chunk = len(t_chunk) * grid_h * grid_w // (
                spatial_merge_size**2)
            updates.extend([video_token_id] * vision_ntoken_per_chunk)

            audio_chunk_size = min(t_ntoken_per_chunk,
                                   audio_len - added_audio_len)
            updates.extend(audio_chunk_size * [audio_token_id])
            added_audio_len += audio_chunk_size
        if added_audio_len < audio_len:
            updates.extend((audio_len - added_audio_len) * [audio_token_id])
        updates.extend([audio_end_token_id])

        return updates<|MERGE_RESOLUTION|>--- conflicted
+++ resolved
@@ -294,14 +294,7 @@
         assert positions.ndim == 1 or positions.ndim == 2
         assert key is not None
 
-<<<<<<< HEAD
-        if self.mrope_interleaved:
-            # TODO: add triton implementation to support mrope-interleaved
-            return self.forward_native(positions, query, key)
-
         self._match_cos_sin_cache_dtype(query)
-=======
->>>>>>> 28219864
         num_tokens = positions.shape[-1]
         cos_sin = self.cos_sin_cache[positions]
         cos, sin = cos_sin.chunk(2, dim=-1)
