--- conflicted
+++ resolved
@@ -86,10 +86,6 @@
         ):
             self.cos_sin_cache = self.cos_sin_cache.to(query.device, dtype=query.dtype)
 
-<<<<<<< HEAD
-    @staticmethod
-    def forward_static(
-=======
 
 class RotaryEmbedding(RotaryEmbeddingBase):
     def __init__(
@@ -105,9 +101,8 @@
             head_size, rotary_dim, max_position_embeddings, base, is_neox_style, dtype
         )
 
-    def forward_native(
-        self,
->>>>>>> d7fb10c5
+    @staticmethod
+    def forward_static(
         positions: torch.Tensor,
         query: torch.Tensor,
         key: torch.Tensor | None,
