--- conflicted
+++ resolved
@@ -149,15 +149,9 @@
         self,
         positions: torch.Tensor,
         query: torch.Tensor,
-<<<<<<< HEAD
-        key: Optional[torch.Tensor] = None,
-    ) -> tuple[torch.Tensor, Optional[torch.Tensor]]:
+        key: torch.Tensor | None = None,
+    ) -> tuple[torch.Tensor, torch.Tensor | None]:
         if self.is_rocm_triton_rotary_embed_enabled:
-=======
-        key: torch.Tensor | None = None,
-    ) -> tuple[torch.Tensor, torch.Tensor | None]:
-        if self.is_rocm_triton_rotary_embedding_enabled:
->>>>>>> 01ad27fa
             self._match_cos_sin_cache_dtype(query)
             rocm_aiter_ops.triton_rotary_embed(
                 positions,
