--- conflicted
+++ resolved
@@ -66,12 +66,6 @@
         key: Optional[torch.Tensor] = None,
     ) -> tuple[torch.Tensor, Optional[torch.Tensor]]:
         """A PyTorch-native implementation of forward()."""
-<<<<<<< HEAD
-        # print('Using native backend for RoPE')
-        if offsets is not None:
-            positions = positions + offsets
-=======
->>>>>>> dbebb7f8
         positions = positions.flatten()
         num_tokens = positions.shape[0]
         cos_sin = self.cos_sin_cache.index_select(0, positions)
