# SPDX-License-Identifier: Apache-2.0
# SPDX-FileCopyrightText: Copyright contributors to the vLLM project
"""Rotary Positional Embeddings Base Class."""
from typing import Optional

import torch

from vllm.model_executor.custom_op import CustomOp

from .common import apply_rotary_emb_torch
from .rocm_aiter_rope_ops import (is_rocm_rotary_embedding_enabled,
                                  is_rocm_triton_rotary_embedding_enabled,
                                  rocm_aiter_rotary_emb)


@CustomOp.register("rotary_embedding")
class RotaryEmbedding(CustomOp):
    """Original rotary positional embedding."""

    def __init__(
        self,
        head_size: int,
        rotary_dim: int,
        max_position_embeddings: int,
        base: float,
        is_neox_style: bool,
        dtype: torch.dtype,
    ) -> None:
        super().__init__()
        self.head_size = head_size
        self.rotary_dim = rotary_dim
        self.max_position_embeddings = max_position_embeddings
        self.base = base
        self.is_neox_style = is_neox_style
        self.dtype = dtype
        # TODO(mgoin): disabled for now due to failures
        # Flashinfer only supports head_size=64, 128, 256, 512.
        # https://github.com/flashinfer-ai/flashinfer/blob/ebfd655efe830048dba5d582aaa61d61d1cf9a87/include/flashinfer/utils.cuh#L174-L202
        # self.use_flashinfer = (self.enabled()
        #                        and dtype in (torch.float16, torch.bfloat16)
        #                        and current_platform.is_cuda()
        #                        and has_flashinfer()
        #                        and self.head_size in [64, 128, 256, 512])
        self.use_flashinfer = False

        cache = self._compute_cos_sin_cache()
        if not self.use_flashinfer:
            cache = cache.to(dtype)
        self.cos_sin_cache: torch.Tensor
        self.register_buffer("cos_sin_cache", cache, persistent=False)
        self.is_rocm_aiter_enabled = \
            is_rocm_rotary_embedding_enabled()
        self.is_rocm_aiter_triton_enabled = \
            is_rocm_triton_rotary_embedding_enabled(
        )

    def _compute_inv_freq(self, base: float) -> torch.Tensor:
        """Compute the inverse frequency."""
        # NOTE(woosuk): To exactly match the HF implementation, we need to
        # use CPU to compute the cache and then move it to GPU. However, we
        # create the cache on GPU for faster initialization. This may cause
        # a slight numerical difference between the HF implementation and ours.
        inv_freq = 1.0 / (base**(torch.arange(
            0, self.rotary_dim, 2, dtype=torch.float) / self.rotary_dim))
        return inv_freq

    def _compute_cos_sin_cache(self) -> torch.Tensor:
        """Compute the cos and sin cache."""
        inv_freq = self._compute_inv_freq(self.base)
        t = torch.arange(self.max_position_embeddings, dtype=torch.float)

        freqs = torch.einsum("i,j -> ij", t, inv_freq)
        cos = freqs.cos()
        sin = freqs.sin()
        cache = torch.cat((cos, sin), dim=-1)
        return cache

    def _match_cos_sin_cache_dtype(self, query: torch.Tensor) -> None:
        # __setattr__ in nn.Module (called by `self.cos_sin_cache = ...`)
        # is expensive, so avoid calling it if possible
        if self.cos_sin_cache.device != query.device or \
            self.cos_sin_cache.dtype != query.dtype:
            self.cos_sin_cache = self.cos_sin_cache.to(query.device,
                                                       dtype=query.dtype)

    def forward_native(
        self,
        positions: torch.Tensor,
        query: torch.Tensor,
        key: Optional[torch.Tensor] = None,
    ) -> tuple[torch.Tensor, Optional[torch.Tensor]]:
        """A PyTorch-native implementation of forward()."""
        positions = positions.flatten()
        num_tokens = positions.shape[0]
        cos_sin = self.cos_sin_cache.index_select(0, positions)
        cos, sin = cos_sin.chunk(2, dim=-1)

        query_shape = query.shape
        query = query.view(num_tokens, -1, self.head_size)
        query_rot = query[..., :self.rotary_dim]
        query_pass = query[..., self.rotary_dim:]
        query_rot = apply_rotary_emb_torch(query_rot, cos, sin,
                                           self.is_neox_style)
        query = torch.cat((query_rot, query_pass), dim=-1).reshape(query_shape)

        # key may be None in some cases, e.g. cross-layer KV sharing
        if key is not None:
            key_shape = key.shape
            key = key.view(num_tokens, -1, self.head_size)
            key_rot = key[..., :self.rotary_dim]
            key_pass = key[..., self.rotary_dim:]
            key_rot = apply_rotary_emb_torch(key_rot, cos, sin,
                                             self.is_neox_style)
            key = torch.cat((key_rot, key_pass), dim=-1).reshape(key_shape)
        return query, key

    def forward_cuda(
        self,
        positions: torch.Tensor,
        query: torch.Tensor,
        key: Optional[torch.Tensor] = None,
        offsets: Optional[torch.Tensor] = None,
    ) -> tuple[torch.Tensor, Optional[torch.Tensor]]:
        if self.use_flashinfer:
            torch.ops.vllm.flashinfer_rotary_embedding(positions, query, key,
                                                       self.head_size,
                                                       self.cos_sin_cache,
                                                       self.is_neox_style)
            return query, key

        from vllm import _custom_ops as ops

<<<<<<< HEAD
        if is_rocm_triton_rotary_embedding_enabled() and \
            positions.numel() <= 128:
            rocm_aiter_rotary_emb(positions, query, key, self.cos_sin_cache,
                                  self.head_size, self.rotary_dim, offsets)
        else:
            # ops.rotary_embedding()/batched_rotary_embedding()
            # are in-place operations that update the query and key tensors.
            if offsets is not None:
                ops.batched_rotary_embedding(positions, query, key,
                                             self.head_size,
                                             self.cos_sin_cache,
                                             self.is_neox_style,
                                             self.rotary_dim, offsets)
            else:
                ops.rotary_embedding(positions, query, key, self.head_size,
                                     self.cos_sin_cache, self.is_neox_style)
=======
        self._match_cos_sin_cache_dtype(query)
        # ops.rotary_embedding() is an in-place operation
        # that updates the query and key tensors.
        ops.rotary_embedding(positions, query, key, self.head_size,
                             self.cos_sin_cache, self.is_neox_style)
>>>>>>> f552d5e5
        return query, key

    def forward_hip(
        self,
        positions: torch.Tensor,
        query: torch.Tensor,
        key: Optional[torch.Tensor] = None,
        offsets: Optional[torch.Tensor] = None,
        is_nope_first=False,
    ) -> tuple[torch.Tensor, Optional[torch.Tensor]]:
        # currently only rotary embedding ops from AITER package are
        # supported for HiP forward.
        if self.is_rocm_aiter_triton_enabled:
            return self.forward_cuda(positions, query, key, offsets)
        elif self.is_rocm_aiter_enabled:
            return self.forward_hip_rocm_aiter(positions, query, key, offsets,
                                               is_nope_first)
        return self.forward_native(positions, query, key)

    def forward_hip_rocm_aiter(
        self,
        positions: torch.Tensor,
        # if     is_nope_first
        # [[batch_size, seq_len, num_heads, nope_size+rope_size]
        # if NOT is_nope_first
        # [[batch_size, seq_len, num_heads, rope_size+nope_size],
        query: torch.Tensor,
        key: Optional[torch.Tensor] = None,
        offsets: Optional[torch.Tensor] = None,
        is_nope_first: bool = False,
    ) -> tuple[torch.Tensor, Optional[torch.Tensor]]:
        if self.cos_sin_cache.device != query.device or \
            self.cos_sin_cache.dtype != query.dtype:
            self.cos_sin_cache = self.cos_sin_cache.to(query.device,
                                                       dtype=query.dtype)
        cos, sin = self.cos_sin_cache.chunk(2, dim=-1)

        cos = cos.unsqueeze(-2).unsqueeze(-2)
        sin = sin.unsqueeze(-2).unsqueeze(-2)

        rotate_style = 0 if self.is_neox_style else 1

        num_tokens = positions.numel()

        query_shape = query.shape
        query = query.view(1, num_tokens, -1, self.head_size)
        if key is not None:
            key_shape = key.shape
            key = key.view(1, num_tokens, -1, self.head_size)

        positions = positions.view(*query.shape[:2])
        if offsets is not None:
            offsets = offsets.view(*query.shape[:2])

        if not is_nope_first:
            query_ = query[..., :self.rotary_dim]
            key_ = key[..., :self.rotary_dim] if key is not None else None
        else:
            query_ = query[..., -self.rotary_dim:]
            key_ = key[..., -self.rotary_dim:] if key is not None else None

        if key_ is None:
            torch.ops.vllm.rocm_aiter_rotary_emb_without_key_forward_hip(
                positions, sin, cos, query_, offsets, rotate_style,
                is_nope_first)
            return query.view(query_shape), None

        torch.ops.vllm.rocm_aiter_rotary_emb_with_key_forward_hip(
            positions, sin, cos, query_, key_, offsets, rotate_style,
            is_nope_first)

        return query.view(query_shape), key.view(key_shape)

    def forward_xpu(
        self,
        positions: torch.Tensor,
        query: torch.Tensor,
        key: Optional[torch.Tensor] = None,
    ) -> tuple[torch.Tensor, Optional[torch.Tensor]]:
        from vllm._ipex_ops import ipex_ops as ops

        self._match_cos_sin_cache_dtype(query)
        # ops.rotary_embedding() is an in-place operation
        # that updates the query and key tensors.
        if key is None:
            # XPU kernel doesn't support key=None so fall back to native impl
            # TODO(sarckk): add support for optional key in
            # ipex.llm.functional.rotary_embedding_batched
            return self.forward_native(positions, query, key)
        else:
            ops.rotary_embedding(positions, query, key, self.head_size,
                                 self.cos_sin_cache, self.is_neox_style)
        return query, key

    def extra_repr(self) -> str:
        s = f"head_size={self.head_size}, rotary_dim={self.rotary_dim}"
        s += f", max_position_embeddings={self.max_position_embeddings}"
        s += f", base={self.base}, is_neox_style={self.is_neox_style}"
        return s<|MERGE_RESOLUTION|>--- conflicted
+++ resolved
@@ -130,7 +130,8 @@
 
         from vllm import _custom_ops as ops
 
-<<<<<<< HEAD
+        self._match_cos_sin_cache_dtype(query)
+
         if is_rocm_triton_rotary_embedding_enabled() and \
             positions.numel() <= 128:
             rocm_aiter_rotary_emb(positions, query, key, self.cos_sin_cache,
@@ -147,13 +148,6 @@
             else:
                 ops.rotary_embedding(positions, query, key, self.head_size,
                                      self.cos_sin_cache, self.is_neox_style)
-=======
-        self._match_cos_sin_cache_dtype(query)
-        # ops.rotary_embedding() is an in-place operation
-        # that updates the query and key tensors.
-        ops.rotary_embedding(positions, query, key, self.head_size,
-                             self.cos_sin_cache, self.is_neox_style)
->>>>>>> f552d5e5
         return query, key
 
     def forward_hip(
