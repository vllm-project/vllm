--- conflicted
+++ resolved
@@ -127,22 +127,10 @@
         from vllm import _custom_ops as ops
         self._match_cos_sin_cache_dtype(query)
 
-<<<<<<< HEAD
-        if self.is_rocm_triton_rotary_embedding_enabled:
-            rocm_aiter_rotary_emb(positions, query, key, self.cos_sin_cache,
-                                  self.head_size, self.rotary_dim,
-                                  self.is_neox_style, offsets)
-        else:
-            # ops.rotary_embedding() is an in-place operation
-            # that updates the query and key tensors.
-            ops.rotary_embedding(positions, query, key, self.head_size,
-                                 self.cos_sin_cache, self.is_neox_style)
-=======
         # ops.rotary_embedding() is an in-place operation
         # that updates the query and key tensors.
         ops.rotary_embedding(positions, query, key, self.head_size,
                              self.cos_sin_cache, self.is_neox_style)
->>>>>>> 2f652e6c
         return query, key
 
     def forward_hip(
