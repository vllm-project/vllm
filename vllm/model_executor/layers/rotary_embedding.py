--- conflicted
+++ resolved
@@ -719,46 +719,6 @@
         return query, key
 
 
-<<<<<<< HEAD
-class GemmaRotaryEmbedding(RotaryEmbedding):
-
-    def _compute_inv_freq(self, base: Union[int, float]) -> torch.Tensor:
-        # https://github.com/huggingface/transformers/blob/v4.41.2/src/transformers/models/gemma/modeling_gemma.py#L107
-        inv_freq = 1.0 / (base**(
-            torch.arange(0, self.rotary_dim, 2, dtype=torch.int64).float() /
-            self.rotary_dim))
-        return inv_freq
-
-
-class ExtendedRotaryEmbedding(RotaryEmbedding):
-
-    def _compute_inv_freq(self, base: Union[int, float]) -> torch.Tensor:
-        inv_freqs = super()._compute_inv_freq(base)
-        return self.apply_scaling(inv_freqs)
-
-    def apply_scaling(self, freqs: torch.Tensor):
-        scale_factor = 8
-        low_freq_factor = 1
-        high_freq_factor = 4
-        old_context_len = 8192
-
-        low_freq_wavelen = old_context_len / low_freq_factor
-        high_freq_wavelen = old_context_len / high_freq_factor
-        new_freqs = []
-        for freq in freqs:
-            wavelen = 2 * math.pi / freq
-            if wavelen < high_freq_wavelen:
-                new_freqs.append(freq)
-            elif wavelen > low_freq_wavelen:
-                new_freqs.append(freq / scale_factor)
-            else:
-                assert low_freq_wavelen != high_freq_wavelen
-                smooth = (old_context_len / wavelen - low_freq_factor) / (
-                    high_freq_factor - low_freq_factor)
-                new_freqs.append((1 - smooth) * freq / scale_factor +
-                                 smooth * freq)
-        return torch.tensor(new_freqs, dtype=freqs.dtype, device=freqs.device)
-=======
 class Llama3RotaryEmbedding(RotaryEmbedding):
 
     def __init__(
@@ -803,7 +763,6 @@
             ),
         )
         return new_freqs
->>>>>>> b98cc28f
 
 
 _ROPE_DICT: Dict[Tuple, RotaryEmbedding] = {}
@@ -845,14 +804,6 @@
             "type"] if "type" in rope_scaling else rope_scaling["rope_type"]
         # The correct one should be "longrope" but keep "su" here
         # for backward compatible
-<<<<<<< HEAD
-        if scaling_type not in {"su", "longrope", "llama3"}:
-            scaling_factor = rope_scaling["factor"]
-        if scaling_type == "llama3":
-            rotary_emb = ExtendedRotaryEmbedding(head_size, rotary_dim,
-                                                 max_position, base,
-                                                 is_neox_style, dtype)
-=======
         if scaling_type not in {"su", "longrope"}:
             scaling_factor = rope_scaling["factor"]
         if scaling_type == "llama3":
@@ -866,7 +817,6 @@
                                                scaling_factor, low_freq_factor,
                                                high_freq_factor,
                                                original_max_position)
->>>>>>> b98cc28f
         elif scaling_type == "linear":
             rotary_emb = LinearScalingRotaryEmbedding(head_size, rotary_dim,
                                                       max_position, base,
