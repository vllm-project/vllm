--- conflicted
+++ resolved
@@ -270,13 +270,8 @@
         if hasattr(self, "scaling_factors") or hasattr(
                 self, "scaling_factor") or self.sin is None:
             self.prepare_cos_sin(positions, offsets)
-<<<<<<< HEAD
-        if self.recompute_cos_sin:
-            self.prepare_cos_sin(positions, offsets, recompute_cos_sin=True)
-        num_tokens = positions.shape[0] * positions.shape[1]
-=======
+
         num_tokens = positions.numel()
->>>>>>> 05dff66b
         # HPU RoPE kernel requires hidden dimension for cos and sin to be equal
         # to query hidden dimension, so the original tensors need to be
         # expanded
@@ -924,7 +919,6 @@
         cache = torch.cat((cos, sin), dim=-1)
         return cache
 
-<<<<<<< HEAD
     def forward(
         self,
         positions: torch.Tensor,
@@ -967,8 +961,6 @@
             key = key_rot
         return query, key
 
-=======
->>>>>>> 05dff66b
 
 class Llama3RotaryEmbedding(RotaryEmbedding):
 
