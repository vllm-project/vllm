--- conflicted
+++ resolved
@@ -9,11 +9,8 @@
 
 from vllm import attention_ops
 from vllm import cache_ops
-<<<<<<< HEAD
 from vllm import pos_encoding_ops
 from vllm import fused_kernels
-=======
->>>>>>> 9738b84a
 from vllm.model_executor.input_metadata import InputMetadata
 from vllm.model_executor.layers.rotary_embedding import (
     DynamicNTKScalingRotaryEmbedding, LinearScalingRotaryEmbedding,
