"""Multi-head attention."""
from typing import List, Optional

import torch
import torch.nn as nn
from xformers import ops as xops
from xformers.ops.fmha.attn_bias import (BlockDiagonalCausalMask,
                                         LowerTriangularMaskWithTensorBias)

from vllm._C import ops
from vllm._C import cache_ops
from vllm.model_executor.input_metadata import InputMetadata
<<<<<<< HEAD
from vllm.model_executor.layers.rotary_embedding import (
    DynamicNTKScalingRotaryEmbedding, LinearScalingRotaryEmbedding,
    RotaryEmbedding, YaRNScalingRotaryEmbedding)
from vllm.model_executor.layers.kv_mqa import context_attention_fwd
from vllm.config import FLAGS
=======
>>>>>>> d940ce49

_SUPPORTED_HEAD_SIZES = [64, 80, 96, 112, 128, 256]
# Should be the same as PARTITION_SIZE in `paged_attention_v2_launcher`.
_PARTITION_SIZE = 512


class PagedAttention(nn.Module):
    """MHA/MQA/GQA layer with PagedAttention.

    This class takes query, key, and value tensors as input. The input tensors
    can either contain prompt tokens or generation tokens.
    The class does the following:

    1. Wait for the cache operations (e.g., swap, copy) to finish. The cache
        operations are issued by the cache engine before executing the forward
        pass of the model, and they are executed asynchronously.
    2. Reshape and store the input key and value tensors in the KV cache.
    3. Perform (multi-head/multi-query/grouped-query) attention using either
        xformers or the PagedAttention custom op.
    4. Return the output tensor.
    """

    def __init__(
        self,
        num_heads: int,
        head_size: int,
        scale: float,
        num_kv_heads: Optional[int] = None,
        alibi_slopes: Optional[List[float]] = None,
        sliding_window: Optional[int] = None,
    ) -> None:
        super().__init__()
        self.num_heads = num_heads
        self.head_size = head_size
        self.scale = float(scale)
        self.num_kv_heads = num_heads if num_kv_heads is None else num_kv_heads
        self.sliding_window = sliding_window
        if alibi_slopes is not None:
            alibi_slopes = torch.tensor(alibi_slopes, dtype=torch.float32)
        self.register_buffer("alibi_slopes", alibi_slopes, persistent=False)

        assert self.num_heads % self.num_kv_heads == 0
        self.num_queries_per_kv = self.num_heads // self.num_kv_heads
        self.head_mapping = torch.repeat_interleave(
            torch.arange(self.num_kv_heads, dtype=torch.int32, device="cuda"),
            self.num_queries_per_kv)

        if self.head_size not in _SUPPORTED_HEAD_SIZES:
            raise ValueError(f"head_size ({self.head_size}) is not supported. "
                             f"Supported head sizes: {_SUPPORTED_HEAD_SIZES}.")

<<<<<<< HEAD
    def set_attn_bias(
        self,
        input_metadata: InputMetadata,
        dtype: torch.dtype,
    ) -> None:
        del dtype  # Unused.
        if input_metadata.attn_bias is not None:
            # Already set by a previous layer.
            return
        prompt_lens = [input_metadata.max_prompt_len
                       ] * input_metadata.num_prompts
        attn_bias = BlockDiagonalCausalMask.from_seqlens(prompt_lens)
        if self.sliding_window is not None:
            attn_bias = attn_bias.make_local_attention(self.sliding_window)
        input_metadata.attn_bias = attn_bias

    def multi_query_kv_attention(
        self,
        output: torch.Tensor,
        query: torch.Tensor,
        key: torch.Tensor,
        value: torch.Tensor,
        input_metadata: InputMetadata,
    ) -> torch.Tensor:
        """Normal attention for the prompt tokens.

        Args:
            output: shape = [num_prompt_tokens, num_heads, head_size]
            query: shape = [num_prompt_tokens, num_heads, head_size]
            key: shape = [num_prompt_tokens, num_kv_heads, head_size]
            value: shape = [num_prompt_tokens, num_kv_heads, head_size]
            input_metadata: metadata for paged attention.
        """
        if self.num_kv_heads != self.num_heads:
            # Project the key and value tensors to the desired number of heads.
            key = torch.repeat_interleave(key, self.num_queries_per_kv, dim=1)
            value = torch.repeat_interleave(value,
                                            self.num_queries_per_kv,
                                            dim=1)

        # TODO(woosuk): The unsqueeze op may incur some CPU overhead. Optimize.
        out = xops.memory_efficient_attention_forward(
            query.unsqueeze(0),
            key.unsqueeze(0),
            value.unsqueeze(0),
            attn_bias=input_metadata.attn_bias,
            p=0.0,
            scale=self.scale,
        )
        # TODO(woosuk): Unnecessary copy. Optimize.
        output.copy_(out.squeeze(0))
        return output

    def get_alibi_slopes(self) -> Optional[torch.Tensor]:
        """Returns the slopes for the alibi attention bias.

        Returns:
            slopes: shape = [num_heads]
        """
        return None

    def multi_query_cached_kv_attention(
        self,
        output: torch.Tensor,
        query: torch.Tensor,
        key: torch.Tensor,
        value: torch.Tensor,
        key_cache: torch.Tensor,
        value_cache: torch.Tensor,
        input_metadata: InputMetadata,
    ) -> torch.Tensor:
        """Normal attention for the prompt tokens.
        Args:
            output: shape = [num_prompt_tokens, num_heads, head_size]
            query: shape = [num_prompt_tokens, num_heads, head_size]
            key: shape = [num_prompt_tokens, num_kv_heads, head_size]
            value: shape = [num_prompt_tokens, num_kv_heads, head_size]
            input_metadata: metadata for prefix-enabled prefill attention.
        """

        if self.num_kv_heads != self.num_heads:
            # Project the key and value tensors to the desired number of heads.
            key = torch.repeat_interleave(key, self.num_queries_per_kv, dim=1)
            value = torch.repeat_interleave(value, self.num_queries_per_kv,dim=1)

        context_attention_fwd(
                query,
                key,
                value,
                output,
                key_cache,
                value_cache,
                input_metadata.block_tables, # [BS, max_block_per_request]
                input_metadata.start_loc,
                input_metadata.prompt_lens_tensor,
                input_metadata.context_lens,
                input_metadata.max_seq_len
            )

        return output
    
    def single_query_cached_kv_attention(
        self,
        output: torch.Tensor,
        query: torch.Tensor,
        key_cache: torch.Tensor,
        value_cache: torch.Tensor,
        input_metadata: InputMetadata,
        alibi_slopes: Optional[torch.Tensor],
    ) -> None:
        """PagedAttention for the generation tokens.

        Args:
            output: shape = [num_generation_tokens, num_heads, head_size]
            query: shape = [num_generation_tokens, num_heads, head_size]
            key_cache: shape = [num_blocks, num_kv_heads, head_size/x,
                block_size, x]
            value_cache: shape = [num_blocks, num_kv_heads, head_size,
                block_size]
            input_metadata: metadata for paged attention.
            alibi_slopes: shape = [num_heads]
        """
        block_size = value_cache.shape[3]
        num_seqs, num_heads, head_size = query.shape
        max_num_partitions = (
            (input_metadata.max_context_len + _PARTITION_SIZE - 1) //
            _PARTITION_SIZE)
        # NOTE(woosuk): We use a simple heuristic to decide whether to use
        # PagedAttention V1 or V2. If the number of partitions is 1, we use
        # V1 to avoid the overhead of reduction. Also, if the number of
        # sequences or heads is large, we use V1 since there is enough work
        # to parallelize.
        # TODO(woosuk): Tune this heuristic.
        # For context len > 8192, use V2 kernel to avoid shared memory shortage.
        use_v1 = input_metadata.max_context_len <= 8192 and (
            max_num_partitions == 1 or num_seqs * num_heads > 512)
        if use_v1:
            # Run PagedAttention V1.
            attention_ops.paged_attention_v1(
                output,
                query,
                key_cache,
                value_cache,
                self.head_mapping,
                self.scale,
                input_metadata.block_tables,
                input_metadata.context_lens,
                block_size,
                input_metadata.max_context_len,
                alibi_slopes,
            )
        else:
            # Run PagedAttention V2.
            assert _PARTITION_SIZE % block_size == 0
            tmp_output = torch.empty(
                size=(num_seqs, num_heads, max_num_partitions, head_size),
                dtype=output.dtype,
                device=output.device,
            )
            exp_sums = torch.empty(
                size=(num_seqs, num_heads, max_num_partitions),
                dtype=torch.float32,
                device=output.device,
            )
            max_logits = torch.empty_like(exp_sums)
            attention_ops.paged_attention_v2(
                output,
                exp_sums,
                max_logits,
                tmp_output,
                query,
                key_cache,
                value_cache,
                self.head_mapping,
                self.scale,
                input_metadata.block_tables,
                input_metadata.context_lens,
                block_size,
                input_metadata.max_context_len,
                alibi_slopes,
            )

=======
>>>>>>> d940ce49
    def forward(
        self,
        query: torch.Tensor,
        key: torch.Tensor,
        value: torch.Tensor,
        key_cache: Optional[torch.Tensor],
        value_cache: Optional[torch.Tensor],
        input_metadata: InputMetadata,
        cache_event: Optional[torch.cuda.Event],
    ) -> torch.Tensor:
        """PagedAttention forward pass.

        Args:
            query: shape = [batch_size, seq_len, num_heads * head_size]
            key: shape = [batch_size, seq_len, num_kv_heads * head_size]
            value: shape = [batch_size, num_kv_heads * head_size]
            key_cache: shape = [num_blocks, num_kv_heads, head_size/x,
                block_size, x]
            value_cache: shape = [num_blocks, num_kv_heads, head_size,
                block_size]
            input_metadata: metadata for the inputs.
            cache_event: event to wait for the cache operations to finish.
        Returns:
            shape = [batch_size, seq_len, num_heads * head_size]
        """
        batch_size, seq_len, hidden_size = query.shape
        # Reshape the query, key, and value tensors.
        query = query.view(-1, self.num_heads, self.head_size)
        key = key.view(-1, self.num_kv_heads, self.head_size)
        value = value.view(-1, self.num_kv_heads, self.head_size)
        slot_mapping = input_metadata.slot_mapping.flatten()

<<<<<<< HEAD
        # Pre-allocate the output tensor.
        output = torch.empty_like(query)
        
        # Wait until the cache op is done.
        if cache_event is not None:
            cache_event.wait()

        # Compute the attention op for prompts.
        num_prompt_tokens = input_metadata.num_prompt_tokens
        if num_prompt_tokens > 0:
            # Prompt run.
            assert input_metadata.num_generation_tokens == 0
            self.set_attn_bias(input_metadata, dtype=query.dtype)
            self.multi_query_kv_attention(
                output,
                query,
                key,
                value,
                input_metadata,
            )

        # Wait until the cache op is done.
=======
>>>>>>> d940ce49
        if cache_event is not None:
            cache_event.wait()

        # Reshape the keys and values and store them in the cache.
        # If key_cache and value_cache are not provided, the new key and value
        # vectors will not be cached. This happens during the initial memory
        # profiling run.
        if key_cache is not None and value_cache is not None:
            cache_ops.reshape_and_cache(
                key,
                value,
                key_cache,
                value_cache,
                slot_mapping,
            )

<<<<<<< HEAD

        if input_metadata.num_generation_tokens == 0:
            return output.view(batch_size, seq_len,
                           self.num_heads * self.head_size)
            
        if FLAGS.ENABLE_SD:
            self.multi_query_cached_kv_attention(output, query, 
                                                 key, value, key_cache, 
                                                 value_cache, input_metadata)
        else:
            # Decoding run.
            assert input_metadata.num_prompt_tokens == 0
            assert key_cache is not None and value_cache is not None, (
                "key_cache and value_cache must be provided when "
                "generating tokens.")
            # Compute the attention op for generation tokens.
            self.single_query_cached_kv_attention(output, query, key_cache,
                                                  value_cache, input_metadata,
                                                  self.get_alibi_slopes())

        # Reshape the output tensor.
        # NOTE(woosuk): The output tensor may include paddings.
        return output.view(batch_size, seq_len,
                           self.num_heads * self.head_size)


class PagedAttentionWithRoPE(PagedAttention):
    """PagedAttention with rotary positional embedding."""

    def __init__(
        self,
        num_heads: int,
        head_size: int,
        scale: float,
        rotary_dim: int,
        max_position: int = 8192,
        base: int = 10000,
        num_kv_heads: Optional[int] = None,
        is_neox_style: bool = True,
        rope_scaling: Optional[Dict[str, Any]] = None,
        sliding_window: Optional[int] = None,
    ) -> None:
        super().__init__(num_heads,
                         head_size,
                         scale,
                         num_kv_heads,
                         sliding_window=sliding_window)
        if rope_scaling is None:
            self.rotary_emb = RotaryEmbedding(head_size, rotary_dim,
                                              max_position, base,
                                              is_neox_style)
        else:
            scaling_type = rope_scaling["type"]
            scaling_factor = rope_scaling["factor"]
            if scaling_type == "linear":
                self.rotary_emb = LinearScalingRotaryEmbedding(
                    head_size, rotary_dim, max_position, base, is_neox_style,
                    scaling_factor)
            elif scaling_type == "dynamic":
                self.rotary_emb = DynamicNTKScalingRotaryEmbedding(
                    head_size, rotary_dim, max_position, base, is_neox_style,
                    scaling_factor)
            elif scaling_type == "yarn":
                original_max_position = rope_scaling[
                    "original_max_position_embeddings"]
                assert max_position == original_max_position * scaling_factor
                extra_kwargs = {
                    k: v
                    for k, v in rope_scaling.items()
                    if k in ("extrapolation_factor", "attn_factor",
                             "beta_fast", "beta_slow")
                }
                self.rotary_emb = YaRNScalingRotaryEmbedding(
                    head_size, rotary_dim, original_max_position, base,
                    is_neox_style, scaling_factor, **extra_kwargs)
=======
        if input_metadata.is_prompt:
            # Prompt run.
            if self.num_kv_heads != self.num_heads:
                # As of Nov 2023, xformers only supports MHA. For MQA/GQA,
                # project the key and value tensors to the desired number of
                # heads.
                # TODO(woosuk): Use MQA/GQA kernels for higher performance.
                query = query.view(query.shape[0], self.num_kv_heads,
                                   self.num_queries_per_kv, query.shape[-1])
                key = key[:, :,
                          None, :].expand(key.shape[0], self.num_kv_heads,
                                          self.num_queries_per_kv,
                                          key.shape[-1])
                value = value[:, :, None, :].expand(value.shape[0],
                                                    self.num_kv_heads,
                                                    self.num_queries_per_kv,
                                                    value.shape[-1])

            # Set attention bias if not provided. This typically happens at the
            # very attention layer of every iteration.
            # FIXME(woosuk): This is a hack.
            if input_metadata.attn_bias is None:
                if self.alibi_slopes is None:
                    attn_bias = BlockDiagonalCausalMask.from_seqlens(
                        [seq_len] * batch_size)
                    if self.sliding_window is not None:
                        attn_bias = attn_bias.make_local_attention(
                            self.sliding_window)
                    input_metadata.attn_bias = attn_bias
                else:
                    input_metadata.attn_bias = _make_alibi_bias(
                        self.alibi_slopes, batch_size, seq_len, query.dtype)

            # TODO(woosuk): Too many view operations. Let's try to reduce them
            # in the future for code readability.
            if self.alibi_slopes is None:
                query = query.unsqueeze(0)
                key = key.unsqueeze(0)
                value = value.unsqueeze(0)
>>>>>>> d940ce49
            else:
                query = query.unflatten(0, (batch_size, seq_len))
                key = key.unflatten(0, (batch_size, seq_len))
                value = value.unflatten(0, (batch_size, seq_len))

            out = xops.memory_efficient_attention_forward(
                query,
                key,
                value,
                attn_bias=input_metadata.attn_bias,
                p=0.0,
                scale=self.scale,
            )
            output = out.view_as(query)
        else:
            # Decoding run.
            output = _paged_attention(
                query,
                key_cache,
                value_cache,
                input_metadata,
                self.head_mapping,
                self.scale,
                self.alibi_slopes,
            )

        # Reshape the output tensor.
        return output.view(batch_size, seq_len, hidden_size)


def _make_alibi_bias(
    alibi_slopes: torch.Tensor,
    batch_size: int,
    seq_len: int,
    dtype: torch.dtype,
) -> LowerTriangularMaskWithTensorBias:
    bias = torch.arange(seq_len, dtype=dtype)
    # NOTE(zhuohan): HF uses
    #     `bias = bias[None, :].repeat(prompt_len, 1)`
    # here. We find that both biases give the same results, but
    # the bias below more accurately follows the original ALiBi
    # paper.
    bias = bias[None, :] - bias[:, None]
    bias = bias.to(alibi_slopes.device)

    # When using custom attention bias, xformers requires the bias to
    # be sliced from a tensor whose length is a multiple of 8.
    padded_len = (seq_len + 7) // 8 * 8
    bias = torch.empty(
        batch_size,
        alibi_slopes.shape[0],
        seq_len,
        padded_len,
        device=alibi_slopes.device,
        dtype=dtype,
    )[:, :, :, :seq_len].copy_(bias)
    bias.mul_(alibi_slopes[:, None, None])
    attn_bias = LowerTriangularMaskWithTensorBias(bias)
    return attn_bias


def _paged_attention(
    query: torch.Tensor,
    key_cache: torch.Tensor,
    value_cache: torch.Tensor,
    input_metadata: InputMetadata,
    head_mapping: torch.Tensor,
    scale: float,
    alibi_slopes: Optional[torch.Tensor],
) -> torch.Tensor:
    output = torch.empty_like(query)

    block_size = value_cache.shape[3]
    num_seqs, num_heads, head_size = query.shape
    max_num_partitions = (
        (input_metadata.max_context_len + _PARTITION_SIZE - 1) //
        _PARTITION_SIZE)
    # NOTE(woosuk): We use a simple heuristic to decide whether to use
    # PagedAttention V1 or V2. If the number of partitions is 1, we use
    # V1 to avoid the overhead of reduction. Also, if the number of
    # sequences or heads is large, we use V1 since there is enough work
    # to parallelize.
    # TODO(woosuk): Tune this heuristic.
    # For context len > 8192, use V2 kernel to avoid shared memory shortage.
    use_v1 = input_metadata.max_context_len <= 8192 and (
        max_num_partitions == 1 or num_seqs * num_heads > 512)
    if use_v1:
        # Run PagedAttention V1.
        ops.paged_attention_v1(
            output,
            query,
            key_cache,
            value_cache,
            head_mapping,
            scale,
            input_metadata.block_tables,
            input_metadata.context_lens,
            block_size,
            input_metadata.max_context_len,
            alibi_slopes,
        )
    else:
        # Run PagedAttention V2.
        assert _PARTITION_SIZE % block_size == 0
        tmp_output = torch.empty(
            size=(num_seqs, num_heads, max_num_partitions, head_size),
            dtype=output.dtype,
            device=output.device,
        )
        exp_sums = torch.empty(
            size=(num_seqs, num_heads, max_num_partitions),
            dtype=torch.float32,
            device=output.device,
        )
        max_logits = torch.empty_like(exp_sums)
        ops.paged_attention_v2(
            output,
            exp_sums,
            max_logits,
            tmp_output,
            query,
            key_cache,
            value_cache,
            head_mapping,
            scale,
            input_metadata.block_tables,
            input_metadata.context_lens,
            block_size,
            input_metadata.max_context_len,
            alibi_slopes,
        )
    return output<|MERGE_RESOLUTION|>--- conflicted
+++ resolved
@@ -10,14 +10,8 @@
 from vllm._C import ops
 from vllm._C import cache_ops
 from vllm.model_executor.input_metadata import InputMetadata
-<<<<<<< HEAD
-from vllm.model_executor.layers.rotary_embedding import (
-    DynamicNTKScalingRotaryEmbedding, LinearScalingRotaryEmbedding,
-    RotaryEmbedding, YaRNScalingRotaryEmbedding)
 from vllm.model_executor.layers.kv_mqa import context_attention_fwd
 from vllm.config import FLAGS
-=======
->>>>>>> d940ce49
 
 _SUPPORTED_HEAD_SIZES = [64, 80, 96, 112, 128, 256]
 # Should be the same as PARTITION_SIZE in `paged_attention_v2_launcher`.
@@ -69,191 +63,6 @@
             raise ValueError(f"head_size ({self.head_size}) is not supported. "
                              f"Supported head sizes: {_SUPPORTED_HEAD_SIZES}.")
 
-<<<<<<< HEAD
-    def set_attn_bias(
-        self,
-        input_metadata: InputMetadata,
-        dtype: torch.dtype,
-    ) -> None:
-        del dtype  # Unused.
-        if input_metadata.attn_bias is not None:
-            # Already set by a previous layer.
-            return
-        prompt_lens = [input_metadata.max_prompt_len
-                       ] * input_metadata.num_prompts
-        attn_bias = BlockDiagonalCausalMask.from_seqlens(prompt_lens)
-        if self.sliding_window is not None:
-            attn_bias = attn_bias.make_local_attention(self.sliding_window)
-        input_metadata.attn_bias = attn_bias
-
-    def multi_query_kv_attention(
-        self,
-        output: torch.Tensor,
-        query: torch.Tensor,
-        key: torch.Tensor,
-        value: torch.Tensor,
-        input_metadata: InputMetadata,
-    ) -> torch.Tensor:
-        """Normal attention for the prompt tokens.
-
-        Args:
-            output: shape = [num_prompt_tokens, num_heads, head_size]
-            query: shape = [num_prompt_tokens, num_heads, head_size]
-            key: shape = [num_prompt_tokens, num_kv_heads, head_size]
-            value: shape = [num_prompt_tokens, num_kv_heads, head_size]
-            input_metadata: metadata for paged attention.
-        """
-        if self.num_kv_heads != self.num_heads:
-            # Project the key and value tensors to the desired number of heads.
-            key = torch.repeat_interleave(key, self.num_queries_per_kv, dim=1)
-            value = torch.repeat_interleave(value,
-                                            self.num_queries_per_kv,
-                                            dim=1)
-
-        # TODO(woosuk): The unsqueeze op may incur some CPU overhead. Optimize.
-        out = xops.memory_efficient_attention_forward(
-            query.unsqueeze(0),
-            key.unsqueeze(0),
-            value.unsqueeze(0),
-            attn_bias=input_metadata.attn_bias,
-            p=0.0,
-            scale=self.scale,
-        )
-        # TODO(woosuk): Unnecessary copy. Optimize.
-        output.copy_(out.squeeze(0))
-        return output
-
-    def get_alibi_slopes(self) -> Optional[torch.Tensor]:
-        """Returns the slopes for the alibi attention bias.
-
-        Returns:
-            slopes: shape = [num_heads]
-        """
-        return None
-
-    def multi_query_cached_kv_attention(
-        self,
-        output: torch.Tensor,
-        query: torch.Tensor,
-        key: torch.Tensor,
-        value: torch.Tensor,
-        key_cache: torch.Tensor,
-        value_cache: torch.Tensor,
-        input_metadata: InputMetadata,
-    ) -> torch.Tensor:
-        """Normal attention for the prompt tokens.
-        Args:
-            output: shape = [num_prompt_tokens, num_heads, head_size]
-            query: shape = [num_prompt_tokens, num_heads, head_size]
-            key: shape = [num_prompt_tokens, num_kv_heads, head_size]
-            value: shape = [num_prompt_tokens, num_kv_heads, head_size]
-            input_metadata: metadata for prefix-enabled prefill attention.
-        """
-
-        if self.num_kv_heads != self.num_heads:
-            # Project the key and value tensors to the desired number of heads.
-            key = torch.repeat_interleave(key, self.num_queries_per_kv, dim=1)
-            value = torch.repeat_interleave(value, self.num_queries_per_kv,dim=1)
-
-        context_attention_fwd(
-                query,
-                key,
-                value,
-                output,
-                key_cache,
-                value_cache,
-                input_metadata.block_tables, # [BS, max_block_per_request]
-                input_metadata.start_loc,
-                input_metadata.prompt_lens_tensor,
-                input_metadata.context_lens,
-                input_metadata.max_seq_len
-            )
-
-        return output
-    
-    def single_query_cached_kv_attention(
-        self,
-        output: torch.Tensor,
-        query: torch.Tensor,
-        key_cache: torch.Tensor,
-        value_cache: torch.Tensor,
-        input_metadata: InputMetadata,
-        alibi_slopes: Optional[torch.Tensor],
-    ) -> None:
-        """PagedAttention for the generation tokens.
-
-        Args:
-            output: shape = [num_generation_tokens, num_heads, head_size]
-            query: shape = [num_generation_tokens, num_heads, head_size]
-            key_cache: shape = [num_blocks, num_kv_heads, head_size/x,
-                block_size, x]
-            value_cache: shape = [num_blocks, num_kv_heads, head_size,
-                block_size]
-            input_metadata: metadata for paged attention.
-            alibi_slopes: shape = [num_heads]
-        """
-        block_size = value_cache.shape[3]
-        num_seqs, num_heads, head_size = query.shape
-        max_num_partitions = (
-            (input_metadata.max_context_len + _PARTITION_SIZE - 1) //
-            _PARTITION_SIZE)
-        # NOTE(woosuk): We use a simple heuristic to decide whether to use
-        # PagedAttention V1 or V2. If the number of partitions is 1, we use
-        # V1 to avoid the overhead of reduction. Also, if the number of
-        # sequences or heads is large, we use V1 since there is enough work
-        # to parallelize.
-        # TODO(woosuk): Tune this heuristic.
-        # For context len > 8192, use V2 kernel to avoid shared memory shortage.
-        use_v1 = input_metadata.max_context_len <= 8192 and (
-            max_num_partitions == 1 or num_seqs * num_heads > 512)
-        if use_v1:
-            # Run PagedAttention V1.
-            attention_ops.paged_attention_v1(
-                output,
-                query,
-                key_cache,
-                value_cache,
-                self.head_mapping,
-                self.scale,
-                input_metadata.block_tables,
-                input_metadata.context_lens,
-                block_size,
-                input_metadata.max_context_len,
-                alibi_slopes,
-            )
-        else:
-            # Run PagedAttention V2.
-            assert _PARTITION_SIZE % block_size == 0
-            tmp_output = torch.empty(
-                size=(num_seqs, num_heads, max_num_partitions, head_size),
-                dtype=output.dtype,
-                device=output.device,
-            )
-            exp_sums = torch.empty(
-                size=(num_seqs, num_heads, max_num_partitions),
-                dtype=torch.float32,
-                device=output.device,
-            )
-            max_logits = torch.empty_like(exp_sums)
-            attention_ops.paged_attention_v2(
-                output,
-                exp_sums,
-                max_logits,
-                tmp_output,
-                query,
-                key_cache,
-                value_cache,
-                self.head_mapping,
-                self.scale,
-                input_metadata.block_tables,
-                input_metadata.context_lens,
-                block_size,
-                input_metadata.max_context_len,
-                alibi_slopes,
-            )
-
-=======
->>>>>>> d940ce49
     def forward(
         self,
         query: torch.Tensor,
@@ -286,31 +95,6 @@
         value = value.view(-1, self.num_kv_heads, self.head_size)
         slot_mapping = input_metadata.slot_mapping.flatten()
 
-<<<<<<< HEAD
-        # Pre-allocate the output tensor.
-        output = torch.empty_like(query)
-        
-        # Wait until the cache op is done.
-        if cache_event is not None:
-            cache_event.wait()
-
-        # Compute the attention op for prompts.
-        num_prompt_tokens = input_metadata.num_prompt_tokens
-        if num_prompt_tokens > 0:
-            # Prompt run.
-            assert input_metadata.num_generation_tokens == 0
-            self.set_attn_bias(input_metadata, dtype=query.dtype)
-            self.multi_query_kv_attention(
-                output,
-                query,
-                key,
-                value,
-                input_metadata,
-            )
-
-        # Wait until the cache op is done.
-=======
->>>>>>> d940ce49
         if cache_event is not None:
             cache_event.wait()
 
@@ -327,83 +111,6 @@
                 slot_mapping,
             )
 
-<<<<<<< HEAD
-
-        if input_metadata.num_generation_tokens == 0:
-            return output.view(batch_size, seq_len,
-                           self.num_heads * self.head_size)
-            
-        if FLAGS.ENABLE_SD:
-            self.multi_query_cached_kv_attention(output, query, 
-                                                 key, value, key_cache, 
-                                                 value_cache, input_metadata)
-        else:
-            # Decoding run.
-            assert input_metadata.num_prompt_tokens == 0
-            assert key_cache is not None and value_cache is not None, (
-                "key_cache and value_cache must be provided when "
-                "generating tokens.")
-            # Compute the attention op for generation tokens.
-            self.single_query_cached_kv_attention(output, query, key_cache,
-                                                  value_cache, input_metadata,
-                                                  self.get_alibi_slopes())
-
-        # Reshape the output tensor.
-        # NOTE(woosuk): The output tensor may include paddings.
-        return output.view(batch_size, seq_len,
-                           self.num_heads * self.head_size)
-
-
-class PagedAttentionWithRoPE(PagedAttention):
-    """PagedAttention with rotary positional embedding."""
-
-    def __init__(
-        self,
-        num_heads: int,
-        head_size: int,
-        scale: float,
-        rotary_dim: int,
-        max_position: int = 8192,
-        base: int = 10000,
-        num_kv_heads: Optional[int] = None,
-        is_neox_style: bool = True,
-        rope_scaling: Optional[Dict[str, Any]] = None,
-        sliding_window: Optional[int] = None,
-    ) -> None:
-        super().__init__(num_heads,
-                         head_size,
-                         scale,
-                         num_kv_heads,
-                         sliding_window=sliding_window)
-        if rope_scaling is None:
-            self.rotary_emb = RotaryEmbedding(head_size, rotary_dim,
-                                              max_position, base,
-                                              is_neox_style)
-        else:
-            scaling_type = rope_scaling["type"]
-            scaling_factor = rope_scaling["factor"]
-            if scaling_type == "linear":
-                self.rotary_emb = LinearScalingRotaryEmbedding(
-                    head_size, rotary_dim, max_position, base, is_neox_style,
-                    scaling_factor)
-            elif scaling_type == "dynamic":
-                self.rotary_emb = DynamicNTKScalingRotaryEmbedding(
-                    head_size, rotary_dim, max_position, base, is_neox_style,
-                    scaling_factor)
-            elif scaling_type == "yarn":
-                original_max_position = rope_scaling[
-                    "original_max_position_embeddings"]
-                assert max_position == original_max_position * scaling_factor
-                extra_kwargs = {
-                    k: v
-                    for k, v in rope_scaling.items()
-                    if k in ("extrapolation_factor", "attn_factor",
-                             "beta_fast", "beta_slow")
-                }
-                self.rotary_emb = YaRNScalingRotaryEmbedding(
-                    head_size, rotary_dim, original_max_position, base,
-                    is_neox_style, scaling_factor, **extra_kwargs)
-=======
         if input_metadata.is_prompt:
             # Prompt run.
             if self.num_kv_heads != self.num_heads:
@@ -443,7 +150,6 @@
                 query = query.unsqueeze(0)
                 key = key.unsqueeze(0)
                 value = value.unsqueeze(0)
->>>>>>> d940ce49
             else:
                 query = query.unflatten(0, (batch_size, seq_len))
                 key = key.unflatten(0, (batch_size, seq_len))
@@ -459,16 +165,20 @@
             )
             output = out.view_as(query)
         else:
-            # Decoding run.
-            output = _paged_attention(
-                query,
-                key_cache,
-                value_cache,
-                input_metadata,
-                self.head_mapping,
-                self.scale,
-                self.alibi_slopes,
-            )
+            if FLAGS.ENABLE_SD:
+                output = _multi_query_cached_kv_attention(
+                    query, key, value, key_cache, value_cache, input_metadata)
+            else:
+                # Decoding run.
+                output = _paged_attention(
+                    query,
+                    key_cache,
+                    value_cache,
+                    input_metadata,
+                    self.head_mapping,
+                    self.scale,
+                    self.alibi_slopes,
+                )
 
         # Reshape the output tensor.
         return output.view(batch_size, seq_len, hidden_size)
@@ -575,4 +285,26 @@
             input_metadata.max_context_len,
             alibi_slopes,
         )
+    return output
+
+
+def _multi_query_cached_kv_attention(query: torch.Tensor, key: torch.Tensor,
+                                     value: torch.Tensor,
+                                     key_cache: torch.Tensor,
+                                     value_cache: torch.Tensor,
+                                     input_metadata: InputMetadata):
+    # Pre-allocate the output tensor.
+    output = torch.empty_like(query)
+    context_attention_fwd(
+        query,
+        key,
+        value,
+        output,
+        key_cache,
+        value_cache,
+        input_metadata.block_tables,  # [BS, max_block_per_request]
+        input_metadata.start_loc,
+        input_metadata.context_lens,
+        input_metadata.sd_prompt_lens,
+        input_metadata.max_context_len)
     return output