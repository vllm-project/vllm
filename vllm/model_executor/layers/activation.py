--- conflicted
+++ resolved
@@ -66,16 +66,12 @@
 
     def __init__(self):
         super().__init__()
-<<<<<<< HEAD
 
         if current_platform.is_rocm() and envs.VLLM_USE_AITER_TRITON_SILU_MUL:
             import aiter.ops.triton.activation as ops
             self.op = lambda x, shuffle: \
                 ops.act_mul_and_mxfp4_quant(x, "silu", shuffle=shuffle)
-        elif current_platform.is_cuda_alike() or current_platform.is_cpu():
-=======
-        if current_platform.is_cuda_alike():
->>>>>>> 016c25b5
+        elif current_platform.is_cuda_alike():
             self.op = torch.ops._C.silu_and_mul
         elif current_platform.is_xpu():
             from vllm._ipex_ops import ipex_ops
