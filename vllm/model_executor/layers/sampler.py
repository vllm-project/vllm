--- conflicted
+++ resolved
@@ -1,11 +1,8 @@
 # SPDX-License-Identifier: Apache-2.0
 """A layer that samples the next tokens from the model's outputs."""
 import itertools
-<<<<<<< HEAD
-=======
 import warnings
 from collections.abc import Iterator
->>>>>>> 0189a65a
 from dataclasses import dataclass
 from importlib.util import find_spec
 from math import inf
@@ -546,12 +543,7 @@
 
 def _top_k_top_p_multinomial_with_flashinfer(
         probs: torch.Tensor, top_ks: torch.Tensor, top_ps: torch.Tensor,
-<<<<<<< HEAD
-        num_samples: int, seq_groups: Optional[List[SequenceGroupToSample]]):
-=======
         num_samples: int, seq_groups: Optional[list[SequenceGroupToSample]]):
-    max_top_k_round = 32
->>>>>>> 0189a65a
     if num_samples > 1:
         probs = probs.repeat_interleave(num_samples, dim=0)
         top_ks = top_ks.repeat_interleave(num_samples)
