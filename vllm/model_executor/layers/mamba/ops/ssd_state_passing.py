# SPDX-License-Identifier: Apache-2.0
# SPDX-FileCopyrightText: Copyright contributors to the vLLM project

# Copyright (c) 2024, Tri Dao, Albert Gu.
# Adapted from https://github.com/state-spaces/mamba/blob/v2.2.4/mamba_ssm/ops/triton/ssd_state_passing.py

# ruff: noqa: E501

import torch

from vllm.triton_utils import tl, triton


@triton.autotune(
    configs=[
        triton.Config({'BLOCK_SIZE': 64}),
        triton.Config({'BLOCK_SIZE': 128}),
        triton.Config({'BLOCK_SIZE': 256}),
        triton.Config({'BLOCK_SIZE': 512}),
        triton.Config({'BLOCK_SIZE': 1024}),
        triton.Config({'BLOCK_SIZE': 2048}),
    ],
    key=['dim'],
)
@triton.jit
def _state_passing_fwd_kernel(
    # Pointers to matrices
    states_ptr,
    out_ptr,
    dA_cs_ptr,
    initstates_ptr,
    seq_idx_ptr,
    chunk_offsets_ptr,
    chunk_meta_num,
    cu_chunk_seqlens_ptr,
    # Matrix dimensions
    dim: tl.constexpr,
    nchunks,
    seqlen,
    chunk_size: tl.constexpr,
    # Strides
<<<<<<< HEAD
    stride_states_batch,
    stride_states_chunk,
    stride_states_head,
    stride_states_dim,
    stride_out_batch,
    stride_out_chunk,
    stride_out_head,
    stride_out_dim,
    stride_dA_cs_batch,
    stride_dA_cs_chunk,
    stride_dA_cs_head,
    stride_dA_cs_csize,
    stride_initstates_batch,
    stride_initstates_head,
    stride_initstates_dim,
    stride_seq_idx_batch,
    stride_seq_idx_seqlen,
=======
    stride_states_chunk: tl.int64,
    stride_states_head: tl.int64,
    stride_states_dim: tl.constexpr,
    stride_out_chunk: tl.int64,
    stride_out_head: tl.int64,
    stride_out_dim: tl.constexpr,
    stride_dA_cs_head: tl.int64,
    stride_dA_cs_chunk: tl.int64,
    stride_dA_cs_csize: tl.constexpr,
    stride_initstates_batch: tl.int64,
    stride_initstates_head: tl.int64,
    stride_initstates_dim: tl.constexpr,
    stride_seq_idx_seqlen: tl.constexpr,
>>>>>>> db1e42f6
    # Meta-parameters
    HAS_INITSTATES: tl.constexpr,
    BLOCK_SIZE: tl.constexpr,
):
    pid_h = tl.program_id(axis=1)
    pid_m = tl.program_id(axis=0)
<<<<<<< HEAD
    states_ptr += pid_b * stride_states_batch + pid_h * stride_states_head
    dA_cs_ptr += pid_b * stride_dA_cs_batch + pid_h * stride_dA_cs_head + (
        chunk_size - 1) * stride_dA_cs_csize
    out_ptr += pid_b * stride_out_batch + pid_h * stride_out_head

    if HAS_SEQ_IDX:
        seq_idx_ptr += pid_b * stride_seq_idx_batch
=======
    states_ptr += pid_h * stride_states_head
    dA_cs_ptr += pid_h * stride_dA_cs_head + (chunk_size -
                                              1) * stride_dA_cs_csize
    out_ptr += pid_h * stride_out_head
    if HAS_INITSTATES:
        initstates_ptr += pid_h * stride_initstates_head
>>>>>>> db1e42f6

    offs_m = pid_m * BLOCK_SIZE + tl.arange(0, BLOCK_SIZE)
    states_ptrs = states_ptr + offs_m * stride_states_dim
    out_ptrs = out_ptr + offs_m * stride_out_dim

    if HAS_INITSTATES:
        initstates_ptrs = initstates_ptr \
            + pid_h * stride_initstates_head \
            + offs_m * stride_initstates_dim

        states = tl.load(initstates_ptrs, mask=offs_m < dim,
                         other=0.0).to(tl.float32)
    else:
        states = tl.zeros((BLOCK_SIZE, ), dtype=tl.float32)

<<<<<<< HEAD
    prev_seq_idx = 0
    for c in range(nchunks):
        chunk_seqlen_start = tl.load(cu_chunk_seqlens_ptr + c)
        new_states = tl.load(states_ptrs, mask=offs_m < dim,
                             other=0.0).to(tl.float32)
        dA_cs = tl.load(dA_cs_ptr).to(tl.float32)
        seq_idx = tl.load(seq_idx_ptr +
                          chunk_seqlen_start * stride_seq_idx_seqlen)
        # we have started a new sequence
        if prev_seq_idx != seq_idx:
            if HAS_INITSTATES:
                initstates_ptrs = initstates_ptr + seq_idx * stride_initstates_batch \
                    + pid_h * stride_initstates_head \
                    + offs_m * stride_initstates_dim
                states = tl.load(initstates_ptrs, mask=offs_m < dim,
                                 other=0.0).to(tl.float32)
            else:
                states = tl.zeros((BLOCK_SIZE, ), dtype=tl.float32)

        prev_seq_idx = seq_idx
        states = tl.exp(dA_cs) * states + new_states
        tl.store(out_ptrs, states, mask=offs_m < dim)
=======
    tl.store(out_ptrs, states, mask=offs_m < dim)
    out_ptrs += stride_out_chunk
    prev_seq_idx_chunk_end = 0
    logical_chunk_idx = 0
    for c in range(nchunks - 1):
        new_states = tl.load(states_ptrs, mask=offs_m < dim,
                             other=0.0).to(tl.float32)
        dA_cs = tl.load(dA_cs_ptr).to(tl.float32)
        scale_mask = True
        # - the seq to pass forward is the one that is flushed to the right
        #   boundary.
        # - that is given by seq_idx_chunk_end below: the sequence index at the end of the chunk.
        seq_idx_chunk_end = tl.load(seq_idx_ptr +
                                    (min((c + 1) * chunk_size, seqlen) - 1) *
                                    stride_seq_idx_seqlen)

        if HAS_INITSTATES:
            if prev_seq_idx_chunk_end != seq_idx_chunk_end:
                # this means in the current chunk the rightmost flushed seq
                # has changed.
                # - so we do not propagate the state from previous chunk
                # - but rather we load that sequence's init state
                initstates_ptrs = initstates_ptr + seq_idx_chunk_end * stride_initstates_batch

                # - update state with seq_idx_new's init state
                states = tl.load(initstates_ptrs, mask=offs_m < dim,
                                 other=0.0).to(tl.float32)

                # - we need to consider the cumsum only of the last sequence in the chunk
                # - find its starting position (given by c_off of the logical chunk index)
                # - and subtract the cumsum just before that position from the total cumsum
                # - first, update the logical chunk index (add the number of sequences in the current physical chunk):
                # sequence index at the start of the current chunk
                seq_idx_chunk_start = tl.load(seq_idx_ptr +
                                              min(c * chunk_size, seqlen) *
                                              stride_seq_idx_seqlen)
                logical_chunk_idx += seq_idx_chunk_end - seq_idx_chunk_start
                # - load the chunk offset:
                c_off = tl.load(chunk_offsets_ptr + logical_chunk_idx,
                                mask=logical_chunk_idx < chunk_meta_num,
                                other=0)
                # - if offset is 0, then the sequence starts at the beginning of the chunk, and we don't need to subtract anything
                if c_off > 0:
                    # - dA_cs_ptr currently points to the cumsum at the end of the chunk - subtract the chunk size and add the offset
                    dA_cs_boundary = tl.load(
                        dA_cs_ptr - (chunk_size - 1) * stride_dA_cs_csize +
                        (c_off - 1) * stride_dA_cs_csize,
                        mask=(c_off - 1) > -1 and c_off < chunk_size,
                        other=0.0)
                    dA_cs -= dA_cs_boundary

            # - increment logical chunk index for every physical chunk
            logical_chunk_idx += 1
        else:
            scale_mask = seq_idx_chunk_end == prev_seq_idx_chunk_end
        prev_seq_idx_chunk_end = seq_idx_chunk_end

        scale = tl.where(scale_mask, tl.exp(dA_cs), 0.0)
        states = scale * states + new_states
        tl.store(out_ptrs, states, mask=offs_m < dim)

>>>>>>> db1e42f6
        states_ptrs += stride_states_chunk
        dA_cs_ptr += stride_dA_cs_chunk
        out_ptrs += stride_out_chunk


def _state_passing_fwd(
    states,
    dA_cumsum,
<<<<<<< HEAD
    cu_chunk_seqlens,
=======
    seq_idx,
    chunk_offsets,
>>>>>>> db1e42f6
    initial_states=None,
    out_dtype=None,
):
    nchunks, nheads, dim = states.shape
    chunk_size = dA_cumsum.shape[-1]
    assert dA_cumsum.shape == (nheads, nchunks, chunk_size)
    seqlen = seq_idx.shape[-1]
    out_dtype = states.dtype if out_dtype is None else out_dtype
    out = torch.empty((nchunks, nheads, dim),
                      device=states.device,
                      dtype=out_dtype)
<<<<<<< HEAD
    grid = lambda META: (triton.cdiv(dim, META['BLOCK_SIZE']), batch, nheads)
    with torch.cuda.device(states.device.index):
        _state_passing_fwd_kernel[grid](
            states,
            out,
            dA_cumsum,
            initial_states,
            seq_idx,
            chunk_offsets,
            len(chunk_offsets) if chunk_offsets is not None else 0,
            cu_chunk_seqlens,
            dim,
            nchunks,
            seqlen if seq_idx is not None else 0,
            chunk_size,
            states.stride(0),
            states.stride(1),
            states.stride(2),
            states.stride(3),
            out.stride(0),
            out.stride(1),
            out.stride(2),
            out.stride(3),
            dA_cumsum.stride(0),
            dA_cumsum.stride(2),
            dA_cumsum.stride(1),
            dA_cumsum.stride(3),
            *((initial_states.stride(0), initial_states.stride(1),
               initial_states.stride(2)) if initial_states is not None else
              (0, 0, 0)),
            *((seq_idx.stride(0),
               seq_idx.stride(1)) if seq_idx is not None else (0, 0)),
=======

    initial_states_strides = ((initial_states.stride(0),
                               initial_states.stride(1),
                               initial_states.stride(2))
                              if initial_states is not None else (0, 0, 0))

    grid = lambda META: (triton.cdiv(dim, META['BLOCK_SIZE']), nheads)
    with torch.cuda.device(states.device.index):
        _state_passing_fwd_kernel[grid](
            states_ptr=states,
            out_ptr=out,
            dA_cs_ptr=dA_cumsum,
            initstates_ptr=initial_states,
            seq_idx_ptr=seq_idx,
            chunk_offsets_ptr=chunk_offsets,
            chunk_meta_num=len(chunk_offsets)
            if chunk_offsets is not None else 0,
            dim=dim,
            nchunks=nchunks,
            seqlen=seqlen if seq_idx is not None else 0,
            chunk_size=chunk_size if seq_idx is not None else 0,
            stride_states_chunk=states.stride(0),
            stride_states_head=states.stride(1),
            stride_states_dim=states.stride(2),
            stride_out_chunk=out.stride(0),
            stride_out_head=out.stride(1),
            stride_out_dim=out.stride(2),
            stride_dA_cs_head=dA_cumsum.stride(0),
            stride_dA_cs_chunk=dA_cumsum.stride(1),
            stride_dA_cs_csize=dA_cumsum.stride(2),
            stride_initstates_batch=initial_states_strides[0],
            stride_initstates_head=initial_states_strides[1],
            stride_initstates_dim=initial_states_strides[2],
            stride_seq_idx_seqlen=seq_idx.stride(0),
>>>>>>> db1e42f6
            HAS_INITSTATES=initial_states is not None,
        )
    return out<|MERGE_RESOLUTION|>--- conflicted
+++ resolved
@@ -39,25 +39,6 @@
     seqlen,
     chunk_size: tl.constexpr,
     # Strides
-<<<<<<< HEAD
-    stride_states_batch,
-    stride_states_chunk,
-    stride_states_head,
-    stride_states_dim,
-    stride_out_batch,
-    stride_out_chunk,
-    stride_out_head,
-    stride_out_dim,
-    stride_dA_cs_batch,
-    stride_dA_cs_chunk,
-    stride_dA_cs_head,
-    stride_dA_cs_csize,
-    stride_initstates_batch,
-    stride_initstates_head,
-    stride_initstates_dim,
-    stride_seq_idx_batch,
-    stride_seq_idx_seqlen,
-=======
     stride_states_chunk: tl.int64,
     stride_states_head: tl.int64,
     stride_states_dim: tl.constexpr,
@@ -71,29 +52,17 @@
     stride_initstates_head: tl.int64,
     stride_initstates_dim: tl.constexpr,
     stride_seq_idx_seqlen: tl.constexpr,
->>>>>>> db1e42f6
     # Meta-parameters
     HAS_INITSTATES: tl.constexpr,
     BLOCK_SIZE: tl.constexpr,
 ):
     pid_h = tl.program_id(axis=1)
     pid_m = tl.program_id(axis=0)
-<<<<<<< HEAD
-    states_ptr += pid_b * stride_states_batch + pid_h * stride_states_head
-    dA_cs_ptr += pid_b * stride_dA_cs_batch + pid_h * stride_dA_cs_head + (
-        chunk_size - 1) * stride_dA_cs_csize
-    out_ptr += pid_b * stride_out_batch + pid_h * stride_out_head
 
-    if HAS_SEQ_IDX:
-        seq_idx_ptr += pid_b * stride_seq_idx_batch
-=======
     states_ptr += pid_h * stride_states_head
     dA_cs_ptr += pid_h * stride_dA_cs_head + (chunk_size -
                                               1) * stride_dA_cs_csize
     out_ptr += pid_h * stride_out_head
-    if HAS_INITSTATES:
-        initstates_ptr += pid_h * stride_initstates_head
->>>>>>> db1e42f6
 
     offs_m = pid_m * BLOCK_SIZE + tl.arange(0, BLOCK_SIZE)
     states_ptrs = states_ptr + offs_m * stride_states_dim
@@ -109,7 +78,6 @@
     else:
         states = tl.zeros((BLOCK_SIZE, ), dtype=tl.float32)
 
-<<<<<<< HEAD
     prev_seq_idx = 0
     for c in range(nchunks):
         chunk_seqlen_start = tl.load(cu_chunk_seqlens_ptr + c)
@@ -132,69 +100,7 @@
         prev_seq_idx = seq_idx
         states = tl.exp(dA_cs) * states + new_states
         tl.store(out_ptrs, states, mask=offs_m < dim)
-=======
-    tl.store(out_ptrs, states, mask=offs_m < dim)
-    out_ptrs += stride_out_chunk
-    prev_seq_idx_chunk_end = 0
-    logical_chunk_idx = 0
-    for c in range(nchunks - 1):
-        new_states = tl.load(states_ptrs, mask=offs_m < dim,
-                             other=0.0).to(tl.float32)
-        dA_cs = tl.load(dA_cs_ptr).to(tl.float32)
-        scale_mask = True
-        # - the seq to pass forward is the one that is flushed to the right
-        #   boundary.
-        # - that is given by seq_idx_chunk_end below: the sequence index at the end of the chunk.
-        seq_idx_chunk_end = tl.load(seq_idx_ptr +
-                                    (min((c + 1) * chunk_size, seqlen) - 1) *
-                                    stride_seq_idx_seqlen)
 
-        if HAS_INITSTATES:
-            if prev_seq_idx_chunk_end != seq_idx_chunk_end:
-                # this means in the current chunk the rightmost flushed seq
-                # has changed.
-                # - so we do not propagate the state from previous chunk
-                # - but rather we load that sequence's init state
-                initstates_ptrs = initstates_ptr + seq_idx_chunk_end * stride_initstates_batch
-
-                # - update state with seq_idx_new's init state
-                states = tl.load(initstates_ptrs, mask=offs_m < dim,
-                                 other=0.0).to(tl.float32)
-
-                # - we need to consider the cumsum only of the last sequence in the chunk
-                # - find its starting position (given by c_off of the logical chunk index)
-                # - and subtract the cumsum just before that position from the total cumsum
-                # - first, update the logical chunk index (add the number of sequences in the current physical chunk):
-                # sequence index at the start of the current chunk
-                seq_idx_chunk_start = tl.load(seq_idx_ptr +
-                                              min(c * chunk_size, seqlen) *
-                                              stride_seq_idx_seqlen)
-                logical_chunk_idx += seq_idx_chunk_end - seq_idx_chunk_start
-                # - load the chunk offset:
-                c_off = tl.load(chunk_offsets_ptr + logical_chunk_idx,
-                                mask=logical_chunk_idx < chunk_meta_num,
-                                other=0)
-                # - if offset is 0, then the sequence starts at the beginning of the chunk, and we don't need to subtract anything
-                if c_off > 0:
-                    # - dA_cs_ptr currently points to the cumsum at the end of the chunk - subtract the chunk size and add the offset
-                    dA_cs_boundary = tl.load(
-                        dA_cs_ptr - (chunk_size - 1) * stride_dA_cs_csize +
-                        (c_off - 1) * stride_dA_cs_csize,
-                        mask=(c_off - 1) > -1 and c_off < chunk_size,
-                        other=0.0)
-                    dA_cs -= dA_cs_boundary
-
-            # - increment logical chunk index for every physical chunk
-            logical_chunk_idx += 1
-        else:
-            scale_mask = seq_idx_chunk_end == prev_seq_idx_chunk_end
-        prev_seq_idx_chunk_end = seq_idx_chunk_end
-
-        scale = tl.where(scale_mask, tl.exp(dA_cs), 0.0)
-        states = scale * states + new_states
-        tl.store(out_ptrs, states, mask=offs_m < dim)
-
->>>>>>> db1e42f6
         states_ptrs += stride_states_chunk
         dA_cs_ptr += stride_dA_cs_chunk
         out_ptrs += stride_out_chunk
@@ -203,12 +109,9 @@
 def _state_passing_fwd(
     states,
     dA_cumsum,
-<<<<<<< HEAD
     cu_chunk_seqlens,
-=======
     seq_idx,
     chunk_offsets,
->>>>>>> db1e42f6
     initial_states=None,
     out_dtype=None,
 ):
@@ -220,40 +123,6 @@
     out = torch.empty((nchunks, nheads, dim),
                       device=states.device,
                       dtype=out_dtype)
-<<<<<<< HEAD
-    grid = lambda META: (triton.cdiv(dim, META['BLOCK_SIZE']), batch, nheads)
-    with torch.cuda.device(states.device.index):
-        _state_passing_fwd_kernel[grid](
-            states,
-            out,
-            dA_cumsum,
-            initial_states,
-            seq_idx,
-            chunk_offsets,
-            len(chunk_offsets) if chunk_offsets is not None else 0,
-            cu_chunk_seqlens,
-            dim,
-            nchunks,
-            seqlen if seq_idx is not None else 0,
-            chunk_size,
-            states.stride(0),
-            states.stride(1),
-            states.stride(2),
-            states.stride(3),
-            out.stride(0),
-            out.stride(1),
-            out.stride(2),
-            out.stride(3),
-            dA_cumsum.stride(0),
-            dA_cumsum.stride(2),
-            dA_cumsum.stride(1),
-            dA_cumsum.stride(3),
-            *((initial_states.stride(0), initial_states.stride(1),
-               initial_states.stride(2)) if initial_states is not None else
-              (0, 0, 0)),
-            *((seq_idx.stride(0),
-               seq_idx.stride(1)) if seq_idx is not None else (0, 0)),
-=======
 
     initial_states_strides = ((initial_states.stride(0),
                                initial_states.stride(1),
@@ -271,6 +140,7 @@
             chunk_offsets_ptr=chunk_offsets,
             chunk_meta_num=len(chunk_offsets)
             if chunk_offsets is not None else 0,
+            cu_chunk_seqlens=cu_chunk_seqlens,
             dim=dim,
             nchunks=nchunks,
             seqlen=seqlen if seq_idx is not None else 0,
@@ -288,7 +158,6 @@
             stride_initstates_head=initial_states_strides[1],
             stride_initstates_dim=initial_states_strides[2],
             stride_seq_idx_seqlen=seq_idx.stride(0),
->>>>>>> db1e42f6
             HAS_INITSTATES=initial_states is not None,
         )
     return out