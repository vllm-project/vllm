# SPDX-License-Identifier: Apache-2.0
# SPDX-FileCopyrightText: Copyright contributors to the vLLM project

# Copyright (c) 2024, Tri Dao.
# Adapted from https://github.com/Dao-AILab/causal-conv1d/blob/main/causal_conv1d/causal_conv1d_interface.py

from typing import Optional, Union

import numpy as np
import torch

from vllm.attention.backends.utils import PAD_SLOT_ID
from vllm.triton_utils import tl, triton


@triton.jit()
def _causal_conv1d_fwd_kernel(  # continuous batching
    # Pointers to matrices
    x_ptr,  # (dim, cu_seqlen) holding `batch` of actual sequences + padded sequences
    w_ptr,  # (dim, width)
    bias_ptr,
    initial_states_ptr,  # conv_states_ptr
    cache_indices_ptr,  # (dim, cu_seqlen)
    has_initial_states_ptr,
    query_start_loc_ptr,
    batch_ptr,
    token_chunk_offset_ptr,
    current_first_idx,  # (dim,)
    current_last_idx,  # (dim,)
    last_state_idx,  # (dim,)
    seq_lens_completed,  # (dim,)
    o_ptr,  # (dim, seqlen) - actually pointing to x_ptr
    # Matrix dimensions
    dim: tl.constexpr,
    seqlen: tl.int32,  # cu_seqlen
    num_cache_lines: tl.constexpr,  # added to support vLLM larger cache lines
    # Strides
    stride_x_seq: tl.constexpr,  # stride to get to next sequence,
    stride_x_dim: tl.constexpr,  # stride to get to next feature-value,
    stride_x_token: tl.constexpr,  # stride to get to next token (same feature-index, same sequence-index)
    stride_w_dim: tl.constexpr,  # stride to get to next dim-axis value
    stride_w_width: tl.constexpr,  # stride to get to next width-axis value
    stride_istate_seq: tl.constexpr,
    stride_istate_dim: tl.constexpr,
    stride_istate_token: tl.constexpr,
<<<<<<< HEAD
=======
    stride_cache_indices: tl.constexpr,
    stride_o_seq: tl.constexpr,
>>>>>>> ef283548
    stride_o_dim: tl.constexpr,
    stride_o_token: tl.constexpr,
    stride_state_indices: tl.constexpr,
    stride_block_m: tl.constexpr, # Stride block to align divided by BLOCK_M
    # others
    pad_slot_id: tl.constexpr,
    # Meta-parameters
    HAS_BIAS: tl.constexpr,
    KERNEL_WIDTH: tl.constexpr,
    SILU_ACTIVATION: tl.constexpr,
    IS_CACHE_ENABLED: tl.constexpr,
    USE_PAD_SLOT: tl.constexpr,
    NP2_STATELEN: tl.constexpr,
    BLOCK_M: tl.constexpr,
    BLOCK_N: tl.constexpr,
):
    conv_states_ptr = initial_states_ptr
    conv_state_indices_ptr = cache_indices_ptr
    stride_conv_state_seq = stride_istate_seq
    stride_conv_state_dim = stride_istate_dim
    stride_conv_state_tok = stride_istate_token
    state_len = KERNEL_WIDTH - 1  # can be passed via argument if it's not the same as this value

    # one program handles one chunk in a single sequence
    # rather than mixing sequences - to make updating initial_states across sequences efficiently

    # single-sequence id
    idx_seq = tl.load(batch_ptr + tl.program_id(0)).to(tl.int64)
    chunk_offset = tl.load(token_chunk_offset_ptr + tl.program_id(0))

    # BLOCK_N elements along the feature-dimension (channel)
    idx_feats = tl.program_id(1) * BLOCK_N + tl.arange(0, BLOCK_N)

    if idx_seq == pad_slot_id:
        return

    sequence_start_index = tl.load(query_start_loc_ptr + idx_seq)
    sequence_end_index = tl.load(query_start_loc_ptr + idx_seq + 1)
    # find the actual sequence length
    seqlen = sequence_end_index - sequence_start_index

    if IS_CACHE_ENABLED:
        # Handle the case if prefix caching is enabled
        
        # Get the length of the completed sequence so far and compute the offset.
        current_first_index = tl.load(current_first_idx + idx_seq)
        current_last_index = tl.load(current_last_idx + idx_seq)
        sequence_completed_index = tl.load(seq_lens_completed + idx_seq)

        # Compute the offset where the first stride_block_m-aligned first full block is
        # Value in "token-space"
        sequence_offset_token_index = sequence_completed_index % (stride_block_m * BLOCK_M)

        # Compute the last full cache block for the sequence
        # Value in "token-space"
        last_full_block_token_index = sequence_end_index - sequence_offset_token_index
        # If the sequence without the sequence_offset_index is stride_cache_chunk-aligned, then the last full chunk is the second-to-last one
        if sequence_offset_token_index == 0:
            last_full_block_token_index = last_full_block_token_index - stride_block_m * BLOCK_M

        # Get the number of blocks to be filled for the current sequence
        # If n_block_to_fill = 0, then only the state at the sequence end is stored
        n_block_to_fill = current_last_index - current_first_index

        # Get the index of the init block
        conv_state_init_index = tl.load(last_state_idx + idx_seq)
    else:
        n_block_to_fill = 0
        current_last_index = 0
        conv_state_init_index = 0
        sequence_offset_token_index = 0
        last_full_block_token_index = 0

    token_offset = BLOCK_M * chunk_offset
    segment_len = min(BLOCK_M, seqlen - token_offset)

    # base of the sequence
    x_base = x_ptr + sequence_start_index * stride_x_token + idx_feats * stride_x_dim  # [BLOCK_N,]

<<<<<<< HEAD
    # cache_idx
    conv_state_batch_coord = tl.load(conv_state_indices_ptr +
                                     idx_seq * stride_state_indices +
                                     conv_state_init_index).to(tl.int64)
    
=======
    if IS_CONTINUOUS_BATCHING:
        # cache_idx
        conv_state_batch_coord = tl.load(conv_state_indices_ptr +
                                         idx_seq * stride_cache_indices).to(
                                             tl.int64)
    else:
        # cache_idx
        conv_state_batch_coord = idx_seq
>>>>>>> ef283548
    if USE_PAD_SLOT:  # noqa
        if conv_state_batch_coord == pad_slot_id:
            # not processing as this is not the actual sequence
            return
    conv_states_base = (conv_states_ptr +
                       (conv_state_batch_coord * stride_conv_state_seq) +
                       (idx_feats * stride_conv_state_dim))  # [BLOCK_N,]

    w_base = w_ptr + (idx_feats * stride_w_dim)  # [BLOCK_N,]

    # Does 2 things:
    # 1. READ prior-block init-state data - [done by every Triton programs]
    # 2. update conv_state with new data [only by the Triton program handles chunk_offset=0]
    if chunk_offset == 0:
        # read from conv_states
        load_init_state = tl.load(has_initial_states_ptr + idx_seq).to(
            tl.int1)
        if load_init_state:
            # load from conv_states
            prior_tokens = conv_states_base + (state_len -
                                               1) * stride_conv_state_tok
            mask_w = idx_feats < dim
            if KERNEL_WIDTH == 2:
                conv_states_ptrs = prior_tokens  # [BLOCK_N]
                col0 = tl.load(conv_states_ptrs, mask_w, 0.0)
            if KERNEL_WIDTH == 3:
                conv_states_ptrs = prior_tokens  # [BLOCK_N]
                col1 = tl.load(conv_states_ptrs, mask_w, 0.0)
                conv_states_ptrs = prior_tokens - 1 * stride_conv_state_tok  # [BLOCK_N]
                col0 = tl.load(conv_states_ptrs, mask_w, 0.0)
            if KERNEL_WIDTH == 4:
                conv_states_ptrs = prior_tokens  # [BLOCK_N]
                col2 = tl.load(conv_states_ptrs, mask_w, 0.0)
                conv_states_ptrs = prior_tokens - 1 * stride_conv_state_tok  # [BLOCK_N]
                col1 = tl.load(conv_states_ptrs, mask_w, 0.0)
                conv_states_ptrs = prior_tokens - 2 * stride_conv_state_tok  # [BLOCK_N]
                col0 = tl.load(conv_states_ptrs, mask_w, 0.0)
            if KERNEL_WIDTH == 5:
                conv_states_ptrs = prior_tokens  # [BLOCK_N]
                col3 = tl.load(conv_states_ptrs, mask_w, 0.0)
                conv_states_ptrs = prior_tokens - 1 * stride_conv_state_tok  # [BLOCK_N]
                col2 = tl.load(conv_states_ptrs, mask_w, 0.0)
                conv_states_ptrs = prior_tokens - 2 * stride_conv_state_tok  # [BLOCK_N]
                col1 = tl.load(conv_states_ptrs, mask_w, 0.0)
                conv_states_ptrs = prior_tokens - 3 * stride_conv_state_tok  # [BLOCK_N]
                col0 = tl.load(conv_states_ptrs, mask_w, 0.0)
        else:
            # prior-tokens are zeros
            if KERNEL_WIDTH >= 2:  # STRATEGY1
                # first chunk and does not have prior-token, so just set to 0
                col0 = tl.zeros((BLOCK_N, ), dtype=x_ptr.dtype.element_ty)
            if KERNEL_WIDTH >= 3:  # STRATEGY1
                col1 = tl.zeros((BLOCK_N, ), dtype=x_ptr.dtype.element_ty)
            if KERNEL_WIDTH >= 4:  # STRATEGY1
                col2 = tl.zeros((BLOCK_N, ), dtype=x_ptr.dtype.element_ty)
            if KERNEL_WIDTH >= 5:  # STRATEGY1
                col3 = tl.zeros((BLOCK_N, ), dtype=x_ptr.dtype.element_ty)

        # STEP 2:
        # here prepare data for updating conv_state
        if state_len <= seqlen:  # SMALL_CACHE=True (only move part of 'x' into conv_state cache)
            # just read from 'x'
            # copy 'x' data to conv_state
            # load only 'x' data (and set 0 before 'x' if seqlen < state_len)
            idx_tokens_last = (seqlen - state_len) + tl.arange(
                0, NP2_STATELEN)  # [BLOCK_M]
            x_ptrs = x_ptr + (
                (sequence_start_index + idx_tokens_last) *
                stride_x_token)[:, None] + (
                    idx_feats * stride_x_dim)[None, :]  # [BLOCK_M,BLOCK_N,]
            mask_x = ((idx_tokens_last >= 0)[:, None] &
                      (idx_tokens_last < seqlen)[:, None] &
                      (idx_feats < dim)[None, :]
                      )  # token-index  # token-index  # feature-index
            loaded_x = tl.load(x_ptrs, mask_x, 0.0)
            new_conv_state = tl.load(x_ptrs, mask_x, 0.0)
            idx_tokens_conv = tl.arange(0, NP2_STATELEN)  # [BLOCK_M]

            # Compute the offset where the last block should be written in the conv_states
            conv_states_offset = tl.load(conv_state_indices_ptr +
                                         idx_seq *
                                         stride_state_indices +
                                         current_last_index).to(
                                                tl.int64)

            conv_states_ptrs_target = (
                conv_states_ptr + (conv_states_offset * stride_conv_state_seq)
                +  # Offset from seq
                (idx_feats * stride_conv_state_dim))[None, :] + (  # [BLOCK_N,]
                    idx_tokens_conv * stride_conv_state_tok)[:, None]

            mask = (idx_tokens_conv < state_len)[:, None] & (idx_feats
                                                             < dim)[None, :]
            tl.debug_barrier()  #  NOTE: use this due to bug in Triton compiler
            tl.store(conv_states_ptrs_target, new_conv_state, mask)

        else:
            if load_init_state:
                # update conv_state by shifting left, i.e. take last few cols from conv_state + cols from 'x'
                idx_tokens_conv = tl.arange(0, NP2_STATELEN)  # [BLOCK_M]

                conv_states_ptrs_source = (
                    conv_states_ptr +
                    (conv_state_batch_coord * stride_conv_state_seq) +
                    (idx_feats * stride_conv_state_dim)[None, :] +
                    ((idx_tokens_conv + seqlen) * stride_conv_state_tok)[:,
                                                                         None]
                )  # [BLOCK_M, BLOCK_N]
                mask = ((conv_state_batch_coord < num_cache_lines)
                        & ((idx_tokens_conv + seqlen) < state_len)[:, None]
                        & (idx_feats < dim)[None, :])
                conv_state = tl.load(conv_states_ptrs_source, mask, other=0.0)

                VAL = state_len - seqlen

                x_ptrs = x_base[None, :] + (
                    (idx_tokens_conv - VAL) *
                    stride_x_token)[:, None]  # [BLOCK_M, BLOCK_N]

                mask_x = ((idx_tokens_conv - VAL >= 0)[:, None] &
                          (idx_tokens_conv - VAL < seqlen)[:, None] &
                          (idx_feats < dim)[None, :]
                          )  # token-index  # token-index  # feature-index
                loaded_x = tl.load(x_ptrs, mask_x, 0.0)

                tl.debug_barrier(
                )  # need this due to the bug in tl.where not enforcing this when data is the result of another tl.load
                new_conv_state = tl.where(
                    mask, conv_state, loaded_x
                )  # BUG in 'tl.where'  which requires a barrier before this
                conv_states_ptrs_target = conv_states_base + (
                    idx_tokens_conv *
                    stride_conv_state_tok)[:, None]  # [BLOCK_M, BLOCK_N]
                mask = (idx_tokens_conv
                        < state_len)[:, None] & (idx_feats < dim)[None, :]
                tl.store(conv_states_ptrs_target, new_conv_state, mask)
            else:  # load_init_state == False
                # update conv_state by shifting left, BUT
                # set cols prior to 'x' as zeros + cols from 'x'
                idx_tokens_conv = tl.arange(0, NP2_STATELEN)  # [BLOCK_M]

                VAL = state_len - seqlen

                x_ptrs = x_base[None, :] + (
                    (idx_tokens_conv - VAL) *
                    stride_x_token)[:, None]  # [BLOCK_M, BLOCK_N]

                mask_x = ((idx_tokens_conv - VAL >= 0)[:, None] &
                          (idx_tokens_conv - VAL < seqlen)[:, None] &
                          (idx_feats < dim)[None, :]
                          )  # token-index  # token-index  # feature-index
                new_conv_state = tl.load(x_ptrs, mask_x, 0.0)

                conv_states_ptrs_target = conv_states_base + (
                    idx_tokens_conv *
                    stride_conv_state_tok)[:, None]  # [BLOCK_M, BLOCK_N]
                mask = (idx_tokens_conv
                        < state_len)[:, None] & (idx_feats < dim)[None, :]
                tl.store(conv_states_ptrs_target, new_conv_state, mask)

    else:  # chunk_offset > 0
        # read prior-token data from `x`
        load_init_state = True
        prior_tokens = x_base + (token_offset - 1) * stride_x_token
        mask_w = idx_feats < dim
        if KERNEL_WIDTH == 2:
            conv_states_ptrs = prior_tokens  # [BLOCK_N]
            col0 = tl.load(conv_states_ptrs, mask_w, 0.0, cache_modifier='.ca')
        if KERNEL_WIDTH == 3:
            conv_states_ptrs = prior_tokens  # [BLOCK_N]
            col1 = tl.load(conv_states_ptrs, mask_w, 0.0, cache_modifier='.ca')
            conv_states_ptrs = prior_tokens - 1 * stride_x_token  # [BLOCK_N]
            col0 = tl.load(conv_states_ptrs, mask_w, 0.0, cache_modifier='.ca')
        if KERNEL_WIDTH == 4:
            conv_states_ptrs = prior_tokens  # [BLOCK_N]
            col2 = tl.load(conv_states_ptrs, mask_w, 0.0, cache_modifier='.ca')
            conv_states_ptrs = prior_tokens - 1 * stride_x_token  # [BLOCK_N]
            col1 = tl.load(conv_states_ptrs, mask_w, 0.0, cache_modifier='.ca')
            conv_states_ptrs = prior_tokens - 2 * stride_x_token  # [BLOCK_N]
            col0 = tl.load(conv_states_ptrs, mask_w, 0.0, cache_modifier='.ca')
        if KERNEL_WIDTH == 5:
            # ruff: noqa: F841
            conv_states_ptrs = prior_tokens  # [BLOCK_N]
            col3 = tl.load(conv_states_ptrs, mask_w, 0.0, cache_modifier='.ca')
            conv_states_ptrs = prior_tokens - 1 * stride_x_token  # [BLOCK_N]
            col2 = tl.load(conv_states_ptrs, mask_w, 0.0, cache_modifier='.ca')
            conv_states_ptrs = prior_tokens - 2 * stride_x_token  # [BLOCK_N]
            col1 = tl.load(conv_states_ptrs, mask_w, 0.0, cache_modifier='.ca')
            conv_states_ptrs = prior_tokens - 3 * stride_x_token  # [BLOCK_N]
            col0 = tl.load(conv_states_ptrs, mask_w, 0.0, cache_modifier='.ca')

        # Store intermediate states aligned with stride_cache_chunk
        # The states are cached starting from the last stride_block_m.
        # For example: 
        # If n_block_to_fill = 0, then the state at the sequence is cached.
        # If n_block_to_fill > 0, then the states at the sequence and at the n_block_to_fill-last stride_block_m are cached.
        if (chunk_offset - 1) < n_block_to_fill:
            # Store the states at the chunk boundaries from the start of the sequence
            idx_tokens_last = (
                last_full_block_token_index -
                (n_block_to_fill - chunk_offset) * stride_block_m * BLOCK_M -
                state_len) + tl.arange(0, NP2_STATELEN)  # [BLOCK_M]
            x_ptrs = x_ptr + ((idx_tokens_last) * stride_x_token)[:, None] + (
                idx_feats * stride_x_dim)[None, :]  # [BLOCK_M,BLOCK_N,]

            mask_x = (
                (idx_tokens_last >= 0)[:, None] &
                (idx_tokens_last < seqlen)[:, None] & (idx_feats < dim)[None, :]
            )  # token-index  # token-index  # feature-index
            loaded_x = tl.load(x_ptrs, mask_x, 0.0)
            new_conv_state = tl.load(x_ptrs, mask_x, 0.0)
            idx_tokens_conv = tl.arange(0, NP2_STATELEN)  # [BLOCK_M]

            # cache_idx
            conv_states_offset = tl.load(conv_state_indices_ptr +
                                         idx_seq * stride_state_indices +
                                         conv_state_init_index +
                                         (chunk_offset - 1)).to(tl.int64)
            
            conv_states_ptrs_target = (
                conv_states_ptr +
                (conv_states_offset * stride_conv_state_seq) +  # Offset from seq
                (idx_feats * stride_conv_state_dim))[None, :] + (  # [BLOCK_N,]
                    idx_tokens_conv * stride_conv_state_tok)[:, None]

            mask = (idx_tokens_conv < state_len)[:, None] & (idx_feats
                                                            < dim)[None, :]
            tl.debug_barrier()  #  NOTE: use this due to bug in Triton compiler
            tl.store(conv_states_ptrs_target, new_conv_state, mask)

    if HAS_BIAS:
        bias = bias_ptr + idx_feats
        mask_bias = idx_feats < dim
        acc_preload = tl.load(bias, mask=mask_bias,
                              other=0.0).to(tl.float32)  # [BLOCK_N]
    else:
        acc_preload = tl.zeros((BLOCK_N, ), dtype=tl.float32)

    x_base_1d = x_base + token_offset * stride_x_token  # starting of chunk

    # PRE-LOAD WEIGHTS
    mask_w = idx_feats < dim
    if KERNEL_WIDTH >= 2:
        w_ptrs = w_base + (0 * stride_w_width)  # [BLOCK_N] tensor
        w_col0 = tl.load(w_ptrs, mask_w, other=0.0)
        w_ptrs = w_base + (1 * stride_w_width)  # [BLOCK_N] tensor
        w_col1 = tl.load(w_ptrs, mask_w, other=0.0)
    if KERNEL_WIDTH >= 3:
        w_ptrs = w_base + (2 * stride_w_width)  # [BLOCK_N] tensor
        w_col2 = tl.load(w_ptrs, mask_w, other=0.0)
    if KERNEL_WIDTH >= 4:
        w_ptrs = w_base + (3 * stride_w_width)  # [BLOCK_N] tensor
        w_col3 = tl.load(w_ptrs, mask_w, other=0.0)
    mask_x_1d = idx_feats < dim
    for idx_token in range(segment_len):
        acc = acc_preload

        matrix_w = w_col0
        matrix_x = col0
        for j in tl.static_range(KERNEL_WIDTH):

            if KERNEL_WIDTH == 2:
                if j == 1:  # KERNEL_WIDTH-1:
                    matrix_w = w_col1
                    x_ptrs_1d = x_base_1d + idx_token * stride_x_token  # [BLOCK_N]
                    matrix_x = tl.load(x_ptrs_1d, mask=mask_x_1d)
            elif KERNEL_WIDTH == 3:
                if j == 1:
                    matrix_w = w_col1
                    matrix_x = col1
                elif j == 2:
                    matrix_w = w_col2
                    x_ptrs_1d = x_base_1d + idx_token * stride_x_token  # [BLOCK_N]
                    matrix_x = tl.load(x_ptrs_1d, mask=mask_x_1d)
            elif KERNEL_WIDTH == 4:
                if j == 1:
                    matrix_w = w_col1
                    matrix_x = col1
                elif j == 2:
                    matrix_w = w_col2
                    matrix_x = col2
                elif j == 3:
                    matrix_w = w_col3
                    x_ptrs_1d = x_base_1d + idx_token * stride_x_token  # [BLOCK_N]
                    matrix_x = tl.load(x_ptrs_1d, mask=mask_x_1d)

            acc += matrix_x * matrix_w  # [BLOCK_N]

        if KERNEL_WIDTH == 2:
            col0 = matrix_x
        elif KERNEL_WIDTH == 3:
            col0 = col1
            col1 = matrix_x
        elif KERNEL_WIDTH == 4:
            col0 = col1
            col1 = col2
            col2 = matrix_x

        if SILU_ACTIVATION:
            acc = acc / (1 + tl.exp(-acc))
        mask_1d = (idx_token < segment_len) & (
            idx_feats < dim)  # token-index  # feature-index
        o_ptrs = o_ptr + (sequence_start_index + token_offset + idx_token
                          ) * stride_o_token + (idx_feats * stride_o_dim)

        tl.store(o_ptrs, acc, mask=mask_1d)


def causal_conv1d_fn(
    x: torch.Tensor,
    weight: torch.Tensor,
    bias: Union[torch.Tensor, None],
    conv_states: torch.Tensor,
    query_start_loc: torch.Tensor,
    cache_indices: Optional[torch.Tensor] = None,
    has_initial_state: Optional[torch.Tensor] = None,
    activation: Optional[str] = "silu",
    pad_slot_id: int = PAD_SLOT_ID,
    current_first_idx: Optional[torch.Tensor] = None,
    current_last_idx: Optional[torch.Tensor] = None,
    last_state_idx: Optional[torch.Tensor] = None,
    seq_lens_completed: Optional[torch.Tensor] = None,
    block_size_to_align: Optional[int] = 0,
    metadata=None,
    validate_data=False,
):
    """support varlen + continuous batching when x is 2D tensor

    x: (dim,cu_seq_len)
        cu_seq_len = total tokens of all seqs in that batch
        sequences are concatenated from left to right for varlen
    weight: (dim, width)
    conv_states: (...,dim,width - 1) itype
        updated inplace if cache_indices are not provided
        [it use `cache_indices` to get the index to the cache of conv_state for that sequence

        conv_state[cache_indices[i]] for seq-i - to be used as initial_state when has_initial_state[i] = True
             and after that conv_state[cache_indices[i]] need to be shift-left and updated with values from 'x'
        ]
    query_start_loc: (batch + 1) int32
        The cumulative sequence lengths of the sequences in
        the batch, used to index into sequence. prepended by 0.
        if
        x = [5, 1, 1, 1] <- continuous batching (batch=4)
        then
        query_start_loc = [0, 5, 6, 7, 8] <- the starting index of the next sequence; while the last value is
           the ending index of the last sequence
        [length(query_start_loc)-1 == batch]
        for example: query_start_loc = torch.Tensor([0,10,16,17]),
        x.shape=(dim,17)
    cache_indices: (batch)  int32
        indicates the corresponding state index,
        like so: conv_state = conv_states[cache_indices[batch_id]]
    has_initial_state: (batch) bool
        indicates whether should the kernel take the current state as initial
        state for the calculations
        [single boolean for each sequence in the batch: True or False]
    bias: (dim,)
    activation: either None or "silu" or "swish" or True
    pad_slot_id: int
        if cache_indices is passed, lets the kernel identify padded
        entries that will not be processed,
        for example: cache_indices = [pad_slot_id, 1, 20, pad_slot_id]
        in this case, the kernel will not process entries at
        indices 0 and 3
    current_first_idx: (batch) int32
        The first cache block to be filled. This tensor indexes into cache_indices
    current_last_idx: (batch) int32
        The last cache block to be filled. This tensor indexes into cache_indices
    last_state_idx: (batch) int32
        The cache block for the init values. This tensor indexes into cache_indices
    seq_lens_completed: (batch) int32
        The number of tokens already completed for each sequence
    block_size_to_align: int
        The block size to align the cached states to
    out: same shape as `x`
    """
    if isinstance(activation, bool) and activation:
        activation = "silu"

    args = None
    # Store original dtype to cast back at the end
    original_x_dtype = x.dtype
    x = x.to(conv_states.dtype)
    out = torch.empty_like(x)
    if metadata is not None:
        nums_dict = metadata.nums_dict
        args = nums_dict
        batch_ptr = metadata.batch_ptr
        token_chunk_offset_ptr = metadata.token_chunk_offset_ptr
    else:
        seqlens = query_start_loc.diff().to('cpu')
        args = seqlens
        MAX_NUM_PROGRAMS = 1024

        batch_ptr = torch.full(
            (MAX_NUM_PROGRAMS, ),
            PAD_SLOT_ID,
            dtype=torch.int32,
            device=x.device
        )  # tracking which seq-idx the Triton program is handling
        token_chunk_offset_ptr = torch.full(
            (MAX_NUM_PROGRAMS, ),
            PAD_SLOT_ID,
            dtype=torch.int32,
            device=x.device
        )  # tracking BLOCK_M-based index in the sequence the Triton program is handling

    is_channel_last = (x.stride(0) == 1) & (x.stride(1) > 1)
    dim, cu_seqlen = x.shape
    _, width = weight.shape
    state_len = width - 1
    np2_statelen = triton.next_power_of_2(state_len)

    padded_batch = query_start_loc.size(0) - 1
    stride_x_seq = 0
    stride_x_dim = x.stride(0)
    stride_x_token = x.stride(1)
    stride_w_dim = weight.stride(0)
    stride_w_width = weight.stride(1)
    stride_istate_seq = 0
    stride_istate_dim = 0
    stride_istate_token = 0
    num_cache_lines = 0
    BLOCK_M = 8
    if conv_states is not None:
        # extensions to support vLLM:
        # 1. conv_states is used to replaced initial_states
        # 2. conv_states serve as a cache with num cache lines can be larger than batch size
        # 3. mapping from sequence x[idx] to a cache line at index as specified via cache_indices[idx]
        # 4. computation can be skipped if cache_indices[idx] == pad_slot_id
        num_cache_lines = conv_states.size(0)
        assert (num_cache_lines == conv_states.shape[0]
                and dim == conv_states.shape[1]
                and width - 1 <= conv_states.shape[2])
        stride_istate_seq = conv_states.stride(0)
        stride_istate_dim = conv_states.stride(1)
        stride_istate_token = conv_states.stride(2)
        assert stride_istate_dim == 1
    if out.dim() == 2:
        stride_o_dim = out.stride(0)
        stride_o_token = out.stride(1)
    else:
        stride_o_dim = out.stride(1)
        stride_o_token = out.stride(2)
    stride_cache_indices = cache_indices.stride(
        0) if cache_indices is not None else 0

    if validate_data:
        assert x.dim() == 2
        assert query_start_loc is not None
        assert query_start_loc.dim() == 1
        assert x.stride(0) == 1 or x.stride(1) == 1
        if bias is not None:
            assert bias.dim() == 1
            assert dim == bias.size(0)
        if cache_indices is not None:
            assert cache_indices.dim() == 1
            assert padded_batch == cache_indices.size(0)
        if has_initial_state is not None:
            assert has_initial_state.size() == (padded_batch, )
            assert conv_states is not None, "ERROR: `has_initial_state` is used, which needs also `conv_states`"
        assert weight.stride(1) == 1
        assert (dim, width) == weight.shape
        assert is_channel_last, "Need to run in channel-last layout"
        if block_size_to_align > 0:
            assert block_size_to_align % BLOCK_M, "The mamba block size needs to be divisible by the BLOCK_M"
        else:
            block_size_to_align = BLOCK_M

    if metadata is None:

        def num_program(META, seqlens):
            tot = 0

            mlist = []
            offsetlist = []  # type: ignore

            nums = -(-seqlens // META["BLOCK_M"])

            tot = nums.sum().item()
            mlist = np.repeat(np.arange(len(nums)), nums)
            for idx, num in enumerate(nums):
                offsetlist.extend(
                    range(num)
                )  # chunk-idx if a sequence is split into multiple chunks

            if META["batch_ptr"].nelement() < len(mlist):
                newlen = len(mlist) + 1
                META["batch_ptr"].resize_(newlen).fill_(PAD_SLOT_ID)
                META["token_chunk_offset_ptr"].resize_(newlen).fill_(
                    PAD_SLOT_ID)

            if META["batch_ptr"].nelement() >= len(mlist):
                META["batch_ptr"][0:len(mlist)].copy_(
                    torch.from_numpy(np.array(mlist)))
                META["token_chunk_offset_ptr"][0:len(mlist)].copy_(
                    torch.from_numpy(np.array(offsetlist)))

            META["batch_ptr"] = META["batch_ptr"].to(META["x_ptr"].device)
            META["token_chunk_offset_ptr"] = META["token_chunk_offset_ptr"].to(
                META["x_ptr"].device)
            return tot
    else:

        def num_program(META, nums_dict):
            tot = nums_dict[META["BLOCK_M"]]['tot']

            mlist = nums_dict[META["BLOCK_M"]]['mlist']
            mlist_len = nums_dict[META["BLOCK_M"]]['mlist_len']

            offsetlist = nums_dict[META["BLOCK_M"]]['offsetlist']

            if nums_dict[META["BLOCK_M"]]["batch_ptr"] is not None:
                META["batch_ptr"] = nums_dict[META["BLOCK_M"]]["batch_ptr"]
                META["token_chunk_offset_ptr"] = nums_dict[
                    META["BLOCK_M"]]["token_chunk_offset_ptr"]
            else:
                if META["batch_ptr"].nelement() < mlist_len:
                    newlen = mlist_len + 1
                    META["batch_ptr"].resize_(newlen).fill_(PAD_SLOT_ID)
                    META["token_chunk_offset_ptr"].resize_(newlen).fill_(
                        PAD_SLOT_ID)

                if META["batch_ptr"].nelement() >= mlist_len:
                    META["batch_ptr"][0:mlist_len].copy_(mlist)
                    META["token_chunk_offset_ptr"][0:mlist_len].copy_(
                        offsetlist)
            return tot

    def grid(META):
        return (
            num_program(META, args),
            triton.cdiv(dim, META["BLOCK_N"]),
        )

    if batch_ptr.device != x.device:
        batch_ptr = batch_ptr.to(x.device)
        token_chunk_offset_ptr = token_chunk_offset_ptr.to(x.device)

    _causal_conv1d_fwd_kernel[grid](
        # Pointers to matrices
        x,
        weight,
        bias,
        conv_states,
        cache_indices,
        has_initial_state,
        query_start_loc,
        batch_ptr,
        token_chunk_offset_ptr,
        current_first_idx,
        current_last_idx,
        last_state_idx,
        seq_lens_completed,
        out,
        # Matrix dimensions
        dim,
        cu_seqlen,
        num_cache_lines,
        # stride
        stride_x_seq,
        stride_x_dim,
        stride_x_token,
        stride_w_dim,
        stride_w_width,
        stride_istate_seq,
        stride_istate_dim,
        stride_istate_token,
<<<<<<< HEAD
=======
        stride_cache_indices,
        stride_o_seq,
>>>>>>> ef283548
        stride_o_dim,
        stride_o_token,
        cache_indices.stride(0),
        block_size_to_align // BLOCK_M,
        # others
        pad_slot_id,
        # META
        HAS_BIAS=bias is not None,
        KERNEL_WIDTH=width,
        SILU_ACTIVATION=activation in ["silu", "swish"],
        IS_CACHE_ENABLED=current_last_idx is not None,
        USE_PAD_SLOT=pad_slot_id is not None,
        NP2_STATELEN=np2_statelen,
        #launch_cooperative_grid=True
        BLOCK_M=BLOCK_M,
        BLOCK_N=256,
        num_stages=2,
    )
    return out.to(original_x_dtype)


@triton.jit()
def _causal_conv1d_update_kernel(
    # Pointers to matrices
    x_ptr,  # (batch, dim, seqlen)
    w_ptr,  # (dim, width)
    bias_ptr,
    conv_state_ptr,
    conv_state_indices_ptr,
    num_accepted_tokens_ptr,
    query_start_loc_ptr,  # (batch + 1)
    current_last_idx,
    last_state_idx,
    o_ptr,  # (batch, dim, seqlen)
    # Matrix dimensions
    batch: int,
    dim: tl.constexpr,
    seqlen: tl.constexpr,
    state_len: tl.constexpr,
    num_cache_lines: tl.constexpr,  # added to support vLLM larger cache lines
    # Strides
    stride_x_seq: tl.constexpr,
    stride_x_dim: tl.constexpr,
    stride_x_token: tl.constexpr,
    stride_w_dim: tl.constexpr,
    stride_w_width: tl.constexpr,
    stride_conv_state_seq: tl.constexpr,
    stride_conv_state_dim: tl.constexpr,
    stride_conv_state_tok: tl.constexpr,
    stride_state_indices: tl.constexpr,
    stride_o_seq: tl.constexpr,
    stride_o_dim: tl.constexpr,
    stride_o_token: tl.constexpr,
    # others
    pad_slot_id: tl.constexpr,
    # Meta-parameters
    HAS_BIAS: tl.constexpr,
    KERNEL_WIDTH: tl.constexpr,
    SILU_ACTIVATION: tl.constexpr,
    IS_VARLEN: tl.constexpr,
    IS_CACHE_ENABLED: tl.constexpr,
    IS_SPEC_DECODING: tl.constexpr,
    NP2_STATELEN: tl.constexpr,
    USE_PAD_SLOT: tl.constexpr,
    BLOCK_N: tl.constexpr,
):
    # ruff: noqa: E501
    idx_seq = tl.program_id(0)
    if idx_seq >= batch:
        return

    # [BLOCK_N,] elements along the feature-dimension (channel)
    idx_feats = tl.program_id(1) * BLOCK_N + tl.arange(0, BLOCK_N)

    if IS_CACHE_ENABLED:
        # Get the state from the last_state_idx
        conv_state_init = tl.load(last_state_idx + idx_seq)
        current_last_index = tl.load(current_last_idx + idx_seq)
    else:
        conv_state_init = 0
        current_last_index = 0

    # cache_idx
    conv_state_batch_coord = tl.load(conv_state_indices_ptr +
                                        idx_seq * stride_state_indices +
                                        conv_state_init).to(tl.int64)

    if USE_PAD_SLOT:  # noqa
        if conv_state_batch_coord == pad_slot_id:
            # not processing as this is not the actual sequence
            return

    if IS_VARLEN:
        query_start_index = tl.load(query_start_loc_ptr + idx_seq).to(tl.int64)
        query_end_index = tl.load(query_start_loc_ptr + (idx_seq + 1)).to(
            tl.int64)
        # revise state_len and seqlen
        state_len = state_len - (seqlen -
                                    (query_end_index - query_start_index))
        seqlen = query_end_index - query_start_index
        x_offset = query_start_index * stride_x_token
        o_offset = query_start_index * stride_o_token
    else:
        query_start_index = idx_seq * seqlen
        query_end_index = query_start_index + seqlen
        x_offset = idx_seq * stride_x_seq
        o_offset = idx_seq * stride_o_seq

    if query_start_index == query_end_index:
        return

    if IS_SPEC_DECODING:
        # The rolling of conv state:
        #
        # Before forward, the conv_state is:
        # [history1, history2, ..., historyM].
        #
        # After forward, the conv_state becomes:
        # [history2, ..., historyM, draft1, draft2, ..., draftN].
        #
        # After acceptance, it becomes:
        #
        # - accept 1 tokens: [history2, ..., historyM, draft1]
        # - accept 2 tokens: [history3, ..., historyM, draft1, draft2]
        # - and so on.
        conv_state_token_offset = (
            tl.load(num_accepted_tokens_ptr + idx_seq).to(tl.int64) - 1)
    else:
        conv_state_token_offset = 0

    # STEP 1: READ init_state data
    conv_states_base = (conv_state_ptr +
                        (conv_state_batch_coord * stride_conv_state_seq) +
                        (idx_feats * stride_conv_state_dim))
    mask_w = idx_feats < dim

    prior_tokens = conv_states_base + conv_state_token_offset * stride_conv_state_tok
    if KERNEL_WIDTH >= 2:
        conv_states_ptrs = prior_tokens  # [BLOCK_N]
        col0 = tl.load(conv_states_ptrs, mask_w, 0.0)
    if KERNEL_WIDTH >= 3:
        conv_states_ptrs = prior_tokens + 1 * stride_conv_state_tok  # [BLOCK_N]
        col1 = tl.load(conv_states_ptrs, mask_w, 0.0)
    if KERNEL_WIDTH >= 4:
        conv_states_ptrs = prior_tokens + 2 * stride_conv_state_tok  # [BLOCK_N]
        col2 = tl.load(conv_states_ptrs, mask_w, 0.0)
    if KERNEL_WIDTH >= 5:
        conv_states_ptrs = prior_tokens + 3 * stride_conv_state_tok  # [BLOCK_N]
        col3 = tl.load(conv_states_ptrs, mask_w, 0.0)
    if KERNEL_WIDTH >= 6:
        conv_states_ptrs = prior_tokens + 4 * stride_conv_state_tok  # [BLOCK_N]
        col4 = tl.load(conv_states_ptrs, mask_w, 0.0)

    # STEP 2: assume state_len > seqlen
    idx_tokens = tl.arange(0, NP2_STATELEN)  # [BLOCK_M]

    # With speculative decoding, the conv_state updates works in a sliding
    # window manner, at each forward pass, the tokens are shift by 1, so we
    # load since idx_tokens + 1.
    conv_state_ptrs_source = (
        conv_state_ptr + (conv_state_batch_coord * stride_conv_state_seq) +
        conv_state_token_offset * stride_conv_state_tok +
        (idx_feats * stride_conv_state_dim)[None, :] +
        ((idx_tokens + (1 if IS_SPEC_DECODING else seqlen)) *
         stride_conv_state_tok)[:, None])  # [BLOCK_M, BLOCK_N]
    mask = ((conv_state_batch_coord < num_cache_lines)
            & ((idx_tokens + seqlen) < state_len)[:, None]
            & (idx_feats < dim)[None, :])
    conv_state = tl.load(conv_state_ptrs_source, mask, other=0.0)

    VAL = state_len - seqlen
    x_base = x_ptr + x_offset + (idx_feats * stride_x_dim)  # [BLOCK_N]

    x_ptrs = x_base[None, :] + (
        (idx_tokens - VAL) * stride_x_token)[:, None]  # [BLOCK_M, BLOCK_N]

    mask_x = ((idx_tokens - VAL >= 0)[:, None] &
              (idx_tokens - VAL < seqlen)[:, None] & (idx_feats < dim)[None, :]
              )  # token-index  # token-index  # feature-index
    loaded_x = tl.load(x_ptrs, mask_x, 0.0)
    tl.debug_barrier()

    new_conv_state = tl.where(mask, conv_state, loaded_x)

    # Get the state from the last_state_idx
    # cache_idx
    conv_states_offset = tl.load(conv_state_indices_ptr +
                                    idx_seq * stride_state_indices +
                                    current_last_index).to(tl.int64)
    conv_state_ptrs_target = (
        conv_state_ptr +
        (conv_states_offset * stride_conv_state_seq) +  # Offset from seq
        (idx_feats * stride_conv_state_dim))[None, :] + (  # [BLOCK_N,]
            idx_tokens * stride_conv_state_tok)[:, None]
    mask = (idx_tokens < state_len)[:, None] & (idx_feats < dim)[None, :]
    tl.store(conv_state_ptrs_target, new_conv_state, mask)

    # STEP 3: init accumulator
    if HAS_BIAS:
        bias = bias_ptr + idx_feats
        mask_bias = idx_feats < dim
        acc_preload = tl.load(bias, mask=mask_bias,
                              other=0.0).to(tl.float32)  # [BLOCK_N]
    else:
        acc_preload = tl.zeros((BLOCK_N, ), dtype=tl.float32)

    # STEP 4:
    # PRE-LOAD WEIGHTS
    # first kernel column, configured for weights to handle BLOCK_N features in range
    w_base = w_ptr + (idx_feats * stride_w_dim)  # [BLOCK_N,]
    mask_w = idx_feats < dim
    if KERNEL_WIDTH >= 2:
        w_ptrs = w_base + (0 * stride_w_width)  # [BLOCK_N] tensor
        w_col0 = tl.load(w_ptrs, mask_w, other=0.0)
        w_ptrs = w_base + (1 * stride_w_width)  # [BLOCK_N] tensor
        w_col1 = tl.load(w_ptrs, mask_w, other=0.0)
    if KERNEL_WIDTH >= 3:
        w_ptrs = w_base + (2 * stride_w_width)  # [BLOCK_N] tensor
        w_col2 = tl.load(w_ptrs, mask_w, other=0.0)
    if KERNEL_WIDTH >= 4:
        w_ptrs = w_base + (3 * stride_w_width)  # [BLOCK_N] tensor
        w_col3 = tl.load(w_ptrs, mask_w, other=0.0)
    if KERNEL_WIDTH >= 5:
        w_ptrs = w_base + (4 * stride_w_width)  # [BLOCK_N] tensor
        w_col4 = tl.load(w_ptrs, mask_w, other=0.0)
    if KERNEL_WIDTH >= 6:
        w_ptrs = w_base + (5 * stride_w_width)  # [BLOCK_N] tensor
        w_col5 = tl.load(w_ptrs, mask_w, other=0.0)

    x_base_1d = x_base  # starting of chunk [BLOCK_N]
    mask_x_1d = idx_feats < dim

    # STEP 5: compute each token
    for idx_token in tl.range(seqlen):
        acc = acc_preload

        matrix_w = w_col0
        matrix_x = col0
        for j in tl.static_range(KERNEL_WIDTH):
            if KERNEL_WIDTH == 2:
                if j == 1:  # KERNEL_WIDTH-1:
                    matrix_w = w_col1
                    x_ptrs_1d = x_base_1d + idx_token * stride_x_token  # [BLOCK_N]
                    matrix_x = tl.load(x_ptrs_1d, mask=mask_x_1d)
            elif KERNEL_WIDTH == 3:
                if j == 1:
                    matrix_w = w_col1
                    matrix_x = col1
                elif j == 2:
                    matrix_w = w_col2
                    x_ptrs_1d = x_base_1d + idx_token * stride_x_token  # [BLOCK_N]
                    matrix_x = tl.load(x_ptrs_1d, mask=mask_x_1d)
            elif KERNEL_WIDTH == 4:
                if j == 1:
                    matrix_w = w_col1
                    matrix_x = col1
                elif j == 2:
                    matrix_w = w_col2
                    matrix_x = col2
                elif j == 3:
                    matrix_w = w_col3
                    x_ptrs_1d = x_base_1d + idx_token * stride_x_token  # [BLOCK_N]
                    matrix_x = tl.load(x_ptrs_1d, mask=mask_x_1d)
            elif KERNEL_WIDTH == 5:
                if j == 1:
                    matrix_w = w_col1
                    matrix_x = col1
                elif j == 2:
                    matrix_w = w_col2
                    matrix_x = col2
                elif j == 3:
                    matrix_w = w_col3
                    matrix_x = col3
                elif j == 4:
                    matrix_w = w_col4
                    x_ptrs_1d = x_base_1d + idx_token * stride_x_token  # [BLOCK_N]
                    matrix_x = tl.load(x_ptrs_1d, mask=mask_x_1d)
            elif KERNEL_WIDTH == 6:
                if j == 1:
                    matrix_w = w_col1
                    matrix_x = col1
                elif j == 2:
                    matrix_w = w_col2
                    matrix_x = col2
                elif j == 3:
                    matrix_w = w_col3
                    matrix_x = col3
                elif j == 4:
                    matrix_w = w_col4
                    matrix_x = col4
                elif j == 5:
                    matrix_w = w_col5
                    x_ptrs_1d = x_base_1d + idx_token * stride_x_token  # [BLOCK_N]
                    matrix_x = tl.load(x_ptrs_1d, mask=mask_x_1d)

            acc += matrix_x * matrix_w  # [BLOCK_N]

        if KERNEL_WIDTH == 2:
            col0 = matrix_x
        elif KERNEL_WIDTH == 3:
            col0 = col1
            col1 = matrix_x
        elif KERNEL_WIDTH == 4:
            col0 = col1
            col1 = col2
            col2 = matrix_x
        elif KERNEL_WIDTH == 5:
            col0 = col1
            col1 = col2
            col2 = col3
            col3 = matrix_x
        elif KERNEL_WIDTH == 6:
            col0 = col1
            col1 = col2
            col2 = col3
            col3 = col4
            col4 = matrix_x

        if SILU_ACTIVATION:
            acc = acc / (1 + tl.exp(-acc))
        mask_1d = (idx_token < seqlen) & (idx_feats < dim
                                          )  # token-index  # feature-index
        o_ptrs = o_ptr + o_offset + idx_token * stride_o_token + (idx_feats *
                                                                  stride_o_dim)

        tl.store(o_ptrs, acc, mask=mask_1d)


def causal_conv1d_update(
    x: torch.Tensor,
    conv_state: torch.Tensor,
    weight: torch.Tensor,
    bias: Optional[torch.Tensor] = None,
    activation: Union[bool, str, None] = None,
    cache_seqlens: Optional[torch.Tensor] = None,
    conv_state_indices: Optional[torch.Tensor] = None,
    num_accepted_tokens: Optional[torch.Tensor] = None,
    query_start_loc: Optional[torch.Tensor] = None,
    max_query_len: int = -1,
    pad_slot_id: int = PAD_SLOT_ID,
<<<<<<< HEAD
    current_last_idx: Optional[torch.Tensor] = None,
    last_state_idx: Optional[torch.Tensor] = None,
    metadata=None,
=======
>>>>>>> ef283548
    validate_data=False,
):
    """
    x: Input tensor which can take the following shapes:

    - `[batch, dim]` - single token prediction
    - `[batch, dim, seqlen]` - single or multiple tokens prediction
    - `[num_tokens, dim]` - continuous batching, where num_tokens is
        the total tokens of all sequences in that batch

    conv_state: (..., dim, state_len), where state_len >= width - 1
    weight: (dim, width)
    bias: (dim,)
    cache_seqlens: (batch,), dtype int32.
        If not None, the conv_state is treated as a circular buffer.
        The conv_state will be updated by copying x to the conv_state
        starting at the index
        @cache_seqlens % state_len.
    conv_state_indices: (batch,), dtype int32
        If not None, the conv_state is a larger tensor along the batch dim,
        and we are selecting the batch coords specified by conv_state_indices.
        Useful for a continuous batching scenario.
    current_last_idx: (batch) int32
        The last cache block to be filled. This tensor indexes into cache_indices
    last_state_idx: (batch) int32
        The cache block for the init values. This tensor indexes into cache_indices
    num_accepted_tokens: (batch,), dtype int32
        If not None, it indicates the number of accepted tokens for each
        sequence in the batch.
        This is used in speculative decoding, where the conv_state is updated
        in a sliding window manner.
    query_start_loc: (batch + 1,) int32
        If not None, the inputs is given in a varlen fashion and this indicates
        the starting index of each sequence in the batch.
    max_query_len: int
        If query_start_loc is not None, this indicates the maximum query
        length in the batch.
    pad_slot_id: int
            if cache_indices is passed, lets the kernel identify padded
            entries that will not be processed,
            for example: cache_indices = [pad_slot_id, 1 ,20 ,pad_slot_id]
            in this case, the kernel will not process entries at
            indices 0 and 3
    out: (batch, dim) or (batch, dim, seqlen) or (num_tokens, dim), same shape as `x`
    """
    if validate_data:
        assert cache_seqlens is None  # not implemented yet - ok for vLLM
        assert pad_slot_id is not None
        assert x.stride(1) == 1
    if isinstance(activation, bool):
        activation = "silu" if activation is True else None
    elif activation is not None:
        assert activation in ["silu", "swish"]

    original_x_dtype = x.dtype
    x = x.to(conv_state.dtype)
    unsqueeze = query_start_loc is None and x.dim() == 2
    if unsqueeze:
        # make it (batch, dim, seqlen) with seqlen == 1
        x = x.unsqueeze(-1)
    if query_start_loc is None:
        batch, dim, seqlen = x.shape
    else:
        assert conv_state_indices is not None
        batch = conv_state_indices.size(0)
        dim = x.size(1)
        seqlen = max_query_len
    _, width = weight.shape
    # conv_state: (..., dim, state_len), where state_len >= width - 1
    num_cache_lines, _, state_len = conv_state.size()

    if validate_data:
        assert dim == weight.size(0)
        assert conv_state.stride(
            -2
        ) == 1, f"ERROR: expect contiguous along feat-dim of conv_state (currently stride={conv_state.stride()})"
        assert state_len >= width - 1
        # when above happens, we don't shift-left to keep any records in conv_state
        assert dim == conv_state.size(1)
        if conv_state_indices is None:
            assert conv_state.size(0) >= batch
        else:
            assert (batch, ) == conv_state_indices.shape

        assert num_cache_lines >= batch
        assert weight.stride(1) == 1  # Need this
        assert cache_seqlens is None  # not needed for vLLM - circular buffer

    # adopt the strategy in vLLM that overwrite on 'x' directly, rather than creating a new tensor 'o'
    out = x
    stride_w_dim, stride_w_width = weight.stride()

    if query_start_loc is None:
        # X (batch, dim, seqlen)
        stride_x_seq, stride_x_dim, stride_x_token = x.stride()
        stride_o_seq, stride_o_dim, stride_o_token = out.stride()
    else:
        # X (dim, cu_seqlen)
        stride_x_token, stride_x_dim = x.stride()
        stride_x_seq = 0
        stride_o_token, stride_o_dim = out.stride()
        stride_o_seq = 0

    stride_istate_seq, stride_istate_dim, stride_istate_token = conv_state.stride(
    )
    stride_state_indices = conv_state_indices.stride(
        0) if conv_state_indices is not None else 0
    if num_accepted_tokens is not None:
        state_len = width - 1 + (seqlen - 1)  # effective state_len needed
    else:
        state_len = width - 1
    np2_statelen = triton.next_power_of_2(state_len)

    def grid(META):
        return (
            batch,
            triton.cdiv(dim, META["BLOCK_N"]),
        )

    _causal_conv1d_update_kernel[grid](
        # Pointers to matrices
        x,
        weight,
        bias,
        conv_state,
        conv_state_indices,
        num_accepted_tokens,
        query_start_loc,
        current_last_idx,
        last_state_idx,
        out,
        # Matrix dimensions
        batch,
        dim,
        seqlen,
        state_len,
        num_cache_lines,
        # stride
        stride_x_seq,
        stride_x_dim,
        stride_x_token,
        stride_w_dim,
        stride_w_width,
        stride_istate_seq,
        stride_istate_dim,
        stride_istate_token,
        stride_state_indices,
        stride_o_seq,
        stride_o_dim,
        stride_o_token,
        # others
        pad_slot_id,
        # META
        HAS_BIAS=bias is not None,
        KERNEL_WIDTH=width,
        SILU_ACTIVATION=activation in ["silu", "swish"],
        IS_VARLEN=query_start_loc is not None,
        IS_CACHE_ENABLED=current_last_idx is not None,
        IS_SPEC_DECODING=num_accepted_tokens is not None,
        NP2_STATELEN=np2_statelen,
        USE_PAD_SLOT=pad_slot_id is not None,
        BLOCK_N=256,
    )
    if unsqueeze:
        out = out.squeeze(-1)
    return out.to(original_x_dtype)<|MERGE_RESOLUTION|>--- conflicted
+++ resolved
@@ -43,11 +43,6 @@
     stride_istate_seq: tl.constexpr,
     stride_istate_dim: tl.constexpr,
     stride_istate_token: tl.constexpr,
-<<<<<<< HEAD
-=======
-    stride_cache_indices: tl.constexpr,
-    stride_o_seq: tl.constexpr,
->>>>>>> ef283548
     stride_o_dim: tl.constexpr,
     stride_o_token: tl.constexpr,
     stride_state_indices: tl.constexpr,
@@ -75,7 +70,7 @@
     # rather than mixing sequences - to make updating initial_states across sequences efficiently
 
     # single-sequence id
-    idx_seq = tl.load(batch_ptr + tl.program_id(0)).to(tl.int64)
+    idx_seq = tl.load(batch_ptr + tl.program_id(0))
     chunk_offset = tl.load(token_chunk_offset_ptr + tl.program_id(0))
 
     # BLOCK_N elements along the feature-dimension (channel)
@@ -127,22 +122,11 @@
     # base of the sequence
     x_base = x_ptr + sequence_start_index * stride_x_token + idx_feats * stride_x_dim  # [BLOCK_N,]
 
-<<<<<<< HEAD
     # cache_idx
     conv_state_batch_coord = tl.load(conv_state_indices_ptr +
                                      idx_seq * stride_state_indices +
                                      conv_state_init_index).to(tl.int64)
     
-=======
-    if IS_CONTINUOUS_BATCHING:
-        # cache_idx
-        conv_state_batch_coord = tl.load(conv_state_indices_ptr +
-                                         idx_seq * stride_cache_indices).to(
-                                             tl.int64)
-    else:
-        # cache_idx
-        conv_state_batch_coord = idx_seq
->>>>>>> ef283548
     if USE_PAD_SLOT:  # noqa
         if conv_state_batch_coord == pad_slot_id:
             # not processing as this is not the actual sequence
@@ -529,12 +513,14 @@
     x = x.to(conv_states.dtype)
     out = torch.empty_like(x)
     if metadata is not None:
+        #cu_seqlen = metadata.cu_seqlen
         nums_dict = metadata.nums_dict
+        #x = metadata.x
         args = nums_dict
         batch_ptr = metadata.batch_ptr
         token_chunk_offset_ptr = metadata.token_chunk_offset_ptr
     else:
-        seqlens = query_start_loc.diff().to('cpu')
+        seqlens = np.diff(query_start_loc.to('cpu'))
         args = seqlens
         MAX_NUM_PROGRAMS = 1024
 
@@ -588,8 +574,6 @@
     else:
         stride_o_dim = out.stride(1)
         stride_o_token = out.stride(2)
-    stride_cache_indices = cache_indices.stride(
-        0) if cache_indices is not None else 0
 
     if validate_data:
         assert x.dim() == 2
@@ -712,11 +696,6 @@
         stride_istate_seq,
         stride_istate_dim,
         stride_istate_token,
-<<<<<<< HEAD
-=======
-        stride_cache_indices,
-        stride_o_seq,
->>>>>>> ef283548
         stride_o_dim,
         stride_o_token,
         cache_indices.stride(0),
@@ -1057,12 +1036,9 @@
     query_start_loc: Optional[torch.Tensor] = None,
     max_query_len: int = -1,
     pad_slot_id: int = PAD_SLOT_ID,
-<<<<<<< HEAD
     current_last_idx: Optional[torch.Tensor] = None,
     last_state_idx: Optional[torch.Tensor] = None,
     metadata=None,
-=======
->>>>>>> ef283548
     validate_data=False,
 ):
     """
