--- conflicted
+++ resolved
@@ -58,23 +58,15 @@
 ):
     # if dt is long, may cause problems, so use 64 bit
     # https://github.com/triton-lang/triton/issues/1058
-<<<<<<< HEAD
-    pid_c = tl.program_id(axis=1).to(tl.int64)
-    pid_h = tl.program_id(axis=2)
+    pid_c = tl.program_id(axis=0).to(tl.int64)
+    pid_h = tl.program_id(axis=1)
 
     chunk_seqlen_start = tl.load(cu_chunk_seqlens_ptr + pid_c)
     chunk_seqlen_end = tl.load(cu_chunk_seqlens_ptr + pid_c + 1)
 
-    dt_ptr += pid_b * stride_dt_batch + chunk_seqlen_start * stride_dt_seqlen
-    dt_out_ptr += pid_b * stride_dt_out_batch + pid_c * stride_dt_out_chunk
-    dA_cumsum_ptr += pid_b * stride_dA_cs_batch + pid_c * stride_dA_cs_chunk
-=======
-    pid_c = tl.program_id(axis=0).to(tl.int64)
-    pid_h = tl.program_id(axis=1)
-    dt_ptr += pid_c * chunk_size * stride_dt_seqlen
+    dt_ptr += chunk_seqlen_start * stride_dt_seqlen
     dt_out_ptr += pid_c * stride_dt_out_chunk
     dA_cumsum_ptr += pid_c * stride_dA_cs_chunk
->>>>>>> db1e42f6
 
     offs_h = pid_h * BLOCK_SIZE_H + tl.arange(0, BLOCK_SIZE_H)
     offs_c = tl.arange(0, BLOCK_SIZE_CHUNK)
@@ -235,23 +227,13 @@
     num_pid_n = tl.cdiv(dstate, BLOCK_SIZE_N)
     pid_m = tl.program_id(axis=0) // num_pid_n
     pid_n = tl.program_id(axis=0) % num_pid_n
-<<<<<<< HEAD
     chunk_seqlen_start = tl.load(cu_chunk_seqlens_ptr + pid_c)
     chunk_seqlen_end = tl.load(cu_chunk_seqlens_ptr + pid_c + 1)
-    b_ptr += pid_b * stride_b_batch + chunk_seqlen_start * stride_b_seqlen + (
+    b_ptr += chunk_seqlen_start * stride_b_seqlen + (
         pid_h // nheads_ngroups_ratio) * stride_b_head
-    x_ptr += pid_b * stride_x_batch + chunk_seqlen_start * stride_x_seqlen + pid_h * stride_x_head
-    dt_ptr += pid_b * stride_dt_batch + pid_c * stride_dt_chunk + pid_h * stride_dt_head
-    dA_cumsum_ptr += pid_b * stride_dA_cs_batch + pid_c * stride_dA_cs_chunk + pid_h * stride_dA_cs_head
-=======
-    b_ptr += pid_c * chunk_size * stride_b_seqlen + (
-        pid_h // nheads_ngroups_ratio) * stride_b_head
-    x_ptr += pid_c * chunk_size * stride_x_seqlen + pid_h * stride_x_head
+    x_ptr += chunk_seqlen_start * stride_x_seqlen + pid_h * stride_x_head
     dt_ptr += pid_c * stride_dt_chunk + pid_h * stride_dt_head
     dA_cumsum_ptr += pid_c * stride_dA_cs_chunk + pid_h * stride_dA_cs_head
-
-    seq_idx_ptr += pid_c * chunk_size * stride_seq_idx_seqlen
->>>>>>> db1e42f6
 
     offs_m = pid_m * BLOCK_SIZE_M + tl.arange(0, BLOCK_SIZE_M)
     offs_n = pid_n * BLOCK_SIZE_N + tl.arange(0, BLOCK_SIZE_N)
@@ -265,14 +247,7 @@
                          (chunk_size - 1) * stride_dA_cs_csize).to(tl.float32)
     dA_cumsum_ptrs = dA_cumsum_ptr + offs_k * stride_dA_cs_csize
 
-<<<<<<< HEAD
     chunk_size_limit = chunk_seqlen_end - chunk_seqlen_start
-=======
-    seq_idx_ptrs = seq_idx_ptr + offs_k * stride_seq_idx_seqlen
-    chunk_size_limit = min(chunk_size, seqlen - pid_c * chunk_size)
-    seq_idx_last = tl.load(seq_idx_ptr +
-                           (chunk_size_limit - 1) * stride_seq_idx_seqlen)
->>>>>>> db1e42f6
 
     acc = tl.zeros((BLOCK_SIZE_M, BLOCK_SIZE_N), dtype=tl.float32)
     for k in range(0, chunk_size_limit, BLOCK_SIZE_K):
@@ -287,21 +262,9 @@
         dA_cs_k = tl.load(dA_cumsum_ptrs,
                           mask=offs_k < chunk_size_limit - k,
                           other=0.0).to(tl.float32)
-<<<<<<< HEAD
         dt_k = tl.load(dt_ptrs, mask=offs_k < chunk_size_limit - k,
                        other=0.0).to(tl.float32)
         scale = tl.exp(dA_cs_last - dA_cs_k) * dt_k
-=======
-
-        seq_idx_k = tl.load(seq_idx_ptrs,
-                            mask=offs_k < chunk_size_limit - k,
-                            other=-1)
-        dt_k = tl.load(dt_ptrs, mask=offs_k < chunk_size_limit - k,
-                       other=0.0).to(tl.float32)
-
-        scale = tl.where(seq_idx_k == seq_idx_last,
-                         tl.exp(dA_cs_last - dA_cs_k) * dt_k, 0.0)
->>>>>>> db1e42f6
         b *= scale[:, None]
         b = b.to(x_ptr.dtype.element_ty)
         acc += tl.dot(x, b)
@@ -310,11 +273,7 @@
         b_ptrs += BLOCK_SIZE_K * stride_b_seqlen
         dt_ptrs += BLOCK_SIZE_K * stride_dt_csize
         dA_cumsum_ptrs += BLOCK_SIZE_K * stride_dA_cs_csize
-<<<<<<< HEAD
-=======
-        seq_idx_ptrs += BLOCK_SIZE_K * stride_seq_idx_seqlen
-
->>>>>>> db1e42f6
+
     states = acc.to(states_ptr.dtype.element_ty)
 
     states_ptr += pid_c * stride_states_chunk + pid_h * stride_states_head
@@ -577,14 +536,8 @@
     assert A.shape == (nheads, )
     if dt_bias is not None:
         assert dt_bias.shape == (nheads, )
-<<<<<<< HEAD
     nchunks = cu_chunk_seqlens.shape[0] - 1
-    dt_out = torch.empty(batch,
-                         nheads,
-=======
-    nchunks = math.ceil(seqlen / chunk_size)
     dt_out = torch.empty(nheads,
->>>>>>> db1e42f6
                          nchunks,
                          chunk_size,
                          device=dt.device,
@@ -598,39 +551,12 @@
                                   triton.cdiv(nheads, META['BLOCK_SIZE_H']))
     with torch.cuda.device(dt.device.index):
         _chunk_cumsum_fwd_kernel[grid_chunk_cs](
-<<<<<<< HEAD
-            dt,
-            A,
-            dt_bias,
-            dt_out,
-            dA_cumsum,
-            cu_chunk_seqlens,
-            batch,
-            seqlen,
-            nheads,
-            chunk_size,
-            dt_limit[0],
-            dt_limit[1],
-            dt.stride(0),
-            dt.stride(1),
-            dt.stride(2),
-            A.stride(0),
-            dt_bias.stride(0) if dt_bias is not None else 0,
-            dt_out.stride(0),
-            dt_out.stride(2),
-            dt_out.stride(1),
-            dt_out.stride(3),
-            dA_cumsum.stride(0),
-            dA_cumsum.stride(2),
-            dA_cumsum.stride(1),
-            dA_cumsum.stride(3),
-            dt_softplus,
-=======
             dt_ptr=dt,
             A_ptr=A,
             dt_bias_ptr=dt_bias,
             dt_out_ptr=dt_out,
             dA_cumsum_ptr=dA_cumsum,
+            cu_chunk_seqlens=cu_chunk_seqlens,
             seqlen=seqlen,
             nheads=nheads,
             chunk_size=chunk_size,
@@ -648,7 +574,6 @@
             stride_dA_cs_chunk=dA_cumsum.stride(1),
             stride_dA_cs_csize=dA_cumsum.stride(2),
             DT_SOFTPLUS=dt_softplus,
->>>>>>> db1e42f6
             HAS_DT_BIAS=dt_bias is not None,
             BLOCK_SIZE_CHUNK=triton.next_power_of_2(chunk_size),
         )
@@ -686,50 +611,12 @@
                          cdiv(dstate, META['BLOCK_SIZE_N']), nchunks, nheads)
     with torch.cuda.device(x.device.index):
         _chunk_state_fwd_kernel[grid](
-<<<<<<< HEAD
-            x,
-            B,
-            states,
-            dt,
-            dA_cumsum,
-            cu_chunk_seqlens,
-            seq_idx,
-            headdim,
-            dstate,
-            chunk_size,
-            batch,
-            seqlen,
-            nheads // ngroups,
-            x.stride(0),
-            x.stride(1),
-            x.stride(2),
-            x.stride(3),
-            B.stride(0),
-            B.stride(1),
-            B.stride(2),
-            B.stride(-1),
-            states.stride(0),
-            states.stride(1),
-            states.stride(2),
-            states.stride(3),
-            states.stride(4),
-            dt.stride(0),
-            dt.stride(2),
-            dt.stride(1),
-            dt.stride(3),
-            dA_cumsum.stride(0),
-            dA_cumsum.stride(2),
-            dA_cumsum.stride(1),
-            dA_cumsum.stride(3),
-            *((seq_idx.stride(0),
-               seq_idx.stride(1)) if seq_idx is not None else (0, 0)),
-            HAS_SEQ_IDX=seq_idx is not None,
-=======
             x_ptr=x,
             b_ptr=B,
             states_ptr=states,
             dt_ptr=dt,
             dA_cumsum_ptr=dA_cumsum,
+            cu_chunk_seqlens=cu_chunk_seqlens,
             seq_idx_ptr=seq_idx,
             hdim=headdim,
             dstate=dstate,
@@ -753,7 +640,6 @@
             stride_dA_cs_chunk=dA_cumsum.stride(1),
             stride_dA_cs_csize=dA_cumsum.stride(2),
             stride_seq_idx_seqlen=seq_idx.stride(0),
->>>>>>> db1e42f6
         )
     return states
 
