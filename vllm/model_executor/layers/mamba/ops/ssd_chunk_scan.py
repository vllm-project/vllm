--- conflicted
+++ resolved
@@ -120,12 +120,6 @@
     states_ptr,
     D_ptr,
     initstates_ptr,
-<<<<<<< HEAD
-    chunk_indices_ptr,
-    chunk_offsets_ptr,
-    chunk_meta_num,
-=======
->>>>>>> ef283548
     cu_chunk_seqlens_ptr,
     # Matrix dimensions
     chunk_size: tl.constexpr,
@@ -178,27 +172,11 @@
     IS_TRITON_22: tl.constexpr,
     HAS_INITSTATES: tl.constexpr,
 ):
-<<<<<<< HEAD
-    pid_bc = tl.program_id(axis=1).to(tl.int64)
-    pid_c = pid_bc // batch
-    pid_b = pid_bc - pid_c * batch
-=======
     pid_c = tl.program_id(axis=1).to(tl.int64)
->>>>>>> ef283548
     pid_h = tl.program_id(axis=2)
     num_pid_n = tl.cdiv(hdim, BLOCK_SIZE_N)
     pid_m = tl.program_id(axis=0) // num_pid_n
     pid_n = tl.program_id(axis=0) % num_pid_n
-<<<<<<< HEAD
-    cb_ptr += pid_b * stride_cb_batch + pid_c * stride_cb_chunk + (
-        pid_h // nheads_ngroups_ratio) * stride_cb_head
-    chunk_seqlen_start = tl.load(cu_chunk_seqlens_ptr + pid_c)
-    chunk_seqlen_end = tl.load(cu_chunk_seqlens_ptr + pid_c + 1)
-    x_ptr += pid_b * stride_x_batch + chunk_seqlen_start * stride_x_seqlen + pid_h * stride_x_head
-    dt_ptr += pid_b * stride_dt_batch + pid_c * stride_dt_chunk + pid_h * stride_dt_head
-    dA_cumsum_ptr += pid_b * stride_dA_cs_batch + pid_c * stride_dA_cs_chunk + pid_h * stride_dA_cs_head
-    C_ptr += pid_b * stride_C_batch + chunk_seqlen_start * stride_C_seqlen + (
-=======
     cb_ptr += pid_c * stride_cb_chunk + (pid_h //
                                          nheads_ngroups_ratio) * stride_cb_head
     chunk_seqlen_start = tl.load(cu_chunk_seqlens_ptr + pid_c)
@@ -207,22 +185,15 @@
     dt_ptr += pid_c * stride_dt_chunk + pid_h * stride_dt_head
     dA_cumsum_ptr += pid_c * stride_dA_cs_chunk + pid_h * stride_dA_cs_head
     C_ptr += chunk_seqlen_start * stride_C_seqlen + (
->>>>>>> ef283548
         pid_h // nheads_ngroups_ratio) * stride_C_head
 
     # M-block offsets and prev states
     #  - logic in next block may override these if there is an active offset
     offs_m = pid_m * BLOCK_SIZE_M + tl.arange(0, BLOCK_SIZE_M)
 
-<<<<<<< HEAD
-    seq_idx_ptr += pid_b * stride_seq_idx_batch + chunk_seqlen_start * stride_seq_idx_seqlen
-    seq_idx = tl.load(seq_idx_ptr)
-    seq_idx_prev = tl.load(seq_idx_ptr - stride_seq_idx_seqlen,
-=======
     seq_idx_ptr += pid_c * stride_seq_idx_chunk
     seq_idx = tl.load(seq_idx_ptr)
     seq_idx_prev = tl.load(seq_idx_ptr - stride_seq_idx_chunk,
->>>>>>> ef283548
                            mask=pid_c >= 1,
                            other=-1)
 
@@ -357,19 +328,7 @@
         acc += x_residual * D
 
     if HAS_Z:
-<<<<<<< HEAD
-        out_x_ptr += pid_b * stride_out_batch + chunk_seqlen_start * stride_out_seqlen + pid_h * stride_out_head
-        out_x_ptrs = out_x_ptr + (stride_out_seqlen * offs_out_m[:, None] +
-                                  offs_out_n[None, :])
-        tl.store(out_x_ptrs,
-                 acc,
-                 mask=(offs_out_m[:, None] < chunk_size_limit) &
-                 (offs_out_n[None, :] < hdim))
-
-        z_ptr += pid_b * stride_z_batch + chunk_seqlen_start * stride_z_seqlen + pid_h * stride_z_head
-=======
         z_ptr += chunk_seqlen_start * stride_z_seqlen + pid_h * stride_z_head
->>>>>>> ef283548
         z_ptrs = z_ptr + (stride_z_seqlen * offs_out_m[:, None] +
                           stride_z_hdim * offs_out_n[None, :])
         z = tl.load(z_ptrs,
@@ -378,11 +337,7 @@
                     other=0.0).to(tl.float32)
         acc *= z * tl.sigmoid(z)
 
-<<<<<<< HEAD
-    out_ptr += pid_b * stride_out_batch + chunk_seqlen_start * stride_out_seqlen + pid_h * stride_out_head
-=======
     out_ptr += chunk_seqlen_start * stride_out_seqlen + pid_h * stride_out_head
->>>>>>> ef283548
     out_ptrs = out_ptr + (stride_out_seqlen * offs_out_m[:, None] +
                           offs_out_n[None, :] * stride_out_hdim)
     tl.store(out_ptrs,
@@ -399,11 +354,8 @@
     C,
     states,
     cu_chunk_seqlens,
-<<<<<<< HEAD
-=======
     out,
     seq_idx,
->>>>>>> ef283548
     D=None,
     z=None,
     initial_states=None,
@@ -436,81 +388,6 @@
                                initial_states.stride(3))
                               if initial_states is not None else (0, 0, 0, 0))
 
-<<<<<<< HEAD
-    grid = lambda META: (triton.cdiv(
-        chunk_size, META['BLOCK_SIZE_M']) * triton.cdiv(
-            headdim, META['BLOCK_SIZE_N']), batch * nchunks, nheads)
-    z_strides = ((z.stride(0), z.stride(1), z.stride(2),
-                  z.stride(3)) if z is not None else (0, 0, 0, 0))
-    _chunk_scan_fwd_kernel[grid](
-        cb,
-        x,
-        z,
-        out,
-        out_x,
-        dt,
-        dA_cumsum,
-        seq_idx,
-        C,
-        states,
-        D,
-        initial_states,
-        chunk_indices,
-        chunk_offsets,
-        len(chunk_indices) if chunk_indices is not None else 0,
-        cu_chunk_seqlens,
-        chunk_size,
-        headdim,
-        dstate,
-        batch,
-        seqlen,
-        nheads // ngroups,
-        cb.stride(0),
-        cb.stride(1),
-        cb.stride(2),
-        cb.stride(3),
-        cb.stride(4),
-        x.stride(0),
-        x.stride(1),
-        x.stride(2),
-        x.stride(3),
-        z_strides[0],
-        z_strides[1],
-        z_strides[2],
-        z_strides[3],
-        out.stride(0),
-        out.stride(1),
-        out.stride(2),
-        out.stride(3),
-        dt.stride(0),
-        dt.stride(2),
-        dt.stride(1),
-        dt.stride(3),
-        dA_cumsum.stride(0),
-        dA_cumsum.stride(2),
-        dA_cumsum.stride(1),
-        dA_cumsum.stride(3),
-        *((seq_idx.stride(0), seq_idx.stride(1)) if seq_idx is not None else
-          (0, 0)),
-        C.stride(0),
-        C.stride(1),
-        C.stride(2),
-        C.stride(3),
-        states.stride(0),
-        states.stride(1),
-        states.stride(2),
-        states.stride(3),
-        states.stride(4),
-        *((initial_states.stride(0), initial_states.stride(1),
-           initial_states.stride(2),
-           initial_states.stride(3)) if initial_states is not None else
-          (0, 0, 0, 0)),
-        D.stride(0) if D is not None else 0,
-        True,
-        D is not None,
-        D.dim() == 2 if D is not None else True,
-        BLOCK_SIZE_DSTATE=max(triton.next_power_of_2(dstate), 16),
-=======
     _chunk_scan_fwd_kernel[grid](
         cb_ptr=cb,
         x_ptr=x,
@@ -564,7 +441,6 @@
         IS_CAUSAL=True,
         HAS_D=D is not None,
         D_HAS_HDIM=D.dim() == 2 if D is not None else True,
->>>>>>> ef283548
         HAS_Z=z is not None,
         BLOCK_SIZE_DSTATE=max(triton.next_power_of_2(dstate), 16),
         IS_TRITON_22=TRITON_22,
