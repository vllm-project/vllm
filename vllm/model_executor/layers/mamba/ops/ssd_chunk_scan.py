--- conflicted
+++ resolved
@@ -175,49 +175,26 @@
     IS_TRITON_22: tl.constexpr,
     HAS_INITSTATES: tl.constexpr,
 ):
-<<<<<<< HEAD
-    pid_bc = tl.program_id(axis=1).to(tl.int64)
-    pid_c = pid_bc // batch
-    pid_b = pid_bc - pid_c * batch
-=======
     pid_c = tl.program_id(axis=1).to(tl.int64)
-    if not HAS_INITSTATES:
-        c_idx = pid_c
-        c_off = 0
-    else:
-        c_idx = tl.load(chunk_indices_ptr + pid_c, mask=pid_c > -1, other=0)
-        c_off = tl.load(chunk_offsets_ptr + pid_c, mask=pid_c > -1, other=0)
-
->>>>>>> db1e42f6
     pid_h = tl.program_id(axis=2)
     num_pid_n = tl.cdiv(hdim, BLOCK_SIZE_N)
     pid_m = tl.program_id(axis=0) // num_pid_n
     pid_n = tl.program_id(axis=0) % num_pid_n
-<<<<<<< HEAD
-    cb_ptr += pid_b * stride_cb_batch + pid_c * stride_cb_chunk + (
-        pid_h // nheads_ngroups_ratio) * stride_cb_head
+    cb_ptr += pid_c * stride_cb_chunk + (pid_h //
+                                         nheads_ngroups_ratio) * stride_cb_head
     chunk_seqlen_start = tl.load(cu_chunk_seqlens_ptr + pid_c)
     chunk_seqlen_end = tl.load(cu_chunk_seqlens_ptr + pid_c + 1)
-    x_ptr += pid_b * stride_x_batch + chunk_seqlen_start * stride_x_seqlen + pid_h * stride_x_head
-    dt_ptr += pid_b * stride_dt_batch + pid_c * stride_dt_chunk + pid_h * stride_dt_head
-    dA_cumsum_ptr += pid_b * stride_dA_cs_batch + pid_c * stride_dA_cs_chunk + pid_h * stride_dA_cs_head
-    C_ptr += pid_b * stride_C_batch + chunk_seqlen_start * stride_C_seqlen + (
-=======
-    cb_ptr += c_idx * stride_cb_chunk + (pid_h //
-                                         nheads_ngroups_ratio) * stride_cb_head
-    x_ptr += c_idx * chunk_size * stride_x_seqlen + pid_h * stride_x_head
-    dt_ptr += c_idx * stride_dt_chunk + pid_h * stride_dt_head
-    dA_cumsum_ptr += c_idx * stride_dA_cs_chunk + pid_h * stride_dA_cs_head
-    C_ptr += c_idx * chunk_size * stride_C_seqlen + (
->>>>>>> db1e42f6
+    x_ptr += chunk_seqlen_start * stride_x_seqlen + pid_h * stride_x_head
+    dt_ptr += pid_c * stride_dt_chunk + pid_h * stride_dt_head
+    dA_cumsum_ptr += pid_c * stride_dA_cs_chunk + pid_h * stride_dA_cs_head
+    C_ptr += chunk_seqlen_start * stride_C_seqlen + (
         pid_h // nheads_ngroups_ratio) * stride_C_head
 
     # M-block offsets and prev states
     #  - logic in next block may override these if there is an active offset
-<<<<<<< HEAD
     offs_m = pid_m * BLOCK_SIZE_M + tl.arange(0, BLOCK_SIZE_M)
 
-    seq_idx_ptr += pid_b * stride_seq_idx_batch + chunk_seqlen_start * stride_seq_idx_seqlen
+    seq_idx_ptr += chunk_seqlen_start * stride_seq_idx_seqlen
     seq_idx = tl.load(seq_idx_ptr)
     seq_idx_prev = tl.load(seq_idx_ptr - stride_seq_idx_seqlen,
                            mask=pid_c >= 1,
@@ -234,132 +211,16 @@
         prev_states_dstate = stride_states_dstate
 
     chunk_size_limit = chunk_seqlen_end - chunk_seqlen_start
-=======
-    offs_m = pid_m * BLOCK_SIZE_M + c_off + tl.arange(0, BLOCK_SIZE_M)
-    prev_states_ptr = states_ptr + c_idx * stride_states_chunk + pid_h * stride_states_head
-    prev_states_hdim = stride_states_hdim
-    prev_states_dstate = stride_states_dstate
-
-    chunk_size_limit = min(chunk_size, seqlen - c_idx * chunk_size)
-
-    seq_idx_ptr += c_idx * chunk_size * stride_seq_idx_seqlen
-    # - we only need seq_idx_prev to be aligned to chunk boundary
-    seq_idx_prev = tl.load(seq_idx_ptr - stride_seq_idx_seqlen,
-                           mask=c_idx >= 1,
-                           other=0)
-
-    if HAS_INITSTATES:
-        # if there are init states, we only need seq_idx_m to point
-        # what is the current seq_idx
-
-        # get current seq idx
-        if (pid_m * BLOCK_SIZE_M + c_off) < chunk_size_limit:
-            seq_idx_m = tl.load(
-                seq_idx_ptr +
-                (pid_m * BLOCK_SIZE_M + c_off) * stride_seq_idx_seqlen, )
-
-            # - recall that in ssd_state_passing, for the case c_off == 0
-            # i.e., the very first sequence, we made states_ptr hold its initial state
-            # so this edge case is taken care of
-            if ((c_off == 0) and (seq_idx_prev != seq_idx_m
-                                  )  # if a seq is changed exactly on boundary
-                    or (c_off > 0)  # implies a new example (pseudo chunk)
-                ):
-
-                # - replace prev_states_ptr with init_states
-                prev_states_ptr = initstates_ptr + seq_idx_m * stride_init_states_batch + pid_h * stride_init_states_head
-                prev_states_hdim = stride_init_states_hdim  # override strides
-                prev_states_dstate = stride_init_states_dstate
->>>>>>> db1e42f6
 
     offs_n = pid_n * BLOCK_SIZE_N + tl.arange(0, BLOCK_SIZE_N)
     dA_cs_m = tl.load(dA_cumsum_ptr + offs_m * stride_dA_cs_csize,
                       mask=offs_m < chunk_size,
                       other=0.0).to(tl.float32)
 
-<<<<<<< HEAD
     acc = tl.zeros((BLOCK_SIZE_M, BLOCK_SIZE_N), dtype=tl.float32)
 
     offs_out_m = pid_m * BLOCK_SIZE_M + tl.arange(0, BLOCK_SIZE_M)
     offs_out_n = pid_n * BLOCK_SIZE_N + tl.arange(0, BLOCK_SIZE_N)
-=======
-    # - handle chunk state limit
-    if HAS_INITSTATES:
-        # have to split this if otherwise compilation will have problems
-        dA_cs_m_boundary = 0.0
-
-        # get the c_idx for the next (logica) chunk
-        c_idx_n = tl.load(
-            chunk_indices_ptr + (pid_c + 1),
-            mask=pid_c > -1 and (pid_c + 1) < chunk_meta_num,
-            other=-1  # to trigger different chunk
-        )
-
-        # - there are things to consider
-        # A. if c_off > 0 then we need to move the dA_cs boundary to ensure correct
-        #    contribution of past states
-        # B. if c_off_n < chunk_size_limit, then we need to adjust this so as not to
-        #    encroach into the next sequence, where c_off_n is the offset of the next
-        #    (logical) chunk.
-        # An equivalent check for B is c_idx == c_idx_n, where there is repetition in
-        # (logical) chunk indices.
-
-        if (c_idx == c_idx_n) or c_off > 0:
-
-            # get the next offset
-            c_off_n = tl.load(chunk_offsets_ptr + (pid_c + 1),
-                              mask=pid_c > -1 and (pid_c + 1) < chunk_meta_num,
-                              other=chunk_size)
-
-            # in this case, adjust down the chunk_size_limit
-            if c_idx == c_idx_n:
-                chunk_size_limit = min(c_off_n, chunk_size_limit)
-
-            # get the cs at the offset boundary
-            # - c_off == 0 is a passthrough
-            # - We need dA_cs at the boundary, defined by c_off - no need
-            #   to increase pointer by pid_m (it is a constant offset,
-            #   i.e. the same for all blocks)
-            dA_cs_m_boundary = tl.load(
-                dA_cumsum_ptr + (c_off - 1) * stride_dA_cs_csize,
-                mask=(((c_off - 1) > -1) and ((c_off) < chunk_size)),
-                other=0.0).to(tl.float32)
-    else:
-        # - handle seq idx when HAS_INITSTATES==False
-        seq_idx_m = tl.load(seq_idx_ptr + offs_m * stride_seq_idx_seqlen,
-                            mask=offs_m < chunk_size_limit,
-                            other=-1)
-
-    acc = tl.zeros((BLOCK_SIZE_M, BLOCK_SIZE_N), dtype=tl.float32)
-
-    # Without the if (pid_c > -1), with Triton 2.1.0, I get
-    # Assertion `!(srcMmaLayout && dstMmaLayout) && "Unexpected mma -> mm a layout conversion"' failed.
-    # With Triton 2.2.0, this works
-    if IS_TRITON_22 or c_idx > -1:
-        # Faster to just do 1 iteration with larger BLOCK_SIZE_K, up to block size 128
-        offs_k_dstate = tl.arange(
-            0, BLOCK_SIZE_DSTATE if BLOCK_SIZE_DSTATE <= 128 else BLOCK_SIZE_K)
-        C_ptrs = C_ptr + (offs_m[:, None] * stride_C_seqlen +
-                          offs_k_dstate[None, :] * stride_C_dstate)
-
-        prev_states_ptrs = prev_states_ptr + (
-            offs_n[None, :] * prev_states_hdim +
-            offs_k_dstate[:, None] * prev_states_dstate)
-
-        if not HAS_INITSTATES:
-            # - this is for continuous batching where there is no init states
-            scale_m = tl.where(seq_idx_m == seq_idx_prev, tl.exp(dA_cs_m), 0.0)
-        else:
-            # - if there is initstates, we will rely on prev_states, no zeroing
-            #   required.
-            scale_m = tl.exp(dA_cs_m - dA_cs_m_boundary)
-
-        if BLOCK_SIZE_DSTATE <= 128:
-            C = tl.load(C_ptrs,
-                        mask=(offs_m[:, None] < chunk_size_limit) &
-                        (offs_k_dstate[None, :] < dstate),
-                        other=0.0)
->>>>>>> db1e42f6
 
     # Faster to just do 1 iteration with larger BLOCK_SIZE_K, up to block size 128
     offs_k_dstate = tl.arange(
@@ -470,19 +331,7 @@
         acc += x_residual * D
 
     if HAS_Z:
-<<<<<<< HEAD
-        out_x_ptr += pid_b * stride_out_batch + chunk_seqlen_start * stride_out_seqlen + pid_h * stride_out_head
-        out_x_ptrs = out_x_ptr + (stride_out_seqlen * offs_out_m[:, None] +
-                                  offs_out_n[None, :])
-        tl.store(out_x_ptrs,
-                 acc,
-                 mask=(offs_out_m[:, None] < chunk_size_limit) &
-                 (offs_out_n[None, :] < hdim))
-
-        z_ptr += pid_b * stride_z_batch + chunk_seqlen_start * stride_z_seqlen + pid_h * stride_z_head
-=======
-        z_ptr += c_idx * chunk_size * stride_z_seqlen + pid_h * stride_z_head
->>>>>>> db1e42f6
+        z_ptr += chunk_seqlen_start * stride_z_seqlen + pid_h * stride_z_head
         z_ptrs = z_ptr + (stride_z_seqlen * offs_out_m[:, None] +
                           stride_z_hdim * offs_out_n[None, :])
         z = tl.load(z_ptrs,
@@ -491,11 +340,7 @@
                     other=0.0).to(tl.float32)
         acc *= z * tl.sigmoid(z)
 
-<<<<<<< HEAD
-    out_ptr += pid_b * stride_out_batch + chunk_seqlen_start * stride_out_seqlen + pid_h * stride_out_head
-=======
-    out_ptr += c_idx * chunk_size * stride_out_seqlen + pid_h * stride_out_head
->>>>>>> db1e42f6
+    out_ptr += chunk_seqlen_start * stride_out_seqlen + pid_h * stride_out_head
     out_ptrs = out_ptr + (stride_out_seqlen * offs_out_m[:, None] +
                           offs_out_n[None, :] * stride_out_hdim)
     tl.store(out_ptrs,
@@ -511,12 +356,9 @@
     dA_cumsum,
     C,
     states,
-<<<<<<< HEAD
     cu_chunk_seqlens,
-=======
     out,
     seq_idx,
->>>>>>> db1e42f6
     D=None,
     z=None,
     chunk_indices=None,
@@ -548,85 +390,8 @@
     else:
         chunk_indices, chunk_offsets = None, None
 
-<<<<<<< HEAD
-    grid = lambda META: (triton.cdiv(
-        chunk_size, META['BLOCK_SIZE_M']) * triton.cdiv(
-            headdim, META['BLOCK_SIZE_N']), batch * nchunks, nheads)
-    z_strides = ((z.stride(0), z.stride(1), z.stride(2),
-                  z.stride(3)) if z is not None else (0, 0, 0, 0))
-    _chunk_scan_fwd_kernel[grid](
-        cb,
-        x,
-        z,
-        out,
-        out_x,
-        dt,
-        dA_cumsum,
-        seq_idx,
-        C,
-        states,
-        D,
-        initial_states,
-        chunk_indices,
-        chunk_offsets,
-        len(chunk_indices) if chunk_indices is not None else 0,
-        cu_chunk_seqlens,
-        chunk_size,
-        headdim,
-        dstate,
-        batch,
-        seqlen,
-        nheads // ngroups,
-        cb.stride(0),
-        cb.stride(1),
-        cb.stride(2),
-        cb.stride(3),
-        cb.stride(4),
-        x.stride(0),
-        x.stride(1),
-        x.stride(2),
-        x.stride(3),
-        z_strides[0],
-        z_strides[1],
-        z_strides[2],
-        z_strides[3],
-        out.stride(0),
-        out.stride(1),
-        out.stride(2),
-        out.stride(3),
-        dt.stride(0),
-        dt.stride(2),
-        dt.stride(1),
-        dt.stride(3),
-        dA_cumsum.stride(0),
-        dA_cumsum.stride(2),
-        dA_cumsum.stride(1),
-        dA_cumsum.stride(3),
-        *((seq_idx.stride(0), seq_idx.stride(1)) if seq_idx is not None else
-          (0, 0)),
-        C.stride(0),
-        C.stride(1),
-        C.stride(2),
-        C.stride(3),
-        states.stride(0),
-        states.stride(1),
-        states.stride(2),
-        states.stride(3),
-        states.stride(4),
-        *((initial_states.stride(0), initial_states.stride(1),
-           initial_states.stride(2),
-           initial_states.stride(3)) if initial_states is not None else
-          (0, 0, 0, 0)),
-        D.stride(0) if D is not None else 0,
-        True,
-        D is not None,
-        D.dim() == 2 if D is not None else True,
-        BLOCK_SIZE_DSTATE=max(triton.next_power_of_2(dstate), 16),
-=======
-    grid = lambda META: (
-        triton.cdiv(chunk_size, META['BLOCK_SIZE_M']) * triton.cdiv(
-            headdim, META['BLOCK_SIZE_N']), nchunks
-        if chunk_offsets is None else len(chunk_offsets), nheads)
+    grid = lambda META: (triton.cdiv(chunk_size, META['BLOCK_SIZE_M']) * triton
+                         .cdiv(headdim, META['BLOCK_SIZE_N']), nchunks, nheads)
 
     z_strides = ((z.stride(0), z.stride(1), z.stride(2)) if z is not None else
                  (0, 0, 0))
@@ -651,6 +416,7 @@
         chunk_indices_ptr=chunk_indices,
         chunk_offsets_ptr=chunk_offsets,
         chunk_meta_num=len(chunk_indices) if chunk_indices is not None else 0,
+        cu_chunk_seqlens=cu_chunk_seqlens,
         chunk_size=chunk_size,
         hdim=headdim,
         dstate=dstate,
@@ -691,7 +457,6 @@
         IS_CAUSAL=True,
         HAS_D=D is not None,
         D_HAS_HDIM=D.dim() == 2 if D is not None else True,
->>>>>>> db1e42f6
         HAS_Z=z is not None,
         BLOCK_SIZE_DSTATE=max(triton.next_power_of_2(dstate), 16),
         IS_TRITON_22=TRITON_22,
