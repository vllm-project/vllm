--- conflicted
+++ resolved
@@ -247,29 +247,16 @@
 
         if attn_metadata is not None:
             assert isinstance(attn_metadata, dict)
-<<<<<<< HEAD
             attn_metadata = attn_metadata.get(self.prefix)
             if attn_metadata is not None:
-                mamba1_metadata = attn_metadata
-                assert isinstance(mamba1_metadata, Mamba1AttentionMetadata)
-                query_start_loc = mamba1_metadata.query_start_loc
-                state_indices_tensor = mamba1_metadata.state_indices_tensor
+                assert isinstance(attn_metadata, Mamba1AttentionMetadata)
+                query_start_loc_p = attn_metadata.query_start_loc_p
+                state_indices_tensor = attn_metadata.state_indices_tensor
                 self_kv_cache = self.kv_cache[forward_context.virtual_engine]
                 conv_state = self_kv_cache[0].transpose(-1, -2)
                 ssm_state = self_kv_cache[1]
-                has_initial_states = mamba1_metadata.has_initial_states
-                num_padded_decodes = mamba1_metadata.num_padded_decodes
-=======
-            attn_metadata = attn_metadata[self.prefix]
-            assert isinstance(attn_metadata, Mamba1AttentionMetadata)
-            query_start_loc_p = attn_metadata.query_start_loc_p
-            state_indices_tensor = attn_metadata.state_indices_tensor
-            self_kv_cache = self.kv_cache[forward_context.virtual_engine]
-            conv_state = self_kv_cache[0].transpose(-1, -2)
-            ssm_state = self_kv_cache[1]
-            has_initial_states_p = attn_metadata.has_initial_states_p
-            num_padded_decodes = attn_metadata.num_padded_decodes
->>>>>>> a742134c
+                has_initial_states_p = attn_metadata.has_initial_states_p
+                num_padded_decodes = attn_metadata.num_padded_decodes
 
         # 1. Gated MLP's linear projection
         projected_states = self.in_proj(hidden_states)[0].transpose(-2, -1)
