--- conflicted
+++ resolved
@@ -77,11 +77,7 @@
         input_dtype = x.dtype
         x = x * nn.functional.silu(gate.to(torch.float32))
         if not self.use_rms_norm:
-<<<<<<< HEAD
             return x.to(input_dtype)
-=======
-            return x
->>>>>>> dd5fa7e0
 
         if self.n_groups == 1:
             if self.tp_size > 1:
