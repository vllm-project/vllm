# SPDX-License-Identifier: Apache-2.0
# SPDX-FileCopyrightText: Copyright contributors to the vLLM project

from typing import TYPE_CHECKING, Optional, Union

if TYPE_CHECKING:
    from vllm.attention.backends.abstract import AttentionBackend

import torch
from torch import nn

from vllm import envs
from vllm.attention.backends.abstract import AttentionMetadata
from vllm.config import CacheConfig, ModelConfig, get_current_vllm_config
from vllm.distributed import (divide, get_tensor_model_parallel_rank,
                              get_tensor_model_parallel_world_size,
                              tensor_model_parallel_all_gather,
                              tensor_model_parallel_all_reduce)
from vllm.forward_context import ForwardContext, get_forward_context
from vllm.model_executor.custom_op import CustomOp
from vllm.model_executor.layers.linear import (ColumnParallelLinear,
                                               MergedColumnParallelLinear,
                                               RowParallelLinear)
from vllm.model_executor.layers.mamba.abstract import MambaBase
from vllm.model_executor.layers.mamba.mamba2_metadata import (Mamba2Metadata,
                                                              update_metadata)
from vllm.model_executor.layers.mamba.mamba_utils import (
    MambaStateDtypeCalculator, MambaStateShapeCalculator)
from vllm.model_executor.layers.mamba.ops.causal_conv1d import (
    causal_conv1d_fn, causal_conv1d_update)
from vllm.model_executor.layers.mamba.ops.layernorm_gated import rms_norm_gated
from vllm.model_executor.layers.mamba.ops.mamba_ssm import (
    selective_state_update)
from vllm.model_executor.layers.mamba.ops.ssd_combined import (
    mamba_chunk_scan_combined)
from vllm.model_executor.layers.quantization import QuantizationConfig
from vllm.model_executor.model_loader.weight_utils import (
    LoaderFunction, composed_weight_loader, sharded_weight_loader)
from vllm.model_executor.models.mamba_cache import MambaCacheParams
from vllm.model_executor.utils import set_weight_attrs
from vllm.platforms import current_platform
from vllm.utils import direct_register_custom_op
from vllm.v1.attention.backends.mamba2_attn import Mamba2AttentionMetadata

# Added by the IBM Team, 2024


# Adapted from transformers.models.mamba2.modeling_mamba2.MambaRMSNormGated
@CustomOp.register("mixer2_gated_rms_norm")
class Mixer2RMSNormGated(CustomOp):

    def __init__(self,
                 full_hidden_size: int,
                 full_n_groups: int,
                 use_rms_norm: bool = True,
                 eps: float = 1e-6):
        super().__init__()
        self.tp_size = get_tensor_model_parallel_world_size()
        self.tp_rank = get_tensor_model_parallel_rank()
        self.full_hidden_size = full_hidden_size
        self.group_size = full_hidden_size // full_n_groups
        self.per_rank_hidden_size = full_hidden_size // self.tp_size
        self.n_groups = full_hidden_size // self.group_size

        self.variance_epsilon = eps
        self.use_rms_norm = use_rms_norm
        if self.use_rms_norm:
            # Register norm weight only if we're actually applying RMSNorm
            self.weight = nn.Parameter(torch.ones(self.per_rank_hidden_size))
            set_weight_attrs(self.weight,
                             {"weight_loader": sharded_weight_loader(0)})
        else:
            # Avoid checkpoint mismatch by skipping unused parameter
            self.register_parameter("weight", None)
        assert (self.full_hidden_size % self.tp_size == 0
                ), "Tensor parallel world size must divide hidden size."

    def forward_native(
        self,
        x: torch.Tensor,
        gate: torch.Tensor,
    ):
        # Three tensor-parallel cases:
        #   1. n_groups is 1
        #      In this case we parallelize along the reduction dim.
        #      Each rank computes a local sum of squares followed by AllReduce
        #   2. tp_size divides n_groups
        #      Each rank only reduces within its local group(s).
        #      No collective ops necessary.
        #   3. The general case can be pretty complicated so we AllGather
        #      the input and then redundantly compute the RMSNorm.
        input_dtype = x.dtype
        x = x * nn.functional.silu(gate.to(torch.float32))
        if not self.use_rms_norm:
            return x.to(input_dtype)

        if self.n_groups == 1:
            if self.tp_size > 1:
                # Compute local sum and then reduce to obtain global sum
                local_sums = x.pow(2).sum(dim=-1, keepdim=True)
                global_sums = tensor_model_parallel_all_reduce(local_sums)
                # Calculate the variance
                count = self.tp_size * x.shape[-1]
                variance = global_sums / count

            else:
                variance = x.pow(2).mean(-1, keepdim=True)
            x = x * torch.rsqrt(variance + self.variance_epsilon)
        else:
            redundant_tp: bool = self.n_groups % self.tp_size != 0
            if redundant_tp:
                # To handle the general case, redundantly apply the variance
                x = tensor_model_parallel_all_gather(x, -1)

            *prefix_dims, hidden_dim = x.shape
            group_count = hidden_dim // self.group_size
            x_grouped = x.view(*prefix_dims, group_count, self.group_size)
            variance = x_grouped.pow(2).mean(-1, keepdim=True)
            x_grouped = x_grouped * torch.rsqrt(variance +
                                                self.variance_epsilon)
            x = x_grouped.view(*prefix_dims, hidden_dim)

            if redundant_tp:
                start = self.per_rank_hidden_size * self.tp_rank
                end = start + self.per_rank_hidden_size
                x = x[..., start:end]

        return self.weight * x.to(input_dtype)

    def forward_cuda(
        self,
        x: torch.Tensor,
        gate: torch.Tensor,
    ) -> Union[torch.Tensor, tuple[torch.Tensor, torch.Tensor]]:
        input_dtype = x.dtype
        if not self.use_rms_norm:
            # Keep gate in float32 for numerical stability during silu
            return x * nn.functional.silu(gate.to(
                torch.float32)).to(input_dtype)

        if (((self.n_groups % self.tp_size) != 0) or self.n_groups != 1):
            return self.forward_native(x, gate)

        return rms_norm_gated(x,
                              self.weight.data,
                              bias=None,
                              z=gate,
                              eps=self.variance_epsilon,
                              norm_before_gate=False)


def mamba_v2_sharded_weight_loader(
    shard_spec: list[tuple[int, int, float]],
    tp_size: int,
    tp_rank: int,
) -> LoaderFunction:
    """Create a weight loader for mamba v2. This ensures that the projections
    are correctly sharded so that they can be split into x, B, C. It also
    ensures that all the groups corresponding to a head shard is placed
    together with it.
    """

    def loader(param: torch.Tensor, loaded_weight: torch.Tensor) -> None:

        # - track boundary of (sharded) param, and loaded_weight, respectively
        boundary, loaded_boundary = 0, 0

        # - iterate over the shard specs
        for full_dim, extra, duplicate_groups in shard_spec:
            # - full dim is the model dim (before TP).
            # - extra > 0, means there is expected overall increase
            #   of dimensions. This is so because of replication.
            # - ratio is used map the tp_rank to the actual shard
            #   rank. This is useful when there is replication of
            #   groups to accompany head shards.

            # - size of the loaded shard
            shard_size = full_dim // tp_size

            # - compute the rank into the loaded shard.
            # - if there is replication, different TP shards will
            #   take from the same rank.
            # NOTE: currently we only support duplication
            # in the case where num_groups == 1
            rank = 0 if duplicate_groups else tp_rank

            # - leftmost boundary index into loaded weight.
            loaded_skip = rank * shard_size
            loaded_start_idx = loaded_boundary + loaded_skip

            # - take these many dims from the loaded weight.
            take = min(shard_size, full_dim - extra - loaded_skip)

            # - always shard on dim 0
            # - the ignore is for a mundane mypy error as it does not
            #   seem to handle slices well.
            # https://github.com/python/mypy/issues/2410
            param.data[
                boundary:(boundary + take),
                ...  # type: ignore[misc]
            ] = loaded_weight[loaded_start_idx:(loaded_start_idx +
                                                take)  # type: ignore[misc]
                              ]  # type: ignore[misc]

            # move indexing boundaries
            boundary += shard_size
            loaded_boundary += full_dim - extra

    return loader


# Adapted from transformers.models.mamba.modeling_mamba.MambaMixer
@CustomOp.register("mamba_mixer2")
class MambaMixer2(MambaBase, CustomOp):
    """
    Compute ∆, A, B, C, and D the state space parameters and compute
    the `contextualized_states`. A, D are input independent
    (see Mamba paper [1] Section 3.5.2 "Interpretation of A"
    for why A isn't selective) ∆, B, C are input-dependent
    (this is a key difference between Mamba and the linear time
    invariant S4, and is why Mamba is called
    **selective** state spaces)
    """

    def __init__(self,
                 hidden_size: int,
                 ssm_state_size: int,
                 conv_kernel_size: int,
                 intermediate_size: int,
                 use_conv_bias: bool,
                 use_bias: bool,
                 n_groups: int = 1,
                 num_heads: int = 128,
                 head_dim: int = 64,
                 rms_norm_eps: float = 1e-5,
                 activation: str = "silu",
                 use_rms_norm: bool = True,
                 model_config: Optional[ModelConfig] = None,
                 cache_config: Optional[CacheConfig] = None,
                 quant_config: Optional[QuantizationConfig] = None,
                 prefix: str = ""):
        super().__init__()

        # For TP, the sharding plan is as follows:
        # - for the conv modules, since
        #   conv_dim = intermediate_size * 2 * n_groups * ssm_state_size,
        #   we shard intermediate_size and n_groups
        # - since intermediate_size = n_heads * head_dim, sharding on
        #   intermediate_size is achieved by sharding on n_heads.
        # - IF, world_size divides groups, then sharding
        #   (n_groups / world_size, n_heads / world_size)
        #   also maintains the invariant n_heads % n_groups == 0
        # - HOWEVER IF, world_size DOES NOT divide groups, then we need
        #   to allocate extra space in the shard, such that groups
        #   may be replicated to follow the head shard.
        # - NOTE: currently for the world size DOES NOT divide groups
        #   case, we only support the case when n_groups == 1
        self.tp_size = get_tensor_model_parallel_world_size()
        tp_rank = get_tensor_model_parallel_rank()

        assert (num_heads % self.tp_size == 0
                ), "Tensor parallel world size must divide num heads."

        assert (n_groups % self.tp_size) == 0 or n_groups == 1, (
            "If tensor parallel world size does not divide num_groups, "
            "then num_groups must equal 1.")

        assert (n_groups % self.tp_size == 0) or self.tp_size == 1 or \
            quant_config is None, (
            "Tensor parallel currently supported for quantized models only "
            "if tensor parallel world size divides num groups."
        )

        self.ssm_state_size = ssm_state_size
        self.conv_kernel_size = conv_kernel_size
        self.activation = activation

        self.intermediate_size = intermediate_size
        self.head_dim = head_dim
        self.num_heads = num_heads

        self.n_groups = n_groups
        if n_groups % self.tp_size != 0:
            # - for TP we shard conv_dim by sharding on n_groups,
            # - but if n_groups cannot divide tp_size, we need to
            #   extend some extra groups
            groups = MambaStateShapeCalculator.extra_groups_for_head_shards(
                n_groups, self.tp_size)
            self.n_groups = n_groups + groups

        self.groups_ssm_state_size = self.n_groups * self.ssm_state_size
        self.conv_dim = intermediate_size + 2 * self.groups_ssm_state_size

        if n_groups % self.tp_size == 0:
            self.conv1d = MergedColumnParallelLinear(
                input_size=conv_kernel_size,
                output_sizes=[
                    intermediate_size,
                    self.groups_ssm_state_size,
                    self.groups_ssm_state_size,
                ],
                bias=use_conv_bias,
                quant_config=None,
                prefix=f"{prefix}.conv1d",
            )

            self.in_proj = MergedColumnParallelLinear(
                input_size=hidden_size,
                output_sizes=[
                    intermediate_size,
                    intermediate_size,
                    self.groups_ssm_state_size,
                    self.groups_ssm_state_size,
                    self.num_heads,
                ],
                bias=use_bias,
                quant_config=quant_config,
                prefix=f"{prefix}.in_proj",
            )
        else:
            # This is the n_groups == 1 case,
            # where we need to duplicate groups if TP>1.

            self.conv1d = ColumnParallelLinear(
                input_size=conv_kernel_size,
                output_size=self.conv_dim,
                bias=use_conv_bias,
                quant_config=None,
                prefix=f"{prefix}.conv1d",
            )

<<<<<<< HEAD
            self.in_proj = ColumnParallelLinear(
                input_size=hidden_size,
                output_size=intermediate_size + self.conv_dim + self.num_heads,
                bias=use_bias,
                quant_config=quant_config,
                prefix=f"{prefix}.in_proj",
            )
=======
        # - because in_proj is a concatenation of 3 weights, we
        #   need to interleave them before sharding
        # - use the custom weight loader mamba_v2_sharded_weight_loader
        #   for conv1d.bias, covn1d.weight and in_proj.weight
        # - need to set these settings, to assign the groups to the head shards
        group_shard_settings = (
            self.n_groups * self.ssm_state_size,  # expected model size
            (self.n_groups - n_groups) *
            self.ssm_state_size,  # extra dims assigned
            n_groups == 1,  # if there was only one group
        )
        intermediate_settings = (intermediate_size, 0, False)
        head_settings = (self.num_heads, 0, False)

        # - the weight already has a "weight_loader" attribute
        #   which set_weight_attrs will raise if we do not
        #   delete before trying to override it
        # - ditto for the other two weights below
        delattr(self.conv1d.bias, "weight_loader")
        set_weight_attrs(
            self.conv1d.bias,
            {
                "weight_loader":
                mamba_v2_sharded_weight_loader(
                    [
                        intermediate_settings,
                        group_shard_settings,
                        group_shard_settings,
                    ],
                    self.tp_size,
                    tp_rank,
                )
            },
        )
>>>>>>> cc3173ae

            # - because in_proj is a concatenation of 3 weights, we
            #   need to interleave them before sharding
            # - use the custom weight loader mamba_v2_sharded_weight_loader
            #   for conv1d.bias, covn1d.weight and in_proj.weight
            # - need to set these settings, to assign the groups
            #   to the head shards
            group_shard_settings = (
                self.groups_ssm_state_size,  # expected model size
                (self.n_groups - n_groups) *
                self.ssm_state_size,  # extra dims assigned
                n_groups == 1,  # if there was only one group
            )
            intermediate_settings = (intermediate_size, 0, False)
            head_settings = (self.num_heads, 0, False)

            # - the weight already has a "weight_loader" attribute
            #   which set_weight_attrs will raise if we do not
            #   delete before trying to override it
            # - ditto for the otther two weights below
            delattr(self.conv1d.bias, "weight_loader")
            set_weight_attrs(
                self.conv1d.bias,
                {
                    "weight_loader":
                    mamba_v2_sharded_weight_loader(
                        [
                            intermediate_settings,
                            group_shard_settings,
                            group_shard_settings,
                        ],
                        self.tp_size,
                        tp_rank,
                    )
                },
            )

            delattr(self.conv1d.weight, "weight_loader")
            set_weight_attrs(
                self.conv1d.weight,
                {
                    "weight_loader":
                    mamba_v2_sharded_weight_loader(
                        [
                            intermediate_settings,
                            group_shard_settings,
                            group_shard_settings,
                        ],
                        self.tp_size,
                        tp_rank,
                    )
                },
            )

            if quant_config is None:
                # - quant layers do not have a weight loader
                delattr(self.in_proj.weight, "weight_loader")
                set_weight_attrs(
                    self.in_proj.weight,
                    {
                        "weight_loader":
                        mamba_v2_sharded_weight_loader(
                            [
                                intermediate_settings,  # for gate
                                intermediate_settings,
                                group_shard_settings,
                                group_shard_settings,
                                head_settings,  # for dt
                            ],
                            self.tp_size,
                            tp_rank,
                        )
                    },
                )

        # unsqueeze to fit conv1d weights shape into the linear weights shape.
        # Can't do this in `weight_loader` since it already exists in
        # `ColumnParallelLinear` and `MergedColumnParallelLinear`,
        # and `set_weight_attrs` doesn't allow to override it
        self.conv1d.weight.data = self.conv1d.weight.data.unsqueeze(1)

        # - these are TPed by heads to reduce the size of the
        #   temporal shape
        self.A = nn.Parameter(
            torch.empty(
                divide(num_heads, self.tp_size),
                dtype=torch.float32,
            ))
        self.D = nn.Parameter(torch.ones(num_heads // self.tp_size))
        self.dt_bias = nn.Parameter(torch.ones(num_heads // self.tp_size))
        self.use_rms_norm = use_rms_norm

        set_weight_attrs(self.D, {"weight_loader": sharded_weight_loader(0)})
        a_weight_loader = composed_weight_loader(
            sharded_weight_loader(0), lambda x: -torch.exp(x.float()))
        set_weight_attrs(self.A, {"weight_loader": a_weight_loader})
        set_weight_attrs(self.dt_bias,
                         {"weight_loader": sharded_weight_loader(0)})

        self.out_proj = RowParallelLinear(
            intermediate_size,
            hidden_size,
            bias=use_bias,
            input_is_parallel=True,
            quant_config=quant_config,
            prefix=f"{prefix}.out_proj",
        )

        self.norm = Mixer2RMSNormGated(intermediate_size,
                                       n_groups,
                                       self.use_rms_norm,
                                       eps=rms_norm_eps)

        if envs.VLLM_USE_V1:
            compilation_config = get_current_vllm_config().compilation_config
            if prefix in compilation_config.static_forward_context:
                raise ValueError(f"Duplicate layer name: {prefix}")
            compilation_config.static_forward_context[prefix] = self
            # The outer list is for v0 PP virtual engine. Though this code path
            # only runs for v1, we have to do this to unify with the interface
            # of Attention + v0 PP.
            # The inner tuple is (conv_state, ssm_state)
            self.kv_cache = [(torch.tensor([]), torch.tensor([]))]

        self.model_config = model_config
        self.cache_config = cache_config
        self.prefix = prefix

    def forward_native(
        self,
        hidden_states: torch.Tensor,
        output: torch.Tensor,
        mamba_cache_params: MambaCacheParams,
        mamba2_metadata: Mamba2Metadata,
        mup_vector: Optional[torch.Tensor] = None,
    ):
        pass

    def forward(
        self,
        hidden_states: torch.Tensor,
        output: torch.Tensor,
        mamba_cache_params: MambaCacheParams,
        mamba2_metadata: Mamba2Metadata,
        mup_vector: Optional[torch.Tensor] = None,
    ):
        if not envs.VLLM_USE_V1:
            CustomOp.forward(self, hidden_states, output, mamba_cache_params,
                             mamba2_metadata, mup_vector)
        else:
            torch.ops.vllm.mamba_mixer2(
                hidden_states,
                output,
                self.prefix,
                mup_vector,
            )

    def forward_cuda(
        self,
        hidden_states: torch.Tensor,
        output: torch.Tensor,
        mamba_cache_params: MambaCacheParams,
        mamba2_metadata: Mamba2Metadata,
        mup_vector: Optional[torch.Tensor] = None,
    ):
        forward_context = get_forward_context()
        # mamba2_metadata contains metadata necessary for the mamba2 triton
        # kernels to operate in continuous batching and in chunked prefill
        # modes; they are computed at top-level model forward since they
        # stay the same and reused for all mamba layers in the same iteration
        attn_metadata: AttentionMetadata = forward_context.attn_metadata
        if envs.VLLM_USE_V1:
            if attn_metadata is not None:
                assert isinstance(attn_metadata, dict)
                attn_metadata = attn_metadata[self.prefix]
                mamba2_metadata = attn_metadata
                assert isinstance(attn_metadata, Mamba2AttentionMetadata)
                self_kv_cache = self.kv_cache[forward_context.virtual_engine]
                # conv_state = (..., dim, width-1) yet contiguous along 'dim'
                conv_state = self_kv_cache[0].transpose(-1, -2)
                ssm_state = self_kv_cache[1]
                state_indices_tensor = attn_metadata.state_indices_tensor
                has_initial_states_p = attn_metadata.has_initial_states_p
                prep_initial_states = attn_metadata.prep_initial_states
                chunk_size = attn_metadata.chunk_size
                seq_idx_p = attn_metadata.seq_idx_p
                chunk_indices_p = attn_metadata.chunk_indices_p
                chunk_offsets_p = attn_metadata.chunk_offsets_p
        else:
            conv_state = mamba_cache_params.conv_state
            ssm_state = mamba_cache_params.ssm_state
            state_indices_tensor = mamba_cache_params.state_indices_tensor
            has_initial_states_p = mamba2_metadata.has_initial_states
            prep_initial_states = mamba2_metadata.prep_initial_states
            chunk_size = mamba2_metadata.chunk_size
            seq_idx_p = mamba2_metadata.seq_idx
            chunk_indices_p = mamba2_metadata.chunk_indices
            chunk_offsets_p = mamba2_metadata.chunk_offsets

        # 1. Gated MLP's linear projection
        projected_states, _ = self.in_proj(hidden_states)

        if mup_vector is not None:
            projected_states = projected_states * mup_vector

        gate, hidden_states_B_C, dt = torch.split(
            projected_states,
            [
                self.intermediate_size // self.tp_size,
                self.conv_dim // self.tp_size,
                self.num_heads // self.tp_size,
            ],
            dim=-1,
        )

        conv_weights = self.conv1d.weight.view(self.conv1d.weight.size(0),
                                               self.conv1d.weight.size(2))

        # - get hidden_states, B and C after depthwise convolution.
        split_hidden_states_B_C_fn = lambda hidden_states_B_C: torch.split(
            hidden_states_B_C,
            [
                self.intermediate_size // self.tp_size,
                self.groups_ssm_state_size // self.tp_size,
                self.groups_ssm_state_size // self.tp_size,
            ],
            dim=-1,
        )

        if envs.VLLM_USE_V1 and attn_metadata is None:
            # V1 profile run
            hidden_states_B_C = (hidden_states_B_C.transpose(
                0, 1).clone().transpose(0, 1)).contiguous()
            hidden_states, _B, _C = split_hidden_states_B_C_fn(
                hidden_states_B_C)
            hidden_states = self.norm(hidden_states, gate)
            out, _ = self.out_proj(hidden_states)
            return out

        num_prefills = attn_metadata.num_prefills  # request count
        num_decodes = attn_metadata.num_decode_tokens  # token count (=request)
        num_prefill_tokens = attn_metadata.num_prefill_tokens  # token count
        has_prefill = num_prefills > 0
        has_decode = num_decodes > 0
        num_actual_tokens = num_prefill_tokens + num_decodes

        # NOTE: V0 put prefill before decode, v1 puts decode before prefill
        # Separate prefill and decode by splitting varlen input
        # Split along token dimension
        if envs.VLLM_USE_V1:
            hidden_states_B_C_d, hidden_states_B_C_p = torch.split(
                hidden_states_B_C[:num_actual_tokens],
                [num_decodes, num_prefill_tokens],
                dim=0,
            )
            dt_d, dt_p = torch.split(
                dt[:num_actual_tokens],
                [num_decodes, num_prefill_tokens],
                dim=0,
            )
            # Split along batch dimension
            state_indices_tensor_d, state_indices_tensor_p = torch.split(
                state_indices_tensor[:num_actual_tokens],
                [num_decodes, num_prefills],
                dim=0,
            )
            query_start_loc_p = (
                attn_metadata.query_start_loc[-num_prefills - 1:] -
                num_decodes if has_prefill else None)
        else:
            hidden_states_B_C_p, hidden_states_B_C_d = torch.split(
                hidden_states_B_C,
                [num_prefill_tokens, num_decodes],
                dim=0,
            )
            dt_p, dt_d = torch.split(
                dt,
                [num_prefill_tokens, num_decodes],
                dim=0,
            )
            # Split along batch dimension
            state_indices_tensor_p, state_indices_tensor_d = torch.split(
                state_indices_tensor,
                [num_prefills, num_decodes],
                dim=0,
            )
            query_start_loc_p = (attn_metadata.query_start_loc[:num_prefills +
                                                               1]
                                 if has_prefill else None)

        # Preallocate output tensor to avoid memcpy cost for merging prefill
        # and decode outputs
        preallocated_ssm_out = torch.empty(
            [
                num_prefill_tokens + num_decodes,
                (self.num_heads // self.tp_size) * self.head_dim
            ],
            dtype=hidden_states.dtype,
            device=hidden_states.device,
        )
        if envs.VLLM_USE_V1:
            preallocated_ssm_out_d, preallocated_ssm_out_p = torch.split(
                preallocated_ssm_out,
                [num_decodes, num_prefill_tokens],
                dim=0,
            )
        else:
            preallocated_ssm_out_p, preallocated_ssm_out_d = torch.split(
                preallocated_ssm_out,
                [num_prefill_tokens, num_decodes],
                dim=0,
            )

        # Process prefill requests
        if has_prefill:
            # 2. Convolution sequence transformation
            # - "cache_indices" updates the conv_state cache in positions
            #   pointed to by "state_indices_tensor"
            x = hidden_states_B_C_p.transpose(
                0, 1)  # this is the form that causal-conv see
            if mamba2_metadata.cu_seqlen is None:
                mamba2_metadata = update_metadata(x, query_start_loc_p,
                                                  mamba2_metadata)
            hidden_states_B_C_p = causal_conv1d_fn(
                x,
                conv_weights,
                self.conv1d.bias,
                activation=self.activation,
                conv_states=conv_state,
                has_initial_state=has_initial_states_p,
                cache_indices=state_indices_tensor_p,
                metadata=mamba2_metadata,
                query_start_loc=query_start_loc_p).transpose(
                    0, 1)[:num_prefill_tokens]

            hidden_states_p, B_p, C_p = split_hidden_states_B_C_fn(
                hidden_states_B_C_p)

            # 3. State Space Model sequence transformation
            initial_states = None
            if (has_initial_states_p is not None and prep_initial_states):
                # making a copy of the states
                if envs.VLLM_USE_V1:
                    initial_states = torch.where(
                        has_initial_states_p[:, None, None, None],
                        ssm_state[state_indices_tensor_p], 0)
                else:
                    initial_states = torch.where(
                        has_initial_states_p[:num_prefills, None, None, None],
                        ssm_state[state_indices_tensor_p], 0)

            # NOTE: final output is an in-place update of out tensor
            varlen_state = mamba_chunk_scan_combined(
                hidden_states_p.view(1, num_prefill_tokens,
                                     self.num_heads // self.tp_size,
                                     self.head_dim),
                dt_p.unsqueeze(0),
                self.A,
                B_p.view(1, num_prefill_tokens, self.n_groups // self.tp_size,
                         -1),
                C_p.view(1, num_prefill_tokens, self.n_groups // self.tp_size,
                         -1),
                chunk_size=chunk_size,
                D=self.D,
                z=None,
                dt_bias=self.dt_bias,
                seq_idx=seq_idx_p,
                chunk_indices=chunk_indices_p,
                chunk_offsets=chunk_offsets_p,
                cu_seqlens=query_start_loc_p,
                initial_states=initial_states,
                return_varlen_states=True,
                return_final_states=False,
                dt_softplus=True,
                dt_limit=(0.0, float("inf")),
                out=preallocated_ssm_out_p.view(1, num_prefill_tokens, -1,
                                                self.head_dim),
                state_dtype=ssm_state.dtype)

            # update ssm states
            # - varlen state is a (num_prefills, nheads, headdim, dstate) tensor
            ssm_state[state_indices_tensor_p] = varlen_state

        # Process decode requests
        if has_decode:
            # 2. Convolution sequence transformation
            hidden_states_B_C_d = causal_conv1d_update(
                hidden_states_B_C_d,
                conv_state,
                conv_weights,
                self.conv1d.bias,
                self.activation,
                conv_state_indices=state_indices_tensor_d)

            hidden_states_d, B_d, C_d = split_hidden_states_B_C_fn(
                hidden_states_B_C_d)

            # 3. State Space Model sequence transformation
            n_groups = self.n_groups // self.tp_size
            A_d = self.A[:, None, ...][:, :, None].expand(
                -1, self.head_dim, self.ssm_state_size).to(dtype=torch.float32)
            dt_d = dt_d[:, :, None].expand(-1, -1, self.head_dim)
            dt_bias = self.dt_bias[:, None, ...].expand(-1, self.head_dim)
            D_d = self.D[:, None, ...].expand(-1, self.head_dim)
            B_d = B_d.view(-1, n_groups, B_d.shape[1] // n_groups)
            C_d = C_d.view(-1, n_groups, C_d.shape[1] // n_groups)
            hidden_states_d = hidden_states_d.view(
                -1, self.num_heads // self.tp_size, self.head_dim)

            # - the hidden is reshaped into (bs, num_heads, head_dim)
            # - mamba_cache_params.ssm_state's slots will be selected
            #   using state_indices_tensor_d
            # NOTE: final output is an in-place update of out tensor
            selective_state_update(
                ssm_state,
                hidden_states_d,
                dt_d,
                A_d,
                B_d,
                C_d,
                D_d,
                z=None,
                dt_bias=dt_bias,
                dt_softplus=True,
                state_batch_indices=state_indices_tensor_d,
                out=preallocated_ssm_out_d.view(num_decodes, -1,
                                                self.head_dim),
            )

        # 4. gated MLP
        # GatedRMSNorm internally applying SiLU to the gate
        # SiLU is applied internally before normalization, unlike standard
        # norm usage
        hidden_states = self.norm(preallocated_ssm_out,
                                  gate[:num_actual_tokens])

        # 5. Final linear projection
        output[:num_actual_tokens], _ = self.out_proj(hidden_states)

    def get_state_dtype(self) -> tuple[torch.dtype, torch.dtype]:
        assert self.model_config is not None
        assert self.cache_config is not None
        return MambaStateDtypeCalculator.mamba2_state_dtype(
            self.model_config.dtype,
            self.cache_config.mamba_cache_dtype,
            self.cache_config.mamba_ssm_cache_dtype,
        )

    def get_state_shape(self) -> tuple[tuple[int, ...], tuple[int, ...]]:
        return MambaStateShapeCalculator.mamba2_state_shape(
            intermediate_size=self.intermediate_size,
            tp_world_size=get_tensor_model_parallel_world_size(),
            n_groups=self.n_groups,
            num_heads=self.num_heads,
            head_dim=self.head_dim,
            state_size=self.ssm_state_size,
            conv_kernel=self.conv_kernel_size,
        )

    @property
    def mamba_type(self) -> str:
        return "mamba2"

    def get_attn_backend(self) -> type["AttentionBackend"]:
        from vllm.v1.attention.backends.mamba2_attn import (
            Mamba2AttentionBackend)
        return Mamba2AttentionBackend


def mamba_mixer2(
    hidden_states: torch.Tensor,
    output: torch.Tensor,
    layer_name: str,
    mup_vector: Optional[torch.Tensor] = None,
) -> None:
    forward_context: ForwardContext = get_forward_context()
    self = forward_context.no_compile_layers[layer_name]
    self.forward_cuda(hidden_states=hidden_states,
                      output=output,
                      mamba_cache_params=None,
                      mamba2_metadata=None,
                      mup_vector=mup_vector)


def mamba_mixer2_fake(
    hidden_states: torch.Tensor,
    output: torch.Tensor,
    layer_name: str,
    mup_vector: Optional[torch.Tensor] = None,
) -> None:
    return


direct_register_custom_op(
    op_name="mamba_mixer2",
    op_func=mamba_mixer2,
    mutates_args=["output"],
    fake_impl=mamba_mixer2_fake,
    dispatch_key=current_platform.dispatch_key,
)<|MERGE_RESOLUTION|>--- conflicted
+++ resolved
@@ -329,7 +329,6 @@
                 prefix=f"{prefix}.conv1d",
             )
 
-<<<<<<< HEAD
             self.in_proj = ColumnParallelLinear(
                 input_size=hidden_size,
                 output_size=intermediate_size + self.conv_dim + self.num_heads,
@@ -337,42 +336,6 @@
                 quant_config=quant_config,
                 prefix=f"{prefix}.in_proj",
             )
-=======
-        # - because in_proj is a concatenation of 3 weights, we
-        #   need to interleave them before sharding
-        # - use the custom weight loader mamba_v2_sharded_weight_loader
-        #   for conv1d.bias, covn1d.weight and in_proj.weight
-        # - need to set these settings, to assign the groups to the head shards
-        group_shard_settings = (
-            self.n_groups * self.ssm_state_size,  # expected model size
-            (self.n_groups - n_groups) *
-            self.ssm_state_size,  # extra dims assigned
-            n_groups == 1,  # if there was only one group
-        )
-        intermediate_settings = (intermediate_size, 0, False)
-        head_settings = (self.num_heads, 0, False)
-
-        # - the weight already has a "weight_loader" attribute
-        #   which set_weight_attrs will raise if we do not
-        #   delete before trying to override it
-        # - ditto for the other two weights below
-        delattr(self.conv1d.bias, "weight_loader")
-        set_weight_attrs(
-            self.conv1d.bias,
-            {
-                "weight_loader":
-                mamba_v2_sharded_weight_loader(
-                    [
-                        intermediate_settings,
-                        group_shard_settings,
-                        group_shard_settings,
-                    ],
-                    self.tp_size,
-                    tp_rank,
-                )
-            },
-        )
->>>>>>> cc3173ae
 
             # - because in_proj is a concatenation of 3 weights, we
             #   need to interleave them before sharding
@@ -392,7 +355,7 @@
             # - the weight already has a "weight_loader" attribute
             #   which set_weight_attrs will raise if we do not
             #   delete before trying to override it
-            # - ditto for the otther two weights below
+            # - ditto for the other two weights below
             delattr(self.conv1d.bias, "weight_loader")
             set_weight_attrs(
                 self.conv1d.bias,
