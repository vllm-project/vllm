# SPDX-License-Identifier: Apache-2.0
# SPDX-FileCopyrightText: Copyright contributors to the vLLM project

from typing import TYPE_CHECKING, Optional, Union

if TYPE_CHECKING:
    from vllm.attention.backends.abstract import AttentionBackend

import torch
from torch import nn

from vllm.attention.backends.abstract import AttentionMetadata
from vllm.config import CacheConfig, ModelConfig, get_current_vllm_config
from vllm.distributed import (divide, get_tensor_model_parallel_rank,
                              get_tensor_model_parallel_world_size,
                              tensor_model_parallel_all_gather,
                              tensor_model_parallel_all_reduce)
from vllm.forward_context import ForwardContext, get_forward_context
from vllm.model_executor.custom_op import CustomOp
from vllm.model_executor.layers.linear import (ColumnParallelLinear,
                                               MergedColumnParallelLinear,
                                               RowParallelLinear)
from vllm.model_executor.layers.mamba.abstract import MambaBase
from vllm.model_executor.layers.mamba.mamba_utils import (
    MambaStateDtypeCalculator, MambaStateShapeCalculator)
from vllm.model_executor.layers.mamba.ops.causal_conv1d import (
    causal_conv1d_fn, causal_conv1d_update)
from vllm.model_executor.layers.mamba.ops.layernorm_gated import rms_norm_gated
from vllm.model_executor.layers.mamba.ops.mamba_ssm import (
    selective_state_update)
from vllm.model_executor.layers.mamba.ops.ssd_combined import (
    mamba_chunk_scan_combined_varlen)
from vllm.model_executor.layers.quantization import QuantizationConfig
from vllm.model_executor.model_loader.weight_utils import (
    LoaderFunction, composed_weight_loader, sharded_weight_loader)
from vllm.model_executor.utils import set_weight_attrs
from vllm.utils import direct_register_custom_op
from vllm.v1.attention.backends.mamba2_attn import Mamba2AttentionMetadata

# Added by the IBM Team, 2024


# Adapted from transformers.models.mamba2.modeling_mamba2.MambaRMSNormGated
@CustomOp.register("mixer2_gated_rms_norm")
class Mixer2RMSNormGated(CustomOp):

    def __init__(self,
                 full_hidden_size: int,
                 full_n_groups: int,
                 use_rms_norm: bool = True,
                 eps: float = 1e-6):
        super().__init__()
        self.tp_size = get_tensor_model_parallel_world_size()
        self.tp_rank = get_tensor_model_parallel_rank()
        self.full_hidden_size = full_hidden_size
        self.group_size = full_hidden_size // full_n_groups
        self.per_rank_hidden_size = full_hidden_size // self.tp_size
        self.n_groups = full_hidden_size // self.group_size

        self.variance_epsilon = eps
        self.use_rms_norm = use_rms_norm
        if self.use_rms_norm:
            # Register norm weight only if we're actually applying RMSNorm
            self.weight = nn.Parameter(torch.ones(self.per_rank_hidden_size))
            set_weight_attrs(self.weight,
                             {"weight_loader": sharded_weight_loader(0)})
        else:
            # Avoid checkpoint mismatch by skipping unused parameter
            self.register_parameter("weight", None)
        assert (self.full_hidden_size % self.tp_size == 0
                ), "Tensor parallel world size must divide hidden size."

    def forward_native(
        self,
        x: torch.Tensor,
        gate: torch.Tensor,
    ):
        # Three tensor-parallel cases:
        #   1. n_groups is 1
        #      In this case we parallelize along the reduction dim.
        #      Each rank computes a local sum of squares followed by AllReduce
        #   2. tp_size divides n_groups
        #      Each rank only reduces within its local group(s).
        #      No collective ops necessary.
        #   3. The general case can be pretty complicated so we AllGather
        #      the input and then redundantly compute the RMSNorm.
        input_dtype = x.dtype
        x = x * nn.functional.silu(gate.to(torch.float32))
        if not self.use_rms_norm:
            return x.to(input_dtype)

        if self.n_groups == 1:
            if self.tp_size > 1:
                # Compute local sum and then reduce to obtain global sum
                local_sums = x.pow(2).sum(dim=-1, keepdim=True)
                global_sums = tensor_model_parallel_all_reduce(local_sums)
                # Calculate the variance
                count = self.tp_size * x.shape[-1]
                variance = global_sums / count

            else:
                variance = x.pow(2).mean(-1, keepdim=True)
            x = x * torch.rsqrt(variance + self.variance_epsilon)
        else:
            redundant_tp: bool = self.n_groups % self.tp_size != 0
            if redundant_tp:
                # To handle the general case, redundantly apply the variance
                x = tensor_model_parallel_all_gather(x, -1)

            *prefix_dims, hidden_dim = x.shape
            group_count = hidden_dim // self.group_size
            x_grouped = x.view(*prefix_dims, group_count, self.group_size)
            variance = x_grouped.pow(2).mean(-1, keepdim=True)
            x_grouped = x_grouped * torch.rsqrt(variance +
                                                self.variance_epsilon)
            x = x_grouped.view(*prefix_dims, hidden_dim)

            if redundant_tp:
                start = self.per_rank_hidden_size * self.tp_rank
                end = start + self.per_rank_hidden_size
                x = x[..., start:end]

        return self.weight * x.to(input_dtype)

    def forward_cuda(
        self,
        x: torch.Tensor,
        gate: torch.Tensor,
    ) -> Union[torch.Tensor, tuple[torch.Tensor, torch.Tensor]]:
        input_dtype = x.dtype
        if not self.use_rms_norm:
            # Keep gate in float32 for numerical stability during silu
            return x * nn.functional.silu(gate.to(
                torch.float32)).to(input_dtype)

        if (((self.n_groups % self.tp_size) != 0) or self.n_groups != 1):
            return self.forward_native(x, gate)

        return rms_norm_gated(x,
                              self.weight.data,
                              bias=None,
                              z=gate,
                              eps=self.variance_epsilon,
                              norm_before_gate=False)


def mamba_v2_sharded_weight_loader(
    shard_spec: list[tuple[int, int, float]],
    tp_size: int,
    tp_rank: int,
) -> LoaderFunction:
    """Create a weight loader for mamba v2. This ensures that the projections
    are correctly sharded so that they can be split into x, B, C. It also
    ensures that all the groups corresponding to a head shard is placed
    together with it.
    """

    def loader(param: torch.Tensor, loaded_weight: torch.Tensor) -> None:

        # - track boundary of (sharded) param, and loaded_weight, respectively
        boundary, loaded_boundary = 0, 0

        # - iterate over the shard specs
        for full_dim, extra, duplicate_groups in shard_spec:
            # - full dim is the model dim (before TP).
            # - extra > 0, means there is expected overall increase
            #   of dimensions. This is so because of replication.
            # - ratio is used map the tp_rank to the actual shard
            #   rank. This is useful when there is replication of
            #   groups to accompany head shards.

            # - size of the loaded shard
            shard_size = full_dim // tp_size

            # - compute the rank into the loaded shard.
            # - if there is replication, different TP shards will
            #   take from the same rank.
            # NOTE: currently we only support duplication
            # in the case where num_groups == 1
            rank = 0 if duplicate_groups else tp_rank

            # - leftmost boundary index into loaded weight.
            loaded_skip = rank * shard_size
            loaded_start_idx = loaded_boundary + loaded_skip

            # - take these many dims from the loaded weight.
            take = min(shard_size, full_dim - extra - loaded_skip)

            # - always shard on dim 0
            # - the ignore is for a mundane mypy error as it does not
            #   seem to handle slices well.
            # https://github.com/python/mypy/issues/2410
            param.data[
                boundary:(boundary + take),
                ...  # type: ignore[misc]
            ] = loaded_weight[loaded_start_idx:(loaded_start_idx +
                                                take)  # type: ignore[misc]
                              ]  # type: ignore[misc]

            # move indexing boundaries
            boundary += shard_size
            loaded_boundary += full_dim - extra

    return loader


# Adapted from transformers.models.mamba.modeling_mamba.MambaMixer
@CustomOp.register("mamba_mixer2")
class MambaMixer2(MambaBase, CustomOp):
    """
    Compute ∆, A, B, C, and D the state space parameters and compute
    the `contextualized_states`. A, D are input independent
    (see Mamba paper [1] Section 3.5.2 "Interpretation of A"
    for why A isn't selective) ∆, B, C are input-dependent
    (this is a key difference between Mamba and the linear time
    invariant S4, and is why Mamba is called
    **selective** state spaces)
    """

    def __init__(self,
                 hidden_size: int,
                 ssm_state_size: int,
                 conv_kernel_size: int,
                 intermediate_size: int,
                 use_conv_bias: bool,
                 use_bias: bool,
                 n_groups: int = 1,
                 num_heads: int = 128,
                 head_dim: int = 64,
                 rms_norm_eps: float = 1e-5,
                 activation: str = "silu",
                 use_rms_norm: bool = True,
                 model_config: Optional[ModelConfig] = None,
                 cache_config: Optional[CacheConfig] = None,
                 quant_config: Optional[QuantizationConfig] = None,
                 prefix: str = ""):
        super().__init__()

        # For TP, the sharding plan is as follows:
        # - for the conv modules, since
        #   conv_dim = intermediate_size * 2 * n_groups * ssm_state_size,
        #   we shard intermediate_size and n_groups
        # - since intermediate_size = n_heads * head_dim, sharding on
        #   intermediate_size is achieved by sharding on n_heads.
        # - IF, world_size divides groups, then sharding
        #   (n_groups / world_size, n_heads / world_size)
        #   also maintains the invariant n_heads % n_groups == 0
        # - HOWEVER IF, world_size DOES NOT divide groups, then we need
        #   to allocate extra space in the shard, such that groups
        #   may be replicated to follow the head shard.
        # - NOTE: currently for the world size DOES NOT divide groups
        #   case, we only support the case when n_groups == 1
        self.tp_size = get_tensor_model_parallel_world_size()
        tp_rank = get_tensor_model_parallel_rank()

        assert (num_heads % self.tp_size == 0
                ), "Tensor parallel world size must divide num heads."

        assert (n_groups % self.tp_size) == 0 or n_groups == 1, (
            "If tensor parallel world size does not divide num_groups, "
            "then num_groups must equal 1.")

        assert (n_groups % self.tp_size == 0) or self.tp_size == 1 or \
            quant_config is None, (
            "Tensor parallel currently supported for quantized models only "
            "if tensor parallel world size divides num groups."
        )

        self.ssm_state_size = ssm_state_size
        self.conv_kernel_size = conv_kernel_size
        self.activation = activation

        self.intermediate_size = intermediate_size
        self.head_dim = head_dim
        self.num_heads = num_heads

        self.n_groups = n_groups
        if n_groups % self.tp_size != 0:
            # - for TP we shard conv_dim by sharding on n_groups,
            # - but if n_groups cannot divide tp_size, we need to
            #   extend some extra groups
            groups = MambaStateShapeCalculator.extra_groups_for_head_shards(
                n_groups, self.tp_size)
            self.n_groups = n_groups + groups

        self.groups_ssm_state_size = self.n_groups * self.ssm_state_size
        self.conv_dim = intermediate_size + 2 * self.groups_ssm_state_size

        if n_groups % self.tp_size == 0:
            self.conv1d = MergedColumnParallelLinear(
                input_size=conv_kernel_size,
                output_sizes=[
                    intermediate_size,
                    self.groups_ssm_state_size,
                    self.groups_ssm_state_size,
                ],
                bias=use_conv_bias,
                quant_config=None,
                prefix=f"{prefix}.conv1d",
            )

            self.in_proj = MergedColumnParallelLinear(
                input_size=hidden_size,
                output_sizes=[
                    intermediate_size,
                    intermediate_size,
                    self.groups_ssm_state_size,
                    self.groups_ssm_state_size,
                    self.num_heads,
                ],
                bias=use_bias,
                quant_config=quant_config,
                prefix=f"{prefix}.in_proj",
            )
        else:
            # This is the n_groups == 1 case,
            # where we need to duplicate groups if TP>1.

            self.conv1d = ColumnParallelLinear(
                input_size=conv_kernel_size,
                output_size=self.conv_dim,
                bias=use_conv_bias,
                quant_config=None,
                prefix=f"{prefix}.conv1d",
            )

            self.in_proj = ColumnParallelLinear(
                input_size=hidden_size,
                output_size=intermediate_size + self.conv_dim + self.num_heads,
                bias=use_bias,
                quant_config=quant_config,
                prefix=f"{prefix}.in_proj",
            )

            # - because in_proj is a concatenation of 3 weights, we
            #   need to interleave them before sharding
            # - use the custom weight loader mamba_v2_sharded_weight_loader
            #   for conv1d.bias, covn1d.weight and in_proj.weight
            # - need to set these settings, to assign the groups
            #   to the head shards
            group_shard_settings = (
                self.groups_ssm_state_size,  # expected model size
                (self.n_groups - n_groups) *
                self.ssm_state_size,  # extra dims assigned
                n_groups == 1,  # if there was only one group
            )
            intermediate_settings = (intermediate_size, 0, False)
            head_settings = (self.num_heads, 0, False)

            # - the weight already has a "weight_loader" attribute
            #   which set_weight_attrs will raise if we do not
            #   delete before trying to override it
            # - ditto for the other two weights below
            delattr(self.conv1d.bias, "weight_loader")
            set_weight_attrs(
                self.conv1d.bias,
                {
                    "weight_loader":
                    mamba_v2_sharded_weight_loader(
                        [
                            intermediate_settings,
                            group_shard_settings,
                            group_shard_settings,
                        ],
                        self.tp_size,
                        tp_rank,
                    )
                },
            )

            delattr(self.conv1d.weight, "weight_loader")
            set_weight_attrs(
                self.conv1d.weight,
                {
                    "weight_loader":
                    mamba_v2_sharded_weight_loader(
                        [
                            intermediate_settings,
                            group_shard_settings,
                            group_shard_settings,
                        ],
                        self.tp_size,
                        tp_rank,
                    )
                },
            )

            if quant_config is None:
                # - quant layers do not have a weight loader
                delattr(self.in_proj.weight, "weight_loader")
                set_weight_attrs(
                    self.in_proj.weight,
                    {
                        "weight_loader":
                        mamba_v2_sharded_weight_loader(
                            [
                                intermediate_settings,  # for gate
                                intermediate_settings,
                                group_shard_settings,
                                group_shard_settings,
                                head_settings,  # for dt
                            ],
                            self.tp_size,
                            tp_rank,
                        )
                    },
                )

        # unsqueeze to fit conv1d weights shape into the linear weights shape.
        # Can't do this in `weight_loader` since it already exists in
        # `ColumnParallelLinear` and `MergedColumnParallelLinear`,
        # and `set_weight_attrs` doesn't allow to override it
        self.conv1d.weight.data = self.conv1d.weight.data.unsqueeze(1)

        # - these are TPed by heads to reduce the size of the
        #   temporal shape
        self.A = nn.Parameter(
            torch.empty(
                divide(num_heads, self.tp_size),
                dtype=torch.float32,
            ))
        self.D = nn.Parameter(torch.ones(num_heads // self.tp_size))
        self.dt_bias = nn.Parameter(torch.ones(num_heads // self.tp_size))
        self.use_rms_norm = use_rms_norm

        set_weight_attrs(self.D, {"weight_loader": sharded_weight_loader(0)})
        a_weight_loader = composed_weight_loader(
            sharded_weight_loader(0), lambda x: -torch.exp(x.float()))
        set_weight_attrs(self.A, {"weight_loader": a_weight_loader})
        set_weight_attrs(self.dt_bias,
                         {"weight_loader": sharded_weight_loader(0)})

        self.out_proj = RowParallelLinear(
            intermediate_size,
            hidden_size,
            bias=use_bias,
            input_is_parallel=True,
            quant_config=quant_config,
            prefix=f"{prefix}.out_proj",
        )

        self.norm = Mixer2RMSNormGated(intermediate_size,
                                       n_groups,
                                       self.use_rms_norm,
                                       eps=rms_norm_eps)

        compilation_config = get_current_vllm_config().compilation_config
        if prefix in compilation_config.static_forward_context:
            raise ValueError(f"Duplicate layer name: {prefix}")
        compilation_config.static_forward_context[prefix] = self
        # The tuple is (conv_state, ssm_state)
        self.kv_cache = (torch.tensor([]), torch.tensor([]))

        self.model_config = model_config
        self.cache_config = cache_config
        self.prefix = prefix

    def forward_native(
        self,
        hidden_states: torch.Tensor,
        output: torch.Tensor,
        mup_vector: Optional[torch.Tensor] = None,
    ):
        pass

    def forward(
        self,
        hidden_states: torch.Tensor,
        output: torch.Tensor,
        mup_vector: Optional[torch.Tensor] = None,
    ):
        torch.ops.vllm.mamba_mixer2(
            hidden_states,
            output,
            self.prefix,
            mup_vector,
        )

    def forward_cuda(
        self,
        hidden_states: torch.Tensor,
        output: torch.Tensor,
        mup_vector: Optional[torch.Tensor] = None,
    ):
        forward_context = get_forward_context()
        # attn_metadata contains metadata necessary for the mamba2 triton
        # kernels to operate in continuous batching and in chunked prefill
        # modes; they are computed at top-level model forward since they
        # stay the same and reused for all mamba layers in the same iteration
        attn_metadata: AttentionMetadata = forward_context.attn_metadata
<<<<<<< HEAD
        if envs.VLLM_USE_V1:
            if attn_metadata is not None:
                assert isinstance(attn_metadata, dict)
                attn_metadata = attn_metadata[self.prefix]
                mamba2_metadata = attn_metadata
                assert isinstance(attn_metadata, Mamba2AttentionMetadata)
                self_kv_cache = self.kv_cache[forward_context.virtual_engine]
                # conv_state = (..., dim, width-1) yet contiguous along 'dim'
                conv_state = self_kv_cache[0].transpose(-1, -2)
                ssm_state = self_kv_cache[1]
                state_indices_tensor = attn_metadata.state_indices_tensor
                cu_chunk_seqlen_p = attn_metadata.cu_chunk_seqlen_p
                last_chunk_p = attn_metadata.last_chunk_p
        else:
            conv_state = mamba_cache_params.conv_state
            ssm_state = mamba_cache_params.ssm_state
            state_indices_tensor = mamba_cache_params.state_indices_tensor

        # Common members between V1 metadata and V0 metadata
        if mamba2_metadata is not None:
            has_initial_states_p = mamba2_metadata.has_initial_states_p
            prep_initial_states = mamba2_metadata.prep_initial_states
            chunk_size = mamba2_metadata.chunk_size
            seq_idx_p = mamba2_metadata.seq_idx_p
            chunk_indices_p = mamba2_metadata.chunk_indices_p
            chunk_offsets_p = mamba2_metadata.chunk_offsets_p
=======

        if attn_metadata is not None:
            assert isinstance(attn_metadata, dict)
            attn_metadata = attn_metadata[self.prefix]
            assert isinstance(attn_metadata, Mamba2AttentionMetadata)
            self_kv_cache = self.kv_cache[forward_context.virtual_engine]
            # conv_state = (..., dim, width-1) yet contiguous along 'dim'
            conv_state = self_kv_cache[0].transpose(-1, -2)
            ssm_state = self_kv_cache[1]
            state_indices_tensor = attn_metadata.state_indices_tensor
            has_initial_states_p = attn_metadata.has_initial_states_p
            prep_initial_states = attn_metadata.prep_initial_states
            chunk_size = attn_metadata.chunk_size
            seq_idx_p = attn_metadata.seq_idx_p
            chunk_indices_p = attn_metadata.chunk_indices_p
            chunk_offsets_p = attn_metadata.chunk_offsets_p
            query_start_loc_p = attn_metadata.query_start_loc_p
>>>>>>> db1e42f6

        # 1. Gated MLP's linear projection
        projected_states, _ = self.in_proj(hidden_states)

        if mup_vector is not None:
            projected_states = projected_states * mup_vector

        gate, hidden_states_B_C, dt = torch.split(
            projected_states,
            [
                self.intermediate_size // self.tp_size,
                self.conv_dim // self.tp_size,
                self.num_heads // self.tp_size,
            ],
            dim=-1,
        )

        conv_weights = self.conv1d.weight.view(self.conv1d.weight.size(0),
                                               self.conv1d.weight.size(2))

        # - get hidden_states, B and C after depthwise convolution.
        split_hidden_states_B_C_fn = lambda hidden_states_B_C: torch.split(
            hidden_states_B_C,
            [
                self.intermediate_size // self.tp_size,
                self.groups_ssm_state_size // self.tp_size,
                self.groups_ssm_state_size // self.tp_size,
            ],
            dim=-1,
        )

        if attn_metadata is None:
            # profile run
            hidden_states_B_C = (hidden_states_B_C.transpose(
                0, 1).clone().transpose(0, 1)).contiguous()
            hidden_states, _B, _C = split_hidden_states_B_C_fn(
                hidden_states_B_C)
            hidden_states = self.norm(hidden_states, gate)
            out, _ = self.out_proj(hidden_states)
            return out

        # NOTE: V0 put prefill before decode, v1 puts decode before prefill
        num_prefills = attn_metadata.num_prefills  # request count
        num_decodes = attn_metadata.num_decode_tokens  # token count (=request)
        num_prefill_tokens = attn_metadata.num_prefill_tokens  # token count
        has_prefill = num_prefills > 0
        has_decode = num_decodes > 0
        num_actual_tokens = num_prefill_tokens + num_decodes

        # Separate prefill and decode by splitting varlen input
        # Split along token dimension
        hidden_states_B_C_d, hidden_states_B_C_p = torch.split(
            hidden_states_B_C[:num_actual_tokens],
            [num_decodes, num_prefill_tokens],
            dim=0,
        )
        dt_d, dt_p = torch.split(
            dt[:num_actual_tokens],
            [num_decodes, num_prefill_tokens],
            dim=0,
        )
        # Split along batch dimension
        state_indices_tensor_d, state_indices_tensor_p = torch.split(
            state_indices_tensor[:num_actual_tokens],
            [num_decodes, num_prefills],
            dim=0,
        )

        # Preallocate output tensor to avoid memcpy cost for merging prefill
        # and decode outputs
        preallocated_ssm_out = torch.empty(
            [
                num_prefill_tokens + num_decodes,
                (self.num_heads // self.tp_size) * self.head_dim
            ],
            dtype=hidden_states.dtype,
            device=hidden_states.device,
        )
        preallocated_ssm_out_d, preallocated_ssm_out_p = torch.split(
            preallocated_ssm_out,
            [num_decodes, num_prefill_tokens],
            dim=0,
        )

        # Process prefill requests
        if has_prefill:
            # 2. Convolution sequence transformation
            # - "cache_indices" updates the conv_state cache in positions
            #   pointed to by "state_indices_tensor"
            x = hidden_states_B_C_p.transpose(
                0, 1)  # this is the form that causal-conv see
            hidden_states_B_C_p = causal_conv1d_fn(
                x,
                conv_weights,
                self.conv1d.bias,
                activation=self.activation,
                conv_states=conv_state,
                has_initial_state=has_initial_states_p,
                cache_indices=state_indices_tensor_p,
                metadata=attn_metadata,
                query_start_loc=query_start_loc_p).transpose(
                    0, 1)[:num_prefill_tokens]

            hidden_states_p, B_p, C_p = split_hidden_states_B_C_fn(
                hidden_states_B_C_p)

            # 3. State Space Model sequence transformation
            initial_states = None
            if (has_initial_states_p is not None and prep_initial_states):
                initial_states = torch.where(
                    has_initial_states_p[:, None, None, None],
                    ssm_state[state_indices_tensor_p], 0)

            # NOTE: final output is an in-place update of out tensor
            varlen_states = mamba_chunk_scan_combined_varlen(
                hidden_states_p.view(num_prefill_tokens,
                                     self.num_heads // self.tp_size,
                                     self.head_dim),
                dt_p,
                self.A,
                B_p.view(num_prefill_tokens, self.n_groups // self.tp_size,
                         -1),
                C_p.view(num_prefill_tokens, self.n_groups // self.tp_size,
                         -1),
                chunk_size=chunk_size,
                D=self.D,
                z=None,
                dt_bias=self.dt_bias,
                seq_idx=seq_idx_p,
                chunk_indices=chunk_indices_p,
                chunk_offsets=chunk_offsets_p,
                cu_seqlens=query_start_loc_p,
                cu_chunk_seqlens=cu_chunk_seqlen_p,
                last_chunk=last_chunk_p,
                initial_states=initial_states,
                dt_softplus=True,
                dt_limit=(0.0, float("inf")),
                out=preallocated_ssm_out_p.view(num_prefill_tokens, -1,
                                                self.head_dim),
                state_dtype=ssm_state.dtype)

            # update ssm states
            # - varlen state is a (num_prefills, nheads, headdim, dstate) tensor
            ssm_state[state_indices_tensor_p] = varlen_states

        # Process decode requests
        if has_decode:
            # 2. Convolution sequence transformation
            hidden_states_B_C_d = causal_conv1d_update(
                hidden_states_B_C_d,
                conv_state,
                conv_weights,
                self.conv1d.bias,
                self.activation,
                conv_state_indices=state_indices_tensor_d)

            hidden_states_d, B_d, C_d = split_hidden_states_B_C_fn(
                hidden_states_B_C_d)

            # 3. State Space Model sequence transformation
            n_groups = self.n_groups // self.tp_size
            A_d = self.A[:, None, ...][:, :, None].expand(
                -1, self.head_dim, self.ssm_state_size).to(dtype=torch.float32)
            dt_d = dt_d[:, :, None].expand(-1, -1, self.head_dim)
            dt_bias = self.dt_bias[:, None, ...].expand(-1, self.head_dim)
            D_d = self.D[:, None, ...].expand(-1, self.head_dim)
            B_d = B_d.view(-1, n_groups, B_d.shape[1] // n_groups)
            C_d = C_d.view(-1, n_groups, C_d.shape[1] // n_groups)
            hidden_states_d = hidden_states_d.view(
                -1, self.num_heads // self.tp_size, self.head_dim)

            # - the hidden is reshaped into (bs, num_heads, head_dim)
            # - mamba_cache_params.ssm_state's slots will be selected
            #   using state_indices_tensor_d
            # NOTE: final output is an in-place update of out tensor
            selective_state_update(
                ssm_state,
                hidden_states_d,
                dt_d,
                A_d,
                B_d,
                C_d,
                D_d,
                z=None,
                dt_bias=dt_bias,
                dt_softplus=True,
                state_batch_indices=state_indices_tensor_d,
                out=preallocated_ssm_out_d.view(num_decodes, -1,
                                                self.head_dim),
            )

        # 4. gated MLP
        # GatedRMSNorm internally applying SiLU to the gate
        # SiLU is applied internally before normalization, unlike standard
        # norm usage
        hidden_states = self.norm(preallocated_ssm_out,
                                  gate[:num_actual_tokens])

        # 5. Final linear projection
        output[:num_actual_tokens], _ = self.out_proj(hidden_states)

    def get_state_dtype(self) -> tuple[torch.dtype, torch.dtype]:
        assert self.model_config is not None
        assert self.cache_config is not None
        return MambaStateDtypeCalculator.mamba2_state_dtype(
            self.model_config.dtype,
            self.cache_config.mamba_cache_dtype,
            self.cache_config.mamba_ssm_cache_dtype,
        )

    def get_state_shape(self) -> tuple[tuple[int, ...], tuple[int, ...]]:
        return MambaStateShapeCalculator.mamba2_state_shape(
            intermediate_size=self.intermediate_size,
            tp_world_size=get_tensor_model_parallel_world_size(),
            n_groups=self.n_groups,
            num_heads=self.num_heads,
            head_dim=self.head_dim,
            state_size=self.ssm_state_size,
            conv_kernel=self.conv_kernel_size,
        )

    @property
    def mamba_type(self) -> str:
        return "mamba2"

    def get_attn_backend(self) -> type["AttentionBackend"]:
        from vllm.v1.attention.backends.mamba2_attn import (
            Mamba2AttentionBackend)
        return Mamba2AttentionBackend


def mamba_mixer2(
    hidden_states: torch.Tensor,
    output: torch.Tensor,
    layer_name: str,
    mup_vector: Optional[torch.Tensor] = None,
) -> None:
    forward_context: ForwardContext = get_forward_context()
    self = forward_context.no_compile_layers[layer_name]
    self.forward_cuda(hidden_states=hidden_states,
                      output=output,
                      mup_vector=mup_vector)


def mamba_mixer2_fake(
    hidden_states: torch.Tensor,
    output: torch.Tensor,
    layer_name: str,
    mup_vector: Optional[torch.Tensor] = None,
) -> None:
    return


direct_register_custom_op(
    op_name="mamba_mixer2",
    op_func=mamba_mixer2,
    mutates_args=["output"],
    fake_impl=mamba_mixer2_fake,
)<|MERGE_RESOLUTION|>--- conflicted
+++ resolved
@@ -488,34 +488,6 @@
         # modes; they are computed at top-level model forward since they
         # stay the same and reused for all mamba layers in the same iteration
         attn_metadata: AttentionMetadata = forward_context.attn_metadata
-<<<<<<< HEAD
-        if envs.VLLM_USE_V1:
-            if attn_metadata is not None:
-                assert isinstance(attn_metadata, dict)
-                attn_metadata = attn_metadata[self.prefix]
-                mamba2_metadata = attn_metadata
-                assert isinstance(attn_metadata, Mamba2AttentionMetadata)
-                self_kv_cache = self.kv_cache[forward_context.virtual_engine]
-                # conv_state = (..., dim, width-1) yet contiguous along 'dim'
-                conv_state = self_kv_cache[0].transpose(-1, -2)
-                ssm_state = self_kv_cache[1]
-                state_indices_tensor = attn_metadata.state_indices_tensor
-                cu_chunk_seqlen_p = attn_metadata.cu_chunk_seqlen_p
-                last_chunk_p = attn_metadata.last_chunk_p
-        else:
-            conv_state = mamba_cache_params.conv_state
-            ssm_state = mamba_cache_params.ssm_state
-            state_indices_tensor = mamba_cache_params.state_indices_tensor
-
-        # Common members between V1 metadata and V0 metadata
-        if mamba2_metadata is not None:
-            has_initial_states_p = mamba2_metadata.has_initial_states_p
-            prep_initial_states = mamba2_metadata.prep_initial_states
-            chunk_size = mamba2_metadata.chunk_size
-            seq_idx_p = mamba2_metadata.seq_idx_p
-            chunk_indices_p = mamba2_metadata.chunk_indices_p
-            chunk_offsets_p = mamba2_metadata.chunk_offsets_p
-=======
 
         if attn_metadata is not None:
             assert isinstance(attn_metadata, dict)
@@ -533,7 +505,8 @@
             chunk_indices_p = attn_metadata.chunk_indices_p
             chunk_offsets_p = attn_metadata.chunk_offsets_p
             query_start_loc_p = attn_metadata.query_start_loc_p
->>>>>>> db1e42f6
+            cu_chunk_seqlen_p = attn_metadata.cu_chunk_seqlen_p
+            last_chunk_p = attn_metadata.last_chunk_p
 
         # 1. Gated MLP's linear projection
         projected_states, _ = self.in_proj(hidden_states)
