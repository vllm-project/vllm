# SPDX-License-Identifier: Apache-2.0
# SPDX-FileCopyrightText: Copyright contributors to the vLLM project
from math import prod
from typing import Optional, Union

import torch

from vllm import _custom_ops as ops
from vllm.model_executor.layers.quantization.utils.fp8_utils import (
    per_token_group_quant_fp8)
from vllm.model_executor.layers.quantization.utils.int8_utils import (
    per_token_group_quant_int8, per_token_quant_int8)
from vllm.model_executor.layers.quantization.utils.mxfp4_utils import (
    quant_dequant_mxfp4)
<<<<<<< HEAD
=======
from vllm.model_executor.layers.quantization.utils.mxfp8_utils import (
    mxfp8_quantize)
from vllm.platforms import current_platform
>>>>>>> 37241077
from vllm.triton_utils import tl, triton
from vllm.utils import cdiv
from vllm.utils.flashinfer import fp4_quantize


@triton.jit
def _count_expert_num_tokens(topk_ids_ptr, expert_num_tokens_ptr, num_experts,
                             topk_numel, expert_map,
                             HAS_EXPERT_MAP: tl.constexpr,
                             BLOCK_SIZE: tl.constexpr):

    curr_expert = tl.program_id(0)

    offsets = tl.arange(0, BLOCK_SIZE)
    topk_ids_ptrs = topk_ids_ptr + offsets

    acc = tl.zeros((BLOCK_SIZE, ), dtype=tl.int32)
    for x in range(tl.cdiv(topk_numel, BLOCK_SIZE)):
        mask = offsets < (topk_numel - x * BLOCK_SIZE)
        expert_ids = tl.load(topk_ids_ptrs, mask=mask, other=-1)
        if HAS_EXPERT_MAP:
            expert_map_ptrs = expert_map + expert_ids
            expert_map_mask = expert_ids >= 0
            expert_ids = tl.load(expert_map_ptrs,
                                 mask=expert_map_mask,
                                 other=-1)

        has_curr_expert = tl.where(expert_ids == curr_expert, 1, 0)
        acc = acc + has_curr_expert
        topk_ids_ptrs += BLOCK_SIZE

    if curr_expert < num_experts:
        tl.store(expert_num_tokens_ptr + curr_expert, tl.sum(acc))


def count_expert_num_tokens(
        topk_ids: torch.Tensor, num_local_experts: int,
        expert_map: Optional[torch.Tensor]) -> torch.Tensor:
    """
    Count the number to tokens assigned to each expert.

    Parameters:
    - topk_ids (torch.Tensor): Tensor mapping each token to its
    list of experts.
    - num_local_experts (int): Number of experts in this rank.
    - expert_map (Optional[torch.Tensor]):  A tensor mapping expert indices
    from the global expert space to the local expert space of the expert
    parallel shard.

    Returns:
    A tensor of size num_local_experts, where tensor[i] holds the number
    of tokens assigned to the ith expert.
    """
    assert topk_ids.dtype.is_signed, (
        "The kernel uses -1 to represent invalid topk_ids")
    expert_num_tokens = torch.empty((num_local_experts),
                                    device=topk_ids.device,
                                    dtype=torch.int32)

    grid = num_local_experts
    BLOCK_SIZE = min(topk_ids.numel(), 1024)
    BLOCK_SIZE = triton.next_power_of_2(BLOCK_SIZE)

    _count_expert_num_tokens[(grid, )](
        topk_ids,
        expert_num_tokens,
        num_local_experts,
        topk_ids.numel(),
        expert_map,
        HAS_EXPERT_MAP=expert_map is not None,
        BLOCK_SIZE=BLOCK_SIZE,
    )

    return expert_num_tokens


def _resize_cache(x: torch.Tensor, v: tuple[int, ...]) -> torch.Tensor:
    """
    Shrink the given tensor and apply the given view to it.  This is
    used to resize the intermediate fused_moe caches.
    """
    assert prod(v) <= x.numel(
    ), f"{v} ({prod(v)}) <= {x.shape} ({x.numel()})"  # CUDAGRAPH unfriendly?
    return x.flatten()[:prod(v)].view(*v)


def _fp4_quantize(
    A: torch.Tensor,
    A_scale: Optional[torch.Tensor],
    is_sf_swizzled_layout: bool,
) -> tuple[torch.Tensor, torch.Tensor]:
    return fp4_quantize(A,
                        A_scale,
                        is_sf_swizzled_layout=is_sf_swizzled_layout)


def _fp8_quantize(
    A: torch.Tensor,
    A_scale: Optional[torch.Tensor],
    per_act_token: bool,
    block_shape: Optional[list[int]] = None,
) -> tuple[torch.Tensor, torch.Tensor]:
    """
    Perform fp8 quantization on the inputs.  If a block_shape
    is provided, the output will be blocked.
    """
    if block_shape is None:
        # TODO(luka): use QuantFP8 custom op
        #  https://github.com/vllm-project/vllm/issues/20711
        A, A_scale = ops.scaled_fp8_quant(
            A, A_scale, use_per_token_if_dynamic=per_act_token)
    else:
        assert not per_act_token
        assert len(block_shape) == 2
        _, block_k = block_shape[0], block_shape[1]
        A, A_scale = per_token_group_quant_fp8(A, block_k)
        assert cdiv(A.size(-1), block_k) == A_scale.size(-1)

    return A, A_scale


def _int8_quantize(
    A: torch.Tensor,
    A_scale: Optional[torch.Tensor],
    per_act_token: bool,
    block_shape: Optional[list[int]] = None,
) -> tuple[torch.Tensor, torch.Tensor]:
    """
    Perform int8 quantization on the inputs.  If a block_shape
    is provided, the output will be blocked.
    """

    # If weights are per-channel (per_channel_quant=True), then
    # activations apply per-token quantization. Otherwise, assume
    # activation tensor-wise fp8/int8 quantization, dynamic or static
    if block_shape is None:
        assert per_act_token, \
            "int8 quantization only supports block or channel-wise"
        A, A_scale = per_token_quant_int8(A)
    else:
        assert not per_act_token
        assert len(block_shape) == 2
        _, block_k = block_shape[0], block_shape[1]
        A, A_scale = per_token_group_quant_int8(A, block_k)
        assert cdiv(A.size(-1), block_k) == A_scale.size(-1)

    return A, A_scale


def _mxfp4_quantize(
    A: torch.Tensor,
    A_scale: Optional[torch.Tensor],
    per_act_token_quant: bool,
    block_shape: Optional[list[int]] = None,
) -> tuple[torch.Tensor, None]:
    assert block_shape is None
    # TODO: native mxfp4 is currently not integrated in vllm,
    # so simulating even on devices supporting this data type natively.
    # Once integrated, `current_platform.supports_mx()` should be used to
    # control quantize+dequantize, or simply quantize here down to mxfp4.
    A = quant_dequant_mxfp4(A)

    return A, None


def _mxfp8_quantize(
    A: torch.Tensor,
    A_scale: Optional[torch.Tensor],
    per_act_token_quant: bool,
    block_shape: Optional[list[int]] = None,
) -> tuple[torch.Tensor, torch.Tensor]:
    assert A_scale is None
    assert not per_act_token_quant
    assert block_shape is None
    return mxfp8_quantize(A)


def moe_kernel_quantize_input(
    A: torch.Tensor,
    A_scale: Optional[torch.Tensor],
    quant_dtype: Union[None, torch.dtype, str],
    per_act_token_quant: bool,
    block_shape: Optional[list[int]] = None,
    is_fp4_scale_swizzled: bool = True,
) -> tuple[torch.Tensor, Optional[torch.Tensor]]:
    if quant_dtype == torch.float8_e4m3fn:
        return _fp8_quantize(A, A_scale, per_act_token_quant, block_shape)
    elif quant_dtype == torch.int8:
        return _int8_quantize(A, A_scale, per_act_token_quant, block_shape)
    elif quant_dtype == "nvfp4":
        return _fp4_quantize(A,
                             A_scale,
                             is_sf_swizzled_layout=is_fp4_scale_swizzled)
    elif quant_dtype == "mxfp4":
        return _mxfp4_quantize(A, A_scale, per_act_token_quant, block_shape)
    elif quant_dtype == "mxfp8":
        return _mxfp8_quantize(A, A_scale, per_act_token_quant, block_shape)
    else:
        return A, A_scale


def _fp8_perm(m: torch.Tensor, idx: torch.Tensor) -> torch.Tensor:
    """
    A permutation routine that works on fp8 types.
    """
    if torch.is_floating_point(m) and m.dtype.itemsize == 1:
        return m.view(dtype=torch.uint8)[idx, ...].view(dtype=m.dtype)
    else:
        return m[idx, ...]


def normalize_scales_shape(
        scales: Optional[torch.Tensor]) -> Optional[torch.Tensor]:
    if scales is not None:
        if scales.numel() == 1:
            scales = scales.view(1, 1)
        else:
            scales = scales.view(-1, scales.size(-1))
    return scales


def normalize_batched_scales_shape(
    scales: Optional[torch.Tensor],
    num_experts: int,
) -> Optional[torch.Tensor]:
    if scales is not None and scales.ndim < 3:
        if scales.numel() == 1:
            scales = scales.view(1)
            scales = torch.repeat_interleave(scales, num_experts,
                                             dim=0).view(num_experts, 1, 1)
        else:
            scales = scales.view(num_experts, -1, scales.size(-1))

    return scales


def _validate_scale_shape(
    a: torch.Tensor,
    a_scale: Optional[torch.Tensor],
    per_act_token_quant: bool,
    block_shape: Optional[list[int]],
) -> None:
    if a_scale is None:
        return

    if not per_act_token_quant and block_shape is None:
        assert a_scale.numel() == 1, f"{a_scale.shape}"
    elif per_act_token_quant:
        assert a_scale.shape[0] == a.shape[0] and a_scale.shape[1] == 1, (
            f"{a_scale.shape[0]} == {a.shape[0]} and {a_scale.shape[1]} == 1")
    else:
        assert block_shape is not None
        expected = (a.shape[0], cdiv(a.shape[1], block_shape[1]))
        assert a_scale.shape == expected, f"{a_scale.shape} == {expected}"<|MERGE_RESOLUTION|>--- conflicted
+++ resolved
@@ -12,12 +12,8 @@
     per_token_group_quant_int8, per_token_quant_int8)
 from vllm.model_executor.layers.quantization.utils.mxfp4_utils import (
     quant_dequant_mxfp4)
-<<<<<<< HEAD
-=======
 from vllm.model_executor.layers.quantization.utils.mxfp8_utils import (
     mxfp8_quantize)
-from vllm.platforms import current_platform
->>>>>>> 37241077
 from vllm.triton_utils import tl, triton
 from vllm.utils import cdiv
 from vllm.utils.flashinfer import fp4_quantize
