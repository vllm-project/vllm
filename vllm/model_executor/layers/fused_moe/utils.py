# SPDX-License-Identifier: Apache-2.0
# SPDX-FileCopyrightText: Copyright contributors to the vLLM project
from math import prod
from typing import Optional, Union

import torch

from vllm import _custom_ops as ops
from vllm.model_executor.layers.quantization.utils.fp8_utils import (
    per_token_group_quant_fp8)
from vllm.model_executor.layers.quantization.utils.int8_utils import (
    per_token_group_quant_int8, per_token_quant_int8)
<<<<<<< HEAD
from vllm.model_executor.layers.quantization.utils.ocp_mx_utils import (
    quant_dequant_mxfp4, quant_dequant_mxfp6)
=======
from vllm.model_executor.layers.quantization.utils.mxfp4_utils import (
    quant_dequant_mxfp4)
from vllm.model_executor.layers.quantization.utils.mxfp8_utils import (
    mxfp8_quantize)
>>>>>>> 37241077
from vllm.platforms import current_platform
from vllm.triton_utils import tl, triton
from vllm.utils import cdiv
from vllm.utils.flashinfer import fp4_quantize


@triton.jit
def _count_expert_num_tokens(topk_ids_ptr, expert_num_tokens_ptr, num_experts,
                             topk_numel, expert_map,
                             HAS_EXPERT_MAP: tl.constexpr,
                             BLOCK_SIZE: tl.constexpr):

    curr_expert = tl.program_id(0)

    offsets = tl.arange(0, BLOCK_SIZE)
    topk_ids_ptrs = topk_ids_ptr + offsets

    acc = tl.zeros((BLOCK_SIZE, ), dtype=tl.int32)
    for x in range(tl.cdiv(topk_numel, BLOCK_SIZE)):
        mask = offsets < (topk_numel - x * BLOCK_SIZE)
        expert_ids = tl.load(topk_ids_ptrs, mask=mask, other=-1)
        if HAS_EXPERT_MAP:
            expert_map_ptrs = expert_map + expert_ids
            expert_map_mask = expert_ids >= 0
            expert_ids = tl.load(expert_map_ptrs,
                                 mask=expert_map_mask,
                                 other=-1)

        has_curr_expert = tl.where(expert_ids == curr_expert, 1, 0)
        acc = acc + has_curr_expert
        topk_ids_ptrs += BLOCK_SIZE

    if curr_expert < num_experts:
        tl.store(expert_num_tokens_ptr + curr_expert, tl.sum(acc))


def count_expert_num_tokens(
        topk_ids: torch.Tensor, num_local_experts: int,
        expert_map: Optional[torch.Tensor]) -> torch.Tensor:
    """
    Count the number to tokens assigned to each expert.

    Parameters:
    - topk_ids (torch.Tensor): Tensor mapping each token to its
    list of experts.
    - num_local_experts (int): Number of experts in this rank.
    - expert_map (Optional[torch.Tensor]):  A tensor mapping expert indices
    from the global expert space to the local expert space of the expert
    parallel shard.

    Returns:
    A tensor of size num_local_experts, where tensor[i] holds the number
    of tokens assigned to the ith expert.
    """
    assert topk_ids.dtype.is_signed, (
        "The kernel uses -1 to represent invalid topk_ids")
    expert_num_tokens = torch.empty((num_local_experts),
                                    device=topk_ids.device,
                                    dtype=torch.int32)

    grid = num_local_experts
    BLOCK_SIZE = min(topk_ids.numel(), 1024)
    BLOCK_SIZE = triton.next_power_of_2(BLOCK_SIZE)

    _count_expert_num_tokens[(grid, )](
        topk_ids,
        expert_num_tokens,
        num_local_experts,
        topk_ids.numel(),
        expert_map,
        HAS_EXPERT_MAP=expert_map is not None,
        BLOCK_SIZE=BLOCK_SIZE,
    )

    return expert_num_tokens


def _resize_cache(x: torch.Tensor, v: tuple[int, ...]) -> torch.Tensor:
    """
    Shrink the given tensor and apply the given view to it.  This is
    used to resize the intermediate fused_moe caches.
    """
    assert prod(v) <= x.numel(
    ), f"{v} ({prod(v)}) <= {x.shape} ({x.numel()})"  # CUDAGRAPH unfriendly?
    return x.flatten()[:prod(v)].view(*v)


def _fp4_quantize(
    A: torch.Tensor,
    A_scale: Optional[torch.Tensor],
    is_sf_swizzled_layout: bool,
) -> tuple[torch.Tensor, torch.Tensor]:
    return fp4_quantize(A,
                        A_scale,
                        is_sf_swizzled_layout=is_sf_swizzled_layout)


def _fp8_quantize(
    A: torch.Tensor,
    A_scale: Optional[torch.Tensor],
    per_act_token: bool,
    block_shape: Optional[list[int]] = None,
) -> tuple[torch.Tensor, torch.Tensor]:
    """
    Perform fp8 quantization on the inputs.  If a block_shape
    is provided, the output will be blocked.
    """
    if block_shape is None:
        # TODO(luka): use QuantFP8 custom op
        #  https://github.com/vllm-project/vllm/issues/20711
        A, A_scale = ops.scaled_fp8_quant(
            A, A_scale, use_per_token_if_dynamic=per_act_token)
    else:
        assert not per_act_token
        assert len(block_shape) == 2
        _, block_k = block_shape[0], block_shape[1]
        A, A_scale = per_token_group_quant_fp8(A, block_k)
        assert cdiv(A.size(-1), block_k) == A_scale.size(-1)

    return A, A_scale


def _int8_quantize(
    A: torch.Tensor,
    A_scale: Optional[torch.Tensor],
    per_act_token: bool,
    block_shape: Optional[list[int]] = None,
) -> tuple[torch.Tensor, torch.Tensor]:
    """
    Perform int8 quantization on the inputs.  If a block_shape
    is provided, the output will be blocked.
    """

    # If weights are per-channel (per_channel_quant=True), then
    # activations apply per-token quantization. Otherwise, assume
    # activation tensor-wise fp8/int8 quantization, dynamic or static
    if block_shape is None:
        assert per_act_token, \
            "int8 quantization only supports block or channel-wise"
        A, A_scale = per_token_quant_int8(A)
    else:
        assert not per_act_token
        assert len(block_shape) == 2
        _, block_k = block_shape[0], block_shape[1]
        A, A_scale = per_token_group_quant_int8(A, block_k)
        assert cdiv(A.size(-1), block_k) == A_scale.size(-1)

    return A, A_scale


def _mxfp4_quantize(
    A: torch.Tensor,
    A_scale: Optional[torch.Tensor],
    per_act_token_quant: bool,
    block_shape: Optional[list[int]] = None,
) -> tuple[torch.Tensor, None]:
    assert block_shape is None
    if not current_platform.supports_mx():
        A = quant_dequant_mxfp4(A)
    else:
        raise NotImplementedError()

    return A, None


<<<<<<< HEAD
def _mxfp6_quantize(
    A: torch.Tensor,
    quant_dtype: str,
    A_scale: Optional[torch.Tensor],
    per_act_token_quant: bool,
    block_shape: Optional[list[int]] = None,
) -> tuple[torch.Tensor, None]:
    assert block_shape is None
    if not current_platform.supports_mx():
        A = quant_dequant_mxfp6(A, quant_dtype=quant_dtype)
    else:
        # TODO: native mxfp6 is currently not integrated in vllm,
        # so simulating even on devices supporting this data type natively.
        A = quant_dequant_mxfp6(A, quant_dtype=quant_dtype)

    return A, None
=======
def _mxfp8_quantize(
    A: torch.Tensor,
    A_scale: Optional[torch.Tensor],
    per_act_token_quant: bool,
    block_shape: Optional[list[int]] = None,
) -> tuple[torch.Tensor, torch.Tensor]:
    assert A_scale is None
    assert not per_act_token_quant
    assert block_shape is None
    return mxfp8_quantize(A)
>>>>>>> 37241077


def moe_kernel_quantize_input(
    A: torch.Tensor,
    A_scale: Optional[torch.Tensor],
    quant_dtype: Union[None, torch.dtype, str],
    per_act_token_quant: bool,
    block_shape: Optional[list[int]] = None,
    is_fp4_scale_swizzled: bool = True,
) -> tuple[torch.Tensor, Optional[torch.Tensor]]:
    if quant_dtype == torch.float8_e4m3fn:
        return _fp8_quantize(A, A_scale, per_act_token_quant, block_shape)
    elif quant_dtype == torch.int8:
        return _int8_quantize(A, A_scale, per_act_token_quant, block_shape)
    elif quant_dtype == "nvfp4":
        return _fp4_quantize(A,
                             A_scale,
                             is_sf_swizzled_layout=is_fp4_scale_swizzled)
    elif quant_dtype == "fp4":
        return _mxfp4_quantize(A, A_scale, per_act_token_quant, block_shape)
<<<<<<< HEAD
    elif quant_dtype in ["fp6_e3m2", "fp6_e2m3"]:
        return _mxfp6_quantize(A, quant_dtype, A_scale, per_act_token_quant,
                               block_shape)
=======
    elif quant_dtype == "mxfp8":
        return _mxfp8_quantize(A, A_scale, per_act_token_quant, block_shape)
>>>>>>> 37241077
    else:
        return A, A_scale


def _fp8_perm(m: torch.Tensor, idx: torch.Tensor) -> torch.Tensor:
    """
    A permutation routine that works on fp8 types.
    """
    if torch.is_floating_point(m) and m.dtype.itemsize == 1:
        return m.view(dtype=torch.uint8)[idx, ...].view(dtype=m.dtype)
    else:
        return m[idx, ...]


def normalize_scales_shape(
        scales: Optional[torch.Tensor]) -> Optional[torch.Tensor]:
    if scales is not None:
        if scales.numel() == 1:
            scales = scales.view(1, 1)
        else:
            scales = scales.view(-1, scales.size(-1))
    return scales


def normalize_batched_scales_shape(
    scales: Optional[torch.Tensor],
    num_experts: int,
) -> Optional[torch.Tensor]:
    if scales is not None and scales.ndim < 3:
        if scales.numel() == 1:
            scales = scales.view(1)
            scales = torch.repeat_interleave(scales, num_experts,
                                             dim=0).view(num_experts, 1, 1)
        else:
            scales = scales.view(num_experts, -1, scales.size(-1))

    return scales


def _validate_scale_shape(
    a: torch.Tensor,
    a_scale: Optional[torch.Tensor],
    per_act_token_quant: bool,
    block_shape: Optional[list[int]],
) -> None:
    if a_scale is None:
        return

    if not per_act_token_quant and block_shape is None:
        assert a_scale.numel() == 1, f"{a_scale.shape}"
    elif per_act_token_quant:
        assert a_scale.shape[0] == a.shape[0] and a_scale.shape[1] == 1, (
            f"{a_scale.shape[0]} == {a.shape[0]} and {a_scale.shape[1]} == 1")
    else:
        assert block_shape is not None
        expected = (a.shape[0], cdiv(a.shape[1], block_shape[1]))
        assert a_scale.shape == expected, f"{a_scale.shape} == {expected}"<|MERGE_RESOLUTION|>--- conflicted
+++ resolved
@@ -10,15 +10,10 @@
     per_token_group_quant_fp8)
 from vllm.model_executor.layers.quantization.utils.int8_utils import (
     per_token_group_quant_int8, per_token_quant_int8)
-<<<<<<< HEAD
 from vllm.model_executor.layers.quantization.utils.ocp_mx_utils import (
     quant_dequant_mxfp4, quant_dequant_mxfp6)
-=======
-from vllm.model_executor.layers.quantization.utils.mxfp4_utils import (
-    quant_dequant_mxfp4)
 from vllm.model_executor.layers.quantization.utils.mxfp8_utils import (
     mxfp8_quantize)
->>>>>>> 37241077
 from vllm.platforms import current_platform
 from vllm.triton_utils import tl, triton
 from vllm.utils import cdiv
@@ -184,7 +179,18 @@
     return A, None
 
 
-<<<<<<< HEAD
+def _mxfp8_quantize(
+    A: torch.Tensor,
+    A_scale: Optional[torch.Tensor],
+    per_act_token_quant: bool,
+    block_shape: Optional[list[int]] = None,
+) -> tuple[torch.Tensor, torch.Tensor]:
+    assert A_scale is None
+    assert not per_act_token_quant
+    assert block_shape is None
+    return mxfp8_quantize(A)
+
+
 def _mxfp6_quantize(
     A: torch.Tensor,
     quant_dtype: str,
@@ -201,18 +207,6 @@
         A = quant_dequant_mxfp6(A, quant_dtype=quant_dtype)
 
     return A, None
-=======
-def _mxfp8_quantize(
-    A: torch.Tensor,
-    A_scale: Optional[torch.Tensor],
-    per_act_token_quant: bool,
-    block_shape: Optional[list[int]] = None,
-) -> tuple[torch.Tensor, torch.Tensor]:
-    assert A_scale is None
-    assert not per_act_token_quant
-    assert block_shape is None
-    return mxfp8_quantize(A)
->>>>>>> 37241077
 
 
 def moe_kernel_quantize_input(
@@ -231,16 +225,13 @@
         return _fp4_quantize(A,
                              A_scale,
                              is_sf_swizzled_layout=is_fp4_scale_swizzled)
-    elif quant_dtype == "fp4":
+    elif quant_dtype == "mxfp4":
         return _mxfp4_quantize(A, A_scale, per_act_token_quant, block_shape)
-<<<<<<< HEAD
+    elif quant_dtype == "mxfp8":
+        return _mxfp8_quantize(A, A_scale, per_act_token_quant, block_shape)
     elif quant_dtype in ["fp6_e3m2", "fp6_e2m3"]:
         return _mxfp6_quantize(A, quant_dtype, A_scale, per_act_token_quant,
                                block_shape)
-=======
-    elif quant_dtype == "mxfp8":
-        return _mxfp8_quantize(A, A_scale, per_act_token_quant, block_shape)
->>>>>>> 37241077
     else:
         return A, A_scale
 
