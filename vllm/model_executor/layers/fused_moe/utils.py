--- conflicted
+++ resolved
@@ -65,10 +65,7 @@
             "int8 quantization only supports block or channel-wise"
         A, A_scale = per_token_quant_int8(A)
     else:
-<<<<<<< HEAD
-=======
         assert not per_act_token
->>>>>>> 110df743
         assert len(block_shape) == 2
         _, block_k = block_shape[0], block_shape[1]
         A, A_scale = per_token_group_quant_int8(A, block_k)
@@ -80,18 +77,6 @@
 def moe_kernel_quantize_input(
     A: torch.Tensor,
     A_scale: Optional[torch.Tensor],
-<<<<<<< HEAD
-    qtype: Optional[torch.dtype],
-    per_channel_quant: bool,
-    block_shape: Optional[list[int]] = None,
-) -> tuple[torch.Tensor, Optional[torch.Tensor]]:
-    if qtype == torch.float8_e4m3fn:
-        return _fp8_quantize(A, A_scale, per_channel_quant, block_shape)
-    elif qtype == torch.int8:
-        return _int8_quantize(A, A_scale, per_channel_quant, block_shape)
-    else:
-        assert A_scale is None
-=======
     quant_dtype: Optional[torch.dtype],
     per_act_token_quant: bool,
     block_shape: Optional[list[int]] = None,
@@ -101,7 +86,6 @@
     elif quant_dtype == torch.int8:
         return _int8_quantize(A, A_scale, per_act_token_quant, block_shape)
     else:
->>>>>>> 110df743
         return A, A_scale
 
 
