--- conflicted
+++ resolved
@@ -95,18 +95,6 @@
 def moe_kernel_quantize_input(
     A: torch.Tensor,
     A_scale: Optional[torch.Tensor],
-<<<<<<< HEAD
-    qtype: Optional[Union[str, torch.dtype]],
-    per_channel_quant: bool,
-    block_shape: Optional[list[int]] = None,
-) -> tuple[torch.Tensor, Optional[torch.Tensor]]:
-    if qtype == torch.float8_e4m3fn:
-        return _fp8_quantize(A, A_scale, per_channel_quant, block_shape)
-    elif qtype == torch.int8:
-        return _int8_quantize(A, A_scale, per_channel_quant, block_shape)
-    elif qtype == "mxfp4":
-        return _mxfp4_quantize(A, A_scale, per_channel_quant, block_shape)
-=======
     quant_dtype: Optional[torch.dtype],
     per_act_token_quant: bool,
     block_shape: Optional[list[int]] = None,
@@ -115,7 +103,8 @@
         return _fp8_quantize(A, A_scale, per_act_token_quant, block_shape)
     elif quant_dtype == torch.int8:
         return _int8_quantize(A, A_scale, per_act_token_quant, block_shape)
->>>>>>> b91cb3fa
+    elif qtype == "mxfp4":
+        return _mxfp4_quantize(A, A_scale, per_channel_quant, block_shape)
     else:
         return A, A_scale
 
