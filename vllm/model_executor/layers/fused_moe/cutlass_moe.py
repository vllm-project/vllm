# SPDX-License-Identifier: Apache-2.0
# SPDX-FileCopyrightText: Copyright contributors to the vLLM project
""" CUTLASS based Fused MoE kernels."""
from typing import Any, Callable, Optional

import torch

import vllm.model_executor.layers.fused_moe.modular_kernel as mk
from vllm import _custom_ops as ops
from vllm.logger import init_logger
from vllm.model_executor.layers.fused_moe.config import FusedMoEQuantConfig
from vllm.model_executor.layers.fused_moe.prepare_finalize import (
    MoEPrepareAndFinalizeNoEP)
from vllm.model_executor.layers.fused_moe.topk_weight_and_reduce import (
    TopKWeightAndReduceDelegate)
<<<<<<< HEAD
from vllm.model_executor.layers.fused_moe.utils import (_fp8_perm,
                                                        _fp8_quantize,
                                                        _resize_cache,
                                                        extract_required_args)
=======
from vllm.model_executor.layers.fused_moe.utils import (_fp8_quantize,
                                                        _resize_cache)
>>>>>>> 90bd2ab6
from vllm.scalar_type import scalar_types

logger = init_logger(__name__)


def run_cutlass_moe_fp8(
    output: torch.Tensor,
    hidden_states: torch.Tensor,
    w1: torch.Tensor,
    w2: torch.Tensor,
    topk_ids: torch.Tensor,
    activation_callable: Callable,
    global_num_experts: int,
    expert_map: Optional[torch.Tensor],
    w1_scale: Optional[torch.Tensor],
    w2_scale: Optional[torch.Tensor],
    a1q_scale: Optional[torch.Tensor],
    a2_scale: Optional[torch.Tensor],
    ab_strides1: torch.Tensor,
    ab_strides2: torch.Tensor,
    c_strides1: torch.Tensor,
    c_strides2: torch.Tensor,
    workspace13: torch.Tensor,
    workspace2: torch.Tensor,
    expert_num_tokens: Optional[torch.Tensor],
    out_dtype: torch.dtype,
    per_act_token: bool,
    per_out_ch: bool,
    use_batched_format: bool,
):
    a1q = hidden_states

    assert w1_scale is not None
    assert w2_scale is not None
    assert w1.dtype == torch.float8_e4m3fn
    assert w2.dtype == torch.float8_e4m3fn
    assert a1q.size(-1) == w1.size(2), "Hidden size mismatch w1"
    assert w1.size(1) == w2.size(2) * 2, "Hidden size mismatch w2"
    assert w1_scale.dim() == 1 or w1_scale.size(
        1) == 1 or w1_scale.shape[1] == w1.size(1), "W1 scale shape mismatch"
    assert w2_scale.dim() == 1 or w2_scale.size(
        1) == 1 or w2_scale.shape[1] == w2.size(1), "W2 scale shape mismatch"
    assert w1.size(0) == w2.size(0), "Expert number mismatch"
    assert a1q_scale is None or a1q_scale.dim() == 0 or a1q_scale.size(
        0) == 1 or a1q_scale.size(
            0) == a1q.shape[0], "Input scale shape mismatch"
    assert w1.size(0) == w2.size(0), "Weights expert number mismatch"
    assert w1.size(0) == w1_scale.size(0), "w1 scales expert number mismatch"
    assert w1.size(0) == w2_scale.size(0), "w2 scales expert number mismatch"
    assert a2_scale is None or a2_scale.dim() == 0 or a2_scale.size(
        0) == 1 or a2_scale.size(
            0) == a1q.shape[0], "Intermediate scale shape mismatch"
    assert out_dtype in [torch.half, torch.bfloat16], "Invalid output dtype"
    if expert_map is not None:
        assert expert_num_tokens is None

    # We have two modes: batched experts and non-batched experts.
    # In the non-batched mode, the input tokens are not padded: thus, the shape
    # of the input is [total_num_tokens, hidden_size]. The input and output
    # require shuffling by a_map and c_map such that the tokens assigned to
    # each expert are contiguous.
    # In the batched mode, the input tokens are padded per expert to ensure that
    # the batched dispatch and combine functions work correctly: thus, the shape
    # of the input is [num_experts, max_num_tokens_per_expert, hidden_size].
    # The batched input and output require no shuffling by a_map and c_map since
    # their tokens are already contiguous for each expert as a result of
    # the dispatch function.

    M = a1q.size(0)  # non batched expert M
    padded_M = a1q.size(1)  # batched expert M
    _, K, N = w2.shape
    device = a1q.device

    assert w1.size(2) == K
    assert global_num_experts != -1
    assert a1q_scale is not None

    if expert_map is not None:
        "Translate info from expert_map to topk_ids"
        local_topk_ids = torch.where(expert_map[topk_ids] != -1,
                                     expert_map[topk_ids], -1)
    else:
        local_topk_ids = topk_ids

    topk = local_topk_ids.size(1)
    local_E = w1.size(0)

    if use_batched_format:
        assert expert_num_tokens is not None

        expert_offsets = torch.empty((local_E),
                                     dtype=torch.int32,
                                     device=device)
        problem_sizes1 = torch.empty((local_E, 3),
                                     dtype=torch.int32,
                                     device=device)
        problem_sizes2 = torch.empty((local_E, 3),
                                     dtype=torch.int32,
                                     device=device)

        ops.get_cutlass_pplx_moe_mm_data(expert_offsets, problem_sizes1,
                                         problem_sizes2, expert_num_tokens,
                                         local_E, padded_M, N, K)

        w1_scale = w1_scale.reshape(w1_scale.size(0), -1)
        w2_scale = w2_scale.reshape(w2_scale.size(0), -1)
        a1q = a1q.reshape(-1, a1q.size(2))
        a1q_scale = a1q_scale.reshape(-1, a1q_scale.size(2)).contiguous()

    else:
        expert_offsets = torch.empty((global_num_experts + 1),
                                     dtype=torch.int32,
                                     device=device)
        problem_sizes1 = torch.empty((global_num_experts, 3),
                                     dtype=torch.int32,
                                     device=device)
        problem_sizes2 = torch.empty((global_num_experts, 3),
                                     dtype=torch.int32,
                                     device=device)

        # With expert_map each Rank processes only a subset of experts. As
        # a result not all of a_map and c2 tensors are filled. We fill it
        # zeros for correctness.
        if expert_map is not None:
            a_map = torch.zeros((local_topk_ids.numel()),
                                dtype=torch.int32,
                                device=device)
        else:
            a_map = torch.empty((local_topk_ids.numel()),
                                dtype=torch.int32,
                                device=device)

        c_map = torch.empty((local_topk_ids.numel()),
                            dtype=torch.int32,
                            device=device)

        ops.get_cutlass_moe_mm_data(local_topk_ids, expert_offsets,
                                    problem_sizes1, problem_sizes2, a_map,
                                    c_map, global_num_experts, N, K)

        a1q = ops.shuffle_rows(a1q, a_map)
        a1q_scale = (ops.shuffle_rows(a1q_scale, a_map)
                     if per_act_token else a1q_scale)
        expert_offsets = expert_offsets[:-1]

    if use_batched_format:
        c1 = _resize_cache(workspace13, (local_E * padded_M, N * 2))
        c2 = _resize_cache(workspace2, (local_E * padded_M, N))
        c3 = _resize_cache(workspace13, (local_E * padded_M, K))
    else:
        c1 = _resize_cache(workspace13, (M * topk, N * 2))
        c2 = _resize_cache(workspace2, (M * topk, N))
        c3 = _resize_cache(workspace13, (M * topk, K))

    if not per_act_token and (expert_map is not None or use_batched_format):
        # this is necessary to avoid imprecise scale calculation caused by
        # random data in the unused workspace. The workspace is unused when
        # this rank handles only partial tokens, or when it is batched .
        c1.fill_(0)

    ops.cutlass_moe_mm(c1, a1q, w1, a1q_scale, w1_scale, expert_offsets,
                       problem_sizes1, ab_strides1, ab_strides1, c_strides1,
                       per_act_token, per_out_ch)

    activation_callable(c2, c1)

    a2q, a2q_scale = ops.scaled_fp8_quant(
        c2, a2_scale, use_per_token_if_dynamic=per_act_token)

    if expert_map is not None:
        c3.fill_(0)

    ops.cutlass_moe_mm(c3, a2q, w2, a2q_scale, w2_scale, expert_offsets,
                       problem_sizes2, ab_strides2, ab_strides2, c_strides2,
                       per_act_token, per_out_ch)

    if use_batched_format:
        output.copy_(c3.reshape(local_E, padded_M, K), non_blocking=True)
    else:
        # We can't do this inplace because output may point to the same tensor
        # as c3.
        output.copy_(ops.shuffle_rows(c3, c_map).view(M * topk, K),
                     non_blocking=True)


# TODO (bnell): split class batched vs. non-batched?
# maybe remove need for passing aq to workspace_shapes
class CutlassExpertsFp8(mk.FusedMoEPermuteExpertsUnpermute):

    def __init__(
        self,
        max_experts_per_worker: int,
        out_dtype: Optional[torch.dtype],
        per_act_token_quant: bool,
        per_out_ch_quant: bool,
        ab_strides1: torch.Tensor,
        ab_strides2: torch.Tensor,
        c_strides1: torch.Tensor,
        c_strides2: torch.Tensor,
        block_shape: Optional[list[int]] = None,
        num_dispatchers: Optional[int] = None,
        use_batched_format: bool = False,
    ):
        super().__init__(
            FusedMoEQuantConfig(
                quant_dtype=torch.float8_e4m3fn,
                per_act_token_quant=per_act_token_quant,
                per_out_ch_quant=per_out_ch_quant,
                block_shape=block_shape,
            ))
        assert max_experts_per_worker > 0
        assert not use_batched_format or num_dispatchers is not None
        self.max_experts_per_worker = max_experts_per_worker
        self.num_dispatchers = num_dispatchers
        self.out_dtype = out_dtype
        self.ab_strides1 = ab_strides1
        self.ab_strides2 = ab_strides2
        self.c_strides1 = c_strides1
        self.c_strides2 = c_strides2
        self.use_batched_format = use_batched_format

    @property
    def activation_formats(
        self
    ) -> tuple[mk.FusedMoEActivationFormat, mk.FusedMoEActivationFormat]:
        if self.use_batched_format:
            return (mk.FusedMoEActivationFormat.BatchedExperts,
                    mk.FusedMoEActivationFormat.BatchedExperts)
        else:
            return (mk.FusedMoEActivationFormat.Standard,
                    mk.FusedMoEActivationFormat.Standard)

    def supports_chunking(self) -> bool:
        return not self.use_batched_format

    def supports_expert_map(self) -> bool:
        return not self.use_batched_format

    def finalize_weight_and_reduce_impl(self) -> mk.TopKWeightAndReduce:
        # Let PrepareAndFinalize::finalize() decide the impl.
        return TopKWeightAndReduceDelegate()

    def workspace_shapes(
        self,
        a: torch.Tensor,
        aq: torch.Tensor,
        M: int,
        N: int,
        K: int,
        topk: int,
        global_num_experts: int,
        local_num_experts: int,
        expert_tokens_meta: Optional[mk.ExpertTokensMetadata],
    ) -> tuple[tuple[int, ...], tuple[int, ...], tuple[int, ...], torch.dtype]:
        workspace1: tuple[int, ...] = ()
        workspace2: tuple[int, ...] = ()
        output: tuple[int, ...] = ()
        if self.use_batched_format:
            padded_M = aq.size(1)
            num_dp = self.num_dispatchers
            assert num_dp is not None
            workspace1 = (self.max_experts_per_worker, padded_M * num_dp,
                          max(N, K))
            workspace2 = (self.max_experts_per_worker, padded_M * num_dp,
                          (N // 2))
            output = (self.max_experts_per_worker, padded_M, K)
        else:
            workspace1 = (M * topk, max(2 * N, K))
            workspace2 = (M * topk, N)
            output = (M * topk, K)
        return (workspace1, workspace2, output,
                self.out_dtype if self.out_dtype is not None else a.dtype)

    def apply(self, output: torch.Tensor, hidden_states: torch.Tensor,
              w1: torch.Tensor, w2: torch.Tensor, topk_weights: torch.Tensor,
              topk_ids: torch.Tensor, activation: str, global_num_experts: int,
              expert_map: Optional[torch.Tensor],
              w1_scale: Optional[torch.Tensor],
              w2_scale: Optional[torch.Tensor], w1_zp: Optional[torch.Tensor],
              w2_zp: Optional[torch.Tensor], a1q_scale: Optional[torch.Tensor],
              a2_scale: Optional[torch.Tensor], workspace13: torch.Tensor,
              workspace2: torch.Tensor,
              expert_tokens_meta: Optional[mk.ExpertTokensMetadata],
              apply_router_weight_on_input: bool,
              extra_expert_args: Optional[dict[str, Any]]):
        assert w1_zp is None, "w1_zp is not supported in CUTLASS MoE"
        assert w2_zp is None, "w2_zp is not supported in CUTLASS MoE"

        expert_num_tokens = None
        if expert_tokens_meta is not None:
            expert_num_tokens = expert_tokens_meta.expert_num_tokens

        activation_callable = lambda o, i: self.activation(activation, o, i)

        in_dtype = hidden_states.dtype
        run_cutlass_moe_fp8(
            output, hidden_states, w1, w2, topk_ids, activation_callable,
            global_num_experts, expert_map, w1_scale, w2_scale, a1q_scale,
            a2_scale, self.ab_strides1, self.ab_strides2, self.c_strides1,
            self.c_strides2, workspace13, workspace2, expert_num_tokens,
            self.out_dtype if self.out_dtype is not None else in_dtype,
            self.per_act_token_quant, self.per_out_ch_quant,
            self.use_batched_format)


def cutlass_moe_fp8(
    a: torch.Tensor,
    w1_q: torch.Tensor,
    w2_q: torch.Tensor,
    topk_weights: torch.Tensor,
    topk_ids: torch.Tensor,
    w1_scale: torch.Tensor,
    w2_scale: torch.Tensor,
    ab_strides1: torch.Tensor,
    ab_strides2: torch.Tensor,
    c_strides1: torch.Tensor,
    c_strides2: torch.Tensor,
    per_act_token: Optional[bool] = None,
    activation: str = "silu",
    a1_scale: Optional[torch.Tensor] = None,
    a2_scale: Optional[torch.Tensor] = None,
    expert_map: Optional[torch.Tensor] = None,
    apply_router_weight_on_input: bool = False,
    global_num_experts: int = -1,
) -> torch.Tensor:
    """
    This function computes a a8w8-quantized Mixture of Experts (MoE) layer
    using two sets of quantized weights, w1_q and w2_q, and top-k gating
    mechanism. The matrix multiplications are implemented with CUTLASS
    grouped gemm.

    Parameters:
    - a (torch.Tensor): The input tensor to the MoE layer.
        Shape: [M, K]
    - w1_q (torch.Tensor): The first set of fp8-quantized expert weights.
        Shape: [num_experts, K, 2N] (the weights are passed transposed)
    - w2_q (torch.Tensor): The second set of fp8-quantized expert weights.
        Shape: [num_experts, N, K] (the weights are passed transposed)
    - topk_weights (torch.Tensor): The weights of each token->expert mapping.
    - topk_ids (torch.Tensor): The token->expert mappings.
    - w1_scale (torch.Tensor): The fp32 scale to dequantize w1_q.
        Shape: [num_experts] or [num_experts, 2N]
    - w2_scale (torch.Tensor): The fp32 scale to dequantize w2_q.
        Shape: [num_experts] or [num_experts, K]
    - ab_strides1 (torch.Tensor): The input/weight strides for the first gemm.
        Shape: [num_experts]
    - ab_strides2 (torch.Tensor): The input/weight strides for the second gemm.
        Shape: [num_experts]
    - c_strides1 (torch.Tensor): The output strides for the first gemm.
        Shape: [num_experts]
    - c_strides2 (torch.Tensor): The output strides for the second gemm.
        Shape: [num_experts]
    - per_act_token (Optional[bool]): Whether the scale is per-token or
                                      per-tensor.
    - activation (str): The activation function to use.
    - a1_scale (Optional[torch.Tensor]): The optional fp32 scale to quantize a.
        Shape: scalar or [M]
    - a2_scale (Optional[torch.Tensor]): The optional fp32 scale to
        quantize the intermediate result between the gemms.
        Shape: scalar or [M]
    - expert_map (Optional[torch.Tensor]): In the case of Expert parallel,
        every Rank is responsible for a subset of experts. expert_map is a
        mapping from global expert-id to local expert-id. When expert_map[i]
        is -1, it means that this Rank is not responsible for global
        expert-id i.
    - apply_router_weight_on_input (bool): When true, the topk weights are
        applied directly on the inputs. This is only applicable when topk is 1.
    - global_num_experts (int): The total number of experts.

    Returns:
    - torch.Tensor: The fp16 output tensor after applying the MoE layer.
    """
    if per_act_token is None:
        per_act_token = a1_scale.numel() != 1 if a1_scale is not None else (
            a2_scale.numel() != 1 if a2_scale is not None else False)
    per_out_ch = w1_scale.numel() != w1_q.size(0)

    num_experts = global_num_experts if global_num_experts != -1 else w1_q.size(
        0)

    fn = mk.FusedMoEModularKernel(
        MoEPrepareAndFinalizeNoEP(),
        CutlassExpertsFp8(
            max_experts_per_worker=num_experts,
            out_dtype=a.dtype,
            per_act_token_quant=per_act_token,
            per_out_ch_quant=per_out_ch,
            ab_strides1=ab_strides1,
            ab_strides2=ab_strides2,
            c_strides1=c_strides1,
            c_strides2=c_strides2,
            use_batched_format=False,
        ),
    )

    return fn(
        a,
        w1_q,
        w2_q,
        topk_weights,
        topk_ids,
        False,
        activation,
        num_experts,
        expert_map,
        w1_scale,
        w2_scale,
        a1_scale=a1_scale,
        a2_scale=a2_scale,
        apply_router_weight_on_input=apply_router_weight_on_input,
    )


FLOAT4_E2M1_MAX = scalar_types.float4_e2m1f.max()
FLOAT8_E4M3_MAX = torch.finfo(torch.float8_e4m3fn).max


def run_cutlass_moe_fp4(
    output: torch.Tensor,
    a: torch.Tensor,
    a1_gscale: torch.Tensor,
    w1_fp4: torch.Tensor,
    w1_blockscale: torch.Tensor,
    w1_alphas: torch.Tensor,
    a2_gscale: torch.Tensor,
    w2_fp4: torch.Tensor,
    w2_blockscale: torch.Tensor,
    w2_alphas: torch.Tensor,
    topk_weights: torch.Tensor,
    topk_ids: torch.Tensor,
    workspace13: torch.Tensor,
    workspace2: torch.Tensor,
    m: int,
    n: int,
    k: int,
    e: int,
    device: torch.device,
    apply_router_weight_on_input: bool = False,
) -> None:
    """
    MoE implementation for FP4 Inputs
    
    # Gemm 1
    a: Input tensor: [m, k] (half/bfloat16)
    a1_gscale: Activation scale per expert: [e]  (float32)
    w1(gate up) (not an argument to cutlass_moe_fp4): [e, 2 * n, k]
    w1_fp4: [e, 2 * n, k // 2], dtype: torch.uint8 (stacked fp4: E2M1)
    (Note: `n` is the up projection output dim, `k` is the input dim in
     full precision)
    w1_blockscale: [e, 2 * n, k // block_size] (float8_e4m3)
                   (Block size = 16 for NVFP4)
    
    # Gemm 2
    a2_gscale: Activation scale per expert: [e]
    w2(down projection) (not an argument to cutlass_moe_fp4): [e, k, n]
    w2_fp4: [e, k, n // 2], dtype: torch.uint8 (stacked E2M1)
    w2_blockscale: [e, k, n // block_size], dtype: float8_e4m3
    
    topk_weights: [m, topk] dtype: float8
    topk_ids: [m, topk] dtype: float8
    
    m, n, k: Unquantized weight shapes, dtype: int
    e: number of experts, dtype: int

    assumes that topk < k < n to satisfy - up/down projection expectations.
    """
    assert topk_weights.shape == topk_ids.shape, "topk shape mismatch"
    assert w1_fp4.dtype == torch.uint8, "weight 1 must be uint8"
    assert w2_fp4.dtype == torch.uint8, "weight 2 must be uint8"
    assert (w1_fp4.ndim == 3 and w2_fp4.ndim == 3 and w1_blockscale.ndim == 3
            and w2_blockscale.ndim
            == 3), ("All Weights must be of rank 3 for cutlass_moe_fp4")
    m_a, k_a = a.shape
    e_w1, nx2_w1, half_k_w1 = w1_fp4.shape
    e_w2, k_w2, half_n_w2 = w2_fp4.shape

    assert (e_w1 == e_w2 and e_w1 == e), ("Number of experts must match",
                                          " between weights.")
    assert (k_a == half_k_w1 * 2
            and k == k_w2), ("Hidden size mismatch between a, w1 and w2")
    assert (nx2_w1 == n * 2 and half_n_w2 * 2 == n), ("mismatch in "
                                                      "expected `n`")
    assert (m == m_a), "input shape mismatch"
    assert 2 * half_k_w1 == k_w2, "Hidden size mismatch w2 and w1"
    assert a.dtype in [torch.half, torch.bfloat16], "Invalid input dtype"
    assert (topk_weights.size(0) == m and topk_ids.size(0)
            == m), ("topk must be provided for each row of a")
    topk = topk_ids.size(1)
    out_dtype = a.dtype
    num_topk = topk_ids.size(1)

    expert_offsets = torch.empty((e + 1), dtype=torch.int32, device=device)
    blockscale_offsets = torch.empty((e + 1), dtype=torch.int32, device=device)
    # Problem size:  (num_experts, (m,2n,k))
    problem_sizes1 = torch.empty((e, 3), dtype=torch.int32, device=device)
    # Problem size:  (num_experts, (m,n,k))
    problem_sizes2 = torch.empty((e, 3), dtype=torch.int32, device=device)

    a_map = torch.empty((topk_ids.numel()), dtype=torch.int32, device=device)
    c_map = torch.empty((topk_ids.numel()), dtype=torch.int32, device=device)

    if apply_router_weight_on_input:
        # TODO: this only works for topK=1, will need to update for topK>1
        assert num_topk == 1, \
            "apply_router_weight_on_input is only implemented for topk=1"
        a.mul_(topk_weights.to(out_dtype))

    # problem shapes should have [m, n, k]
    # Note that problem sizes are based on logical number of elements.
    ops.get_cutlass_moe_mm_data(topk_ids, expert_offsets, problem_sizes1,
                                problem_sizes2, a_map, c_map, e, n, k,
                                blockscale_offsets)

    a = ops.shuffle_rows(a, a_map)
    rep_a_fp4, rep_a_blockscale = ops.scaled_fp4_experts_quant(
        a,
        a1_gscale,
        expert_offsets,
        blockscale_offsets,
        num_topk,
    )
    c1 = _resize_cache(workspace13, (m * topk, n * 2))
    c2 = _resize_cache(workspace2, (m * topk, n))
    c3 = _resize_cache(workspace13, (m * topk, k))
    ops.cutlass_fp4_moe_mm(c1, rep_a_fp4, w1_fp4, rep_a_blockscale,
                           w1_blockscale, w1_alphas, problem_sizes1,
                           expert_offsets[:-1], blockscale_offsets[:-1])
    del rep_a_fp4, rep_a_blockscale
    torch.ops._C.silu_and_mul(c2, c1)
    int_fp4, int_blockscale = ops.scaled_fp4_experts_quant(
        c2, a2_gscale, expert_offsets, blockscale_offsets, num_topk)

    ops.cutlass_fp4_moe_mm(c3, int_fp4, w2_fp4, int_blockscale, w2_blockscale,
                           w2_alphas, problem_sizes2, expert_offsets[:-1],
                           blockscale_offsets[:-1])
    del int_fp4, int_blockscale

    c3 = ops.shuffle_rows(c3, c_map)

    assert output.dtype == out_dtype
    if not apply_router_weight_on_input:
        output.copy_(
            (c3.view(m, num_topk, k) *
             topk_weights.view(m, num_topk, 1).to(out_dtype)).sum(dim=1),
            non_blocking=True)
    else:
        output.copy_(c2.view(m, num_topk, k).sum(dim=1), non_blocking=True)
    return


class CutlassExpertsFp4(mk.FusedMoEPermuteExpertsUnpermute):

    def __init__(
        self,
        max_experts_per_worker: int,
        out_dtype: torch.dtype,
        per_act_token_quant: bool,
        per_out_ch_quant: bool,
        block_shape: Optional[list[int]] = None,
        use_batched_format: bool = False,
    ):
        super().__init__(
            FusedMoEQuantConfig(
                quant_dtype=torch.uint8,
                per_act_token_quant=per_act_token_quant,
                per_out_ch_quant=per_out_ch_quant,
                block_shape=block_shape,
            ))
        self.max_experts_per_worker = max_experts_per_worker
        self.out_dtype = out_dtype
        self.use_batched_format = use_batched_format

    @property
    def activation_formats(
        self
    ) -> tuple[mk.FusedMoEActivationFormat, mk.FusedMoEActivationFormat]:
        if self.use_batched_format:
            return (mk.FusedMoEActivationFormat.BatchedExperts,
                    mk.FusedMoEActivationFormat.BatchedExperts)
        else:
            return (mk.FusedMoEActivationFormat.Standard,
                    mk.FusedMoEActivationFormat.Standard)

    def supports_expert_map(self) -> bool:
        return False

    def supports_chunking(self) -> bool:
        return True

    def finalize_weight_and_reduce_impl(self) -> mk.TopKWeightAndReduce:
        # Let PrepareAndFinalize::finalize() decide the impl.
        return TopKWeightAndReduceDelegate()

    def workspace_shapes(
        self,
        a: torch.Tensor,
        aq: torch.Tensor,
        M: int,
        N: int,
        K: int,
        topk: int,
        global_num_experts: int,
        local_num_experts: int,
    ) -> tuple[tuple[int, ...], tuple[int, ...], tuple[int, ...], torch.dtype]:
        workspace1: tuple[int, ...] = ()
        workspace2: tuple[int, ...] = ()
        output: tuple[int, ...] = ()
        if self.use_batched_format:
            padded_M = aq.size(1)
            workspace1 = (self.max_experts_per_worker, padded_M, max(N, K))
            workspace2 = (self.max_experts_per_worker, padded_M, (N // 2))
            output = (self.max_experts_per_worker, padded_M, K)
        else:
            workspace1 = (M * topk, max(2 * N, K))
            workspace2 = (M * topk, N)
            output = (M, K)
        return (workspace1, workspace2, output,
                self.out_dtype if self.out_dtype is not None else a.dtype)

    def apply(self, output: torch.Tensor, hidden_states: torch.Tensor,
              w1: torch.Tensor, w2: torch.Tensor, topk_weights: torch.Tensor,
              topk_ids: torch.Tensor, activation: str, global_num_experts: int,
              expert_map: Optional[torch.Tensor], w1_scale: torch.Tensor,
              w2_scale: torch.Tensor, w1_zp: Optional[torch.Tensor],
              w2_zp: Optional[torch.Tensor], a1q_scale: Optional[torch.Tensor],
              a2_scale: torch.Tensor, workspace13: Optional[torch.Tensor],
              workspace2: Optional[torch.Tensor],
              expert_tokens_meta: Optional[mk.ExpertTokensMetadata],
              apply_router_weight_on_input: bool,
              extra_expert_args: Optional[dict[str, Any]]):
        required_keys = [
            "g1_alphas", "g2_alphas", "a1_gscale", "a2_gscale", "m", "n", "k",
            "e", "device"
        ]
        (g1_alphas, g2_alphas, a1_gscale, a2_gscale, m, n, k, e,
         device) = extract_required_args(extra_expert_args, required_keys)
        run_cutlass_moe_fp4(
            output=output,
            a=hidden_states,
            a1_gscale=a1_gscale,
            w1_fp4=w1,
            w1_blockscale=w1_scale,
            w1_alphas=g1_alphas,
            a2_gscale=a2_gscale,
            w2_fp4=w2,
            w2_blockscale=w2_scale,
            w2_alphas=g2_alphas,
            topk_weights=topk_weights,
            topk_ids=topk_ids,
            workspace13=workspace13,
            workspace2=workspace2,
            m=m,
            n=n,
            k=k,
            e=e,
            device=device,
            apply_router_weight_on_input=apply_router_weight_on_input,
        )


def cutlass_moe_fp4(
        a: torch.Tensor,
        w1_fp4: torch.Tensor,
        w2_fp4: torch.Tensor,
        w1_blockscale: torch.Tensor,
        w2_blockscale: torch.Tensor,
        g1_alphas: torch.Tensor,
        g2_alphas: torch.Tensor,
        a1_gscale: torch.Tensor,
        a2_gscale: torch.Tensor,
        topk_weights: torch.Tensor,
        topk_ids: torch.Tensor,
        m: int,
        n: int,
        k: int,
        e: int,
        device: torch.device,
        expert_map: Optional[torch.Tensor] = None,
        apply_router_weight_on_input: bool = False) -> torch.Tensor:
    assert expert_map is None, ("Expert Parallelism / expert_map "
                                "is currently not supported for "
                                "ModelOptNvFp4FusedMoE's cutlass_moe_fp4.")
    fn = mk.FusedMoEModularKernel(
        MoEPrepareAndFinalizeNoEP(),
        CutlassExpertsFp4(
            max_experts_per_worker=e,
            out_dtype=a.dtype,
            per_act_token_quant=False,
            per_out_ch_quant=False,
            use_batched_format=False,
        ),
    )
    extra_expert_args = {
        'g1_alphas': g1_alphas,
        'g2_alphas': g2_alphas,
        'a1_gscale': a1_gscale,
        'a2_gscale': a2_gscale,
        'm': m,
        'n': n,
        'k': k,
        'e': e,
        'device': device,
    }

    # NVFP4 requires two levels of quantization, which involves computing some
    # scaling factors dynamically. This makes it incompatible with the typical
    # prepare -> MoE -> finalize pipeline. Move the quantization logic into the
    # MoE body.
    extra_prepare_args = {
        'skip_quant': True,
    }
    # Similar reason as above.
    extra_finalize_args = {
        'skip_weight_reduce': True,
    }
    return fn(
        hidden_states=a,
        w1=w1_fp4,
        w2=w2_fp4,
        topk_weights=topk_weights,
        topk_ids=topk_ids,
        inplace=False,
        activation="silu",
        global_num_experts=e,
        expert_map=None,
        w1_scale=w1_blockscale,
        w2_scale=w2_blockscale,
        a1_scale=None,
        a2_scale=None,
        apply_router_weight_on_input=apply_router_weight_on_input,
        extra_expert_args=extra_expert_args,
        extra_prepare_args=extra_prepare_args,
        extra_finalize_args=extra_finalize_args,
    )


def _valid_cutlass_block_scaled_grouped_gemm(
        w1: torch.Tensor, w2: torch.Tensor, inplace: bool, activation: str,
        apply_router_weight_on_input: bool,
        expert_map: Optional[torch.Tensor]) -> bool:

    def _valid_cutlass_block_scaled_grouped_gemm_shape(N: int, K: int):
        return N % 128 == 0 and K % 128 == 0

    _, K, N = w2.size()
    if not _valid_cutlass_block_scaled_grouped_gemm_shape(N, K):
        logger.debug(
            "CutlassBlockScaledGroupedGemm disabled: unalinged problem size.")
        return False

    if (w1.dtype != torch.float8_e4m3fn or w2.dtype != torch.float8_e4m3fn):
        logger.debug(
            "CutlassBlockScaledGroupedGemm disabled: invalid weight dtype(s).")
        return False

    if expert_map is not None:
        logger.debug(
            "CutlassBlockScaledGroupedGemm disabled: expert_parallel is"
            " not supported.")
        return False

    if activation != "silu":
        logger.debug(
            "CutlassBlockScaledGroupedGemm disabled: only activation silu is"
            " supported.")
        return False

    if apply_router_weight_on_input:
        logger.debug("CutlassBlockScaledGroupedGemm disabled:"
                     " apply_router_weight_on_input is not supported.")
        return False

    if inplace:
        logger.debug(
            "CutlassBlockScaledGroupedGemm disabled: inplace is not supported."
        )
        return False

    return True


def run_cutlass_block_scaled_fused_experts(
    a: torch.Tensor,
    w1: torch.Tensor,
    w2: torch.Tensor,
    w1_scale: torch.Tensor,
    w2_scale: torch.Tensor,
    topk_weights: torch.Tensor,
    topk_ids: torch.Tensor,
) -> torch.Tensor:
    w1_q = w1.transpose(1, 2)
    w2_q = w2.transpose(1, 2)
    w1_scale = w1_scale.transpose(1, 2)
    w2_scale = w2_scale.transpose(1, 2)

    assert topk_weights.shape == topk_ids.shape, "topk shape mismatch"
    assert a.shape[0] == topk_ids.shape[
        0], "a and topk_ids must have the same batch size"
    assert w1_q.dtype == torch.float8_e4m3fn, "w1_q must be float8_e4m3fn"
    assert w2_q.dtype == torch.float8_e4m3fn, "w2_q must be float8_e4m3fn"
    assert a.shape[1] == w1_q.shape[1], "Hidden size mismatch w1"
    assert w1_q.shape[2] == w2_q.shape[1] * 2, "Hidden size mismatch w2"
    assert w1_q.shape[0] == w2_q.shape[0], "Expert number mismatch"
    assert w1_q.shape[0] == w1_scale.shape[
        0], "w1_scale expert number mismatch"
    assert w1_q.shape[0] == w2_scale.shape[
        0], "w2_scale expert number mismatch"
    assert a.dtype in [torch.half, torch.bfloat16], "Invalid output dtype"

    out_dtype = a.dtype
    num_experts = w1_q.size(0)
    m = a.size(0)
    k = w1_q.size(1)
    n = w2_q.size(1)

    expert_offsets = torch.empty((num_experts + 1, ),
                                 dtype=torch.int32,
                                 device="cuda")
    problem_sizes1 = torch.empty((num_experts, 3),
                                 dtype=torch.int32,
                                 device="cuda")
    problem_sizes2 = torch.empty((num_experts, 3),
                                 dtype=torch.int32,
                                 device="cuda")

    topk = topk_ids.size(1)

    a_q, a1_scale = _fp8_quantize(a,
                                  A_scale=None,
                                  per_act_token=False,
                                  block_shape=[128, 128])
    device = a_q.device

    a_map = torch.empty((topk_ids.numel()), dtype=torch.int32, device=device)
    c_map = torch.empty((topk_ids.numel()), dtype=torch.int32, device=device)

    ops.get_cutlass_moe_mm_data(
        topk_ids,
        expert_offsets,
        problem_sizes1,
        problem_sizes2,
        a_map,
        c_map,
        num_experts,
        n,
        k,
    )

    rep_a_q = a_q.view(dtype=torch.uint8)[a_map].view(dtype=a_q.dtype)
    rep_a1_scales = a1_scale[a_map]

    c1 = torch.empty((m * topk, n * 2), dtype=out_dtype, device=device)
    c2 = torch.empty((m * topk, k), dtype=out_dtype, device=device)

    ops.cutlass_blockwise_scaled_grouped_mm(
        c1,
        rep_a_q,
        w1_q,
        rep_a1_scales,
        w1_scale,
        problem_sizes1,
        expert_offsets[:-1],
    )

    intermediate = torch.empty((m * topk, n), dtype=out_dtype, device=device)
    torch.ops._C.silu_and_mul(intermediate, c1)

    intermediate_q, a2_scale = _fp8_quantize(intermediate,
                                             A_scale=None,
                                             per_act_token=False,
                                             block_shape=[128, 128])

    ops.cutlass_blockwise_scaled_grouped_mm(
        c2,
        intermediate_q,
        w2_q,
        a2_scale,
        w2_scale,
        problem_sizes2,
        expert_offsets[:-1],
    )

    return (c2[c_map].view(m, topk, k) *
            topk_weights.view(m, topk, 1).to(out_dtype)).sum(dim=1)<|MERGE_RESOLUTION|>--- conflicted
+++ resolved
@@ -13,15 +13,9 @@
     MoEPrepareAndFinalizeNoEP)
 from vllm.model_executor.layers.fused_moe.topk_weight_and_reduce import (
     TopKWeightAndReduceDelegate)
-<<<<<<< HEAD
-from vllm.model_executor.layers.fused_moe.utils import (_fp8_perm,
-                                                        _fp8_quantize,
+from vllm.model_executor.layers.fused_moe.utils import (_fp8_quantize,
                                                         _resize_cache,
                                                         extract_required_args)
-=======
-from vllm.model_executor.layers.fused_moe.utils import (_fp8_quantize,
-                                                        _resize_cache)
->>>>>>> 90bd2ab6
 from vllm.scalar_type import scalar_types
 
 logger = init_logger(__name__)
