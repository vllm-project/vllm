# SPDX-License-Identifier: Apache-2.0
# SPDX-FileCopyrightText: Copyright contributors to the vLLM project
""" CUTLASS based Fused MoE kernels."""
from typing import Callable, Optional

import torch

import vllm.model_executor.layers.fused_moe.modular_kernel as mk
from vllm import _custom_ops as ops
from vllm.logger import init_logger
from vllm.model_executor.layers.fused_moe.config import FusedMoEQuantConfig
from vllm.model_executor.layers.fused_moe.prepare_finalize import (
    MoEPrepareAndFinalizeNoEP)
from vllm.model_executor.layers.fused_moe.topk_weight_and_reduce import (
    TopKWeightAndReduceDelegate)
from vllm.model_executor.layers.fused_moe.utils import (_fp8_perm,
                                                        _fp8_quantize,
                                                        _resize_cache)
from vllm.scalar_type import scalar_types

logger = init_logger(__name__)


def run_cutlass_moe_fp8(
    output: torch.Tensor,
    hidden_states: torch.Tensor,
    w1: torch.Tensor,
    w2: torch.Tensor,
    topk_ids: torch.Tensor,
    activation_callable: Callable,
    global_num_experts: int,
    expert_map: Optional[torch.Tensor],
    w1_scale: Optional[torch.Tensor],
    w2_scale: Optional[torch.Tensor],
    a1q_scale: Optional[torch.Tensor],
    a2_scale: Optional[torch.Tensor],
    workspace13: torch.Tensor,
    workspace2: torch.Tensor,
    expert_num_tokens: Optional[torch.Tensor],
    out_dtype: torch.dtype,
    per_act_token: bool,
    per_out_ch: bool,
    use_batched_format: bool,
):
    a1q = hidden_states

    assert w1_scale is not None
    assert w2_scale is not None
    assert w1.dtype == torch.float8_e4m3fn
    assert w2.dtype == torch.float8_e4m3fn
    assert a1q.size(-1) == w1.size(2), "Hidden size mismatch w1"
    assert w1.size(1) == w2.size(2) * 2, "Hidden size mismatch w2"
    assert w1_scale.dim() == 1 or w1_scale.size(
        1) == 1 or w1_scale.shape[1] == w1.size(1), "W1 scale shape mismatch"
    assert w2_scale.dim() == 1 or w2_scale.size(
        1) == 1 or w2_scale.shape[1] == w2.size(1), "W2 scale shape mismatch"
    assert w1.size(0) == w2.size(0), "Expert number mismatch"
    assert a1q_scale is None or a1q_scale.dim() == 0 or a1q_scale.size(
        0) == 1 or a1q_scale.size(
            0) == a1q.shape[0], "Input scale shape mismatch"
    assert w1.size(0) == w2.size(0), "Weights expert number mismatch"
    assert w1.size(0) == w1_scale.size(0), "w1 scales expert number mismatch"
    assert w1.size(0) == w2_scale.size(0), "w2 scales expert number mismatch"
    assert a2_scale is None or a2_scale.dim() == 0 or a2_scale.size(
        0) == 1 or a2_scale.size(
            0) == a1q.shape[0], "Intermediate scale shape mismatch"
    assert out_dtype in [torch.half, torch.bfloat16], "Invalid output dtype"
    if expert_map is not None:
        assert expert_num_tokens is None

    # We have two modes: batched experts and non-batched experts.
    # In the non-batched mode, the input tokens are not padded: thus, the shape
    # of the input is [total_num_tokens, hidden_size]. The input and output
    # require shuffling by a_map and c_map such that the tokens assigned to
    # each expert are contiguous.
    # In the batched mode, the input tokens are padded per expert to ensure that
    # the batched dispatch and combine functions work correctly: thus, the shape
    # of the input is [num_experts, max_num_tokens_per_expert, hidden_size].
    # The batched input and output require no shuffling by a_map and c_map since
    # their tokens are already contiguous for each expert as a result of
    # the dispatch function.

    M = a1q.size(0)  # non batched expert M
    padded_M = a1q.size(1)  # batched expert M
    _, K, N = w2.shape
    device = a1q.device

    assert w1.size(2) == K
    assert global_num_experts != -1
    assert a1q_scale is not None

    if expert_map is not None:
        "Translate info from expert_map to topk_ids"
        local_topk_ids = torch.where(expert_map[topk_ids] != -1,
                                     expert_map[topk_ids], -1)
    else:
        local_topk_ids = topk_ids

    topk = local_topk_ids.size(1)
    local_E = w1.size(0)

    if use_batched_format:
        assert expert_num_tokens is not None

        expert_offsets = torch.empty((local_E),
                                     dtype=torch.int32,
                                     device=device)
        problem_sizes1 = torch.empty((local_E, 3),
                                     dtype=torch.int32,
                                     device=device)
        problem_sizes2 = torch.empty((local_E, 3),
                                     dtype=torch.int32,
                                     device=device)

        ops.get_cutlass_pplx_moe_mm_data(expert_offsets, problem_sizes1,
                                         problem_sizes2, expert_num_tokens,
                                         local_E, padded_M, N, K)

        w1_scale = w1_scale.reshape(w1_scale.size(0), -1)
        w2_scale = w2_scale.reshape(w2_scale.size(0), -1)
        a1q = a1q.reshape(-1, a1q.size(2))
        a1q_scale = a1q_scale.reshape(-1, a1q_scale.size(2)).contiguous()

    else:
        expert_offsets = torch.empty((global_num_experts + 1),
                                     dtype=torch.int32,
                                     device=device)
        problem_sizes1 = torch.empty((global_num_experts, 3),
                                     dtype=torch.int32,
                                     device=device)
        problem_sizes2 = torch.empty((global_num_experts, 3),
                                     dtype=torch.int32,
                                     device=device)

        # With expert_map each Rank processes only a subset of experts. As
        # a result not all of a_map and c2 tensors are filled. We fill it
        # zeros for correctness.
        if expert_map is not None:
            a_map = torch.zeros((local_topk_ids.numel()),
                                dtype=torch.int32,
                                device=device)
        else:
            a_map = torch.empty((local_topk_ids.numel()),
                                dtype=torch.int32,
                                device=device)

        c_map = torch.empty((local_topk_ids.numel()),
                            dtype=torch.int32,
                            device=device)

        ops.get_cutlass_moe_mm_data(local_topk_ids, expert_offsets,
                                    problem_sizes1, problem_sizes2, a_map,
                                    c_map, global_num_experts, N, K)

        a1q = _fp8_perm(a1q, a_map)
        a1q_scale = a1q_scale[a_map] if per_act_token else a1q_scale
        expert_offsets = expert_offsets[:-1]

    ab_strides1 = torch.full((w1.size(0), ),
                             K,
                             device=device,
                             dtype=torch.int64)
    c_strides1 = torch.full((w1.size(0), ),
                            2 * N,
                            device=device,
                            dtype=torch.int64)
    ab_strides2 = torch.full((w1.size(0), ),
                             N,
                             device=device,
                             dtype=torch.int64)
    c_strides2 = torch.full((w1.size(0), ),
                            K,
                            device=device,
                            dtype=torch.int64)

    if use_batched_format:
        c1 = _resize_cache(workspace13, (local_E * padded_M, N * 2))
        c2 = _resize_cache(workspace2, (local_E * padded_M, N))
        c3 = _resize_cache(workspace13, (local_E * padded_M, K))
    else:
        c1 = _resize_cache(workspace13, (M * topk, N * 2))
        c2 = _resize_cache(workspace2, (M * topk, N))
        c3 = _resize_cache(workspace13, (M * topk, K))

    if not per_act_token and (expert_map is not None or use_batched_format):
        # this is necessary to avoid imprecise scale calculation caused by
        # random data in the unused workspace. The workspace is unused when
        # this rank handles only partial tokens, or when it is batched .
        c1.fill_(0)

    ops.cutlass_moe_mm(c1, a1q, w1, a1q_scale, w1_scale, expert_offsets,
                       problem_sizes1, ab_strides1, ab_strides1, c_strides1,
                       per_act_token, per_out_ch)

    activation_callable(c2, c1)

    a2q, a2q_scale = ops.scaled_fp8_quant(
        c2, a2_scale, use_per_token_if_dynamic=per_act_token)

    if expert_map is not None:
        c3.fill_(0)

    ops.cutlass_moe_mm(c3, a2q, w2, a2q_scale, w2_scale, expert_offsets,
                       problem_sizes2, ab_strides2, ab_strides2, c_strides2,
                       per_act_token, per_out_ch)

    if use_batched_format:
        output.copy_(c3.reshape(local_E, padded_M, K), non_blocking=True)
    else:
        # We can't do this inplace because output may point to the same tensor
        # as c3.
        output.copy_(c3[c_map].view(M * topk, K), non_blocking=True)


# TODO (bnell): split class batched vs. non-batched?
# maybe remove need for passing aq to workspace_shapes
class CutlassExpertsFp8(mk.FusedMoEPermuteExpertsUnpermute):

    def __init__(
        self,
        max_experts_per_worker: int,
        out_dtype: Optional[torch.dtype],
        per_act_token_quant: bool,
        per_out_ch_quant: bool,
        block_shape: Optional[list[int]] = None,
        num_dispatchers: Optional[int] = None,
        use_batched_format: bool = False,
    ):
        super().__init__(
            FusedMoEQuantConfig(
                quant_dtype=torch.float8_e4m3fn,
                per_act_token_quant=per_act_token_quant,
                per_out_ch_quant=per_out_ch_quant,
                block_shape=block_shape,
            ))
        assert max_experts_per_worker > 0
        assert not use_batched_format or num_dispatchers is not None
        self.max_experts_per_worker = max_experts_per_worker
        self.num_dispatchers = num_dispatchers
        self.out_dtype = out_dtype
        self.use_batched_format = use_batched_format

    @property
    def activation_formats(
        self
    ) -> tuple[mk.FusedMoEActivationFormat, mk.FusedMoEActivationFormat]:
        if self.use_batched_format:
            return (mk.FusedMoEActivationFormat.BatchedExperts,
                    mk.FusedMoEActivationFormat.BatchedExperts)
        else:
            return (mk.FusedMoEActivationFormat.Standard,
                    mk.FusedMoEActivationFormat.Standard)

    def supports_chunking(self) -> bool:
        return not self.use_batched_format

    def supports_expert_map(self) -> bool:
        return not self.use_batched_format

    def finalize_weight_and_reduce_impl(self) -> mk.TopKWeightAndReduce:
        # Let PrepareAndFinalize::finalize() decide the impl.
        return TopKWeightAndReduceDelegate()

    def workspace_shapes(
        self,
        a: torch.Tensor,
        aq: torch.Tensor,
        M: int,
        N: int,
        K: int,
        topk: int,
        global_num_experts: int,
        local_num_experts: int,
    ) -> tuple[tuple[int, ...], tuple[int, ...], tuple[int, ...], torch.dtype]:
        workspace1: tuple[int, ...] = ()
        workspace2: tuple[int, ...] = ()
        output: tuple[int, ...] = ()
        if self.use_batched_format:
            padded_M = aq.size(1)
            num_dp = self.num_dispatchers
            assert num_dp is not None
            workspace1 = (self.max_experts_per_worker, padded_M * num_dp,
                          max(N, K))
            workspace2 = (self.max_experts_per_worker, padded_M * num_dp,
                          (N // 2))
            output = (self.max_experts_per_worker, padded_M, K)
        else:
            workspace1 = (M * topk, max(2 * N, K))
            workspace2 = (M * topk, N)
            output = (M * topk, K)
        return (workspace1, workspace2, output,
                self.out_dtype if self.out_dtype is not None else a.dtype)

    def apply(
        self,
        output: torch.Tensor,
        hidden_states: torch.Tensor,
        w1: torch.Tensor,
        w2: torch.Tensor,
        topk_ids: torch.Tensor,
        activation: str,
        global_num_experts: int,
        expert_map: Optional[torch.Tensor],
        w1_scale: Optional[torch.Tensor],
        w2_scale: Optional[torch.Tensor],
        w1_zp: Optional[torch.Tensor],
        w2_zp: Optional[torch.Tensor],
        a1q_scale: Optional[torch.Tensor],
        a2_scale: Optional[torch.Tensor],
        workspace13: torch.Tensor,
        workspace2: torch.Tensor,
        expert_tokens_meta: Optional[mk.ExpertTokensMetadata],
    ):
        assert w1_zp is None, "w1_zp is not supported in CUTLASS MoE"
        assert w2_zp is None, "w2_zp is not supported in CUTLASS MoE"

        expert_num_tokens = None
        if expert_tokens_meta is not None:
            expert_num_tokens = expert_tokens_meta.expert_num_tokens

        activation_callable = lambda o, i: self.activation(activation, o, i)

        in_dtype = hidden_states.dtype
        run_cutlass_moe_fp8(
            output, hidden_states, w1, w2, topk_ids, activation_callable,
            global_num_experts, expert_map, w1_scale, w2_scale, a1q_scale,
            a2_scale, workspace13, workspace2, expert_num_tokens,
            self.out_dtype if self.out_dtype is not None else in_dtype,
            self.per_act_token_quant, self.per_out_ch_quant,
            self.use_batched_format)


def cutlass_moe_fp8(
    a: torch.Tensor,
    w1_q: torch.Tensor,
    w2_q: torch.Tensor,
    topk_weights: torch.Tensor,
    topk_ids: torch.Tensor,
    w1_scale: torch.Tensor,
    w2_scale: torch.Tensor,
    per_act_token: Optional[bool] = None,
    activation: str = "silu",
    a1_scale: Optional[torch.Tensor] = None,
    a2_scale: Optional[torch.Tensor] = None,
    expert_map: Optional[torch.Tensor] = None,
    apply_router_weight_on_input: bool = False,
    global_num_experts: int = -1,
) -> torch.Tensor:
    """
    This function computes a a8w8-quantized Mixture of Experts (MoE) layer
    using two sets of quantized weights, w1_q and w2_q, and top-k gating
    mechanism. The matrix multiplications are implemented with CUTLASS
    grouped gemm.

    Parameters:
    - a (torch.Tensor): The input tensor to the MoE layer.
        Shape: [M, K]
    - w1_q (torch.Tensor): The first set of fp8-quantized expert weights.
        Shape: [num_experts, K, 2N] (the weights are passed transposed)
    - w2_q (torch.Tensor): The second set of fp8-quantized expert weights.
        Shape: [num_experts, N, K] (the weights are passed transposed)
    - topk_weights (torch.Tensor): The weights of each token->expert mapping.
    - topk_ids (torch.Tensor): The token->expert mappings.
    - w1_scale (torch.Tensor): The fp32 scale to dequantize w1_q.
        Shape: [num_experts] or [num_experts, 2N]
    - w2_scale (torch.Tensor): The fp32 scale to dequantize w2_q.
        Shape: [num_experts] or [num_experts, K]
    - a1_scale (Optional[torch.Tensor]): The optional fp32 scale to quantize a.
        Shape: scalar or [M]
    - a2_scale (Optional[torch.Tensor]): The optional fp32 scale to
        quantize the intermediate result between the gemms.
        Shape: scalar or [M]
    - expert_map (Optional[torch.Tensor]): In the case of Expert parallel,
        every Rank is responsible for a subset of experts. expert_map is a
        mapping from global expert-id to local expert-id. When expert_map[i]
        is -1, it means that this Rank is not responsible for global
        expert-id i.
    - apply_router_weight_on_input (bool): When true, the topk weights are
        applied directly on the inputs. This is only applicable when topk is 1.
    - global_num_experts (int): The total number of experts.

    Returns:
    - torch.Tensor: The fp16 output tensor after applying the MoE layer.
    """
    if per_act_token is None:
        per_act_token = a1_scale.numel() != 1 if a1_scale is not None else (
            a2_scale.numel() != 1 if a2_scale is not None else False)
    per_out_ch = w1_scale.numel() != w1_q.size(0)

    num_experts = global_num_experts if global_num_experts != -1 else w1_q.size(
        0)

    fn = mk.FusedMoEModularKernel(
        MoEPrepareAndFinalizeNoEP(),
        CutlassExpertsFp8(
            max_experts_per_worker=num_experts,
            out_dtype=a.dtype,
            per_act_token_quant=per_act_token,
            per_out_ch_quant=per_out_ch,
            use_batched_format=False,
        ),
    )

    return fn(
        a,
        w1_q,
        w2_q,
        topk_weights,
        topk_ids,
        False,
        activation,
        num_experts,
        expert_map,
        w1_scale,
        w2_scale,
        a1_scale=a1_scale,
        a2_scale=a2_scale,
        apply_router_weight_on_input=apply_router_weight_on_input,
    )


FLOAT4_E2M1_MAX = scalar_types.float4_e2m1f.max()
FLOAT8_E4M3_MAX = torch.finfo(torch.float8_e4m3fn).max


<<<<<<< HEAD

# === FP4 Fused MoE Implementation ===

def run_cutlass_moe_fp4(
    output: torch.Tensor,
    a: torch.Tensor,
    a1_gscale: torch.Tensor,
    w1_fp4: torch.Tensor,
    w1_blockscale: torch.Tensor,
    w1_alphas: torch.Tensor,
    a2_gscale: torch.Tensor,
    w2_fp4: torch.Tensor,
    w2_blockscale: torch.Tensor,
    w2_alphas: torch.Tensor,
    topk_weights: torch.Tensor,
    topk_ids: torch.Tensor,
    workspace13: torch.Tensor,
    workspace2: torch.Tensor,
    m: int,
    n: int,
    k: int,
    e: int,
    device: torch.device,
) -> None:
=======
def cutlass_moe_fp4(a: torch.Tensor,
                    a1_gscale: torch.Tensor,
                    w1_fp4: torch.Tensor,
                    w1_blockscale: torch.Tensor,
                    w1_alphas: torch.Tensor,
                    a2_gscale: torch.Tensor,
                    w2_fp4: torch.Tensor,
                    w2_blockscale: torch.Tensor,
                    w2_alphas: torch.Tensor,
                    topk_weights: torch.Tensor,
                    topk_ids: torch.Tensor,
                    m: int,
                    n: int,
                    k: int,
                    e: int,
                    device: torch.device,
                    apply_router_weight_on_input: bool = False):
>>>>>>> e2de455c
    """
    MoE implementation for FP4 Inputs
    
    # Gemm 1
    a: Input tensor: [m, k] (half/bfloat16)
    a1_gscale: Activation scale per expert: [e]  (float32)
    w1(gate up) (not an argument to cutlass_moe_fp4): [e, 2 * n, k]
    w1_fp4: [e, 2 * n, k // 2], dtype: torch.uint8 (stacked fp4: E2M1)
    (Note: `n` is the up projection output dim, `k` is the input dim in
     full precision)
    w1_blockscale: [e, 2 * n, k // block_size] (float8_e4m3)
                   (Block size = 16 for NVFP4)
    
    # Gemm 2
    a2_gscale: Activation scale per expert: [e]
    w2(down projection) (not an argument to cutlass_moe_fp4): [e, k, n]
    w2_fp4: [e, k, n // 2], dtype: torch.uint8 (stacked E2M1)
    w2_blockscale: [e, k, n // block_size], dtype: float8_e4m3
    
    topk_weights: [m, topk] dtype: float8
    topk_ids: [m, topk] dtype: float8
    
    m, n, k: Unquantized weight shapes, dtype: int
    e: number of experts, dtype: int

    assumes that topk < k < n to satisfy - up/down projection expectations.
    """
    assert topk_weights.shape == topk_ids.shape, "topk shape mismatch"
    assert w1_fp4.dtype == torch.uint8, "weight 1 must be uint8"
    assert w2_fp4.dtype == torch.uint8, "weight 2 must be uint8"
    assert (w1_fp4.ndim == 3 and w2_fp4.ndim == 3 and w1_blockscale.ndim == 3
            and w2_blockscale.ndim
            == 3), ("All Weights must be of rank 3 for cutlass_moe_fp4")
    m_a, k_a = a.shape
    e_w1, nx2_w1, half_k_w1 = w1_fp4.shape
    e_w2, k_w2, half_n_w2 = w2_fp4.shape

    assert (e_w1 == e_w2 and e_w1 == e), ("Number of experts must match",
                                          " between weights.")
    assert (k_a == half_k_w1 * 2
            and k == k_w2), ("Hidden size mismatch between a, w1 and w2")
    assert (nx2_w1 == n * 2 and half_n_w2 * 2 == n), ("mismatch in "
                                                       "expected `n`")
    assert (m == m_a), "input shape mismatch"
    assert 2 * half_k_w1 == k_w2, "Hidden size mismatch w2 and w1"
    assert a.dtype in [torch.half, torch.bfloat16], "Invalid input dtype"
    assert (topk_weights.size(0) == m and topk_ids.size(0)
            == m), ("topk must be provided for each row of a")
    topk = topk_ids.size(1)
    out_dtype = a.dtype
    num_topk = topk_ids.size(1)

    expert_offsets = torch.empty((e + 1), dtype=torch.int32, device=device)
    blockscale_offsets = torch.empty((e + 1), dtype=torch.int32, device=device)
    # Problem size:  (num_experts, (m,2n,k))
    problem_sizes1 = torch.empty((e, 3), dtype=torch.int32, device=device)
    # Problem size:  (num_experts, (m,n,k))
    problem_sizes2 = torch.empty((e, 3), dtype=torch.int32, device=device)

    a_map = torch.empty((topk_ids.numel()), dtype=torch.int32, device=device)
    c_map = torch.empty((topk_ids.numel()), dtype=torch.int32, device=device)

    if apply_router_weight_on_input:
        # TODO: this only works for topK=1, will need to update for topK>1
        assert num_topk == 1, \
            "apply_router_weight_on_input is only implemented for topk=1"
        a.mul_(topk_weights.to(out_dtype))

    # problem shapes should have [m, n, k]
    # Note that problem sizes are based on logical number of elements.
    ops.get_cutlass_moe_mm_data(topk_ids, expert_offsets, problem_sizes1,
                                problem_sizes2, a_map, c_map, e, n, k,
                                blockscale_offsets)

    a = ops.shuffle_rows(a, a_map)
    rep_a_fp4, rep_a_blockscale = ops.scaled_fp4_experts_quant(
        a,
        a1_gscale,
        expert_offsets,
        blockscale_offsets,
        num_topk,
    )
    c1 = _resize_cache(workspace13, (m * topk, n * 2))
    c2 = _resize_cache(workspace2, (m * topk, n))
    c3 = _resize_cache(workspace13, (m * topk, k))
    ops.cutlass_fp4_moe_mm(c1, rep_a_fp4, w1_fp4, rep_a_blockscale,
                                w1_blockscale, w1_alphas, problem_sizes1,
                                expert_offsets[:-1], blockscale_offsets[:-1],
                                out_dtype, device)
    del rep_a_fp4, rep_a_blockscale
    torch.ops._C.silu_and_mul(c2, c1)
    int_fp4, int_blockscale = ops.scaled_fp4_experts_quant(
        c2, a2_gscale, expert_offsets, blockscale_offsets, num_topk)

    ops.cutlass_fp4_moe_mm(c3, int_fp4, w2_fp4, int_blockscale, w2_blockscale,
                                w2_alphas, problem_sizes2, expert_offsets[:-1],
                                blockscale_offsets[:-1], out_dtype, device)
    del int_fp4, int_blockscale

<<<<<<< HEAD
    c3 = ops.shuffle_rows(c3, c_map)

    assert output.dtype == out_dtype
    output.copy_((c3.view(m, num_topk, k) *
           topk_weights.view(m, num_topk, 1).half()).sum(dim=1), non_blocking=True)
    return


class CutlassExpertsFp4(mk.FusedMoEPermuteExpertsUnpermute):
    def __init__(
        self,
        max_experts_per_worker: int,
        out_dtype: torch.dtype,
        per_act_token_quant: bool,
        per_out_ch_quant: bool,
        block_shape: Optional[list[int]] = None,
        use_batched_format: bool = False,
    ):
        super().__init__(
            FusedMoEQuantConfig(
                quant_dtype=torch.uint8,
                per_act_token_quant=per_act_token_quant,
                per_out_ch_quant=per_out_ch_quant,
                block_shape=block_shape,
            )
        )
        self.max_experts_per_worker = max_experts_per_worker
        self.out_dtype = out_dtype
        self.use_batched_format = use_batched_format

    @property
    def activation_formats(
        self
    ) -> tuple[mk.FusedMoEActivationFormat, mk.FusedMoEActivationFormat]:
        if self.use_batched_format:
            return (mk.FusedMoEActivationFormat.BatchedExperts,
                    mk.FusedMoEActivationFormat.BatchedExperts)
        else:
            return (mk.FusedMoEActivationFormat.Standard,
                    mk.FusedMoEActivationFormat.Standard)

    def supports_expert_map(self) -> bool:
        return False

    def supports_chunking(self) -> bool:
        return True
    
    def workspace_shapes(
        self,
        a: torch.Tensor,
        aq: torch.Tensor,
        M: int,
        N: int,
        K: int,
        topk: int,
        global_num_experts: int,
        local_num_experts: int,
    ) -> tuple[tuple[int, ...], tuple[int, ...], tuple[int, ...], torch.dtype]:
        workspace1: tuple[int, ...] = ()
        workspace2: tuple[int, ...] = ()
        output: tuple[int, ...] = ()
        if self.use_batched_format:
            padded_M = aq.size(1)
            workspace1 = (self.max_experts_per_worker, padded_M, max(N, K))
            workspace2 = (self.max_experts_per_worker, padded_M, (N // 2))
            output = (self.max_experts_per_worker, padded_M, K)
        else:
            workspace1 = (M * topk, max(2 * N, K))
            workspace2 = (M * topk, N)
            output = (M, K)
        return (workspace1, workspace2, output,
                self.out_dtype if self.out_dtype is not None else a.dtype)

    def apply(
        self,
        output: torch.Tensor,
        hidden_states: torch.Tensor,
        w1: torch.Tensor,
        w2: torch.Tensor,
        topk_ids: torch.Tensor,
        activation: str,
        global_num_experts: int,
        expert_map: Optional[torch.Tensor],
        w1_scale: torch.Tensor,
        w2_scale: torch.Tensor,
        w1_zp: Optional[torch.Tensor],
        w2_zp: Optional[torch.Tensor],
        a1q_scale: Optional[torch.Tensor],
        a2_scale: torch.Tensor,
        workspace13: Optional[torch.Tensor],
        workspace2: Optional[torch.Tensor],
        expert_num_tokens: Optional[torch.Tensor],
        # start of extra_expert_args
        topk_weights: torch.Tensor,
        g1_alphas: torch.Tensor,
        g2_alphas: torch.Tensor,
        a1_gscale: torch.Tensor,
        a2_gscale: torch.Tensor,
        m: int,
        n: int,
        k: int,
        e: int,
        device: torch.device,
    ):
        assert expert_map is None, ("Expert Parallelism / expert_map "
                                    "is currently not supported for "
                                    "ModelOptNvFp4FusedMoE.")        
        run_cutlass_moe_fp4(
            output,
            hidden_states,
            a1_gscale,
            w1,
            w1_scale,
            g1_alphas,
            a2_gscale,
            w2,
            w2_scale,
            g2_alphas,
            topk_weights,
            topk_ids,
            workspace13,
            workspace2,
            m,
            n,
            k,
            e,
            device,
        )


def cutlass_moe_fp4(
    a: torch.Tensor,
    w1_fp4: torch.Tensor,
    w2_fp4: torch.Tensor,
    w1_blockscale: torch.Tensor,
    w2_blockscale: torch.Tensor,
    g1_alphas: torch.Tensor,
    g2_alphas: torch.Tensor,
    a1_gscale: torch.Tensor,
    a2_gscale: torch.Tensor,
    topk_weights: torch.Tensor,
    topk_ids: torch.Tensor,
    m: int,
    n: int,
    k: int,
    e: int,
    device: torch.device,
    expert_map: Optional[torch.Tensor] = None,
) -> torch.Tensor:
    assert expert_map is None, ("Expert Parallelism / expert_map "
                                "is currently not supported for "
                                "ModelOptNvFp4FusedMoE's cutlass_moe_fp4.")
    fn = mk.FusedMoEModularKernel(
        MoEPrepareAndFinalizeNoEP(),
        CutlassExpertsFp4(
            max_experts_per_worker=e,
            out_dtype=a.dtype,
            per_act_token_quant=False,
            per_out_ch_quant=False,
            use_batched_format=False,            
        ),
    )
    extra_expert_args = {
        'topk_weights': topk_weights,
        'g1_alphas': g1_alphas,
        'g2_alphas': g2_alphas,
        'a1_gscale': a1_gscale,
        'a2_gscale': a2_gscale,
        'm': m,
        'n': n,
        'k': k,
        'e': e,
        'device': device,
    }

    # NVFP4 requires two levels of quantization, which involves computing some scaling
    # factors dynamically. This makes it incompatible with the typical 
    # prepare -> MoE -> finalize pipeline. Move the quantization logic into the MoE body.
    extra_prepare_args = {
        'skip_quant': True,
    }
    # Similar reason as above.
    extra_finalize_args = {
        'skip_permute_reduce': True,
    }
    return fn(
        hidden_states=a,
        w1=w1_fp4,
        w2=w2_fp4,
        topk_weights=topk_weights,
        topk_ids=topk_ids,
        inplace=False,
        activation="silu",
        global_num_experts=e,
        expert_map=None,
        w1_scale=w1_blockscale,
        w2_scale=w2_blockscale,
        a1_scale=None,
        a2_scale=None,
        apply_router_weight_on_input=False,
        extra_expert_args=extra_expert_args,
        extra_prepare_args=extra_prepare_args,
        extra_finalize_args=extra_finalize_args,
    )
=======
    c2 = ops.shuffle_rows(c2, c_map)
    if not apply_router_weight_on_input:
        out = (c2.view(m, num_topk, k) *
               topk_weights.view(m, num_topk, 1).to(out_dtype)).sum(dim=1)
    else:
        out = c2.view(m, num_topk, k).sum(dim=1)
    return out.to(dtype=out_dtype)


def _valid_cutlass_block_scaled_grouped_gemm(
        w1: torch.Tensor, w2: torch.Tensor, inplace: bool, activation: str,
        apply_router_weight_on_input: bool,
        expert_map: Optional[torch.Tensor]) -> bool:

    def _valid_cutlass_block_scaled_grouped_gemm_shape(N: int, K: int):
        return N % 128 == 0 and K % 128 == 0

    _, K, N = w2.size()
    if not _valid_cutlass_block_scaled_grouped_gemm_shape(N, K):
        logger.debug(
            "CutlassBlockScaledGroupedGemm disabled: unalinged problem size.")
        return False

    if (w1.dtype != torch.float8_e4m3fn or w2.dtype != torch.float8_e4m3fn):
        logger.debug(
            "CutlassBlockScaledGroupedGemm disabled: invalid weight dtype(s).")
        return False

    if expert_map is not None:
        logger.debug(
            "CutlassBlockScaledGroupedGemm disabled: expert_parallel is"
            " not supported.")
        return False

    if activation != "silu":
        logger.debug(
            "CutlassBlockScaledGroupedGemm disabled: only activation silu is"
            " supported.")
        return False

    if apply_router_weight_on_input:
        logger.debug("CutlassBlockScaledGroupedGemm disabled:"
                     " apply_router_weight_on_input is not supported.")
        return False

    if inplace:
        logger.debug(
            "CutlassBlockScaledGroupedGemm disabled: inplace is not supported."
        )
        return False

    return True


def run_cutlass_block_scaled_fused_experts(
    a: torch.Tensor,
    w1: torch.Tensor,
    w2: torch.Tensor,
    w1_scale: torch.Tensor,
    w2_scale: torch.Tensor,
    topk_weights: torch.Tensor,
    topk_ids: torch.Tensor,
) -> torch.Tensor:
    w1_q = w1.transpose(1, 2)
    w2_q = w2.transpose(1, 2)
    w1_scale = w1_scale.transpose(1, 2)
    w2_scale = w2_scale.transpose(1, 2)

    assert topk_weights.shape == topk_ids.shape, "topk shape mismatch"
    assert a.shape[0] == topk_ids.shape[
        0], "a and topk_ids must have the same batch size"
    assert w1_q.dtype == torch.float8_e4m3fn, "w1_q must be float8_e4m3fn"
    assert w2_q.dtype == torch.float8_e4m3fn, "w2_q must be float8_e4m3fn"
    assert a.shape[1] == w1_q.shape[1], "Hidden size mismatch w1"
    assert w1_q.shape[2] == w2_q.shape[1] * 2, "Hidden size mismatch w2"
    assert w1_q.shape[0] == w2_q.shape[0], "Expert number mismatch"
    assert w1_q.shape[0] == w1_scale.shape[
        0], "w1_scale expert number mismatch"
    assert w1_q.shape[0] == w2_scale.shape[
        0], "w2_scale expert number mismatch"
    assert a.dtype in [torch.half, torch.bfloat16], "Invalid output dtype"

    out_dtype = a.dtype
    num_experts = w1_q.size(0)
    m = a.size(0)
    k = w1_q.size(1)
    n = w2_q.size(1)

    expert_offsets = torch.empty((num_experts + 1, ),
                                 dtype=torch.int32,
                                 device="cuda")
    problem_sizes1 = torch.empty((num_experts, 3),
                                 dtype=torch.int32,
                                 device="cuda")
    problem_sizes2 = torch.empty((num_experts, 3),
                                 dtype=torch.int32,
                                 device="cuda")

    topk = topk_ids.size(1)

    a_q, a1_scale = _fp8_quantize(a,
                                  A_scale=None,
                                  per_act_token=False,
                                  block_shape=[128, 128])
    device = a_q.device

    a_map = torch.empty((topk_ids.numel()), dtype=torch.int32, device=device)
    c_map = torch.empty((topk_ids.numel()), dtype=torch.int32, device=device)

    ops.get_cutlass_moe_mm_data(
        topk_ids,
        expert_offsets,
        problem_sizes1,
        problem_sizes2,
        a_map,
        c_map,
        num_experts,
        n,
        k,
    )

    rep_a_q = a_q.view(dtype=torch.uint8)[a_map].view(dtype=a_q.dtype)
    rep_a1_scales = a1_scale[a_map]

    c1 = torch.empty((m * topk, n * 2), dtype=out_dtype, device=device)
    c2 = torch.empty((m * topk, k), dtype=out_dtype, device=device)

    ops.cutlass_blockwise_scaled_grouped_mm(
        c1,
        rep_a_q,
        w1_q,
        rep_a1_scales,
        w1_scale,
        problem_sizes1,
        expert_offsets[:-1],
    )

    intermediate = torch.empty((m * topk, n), dtype=out_dtype, device=device)
    torch.ops._C.silu_and_mul(intermediate, c1)

    intermediate_q, a2_scale = _fp8_quantize(intermediate,
                                             A_scale=None,
                                             per_act_token=False,
                                             block_shape=[128, 128])

    ops.cutlass_blockwise_scaled_grouped_mm(
        c2,
        intermediate_q,
        w2_q,
        a2_scale,
        w2_scale,
        problem_sizes2,
        expert_offsets[:-1],
    )

    return (c2[c_map].view(m, topk, k) *
            topk_weights.view(m, topk, 1).to(out_dtype)).sum(dim=1)
>>>>>>> e2de455c
<|MERGE_RESOLUTION|>--- conflicted
+++ resolved
@@ -423,10 +423,6 @@
 FLOAT8_E4M3_MAX = torch.finfo(torch.float8_e4m3fn).max
 
 
-<<<<<<< HEAD
-
-# === FP4 Fused MoE Implementation ===
-
 def run_cutlass_moe_fp4(
     output: torch.Tensor,
     a: torch.Tensor,
@@ -448,25 +444,6 @@
     e: int,
     device: torch.device,
 ) -> None:
-=======
-def cutlass_moe_fp4(a: torch.Tensor,
-                    a1_gscale: torch.Tensor,
-                    w1_fp4: torch.Tensor,
-                    w1_blockscale: torch.Tensor,
-                    w1_alphas: torch.Tensor,
-                    a2_gscale: torch.Tensor,
-                    w2_fp4: torch.Tensor,
-                    w2_blockscale: torch.Tensor,
-                    w2_alphas: torch.Tensor,
-                    topk_weights: torch.Tensor,
-                    topk_ids: torch.Tensor,
-                    m: int,
-                    n: int,
-                    k: int,
-                    e: int,
-                    device: torch.device,
-                    apply_router_weight_on_input: bool = False):
->>>>>>> e2de455c
     """
     MoE implementation for FP4 Inputs
     
@@ -566,7 +543,6 @@
                                 blockscale_offsets[:-1], out_dtype, device)
     del int_fp4, int_blockscale
 
-<<<<<<< HEAD
     c3 = ops.shuffle_rows(c3, c_map)
 
     assert output.dtype == out_dtype
@@ -770,163 +746,4 @@
         extra_expert_args=extra_expert_args,
         extra_prepare_args=extra_prepare_args,
         extra_finalize_args=extra_finalize_args,
-    )
-=======
-    c2 = ops.shuffle_rows(c2, c_map)
-    if not apply_router_weight_on_input:
-        out = (c2.view(m, num_topk, k) *
-               topk_weights.view(m, num_topk, 1).to(out_dtype)).sum(dim=1)
-    else:
-        out = c2.view(m, num_topk, k).sum(dim=1)
-    return out.to(dtype=out_dtype)
-
-
-def _valid_cutlass_block_scaled_grouped_gemm(
-        w1: torch.Tensor, w2: torch.Tensor, inplace: bool, activation: str,
-        apply_router_weight_on_input: bool,
-        expert_map: Optional[torch.Tensor]) -> bool:
-
-    def _valid_cutlass_block_scaled_grouped_gemm_shape(N: int, K: int):
-        return N % 128 == 0 and K % 128 == 0
-
-    _, K, N = w2.size()
-    if not _valid_cutlass_block_scaled_grouped_gemm_shape(N, K):
-        logger.debug(
-            "CutlassBlockScaledGroupedGemm disabled: unalinged problem size.")
-        return False
-
-    if (w1.dtype != torch.float8_e4m3fn or w2.dtype != torch.float8_e4m3fn):
-        logger.debug(
-            "CutlassBlockScaledGroupedGemm disabled: invalid weight dtype(s).")
-        return False
-
-    if expert_map is not None:
-        logger.debug(
-            "CutlassBlockScaledGroupedGemm disabled: expert_parallel is"
-            " not supported.")
-        return False
-
-    if activation != "silu":
-        logger.debug(
-            "CutlassBlockScaledGroupedGemm disabled: only activation silu is"
-            " supported.")
-        return False
-
-    if apply_router_weight_on_input:
-        logger.debug("CutlassBlockScaledGroupedGemm disabled:"
-                     " apply_router_weight_on_input is not supported.")
-        return False
-
-    if inplace:
-        logger.debug(
-            "CutlassBlockScaledGroupedGemm disabled: inplace is not supported."
-        )
-        return False
-
-    return True
-
-
-def run_cutlass_block_scaled_fused_experts(
-    a: torch.Tensor,
-    w1: torch.Tensor,
-    w2: torch.Tensor,
-    w1_scale: torch.Tensor,
-    w2_scale: torch.Tensor,
-    topk_weights: torch.Tensor,
-    topk_ids: torch.Tensor,
-) -> torch.Tensor:
-    w1_q = w1.transpose(1, 2)
-    w2_q = w2.transpose(1, 2)
-    w1_scale = w1_scale.transpose(1, 2)
-    w2_scale = w2_scale.transpose(1, 2)
-
-    assert topk_weights.shape == topk_ids.shape, "topk shape mismatch"
-    assert a.shape[0] == topk_ids.shape[
-        0], "a and topk_ids must have the same batch size"
-    assert w1_q.dtype == torch.float8_e4m3fn, "w1_q must be float8_e4m3fn"
-    assert w2_q.dtype == torch.float8_e4m3fn, "w2_q must be float8_e4m3fn"
-    assert a.shape[1] == w1_q.shape[1], "Hidden size mismatch w1"
-    assert w1_q.shape[2] == w2_q.shape[1] * 2, "Hidden size mismatch w2"
-    assert w1_q.shape[0] == w2_q.shape[0], "Expert number mismatch"
-    assert w1_q.shape[0] == w1_scale.shape[
-        0], "w1_scale expert number mismatch"
-    assert w1_q.shape[0] == w2_scale.shape[
-        0], "w2_scale expert number mismatch"
-    assert a.dtype in [torch.half, torch.bfloat16], "Invalid output dtype"
-
-    out_dtype = a.dtype
-    num_experts = w1_q.size(0)
-    m = a.size(0)
-    k = w1_q.size(1)
-    n = w2_q.size(1)
-
-    expert_offsets = torch.empty((num_experts + 1, ),
-                                 dtype=torch.int32,
-                                 device="cuda")
-    problem_sizes1 = torch.empty((num_experts, 3),
-                                 dtype=torch.int32,
-                                 device="cuda")
-    problem_sizes2 = torch.empty((num_experts, 3),
-                                 dtype=torch.int32,
-                                 device="cuda")
-
-    topk = topk_ids.size(1)
-
-    a_q, a1_scale = _fp8_quantize(a,
-                                  A_scale=None,
-                                  per_act_token=False,
-                                  block_shape=[128, 128])
-    device = a_q.device
-
-    a_map = torch.empty((topk_ids.numel()), dtype=torch.int32, device=device)
-    c_map = torch.empty((topk_ids.numel()), dtype=torch.int32, device=device)
-
-    ops.get_cutlass_moe_mm_data(
-        topk_ids,
-        expert_offsets,
-        problem_sizes1,
-        problem_sizes2,
-        a_map,
-        c_map,
-        num_experts,
-        n,
-        k,
-    )
-
-    rep_a_q = a_q.view(dtype=torch.uint8)[a_map].view(dtype=a_q.dtype)
-    rep_a1_scales = a1_scale[a_map]
-
-    c1 = torch.empty((m * topk, n * 2), dtype=out_dtype, device=device)
-    c2 = torch.empty((m * topk, k), dtype=out_dtype, device=device)
-
-    ops.cutlass_blockwise_scaled_grouped_mm(
-        c1,
-        rep_a_q,
-        w1_q,
-        rep_a1_scales,
-        w1_scale,
-        problem_sizes1,
-        expert_offsets[:-1],
-    )
-
-    intermediate = torch.empty((m * topk, n), dtype=out_dtype, device=device)
-    torch.ops._C.silu_and_mul(intermediate, c1)
-
-    intermediate_q, a2_scale = _fp8_quantize(intermediate,
-                                             A_scale=None,
-                                             per_act_token=False,
-                                             block_shape=[128, 128])
-
-    ops.cutlass_blockwise_scaled_grouped_mm(
-        c2,
-        intermediate_q,
-        w2_q,
-        a2_scale,
-        w2_scale,
-        problem_sizes2,
-        expert_offsets[:-1],
-    )
-
-    return (c2[c_map].view(m, topk, k) *
-            topk_weights.view(m, topk, 1).to(out_dtype)).sum(dim=1)
->>>>>>> e2de455c
+    )