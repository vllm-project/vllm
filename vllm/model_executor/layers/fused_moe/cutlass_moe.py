# SPDX-License-Identifier: Apache-2.0
"""Fused MoE kernel."""
from typing import Optional

import torch

from vllm import _custom_ops as ops


#TODO make the grouped gemm kernel consistent with scaled gemm kernel
def cutlass_moe(
    a: torch.Tensor,
    w1: torch.Tensor,
    w2: torch.Tensor,
    topk_weights: torch.Tensor,
    topk_ids_: torch.Tensor,
    ab_strides1: torch.Tensor,
    c_strides1: torch.Tensor,
    ab_strides2: torch.Tensor,
    c_strides2: torch.Tensor,
    w1_scale: Optional[torch.Tensor] = None,
    w2_scale: Optional[torch.Tensor] = None,
    a1_scale: Optional[torch.Tensor] = None,
    a2_scale: Optional[torch.Tensor] = None,
<<<<<<< HEAD
=======
    out_dtype: torch.dtype = torch.half,
>>>>>>> 8b464d96
    expert_map: Optional[torch.Tensor] = None,
    apply_router_weight_on_input: bool = False,
) -> torch.Tensor:
    """
    This function computes a a8w8-quantized Mixture of Experts (MoE) layer
    using two sets of quantized weights, w1_q and w2_q, and top-k gating
    mechanism. The matrix multiplications are implemented with CUTLASS
    grouped gemm.

    Parameters:
    - a (torch.Tensor): The input tensor to the MoE layer.
        Shape: [M, K]
    - w1 (torch.Tensor): The first set of expert weights.
        Shape: [num_experts, K, 2N] (the weights are passed transposed)
    - w2 (torch.Tensor): The second set of expert weights.
        Shape: [num_experts, N, K] (the weights are passed transposed)
    - topk_weights (torch.Tensor): The weights of each token->expert mapping.
    - topk_ids (torch.Tensor): The token->expert mapping.
    - ab_strides1 (torch.Tensor): The input and weights strides of the first
        grouped gemm.
    - c_strides1 (torch.Tensor): The output strides of the first grouped gemm.
    - ab_strides2 (torch.Tensor): The input and weights strides of the second
        grouped gemm.
    - c_strides2 (torch.Tensor): The output strides of the second grouped gemm.
    - w1_scale (Optional[torch.Tensor]): The optional fp32 scale
        to dequantize w1.
        Shape: [num_experts] or [num_experts, 2N]
    - w2_scale (Optional[torch.Tensor]): The optional fp32 scale
        to dequantize w2.
        Shape: [num_experts] or [num_experts, K]
    - a1_scale (Optional[torch.Tensor]): The optional fp32 scale to quantize a.
        Shape: scalar or [M]
    - a2_scale (Optional[torch.Tensor]): The optional fp32 scale to
        quantize the intermediate result between the gemms.
        Shape: scalar or [M]
<<<<<<< HEAD
    - expert_map (Optional[torch.Tensor]): In the case of Expert parallel,
        every Rank is responsible for some experts. expert_map is a mapping
        from global expert-id to local expert-id. When expert_map[i] is -1,
        it means that this Rank is not responsible for global expert-id i.
=======
    - out_dtype (torch.Tensor): The output tensor type.
    - expert_map (Optional[torch.Tensor]): In the case of Expert parallel,
        every Rank is responsible for a subset of experts. expert_map is a
        mapping from global expert-id to local expert-id. When expert_map[i]
        is -1, it means that this Rank is not responsible for global
        expert-id i.
>>>>>>> 8b464d96
    - apply_router_weight_on_input (bool): When true, the topk weights are
        applied directly on the inputs. This is only applicable when topk is 1.

    Returns:

    - torch.Tensor: The output tensor after applying the MoE layer.
    """

<<<<<<< HEAD
    assert topk_weights.shape == topk_ids.shape, "topk shape mismatch"
    assert a.shape[1] == w1.shape[1], "Hidden size mismatch w1"
    assert w1.shape[2] == w2.shape[1] * 2, "Hidden size mismatch w2"
    assert w1.shape[0] == w2.shape[0], "Expert number mismatch"
    assert ab_strides1.shape[0] == w1.shape[0], \
            "AB Strides 1 expert number mismatch"
    assert c_strides1.shape[0] == w1.shape[0], \
           "C Strides 1 expert number mismatch"
    assert ab_strides2.shape[0] == w2.shape[0], \
           "AB Strides 2 expert number  mismatch"
    assert c_strides2.shape[0] == w2.shape[0], \
           "C Strides 2 expert number mismatch"

    assert a.dtype in [torch.half, torch.bfloat16], "Invalid input dtype"
    assert w1.dtype in [torch.float8_e4m3fn, torch.half,torch.bfloat16], \
           "Invalid weight type"
    assert w1.dtype == w2.dtype, "Weights type mismatch"

    if w1.dtype in [torch.half, torch.bfloat16]:
        assert w1.dtype == a.dtype, \
               "Unquantized input and weights type mismatch"
        assert w1_scale is None and w2_scale is None \
               and a1_scale is None and a2_scale is None, \
               "Received scales for unquantized input type"
    elif w1.dtype == torch.float8_e4m3fn:
        assert w1_scale is not None and w2_scale is not None, \
               "Missing scales for quantized input type"

    if w1_scale is not None:
        assert w1_scale.dim() == 1 or w1_scale.shape[1] == 1 \
               or w1_scale.shape[1] == w1.shape[2], "W1 scale shape mismatch"
        assert w1.shape[0] == w1_scale.shape[0], \
               "w1 scales expert number mismatch"
    if w2_scale is not None:
        assert w2_scale.dim() == 1 or w2_scale.shape[1] == 1 \
               or w2_scale.shape[1] == w2.shape[2], "W2 scale shape mismatch"
        assert w2.shape[0] == w2_scale.shape[0], \
               "w2 scales expert number mismatch"
    if a1_scale is not None:
        assert a1_scale.dim() == 0 or a1_scale.shape[0] == 1 \
               or a1_scale.shape[0] == a.shape[0], "Input scale shape mismatch"
    if a2_scale is not None:
        assert a1_scale is None or a2_scale.shape == a1_scale.shape, \
               "Intermediate scale shape mismatch"

    is_quantized = w1.dtype == torch.float8_e4m3fn

    device = a.device
    num_experts = w1.size(0)
    m = a.size(0)
    k = w1.size(1)
    n = w2.size(1)
    topk = topk_ids.size(1)
    out_dtype = a.dtype

    local_topk_ids = topk_ids
    if expert_map is not None:
        "Translate info from expert_map to topk_ids"
        local_topk_ids = torch.where(expert_map[topk_ids] != -1,
                                     expert_map[topk_ids], -1)
=======
    assert topk_weights.shape == topk_ids_.shape, "topk shape mismatch"
    assert w1_q.dtype == torch.float8_e4m3fn
    assert w2_q.dtype == torch.float8_e4m3fn
    assert a.shape[1] == w1_q.shape[1], "Hidden size mismatch w1"
    assert w1_q.shape[2] == w2_q.shape[1] * 2, "Hidden size mismatch w2"
    assert w1_q.shape[0] == w2_q.shape[0], "Expert number mismatch"
    assert a1_scale is None or a1_scale.dim(
    ) == 0 or a1_scale.shape[0] == 1 or a1_scale.shape[0] == a.shape[
        0], "Input scale shape mismatch"
    assert w1_scale.dim() == 1 or w1_scale.shape[1] == 1 or w1_scale.shape[
        1] == w1_q.shape[2], "W1 scale shape mismatch"
    assert w2_scale.dim() == 1 or w2_scale.shape[1] == 1 or w2_scale.shape[
        1] == w2_q.shape[2], "W2 scale shape mismatch"
    assert w1_q.shape[0] == w2_q.shape[0], "Weights expert number mismatch"
    assert w1_q.shape[0] == w1_scale.shape[
        0], "w1 scales expert number mismatch"
    assert w1_q.shape[0] == w2_scale.shape[
        0], "w2 scales expert number mismatch"
    assert a2_scale is None or a1_scale is None or a2_scale.shape == a1_scale.shape, "Intermediate scale shape mismatch"  # noqa: E501
    assert ab_strides1.shape[0] == w1_q.shape[
        0], "AB Strides 1 expert number mismatch"
    assert c_strides1.shape[0] == w1_q.shape[
        0], "C Strides 1 expert number mismatch"
    assert ab_strides2.shape[0] == w2_q.shape[
        0], "AB Strides 2 expert number  mismatch"
    assert c_strides2.shape[0] == w2_q.shape[
        0], "C Strides 2 expert number mismatch"
    assert out_dtype in [torch.half, torch.bfloat16], "Invalid output dtype"

    num_experts = w1_q.size(0)
    m = a.size(0)
    k = w1_q.size(1)
    n = w2_q.size(1)

    local_topk_ids = topk_ids_
    if expert_map is not None:
        "Translate info from expert_map to topk_ids"
        local_topk_ids = torch.where(expert_map[topk_ids_] != -1,
                                     expert_map[topk_ids_], -1)

    topk = local_topk_ids.size(1)
>>>>>>> 8b464d96

    if apply_router_weight_on_input:
        assert topk == 1, \
            "apply_router_weight_on_input is only implemented for topk=1"
        # TODO: this only works for topK=1, will need to update for topK>1
        a = a * topk_weights.to(out_dtype)

    if is_quantized:
        per_act_token = a1_scale.numel() != 1 if a1_scale is not None else (
            a2_scale.numel() != 1 if a2_scale is not None else False)
        a, a1_scale = ops.scaled_fp8_quant(
            a, a1_scale, use_per_token_if_dynamic=per_act_token)

    expert_offsets = torch.empty((num_experts + 1),
                                 dtype=torch.int32,
                                 device=device)
    problem_sizes1 = torch.empty((num_experts, 3),
                                 dtype=torch.int32,
                                 device=device)
    problem_sizes2 = torch.empty((num_experts, 3),
                                 dtype=torch.int32,
                                 device=device)

<<<<<<< HEAD
    a_map = torch.zeros((local_topk_ids.numel()),
                        dtype=torch.int32,
                        device=device)
=======
    a_map_initializer = torch.empty
    c2_initializer = torch.empty
    if expert_map is not None:
        # With expert_map each Rank processes only a subset of experts. As
        # a result not all of a_map and c2 tensors are filled. We fill it
        # zeros for correctness.
        a_map_initializer = torch.zeros
        c2_initializer = torch.zeros

    a_map = a_map_initializer((local_topk_ids.numel()),
                              dtype=torch.int32,
                              device=device)
>>>>>>> 8b464d96
    c_map = torch.empty((local_topk_ids.numel()),
                        dtype=torch.int32,
                        device=device)

    ops.get_cutlass_moe_mm_data(local_topk_ids, expert_offsets, problem_sizes1,
                                problem_sizes2, a_map, c_map, num_experts, n,
                                k)

    if is_quantized:
        rep_a = a.view(dtype=torch.uint8)[a_map].view(dtype=a.dtype)
        rep_a1_scales = a1_scale[a_map] if per_act_token else a1_scale
    else:
        rep_a = a[a_map]
        rep_a1_scales = None

    c1 = torch.empty((m * topk, n * 2), device=device, dtype=out_dtype)
<<<<<<< HEAD
    c2 = torch.zeros((m * topk, k), device=device, dtype=out_dtype)
=======
    c2 = c2_initializer((m * topk, k), device=device, dtype=out_dtype)
>>>>>>> 8b464d96

    ops.cutlass_moe_mm(c1, rep_a, w1, rep_a1_scales, w1_scale,
                       expert_offsets[:-1], problem_sizes1, ab_strides1,
                       ab_strides1, c_strides1)

    intermediate = torch.empty((m * topk, n), device=device, dtype=out_dtype)
    torch.ops._C.silu_and_mul(intermediate, c1)

    if is_quantized:
        rep_a = a.view(dtype=torch.uint8)[a_map].view(dtype=a.dtype)
        rep_a1_scales = a1_scale[a_map] if per_act_token else a1_scale
        intermediate, a2_scale = ops.scaled_fp8_quant(
            intermediate, a2_scale, use_per_token_if_dynamic=per_act_token)

    ops.cutlass_moe_mm(c2, intermediate, w2, a2_scale, w2_scale,
                       expert_offsets[:-1], problem_sizes2, ab_strides2,
                       ab_strides2, c_strides2)
    # Gather tokens
    c2 = c2[c_map].view(m, topk, k)
    if not apply_router_weight_on_input:
        c2 = c2 * topk_weights.view(m, topk, 1).to(out_dtype)
    return c2.sum(dim=1)<|MERGE_RESOLUTION|>--- conflicted
+++ resolved
@@ -22,10 +22,6 @@
     w2_scale: Optional[torch.Tensor] = None,
     a1_scale: Optional[torch.Tensor] = None,
     a2_scale: Optional[torch.Tensor] = None,
-<<<<<<< HEAD
-=======
-    out_dtype: torch.dtype = torch.half,
->>>>>>> 8b464d96
     expert_map: Optional[torch.Tensor] = None,
     apply_router_weight_on_input: bool = False,
 ) -> torch.Tensor:
@@ -61,19 +57,10 @@
     - a2_scale (Optional[torch.Tensor]): The optional fp32 scale to
         quantize the intermediate result between the gemms.
         Shape: scalar or [M]
-<<<<<<< HEAD
     - expert_map (Optional[torch.Tensor]): In the case of Expert parallel,
         every Rank is responsible for some experts. expert_map is a mapping
         from global expert-id to local expert-id. When expert_map[i] is -1,
         it means that this Rank is not responsible for global expert-id i.
-=======
-    - out_dtype (torch.Tensor): The output tensor type.
-    - expert_map (Optional[torch.Tensor]): In the case of Expert parallel,
-        every Rank is responsible for a subset of experts. expert_map is a
-        mapping from global expert-id to local expert-id. When expert_map[i]
-        is -1, it means that this Rank is not responsible for global
-        expert-id i.
->>>>>>> 8b464d96
     - apply_router_weight_on_input (bool): When true, the topk weights are
         applied directly on the inputs. This is only applicable when topk is 1.
 
@@ -82,8 +69,7 @@
     - torch.Tensor: The output tensor after applying the MoE layer.
     """
 
-<<<<<<< HEAD
-    assert topk_weights.shape == topk_ids.shape, "topk shape mismatch"
+    assert topk_weights.shape == topk_ids_.shape, "topk shape mismatch"
     assert a.shape[1] == w1.shape[1], "Hidden size mismatch w1"
     assert w1.shape[2] == w2.shape[1] * 2, "Hidden size mismatch w2"
     assert w1.shape[0] == w2.shape[0], "Expert number mismatch"
@@ -135,48 +121,7 @@
     m = a.size(0)
     k = w1.size(1)
     n = w2.size(1)
-    topk = topk_ids.size(1)
     out_dtype = a.dtype
-
-    local_topk_ids = topk_ids
-    if expert_map is not None:
-        "Translate info from expert_map to topk_ids"
-        local_topk_ids = torch.where(expert_map[topk_ids] != -1,
-                                     expert_map[topk_ids], -1)
-=======
-    assert topk_weights.shape == topk_ids_.shape, "topk shape mismatch"
-    assert w1_q.dtype == torch.float8_e4m3fn
-    assert w2_q.dtype == torch.float8_e4m3fn
-    assert a.shape[1] == w1_q.shape[1], "Hidden size mismatch w1"
-    assert w1_q.shape[2] == w2_q.shape[1] * 2, "Hidden size mismatch w2"
-    assert w1_q.shape[0] == w2_q.shape[0], "Expert number mismatch"
-    assert a1_scale is None or a1_scale.dim(
-    ) == 0 or a1_scale.shape[0] == 1 or a1_scale.shape[0] == a.shape[
-        0], "Input scale shape mismatch"
-    assert w1_scale.dim() == 1 or w1_scale.shape[1] == 1 or w1_scale.shape[
-        1] == w1_q.shape[2], "W1 scale shape mismatch"
-    assert w2_scale.dim() == 1 or w2_scale.shape[1] == 1 or w2_scale.shape[
-        1] == w2_q.shape[2], "W2 scale shape mismatch"
-    assert w1_q.shape[0] == w2_q.shape[0], "Weights expert number mismatch"
-    assert w1_q.shape[0] == w1_scale.shape[
-        0], "w1 scales expert number mismatch"
-    assert w1_q.shape[0] == w2_scale.shape[
-        0], "w2 scales expert number mismatch"
-    assert a2_scale is None or a1_scale is None or a2_scale.shape == a1_scale.shape, "Intermediate scale shape mismatch"  # noqa: E501
-    assert ab_strides1.shape[0] == w1_q.shape[
-        0], "AB Strides 1 expert number mismatch"
-    assert c_strides1.shape[0] == w1_q.shape[
-        0], "C Strides 1 expert number mismatch"
-    assert ab_strides2.shape[0] == w2_q.shape[
-        0], "AB Strides 2 expert number  mismatch"
-    assert c_strides2.shape[0] == w2_q.shape[
-        0], "C Strides 2 expert number mismatch"
-    assert out_dtype in [torch.half, torch.bfloat16], "Invalid output dtype"
-
-    num_experts = w1_q.size(0)
-    m = a.size(0)
-    k = w1_q.size(1)
-    n = w2_q.size(1)
 
     local_topk_ids = topk_ids_
     if expert_map is not None:
@@ -185,7 +130,6 @@
                                      expert_map[topk_ids_], -1)
 
     topk = local_topk_ids.size(1)
->>>>>>> 8b464d96
 
     if apply_router_weight_on_input:
         assert topk == 1, \
@@ -209,11 +153,6 @@
                                  dtype=torch.int32,
                                  device=device)
 
-<<<<<<< HEAD
-    a_map = torch.zeros((local_topk_ids.numel()),
-                        dtype=torch.int32,
-                        device=device)
-=======
     a_map_initializer = torch.empty
     c2_initializer = torch.empty
     if expert_map is not None:
@@ -226,7 +165,6 @@
     a_map = a_map_initializer((local_topk_ids.numel()),
                               dtype=torch.int32,
                               device=device)
->>>>>>> 8b464d96
     c_map = torch.empty((local_topk_ids.numel()),
                         dtype=torch.int32,
                         device=device)
@@ -243,11 +181,7 @@
         rep_a1_scales = None
 
     c1 = torch.empty((m * topk, n * 2), device=device, dtype=out_dtype)
-<<<<<<< HEAD
-    c2 = torch.zeros((m * topk, k), device=device, dtype=out_dtype)
-=======
     c2 = c2_initializer((m * topk, k), device=device, dtype=out_dtype)
->>>>>>> 8b464d96
 
     ops.cutlass_moe_mm(c1, rep_a, w1, rep_a1_scales, w1_scale,
                        expert_offsets[:-1], problem_sizes1, ab_strides1,
