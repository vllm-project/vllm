# SPDX-License-Identifier: Apache-2.0
# SPDX-FileCopyrightText: Copyright contributors to the vLLM project
""" CUTLASS based Fused MoE kernels."""
from typing import Any, Callable, Optional

import torch

import vllm.model_executor.layers.fused_moe.modular_kernel as mk
from vllm import _custom_ops as ops
from vllm.logger import init_logger
from vllm.model_executor.layers.fused_moe.config import FusedMoEQuantConfig
from vllm.model_executor.layers.fused_moe.prepare_finalize import (
    MoEPrepareAndFinalizeNoEP)
from vllm.model_executor.layers.fused_moe.topk_weight_and_reduce import (
    TopKWeightAndReduceDelegate)
from vllm.model_executor.layers.fused_moe.utils import (_fp8_quantize,
<<<<<<< HEAD
                                                        _resize_cache)
from vllm.platforms import current_platform
=======
                                                        _resize_cache,
                                                        extract_required_args)
>>>>>>> 54cf1cae
from vllm.scalar_type import scalar_types

logger = init_logger(__name__)


def run_cutlass_moe_fp8(
    output: torch.Tensor,
    hidden_states: torch.Tensor,
    w1: torch.Tensor,
    w2: torch.Tensor,
    topk_ids: torch.Tensor,
    activation_callable: Callable,
    global_num_experts: int,
    expert_map: Optional[torch.Tensor],
    w1_scale: Optional[torch.Tensor],
    w2_scale: Optional[torch.Tensor],
    a1q_scale: Optional[torch.Tensor],
    a2_scale: Optional[torch.Tensor],
    ab_strides1: torch.Tensor,
    ab_strides2: torch.Tensor,
    c_strides1: torch.Tensor,
    c_strides2: torch.Tensor,
    workspace13: torch.Tensor,
    workspace2: torch.Tensor,
    expert_num_tokens: Optional[torch.Tensor],
    out_dtype: torch.dtype,
    per_act_token: bool,
    per_out_ch: bool,
    use_batched_format: bool,
):
    a1q = hidden_states

    assert w1_scale is not None
    assert w2_scale is not None
    assert w1.dtype == torch.float8_e4m3fn
    assert w2.dtype == torch.float8_e4m3fn
    assert a1q.size(-1) == w1.size(2), "Hidden size mismatch w1"
    assert w1.size(1) == w2.size(2) * 2, "Hidden size mismatch w2"
    assert w1_scale.dim() == 1 or w1_scale.size(
        1) == 1 or w1_scale.shape[1] == w1.size(1), "W1 scale shape mismatch"
    assert w2_scale.dim() == 1 or w2_scale.size(
        1) == 1 or w2_scale.shape[1] == w2.size(1), "W2 scale shape mismatch"
    assert w1.size(0) == w2.size(0), "Expert number mismatch"
    assert a1q_scale is None or a1q_scale.dim() == 0 or a1q_scale.size(
        0) == 1 or a1q_scale.size(
            0) == a1q.shape[0], "Input scale shape mismatch"
    assert w1.size(0) == w2.size(0), "Weights expert number mismatch"
    assert w1.size(0) == w1_scale.size(0), "w1 scales expert number mismatch"
    assert w1.size(0) == w2_scale.size(0), "w2 scales expert number mismatch"
    assert a2_scale is None or a2_scale.dim() == 0 or a2_scale.size(
        0) == 1 or a2_scale.size(
            0) == a1q.shape[0], "Intermediate scale shape mismatch"
    assert out_dtype in [torch.half, torch.bfloat16], "Invalid output dtype"
    if expert_map is not None:
        assert expert_num_tokens is None

    # We have two modes: batched experts and non-batched experts.
    # In the non-batched mode, the input tokens are not padded: thus, the shape
    # of the input is [total_num_tokens, hidden_size]. The input and output
    # require shuffling by a_map and c_map such that the tokens assigned to
    # each expert are contiguous.
    # In the batched mode, the input tokens are padded per expert to ensure that
    # the batched dispatch and combine functions work correctly: thus, the shape
    # of the input is [num_experts, max_num_tokens_per_expert, hidden_size].
    # The batched input and output require no shuffling by a_map and c_map since
    # their tokens are already contiguous for each expert as a result of
    # the dispatch function.

    M = a1q.size(0)  # non batched expert M
    padded_M = a1q.size(1)  # batched expert M
    _, K, N = w2.shape
    device = a1q.device

    assert w1.size(2) == K
    assert global_num_experts != -1
    assert a1q_scale is not None

    if expert_map is not None:
        "Translate info from expert_map to topk_ids"
        local_topk_ids = torch.where(expert_map[topk_ids] != -1,
                                     expert_map[topk_ids], -1)
    else:
        local_topk_ids = topk_ids

    topk = local_topk_ids.size(1)
    local_E = w1.size(0)

    if use_batched_format:
        assert expert_num_tokens is not None

        expert_offsets = torch.empty((local_E),
                                     dtype=torch.int32,
                                     device=device)
        problem_sizes1 = torch.empty((local_E, 3),
                                     dtype=torch.int32,
                                     device=device)
        problem_sizes2 = torch.empty((local_E, 3),
                                     dtype=torch.int32,
                                     device=device)

        ops.get_cutlass_pplx_moe_mm_data(expert_offsets, problem_sizes1,
                                         problem_sizes2, expert_num_tokens,
                                         local_E, padded_M, N, K)

        w1_scale = w1_scale.reshape(w1_scale.size(0), -1)
        w2_scale = w2_scale.reshape(w2_scale.size(0), -1)
        a1q = a1q.reshape(-1, a1q.size(2))
        a1q_scale = a1q_scale.reshape(-1, a1q_scale.size(2)).contiguous()

    else:
        expert_offsets = torch.empty((global_num_experts + 1),
                                     dtype=torch.int32,
                                     device=device)
        problem_sizes1 = torch.empty((global_num_experts, 3),
                                     dtype=torch.int32,
                                     device=device)
        problem_sizes2 = torch.empty((global_num_experts, 3),
                                     dtype=torch.int32,
                                     device=device)

        # With expert_map each Rank processes only a subset of experts. As
        # a result not all of a_map and c2 tensors are filled. We fill it
        # zeros for correctness.
        if expert_map is not None:
            a_map = torch.zeros((local_topk_ids.numel()),
                                dtype=torch.int32,
                                device=device)
        else:
            a_map = torch.empty((local_topk_ids.numel()),
                                dtype=torch.int32,
                                device=device)

        c_map = torch.empty((local_topk_ids.numel()),
                            dtype=torch.int32,
                            device=device)

        ops.get_cutlass_moe_mm_data(local_topk_ids, expert_offsets,
                                    problem_sizes1, problem_sizes2, a_map,
                                    c_map, global_num_experts, N, K)

        a1q = ops.shuffle_rows(a1q, a_map)
        a1q_scale = (ops.shuffle_rows(a1q_scale, a_map)
                     if per_act_token else a1q_scale)
        expert_offsets = expert_offsets[:-1]

    if use_batched_format:
        c1 = _resize_cache(workspace13, (local_E * padded_M, N * 2))
        c2 = _resize_cache(workspace2, (local_E * padded_M, N))
        c3 = _resize_cache(workspace13, (local_E * padded_M, K))
    else:
        c1 = _resize_cache(workspace13, (M * topk, N * 2))
        c2 = _resize_cache(workspace2, (M * topk, N))
        c3 = _resize_cache(workspace13, (M * topk, K))

    if not per_act_token and (expert_map is not None or use_batched_format):
        # this is necessary to avoid imprecise scale calculation caused by
        # random data in the unused workspace. The workspace is unused when
        # this rank handles only partial tokens, or when it is batched .
        c1.fill_(0)

    ops.cutlass_moe_mm(c1, a1q, w1, a1q_scale, w1_scale, expert_offsets,
                       problem_sizes1, ab_strides1, ab_strides1, c_strides1,
                       per_act_token, per_out_ch)

    activation_callable(c2, c1)

    a2q, a2q_scale = ops.scaled_fp8_quant(
        c2, a2_scale, use_per_token_if_dynamic=per_act_token)

    if expert_map is not None:
        c3.fill_(0)

    ops.cutlass_moe_mm(c3, a2q, w2, a2q_scale, w2_scale, expert_offsets,
                       problem_sizes2, ab_strides2, ab_strides2, c_strides2,
                       per_act_token, per_out_ch)

    if use_batched_format:
        output.copy_(c3.reshape(local_E, padded_M, K), non_blocking=True)
    else:
        # We can't do this inplace because output may point to the same tensor
        # as c3.
        output.copy_(ops.shuffle_rows(c3, c_map).view(M * topk, K),
                     non_blocking=True)


# TODO (bnell): split class batched vs. non-batched?
# maybe remove need for passing aq to workspace_shapes
class CutlassExpertsFp8(mk.FusedMoEPermuteExpertsUnpermute):

    def __init__(
        self,
        max_experts_per_worker: int,
        out_dtype: Optional[torch.dtype],
        per_act_token_quant: bool,
        per_out_ch_quant: bool,
        ab_strides1: torch.Tensor,
        ab_strides2: torch.Tensor,
        c_strides1: torch.Tensor,
        c_strides2: torch.Tensor,
        block_shape: Optional[list[int]] = None,
        num_dispatchers: Optional[int] = None,
        use_batched_format: bool = False,
    ):
        super().__init__(
            FusedMoEQuantConfig(
                quant_dtype=torch.float8_e4m3fn,
                per_act_token_quant=per_act_token_quant,
                per_out_ch_quant=per_out_ch_quant,
                block_shape=block_shape,
            ))
        assert max_experts_per_worker > 0
        assert not use_batched_format or num_dispatchers is not None
        self.max_experts_per_worker = max_experts_per_worker
        self.num_dispatchers = num_dispatchers
        self.out_dtype = out_dtype
        self.ab_strides1 = ab_strides1
        self.ab_strides2 = ab_strides2
        self.c_strides1 = c_strides1
        self.c_strides2 = c_strides2
        self.use_batched_format = use_batched_format

    @property
    def activation_formats(
        self
    ) -> tuple[mk.FusedMoEActivationFormat, mk.FusedMoEActivationFormat]:
        if self.use_batched_format:
            return (mk.FusedMoEActivationFormat.BatchedExperts,
                    mk.FusedMoEActivationFormat.BatchedExperts)
        else:
            return (mk.FusedMoEActivationFormat.Standard,
                    mk.FusedMoEActivationFormat.Standard)

    def supports_chunking(self) -> bool:
        return not self.use_batched_format

    def supports_expert_map(self) -> bool:
        return not self.use_batched_format

    def finalize_weight_and_reduce_impl(self) -> mk.TopKWeightAndReduce:
        # Let PrepareAndFinalize::finalize() decide the impl.
        return TopKWeightAndReduceDelegate()

    def workspace_shapes(
        self,
        a: torch.Tensor,
        aq: torch.Tensor,
        M: int,
        N: int,
        K: int,
        topk: int,
        global_num_experts: int,
        local_num_experts: int,
        expert_tokens_meta: Optional[mk.ExpertTokensMetadata],
    ) -> tuple[tuple[int, ...], tuple[int, ...], tuple[int, ...], torch.dtype]:
        workspace1: tuple[int, ...] = ()
        workspace2: tuple[int, ...] = ()
        output: tuple[int, ...] = ()
        if self.use_batched_format:
            padded_M = aq.size(1)
            num_dp = self.num_dispatchers
            assert num_dp is not None
            workspace1 = (self.max_experts_per_worker, padded_M * num_dp,
                          max(N, K))
            workspace2 = (self.max_experts_per_worker, padded_M * num_dp,
                          (N // 2))
            output = (self.max_experts_per_worker, padded_M, K)
        else:
            workspace1 = (M * topk, max(2 * N, K))
            workspace2 = (M * topk, N)
            output = (M * topk, K)
        return (workspace1, workspace2, output,
                self.out_dtype if self.out_dtype is not None else a.dtype)

    def apply(self, output: torch.Tensor, hidden_states: torch.Tensor,
              w1: torch.Tensor, w2: torch.Tensor, topk_weights: torch.Tensor,
              topk_ids: torch.Tensor, activation: str, global_num_experts: int,
              expert_map: Optional[torch.Tensor],
              w1_scale: Optional[torch.Tensor],
              w2_scale: Optional[torch.Tensor], w1_zp: Optional[torch.Tensor],
              w2_zp: Optional[torch.Tensor], a1q_scale: Optional[torch.Tensor],
              a2_scale: Optional[torch.Tensor], workspace13: torch.Tensor,
              workspace2: torch.Tensor,
              expert_tokens_meta: Optional[mk.ExpertTokensMetadata],
              apply_router_weight_on_input: bool,
              extra_expert_args: Optional[dict[str, Any]]):
        assert w1_zp is None, "w1_zp is not supported in CUTLASS MoE"
        assert w2_zp is None, "w2_zp is not supported in CUTLASS MoE"

        expert_num_tokens = None
        if expert_tokens_meta is not None:
            expert_num_tokens = expert_tokens_meta.expert_num_tokens

        activation_callable = lambda o, i: self.activation(activation, o, i)

        in_dtype = hidden_states.dtype
        run_cutlass_moe_fp8(
            output, hidden_states, w1, w2, topk_ids, activation_callable,
            global_num_experts, expert_map, w1_scale, w2_scale, a1q_scale,
            a2_scale, self.ab_strides1, self.ab_strides2, self.c_strides1,
            self.c_strides2, workspace13, workspace2, expert_num_tokens,
            self.out_dtype if self.out_dtype is not None else in_dtype,
            self.per_act_token_quant, self.per_out_ch_quant,
            self.use_batched_format)


def cutlass_moe_fp8(
    a: torch.Tensor,
    w1_q: torch.Tensor,
    w2_q: torch.Tensor,
    topk_weights: torch.Tensor,
    topk_ids: torch.Tensor,
    w1_scale: torch.Tensor,
    w2_scale: torch.Tensor,
    ab_strides1: torch.Tensor,
    ab_strides2: torch.Tensor,
    c_strides1: torch.Tensor,
    c_strides2: torch.Tensor,
    per_act_token: Optional[bool] = None,
    activation: str = "silu",
    a1_scale: Optional[torch.Tensor] = None,
    a2_scale: Optional[torch.Tensor] = None,
    expert_map: Optional[torch.Tensor] = None,
    apply_router_weight_on_input: bool = False,
    global_num_experts: int = -1,
) -> torch.Tensor:
    """
    This function computes a a8w8-quantized Mixture of Experts (MoE) layer
    using two sets of quantized weights, w1_q and w2_q, and top-k gating
    mechanism. The matrix multiplications are implemented with CUTLASS
    grouped gemm.

    Parameters:
    - a (torch.Tensor): The input tensor to the MoE layer.
        Shape: [M, K]
    - w1_q (torch.Tensor): The first set of fp8-quantized expert weights.
        Shape: [num_experts, K, 2N] (the weights are passed transposed)
    - w2_q (torch.Tensor): The second set of fp8-quantized expert weights.
        Shape: [num_experts, N, K] (the weights are passed transposed)
    - topk_weights (torch.Tensor): The weights of each token->expert mapping.
    - topk_ids (torch.Tensor): The token->expert mappings.
    - w1_scale (torch.Tensor): The fp32 scale to dequantize w1_q.
        Shape: [num_experts] or [num_experts, 2N]
    - w2_scale (torch.Tensor): The fp32 scale to dequantize w2_q.
        Shape: [num_experts] or [num_experts, K]
    - ab_strides1 (torch.Tensor): The input/weight strides for the first gemm.
        Shape: [num_experts]
    - ab_strides2 (torch.Tensor): The input/weight strides for the second gemm.
        Shape: [num_experts]
    - c_strides1 (torch.Tensor): The output strides for the first gemm.
        Shape: [num_experts]
    - c_strides2 (torch.Tensor): The output strides for the second gemm.
        Shape: [num_experts]
    - per_act_token (Optional[bool]): Whether the scale is per-token or
                                      per-tensor.
    - activation (str): The activation function to use.
    - a1_scale (Optional[torch.Tensor]): The optional fp32 scale to quantize a.
        Shape: scalar or [M]
    - a2_scale (Optional[torch.Tensor]): The optional fp32 scale to
        quantize the intermediate result between the gemms.
        Shape: scalar or [M]
    - expert_map (Optional[torch.Tensor]): In the case of Expert parallel,
        every Rank is responsible for a subset of experts. expert_map is a
        mapping from global expert-id to local expert-id. When expert_map[i]
        is -1, it means that this Rank is not responsible for global
        expert-id i.
    - apply_router_weight_on_input (bool): When true, the topk weights are
        applied directly on the inputs. This is only applicable when topk is 1.
    - global_num_experts (int): The total number of experts.

    Returns:
    - torch.Tensor: The 16-bit output tensor after applying the MoE layer.
    """
    if per_act_token is None:
        per_act_token = a1_scale.numel() != 1 if a1_scale is not None else (
            a2_scale.numel() != 1 if a2_scale is not None else False)
    per_out_ch = w1_scale.numel() != w1_q.size(0)

    num_experts = global_num_experts if global_num_experts != -1 else w1_q.size(
        0)

    fn = mk.FusedMoEModularKernel(
        MoEPrepareAndFinalizeNoEP(),
        CutlassExpertsFp8(
            max_experts_per_worker=num_experts,
            out_dtype=a.dtype,
            per_act_token_quant=per_act_token,
            per_out_ch_quant=per_out_ch,
            ab_strides1=ab_strides1,
            ab_strides2=ab_strides2,
            c_strides1=c_strides1,
            c_strides2=c_strides2,
            use_batched_format=False,
        ),
    )

    return fn(
        a,
        w1_q,
        w2_q,
        topk_weights,
        topk_ids,
        False,
        activation,
        num_experts,
        expert_map,
        w1_scale,
        w2_scale,
        a1_scale=a1_scale,
        a2_scale=a2_scale,
        apply_router_weight_on_input=apply_router_weight_on_input,
    )


FLOAT4_E2M1_MAX = scalar_types.float4_e2m1f.max()
FLOAT8_E4M3_MAX = torch.finfo(torch.float8_e4m3fn).max


def run_cutlass_moe_fp4(
    output: torch.Tensor,
    a: torch.Tensor,
    a1_gscale: torch.Tensor,
    w1_fp4: torch.Tensor,
    w1_blockscale: torch.Tensor,
    w1_alphas: torch.Tensor,
    a2_gscale: torch.Tensor,
    w2_fp4: torch.Tensor,
    w2_blockscale: torch.Tensor,
    w2_alphas: torch.Tensor,
    topk_weights: torch.Tensor,
    topk_ids: torch.Tensor,
    workspace13: torch.Tensor,
    workspace2: torch.Tensor,
    m: int,
    n: int,
    k: int,
    e: int,
    device: torch.device,
    apply_router_weight_on_input: bool = False,
) -> None:
    """
    MoE implementation for FP4 Inputs
    
    # Gemm 1
    a: Input tensor: [m, k] (half/bfloat16)
    a1_gscale: Activation scale per expert: [e]  (float32)
    w1(gate up) (not an argument to cutlass_moe_fp4): [e, 2 * n, k]
    w1_fp4: [e, 2 * n, k // 2], dtype: torch.uint8 (stacked fp4: E2M1)
    (Note: `n` is the up projection output dim, `k` is the input dim in
     full precision)
    w1_blockscale: [e, 2 * n, k // block_size] (float8_e4m3)
                   (Block size = 16 for NVFP4)
    
    # Gemm 2
    a2_gscale: Activation scale per expert: [e]
    w2(down projection) (not an argument to cutlass_moe_fp4): [e, k, n]
    w2_fp4: [e, k, n // 2], dtype: torch.uint8 (stacked E2M1)
    w2_blockscale: [e, k, n // block_size], dtype: float8_e4m3
    
    topk_weights: [m, topk] dtype: float8
    topk_ids: [m, topk] dtype: float8
    
    m, n, k: Unquantized weight shapes, dtype: int
    e: number of experts, dtype: int

    assumes that topk < k < n to satisfy - up/down projection expectations.
    """
    assert topk_weights.shape == topk_ids.shape, "topk shape mismatch"
    assert w1_fp4.dtype == torch.uint8, "weight 1 must be uint8"
    assert w2_fp4.dtype == torch.uint8, "weight 2 must be uint8"
    assert (w1_fp4.ndim == 3 and w2_fp4.ndim == 3 and w1_blockscale.ndim == 3
            and w2_blockscale.ndim
            == 3), ("All Weights must be of rank 3 for cutlass_moe_fp4")
    m_a, k_a = a.shape
    e_w1, nx2_w1, half_k_w1 = w1_fp4.shape
    e_w2, k_w2, half_n_w2 = w2_fp4.shape

    assert (e_w1 == e_w2 and e_w1 == e), ("Number of experts must match",
                                          " between weights.")
    assert (k_a == half_k_w1 * 2
            and k == k_w2), ("Hidden size mismatch between a, w1 and w2")
    assert (nx2_w1 == n * 2 and half_n_w2 * 2 == n), ("mismatch in "
                                                      "expected `n`")
    assert (m == m_a), "input shape mismatch"
    assert 2 * half_k_w1 == k_w2, "Hidden size mismatch w2 and w1"
    assert a.dtype in [torch.half, torch.bfloat16], "Invalid input dtype"
    assert (topk_weights.size(0) == m and topk_ids.size(0)
            == m), ("topk must be provided for each row of a")
    topk = topk_ids.size(1)
    out_dtype = a.dtype
    num_topk = topk_ids.size(1)

    expert_offsets = torch.empty((e + 1), dtype=torch.int32, device=device)
    blockscale_offsets = torch.empty((e + 1), dtype=torch.int32, device=device)
    # Problem size:  (num_experts, (m,2n,k))
    problem_sizes1 = torch.empty((e, 3), dtype=torch.int32, device=device)
    # Problem size:  (num_experts, (m,n,k))
    problem_sizes2 = torch.empty((e, 3), dtype=torch.int32, device=device)

    a_map = torch.empty((topk_ids.numel()), dtype=torch.int32, device=device)
    c_map = torch.empty((topk_ids.numel()), dtype=torch.int32, device=device)

    if apply_router_weight_on_input:
        # TODO: this only works for topK=1, will need to update for topK>1
        assert num_topk == 1, \
            "apply_router_weight_on_input is only implemented for topk=1"
        a.mul_(topk_weights.to(out_dtype))

    # problem shapes should have [m, n, k]
    # Note that problem sizes are based on logical number of elements.
    ops.get_cutlass_moe_mm_data(topk_ids, expert_offsets, problem_sizes1,
                                problem_sizes2, a_map, c_map, e, n, k,
                                blockscale_offsets)

    a = ops.shuffle_rows(a, a_map)
    rep_a_fp4, rep_a_blockscale = ops.scaled_fp4_experts_quant(
        a,
        a1_gscale,
        expert_offsets,
        blockscale_offsets,
        num_topk,
    )
    c1 = _resize_cache(workspace13, (m * topk, n * 2))
    c2 = _resize_cache(workspace2, (m * topk, n))
    c3 = _resize_cache(workspace13, (m * topk, k))
    ops.cutlass_fp4_moe_mm(c1, rep_a_fp4, w1_fp4, rep_a_blockscale,
                           w1_blockscale, w1_alphas, problem_sizes1,
                           expert_offsets[:-1], blockscale_offsets[:-1])
    del rep_a_fp4, rep_a_blockscale
    torch.ops._C.silu_and_mul(c2, c1)
    int_fp4, int_blockscale = ops.scaled_fp4_experts_quant(
        c2, a2_gscale, expert_offsets, blockscale_offsets, num_topk)

    ops.cutlass_fp4_moe_mm(c3, int_fp4, w2_fp4, int_blockscale, w2_blockscale,
                           w2_alphas, problem_sizes2, expert_offsets[:-1],
                           blockscale_offsets[:-1])
    del int_fp4, int_blockscale

    c3 = ops.shuffle_rows(c3, c_map)

    assert output.dtype == out_dtype
    if not apply_router_weight_on_input:
        output.copy_(
            (c3.view(m, num_topk, k) *
             topk_weights.view(m, num_topk, 1).to(out_dtype)).sum(dim=1),
            non_blocking=True)
    else:
        output.copy_(c3.view(m, num_topk, k).sum(dim=1), non_blocking=True)
    return


class CutlassExpertsFp4(mk.FusedMoEPermuteExpertsUnpermute):

    def __init__(
        self,
        max_experts_per_worker: int,
        out_dtype: torch.dtype,
        per_act_token_quant: bool,
        per_out_ch_quant: bool,
        block_shape: Optional[list[int]] = None,
        use_batched_format: bool = False,
    ):
        super().__init__(
            FusedMoEQuantConfig(
                quant_dtype=torch.uint8,
                per_act_token_quant=per_act_token_quant,
                per_out_ch_quant=per_out_ch_quant,
                block_shape=block_shape,
            ))
        self.max_experts_per_worker = max_experts_per_worker
        self.out_dtype = out_dtype
        self.use_batched_format = use_batched_format

    @property
    def activation_formats(
        self
    ) -> tuple[mk.FusedMoEActivationFormat, mk.FusedMoEActivationFormat]:
        if self.use_batched_format:
            return (mk.FusedMoEActivationFormat.BatchedExperts,
                    mk.FusedMoEActivationFormat.BatchedExperts)
        else:
            return (mk.FusedMoEActivationFormat.Standard,
                    mk.FusedMoEActivationFormat.Standard)

    def supports_expert_map(self) -> bool:
        return False

    def supports_chunking(self) -> bool:
        return True

    def finalize_weight_and_reduce_impl(self) -> mk.TopKWeightAndReduce:
        # Let PrepareAndFinalize::finalize() decide the impl.
        return TopKWeightAndReduceDelegate()

    def workspace_shapes(
        self,
        a: torch.Tensor,
        aq: torch.Tensor,
        M: int,
        N: int,
        K: int,
        topk: int,
        global_num_experts: int,
        local_num_experts: int,
        expert_tokens_meta: Optional[mk.ExpertTokensMetadata],
    ) -> tuple[tuple[int, ...], tuple[int, ...], tuple[int, ...], torch.dtype]:
        workspace1: tuple[int, ...] = ()
        workspace2: tuple[int, ...] = ()
        output: tuple[int, ...] = ()
        if self.use_batched_format:
            padded_M = aq.size(1)
            workspace1 = (self.max_experts_per_worker, padded_M, max(N, K))
            workspace2 = (self.max_experts_per_worker, padded_M, (N // 2))
            output = (self.max_experts_per_worker, padded_M, K)
        else:
            workspace1 = (M * topk, max(2 * N, K))
            workspace2 = (M * topk, N)
            output = (M, K)
        return (workspace1, workspace2, output,
                self.out_dtype if self.out_dtype is not None else a.dtype)

    def apply(self, output: torch.Tensor, hidden_states: torch.Tensor,
              w1: torch.Tensor, w2: torch.Tensor, topk_weights: torch.Tensor,
              topk_ids: torch.Tensor, activation: str, global_num_experts: int,
              expert_map: Optional[torch.Tensor], w1_scale: torch.Tensor,
              w2_scale: torch.Tensor, w1_zp: Optional[torch.Tensor],
              w2_zp: Optional[torch.Tensor], a1q_scale: Optional[torch.Tensor],
              a2_scale: torch.Tensor, workspace13: Optional[torch.Tensor],
              workspace2: Optional[torch.Tensor],
              expert_tokens_meta: Optional[mk.ExpertTokensMetadata],
              apply_router_weight_on_input: bool,
              extra_expert_args: Optional[dict[str, Any]]):
        required_keys = [
            "g1_alphas", "g2_alphas", "a1_gscale", "a2_gscale", "m", "n", "k",
            "e", "device"
        ]
        (g1_alphas, g2_alphas, a1_gscale, a2_gscale, m, n, k, e,
         device) = extract_required_args(extra_expert_args, required_keys)
        run_cutlass_moe_fp4(
            output=output,
            a=hidden_states,
            a1_gscale=a1_gscale,
            w1_fp4=w1,
            w1_blockscale=w1_scale,
            w1_alphas=g1_alphas,
            a2_gscale=a2_gscale,
            w2_fp4=w2,
            w2_blockscale=w2_scale,
            w2_alphas=g2_alphas,
            topk_weights=topk_weights,
            topk_ids=topk_ids,
            workspace13=workspace13,
            workspace2=workspace2,
            m=m,
            n=n,
            k=k,
            e=e,
            device=device,
            apply_router_weight_on_input=apply_router_weight_on_input,
        )


def cutlass_moe_fp4(
        a: torch.Tensor,
        w1_fp4: torch.Tensor,
        w2_fp4: torch.Tensor,
        w1_blockscale: torch.Tensor,
        w2_blockscale: torch.Tensor,
        g1_alphas: torch.Tensor,
        g2_alphas: torch.Tensor,
        a1_gscale: torch.Tensor,
        a2_gscale: torch.Tensor,
        topk_weights: torch.Tensor,
        topk_ids: torch.Tensor,
        m: int,
        n: int,
        k: int,
        e: int,
        device: torch.device,
        expert_map: Optional[torch.Tensor] = None,
        apply_router_weight_on_input: bool = False) -> torch.Tensor:
    assert expert_map is None, ("Expert Parallelism / expert_map "
                                "is currently not supported for "
                                "ModelOptNvFp4FusedMoE's cutlass_moe_fp4.")
    fn = mk.FusedMoEModularKernel(
        MoEPrepareAndFinalizeNoEP(),
        CutlassExpertsFp4(
            max_experts_per_worker=e,
            out_dtype=a.dtype,
            per_act_token_quant=False,
            per_out_ch_quant=False,
            use_batched_format=False,
        ),
    )
    extra_expert_args = {
        'g1_alphas': g1_alphas,
        'g2_alphas': g2_alphas,
        'a1_gscale': a1_gscale,
        'a2_gscale': a2_gscale,
        'm': m,
        'n': n,
        'k': k,
        'e': e,
        'device': device,
    }

    # NVFP4 requires two levels of quantization, which involves computing some
    # scaling factors dynamically. This makes it incompatible with the typical
    # prepare -> MoE -> finalize pipeline. Move the quantization logic into the
    # MoE body.
    extra_prepare_args = {
        'skip_quant': True,
    }
    # Similar reason as above.
    extra_finalize_args = {
        'skip_weight_reduce': True,
    }
    return fn(
        hidden_states=a,
        w1=w1_fp4,
        w2=w2_fp4,
        topk_weights=topk_weights,
        topk_ids=topk_ids,
        inplace=False,
        activation="silu",
        global_num_experts=e,
        expert_map=None,
        w1_scale=w1_blockscale,
        w2_scale=w2_blockscale,
        a1_scale=None,
        a2_scale=None,
        apply_router_weight_on_input=apply_router_weight_on_input,
        extra_expert_args=extra_expert_args,
        extra_prepare_args=extra_prepare_args,
        extra_finalize_args=extra_finalize_args,
    )


def run_block_scaled_cutlass_moe_fp8(
    output: torch.Tensor,
    hidden_states: torch.Tensor,
    w1: torch.Tensor,
    w2: torch.Tensor,
    topk_ids: torch.Tensor,
    activation_callable: Callable,
    global_num_experts: int,
    expert_map: Optional[torch.Tensor],
    w1_scale: Optional[torch.Tensor],
    w2_scale: Optional[torch.Tensor],
    a1q_scale: Optional[torch.Tensor],
    a2_scale: Optional[torch.Tensor],
    ab_strides1: torch.Tensor,
    ab_strides2: torch.Tensor,
    c_strides1: torch.Tensor,
    c_strides2: torch.Tensor,
    workspace13: torch.Tensor,
    workspace2: torch.Tensor,
    out_dtype: torch.dtype,
    per_act_block: bool,
) -> torch.Tensor:
    """
    This function computes a a8w8-blockwise quantized Mixture of Experts (MoE)
    layer  using two sets of quantized weight-scale pairs, w1-w1_scale and
    w2-w2_scale, and top-k gating mechanism. The matrix multiplications are
    implemented with CUTLASS grouped gemm. The weights are quantized with block
    size 128x128. When per_act_block is True, the input is quantized with
    per-token 128-blocked scales (equivalent to block size 1x128). When
    it's False, the input is quantized with per-tensor scales.
    """

    cuda_arch = current_platform.get_device_capability(
        device_id=hidden_states.device.index).to_int()
    assert cuda_arch == 90 or cuda_arch == 100, "Unsupported CUDA architecture"

    if cuda_arch == 90:
        blockwise_mm_kernel = ops.cutlass_blockwise_scaled_grouped_mm_sm90
    else:
        blockwise_mm_kernel = ops.cutlass_blockwise_scaled_grouped_mm_sm100

    if hidden_states.dtype == torch.float8_e4m3fn:
        a1q = hidden_states
    else:
        a = hidden_states

    assert w1_scale is not None
    assert w2_scale is not None
    assert w1.dtype == torch.float8_e4m3fn
    assert w2.dtype == torch.float8_e4m3fn
    assert a1q.shape[1] == w1.shape[2], "Hidden size mismatch w1"
    assert w1.shape[1] == w2.shape[2] * 2, "Hidden size mismatch w2"
    assert w1.shape[0] == w2.shape[0], "Expert number mismatch"
    assert a1q_scale is None or a1q_scale.dim(
    ) == 0 or a1q_scale.shape[0] == 1 or a1q_scale.shape[0] == a1q.shape[
        0], "Input scale shape mismatch"
    assert w1.shape[0] == w2.shape[0], "Weights expert number mismatch"
    assert w1.shape[0] == w1_scale.shape[0], "w1 scales expert number mismatch"
    assert w1.shape[0] == w2_scale.shape[0], "w2 scales expert number mismatch"
    assert a2_scale is None or a2_scale.dim(
    ) == 0 or a2_scale.shape[0] == 1, "Intermediate scale shape mismatch"
    assert out_dtype in [torch.half, torch.bfloat16], "Invalid output dtype"

    M = a1q.shape[0]
    _, K, N = w2.shape
    device = a1q.device

    assert w1.shape[2] == K
    assert global_num_experts != -1

    if expert_map is not None:
        "Translate info from expert_map to topk_ids"
        local_topk_ids = torch.where(expert_map[topk_ids] != -1,
                                     expert_map[topk_ids], -1)
    else:
        local_topk_ids = topk_ids

    topk = local_topk_ids.shape[1]

    expert_offsets = torch.empty((global_num_experts + 1),
                                 dtype=torch.int32,
                                 device=device)
    problem_sizes1 = torch.empty((global_num_experts, 3),
                                 dtype=torch.int32,
                                 device=device)
    problem_sizes2 = torch.empty((global_num_experts, 3),
                                 dtype=torch.int32,
                                 device=device)

    if a1q_scale is None:
        a1q, a1q_scale = _fp8_quantize(
            a,
            A_scale=None,
            per_act_token=False,
            block_shape=[128, 128] if per_act_block else None)

    if expert_map is not None:
        a_map = torch.zeros((local_topk_ids.numel()),
                            dtype=torch.int32,
                            device=device)
    else:
        a_map = torch.empty((local_topk_ids.numel()),
                            dtype=torch.int32,
                            device=device)

    c_map = torch.empty((local_topk_ids.numel()),
                        dtype=torch.int32,
                        device=device)

    ops.get_cutlass_moe_mm_data(local_topk_ids, expert_offsets, problem_sizes1,
                                problem_sizes2, a_map, c_map,
                                global_num_experts, N, K)

    a1q = ops.shuffle_rows(a1q, a_map)
    a1q_scale = (ops.shuffle_rows(a1q_scale, a_map)
                 if per_act_block else a1q_scale)
    expert_offsets = expert_offsets[:-1]

    c1 = _resize_cache(workspace13, (M * topk, N * 2))
    c2 = _resize_cache(workspace2, (M * topk, N))
    c3 = _resize_cache(workspace13, (M * topk, K))

    if cuda_arch == 90:
        if per_act_block:
            a1q_scale = ops.transpose_cutlass_moe_a_scales(
                a1q_scale, expert_offsets, problem_sizes1)
        else:
            a1q_scale = a1q_scale.repeat(a1q.shape[1] // 128, a1q.shape[0])
    elif not per_act_block:
        a1q_scale = a1q_scale.repeat(a1q.shape[0], a1q.shape[1] // 128)

    if expert_map is not None:
        c1.fill_(0)

    blockwise_mm_kernel(c1, a1q, w1, a1q_scale, w1_scale, expert_offsets,
                        problem_sizes1, ab_strides1, ab_strides1, c_strides1,
                        per_act_block)

    activation_callable(c2, c1)

    a2q, a2q_scale = _fp8_quantize(
        c2,
        A_scale=None,
        per_act_token=False,
        block_shape=[128, 128] if per_act_block else None,
    )

    if cuda_arch == 90:
        if per_act_block:
            a2q_scale = ops.transpose_cutlass_moe_a_scales(
                a2q_scale, expert_offsets, problem_sizes2)
        else:
            a2q_scale = a2q_scale.repeat(a2q.shape[1] // 128, a2q.shape[0])
    elif not per_act_block:
        a2q_scale = a2q_scale.repeat(a2q.shape[0], a2q.shape[1] // 128)

    if expert_map is not None:
        c3.fill_(0)

    blockwise_mm_kernel(c3, a2q, w2, a2q_scale, w2_scale, expert_offsets,
                        problem_sizes2, ab_strides2, ab_strides2, c_strides2,
                        per_act_block)

    output.copy_(ops.shuffle_rows(c3, c_map).view(M * topk, K),
                 non_blocking=True)


class CutlassExpertsBlockedFp8(mk.FusedMoEPermuteExpertsUnpermute):

    def __init__(
        self,
        max_experts_per_worker: int,
        out_dtype: torch.dtype,
        per_act_block: bool,
        block_shape: list[int],
        ab_strides1: torch.Tensor,
        ab_strides2: torch.Tensor,
        c_strides1: torch.Tensor,
        c_strides2: torch.Tensor,
    ):
        super().__init__(
            FusedMoEQuantConfig(
                quant_dtype=torch.float8_e4m3fn,
                per_act_token_quant=False,
                per_out_ch_quant=False,
                block_shape=block_shape if per_act_block else None,
            ))
        assert max_experts_per_worker > 0
        self.max_experts_per_worker = max_experts_per_worker
        self.out_dtype = out_dtype
        self.per_act_block = per_act_block
        self.ab_strides1 = ab_strides1
        self.ab_strides2 = ab_strides2
        self.c_strides1 = c_strides1
        self.c_strides2 = c_strides2

    @property
    def activation_formats(
        self
    ) -> tuple[mk.FusedMoEActivationFormat, mk.FusedMoEActivationFormat]:
        return (mk.FusedMoEActivationFormat.Standard,
                mk.FusedMoEActivationFormat.Standard)

    # Will be added later
    def supports_chunking(self) -> bool:
        return False

    def supports_expert_map(self) -> bool:
        return True

    def finalize_weight_and_reduce_impl(self) -> mk.TopKWeightAndReduce:
        # Let PrepareAndFinalize::finalize() decide the impl.
        return TopKWeightAndReduceDelegate()

    def workspace_shapes(
        self,
        a: torch.Tensor,
        aq: torch.Tensor,
        M: int,
        N: int,
        K: int,
        topk: int,
        global_num_experts: int,
        local_num_experts: int,
        expert_tokens_meta: Optional[mk.ExpertTokensMetadata],
    ) -> tuple[tuple[int, ...], tuple[int, ...], tuple[int, ...], torch.dtype]:
        workspace1 = (M * topk, max(N, K))
        workspace2 = (M * topk, N // 2)
        output = (M * topk, K)
        return (workspace1, workspace2, output,
                self.out_dtype if self.out_dtype is not None else a.dtype)

    def apply(
        self,
        output: torch.Tensor,
        hidden_states: torch.Tensor,
        w1: torch.Tensor,
        w2: torch.Tensor,
        topk_weights: torch.Tensor,
        topk_ids: torch.Tensor,
        activation: str,
        global_num_experts: int,
        expert_map: Optional[torch.Tensor],
        w1_scale: Optional[torch.Tensor],
        w2_scale: Optional[torch.Tensor],
        w1_zp: Optional[torch.Tensor],
        w2_zp: Optional[torch.Tensor],
        a1q_scale: Optional[torch.Tensor],
        a2_scale: Optional[torch.Tensor],
        workspace13: torch.Tensor,
        workspace2: torch.Tensor,
        expert_tokens_meta: Optional[mk.ExpertTokensMetadata],
        apply_router_weight_on_input: bool,
    ) -> torch.Tensor:
        assert w1_zp is None, "w1_zp is not supported in CUTLASS MoE"
        assert w2_zp is None, "w2_zp is not supported in CUTLASS MoE"
        activation_callable = lambda i, o: self.activation(activation, i, o)
        if expert_tokens_meta is not None:
            assert expert_tokens_meta.expert_num_tokens is None, "PPLX is not supported in blocked CUTLASS MoE"  # noqa: E501
        return run_block_scaled_cutlass_moe_fp8(
            output, hidden_states, w1, w2, topk_ids, activation_callable,
            global_num_experts, expert_map, w1_scale, w2_scale, a1q_scale,
            a2_scale, self.ab_strides1, self.ab_strides2, self.c_strides1,
            self.c_strides2, workspace13, workspace2, self.out_dtype,
            self.per_act_block)


def block_scaled_cutlass_moe_fp8(
    a: torch.Tensor,
    w1_q: torch.Tensor,
    w2_q: torch.Tensor,
    topk_weights: torch.Tensor,
    topk_ids: torch.Tensor,
    w1_scale: torch.Tensor,
    w2_scale: torch.Tensor,
    block_shape: list[int],
    ab_strides1: torch.Tensor,
    ab_strides2: torch.Tensor,
    c_strides1: torch.Tensor,
    c_strides2: torch.Tensor,
    activation: str = "silu",
    a1_scale: Optional[torch.Tensor] = None,
    a2_scale: Optional[torch.Tensor] = None,
    expert_map: Optional[torch.Tensor] = None,
    apply_router_weight_on_input: bool = False,
    global_num_experts: int = -1,
    per_act_block: bool = True,
) -> torch.Tensor:
    """
    This function computes a a8w8-blockwise quantized Mixture of Experts (MoE)
    layer  using two sets of quantized weights, w1_q and w2_q, and top-k gating
    mechanism. The matrix multiplications are implemented with CUTLASS
    grouped gemm.

    Parameters:
    - a (torch.Tensor): The input tensor to the MoE layer.
        Shape: [M, K]
    - w1_q (torch.Tensor): The first set of fp8-quantized expert weights.
        Shape: [num_experts, K, 2N] (the weights are passed transposed)
    - w2_q (torch.Tensor): The second set of fp8-quantized expert weights.
        Shape: [num_experts, N, K] (the weights are passed transposed)
    - topk_weights (torch.Tensor): The weights of each token->expert mapping.
    - topk_ids (torch.Tensor): The token->expert mappings.
    - w1_scale (torch.Tensor): The fp32 scale to dequantize w1_q.
        Shape: [num_experts] or [num_experts, 2N]
    - w2_scale (torch.Tensor): The fp32 scale to dequantize w2_q.
        Shape: [num_experts] or [num_experts, K]
    - block_shape (list[int]): The block shape of the weights.
    - ab_strides1 (torch.Tensor): The input/weights strides of the first mm.
        Shape: [num_experts]
    - ab_strides2 (torch.Tensor): The input/weights strides of the second mm.
        Shape: [num_experts]
    - c_strides1 (torch.Tensor): The output strides of the first mm.
        Shape: [num_experts]
    - c_strides2 (torch.Tensor): The output strides of the second mm.
    - activation (str): The activation function applied to the intermediate
                        result.
    - a1_scale (Optional[torch.Tensor]): The optional fp32 scale to quantize a.
        Shape: scalar or [M]
    - a2_scale (Optional[torch.Tensor]): The optional fp32 scale to
        quantize the intermediate result between the gemms.
        Shape: scalar or [M]
    - apply_router_weight_on_input (bool): When true, the topk weights are
        applied directly on the inputs. This is only applicable when topk is 1.
    - global_num_experts (int): The total number of experts.
    - per_act_block (bool): Whether to quantize the input per-block or
                            per-tensor.

    Returns:
    - torch.Tensor: The 16-bit output tensor after applying the MoE layer.
    """

    out_dtype = a.dtype

    fn = mk.FusedMoEModularKernel(
        MoEPrepareAndFinalizeNoEP(),
        CutlassExpertsBlockedFp8(
            max_experts_per_worker=global_num_experts,
            out_dtype=out_dtype,
            per_act_block=per_act_block,
            block_shape=block_shape,
            ab_strides1=ab_strides1,
            ab_strides2=ab_strides2,
            c_strides1=c_strides1,
            c_strides2=c_strides2,
        ),
    )

    return fn(
        a,
        w1_q,
        w2_q,
        topk_weights,
        topk_ids,
        False,
        activation,
        global_num_experts if global_num_experts != -1 else w1_q.size(0),
        expert_map,
        w1_scale,
        w2_scale,
        a1_scale=a1_scale,
        a2_scale=a2_scale,
        apply_router_weight_on_input=apply_router_weight_on_input,
    )<|MERGE_RESOLUTION|>--- conflicted
+++ resolved
@@ -14,13 +14,9 @@
 from vllm.model_executor.layers.fused_moe.topk_weight_and_reduce import (
     TopKWeightAndReduceDelegate)
 from vllm.model_executor.layers.fused_moe.utils import (_fp8_quantize,
-<<<<<<< HEAD
-                                                        _resize_cache)
-from vllm.platforms import current_platform
-=======
                                                         _resize_cache,
                                                         extract_required_args)
->>>>>>> 54cf1cae
+from vllm.platforms import current_platform
 from vllm.scalar_type import scalar_types
 
 logger = init_logger(__name__)
