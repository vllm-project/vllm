--- conflicted
+++ resolved
@@ -56,11 +56,8 @@
         ep_size: int = 1,
         tp_rank: int = 0,
         tp_size: int = 1,
-<<<<<<< HEAD
+        use_dp: bool = False,
         use_deepseek_fp8_block_scale: bool = False,
-=======
-        use_dp: bool = False,
->>>>>>> 878fd5a1
     ):
         super().__init__(quant_config)
         assert quant_config.quant_dtype in ("nvfp4", torch.float8_e4m3fn, None), (
@@ -72,14 +69,11 @@
         self.tp_rank = tp_rank
         self.tp_size = tp_size
         self.out_dtype = out_dtype
-<<<<<<< HEAD
+        self.use_dp = use_dp
         # Enables DeepSeek-style FP8 block-scale path:
         # - pass per-block weight scales to the kernel
         # - skip input activation quantization (kernel applies scaling)
         self.use_deepseek_fp8_block_scale = use_deepseek_fp8_block_scale
-=======
-        self.use_dp = use_dp
->>>>>>> 878fd5a1
 
     @property
     def activation_formats(
