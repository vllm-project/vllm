# SPDX-License-Identifier: Apache-2.0
# SPDX-FileCopyrightText: Copyright contributors to the vLLM project
from typing import Optional

import torch

import vllm.model_executor.layers.fused_moe.modular_kernel as mk
from vllm.logger import init_logger
from vllm.model_executor.layers.fused_moe.config import FusedMoEQuantConfig
from vllm.model_executor.layers.fused_moe.flashinfer_cutlass_prepare_finalize import (  # noqa: E501
    FlashInferCutlassMoEPrepareAndFinalize)
from vllm.model_executor.layers.fused_moe.topk_weight_and_reduce import (
    TopKWeightAndReduceNoOP)
from vllm.utils.flashinfer import (flashinfer_cutlass_fused_moe,
                                   has_flashinfer_cutlass_fused_moe)

logger = init_logger(__name__)


def is_valid_flashinfer_cutlass_fused_moe(hidden_states: torch.Tensor,
                                          w1: torch.Tensor,
                                          w2: torch.Tensor) -> bool:
    """
    Check if the given problem size is supported by the FlashInfer CUTLASS MoE
    kernel.
    """
    if not has_flashinfer_cutlass_fused_moe():
        logger.debug_once("FlashInferExperts disabled: "
                          "flashinfer_cutlass_fused_moe not available.")
        return False
    # Data type checks
    if (w1.dtype != torch.uint8 or w2.dtype != torch.uint8
            or hidden_states.dtype
            not in [torch.float32, torch.float16, torch.bfloat16]):
        logger.debug_once(
            "FlashInferExperts disabled: w1/w2 must be torch.uint8 "
            f"(got w1={w1.dtype}, w2={w2.dtype}), hidden_states must be "
            f"float32, float16, or bfloat16 (got {hidden_states.dtype}).")
        return False
    return True


class FlashInferExperts(mk.FusedMoEPermuteExpertsUnpermute):

    def __init__(
        self,
        out_dtype: torch.dtype,
        quant_config: FusedMoEQuantConfig,
        ep_rank: int = 0,
        ep_size: int = 1,
        tp_rank: int = 0,
        tp_size: int = 1,
        g1_alphas: Optional[torch.Tensor] = None,
        g2_alphas: Optional[torch.Tensor] = None,
        a1_gscale: Optional[torch.Tensor] = None,
        a2_gscale: Optional[torch.Tensor] = None,
    ):
<<<<<<< HEAD
        super().__init__(
            FusedMoEQuantConfig(
                quant_dtype=quant_dtype,
                per_act_token_quant=False,
                block_shape=None,
            ))
        assert quant_dtype in ("nvfp4", torch.float8_e4m3fn, None), (
            "Only nvfp4, fp8, bfloat16 and float16 quantization are currently supported.")
=======
        super().__init__(quant_config)
        assert quant_config.quant_dtype in ("nvfp4", torch.float8_e4m3fn), (
            "Only nvfp4,fp8 quantization are currently supported.")
>>>>>>> 175811e3
        self.ep_rank = ep_rank
        self.ep_size = ep_size
        self.tp_rank = tp_rank
        self.tp_size = tp_size
        self.out_dtype = out_dtype

    @property
    def activation_formats(
        self
    ) -> tuple[mk.FusedMoEActivationFormat, mk.FusedMoEActivationFormat]:
        return (mk.FusedMoEActivationFormat.Standard,
                mk.FusedMoEActivationFormat.Standard)

    def supports_expert_map(self) -> bool:
        return False

    def supports_chunking(self) -> bool:
        # This refers to TP chunking; DP chunking is handled separately.
        return True

    def finalize_weight_and_reduce_impl(self) -> mk.TopKWeightAndReduce:
        return TopKWeightAndReduceNoOP()

    def workspace_shapes(
        self,
        a: torch.Tensor,
        aq: torch.Tensor,
        M: int,
        N: int,
        K: int,
        topk: int,
        global_num_experts: int,
        local_num_experts: int,
        expert_tokens_meta: Optional[mk.ExpertTokensMetadata],
    ) -> tuple[tuple[int, ...], tuple[int, ...], tuple[int, ...], torch.dtype]:
        # We use global_num_experts due to how moe_align_block_size handles
        # expert_maps.
        """
        Compute the shapes for the temporary and final outputs of the two gemms
        and activation in the fused expert function.  Since the gemms are
        independent, the workspace for the first gemm can be shared with the
        workspace for the last gemm.

        Returns a tuple of:
        - workspace13 shape tuple: must be large enough to hold the
          result of either expert gemm.
        - workspace2 shape tuple: must be large enough to hold the
          result of the activation function.
        - output shape tuple: must be exact size of the final gemm output.
        - Workspace type: The dtype to use for the workspace tensors.
        - Note: in order for activation chunking to work, the first dimension
          of each tuple must be the number of tokens.
        """
        aq_m, aq_n = aq.shape
        workspace2 = ()
        output_shape = (aq_m, aq_n * 2) if self.quant_dtype == "nvfp4" else (aq_m, aq_n)
        workspace_dtype = a.dtype
        workspace1 = output_shape
        # The workspace is determined by `aq`, since it comes after any
        # potential communication op and is involved in the expert computation.
        return (workspace1, workspace2, output_shape, workspace_dtype)

    def apply(
        self,
        output: torch.Tensor,
        hidden_states: torch.Tensor,
        w1: torch.Tensor,
        w2: torch.Tensor,
        topk_weights: torch.Tensor,
        topk_ids: torch.Tensor,
        activation: str,
        global_num_experts: int,
        expert_map: Optional[torch.Tensor],
        a1q_scale: Optional[torch.Tensor],
        a2_scale: Optional[torch.Tensor],
        workspace13: Optional[torch.Tensor],
        workspace2: Optional[torch.Tensor],
        expert_tokens_meta: Optional[mk.ExpertTokensMetadata],
        apply_router_weight_on_input: Optional[bool],
    ):
    


        if self.quant_dtype == torch.float8_e4m3fn:
            quant_scales = [
                self.g1_alphas, self.a2_gscale, self.g2_alphas, self.a1_gscale
            ]

            a1q_scale = None  # not passing input_sf in fp8
            fc1_expert_weights = w1
            fc2_expert_weights = w2
        elif self.quant_dtype == "nvfp4":
            # Ensure w1_scale and w2_scale are not None before calling view
            assert self.w1_scale is not None and self.w2_scale is not None, (
                "w1_scale and w2_scale must not "
                "be None for FlashInferExperts")
            # Flashinfer CUTLASS kernel takes scalar global scales,
            # min because inv_scale.
            quant_scales = [
                self.a1_gscale,
                self.w1_scale.view(torch.int32),
                self.g1_alphas,
                self.a2_gscale,
                self.w2_scale.view(torch.int32),
                self.g2_alphas,
            ]
            # FlashInfer API requires weight to be long for nvfp4
            fc1_expert_weights = w1.view(torch.long)
            fc2_expert_weights = w2.view(torch.long)
        else:
            quant_scales = None
            a1q_scale = None
            fc1_expert_weights = w1
            fc2_expert_weights = w2

        _ = flashinfer_cutlass_fused_moe(
            input=hidden_states,
            token_selected_experts=topk_ids.to(torch.int),
            token_final_scales=topk_weights,
            fc1_expert_weights=fc1_expert_weights,
            fc2_expert_weights=fc2_expert_weights,
            output_dtype=self.out_dtype,
            quant_scales=quant_scales,
            input_sf=a1q_scale,
            tp_size=self.tp_size,
            tp_rank=self.tp_rank,
            ep_size=self.ep_size,
            ep_rank=self.ep_rank,
            output=output,
        )


def flashinfer_cutlass_moe_fp4(
    hidden_states: torch.Tensor,
    w1: torch.Tensor,
    w2: torch.Tensor,
    topk_weights: torch.Tensor,
    topk_ids: torch.Tensor,
    quant_config: FusedMoEQuantConfig,
    inplace: bool = False,
    activation: str = "silu",
    global_num_experts: int = -1,
    expert_map: Optional[torch.Tensor] = None,
    apply_router_weight_on_input: bool = False,
) -> torch.Tensor:

    fused_experts = mk.FusedMoEModularKernel(
        FlashInferCutlassMoEPrepareAndFinalize(use_dp=False),
        FlashInferExperts(
            out_dtype=hidden_states.dtype,
            quant_config=quant_config,
        ))

    return fused_experts(
        hidden_states=hidden_states,
        w1=w1,
        w2=w2,
        topk_weights=topk_weights,
        topk_ids=topk_ids,
        inplace=inplace,
        activation=activation,
        global_num_experts=global_num_experts,
        expert_map=expert_map,
        apply_router_weight_on_input=apply_router_weight_on_input,
    )


def flashinfer_cutlass_moe(
    hidden_states: torch.Tensor,
    w1: torch.Tensor,
    w2: torch.Tensor,
    topk_weights: torch.Tensor,
    topk_ids: torch.Tensor,
    inplace: bool = False,
    activation: str = "silu",
    global_num_experts: int = -1,
    expert_map: Optional[torch.Tensor] = None,
    apply_router_weight_on_input: bool = False,
    tp_rank: int = 0,
    tp_size: int = 1,
    ep_rank: int = 0,
    ep_size: int = 1,
) -> torch.Tensor:
    fused_experts = mk.FusedMoEModularKernel(
        FlashInferCutlassMoEPrepareAndFinalize(use_dp=False),
        FlashInferExperts(
            out_dtype=hidden_states.dtype,
            quant_dtype=None,
            tp_rank=tp_rank,
            tp_size=tp_size,
            ep_rank=ep_rank,
            ep_size=ep_size,
        ))

    return fused_experts(
        hidden_states=hidden_states,
        w1=w1,
        w2=w2,
        topk_weights=topk_weights,
        topk_ids=topk_ids,
        inplace=inplace,
        activation=activation,
        global_num_experts=global_num_experts,
        expert_map=expert_map,
        apply_router_weight_on_input=apply_router_weight_on_input,
    )<|MERGE_RESOLUTION|>--- conflicted
+++ resolved
@@ -50,25 +50,10 @@
         ep_size: int = 1,
         tp_rank: int = 0,
         tp_size: int = 1,
-        g1_alphas: Optional[torch.Tensor] = None,
-        g2_alphas: Optional[torch.Tensor] = None,
-        a1_gscale: Optional[torch.Tensor] = None,
-        a2_gscale: Optional[torch.Tensor] = None,
     ):
-<<<<<<< HEAD
-        super().__init__(
-            FusedMoEQuantConfig(
-                quant_dtype=quant_dtype,
-                per_act_token_quant=False,
-                block_shape=None,
-            ))
-        assert quant_dtype in ("nvfp4", torch.float8_e4m3fn, None), (
+        super().__init__(quant_config)
+        assert quant_config.quant_dtype in ("nvfp4", torch.float8_e4m3fn, None), (
             "Only nvfp4, fp8, bfloat16 and float16 quantization are currently supported.")
-=======
-        super().__init__(quant_config)
-        assert quant_config.quant_dtype in ("nvfp4", torch.float8_e4m3fn), (
-            "Only nvfp4,fp8 quantization are currently supported.")
->>>>>>> 175811e3
         self.ep_rank = ep_rank
         self.ep_size = ep_size
         self.tp_rank = tp_rank
@@ -242,6 +227,7 @@
     w2: torch.Tensor,
     topk_weights: torch.Tensor,
     topk_ids: torch.Tensor,
+    quant_config: FusedMoEQuantConfig,
     inplace: bool = False,
     activation: str = "silu",
     global_num_experts: int = -1,
@@ -256,7 +242,7 @@
         FlashInferCutlassMoEPrepareAndFinalize(use_dp=False),
         FlashInferExperts(
             out_dtype=hidden_states.dtype,
-            quant_dtype=None,
+            quant_config=quant_config,
             tp_rank=tp_rank,
             tp_size=tp_size,
             ep_rank=ep_rank,
