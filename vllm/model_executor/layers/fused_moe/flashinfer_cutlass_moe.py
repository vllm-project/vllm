--- conflicted
+++ resolved
@@ -110,16 +110,10 @@
           of each tuple must be the number of tokens.
         """
         aq_m, aq_n = aq.shape
-<<<<<<< HEAD
-        workspace2 = ()
+        workspace2 = (0,)
         output_shape = (aq_m,
                         aq_n * 2) if self.quant_dtype == "nvfp4" else (aq_m,
                                                                        aq_n)
-=======
-        workspace2 = (0, )
-        output_shape = (aq_m, aq_n * 2) if self.quant_dtype != \
-            torch.float8_e4m3fn else (aq_m, aq_n)
->>>>>>> 8c853050
         workspace_dtype = a.dtype
         workspace1 = output_shape
         # The workspace is determined by `aq`, since it comes after any
