--- conflicted
+++ resolved
@@ -12,14 +12,9 @@
     _moe_permute)
 from vllm.model_executor.layers.fused_moe.prepare_finalize import (
     MoEPrepareAndFinalizeNoEP)
-<<<<<<< HEAD
-from vllm.model_executor.layers.fused_moe.utils import _resize_cache
-=======
 from vllm.model_executor.layers.fused_moe.topk_weight_and_reduce import (
     TopKWeightAndReduceDelegate)
-from vllm.model_executor.layers.fused_moe.utils import (
-    _resize_cache, per_token_group_quant_fp8)
->>>>>>> 5b6fe23d
+from vllm.model_executor.layers.fused_moe.utils import _resize_cache
 from vllm.utils import has_deep_gemm, round_up
 from vllm.utils.deep_gemm import (m_grouped_fp8_gemm_nt_contiguous,
                                   per_token_group_cast_to_fp8)
