# SPDX-License-Identifier: Apache-2.0
# SPDX-FileCopyrightText: Copyright contributors to the vLLM project
import functools
<<<<<<< HEAD
from typing import Optional
=======
from typing import Any, Optional
>>>>>>> 016c25b5

import torch
from tqdm import tqdm

import vllm.envs as env
import vllm.model_executor.layers.fused_moe.modular_kernel as mk
from vllm.logger import init_logger
from vllm.model_executor.layers.fused_moe.config import FusedMoEQuantConfig
from vllm.model_executor.layers.fused_moe.deep_gemm_utils import (
    compute_aligned_M, deepgemm_moe_permute, deepgemm_unpermute_and_reduce)
from vllm.model_executor.layers.fused_moe.prepare_finalize import (
    MoEPrepareAndFinalizeNoEP)
<<<<<<< HEAD
from vllm.model_executor.layers.fused_moe.utils import _resize_cache
from vllm.model_executor.layers.quantization.utils.fp8_utils import (
    per_token_group_quant_fp8)
from vllm.utils import has_deep_gemm, round_up
=======
from vllm.model_executor.layers.fused_moe.topk_weight_and_reduce import (
    TopKWeightAndReduceNoOP)
from vllm.model_executor.layers.fused_moe.utils import _resize_cache
from vllm.model_executor.layers.quantization.utils.fp8_utils import (
    per_token_group_quant_fp8)
from vllm.utils import has_deep_gemm, run_once
from vllm.utils.deep_gemm import m_grouped_fp8_gemm_nt_contiguous
>>>>>>> 016c25b5

logger = init_logger(__name__)


@functools.cache
def deep_gemm_block_shape() -> list[int]:
    # Lazy import to avoid CUDA initialization problems.
    import deep_gemm as dg
    block = dg.get_m_alignment_for_contiguous_layout()
    return [block, block]


def _valid_deep_gemm_shape(M: int, N: int, K: int) -> bool:
    align = deep_gemm_block_shape()[0]
    return align <= M and N % align == 0 and K % align == 0


def _valid_deep_gemm(hidden_states: torch.Tensor, w1: torch.Tensor,
                     w2: torch.Tensor) -> bool:
    """
    Check if the given problem size is supported by the DeepGemm grouped
    gemm kernel.  All of M, N, K and the quantization block_shape must be
    aligned by `dg.get_m_alignment_for_contiguous_layout()`.
    """
    if not has_deep_gemm():
<<<<<<< HEAD
        logger.debug("DeepGemm disabled: deep_gemm not available.")
=======
        logger.debug_once("DeepGemm disabled: deep_gemm not available.")
>>>>>>> 016c25b5
        return False

    M = hidden_states.size(0)
    _, K, N = w2.size()

    align = deep_gemm_block_shape()[0]

    if not _valid_deep_gemm_shape(M, N, K):
        logger.debug_once(
            "DeepGemm disabled due to unaligned problem size. "
            "M: %s, N: %s, K: %s. M should >= align size "
            "and N and K must be multiples of %s."
            "This is not an error and we will fall back to triton.",
            M,
            N,
            K,
            align,
        )
        return False
    elif N <= 512:
        logger.debug_once(
            "DeepGemm disabled for N <= 512. M: %s, N: %s, K: %s. "
            "This means we will fallback to triton "
            "for this specific shape for further speed up.",
            M,
            N,
            K,
        )
        return False

    if (w1.dtype != torch.float8_e4m3fn or w2.dtype != torch.float8_e4m3fn):
        logger.debug_once(
            "DeepGemm disabled: invalid weight dtype(s). "
            "w1.dtype: %s, w2.dtype: %s",
            w1.dtype,
            w2.dtype,
        )
        return False

    if (not hidden_states.is_contiguous() or not w1.is_contiguous()
            or not w2.is_contiguous()):
        logger.debug_once(
            "DeepGemm disabled: weights or activations not contiguous. "
            "hidden_states.is_contiguous(): %s, w1.is_contiguous(): %s, "
            "w2.is_contiguous(): %s",
            hidden_states.is_contiguous(),
            w1.is_contiguous(),
            w2.is_contiguous(),
        )
        return False

    return True


@run_once
def warmup_deepgemm_gg_contiguous_kernels(w1: torch.Tensor, w2: torch.Tensor,
                                          w1_scale: torch.Tensor,
                                          w2_scale: torch.Tensor,
                                          num_topk: int):
    """
    DeepGemm JITs the grouped-gemm kernels. The JIT'ing happens based on the
    input tensor shapes. In this function, we construct all possible input
    tensor shapes so all the kernels are JIT'ed and cached.
    Note that this warmup is expected to happen during the model profile
    call and not during actual model inference.
    """

    assert w1.size(0) == w2.size(0), (
        "w1 and w2 must have the same number of experts")

    block_m = deep_gemm_block_shape()[0]
    num_experts = w1.size(0)
    device = w1.device

    # This is the maximum GroupedGemm M size that we expect to run
    # the grouped_gemm with.
    MAX_M = compute_aligned_M(env.VLLM_FUSED_MOE_CHUNK_SIZE,
                              num_topk,
                              num_experts,
                              block_m,
                              expert_tokens_meta=None)
    # Distribute expert-ids evenly.
    MAX_BLOCKS = MAX_M // block_m
    expert_ids_block = torch.randint(low=0,
                                     high=num_experts,
                                     size=(MAX_BLOCKS, ),
                                     device=device,
                                     dtype=torch.int32)
    expert_ids = torch.repeat_interleave(expert_ids_block, block_m, dim=0)

    def _warmup(w: torch.Tensor, w_scale: torch.Tensor):

        _, n, k = w.size()
        a1q = torch.empty((MAX_M, k), device=device).to(torch.float8_e4m3fn)
        a1q_scales = torch.empty((MAX_M, k // block_m),
                                 device=device,
                                 dtype=torch.float32)
        out = torch.empty((MAX_M, n), device=device, dtype=torch.bfloat16)

        pbar = tqdm(total=MAX_BLOCKS,
                    desc=f"DeepGemmExperts GEMM warmup (MAX_M={MAX_M})")
        num_tokens = MAX_M
        while num_tokens > 0:
            m_grouped_fp8_gemm_nt_contiguous(
                (a1q[:num_tokens], a1q_scales[:num_tokens]), (w, w_scale),
                out[:num_tokens], expert_ids[:num_tokens])
            pbar.update(1)
            num_tokens = num_tokens - block_m

    _warmup(w1, w1_scale)
    _warmup(w2, w2_scale)


class DeepGemmExperts(mk.FusedMoEPermuteExpertsUnpermute):

    def __init__(self):
        super().__init__(
            FusedMoEQuantConfig(
                quant_dtype=torch.float8_e4m3fn,
                per_act_token_quant=False,
                block_shape=deep_gemm_block_shape(),
            ))

    @property
    def activation_formats(
        self
    ) -> tuple[mk.FusedMoEActivationFormat, mk.FusedMoEActivationFormat]:
        return (mk.FusedMoEActivationFormat.Standard,
                mk.FusedMoEActivationFormat.Standard)

    def supports_chunking(self) -> bool:
        return True

    def supports_expert_map(self) -> bool:
        return True

    def finalize_weight_and_reduce_impl(self) -> mk.TopKWeightAndReduce:
        return TopKWeightAndReduceNoOP()

    def workspace_shapes(
        self,
        a: torch.Tensor,
        aq: torch.Tensor,
        M: int,
        N: int,
        K: int,
        topk: int,
        global_num_experts: int,
        local_num_experts: int,
        expert_tokens_meta: Optional[mk.ExpertTokensMetadata],
    ) -> tuple[tuple[int, ...], tuple[int, ...], tuple[int, ...], torch.dtype]:
        assert self.block_shape is not None
        block_m = self.block_shape[0]
        M_sum = compute_aligned_M(M, topk, local_num_experts, block_m,
                                  expert_tokens_meta)
        assert M_sum % block_m == 0

        workspace1 = (M_sum, max(N, K))
        workspace2 = (M_sum, max(N // 2, K))
        output = (M, K)
        return (workspace1, workspace2, output, a.dtype)

    def apply(
        self,
        output: torch.Tensor,
        hidden_states: torch.Tensor,
        w1: torch.Tensor,
        w2: torch.Tensor,
        topk_weights: torch.Tensor,
        topk_ids: torch.Tensor,
        activation: str,
        global_num_experts: int,
        expert_map: Optional[torch.Tensor],
        w1_scale: Optional[torch.Tensor],
        w2_scale: Optional[torch.Tensor],
        w1_zp: Optional[torch.Tensor],
        w2_zp: Optional[torch.Tensor],
        a1q_scale: Optional[torch.Tensor],
        a2_scale: Optional[torch.Tensor],
        workspace13: torch.Tensor,
        workspace2: torch.Tensor,
        expert_tokens_meta: Optional[mk.ExpertTokensMetadata],
        apply_router_weight_on_input: bool,
        extra_expert_args: Optional[dict[str, Any]],
    ):
        assert self.block_shape is not None
        assert a1q_scale is not None
        assert w1_scale is not None
        assert w2_scale is not None

        if not env.VLLM_SKIP_DEEP_GEMM_WARMUP:
            # DeepGemm JITs the grouped-gemm kernels. We don't want the JIT'ing
            # to happen during actual model-inference. The
            # `warmup_deepgemm_kernels` function is a `run_once` decorated
            # function that executes during the model profile run. This warmup
            # should create all the required JITs for the current model.
            warmup_deepgemm_gg_contiguous_kernels(w1,
                                                  w2,
                                                  w1_scale,
                                                  w2_scale,
                                                  num_topk=topk_ids.size(1))

        a1q = hidden_states
        _, N, K = w1.size()

        local_num_experts = w1.size(0)
        if global_num_experts == -1:
            global_num_experts = local_num_experts

        assert w2.size(1) == K

        M_sum = compute_aligned_M(M=topk_ids.size(0),
                                  num_topk=topk_ids.size(1),
                                  local_num_experts=local_num_experts,
                                  alignment=deep_gemm_block_shape()[0],
                                  expert_tokens_meta=expert_tokens_meta)

        a1q_perm = _resize_cache(workspace2.view(dtype=torch.float8_e4m3fn),
                                 (M_sum, K))
        mm1_out = _resize_cache(workspace13, (M_sum, N))
        act_out = _resize_cache(workspace2, (M_sum, N // 2))
        quant_out = _resize_cache(workspace13.view(dtype=torch.float8_e4m3fn),
                                  (M_sum, N // 2))
        mm2_out = _resize_cache(workspace2, (M_sum, K))

        a1q, a1q_scale, expert_ids, inv_perm = deepgemm_moe_permute(
            aq=a1q,
            aq_scale=a1q_scale,
            topk_ids=topk_ids,
            local_num_experts=local_num_experts,
            expert_map=expert_map,
            expert_tokens_meta=expert_tokens_meta,
            aq_out=a1q_perm)
        assert a1q.size(0) == M_sum

        m_grouped_fp8_gemm_nt_contiguous((a1q, a1q_scale), (w1, w1_scale),
                                         mm1_out, expert_ids)

        self.activation(activation, act_out, mm1_out.view(-1, N))

        a2q_scale: Optional[torch.Tensor] = None
        a2q, a2q_scale = per_token_group_quant_fp8(act_out,
                                                   self.block_shape[1],
                                                   column_major_scales=True,
                                                   out_q=quant_out)

        m_grouped_fp8_gemm_nt_contiguous((a2q, a2q_scale), (w2, w2_scale),
                                         mm2_out, expert_ids)

        if apply_router_weight_on_input:
            topk_weights = torch.ones_like(topk_weights)

        deepgemm_unpermute_and_reduce(a=mm2_out,
                                      topk_ids=topk_ids,
                                      topk_weights=topk_weights,
                                      inv_perm=inv_perm,
                                      expert_map=expert_map,
                                      output=output)


def deep_gemm_moe_fp8(
    hidden_states: torch.Tensor,
    w1: torch.Tensor,
    w2: torch.Tensor,
    w1_scale: torch.Tensor,
    w2_scale: torch.Tensor,
    topk_weights: torch.Tensor,
    topk_ids: torch.Tensor,
    inplace: bool = False,
    activation: str = "silu",
    global_num_experts: int = -1,
    expert_map: Optional[torch.Tensor] = None,
    a1_scale: Optional[torch.Tensor] = None,
    a2_scale: Optional[torch.Tensor] = None,
    apply_router_weight_on_input=False,
) -> torch.Tensor:
    """
    This function computes a a8w8-quantized Mixture of Experts (MoE) layer
    using two sets of quantized weights, w1_q and w2_q, and top-k gating
    mechanism. The matrix multiplications are implemented with DeepGemm
    grouped gemm.

    Parameters:
    - hidden_states (torch.Tensor): The input tensor to the MoE layer.
        Shape: [M, K]
    - w1 (torch.Tensor): The first set of fp8 quantized expert weights.
        Shape: [num_experts, K, 2N] (the weights are passed transposed)
    - w2 (torch.Tensor): The second set of fp8 quantized expert weights.
        Shape: [num_experts, N, K] (the weights are passed transposed)
    - w1_scale (torch.Tensor): The fp32 scale to dequantize w1_q.
        Shape: [num_experts] or [num_experts, 2N]
    - w2_scale (torch.Tensor): The fp32 scale to dequantize w2_q.
        Shape: [num_experts] or [num_experts, K]
    - topk_weights (torch.Tensor): The weights of each token->expert mapping.
    - topk_ids (torch.Tensor): The token->expert mapping for topk_weights.
    - inplace (bool): If True, perform the operation in-place.
        Defaults to False.
    - activation (str): The activation function to apply after the first
        MoE layer.
    - global_num_experts (int): The total number of experts in the global
        expert space.
    - expert_map (Optional[torch.Tensor]):  A tensor mapping expert indices
        from the global expert space to the local expert space of the expert
        parallel shard.
    - a1_scale (Optional[torch.Tensor]): The optional fp32 scale to quantize a.
        Shape: scalar or [M]
    - a2_scale (Optional[torch.Tensor]): The optional fp32 scale to
        quantize the intermediate result between the gemms.
        Shape: scalar or [M]

    Returns:
    - torch.Tensor: The bfloat16 output tensor after applying the MoE layer.
    """
    fn = mk.FusedMoEModularKernel(
        MoEPrepareAndFinalizeNoEP(),
        DeepGemmExperts(),
    )
    return fn(
        hidden_states,
        w1,
        w2,
        topk_weights,
        topk_ids,
        inplace,
        activation,
        global_num_experts,
        expert_map,
        w1_scale=w1_scale,
        w2_scale=w2_scale,
        a1_scale=a1_scale,
        a2_scale=a2_scale,
        apply_router_weight_on_input=apply_router_weight_on_input,
    )<|MERGE_RESOLUTION|>--- conflicted
+++ resolved
@@ -1,11 +1,7 @@
 # SPDX-License-Identifier: Apache-2.0
 # SPDX-FileCopyrightText: Copyright contributors to the vLLM project
 import functools
-<<<<<<< HEAD
-from typing import Optional
-=======
 from typing import Any, Optional
->>>>>>> 016c25b5
 
 import torch
 from tqdm import tqdm
@@ -18,12 +14,6 @@
     compute_aligned_M, deepgemm_moe_permute, deepgemm_unpermute_and_reduce)
 from vllm.model_executor.layers.fused_moe.prepare_finalize import (
     MoEPrepareAndFinalizeNoEP)
-<<<<<<< HEAD
-from vllm.model_executor.layers.fused_moe.utils import _resize_cache
-from vllm.model_executor.layers.quantization.utils.fp8_utils import (
-    per_token_group_quant_fp8)
-from vllm.utils import has_deep_gemm, round_up
-=======
 from vllm.model_executor.layers.fused_moe.topk_weight_and_reduce import (
     TopKWeightAndReduceNoOP)
 from vllm.model_executor.layers.fused_moe.utils import _resize_cache
@@ -31,7 +21,6 @@
     per_token_group_quant_fp8)
 from vllm.utils import has_deep_gemm, run_once
 from vllm.utils.deep_gemm import m_grouped_fp8_gemm_nt_contiguous
->>>>>>> 016c25b5
 
 logger = init_logger(__name__)
 
@@ -57,11 +46,7 @@
     aligned by `dg.get_m_alignment_for_contiguous_layout()`.
     """
     if not has_deep_gemm():
-<<<<<<< HEAD
-        logger.debug("DeepGemm disabled: deep_gemm not available.")
-=======
         logger.debug_once("DeepGemm disabled: deep_gemm not available.")
->>>>>>> 016c25b5
         return False
 
     M = hidden_states.size(0)
