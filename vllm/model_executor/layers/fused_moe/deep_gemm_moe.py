--- conflicted
+++ resolved
@@ -1,31 +1,20 @@
 # SPDX-License-Identifier: Apache-2.0
 # SPDX-FileCopyrightText: Copyright contributors to the vLLM project
 import functools
-<<<<<<< HEAD
-import importlib.util
-=======
->>>>>>> 110df743
 from typing import Optional
 
 import torch
 
 import vllm.model_executor.layers.fused_moe.modular_kernel as mk
 from vllm.logger import init_logger
-<<<<<<< HEAD
-=======
 from vllm.model_executor.layers.fused_moe.config import FusedMoEQuantConfig
->>>>>>> 110df743
 from vllm.model_executor.layers.fused_moe.moe_permute_unpermute import (
     _moe_permute)
 from vllm.model_executor.layers.fused_moe.prepare_finalize import (
     MoEPrepareAndFinalizeNoEP)
 from vllm.model_executor.layers.fused_moe.utils import (
     _resize_cache, per_token_group_quant_fp8)
-<<<<<<< HEAD
-from vllm.utils import round_up
-=======
 from vllm.utils import has_deep_gemm, round_up
->>>>>>> 110df743
 
 logger = init_logger(__name__)
 
@@ -43,22 +32,6 @@
     return align <= M and N % align == 0 and K % align == 0
 
 
-<<<<<<< HEAD
-@functools.cache
-def deep_gemm_block_shape() -> list[int]:
-    # Lazy import to avoid CUDA initialization problems.
-    import deep_gemm as dg
-    block = dg.get_m_alignment_for_contiguous_layout()
-    return [block, block]
-
-
-def _valid_deep_gemm_shape(M: int, N: int, K: int):
-    align = deep_gemm_block_shape()[0]
-    return align <= M and N % align == 0 and K % align == 0
-
-
-=======
->>>>>>> 110df743
 def _valid_deep_gemm(hidden_states: torch.Tensor, w1: torch.Tensor,
                      w2: torch.Tensor) -> bool:
     """
@@ -66,22 +39,14 @@
     gemm kernel.  All of M, N, K and the quantization block_shape must be
     aligned by `dg.get_m_alignment_for_contiguous_layout()`.
     """
-<<<<<<< HEAD
-    if not has_deep_gemm:
-=======
     if not has_deep_gemm():
->>>>>>> 110df743
         logger.debug("DeepGemm disabled: deep_gemm not available.")
         return False
 
     M = hidden_states.size(0)
     _, K, N = w2.size()
     if not _valid_deep_gemm_shape(M, N, K):
-<<<<<<< HEAD
-        logger.debug("DeepGemm disabled: unalinged problem size.")
-=======
         logger.debug("DeepGemm disabled: unaligned problem size.")
->>>>>>> 110df743
         return False
 
     if (w1.dtype != torch.float8_e4m3fn or w2.dtype != torch.float8_e4m3fn):
@@ -100,32 +65,6 @@
 class DeepGemmExperts(mk.FusedMoEPermuteExpertsUnpermute):
 
     def __init__(self):
-<<<<<<< HEAD
-        super().__init__()
-        self.block_shape = deep_gemm_block_shape()
-
-    def workspace_shapes(
-        self,
-        a: torch.Tensor,
-        aq: torch.Tensor,
-        M: int,
-        N: int,
-        K: int,
-        topk: int,
-        num_experts: int,
-    ) -> tuple[int, int, torch.dtype]:
-
-        block_m = self.block_shape[0]
-        M_sum = (M * topk) + num_experts * (block_m - 1)
-        M_sum = round_up(M_sum, block_m)
-        workspace1 = M_sum * max(N * 2, K)
-        workspace2 = M_sum * max(N, K)
-
-        return (workspace1, workspace2, a.dtype)
-
-    def apply(
-        self,
-=======
         super().__init__(
             FusedMoEQuantConfig(
                 quant_dtype=torch.float8_e4m3fn,
@@ -165,7 +104,6 @@
     def apply(
         self,
         output: torch.Tensor,
->>>>>>> 110df743
         hidden_states: torch.Tensor,
         w1: torch.Tensor,
         w2: torch.Tensor,
@@ -182,14 +120,9 @@
         workspace13: torch.Tensor,
         workspace2: torch.Tensor,
         expert_num_tokens: Optional[torch.Tensor],
-<<<<<<< HEAD
-    ) -> torch.Tensor:
-        import deep_gemm as dg
-=======
     ):
         import deep_gemm as dg
         assert self.block_shape is not None
->>>>>>> 110df743
 
         a1q = hidden_states
         _, N, K = w1.size()
@@ -224,16 +157,11 @@
         quant_out = _resize_cache(workspace13.view(dtype=torch.float8_e4m3fn),
                                   (M_sum, N // 2))
         mm2_out = _resize_cache(workspace2, (M_sum, K))
-<<<<<<< HEAD
-        out = _resize_cache(workspace13, (inv_perm.size(0), K))
-=======
->>>>>>> 110df743
 
         dg.m_grouped_gemm_fp8_fp8_bf16_nt_contiguous(
             (a1q, a1q_scale), (w1, w1_scale), mm1_out, expert_ids)
 
         self.activation(activation, act_out, mm1_out.view(-1, N))
-<<<<<<< HEAD
 
         a2q_scale: Optional[torch.Tensor] = None
         a2q, a2q_scale = per_token_group_quant_fp8(act_out,
@@ -244,22 +172,7 @@
         dg.m_grouped_gemm_fp8_fp8_bf16_nt_contiguous(
             (a2q, a2q_scale), (w2, w2_scale), mm2_out, expert_ids)
 
-        torch.index_select(mm2_out, 0, inv_perm, out=out)
-
-        return out
-=======
-
-        a2q_scale: Optional[torch.Tensor] = None
-        a2q, a2q_scale = per_token_group_quant_fp8(act_out,
-                                                   self.block_shape[1],
-                                                   column_major_scales=True,
-                                                   out_q=quant_out)
-
-        dg.m_grouped_gemm_fp8_fp8_bf16_nt_contiguous(
-            (a2q, a2q_scale), (w2, w2_scale), mm2_out, expert_ids)
-
         torch.index_select(mm2_out, 0, inv_perm, out=output)
->>>>>>> 110df743
 
 
 def deep_gemm_moe_fp8(
@@ -316,12 +229,7 @@
     - torch.Tensor: The bfloat16 output tensor after applying the MoE layer.
     """
     fn = mk.FusedMoEModularKernel(
-<<<<<<< HEAD
-        MoEPrepareAndFinalizeNoEP(quant_dtype=torch.float8_e4m3fn,
-                                  block_shape=deep_gemm_block_shape()),
-=======
         MoEPrepareAndFinalizeNoEP(),
->>>>>>> 110df743
         DeepGemmExperts(),
     )
     return fn(
