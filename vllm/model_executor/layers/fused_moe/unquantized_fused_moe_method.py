# SPDX-License-Identifier: Apache-2.0
# SPDX-FileCopyrightText: Copyright contributors to the vLLM project

from collections.abc import Callable

import torch
import torch.nn.functional as F

import vllm.envs as envs
from vllm._aiter_ops import rocm_aiter_ops
from vllm.logger import init_logger
from vllm.model_executor.custom_op import CustomOp
from vllm.model_executor.layers.fused_moe.config import (
    FUSED_MOE_UNQUANTIZED_CONFIG,
    FusedMoEConfig,
    FusedMoEQuantConfig,
    biased_moe_quant_config,
)
from vllm.model_executor.layers.fused_moe.fused_moe_method_base import (
    FusedMoEMethodBase,
)
from vllm.model_executor.layers.fused_moe.modular_kernel import (
    FusedMoEActivationFormat,
    FusedMoEPermuteExpertsUnpermute,
    FusedMoEPrepareAndFinalize,
)
from vllm.model_executor.utils import set_weight_attrs
from vllm.platforms import current_platform
from vllm.platforms.interface import CpuArchEnum
from vllm.utils.flashinfer import has_flashinfer_cutlass_fused_moe

if current_platform.is_cuda_alike():
    from .fused_batched_moe import BatchedTritonExperts
    from .fused_moe import TritonExperts, fused_experts
else:
    fused_experts = None  # type: ignore

if current_platform.is_tpu():
    from .moe_pallas import fused_moe as fused_moe_pallas
else:
    fused_moe_pallas = None  # type: ignore

logger = init_logger(__name__)


@CustomOp.register("unquantized_fused_moe")
class UnquantizedFusedMoEMethod(FusedMoEMethodBase, CustomOp):
    """MoE method without quantization."""

    def __init__(self, moe: FusedMoEConfig):
        super().__init__(moe)

        self.rocm_aiter_moe_enabled = rocm_aiter_ops.is_fused_moe_enabled()
        if self.rocm_aiter_moe_enabled:
            from .rocm_aiter_fused_moe import rocm_aiter_fused_experts

            self.rocm_aiter_fused_experts = rocm_aiter_fused_experts
        else:
            self.rocm_aiter_fused_experts = None  # type: ignore

        # FlashInfer CUTLASS MoE is only supported on Hopper and later GPUS
        self.flashinfer_cutlass_moe_enabled = (
            has_flashinfer_cutlass_fused_moe()
            and envs.VLLM_USE_FLASHINFER_MOE_FP16
            and self.moe.moe_parallel_config.use_ep
            and self.moe.moe_parallel_config.dp_size == 1
            and current_platform.get_device_capability()[0] >= 9
        )
        if self.flashinfer_cutlass_moe_enabled:
            logger.info_once(
                "Enabling FlashInfer CUTLASS MoE for UnquantizedFusedMoEMethod"
            )
            from functools import partial

            from .flashinfer_cutlass_moe import flashinfer_cutlass_moe

            self.flashinfer_cutlass_moe = partial(
                flashinfer_cutlass_moe,
                quant_config=FUSED_MOE_UNQUANTIZED_CONFIG,
                tp_rank=self.moe.moe_parallel_config.tp_rank,
                tp_size=self.moe.moe_parallel_config.tp_size,
                ep_rank=self.moe.moe_parallel_config.ep_rank,
                ep_size=self.moe.moe_parallel_config.ep_size,
            )
        else:
            if (
                self.moe.moe_parallel_config.use_ep
                and self.moe.moe_parallel_config.dp_size == 1
            ):
                logger.info_once(
                    "FlashInfer CUTLASS MoE is available for EP"
                    " but not enabled, consider setting"
                    " VLLM_USE_FLASHINFER_MOE_FP16=1 to enable it.",
                    scope="local",
                )
            elif self.moe.moe_parallel_config.dp_size > 1:
                logger.info_once(
                    "FlashInfer CUTLASS MoE is currently not available for DP.",
                    scope="local",
                )
            self.flashinfer_cutlass_moe = None  # type: ignore

    @property
    def supports_eplb(self) -> bool:
        return True

    @property
    def allow_inplace(self) -> bool:
        return True

<<<<<<< HEAD
=======
    def maybe_make_prepare_finalize(
        self,
        routing_tables: tuple[torch.Tensor, torch.Tensor, torch.Tensor] | None = None,
    ) -> FusedMoEPrepareAndFinalize | None:
        if self.rocm_aiter_moe_enabled:
            return None
        else:
            return super().maybe_make_prepare_finalize(routing_tables)

>>>>>>> d44e9df7
    def select_gemm_impl(
        self,
        prepare_finalize: FusedMoEPrepareAndFinalize,
        layer: torch.nn.Module,
    ) -> FusedMoEPermuteExpertsUnpermute:
        assert self.moe_quant_config is not None
        if (
            prepare_finalize.activation_format
            == FusedMoEActivationFormat.BatchedExperts
        ):
            logger.debug("BatchedTritonExperts %s", self.moe)
            return BatchedTritonExperts(
                max_num_tokens=self.moe.max_num_tokens,
                num_dispatchers=prepare_finalize.num_dispatchers(),
                quant_config=self.moe_quant_config,
            )
        else:
            logger.debug("TritonExperts %s", self.moe)
            return TritonExperts(self.moe_quant_config)

    def create_weights(
        self,
        layer: torch.nn.Module,
        num_experts: int,
        hidden_size: int,
        intermediate_size_per_partition: int,
        params_dtype: torch.dtype,
        **extra_weight_attrs,
    ):
        if self.moe.is_act_and_mul:
            w13_up_dim = 2 * intermediate_size_per_partition
        else:
            w13_up_dim = intermediate_size_per_partition
        # Fused gate_up_proj (column parallel)
        w13_weight = torch.nn.Parameter(
            torch.empty(
                num_experts,
                w13_up_dim,
                hidden_size,
                dtype=params_dtype,
            ),
            requires_grad=False,
        )
        layer.register_parameter("w13_weight", w13_weight)
        set_weight_attrs(w13_weight, extra_weight_attrs)
        if self.moe.has_bias:
            w13_bias = torch.nn.Parameter(
                torch.zeros(num_experts, w13_up_dim, dtype=params_dtype),
                requires_grad=False,
            )
            layer.register_parameter("w13_bias", w13_bias)
            set_weight_attrs(w13_bias, extra_weight_attrs)
        # down_proj (row parallel)
        w2_weight = torch.nn.Parameter(
            torch.empty(
                num_experts,
                hidden_size,
                intermediate_size_per_partition,
                dtype=params_dtype,
            ),
            requires_grad=False,
        )
        layer.register_parameter("w2_weight", w2_weight)
        set_weight_attrs(w2_weight, extra_weight_attrs)
        if self.moe.has_bias:
            w2_bias = torch.nn.Parameter(
                torch.zeros(num_experts, hidden_size, dtype=params_dtype),
                requires_grad=False,
            )
            layer.register_parameter("w2_bias", w2_bias)
            set_weight_attrs(w2_bias, extra_weight_attrs)

    def _maybe_pad_weight(self, weight: torch.Tensor) -> torch.Tensor:
        # Pad the weight tensor. This is an optimization on ROCm platform, which
        # can benefit from tensors located far enough from one another in memory
        if (
            envs.VLLM_ROCM_MOE_PADDING
            and current_platform.is_rocm()
            and weight.stride(-1) == 1
            and (weight.stride(-2) * weight.element_size()) % 512 == 0
        ):
            num_pad = 256 // weight.element_size()
            weight = F.pad(weight, (0, num_pad), "constant", 0)[..., :-num_pad]
            torch.cuda.empty_cache()

        return weight

    def process_weights_after_loading(self, layer: torch.nn.Module) -> None:
        super().process_weights_after_loading(layer)

        # Padding the weight for better performance on ROCm
        layer.w13_weight.data = self._maybe_pad_weight(layer.w13_weight.data)
        layer.w2_weight.data = self._maybe_pad_weight(layer.w2_weight.data)

        if self.rocm_aiter_moe_enabled:
            shuffled_w13, shuffled_w2 = rocm_aiter_ops.shuffle_weights(
                layer.w13_weight.data, layer.w2_weight.data
            )

            layer.w13_weight.data = shuffled_w13
            layer.w2_weight.data = shuffled_w2

        if self.flashinfer_cutlass_moe_enabled:
            # Swap halves to arrange as [w3; w1] (kernel expectation)
            w1_w, w3_w = torch.chunk(layer.w13_weight.data, 2, dim=1)
            w13_weight_swapped = torch.cat([w3_w, w1_w], dim=1)
            layer.w13_weight.data = w13_weight_swapped.contiguous()

        if current_platform.is_xpu():
            import intel_extension_for_pytorch as ipex

            ep_rank_start = self.moe.ep_rank * self.moe.num_local_experts
            layer.ipex_fusion = ipex.llm.modules.GatedMLPMOE(
                layer.w13_weight,
                layer.w2_weight,
                use_prepack=True,
                experts_start_id=ep_rank_start,
            )
        elif current_platform.is_cpu():
            from vllm.model_executor.layers.fused_moe import cpu_fused_moe

            if current_platform.get_cpu_architecture() == CpuArchEnum.X86:
                from vllm.model_executor.layers.utils import check_cpu_sgl_kernel

                dtype_w13 = layer.w13_weight.dtype
                _, n_w13, k_w13 = layer.w13_weight.size()
                dtype_w2 = layer.w2_weight.dtype
                _, n_w2, k_w2 = layer.w2_weight.size()
                if (
                    envs.VLLM_CPU_SGL_KERNEL
                    and check_cpu_sgl_kernel(n_w13, k_w13, dtype_w13)
                    and check_cpu_sgl_kernel(n_w2, k_w2, dtype_w2)
                ):
                    packed_w13_weight = torch.ops._C.convert_weight_packed(
                        layer.w13_weight
                    )
                    assert packed_w13_weight.size() == layer.w13_weight.size()
                    layer.w13_weight.copy_(packed_w13_weight)
                    del packed_w13_weight
                    packed_w2_weight = torch.ops._C.convert_weight_packed(
                        layer.w2_weight
                    )
                    assert packed_w2_weight.size() == layer.w2_weight.size()
                    layer.w2_weight.copy_(packed_w2_weight)
                    layer.cpu_fused_moe = cpu_fused_moe.SGLFusedMOE(layer)
                else:
                    layer.cpu_fused_moe = cpu_fused_moe.CPUFusedMOE(layer)
            else:
                layer.cpu_fused_moe = cpu_fused_moe.CPUFusedMOE(layer)

    def apply(
        self,
        layer: torch.nn.Module,
        x: torch.Tensor,
        router_logits: torch.Tensor,
        top_k: int,
        renormalize: bool,
        use_grouped_topk: bool = False,
        topk_group: int | None = None,
        num_expert_group: int | None = None,
        global_num_experts: int = -1,
        expert_map: torch.Tensor | None = None,
        custom_routing_function: Callable | None = None,
        scoring_func: str = "softmax",
        routed_scaling_factor: float = 1.0,
        e_score_correction_bias: torch.Tensor | None = None,
        apply_router_weight_on_input: bool = False,
        activation: str = "silu",
        enable_eplb: bool = False,
        expert_load_view: torch.Tensor | None = None,
        logical_to_physical_map: torch.Tensor | None = None,
        logical_replica_count: torch.Tensor | None = None,
    ) -> torch.Tensor | tuple[torch.Tensor, torch.Tensor]:
        if enable_eplb:
            assert expert_load_view is not None
            assert logical_to_physical_map is not None
            assert logical_replica_count is not None

        return self.forward(
            x=x,
            layer=layer,
            router_logits=router_logits,
            top_k=top_k,
            renormalize=renormalize,
            use_grouped_topk=use_grouped_topk,
            topk_group=topk_group,
            num_expert_group=num_expert_group,
            global_num_experts=global_num_experts,
            expert_map=expert_map,
            custom_routing_function=custom_routing_function,
            scoring_func=scoring_func,
            routed_scaling_factor=routed_scaling_factor,
            e_score_correction_bias=e_score_correction_bias,
            activation=activation,
            apply_router_weight_on_input=apply_router_weight_on_input,
            enable_eplb=enable_eplb,
            expert_load_view=expert_load_view,
            logical_to_physical_map=logical_to_physical_map,
            logical_replica_count=logical_replica_count,
        )

    def get_fused_moe_quant_config(
        self, layer: torch.nn.Module
    ) -> FusedMoEQuantConfig | None:
        if self.moe.has_bias:
            return biased_moe_quant_config(
                layer.w13_bias,
                layer.w2_bias,
            )
        else:
            return FUSED_MOE_UNQUANTIZED_CONFIG

    def forward_cuda(
        self,
        layer: torch.nn.Module,
        x: torch.Tensor,
        use_grouped_topk: bool,
        top_k: int,
        router_logits: torch.Tensor,
        renormalize: bool,
        topk_group: int | None = None,
        num_expert_group: int | None = None,
        global_num_experts: int = -1,
        expert_map: torch.Tensor | None = None,
        custom_routing_function: Callable | None = None,
        scoring_func: str = "softmax",
        routed_scaling_factor: float = 1.0,
        e_score_correction_bias: torch.Tensor | None = None,
        apply_router_weight_on_input: bool = False,
        activation: str = "silu",
        enable_eplb: bool = False,
        expert_load_view: torch.Tensor | None = None,
        logical_to_physical_map: torch.Tensor | None = None,
        logical_replica_count: torch.Tensor | None = None,
    ) -> torch.Tensor | tuple[torch.Tensor, torch.Tensor]:
        zero_expert_num = getattr(layer, "zero_expert_num", 0)
        zero_expert_type = getattr(layer, "zero_expert_type", None)

        topk_weights, topk_ids, zero_expert_result = layer.select_experts(
            hidden_states=x,
            router_logits=router_logits,
            use_grouped_topk=use_grouped_topk,
            top_k=top_k,
            renormalize=renormalize,
            topk_group=topk_group,
            num_expert_group=num_expert_group,
            custom_routing_function=custom_routing_function,
            scoring_func=scoring_func,
            routed_scaling_factor=routed_scaling_factor,
            e_score_correction_bias=e_score_correction_bias,
            indices_type=self.topk_indices_dtype,
            enable_eplb=enable_eplb,
            expert_map=expert_map,
            expert_load_view=expert_load_view,
            logical_to_physical_map=logical_to_physical_map,
            logical_replica_count=logical_replica_count,
            global_num_experts=global_num_experts,
            zero_expert_num=zero_expert_num,
            zero_expert_type=zero_expert_type,
            num_fused_shared_experts=layer.num_fused_shared_experts,
        )

        if self.rocm_aiter_moe_enabled:
            result = self.rocm_aiter_fused_experts(
                hidden_states=x,
                w1=layer.w13_weight,
                w2=layer.w2_weight,
                topk_weights=topk_weights,
                topk_ids=topk_ids,
                expert_map=expert_map,
                activation=activation,
                apply_router_weight_on_input=apply_router_weight_on_input,
            )

        elif self.flashinfer_cutlass_moe_enabled:
            return self.flashinfer_cutlass_moe(
                hidden_states=x,
                w1=layer.w13_weight,
                w2=layer.w2_weight,
                topk_weights=topk_weights,
                topk_ids=topk_ids,
                activation=activation,
                apply_router_weight_on_input=apply_router_weight_on_input,
            )
        else:
            result = fused_experts(
                hidden_states=x,
                w1=layer.w13_weight,
                w2=layer.w2_weight,
                topk_weights=topk_weights,
                topk_ids=topk_ids,
                inplace=True,
                activation=activation,
                quant_config=self.moe_quant_config,
                apply_router_weight_on_input=apply_router_weight_on_input,
                global_num_experts=global_num_experts,
                expert_map=expert_map,
            )

        if zero_expert_num != 0 and zero_expert_type is not None:
            assert not isinstance(result, tuple), (
                "Shared + zero experts are mutually exclusive not yet supported"
            )
            return result, zero_expert_result
        else:
            return result

    def forward_cpu(
        self,
        layer: torch.nn.Module,
        x: torch.Tensor,
        use_grouped_topk: bool,
        top_k: int,
        router_logits: torch.Tensor,
        renormalize: bool,
        topk_group: int | None = None,
        num_expert_group: int | None = None,
        global_num_experts: int = -1,
        expert_map: torch.Tensor | None = None,
        custom_routing_function: Callable | None = None,
        scoring_func: str = "softmax",
        routed_scaling_factor: float = 1.0,
        e_score_correction_bias: torch.Tensor | None = None,
        apply_router_weight_on_input: bool = False,
        activation: str = "silu",
        enable_eplb: bool = False,
        expert_load_view: torch.Tensor | None = None,
        logical_to_physical_map: torch.Tensor | None = None,
        logical_replica_count: torch.Tensor | None = None,
    ) -> torch.Tensor | tuple[torch.Tensor, torch.Tensor]:
        if (
            enable_eplb is not False
            or expert_load_view is not None
            or logical_to_physical_map is not None
            or logical_replica_count is not None
        ):
            raise NotImplementedError("Expert load balancing is not supported for CPU.")
        return layer.cpu_fused_moe(
            layer,
            x,
            use_grouped_topk,
            top_k,
            router_logits,
            renormalize,
            topk_group,
            num_expert_group,
            global_num_experts,
            expert_map,
            custom_routing_function,
            scoring_func,
            routed_scaling_factor,
            e_score_correction_bias,
            apply_router_weight_on_input,
            activation,
        )

    def forward_xpu(
        self,
        layer: torch.nn.Module,
        x: torch.Tensor,
        use_grouped_topk: bool,
        top_k: int,
        router_logits: torch.Tensor,
        renormalize: bool,
        topk_group: int | None = None,
        num_expert_group: int | None = None,
        global_num_experts: int = -1,
        expert_map: torch.Tensor | None = None,
        custom_routing_function: Callable | None = None,
        scoring_func: str = "softmax",
        routed_scaling_factor: float = 1.0,
        e_score_correction_bias: torch.Tensor | None = None,
        apply_router_weight_on_input: bool = False,
        activation: str = "silu",
        enable_eplb: bool = False,
        expert_load_view: torch.Tensor | None = None,
        logical_to_physical_map: torch.Tensor | None = None,
        logical_replica_count: torch.Tensor | None = None,
    ) -> torch.Tensor | tuple[torch.Tensor, torch.Tensor]:
        if (
            enable_eplb is not False
            or expert_load_view is not None
            or logical_to_physical_map is not None
            or logical_replica_count is not None
        ):
            raise NotImplementedError("Expert load balancing is not supported for XPU.")
        return layer.ipex_fusion(
            x,
            use_grouped_topk,
            top_k,
            router_logits,
            renormalize,
            topk_group,
            num_expert_group,
            custom_routing_function=custom_routing_function,
        )

    def forward_tpu(
        self,
        layer: torch.nn.Module,
        x: torch.Tensor,
        use_grouped_topk: bool,
        top_k: int,
        router_logits: torch.Tensor,
        renormalize: bool,
        topk_group: int | None = None,
        num_expert_group: int | None = None,
        global_num_experts: int = -1,
        expert_map: torch.Tensor | None = None,
        custom_routing_function: Callable | None = None,
        scoring_func: str = "softmax",
        routed_scaling_factor: float = 1.0,
        e_score_correction_bias: torch.Tensor | None = None,
        apply_router_weight_on_input: bool = False,
        activation: str = "silu",
        enable_eplb: bool = False,
        expert_load_view: torch.Tensor | None = None,
        logical_to_physical_map: torch.Tensor | None = None,
        logical_replica_count: torch.Tensor | None = None,
    ) -> torch.Tensor | tuple[torch.Tensor, torch.Tensor]:
        assert not use_grouped_topk
        assert num_expert_group is None
        assert topk_group is None
        assert custom_routing_function is None
        assert apply_router_weight_on_input is False
        if scoring_func != "softmax":
            raise NotImplementedError(
                "Only softmax scoring function is supported for TPU."
            )
        if e_score_correction_bias is not None:
            raise NotImplementedError(
                "Expert score correction bias is not supported for TPU."
            )
        assert activation == "silu", f"{activation} is not supported for TPU."
        assert routed_scaling_factor == 1.0, (
            f"routed_scaling_factor {routed_scaling_factor} is not supported for TPU."
        )
        if (
            enable_eplb is not False
            or expert_load_view is not None
            or logical_to_physical_map is not None
            or logical_replica_count is not None
        ):
            raise NotImplementedError("Expert load balancing is not supported for TPU.")
        return fused_moe_pallas(
            hidden_states=x,
            w1=layer.w13_weight,
            w2=layer.w2_weight,
            topk=top_k,
            gating_output=router_logits,
            global_num_experts=global_num_experts,
            expert_map=expert_map,
            renormalize=renormalize,
        )

    if current_platform.is_tpu():
        forward_native = forward_tpu
    elif current_platform.is_cpu():
        forward_native = forward_cpu
    elif current_platform.is_xpu():
        forward_native = forward_xpu
    else:
        forward_native = forward_cuda<|MERGE_RESOLUTION|>--- conflicted
+++ resolved
@@ -108,18 +108,6 @@
     def allow_inplace(self) -> bool:
         return True
 
-<<<<<<< HEAD
-=======
-    def maybe_make_prepare_finalize(
-        self,
-        routing_tables: tuple[torch.Tensor, torch.Tensor, torch.Tensor] | None = None,
-    ) -> FusedMoEPrepareAndFinalize | None:
-        if self.rocm_aiter_moe_enabled:
-            return None
-        else:
-            return super().maybe_make_prepare_finalize(routing_tables)
-
->>>>>>> d44e9df7
     def select_gemm_impl(
         self,
         prepare_finalize: FusedMoEPrepareAndFinalize,
