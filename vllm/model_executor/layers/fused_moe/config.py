--- conflicted
+++ resolved
@@ -711,7 +711,6 @@
     )
 
 
-<<<<<<< HEAD
 def mxfp4_w4a4_moe_quant_config(
     w1_scale: Union[torch.Tensor, "PrecisionConfig"],
     w2_scale: Union[torch.Tensor, "PrecisionConfig"],
@@ -735,7 +734,9 @@
         per_act_token_quant=False,
         per_out_ch_quant=False,
         block_shape=block_shape,
-=======
+    )
+
+
 def int4_w4afp8_moe_quant_config(
     w1_scale: torch.Tensor,
     w2_scale: torch.Tensor,
@@ -794,7 +795,6 @@
         _a2=FusedMoEQuantDesc(dtype=None, shape=a_shape),
         _w1=FusedMoEQuantDesc(weight_dtype, w_shape, w1_scale, None, w1_zp, w1_bias),
         _w2=FusedMoEQuantDesc(weight_dtype, w_shape, w2_scale, None, w2_zp, w2_bias),
->>>>>>> 74a1ac38
     )
 
 
