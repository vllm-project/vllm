--- conflicted
+++ resolved
@@ -5,24 +5,16 @@
 from collections.abc import Iterable
 from contextlib import nullcontext
 from enum import Enum
-<<<<<<< HEAD
 from functools import partial
-from typing import Callable, Literal, Optional, Union, overload
-=======
 from typing import Callable, Literal, Optional, Union, get_args, overload
->>>>>>> be22bb6f
 
 import torch
 import torch.nn.functional as F
 from torch.nn.parameter import UninitializedParameter
 
 import vllm.envs as envs
-<<<<<<< HEAD
 from vllm.config import VllmConfig, get_current_vllm_config
-=======
-from vllm.config import get_current_vllm_config
 from vllm.config.parallel import ExpertPlacementStrategy
->>>>>>> be22bb6f
 from vllm.distributed import (get_dp_group, get_ep_group,
                               get_tensor_model_parallel_world_size,
                               tensor_model_parallel_all_reduce)
@@ -83,7 +75,7 @@
 
 if is_rocm_aiter_moe_enabled():
     from vllm.model_executor.layers.fused_moe.rocm_aiter_fused_moe import (  # noqa: E501
-        rocm_aiter_grouped_topk as grouped_topk)
+        rocm_aiter_grouped_topk as grouped_topk_aiter)
 else:
     from vllm.model_executor.layers.fused_moe.fused_moe import grouped_topk
 if current_platform.is_tpu():
@@ -582,14 +574,11 @@
             expert_load_view=expert_load_view,
             logical_to_physical_map=logical_to_physical_map,
             logical_replica_count=logical_replica_count,
-<<<<<<< HEAD
+            global_num_experts=global_num_experts,
+            zero_expert_num=zero_expert_num,
+            zero_expert_type=zero_expert_type,
             num_fused_shared_experts=layer.num_fused_shared_experts,
         )
-=======
-            global_num_experts=global_num_experts,
-            zero_expert_num=zero_expert_num,
-            zero_expert_type=zero_expert_type)
->>>>>>> be22bb6f
 
         if self.rocm_aiter_moe_enabled:
             assert self.fused_experts is None
@@ -799,17 +788,12 @@
 
 
 def determine_expert_map(
-<<<<<<< HEAD
-    ep_size: int, ep_rank: int, global_num_experts: int,
-    num_fused_shared_experts: int
-) -> tuple[int, Optional[torch.Tensor], Optional[torch.Tensor]]:
-=======
     ep_size: int,
     ep_rank: int,
     global_num_experts: int,
+    num_fused_shared_experts: int,
     expert_placement_strategy: ExpertPlacementStrategy = "linear",
-) -> tuple[int, Optional[torch.Tensor]]:
->>>>>>> be22bb6f
+) -> tuple[int, Optional[torch.Tensor], Optional[torch.Tensor]]:
     """
         Calculates how many experts should be assigned to each rank for EP and
         creates a mapping from global to local expert index. Experts are
@@ -831,10 +815,15 @@
                     (global_num_experts,) mapping from global to local index.
                     Contains -1 for experts not assigned to the current rank.
                     Returns None if ep_size is 1.
+                - expert_mask (Optional[torch.Tensor]): A tensor of shape
+                    (global_num_experts + num_fused_shared_experts + 1,)
+                    containing 1 for experts assigned to the current rank
+                    and 0 for sentinel.
+                    Returns None if ep_size is 1.
         """
     assert ep_size > 0
     if ep_size == 1:
-        return (global_num_experts, None)
+        return (global_num_experts, None, None)
 
     # Distribute experts as evenly as possible to each rank.
     base_experts = global_num_experts // ep_size
@@ -846,13 +835,26 @@
 
     # Create a tensor of size num_experts filled with -1
     expert_map = torch.full((global_num_experts, ), -1, dtype=torch.int32)
-<<<<<<< HEAD
-    # Create a expert map for the local experts
-    start_idx = ep_rank * base_experts + min(ep_rank, remainder)
-    expert_map[start_idx:start_idx + local_num_experts] = torch.arange(
-        0, local_num_experts, dtype=torch.int32)
+    # Create an expert map for the local experts
+    if expert_placement_strategy == "linear":
+        start_idx = ep_rank * base_experts + min(ep_rank, remainder)
+        expert_map[start_idx:start_idx + local_num_experts] = torch.arange(
+            0, local_num_experts, dtype=torch.int32)
+    elif expert_placement_strategy == "round_robin":
+        local_log_experts = torch.arange(ep_rank,
+                                         global_num_experts,
+                                         ep_size,
+                                         dtype=torch.int32)
+
+        expert_map[local_log_experts] = torch.arange(0,
+                                                     local_num_experts,
+                                                     dtype=torch.int32)
+    else:
+        raise ValueError("Unsupported expert placement strategy "
+                         f"'{expert_placement_strategy}', expected one of "
+                         f"{get_args(ExpertPlacementStrategy)}")
+
     expert_mask = None
-
     if is_rocm_aiter_moe_enabled():
         expert_mask = torch.ones(
             (global_num_experts + num_fused_shared_experts + 1, ),
@@ -868,27 +870,6 @@
             dim=0)
 
     return (local_num_experts, expert_map, expert_mask)
-=======
-    # Create an expert map for the local experts
-    if expert_placement_strategy == "linear":
-        start_idx = ep_rank * base_experts + min(ep_rank, remainder)
-        expert_map[start_idx:start_idx + local_num_experts] = torch.arange(
-            0, local_num_experts, dtype=torch.int32)
-    elif expert_placement_strategy == "round_robin":
-        local_log_experts = torch.arange(ep_rank,
-                                         global_num_experts,
-                                         ep_size,
-                                         dtype=torch.int32)
-
-        expert_map[local_log_experts] = torch.arange(0,
-                                                     local_num_experts,
-                                                     dtype=torch.int32)
-    else:
-        raise ValueError("Unsupported expert placement strategy "
-                         f"'{expert_placement_strategy}', expected one of "
-                         f"{get_args(ExpertPlacementStrategy)}")
-    return (local_num_experts, expert_map)
->>>>>>> be22bb6f
 
 
 def get_compressed_expert_map(expert_map: torch.Tensor) -> str:
@@ -1002,13 +983,10 @@
         enable_eplb: bool = False,
         num_redundant_experts: int = 0,
         has_bias: bool = False,
-<<<<<<< HEAD
-        n_shared_experts: Optional[int] = None,
-=======
         is_sequence_parallel=False,
         zero_expert_num: Optional[int] = 0,
         zero_expert_type: Optional[str] = None,
->>>>>>> be22bb6f
+        n_shared_experts: Optional[int] = None,
     ):
         super().__init__()
         if params_dtype is None:
@@ -1082,14 +1060,6 @@
             else:
                 assert num_redundant_experts == 0, \
                     "Redundant experts are only supported with EPLB."
-<<<<<<< HEAD
-            self.local_num_experts, self.expert_map, self.expert_mask = \
-                determine_expert_map(
-                    ep_size=self.ep_size,
-                    ep_rank=self.ep_rank,
-                    global_num_experts=self.global_num_experts,
-                    num_fused_shared_experts=self.num_fused_shared_experts)
-=======
 
             expert_placement_strategy = (
                 vllm_config.parallel_config.expert_placement_strategy)
@@ -1109,15 +1079,17 @@
                     expert_placement_strategy = "linear"
 
             self.expert_map: Optional[torch.Tensor]
-            local_num_experts, expert_map = determine_expert_map(
-                ep_size=self.ep_size,
-                ep_rank=self.ep_rank,
-                global_num_experts=self.global_num_experts,
-                expert_placement_strategy=expert_placement_strategy,
-            )
+            local_num_experts, expert_map, expert_mask = \
+                determine_expert_map(
+                    ep_size=self.ep_size,
+                    ep_rank=self.ep_rank,
+                    global_num_experts=self.global_num_experts,
+                    num_fused_shared_experts=self.num_fused_shared_experts,
+                    expert_placement_strategy=expert_placement_strategy,
+                )
             self.local_num_experts = local_num_experts
             self.register_buffer("expert_map", expert_map)
->>>>>>> be22bb6f
+            self.register_buffer("expert_mask", expert_mask)
             logger.info_once(
                 "[EP Rank %s/%s] Expert parallelism is enabled. Expert "
                 "placement strategy: %s. Local/global"
@@ -1297,24 +1269,17 @@
         # ep_size and ep_rank should already be updated
         assert self.expert_map is not None
         with self.expert_map.device:
-<<<<<<< HEAD
-            self.local_num_experts, self.expert_map, self.expert_mask = \
-                determine_expert_map(
-                    ep_size=self.ep_size,
-                    ep_rank=self.ep_rank,
-                    global_num_experts=self.global_num_experts,
-                    num_fused_shared_experts=self.num_fused_shared_experts)
+            local_num_experts, expert_map, expert_mask = determine_expert_map(
+                ep_size=self.ep_size,
+                ep_rank=self.ep_rank,
+                global_num_experts=self.global_num_experts,
+                num_fused_shared_experts=self.num_fused_shared_experts)
+            self.local_num_experts = local_num_experts
+            self.register_buffer("expert_map", expert_map)
+            self.register_buffer("expert_mask", expert_mask)
             self._init_aiter_shared_experts_topK_buffer(
                 vllm_config=get_current_vllm_config(),
                 dp_size=get_dp_group().world_size)
-=======
-            local_num_experts, expert_map = determine_expert_map(
-                ep_size=self.ep_size,
-                ep_rank=self.ep_rank,
-                global_num_experts=self.global_num_experts)
-            self.local_num_experts = local_num_experts
-            self.register_buffer("expert_map", expert_map)
->>>>>>> be22bb6f
 
     def _load_per_tensor_weight_scale(self, shard_id: str,
                                       param: torch.nn.Parameter,
@@ -1776,15 +1741,11 @@
         expert_load_view: Optional[torch.Tensor] = None,
         logical_to_physical_map: Optional[torch.Tensor] = None,
         logical_replica_count: Optional[torch.Tensor] = None,
-<<<<<<< HEAD
-        num_fused_shared_experts: int = 0,
-    ) -> tuple[torch.Tensor, torch.Tensor]:
-=======
         global_num_experts: Optional[int] = None,
         zero_expert_num: Optional[int] = None,
         zero_expert_type: Optional[str] = None,
+        num_fused_shared_experts: int = 0,
     ) -> tuple[torch.Tensor, torch.Tensor, torch.Tensor]:
->>>>>>> be22bb6f
         """
         Route the input hidden states to the top-k experts based on the
         router logits.
@@ -1820,7 +1781,7 @@
                 if not is_rocm_aiter_fusion_shared_expert_enabled():
                     assert num_fused_shared_experts == 0
                 grouped_topk_impl = partial(
-                    grouped_topk,
+                    grouped_topk_aiter,
                     num_fused_shared_experts=num_fused_shared_experts)
             topk_weights, topk_ids = grouped_topk_impl(
                 hidden_states=hidden_states,
@@ -2126,44 +2087,9 @@
         else:
             shared_output = None
 
-<<<<<<< HEAD
-        # Matrix multiply.
-        final_hidden_states = self.quant_method.apply(
-            layer=self,
-            x=hidden_states,
-            router_logits=router_logits,
-            top_k=self.top_k,
-            renormalize=self.renormalize,
-            use_grouped_topk=self.use_grouped_topk,
-            global_num_experts=self.global_num_experts,
-            expert_map=self.expert_map
-            if not is_rocm_aiter_moe_enabled() else self.expert_mask,
-            topk_group=self.topk_group,
-            num_expert_group=self.num_expert_group,
-            custom_routing_function=self.custom_routing_function,
-            scoring_func=self.scoring_func,
-            routed_scaling_factor=self.routed_scaling_factor,
-            e_score_correction_bias=self.e_score_correction_bias,
-            activation=self.activation,
-            apply_router_weight_on_input=self.apply_router_weight_on_input,
-            enable_eplb=self.enable_eplb,
-            expert_load_view=self.expert_load_view,
-            logical_to_physical_map=self.logical_to_physical_map,
-            logical_replica_count=self.logical_replica_count,
-        )
-
-        if shared_output is not None:
-            assert not isinstance(final_hidden_states, tuple)
-            assert self.shared_experts is not None
-            final_hidden_states = (
-                shared_output,
-                final_hidden_states,
-            )
-=======
         ctx = get_forward_context()
         sp_ctx = ctx.dp_metadata.sp_local_sizes(
             self.sp_size) if ctx.dp_metadata else nullcontext()
->>>>>>> be22bb6f
 
         with sp_ctx:
             if do_naive_dispatch_combine:
@@ -2179,7 +2105,8 @@
                 renormalize=self.renormalize,
                 use_grouped_topk=self.use_grouped_topk,
                 global_num_experts=self.global_num_experts,
-                expert_map=self.expert_map,
+                expert_map=self.expert_map
+                if not is_rocm_aiter_moe_enabled() else self.expert_mask,
                 topk_group=self.topk_group,
                 num_expert_group=self.num_expert_group,
                 custom_routing_function=self.custom_routing_function,
