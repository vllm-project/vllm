# SPDX-License-Identifier: Apache-2.0
# SPDX-FileCopyrightText: Copyright contributors to the vLLM project

from abc import abstractmethod
from collections.abc import Iterable
from enum import Enum
from typing import Callable, Literal, Optional, overload

import torch
import torch.nn.functional as F
from torch.nn.parameter import UninitializedParameter

import vllm.envs as envs
from vllm.config import get_current_vllm_config
from vllm.distributed import (get_dp_group, get_ep_group,
                              get_tensor_model_parallel_world_size,
                              tensor_model_parallel_all_reduce)
from vllm.distributed.eplb.eplb_state import EplbState
from vllm.forward_context import ForwardContext, get_forward_context
from vllm.logger import init_logger
from vllm.model_executor.custom_op import CustomOp
# yapf: disable
from vllm.model_executor.layers.fused_moe.config import (
    FusedMoEConfig, FusedMoEParallelConfig)
# yapf: enable
from vllm.model_executor.layers.fused_moe.modular_kernel import (
    FusedMoEActivationFormat, FusedMoEModularKernel,
    FusedMoEPermuteExpertsUnpermute, FusedMoEPrepareAndFinalize)
from vllm.model_executor.layers.fused_moe.rocm_aiter_fused_moe import (
    is_rocm_aiter_moe_enabled)
from vllm.model_executor.layers.quantization.base_config import (
    QuantizationConfig, QuantizeMethodBase)
from vllm.model_executor.utils import set_weight_attrs
from vllm.platforms import current_platform
from vllm.platforms.interface import CpuArchEnum
from vllm.utils import direct_register_custom_op, has_deep_ep, has_pplx

if current_platform.is_cuda_alike():
    from .fused_batched_moe import BatchedTritonExperts
    from .fused_moe import TritonExperts, fused_experts
    if has_pplx():
        from .pplx_prepare_finalize import (PplxPrepareAndFinalize,
                                            pplx_hidden_dim_scale_bytes)
    if has_deep_ep():
        from .deepep_ht_prepare_finalize import DeepEPHTPrepareAndFinalize
        from .deepep_ll_prepare_finalize import (DEEPEP_QUANT_BLOCK_SHAPE,
                                                 DeepEPLLPrepareAndFinalize)
else:
    fused_experts = None  # type: ignore
    FusedMoEPermuteExpertsUnpermute = None  # type: ignore
    FusedMoEPrepareAndFinalize = None  # type: ignore
if is_rocm_aiter_moe_enabled():
    from vllm.model_executor.layers.fused_moe.rocm_aiter_fused_moe import (  # noqa: E501
        rocm_aiter_grouped_topk as grouped_topk)
elif current_platform.is_cpu():
    pass
else:
    from vllm.model_executor.layers.fused_moe.fused_moe import grouped_topk
if current_platform.is_tpu():
    from .moe_pallas import fused_moe as fused_moe_pallas
else:
    fused_moe_pallas = None  # type: ignore

logger = init_logger(__name__)


class FusedMoeWeightScaleSupported(Enum):
    TENSOR = "tensor"
    CHANNEL = "channel"
    GROUP = "group"
    BLOCK = "block"


class FusedMoEMethodBase(QuantizeMethodBase):

    moe: FusedMoEConfig

    @abstractmethod
    def create_weights(self, layer: torch.nn.Module, num_experts: int,
                       hidden_size: int, intermediate_size_per_partition: int,
                       params_dtype: torch.dtype, **extra_weight_attrs):
        raise NotImplementedError

    def uses_weight_scale_2_pattern(self) -> bool:
        """
        Returns True if this quantization method uses 'weight_scale_2' pattern
        for per-tensor weight scales (e.g., FP4 variants), False otherwise.

        This method should be overridden by subclasses that use the
        'weight_scale_2' pattern instead of the standard 'weight_scale' pattern.
        """
        return False

    @staticmethod
    def maybe_make_prepare_finalize(
            moe: FusedMoEConfig) -> Optional[FusedMoEPrepareAndFinalize]:
        all2all_manager = get_ep_group().device_communicator.all2all_manager
        assert all2all_manager is not None

        prepare_finalize: Optional[FusedMoEPrepareAndFinalize] = None

        if moe.use_pplx_kernels:
            hidden_dim_bytes, hidden_scale_bytes = pplx_hidden_dim_scale_bytes(
                moe.max_num_tokens,
                moe.hidden_dim,
                moe.in_dtype,
                moe.quant_dtype,
                per_act_token_quant=moe.per_act_token_quant,
                block_shape=moe.block_shape,
            )

            all_to_all_args = dict(
                max_num_tokens=moe.max_num_tokens,
                num_experts=moe.num_experts,
                experts_per_token=moe.experts_per_token,  # topk
                rank=all2all_manager.rank,
                world_size=all2all_manager.world_size,
                # dp_size actually means tp_size, bug in pplx kernels
                dp_size=all2all_manager.tp_group.world_size,
                hidden_dim=moe.hidden_dim,
                hidden_dim_bytes=hidden_dim_bytes,
                hidden_dim_scale_bytes=hidden_scale_bytes,
            )

            num_dispatchers = (all2all_manager.world_size //
                               all2all_manager.tp_group.world_size)

            # Intranode pplx a2a takes a group name while internode does not.
            if not all2all_manager.internode:
                all_to_all_args[
                    "group_name"] = all2all_manager.cpu_group.group_name

            handle = all2all_manager.get_handle(all_to_all_args)

            prepare_finalize = PplxPrepareAndFinalize(
                handle,
                max_num_tokens=moe.max_num_tokens,
                num_local_experts=moe.num_local_experts,
                num_dispatchers=num_dispatchers,
            )
        elif moe.use_deepep_ht_kernels:
            assert moe.dp_size == all2all_manager.dp_world_size

            all_to_all_args = dict()
            handle = all2all_manager.get_handle(all_to_all_args)
            prepare_finalize = DeepEPHTPrepareAndFinalize(
                handle,
                num_dispatchers=all2all_manager.world_size,
                dp_size=all2all_manager.dp_world_size,
                rank_expert_offset=all2all_manager.rank *
                moe.num_local_experts,
            )

        elif moe.use_deepep_ll_kernels:
            all_to_all_args = dict(
                max_num_tokens_per_dp_rank=moe.max_num_tokens,
                token_hidden_size=moe.hidden_dim,
                num_ep_ranks=all2all_manager.world_size,
                num_global_experts=moe.num_experts,
                num_local_experts=moe.num_experts //
                all2all_manager.world_size)
            handle = all2all_manager.get_handle(all_to_all_args)

            # Note : We may want to use FP8 dispatch even otherwise just to
            # reduce datamovement
            use_fp8_dispatch = (moe.quant_config is not None
                                and moe.quant_config.quant_dtype
                                == current_platform.fp8_dtype()
                                and moe.quant_config.block_shape
                                == DEEPEP_QUANT_BLOCK_SHAPE)

            prepare_finalize = DeepEPLLPrepareAndFinalize(
                handle,
                max_tokens_per_rank=moe.max_num_tokens,
                num_dispatchers=all2all_manager.world_size,
                use_fp8_dispatch=use_fp8_dispatch,
            )

        return prepare_finalize

    def init_prepare_finalize(self, moe: FusedMoEConfig):
        self.moe = moe
        prepare_finalize = FusedMoEMethodBase.maybe_make_prepare_finalize(
            self.moe)

        self.topk_indices_dtype = None
        if prepare_finalize is not None:
            logger.debug("%s", prepare_finalize.__class__.__name__)
            self.topk_indices_dtype = prepare_finalize.topk_indices_dtype()
            experts = self.select_gemm_impl(prepare_finalize, self.moe)
            self.fused_experts = FusedMoEModularKernel(
                prepare_finalize,
                experts,
            )

    def select_gemm_impl(
        self,
        prepare_finalize: FusedMoEPrepareAndFinalize,
        moe: FusedMoEConfig,
    ) -> FusedMoEPermuteExpertsUnpermute:
        # based on the all2all implementation, select the appropriate
        # gemm implementation
        raise NotImplementedError(
            f"{self.__class__.__name__} must select appropriate gemm "
            "implementation based on the prepare_finalize")

    @abstractmethod
    def apply(
        self,
        layer: torch.nn.Module,
        x: torch.Tensor,
        router_logits: torch.Tensor,
        top_k: int,
        renormalize: bool,
        use_grouped_topk: bool = False,
        topk_group: Optional[int] = None,
        num_expert_group: Optional[int] = None,
        global_num_experts: int = -1,
        expert_map: Optional[torch.Tensor] = None,
        custom_routing_function: Optional[Callable] = None,
        scoring_func: str = "softmax",
        e_score_correction_bias: Optional[torch.Tensor] = None,
        apply_router_weight_on_input: bool = False,
        activation: str = "silu",
        enable_eplb: bool = False,
        expert_load_view: Optional[torch.Tensor] = None,
        logical_to_physical_map: Optional[torch.Tensor] = None,
        logical_replica_count: Optional[torch.Tensor] = None,
    ) -> torch.Tensor:
        raise NotImplementedError


@CustomOp.register("unquantized_fused_moe")
class UnquantizedFusedMoEMethod(FusedMoEMethodBase, CustomOp):
    """MoE method without quantization."""

    def __init__(self, moe: FusedMoEConfig):
        super().__init__()
        self.fused_experts = fused_experts  # type: ignore
        self.topk_indices_dtype = None
        self.moe = moe

        self.rocm_aiter_moe_enabled = is_rocm_aiter_moe_enabled()
        self.rocm_aiter_use_asm = (self.rocm_aiter_moe_enabled
                                   and envs.VLLM_ROCM_USE_AITER_ASMMOE)
        if self.rocm_aiter_moe_enabled:
            from .rocm_aiter_fused_moe import rocm_aiter_fused_experts
            self.rocm_aiter_fused_experts = rocm_aiter_fused_experts
        else:
            self.rocm_aiter_fused_experts = None  # type: ignore

    def select_gemm_impl(
        self,
        prepare_finalize: FusedMoEPrepareAndFinalize,
        moe: FusedMoEConfig,
    ) -> FusedMoEPermuteExpertsUnpermute:

        assert self.fused_experts == fused_experts

        if (prepare_finalize.activation_format ==
                FusedMoEActivationFormat.BatchedExperts):
            logger.debug("BatchedTritonExperts %s", self.moe)
            return BatchedTritonExperts(
                max_num_tokens=self.moe.max_num_tokens,
                num_dispatchers=prepare_finalize.num_dispatchers(),
            )
        else:
            logger.debug("TritonExperts %s", self.moe)
            return TritonExperts()

    def create_weights(self, layer: torch.nn.Module, num_experts: int,
                       hidden_size: int, intermediate_size_per_partition: int,
                       params_dtype: torch.dtype, **extra_weight_attrs):
        # Fused gate_up_proj (column parallel)
        w13_weight = torch.nn.Parameter(torch.empty(
            num_experts,
            2 * intermediate_size_per_partition,
            hidden_size,
            dtype=params_dtype),
                                        requires_grad=False)
        layer.register_parameter("w13_weight", w13_weight)
        set_weight_attrs(w13_weight, extra_weight_attrs)

        # down_proj (row parallel)
        w2_weight = torch.nn.Parameter(torch.empty(
            num_experts,
            hidden_size,
            intermediate_size_per_partition,
            dtype=params_dtype),
                                       requires_grad=False)
        layer.register_parameter("w2_weight", w2_weight)
        set_weight_attrs(w2_weight, extra_weight_attrs)

    def _maybe_pad_weight(self, weight: torch.Tensor) -> torch.Tensor:
        # Pad the weight tensor. This is an optimization on ROCm platform, which
        # can benefit from tensors located far enough from one another in memory
        if (envs.VLLM_ROCM_MOE_PADDING and current_platform.is_rocm()
                and weight.stride(-1) == 1
                and (weight.stride(-2) * weight.element_size()) % 512 == 0):
            num_pad = 256 // weight.element_size()
            weight = F.pad(weight, (0, num_pad), "constant", 0)[..., :-num_pad]
            torch.cuda.empty_cache()
        return weight

    def process_weights_after_loading(self, layer: torch.nn.Module) -> None:
        super().process_weights_after_loading(layer)

        # Padding the weight for better performance on ROCm
        layer.w13_weight.data = self._maybe_pad_weight(layer.w13_weight.data)
        layer.w2_weight.data = self._maybe_pad_weight(layer.w2_weight.data)
        # Lazy import to avoid importing triton.
        from vllm.model_executor.layers.fused_moe.rocm_aiter_fused_moe import (
            shuffle_weights)

        if self.rocm_aiter_moe_enabled:
            shuffled_w13, shuffled_w2 = shuffle_weights(
                layer.w13_weight.data, layer.w2_weight.data)

            layer.w13_weight.data = shuffled_w13
            layer.w2_weight.data = shuffled_w2

        if current_platform.is_cpu():
            if current_platform.get_cpu_architecture() == CpuArchEnum.X86:
                from vllm.model_executor.layers.fused_moe import cpu_fused_moe
                dtype = layer.w13_weight.dtype
                if (envs.VLLM_CPU_SGL_KERNEL
                        and torch._C._cpu._is_amx_tile_supported()
                        and dtype == torch.bfloat16):
                    packed_w13_weight = torch.ops._C.convert_weight_packed(
                        layer.w13_weight)
                    assert packed_w13_weight.size() == layer.w13_weight.size()
                    layer.w13_weight.copy_(packed_w13_weight)
                    del packed_w13_weight
                    packed_w2_weight = torch.ops._C.convert_weight_packed(
                        layer.w2_weight)
                    assert packed_w2_weight.size() == layer.w2_weight.size()
                    layer.w2_weight.copy_(packed_w2_weight)
                    layer.cpu_fused_moe = cpu_fused_moe.SGLFusedMOE(layer)
                else:
                    layer.cpu_fused_moe = cpu_fused_moe.IPEXFusedMOE(layer)
            else:
                raise NotImplementedError("CPU MOE only supports x86 arch.")

    def apply(
        self,
        layer: torch.nn.Module,
        x: torch.Tensor,
        router_logits: torch.Tensor,
        top_k: int,
        renormalize: bool,
        use_grouped_topk: bool = False,
        topk_group: Optional[int] = None,
        num_expert_group: Optional[int] = None,
        global_num_experts: int = -1,
        expert_map: Optional[torch.Tensor] = None,
        custom_routing_function: Optional[Callable] = None,
        scoring_func: str = "softmax",
        e_score_correction_bias: Optional[torch.Tensor] = None,
        apply_router_weight_on_input: bool = False,
        activation: str = "silu",
        enable_eplb: bool = False,
        expert_load_view: Optional[torch.Tensor] = None,
        logical_to_physical_map: Optional[torch.Tensor] = None,
        logical_replica_count: Optional[torch.Tensor] = None,
    ) -> torch.Tensor:
        if enable_eplb:
            raise NotImplementedError(
                "EPLB not supported for `UnquantizedFusedMoEMethod` yet.")

        return self.forward(
            x=x,
            layer=layer,
            router_logits=router_logits,
            top_k=top_k,
            renormalize=renormalize,
            use_grouped_topk=use_grouped_topk,
            topk_group=topk_group,
            num_expert_group=num_expert_group,
            global_num_experts=global_num_experts,
            expert_map=expert_map,
            custom_routing_function=custom_routing_function,
            scoring_func=scoring_func,
            e_score_correction_bias=e_score_correction_bias,
            activation=activation,
            apply_router_weight_on_input=apply_router_weight_on_input)

    def forward_cuda(
        self,
        layer: torch.nn.Module,
        x: torch.Tensor,
        use_grouped_topk: bool,
        top_k: int,
        router_logits: torch.Tensor,
        renormalize: bool,
        topk_group: Optional[int] = None,
        num_expert_group: Optional[int] = None,
        global_num_experts: int = -1,
        expert_map: Optional[torch.Tensor] = None,
        custom_routing_function: Optional[Callable] = None,
        scoring_func: str = "softmax",
        e_score_correction_bias: Optional[torch.Tensor] = None,
        apply_router_weight_on_input: bool = False,
        activation: str = "silu",
    ) -> torch.Tensor:

        topk_weights, topk_ids = FusedMoE.select_experts(
            hidden_states=x,
            router_logits=router_logits,
            use_grouped_topk=use_grouped_topk,
            top_k=top_k,
            renormalize=renormalize,
            topk_group=topk_group,
            num_expert_group=num_expert_group,
            custom_routing_function=custom_routing_function,
            scoring_func=scoring_func,
            e_score_correction_bias=e_score_correction_bias,
            indices_type=self.topk_indices_dtype)

        if self.rocm_aiter_moe_enabled:
<<<<<<< HEAD
            # assert expert_map is None
=======
>>>>>>> e8cc53af
            return self.rocm_aiter_fused_experts(
                hidden_states=x,
                w1=layer.w13_weight,
                w2=layer.w2_weight,
                topk_weights=topk_weights,
                topk_ids=topk_ids,
                expert_map=expert_map,
                activation=activation,
                apply_router_weight_on_input=apply_router_weight_on_input,
                expert_map=expert_map,
                use_asm=self.rocm_aiter_use_asm)
        else:
            return self.fused_experts(
                hidden_states=x,
                w1=layer.w13_weight,
                w2=layer.w2_weight,
                topk_weights=topk_weights,
                topk_ids=topk_ids,
                inplace=True,
                activation=activation,
                apply_router_weight_on_input=apply_router_weight_on_input,
                global_num_experts=global_num_experts,
                expert_map=expert_map,
            )

    def forward_cpu(
        self,
        layer: torch.nn.Module,
        x: torch.Tensor,
        use_grouped_topk: bool,
        top_k: int,
        router_logits: torch.Tensor,
        renormalize: bool,
        topk_group: Optional[int] = None,
        num_expert_group: Optional[int] = None,
        global_num_experts: int = -1,
        expert_map: Optional[torch.Tensor] = None,
        custom_routing_function: Optional[Callable] = None,
        scoring_func: str = "softmax",
        e_score_correction_bias: Optional[torch.Tensor] = None,
        apply_router_weight_on_input: bool = False,
        activation: str = "silu",
        **kwargs,
    ):
        return layer.cpu_fused_moe(
            layer,
            x,
            use_grouped_topk,
            top_k,
            router_logits,
            renormalize,
            topk_group,
            num_expert_group,
            global_num_experts,
            expert_map,
            custom_routing_function,
            scoring_func,
            e_score_correction_bias,
            apply_router_weight_on_input,
            activation,
        )

    def forward_hpu(
        self,
        layer: torch.nn.Module,
        x: torch.Tensor,
        use_grouped_topk: bool,
        top_k: int,
        router_logits: torch.Tensor,
        renormalize: bool,
        topk_group: Optional[int] = None,
        num_expert_group: Optional[int] = None,
        global_num_experts: int = -1,
        expert_map: Optional[torch.Tensor] = None,
        custom_routing_function: Optional[Callable] = None,
        scoring_func: str = "softmax",
        e_score_correction_bias: Optional[torch.Tensor] = None,
        apply_router_weight_on_input: bool = False,
        activation: str = "silu",
    ) -> torch.Tensor:
        assert not use_grouped_topk
        assert num_expert_group is None
        assert topk_group is None
        assert custom_routing_function is None
        assert layer is not None
        assert apply_router_weight_on_input is False
        if scoring_func != "softmax":
            raise NotImplementedError(
                "Only softmax scoring function is supported for HPU.")
        if e_score_correction_bias is not None:
            raise NotImplementedError(
                "Expert score correction bias is not supported for HPU.")
        return layer.hpu_fused_moe(x, layer.w13_weight, layer.w2_weight,
                                   router_logits, top_k)

    def forward_tpu(
        self,
        layer: torch.nn.Module,
        x: torch.Tensor,
        use_grouped_topk: bool,
        top_k: int,
        router_logits: torch.Tensor,
        renormalize: bool,
        topk_group: Optional[int] = None,
        num_expert_group: Optional[int] = None,
        global_num_experts: int = -1,
        expert_map: Optional[torch.Tensor] = None,
        custom_routing_function: Optional[Callable] = None,
        scoring_func: str = "softmax",
        e_score_correction_bias: Optional[torch.Tensor] = None,
        apply_router_weight_on_input: bool = False,
        activation: str = "silu",
    ) -> torch.Tensor:
        assert not use_grouped_topk
        assert num_expert_group is None
        assert topk_group is None
        assert custom_routing_function is None
        assert apply_router_weight_on_input is False
        if scoring_func != "softmax":
            raise NotImplementedError(
                "Only softmax scoring function is supported for TPU.")
        if e_score_correction_bias is not None:
            raise NotImplementedError(
                "Expert score correction bias is not supported for TPU.")
        assert activation == "silu", f"{activation} is not supported for TPU."
        return fused_moe_pallas(hidden_states=x,
                                w1=layer.w13_weight,
                                w2=layer.w2_weight,
                                topk=top_k,
                                gating_output=router_logits,
                                global_num_experts=global_num_experts,
                                expert_map=expert_map,
                                renormalize=renormalize)

    if current_platform.is_tpu():
        forward_native = forward_tpu
    elif current_platform.is_cpu():
        forward_native = forward_cpu
    else:
        forward_native = forward_cuda


def determine_expert_map(
        ep_size: int, ep_rank: int,
        global_num_experts: int) -> tuple[int, Optional[torch.Tensor]]:
    """
        Calculates how many experts should be assigned to each rank for EP and
        creates a mapping from global to local expert index. Experts are
        distributed evenly across ranks. Any remaining are assigned to the
        last rank.

        Args:
            ep_size (int): The size of the expert parallel group
            global_num_experts (int): The total number of experts in the model.

        Returns:
            tuple[int, Optional[torch.Tensor]]: A tuple containing:
                - local_num_experts (int): The number of experts assigned
                    to the current rank.
                - expert_map (Optional[torch.Tensor]): A tensor of shape
                    (global_num_experts,) mapping from global to local index.
                    Contains -1 for experts not assigned to the current rank.
                    Returns None if ep_size is 1.
        """
    assert ep_size > 0
    if ep_size == 1:
        return (global_num_experts, None)

    local_num_experts = global_num_experts // ep_size

    # Create a tensor of size num_experts filled with -1
    expert_map = torch.full((global_num_experts, ), -1, dtype=torch.int32)
    # Create a expert map for the local experts
    if ep_rank < (ep_size - 1):
        # Each non-last rank gets local_num_experts experts.
        expert_map[ep_rank * local_num_experts:
                        (ep_rank + 1) * local_num_experts] = \
            torch.arange(0, local_num_experts, dtype=torch.int32)
    else:
        # All remaining experts are assigned to the last rank.
        local_num_experts = (global_num_experts - ep_rank * local_num_experts)

        expert_map[-local_num_experts:] = \
            torch.arange(0, local_num_experts, dtype=torch.int32)
    return (local_num_experts, expert_map)


class FusedMoE(torch.nn.Module):
    """FusedMoE layer for MoE models.

    This layer contains both MergedColumnParallel weights (gate_up_proj /
    w13) and RowParallelLinear weights (down_proj/ w2).

    Note: Mixtral uses w1, w2, and w3 for gate, up, and down_proj. We
    copy that naming convention here and handle any remapping in the
    load_weights function in each model implementation.

    Args:
        num_experts: Number of experts in the model
        top_k: Number of experts selected for each token
        hidden_size: Input hidden state size of the transformer
        intermediate_size: Intermediate size of the experts
        params_dtype: Data type for the parameters.
        reduce_results: Whether to all all_reduce on the output of the layer
        renomalize: Whether to renormalize the logits in the fused_moe kernel
        quant_config: Quantization configure.
        enable_eplb: Whether to enable expert parallelism load balancer.
    """

    def __init__(
        self,
        num_experts: int,  # Global number of experts
        top_k: int,
        hidden_size: int,
        intermediate_size: int,
        params_dtype: Optional[torch.dtype] = None,
        reduce_results: bool = False,
        renormalize: bool = True,
        use_grouped_topk: bool = False,
        num_expert_group: Optional[int] = None,
        topk_group: Optional[int] = None,
        quant_config: Optional[QuantizationConfig] = None,
        tp_size: Optional[int] = None,
        ep_size: Optional[int] = None,
        dp_size: Optional[int] = None,
        prefix: str = "",
        custom_routing_function: Optional[Callable] = None,
        scoring_func: str = "softmax",
        e_score_correction_bias: Optional[torch.Tensor] = None,
        apply_router_weight_on_input: bool = False,
        activation: str = "silu",
        enable_eplb: bool = False,
        num_redundant_experts: int = 0,
    ):
        super().__init__()
        if params_dtype is None:
            params_dtype = torch.get_default_dtype()
        self.params_dtype = params_dtype

        tp_size_ = (tp_size if tp_size is not None else
                    get_tensor_model_parallel_world_size())
        dp_size_ = (dp_size
                    if dp_size is not None else get_dp_group().world_size)

        vllm_config = get_current_vllm_config()
        self.moe_parallel_config: FusedMoEParallelConfig = (
            FusedMoEParallelConfig.make(
                tp_size_=tp_size_,
                dp_size_=dp_size_,
                vllm_parallel_config=vllm_config.parallel_config))

        self.global_num_experts = num_experts + num_redundant_experts

        # For smuggling this layer into the fused moe custom op
        compilation_config = vllm_config.compilation_config
        if prefix in compilation_config.static_forward_context:
            raise ValueError("Duplicate layer name: {}".format(prefix))
        compilation_config.static_forward_context[prefix] = self
        self.layer_name = prefix

        self.enable_eplb = enable_eplb
        self.expert_load_view: Optional[torch.Tensor] = None
        self.logical_to_physical_map: Optional[torch.Tensor] = None
        self.logical_replica_count: Optional[torch.Tensor] = None

        # Determine expert maps
        if self.use_ep:
            if self.enable_eplb:
                assert self.global_num_experts % self.ep_size == 0, \
                    "EPLB currently only supports even distribution of " \
                    "experts across ranks."
            else:
                assert num_redundant_experts == 0, \
                    "Redundant experts are only supported with EPLB."
            self.local_num_experts, self.expert_map = determine_expert_map(
                ep_size=self.ep_size,
                ep_rank=self.ep_rank,
                global_num_experts=self.global_num_experts)
        else:
            self.local_num_experts, self.expert_map = (self.global_num_experts,
                                                       None)

        self.top_k = top_k

        assert intermediate_size % self.tp_size == 0
        self.hidden_size = hidden_size
        self.intermediate_size_per_partition = intermediate_size // self.tp_size
        self.reduce_results = reduce_results
        self.renormalize = renormalize
        self.use_grouped_topk = use_grouped_topk
        if self.use_grouped_topk:
            assert num_expert_group is not None and topk_group is not None
        self.num_expert_group = num_expert_group
        self.topk_group = topk_group
        self.custom_routing_function = custom_routing_function
        self.scoring_func = scoring_func
        self.e_score_correction_bias = e_score_correction_bias
        self.apply_router_weight_on_input = apply_router_weight_on_input
        self.activation = activation

        if self.scoring_func != "softmax" and not self.use_grouped_topk:
            raise ValueError("Only softmax scoring function is supported for "
                             "non-grouped topk.")
        if current_platform.is_hpu():
            from vllm_hpu_extension.ops import DynamicFusedMOE
            self.hpu_fused_moe = DynamicFusedMOE(self.global_num_experts)

        if vllm_config.model_config is not None:
            model_dtype = vllm_config.model_config.dtype
        else:
            # TODO (bnell): This is a hack to get test_mixtral_moe to work
            # since model_config is not set in the pytest test.
            model_dtype = params_dtype

        moe = FusedMoEConfig.make(
            num_experts=self.global_num_experts,
            experts_per_token=top_k,
            hidden_dim=hidden_size,
            num_local_experts=self.local_num_experts,
            moe_parallel_config=self.moe_parallel_config,
            in_dtype=model_dtype,
            max_num_tokens=envs.VLLM_MOE_DP_CHUNK_SIZE,
            quant_config=quant_config,
        )
        self.moe_config = moe
        self.quant_config = quant_config

        # Note: get_quant_method will look at the layer's local_num_experts
        # for heuristic purposes, so it must be initialized first.
        quant_method: Optional[QuantizeMethodBase] = None
        quant_method = (UnquantizedFusedMoEMethod(moe) if quant_config is None
                        else quant_config.get_quant_method(self, prefix))

        assert quant_method is not None
        assert isinstance(quant_method, FusedMoEMethodBase)
        self.quant_method = quant_method

        if self.enable_eplb:
            from vllm.model_executor.layers.quantization.fp8 import (
                Fp8MoEMethod)
            if not isinstance(quant_method, Fp8MoEMethod):
                # TODO: Add support for additional quantization methods.
                # The implementation for other quantization methods does not
                # contain essential differences, but the current quant API
                # design causes duplicated work when extending to new
                # quantization methods, so I'm leaving it for now.
                # If you plan to add support for more quantization methods,
                # please refer to the implementation in `Fp8MoEMethod`.
                raise NotImplementedError("EPLB is only supported for FP8 "
                                          "quantization for now.")

        moe_quant_params = {
            "num_experts": self.local_num_experts,
            "hidden_size": hidden_size,
            "intermediate_size_per_partition":
            self.intermediate_size_per_partition,
            "params_dtype": params_dtype,
            "weight_loader": self.weight_loader,
        }
        # need full intermediate size pre-sharding for WNA16 act order
        if (self.quant_method.__class__.__name__
                in ("GPTQMarlinMoEMethod",
                    "CompressedTensorsWNA16MarlinMoEMethod",
                    "CompressedTensorsWNA16MoEMethod")):
            moe_quant_params["intermediate_size_full"] = intermediate_size

        self.quant_method.create_weights(layer=self, **moe_quant_params)

        # Chunked all2all staging tensor
        self.batched_hidden_states: Optional[torch.Tensor] = None
        self.batched_router_logits: Optional[torch.Tensor] = None
        if (self.moe_parallel_config.use_pplx_kernels
                or self.moe_parallel_config.use_deepep_ll_kernels):
            self.batched_hidden_states = torch.zeros(
                (moe.max_num_tokens, self.hidden_size),
                dtype=moe.in_dtype,
                device=torch.cuda.current_device())

            # Note here we use `num_experts` which is logical expert count
            self.batched_router_logits = torch.zeros(
                (moe.max_num_tokens, num_experts),
                dtype=moe.in_dtype,
                device=torch.cuda.current_device())

    @property
    def tp_size(self):
        return self.moe_parallel_config.tp_size

    @property
    def dp_size(self):
        return self.moe_parallel_config.dp_size

    @property
    def ep_size(self):
        return self.moe_parallel_config.ep_size

    @property
    def tp_rank(self):
        return self.moe_parallel_config.tp_rank

    @property
    def dp_rank(self):
        return self.moe_parallel_config.dp_rank

    @property
    def ep_rank(self):
        return self.moe_parallel_config.ep_rank

    @property
    def use_ep(self):
        return self.moe_parallel_config.use_ep

    @property
    def use_pplx_kernels(self):
        return self.moe_parallel_config.use_pplx_kernels

    @property
    def use_deepep_ht_kernels(self):
        return self.moe_parallel_config.use_deepep_ht_kernels

    @property
    def use_deepep_ll_kernels(self):
        return self.moe_parallel_config.use_deepep_ll_kernels

    def _load_per_tensor_weight_scale(self, shard_id: str,
                                      param: torch.nn.Parameter,
                                      loaded_weight: torch.Tensor,
                                      expert_id: int):
        param_data = param.data
        # for per tensor weight quantization
        if shard_id in ("w1", "w3"):
            # We have to keep the weight scales of w1 and w3 because
            # we need to re-quantize w1/w3 weights after weight loading.
            idx = 0 if shard_id == "w1" else 1
            param_data[expert_id][idx] = loaded_weight
        # If we are in the row parallel case (down_proj)
        elif shard_id == "w2":
            param_data[expert_id] = loaded_weight

    def _load_model_weight_or_group_weight_scale(self,
                                                 shard_dim: int,
                                                 expert_data: torch.Tensor,
                                                 shard_id: str,
                                                 loaded_weight: torch.Tensor,
                                                 tp_rank: int,
                                                 load_full_w2: bool = False):
        """
        Load grouped weight scales for group quantization or model weights
            :param shard_dim: dimension to shard
            :param expert_data: parameter for a particular expert
            :param shard_id: either w1, w2, or w3
            :param loaded_weight: checkpoint weight to load into the param
            :param tp_rank: tensor parallel rank
            :param load_full_w2: whether or not the w2 loaded should be sharded.
        """
        if shard_id == "w2":
            # In the case where we have actorder/g_idx, we do not partition the
            # w2 scales, as indicated by `load_full` argument, for all tp cases
            self._load_w2(shard_dim=shard_dim,
                          loaded_weight=loaded_weight,
                          expert_data=expert_data,
                          tp_rank=tp_rank,
                          load_full=load_full_w2)
        elif shard_id in ("w1", "w3"):
            self._load_w13(shard_id=shard_id,
                           shard_dim=shard_dim,
                           loaded_weight=loaded_weight,
                           expert_data=expert_data,
                           tp_rank=tp_rank)

    def _load_per_channel_weight_scale(self, expert_data: torch.Tensor,
                                       shard_dim: int, shard_id: str,
                                       loaded_weight: torch.Tensor,
                                       tp_rank: int):
        # for per channel weight quantization
        if shard_id == "w2":
            expert_data.copy_(loaded_weight)
        elif shard_id in ("w1", "w3"):
            self._load_w13(shard_id=shard_id,
                           shard_dim=shard_dim,
                           loaded_weight=loaded_weight,
                           expert_data=expert_data,
                           tp_rank=tp_rank)

    def _load_w13(self,
                  expert_data: torch.Tensor,
                  shard_dim: int,
                  shard_id: str,
                  loaded_weight: torch.Tensor,
                  tp_rank: int,
                  load_full: bool = False):

        # Index the loaded weight for tp sharding.
        # gate_up_proj: "MergedColumnParallel", so tp sharding on output_dim
        shard_size = expert_data.shape[shard_dim] // 2
        if not load_full:
            loaded_weight = loaded_weight.narrow(shard_dim,
                                                 shard_size * tp_rank,
                                                 shard_size)
        # Narrow parameter and load.
        # w1, gate_proj: Load into first logical weight of w13.
        if shard_id == "w1":
            expert_data = expert_data.narrow(shard_dim, 0, shard_size)
        # w3, up_proj: Load into second logical weight of w13.
        else:
            assert shard_id == "w3"
            expert_data = expert_data.narrow(shard_dim, shard_size, shard_size)
        expert_data.copy_(loaded_weight)

    def _load_w2(self,
                 expert_data: torch.Tensor,
                 shard_dim: int,
                 loaded_weight: torch.Tensor,
                 tp_rank: int,
                 load_full: bool = False):

        # Index the loaded weight for tp sharding.
        # down_proj: "RowParallel" so tp sharding on input_dim
        # Narrow parameter and load.
        shard_size = expert_data.shape[shard_dim]
        if not load_full:
            loaded_weight = loaded_weight.narrow(shard_dim,
                                                 shard_size * tp_rank,
                                                 shard_size)
        # w2, down_proj: Load into only logical weight of w2.
        expert_data.copy_(loaded_weight)

    def _load_single_value(self, param: torch.nn.Parameter,
                           loaded_weight: torch.Tensor, expert_id: int):
        param_data = param.data

        # Input scales can be loaded directly and should be equal.
        param_data[expert_id] = loaded_weight

    def _load_g_idx(self, shard_id: str, expert_data: torch.Tensor,
                    shard_dim: int, loaded_weight: torch.Tensor, tp_rank: int):

        if shard_id == "w2":
            self._load_w2(shard_dim=shard_dim,
                          loaded_weight=loaded_weight,
                          expert_data=expert_data,
                          tp_rank=tp_rank)
        else:
            assert shard_id in ("w1", "w3")
            expert_data.copy_(loaded_weight)

    def _map_global_expert_id_to_local_expert_id(self, expert_id: int) -> int:
        if self.expert_map is None:
            return expert_id
        return self.expert_map[expert_id].item()

    @overload
    def weight_loader(self, param: torch.nn.Parameter,
                      loaded_weight: torch.Tensor, weight_name: str,
                      shard_id: str, expert_id: int,
                      return_success: Literal[False]) -> None:
        ...

    @overload
    def weight_loader(self, param: torch.nn.Parameter,
                      loaded_weight: torch.Tensor, weight_name: str,
                      shard_id: str, expert_id: int,
                      return_success: Literal[True]) -> bool:
        ...

    def weight_loader(self,
                      param: torch.nn.Parameter,
                      loaded_weight: torch.Tensor,
                      weight_name: str,
                      shard_id: str,
                      expert_id: int,
                      return_success: bool = False) -> Optional[bool]:
        expert_id = self._map_global_expert_id_to_local_expert_id(expert_id)
        if expert_id == -1:
            # Failed to load this param since it's not local to this rank
            return False if return_success else None
        # Hereafter, `expert_id` is local physical id

        quant_method_name = self.quant_method.__class__.__name__
        # compressed-tensors checkpoints with packed weights are stored flipped
        # TODO (mgoin): check self.quant_method.quant_config.quant_format
        # against known CompressionFormat enum values that have this quality
        if self.quant_method.__class__.__name__ in (
                "CompressedTensorsWNA16MarlinMoEMethod",
                "CompressedTensorsWNA16MoEMethod"):
            loaded_weight = loaded_weight.t().contiguous()

        if shard_id not in ("w1", "w2", "w3"):
            raise ValueError(f"shard_id must be ['w1','w2','w3'] but "
                             f"got {shard_id}.")

        WEIGHT_SCALE_SUPPORTED = [
            e.value for e in FusedMoeWeightScaleSupported
        ]
        # Fetch the dim to shard the parameter/loaded weight
        # based on the shard id. This will be whatever
        # dimension intermediate_size_per_partition is used.
        SHARD_ID_TO_SHARDED_DIM = {"w1": 0, "w2": 1, "w3": 0}

        is_gguf_weight = getattr(param, "is_gguf_weight", False)
        is_gguf_weight_type = getattr(param, "is_gguf_weight_type", False)
        if is_gguf_weight_type:
            param.weight_type = loaded_weight.item()
            param.data.copy_(loaded_weight)
            return True if return_success else None

        # Case for BitsAndBytes
        use_bitsandbytes_4bit = getattr(param, "use_bitsandbytes_4bit", False)
        if use_bitsandbytes_4bit:
            shard_dim = 0

            expert_data = param.data[expert_id]
            if shard_id == "w2":
                expert_data.copy_(loaded_weight)
            elif shard_id in ("w1", "w3"):
                # BNB inflight quantization has already sharded the weights
                full_load = True
                self._load_w13(
                    shard_id=shard_id,
                    shard_dim=shard_dim,
                    loaded_weight=loaded_weight,
                    expert_data=expert_data,
                    tp_rank=self.tp_rank,
                    load_full=full_load,
                )
            return True if return_success else None

        # is_transposed: if the dim to shard the weight
        # should be flipped. Required by GPTQ, compressed-tensors
        # should be whatever dimension intermediate_size_per_partition is
        is_transposed = getattr(param, "is_transposed", False)
        shard_dim = SHARD_ID_TO_SHARDED_DIM[shard_id]
        if is_transposed:
            shard_dim = int(not shard_dim)

        full_load = len(loaded_weight.shape) == 3
        if full_load:
            shard_dim += 1

        # Materialize GGUF UninitializedParameter
        if is_gguf_weight and isinstance(param, UninitializedParameter):
            final_shape = list(loaded_weight.shape)
            if shard_id in ["w1", "w3"]:
                final_shape[1] *= 2
            final_shape[shard_dim] = final_shape[shard_dim] // self.tp_size
            param.materialize(final_shape, dtype=loaded_weight.dtype)

        expert_data = param.data if full_load else param.data[expert_id]

        # Case input scale: input_scale loading is only supported for fp8
        if "input_scale" in weight_name:
            # this is needed for compressed-tensors only
            loaded_weight = loaded_weight.to(param.data.device)

            if ("compressed" in quant_method_name.lower()
                    and param.data[expert_id] != 1
                    and (param.data[expert_id] - loaded_weight).abs() > 1e-5):
                raise ValueError(
                    "input_scales of w1 and w3 of a layer "
                    f"must be equal. But got {param.data[expert_id]} "
                    f"vs. {loaded_weight}")

            self._load_single_value(param=param,
                                    loaded_weight=loaded_weight,
                                    expert_id=expert_id)
            return True if return_success else None

        # Case g_idx
        if "g_idx" in weight_name:
            self._load_g_idx(shard_dim=0,
                             shard_id=shard_id,
                             loaded_weight=loaded_weight,
                             expert_data=expert_data,
                             tp_rank=self.tp_rank)
            return True if return_success else None

        # TODO @dsikka: ModelOpt should follow the proper MoE loading pattern
        if "ModelOpt" in quant_method_name:
            # Determine per-tensor weight scale patterns based on variant
            # Use the dedicated method instead of brittle string matching
            uses_weight_scale_2 = self.quant_method.uses_weight_scale_2_pattern(
            )

            # For per-tensor, FP4 uses "weight_scale_2", FP8 uses "weight_scale"
            per_tensor_conditions = (
                "weight_scale_2" in weight_name if uses_weight_scale_2 else
                "weight_scale" in weight_name) or "input_scale" in weight_name

            if per_tensor_conditions:
                self._load_per_tensor_weight_scale(
                    shard_id=shard_id,
                    param=param,
                    loaded_weight=loaded_weight,
                    expert_id=expert_id,
                )
            elif "weight" in weight_name:
                self._load_model_weight_or_group_weight_scale(
                    shard_id=shard_id,
                    shard_dim=shard_dim,
                    loaded_weight=loaded_weight,
                    expert_data=expert_data,
                    tp_rank=self.tp_rank)
            return True if return_success else None

        # Case weight scales, zero_points and offset, weight/input global scales
        if ("scale" in weight_name or "zero" in weight_name
                or "offset" in weight_name):
            # load the weight scales and zp based on the quantization scheme
            # supported weight scales/zp can be found in
            # FusedMoeWeightScaleSupported
            # TODO @dsikka: once hardened, refactor to use vLLM Parameters
            # specific to each case
            quant_method = getattr(param, "quant_method", None)
            if quant_method == FusedMoeWeightScaleSupported.CHANNEL.value:
                self._load_per_channel_weight_scale(
                    shard_id=shard_id,
                    shard_dim=shard_dim,
                    loaded_weight=loaded_weight,
                    expert_data=expert_data,
                    tp_rank=self.tp_rank)
            elif quant_method in [
                    FusedMoeWeightScaleSupported.GROUP.value,
                    FusedMoeWeightScaleSupported.BLOCK.value,
            ]:
                self._load_model_weight_or_group_weight_scale(
                    shard_id=shard_id,
                    shard_dim=shard_dim,
                    loaded_weight=loaded_weight,
                    expert_data=expert_data,
                    tp_rank=self.tp_rank,
                    load_full_w2=getattr(param, "load_full_w2", False))
            elif quant_method == FusedMoeWeightScaleSupported.TENSOR.value:
                self._load_per_tensor_weight_scale(shard_id=shard_id,
                                                   param=param,
                                                   loaded_weight=loaded_weight,
                                                   expert_id=expert_id)
            else:
                raise ValueError(
                    f"quant method must be one of {WEIGHT_SCALE_SUPPORTED}")
            return True if return_success else None

        # Case weight_shape
        if "weight_shape" in weight_name:
            # only required by compressed-tensors
            self._load_single_value(param=param,
                                    loaded_weight=loaded_weight,
                                    expert_id=expert_id)
            return True if return_success else None

        # Case model weights
        if "weight" in weight_name:
            self._load_model_weight_or_group_weight_scale(
                shard_id=shard_id,
                shard_dim=shard_dim,
                loaded_weight=loaded_weight,
                expert_data=expert_data,
                tp_rank=self.tp_rank)
            return True if return_success else None

        return False if return_success else None

    def get_expert_weights(self) -> Iterable[torch.Tensor]:
        weights = list(self.named_parameters())
        assert all(weight.is_contiguous() for _, weight in weights)

        # Filter out the non-expert weights.
        # `e_score_correction_bias` is a bias for each logical expert,
        # with shape (num_logical_experts,), not an expert weight.
        NON_EXPERT_WEIGHTS = {
            "e_score_correction_bias",
        }

        return [
            weight.view(self.local_num_experts, -1) for name, weight in weights
            if name not in NON_EXPERT_WEIGHTS
        ]

    def set_eplb_state(
        self,
        moe_layer_idx: int,
        expert_load_view: torch.Tensor,
        logical_to_physical_map: torch.Tensor,
        logical_replica_count: torch.Tensor,
    ) -> None:
        """
        Register the EPLB state in this layer.

        This is used later in forward pass, where we get the expert mapping
        and record the load metrics in `expert_load_view`.
        """
        self.expert_load_view = expert_load_view[moe_layer_idx]
        self.logical_to_physical_map = logical_to_physical_map[moe_layer_idx]
        self.logical_replica_count = logical_replica_count[moe_layer_idx]

    @staticmethod
    def select_experts(
        hidden_states: torch.Tensor,
        router_logits: torch.Tensor,
        top_k: int,
        use_grouped_topk: bool,
        renormalize: bool,
        topk_group: Optional[int] = None,
        num_expert_group: Optional[int] = None,
        custom_routing_function: Optional[Callable] = None,
        scoring_func: str = "softmax",
        e_score_correction_bias: Optional[torch.Tensor] = None,
        indices_type: Optional[torch.dtype] = None,
        enable_eplb: bool = False,
        expert_map: Optional[torch.Tensor] = None,
        expert_load_view: Optional[torch.Tensor] = None,
        logical_to_physical_map: Optional[torch.Tensor] = None,
        logical_replica_count: Optional[torch.Tensor] = None,
    ) -> tuple[torch.Tensor, torch.Tensor]:
        """
        Route the input hidden states to the top-k experts based on the
        router logits.

        Returns:
            (topk_weights, topk_ids) (tuple[torch.Tensor, torch.Tensor]):
            The weights and *global physical* expert ids of the top-k experts.

            **Compatibility**: When EPLB is not enabled, the returned ids are
            equivalent to global logical ids, so should be compatible with
            plain MoE implementations without redundant experts.
        """
        from vllm.model_executor.layers.fused_moe.fused_moe import fused_topk

        # DeepSeekv2 uses grouped_top_k
        if use_grouped_topk:
            assert topk_group is not None
            assert num_expert_group is not None
            topk_weights, topk_ids = grouped_topk(
                hidden_states=hidden_states,
                gating_output=router_logits,
                topk=top_k,
                renormalize=renormalize,
                num_expert_group=num_expert_group,
                topk_group=topk_group,
                scoring_func=scoring_func,
                e_score_correction_bias=e_score_correction_bias)
            if indices_type is not None:
                topk_ids = topk_ids.to(dtype=indices_type)
        elif custom_routing_function is None:
            topk_weights, topk_ids, token_expert_indices = fused_topk(
                hidden_states=hidden_states,
                gating_output=router_logits,
                topk=top_k,
                renormalize=renormalize,
                indices_type=indices_type,
            )
        else:
            topk_weights, topk_ids = custom_routing_function(
                hidden_states=hidden_states,
                gating_output=router_logits,
                topk=top_k,
                renormalize=renormalize)
            if indices_type is not None:
                topk_ids = topk_ids.to(dtype=indices_type)

        if enable_eplb:
            assert expert_load_view is not None
            assert logical_to_physical_map is not None
            assert logical_replica_count is not None

            # 1. Convert the logical expert ids to physical expert ids
            # Directly select a random replica for each logical expert

            # TODO: maybe optimize this by using specified kernels,
            # or compute pseudo-random indices by modulo

            # In case `indices_type` is not `torch.long` or `torch.int`,
            # e.g. `torch.uint32` as required by dispatch/combine kernels
            topk_ids_long = topk_ids.long()
            replica_indices = (
                torch.rand_like(topk_ids, dtype=torch.float) *
                logical_replica_count[topk_ids_long]).long().unsqueeze(-1)
            physical_ids = logical_to_physical_map[topk_ids_long].gather(
                -1, replica_indices).squeeze(-1)

            topk_ids = physical_ids

            # 2. Record expert load metrics.

            # TODO(bowen): When using `FusedMoEModularKernel`, this
            # can be done in a more unified way, since
            # `FusedMoEPrepareAndFinalize` will return the expert
            # token count, in some cases directly from the kernel.
            # However, now there are many code paths not using
            # the modular kernel, e.g. calling `fused_experts`,
            # so we decide to keep the logic here.
            #
            # If later refactor moved all the MoE kernel calls
            # to the modular kernel, we can move this logic there
            # to achieve better efficiency.

            # `expert_load_view`: (num_logical_experts,)

            # Mask out non-local experts
            if expert_map is not None:
                topk_ids_local = expert_map[topk_ids]
                topk_ids_flatten = topk_ids_local.flatten()
            else:
                topk_ids_flatten = topk_ids.flatten()

            # Should be equivalent to:
            # ```
            # topk_ids_masked = topk_ids_local[topk_ids_local >= 0]
            # expert_load_view += topk_ids_masked.bincount(
            #     minlength=expert_load_view.shape[0])
            # ```
            # We use `scatter_add_` since `bincount` cannot be compiled

            # Performance optimization:
            # `masked_fill` is significantly faster than `masked_select`
            invalid_mask = topk_ids_flatten < 0
            # Replace invalid expert ids with 0 (just a dummy position)
            # to avoid out-of-bounds errors in scatter_add_
            index = topk_ids_flatten.masked_fill_(invalid_mask, 0)
            # `src` is the valid mask, which is 1 for valid and 0 for invalid
            src = ~invalid_mask

            expert_load_view.scatter_add_(dim=0,
                                          index=index.long(),
                                          src=src.to(expert_load_view))

            topk_ids = topk_ids.to(dtype=indices_type)

        assert topk_ids.dtype == indices_type or indices_type is None

        return topk_weights, topk_ids

    def must_reduce_shared_expert_outputs(self) -> bool:
        """
        The shared_experts are typically computed using the RowParallelLinear
        layer. The result of this function is typically used as
        the reduce_results argument to the module.
        When just tensor-parallel is used, it is not required to reduce
        the shared_experts results immediately. Instead we reduce at the
        once at the end of the MoE op. (Refer to DeepSeekV2MoE module)
        With EP and all2all kernels - this is no longer viable as all
        GPU ranks in DP, produce the complete set of hidden_states.
        Therefore it is required that we reduce the shared_experts output
        early.
        """
        return (self.use_pplx_kernels or self.use_deepep_ht_kernels
                or self.use_deepep_ll_kernels)

    def maybe_all_reduce_tensor_model_parallel(
            self, final_hidden_states: torch.Tensor):
        """
        The pplx combine kernel reduces across GPU ranks by default.
        """
        if (self.use_pplx_kernels or self.use_deepep_ht_kernels
                or self.use_deepep_ll_kernels):
            return final_hidden_states
        else:
            return tensor_model_parallel_all_reduce(final_hidden_states)

    def forward(self, hidden_states: torch.Tensor,
                router_logits: torch.Tensor):
        # TODO: Once the OOM issue for the TPU backend is resolved, we will
        # switch to using the moe_forward custom op.
        if current_platform.is_tpu():
            return self.forward_impl(hidden_states, router_logits)
        else:
            return torch.ops.vllm.moe_forward(hidden_states, router_logits,
                                              self.layer_name)

    def forward_impl_chunked(self, full_hidden_states: torch.Tensor,
                             full_router_logits: torch.Tensor):
        assert self.batched_hidden_states is not None
        assert self.batched_router_logits is not None
        assert self.batched_hidden_states.dtype == full_hidden_states.dtype
        assert self.batched_router_logits.dtype == full_router_logits.dtype
        # Check size compatibility.
        assert (
            self.batched_hidden_states.size(-1) == full_hidden_states.size(-1))
        assert (
            self.batched_router_logits.size(-1) == full_router_logits.size(-1))

        full_final_hidden_states = torch.empty_like(full_hidden_states)

        def process_chunk(chunk_start, chunk_end, skip_result_store=False):
            chunk_size = chunk_end - chunk_start
            hidden_states = full_hidden_states[chunk_start:chunk_end, :]
            router_logits = full_router_logits[chunk_start:chunk_end, :]

            assert (self.batched_hidden_states.size(0)  # type: ignore
                    >= chunk_size)
            assert (self.batched_router_logits.size(0)  # type: ignore
                    >= chunk_size)
            staged_hidden_states = self.batched_hidden_states[:
                                                              chunk_size, :]  # type: ignore
            staged_router_logits = self.batched_router_logits[:
                                                              chunk_size, :]  # type: ignore
            staged_hidden_states.copy_(hidden_states, non_blocking=True)
            staged_router_logits.copy_(router_logits, non_blocking=True)

            # Matrix multiply.
            final_hidden_states = self.quant_method.apply(
                layer=self,
                x=staged_hidden_states,
                router_logits=staged_router_logits,
                top_k=self.top_k,
                renormalize=self.renormalize,
                use_grouped_topk=self.use_grouped_topk,
                global_num_experts=self.global_num_experts,
                expert_map=self.expert_map,
                topk_group=self.topk_group,
                num_expert_group=self.num_expert_group,
                custom_routing_function=self.custom_routing_function,
                scoring_func=self.scoring_func,
                e_score_correction_bias=self.e_score_correction_bias,
                activation=self.activation,
                enable_eplb=self.enable_eplb,
                expert_load_view=self.expert_load_view,
                logical_to_physical_map=self.logical_to_physical_map,
                logical_replica_count=self.logical_replica_count,
            )

            if not skip_result_store:
                full_final_hidden_states[chunk_start:chunk_end, :].copy_(
                    final_hidden_states, non_blocking=True)

        ctx = get_forward_context()
        max_tokens_across_dp = ctx.dp_metadata.max_tokens_across_dp_cpu
        moe_dp_chunk_size_per_rank = self.moe_config.max_num_tokens

        num_tokens = full_hidden_states.size(0)
        for chunk_start_ in range(0, max_tokens_across_dp,
                                  moe_dp_chunk_size_per_rank):
            chunk_start = chunk_start_
            chunk_end = min(chunk_start + moe_dp_chunk_size_per_rank,
                            max_tokens_across_dp)
            # clamp start and end
            chunk_start = min(chunk_start, num_tokens - 1)
            chunk_end = min(chunk_end, num_tokens)

            process_chunk(chunk_start,
                          chunk_end,
                          skip_result_store=chunk_start_ >= num_tokens)

        return full_final_hidden_states

    def forward_impl(self, hidden_states: torch.Tensor,
                     router_logits: torch.Tensor):
        assert self.quant_method is not None
        if (self.moe_parallel_config.use_pplx_kernels
                or self.moe_parallel_config.use_deepep_ll_kernels):
            return self.forward_impl_chunked(hidden_states, router_logits)

        do_naive_dispatch_combine: bool = (
            self.dp_size > 1
            and not self.moe_parallel_config.use_deepep_ht_kernels)
        if do_naive_dispatch_combine:
            hidden_states, router_logits = get_ep_group().dispatch(
                hidden_states, router_logits)

        # Matrix multiply.
        final_hidden_states = self.quant_method.apply(
            layer=self,
            x=hidden_states,
            router_logits=router_logits,
            top_k=self.top_k,
            renormalize=self.renormalize,
            use_grouped_topk=self.use_grouped_topk,
            global_num_experts=self.global_num_experts,
            expert_map=self.expert_map,
            topk_group=self.topk_group,
            num_expert_group=self.num_expert_group,
            custom_routing_function=self.custom_routing_function,
            scoring_func=self.scoring_func,
            e_score_correction_bias=self.e_score_correction_bias,
            activation=self.activation,
            apply_router_weight_on_input=self.apply_router_weight_on_input,
            enable_eplb=self.enable_eplb,
            expert_load_view=self.expert_load_view,
            logical_to_physical_map=self.logical_to_physical_map,
            logical_replica_count=self.logical_replica_count,
        )

        if do_naive_dispatch_combine:
            final_hidden_states = get_ep_group().combine(final_hidden_states)

        if self.reduce_results and (self.tp_size > 1 or self.ep_size > 1):
            # Default set to False. (May have to add shared expert outputs.
            final_hidden_states = self.maybe_all_reduce_tensor_model_parallel(
                final_hidden_states)

        return final_hidden_states

    @classmethod
    def make_expert_params_mapping(
            cls,
            ckpt_gate_proj_name: str,
            ckpt_down_proj_name: str,
            ckpt_up_proj_name: str,
            num_experts: int,
            num_redundant_experts: int = 0) -> list[tuple[str, str, int, str]]:

        num_physical_experts = num_experts + num_redundant_experts

        # In the returned mapping:
        # - `expert_id` is the physical expert id
        # - `weight_name` contains the weight name of the logical expert
        # So that we should map the expert id to logical in `weight_name`
        physical_to_logical_map = \
            EplbState.build_initial_global_physical_to_logical_map(
            num_experts, num_redundant_experts)

        return [
            # (param_name, weight_name, expert_id, shard_id)
            ("experts.w13_" if weight_name
             in [ckpt_gate_proj_name, ckpt_up_proj_name] else "experts.w2_",
             f"experts.{physical_to_logical_map[expert_id]}.{weight_name}.",
             expert_id, shard_id) for expert_id in range(num_physical_experts)
            for shard_id, weight_name in [
                ("w1", ckpt_gate_proj_name),
                ("w2", ckpt_down_proj_name),
                ("w3", ckpt_up_proj_name),
            ]
        ]

    def extra_repr(self) -> str:

        s = (
            f"global_num_experts={self.global_num_experts}, "
            f"local_num_experts={self.local_num_experts}, "
            f"top_k={self.top_k}, "
            f"intermediate_size_per_partition={self.intermediate_size_per_partition}, "  # noqa: E501
            f"tp_size={self.tp_size},\n"
            f"ep_size={self.ep_size}, "
            f"reduce_results={self.reduce_results}, "
            f"renormalize={self.renormalize}, "
            f"use_grouped_topk={self.use_grouped_topk}")

        if self.use_grouped_topk:
            s += f", num_expert_group={self.num_expert_group}, topk_group={self.topk_group}"  # noqa: E501

        s += f", scoring_func='{self.scoring_func}', activation='{self.activation}'"  # noqa: E501

        return s


def moe_forward(hidden_states: torch.Tensor, router_logits: torch.Tensor,
                layer_name: str) -> torch.Tensor:
    forward_context: ForwardContext = get_forward_context()
    self = forward_context.no_compile_layers[layer_name]
    assert self.quant_method is not None

    return self.forward_impl(hidden_states, router_logits)


def moe_forward_fake(hidden_states: torch.Tensor, router_logits: torch.Tensor,
                     layer_name: str) -> torch.Tensor:
    return torch.empty_like(hidden_states)


direct_register_custom_op(
    op_name="moe_forward",
    op_func=moe_forward,
    mutates_args=["hidden_states"],
    fake_impl=moe_forward_fake,
    dispatch_key=current_platform.dispatch_key,
    tags=(torch.Tag.needs_fixed_stride_order, ),
)

# Mark the FusedMoE weight_loader as supporting MoE-specific parameters
# to avoid expensive runtime reflection in model loading code
FusedMoE.weight_loader.supports_moe_loading = True  # type: ignore[attr-defined]<|MERGE_RESOLUTION|>--- conflicted
+++ resolved
@@ -417,10 +417,6 @@
             indices_type=self.topk_indices_dtype)
 
         if self.rocm_aiter_moe_enabled:
-<<<<<<< HEAD
-            # assert expert_map is None
-=======
->>>>>>> e8cc53af
             return self.rocm_aiter_fused_experts(
                 hidden_states=x,
                 w1=layer.w13_weight,
@@ -430,7 +426,6 @@
                 expert_map=expert_map,
                 activation=activation,
                 apply_router_weight_on_input=apply_router_weight_on_input,
-                expert_map=expert_map,
                 use_asm=self.rocm_aiter_use_asm)
         else:
             return self.fused_experts(
