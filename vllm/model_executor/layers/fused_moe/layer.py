# SPDX-License-Identifier: Apache-2.0
# SPDX-FileCopyrightText: Copyright contributors to the vLLM project

from abc import abstractmethod
from collections.abc import Iterable
from enum import Enum
from typing import Callable, Literal, Optional, overload

import torch
import torch.nn.functional as F
from torch.nn.parameter import UninitializedParameter

import vllm.envs as envs
from vllm.config import get_current_vllm_config
from vllm.distributed import (get_dp_group, get_ep_group,
                              get_tensor_model_parallel_world_size,
                              tensor_model_parallel_all_reduce)
from vllm.distributed.eplb.eplb_state import EplbState
from vllm.forward_context import ForwardContext, get_forward_context
from vllm.logger import init_logger
from vllm.model_executor.custom_op import CustomOp
# yapf: disable
from vllm.model_executor.layers.fused_moe.config import (
    FusedMoEConfig, FusedMoEParallelConfig)
# yapf: enable
from vllm.model_executor.layers.fused_moe.modular_kernel import (
    FusedMoEActivationFormat, FusedMoEModularKernel,
    FusedMoEPermuteExpertsUnpermute, FusedMoEPrepareAndFinalize)
from vllm.model_executor.layers.fused_moe.rocm_aiter_fused_moe import (
    is_rocm_aiter_moe_enabled)
from vllm.model_executor.layers.fused_moe.routing_simulator import (
    RoutingSimulator)
from vllm.model_executor.layers.quantization.base_config import (
    QuantizationConfig, QuantizeMethodBase)
from vllm.model_executor.utils import set_weight_attrs
from vllm.platforms import current_platform
from vllm.platforms.interface import CpuArchEnum
from vllm.utils import (direct_register_custom_op, has_deep_ep, has_pplx,
                        round_up)

if current_platform.is_cuda_alike():
    from .fused_batched_moe import BatchedTritonExperts
    from .fused_moe import TritonExperts, fused_experts
    if has_pplx():
        from .pplx_prepare_finalize import (PplxPrepareAndFinalize,
                                            pplx_hidden_dim_scale_bytes)
    if has_deep_ep():
        from .deepep_ht_prepare_finalize import DeepEPHTPrepareAndFinalize
        from .deepep_ll_prepare_finalize import (DEEPEP_QUANT_BLOCK_SHAPE,
                                                 DeepEPLLPrepareAndFinalize)
else:
    fused_experts = None  # type: ignore
    FusedMoEPermuteExpertsUnpermute = None  # type: ignore
    FusedMoEPrepareAndFinalize = None  # type: ignore
if is_rocm_aiter_moe_enabled():
    from vllm.model_executor.layers.fused_moe.rocm_aiter_fused_moe import (  # noqa: E501
        rocm_aiter_grouped_topk as grouped_topk)
elif current_platform.is_cpu():
    pass
else:
    from vllm.model_executor.layers.fused_moe.fused_moe import grouped_topk
if current_platform.is_tpu():
    from .moe_pallas import fused_moe as fused_moe_pallas
else:
    fused_moe_pallas = None  # type: ignore

logger = init_logger(__name__)


class FusedMoeWeightScaleSupported(Enum):
    TENSOR = "tensor"
    CHANNEL = "channel"
    GROUP = "group"
    BLOCK = "block"


class FusedMoEMethodBase(QuantizeMethodBase):

    # TODO(bnell): also pass quant_config?
    def __init__(self, moe: FusedMoEConfig):
        super().__init__()
        self.moe = moe
        self.fused_experts: Optional[Callable] = None
        self.topk_indices_dtype = None

    @abstractmethod
    def create_weights(self, layer: torch.nn.Module, num_experts: int,
                       hidden_size: int, intermediate_size_per_partition: int,
                       params_dtype: torch.dtype, **extra_weight_attrs):
        raise NotImplementedError

    def uses_weight_scale_2_pattern(self) -> bool:
        """
        Returns True if this quantization method uses 'weight_scale_2' pattern
        for per-tensor weight scales (e.g., FP4 variants), False otherwise.

        This method should be overridden by subclasses that use the
        'weight_scale_2' pattern instead of the standard 'weight_scale' pattern.
        """
        return False

    @staticmethod
    def _maybe_make_prepare_finalize(
        moe: FusedMoEConfig, ) -> Optional[FusedMoEPrepareAndFinalize]:
        all2all_manager = get_ep_group().device_communicator.all2all_manager
        assert all2all_manager is not None

        prepare_finalize: Optional[FusedMoEPrepareAndFinalize] = None

        assert not moe.use_flashinfer_cutlass_kernels, \
            "Must be created in modelopt.py"

        if moe.use_pplx_kernels:
            hidden_dim_bytes, hidden_scale_bytes = pplx_hidden_dim_scale_bytes(
                moe.max_num_tokens,
                moe.hidden_dim,
                moe.in_dtype,
                moe.quant_dtype,
                per_act_token_quant=moe.per_act_token_quant,
                block_shape=moe.block_shape,
            )

            all_to_all_args = dict(
                max_num_tokens=moe.max_num_tokens,
                num_experts=moe.num_experts,
                experts_per_token=moe.experts_per_token,  # topk
                rank=all2all_manager.rank,
                world_size=all2all_manager.world_size,
                # dp_size actually means tp_size, bug in pplx kernels
                dp_size=all2all_manager.tp_group.world_size,
                hidden_dim=moe.hidden_dim,
                hidden_dim_bytes=hidden_dim_bytes,
                hidden_dim_scale_bytes=hidden_scale_bytes,
            )

            num_dispatchers = (all2all_manager.world_size //
                               all2all_manager.tp_group.world_size)

            # Intranode pplx a2a takes a group name while internode does not.
            if not all2all_manager.internode:
                all_to_all_args[
                    "group_name"] = all2all_manager.cpu_group.group_name

            handle = all2all_manager.get_handle(all_to_all_args)

            prepare_finalize = PplxPrepareAndFinalize(
                handle,
                max_num_tokens=moe.max_num_tokens,
                num_local_experts=moe.num_local_experts,
                num_dispatchers=num_dispatchers,
            )
        elif moe.use_deepep_ht_kernels:
            assert moe.dp_size == all2all_manager.dp_world_size

            all_to_all_args = dict()
            handle = all2all_manager.get_handle(all_to_all_args)
            prepare_finalize = DeepEPHTPrepareAndFinalize(
                handle,
                num_dispatchers=all2all_manager.world_size,
                dp_size=all2all_manager.dp_world_size,
                rank_expert_offset=all2all_manager.rank *
                moe.num_local_experts,
            )

        elif moe.use_deepep_ll_kernels:
            all_to_all_args = dict(
                max_num_tokens_per_dp_rank=moe.max_num_tokens,
                token_hidden_size=moe.hidden_dim,
                num_ep_ranks=all2all_manager.world_size,
                num_global_experts=moe.num_experts,
                num_local_experts=moe.num_experts //
                all2all_manager.world_size)
            handle = all2all_manager.get_handle(all_to_all_args)

            # Note : We may want to use FP8 dispatch even otherwise just to
            # reduce datamovement
            use_fp8_dispatch = (moe.quant_config is not None
                                and moe.quant_config.quant_dtype
                                == current_platform.fp8_dtype()
                                and moe.quant_config.block_shape
                                == DEEPEP_QUANT_BLOCK_SHAPE)

            prepare_finalize = DeepEPLLPrepareAndFinalize(
                handle,
                max_tokens_per_rank=moe.max_num_tokens,
                num_dispatchers=all2all_manager.world_size,
                use_fp8_dispatch=use_fp8_dispatch,
            )

        return prepare_finalize

    def maybe_make_prepare_finalize(
        self,
        moe: FusedMoEConfig,
    ) -> Optional[FusedMoEPrepareAndFinalize]:
        if moe.moe_parallel_config.use_all2all_kernels:
            return FusedMoEMethodBase._maybe_make_prepare_finalize(moe)
        else:
            return None

    def init_prepare_finalize(self):
        assert self.moe is not None
        prepare_finalize = self.maybe_make_prepare_finalize(self.moe)

        if prepare_finalize is not None:
            logger.debug("%s for %s(%s)", prepare_finalize.__class__.__name__,
                         self, id(self))
            assert self.topk_indices_dtype is None
            assert self.fused_experts is None, \
                f"Attempt to override experts for {id(self)}!"
            self.topk_indices_dtype = prepare_finalize.topk_indices_dtype()
            experts = self.select_gemm_impl(prepare_finalize, self.moe)
            self.fused_experts = FusedMoEModularKernel(
                prepare_finalize,
                experts,
            )

    def select_gemm_impl(
        self,
        prepare_finalize: FusedMoEPrepareAndFinalize,
        moe: FusedMoEConfig,
    ) -> FusedMoEPermuteExpertsUnpermute:
        # based on the all2all implementation, select the appropriate
        # gemm implementation
        raise NotImplementedError(
            f"{self.__class__.__name__} must select appropriate gemm "
            "implementation based on the prepare_finalize")

    @abstractmethod
    def apply(
        self,
        layer: torch.nn.Module,
        x: torch.Tensor,
        router_logits: torch.Tensor,
        top_k: int,
        renormalize: bool,
        use_grouped_topk: bool = False,
        topk_group: Optional[int] = None,
        num_expert_group: Optional[int] = None,
        global_num_experts: int = -1,
        expert_map: Optional[torch.Tensor] = None,
        custom_routing_function: Optional[Callable] = None,
        scoring_func: str = "softmax",
        e_score_correction_bias: Optional[torch.Tensor] = None,
        apply_router_weight_on_input: bool = False,
        activation: str = "silu",
        enable_eplb: bool = False,
        expert_load_view: Optional[torch.Tensor] = None,
        logical_to_physical_map: Optional[torch.Tensor] = None,
        logical_replica_count: Optional[torch.Tensor] = None,
    ) -> torch.Tensor:
        raise NotImplementedError


@CustomOp.register("unquantized_fused_moe")
class UnquantizedFusedMoEMethod(FusedMoEMethodBase, CustomOp):
    """MoE method without quantization."""

    def __init__(self, moe: FusedMoEConfig):
        super().__init__(moe)
        self.has_bias = self.moe.has_bias
        self.rocm_aiter_moe_enabled = is_rocm_aiter_moe_enabled()
        self.rocm_aiter_use_asm = (self.rocm_aiter_moe_enabled
                                   and envs.VLLM_ROCM_USE_AITER_ASMMOE)
        if self.rocm_aiter_moe_enabled:
            from .rocm_aiter_fused_moe import rocm_aiter_fused_experts
            self.rocm_aiter_fused_experts = rocm_aiter_fused_experts
        else:
            self.rocm_aiter_fused_experts = None  # type: ignore

    def select_gemm_impl(
        self,
        prepare_finalize: FusedMoEPrepareAndFinalize,
        # TODO(bnell): Remove. Every layer should have an moe config object.
        moe: FusedMoEConfig,
    ) -> FusedMoEPermuteExpertsUnpermute:
        if (prepare_finalize.activation_format ==
                FusedMoEActivationFormat.BatchedExperts):
            logger.debug("BatchedTritonExperts %s", self.moe)
            return BatchedTritonExperts(
                max_num_tokens=self.moe.max_num_tokens,
                num_dispatchers=prepare_finalize.num_dispatchers(),
            )
        else:
            logger.debug("TritonExperts %s", self.moe)
            return TritonExperts()

    def create_weights(self, layer: torch.nn.Module, num_experts: int,
                       hidden_size: int, intermediate_size_per_partition: int,
                       params_dtype: torch.dtype, **extra_weight_attrs):
        # Fused gate_up_proj (column parallel)
        w13_weight = torch.nn.Parameter(torch.empty(
            num_experts,
            2 * intermediate_size_per_partition,
            hidden_size,
            dtype=params_dtype),
                                        requires_grad=False)
        layer.register_parameter("w13_weight", w13_weight)
        set_weight_attrs(w13_weight, extra_weight_attrs)
        if self.has_bias:
            w13_bias = torch.nn.Parameter(torch.zeros(
                num_experts,
                2 * intermediate_size_per_partition,
                dtype=params_dtype),
                                          requires_grad=False)
            layer.register_parameter("w13_bias", w13_bias)
            set_weight_attrs(w13_bias, extra_weight_attrs)
        # down_proj (row parallel)
        w2_weight = torch.nn.Parameter(torch.empty(
            num_experts,
            hidden_size,
            intermediate_size_per_partition,
            dtype=params_dtype),
                                       requires_grad=False)
        layer.register_parameter("w2_weight", w2_weight)
        set_weight_attrs(w2_weight, extra_weight_attrs)
        if self.has_bias:
            w2_bias = torch.nn.Parameter(torch.zeros(num_experts,
                                                     hidden_size,
                                                     dtype=params_dtype),
                                         requires_grad=False)
            layer.register_parameter("w2_bias", w2_bias)
            set_weight_attrs(w2_bias, extra_weight_attrs)

    def _maybe_pad_weight(self, weight: torch.Tensor) -> torch.Tensor:
        # Pad the weight tensor. This is an optimization on ROCm platform, which
        # can benefit from tensors located far enough from one another in memory
        if (envs.VLLM_ROCM_MOE_PADDING and current_platform.is_rocm()
                and weight.stride(-1) == 1
                and (weight.stride(-2) * weight.element_size()) % 512 == 0):
            num_pad = 256 // weight.element_size()
            weight = F.pad(weight, (0, num_pad), "constant", 0)[..., :-num_pad]
            torch.cuda.empty_cache()
        return weight

    def process_weights_after_loading(self, layer: torch.nn.Module) -> None:
        super().process_weights_after_loading(layer)

        # Padding the weight for better performance on ROCm
        layer.w13_weight.data = self._maybe_pad_weight(layer.w13_weight.data)
        layer.w2_weight.data = self._maybe_pad_weight(layer.w2_weight.data)
        # Lazy import to avoid importing triton.
        from vllm.model_executor.layers.fused_moe.rocm_aiter_fused_moe import (
            shuffle_weights)

        if self.rocm_aiter_moe_enabled:
            shuffled_w13, shuffled_w2 = shuffle_weights(
                layer.w13_weight.data, layer.w2_weight.data)

            layer.w13_weight.data = shuffled_w13
            layer.w2_weight.data = shuffled_w2

        if current_platform.is_xpu():
            import intel_extension_for_pytorch as ipex
            layer.ipex_fusion = ipex.llm.modules.GatedMLPMOE(
                layer.w13_weight,
                layer.w2_weight,
                use_prepack=True,
            )
        elif current_platform.is_cpu():
            if current_platform.get_cpu_architecture() == CpuArchEnum.X86:
                from vllm.model_executor.layers.fused_moe import cpu_fused_moe
                dtype = layer.w13_weight.dtype
                if (envs.VLLM_CPU_SGL_KERNEL
                        and torch._C._cpu._is_amx_tile_supported()
                        and dtype == torch.bfloat16):
                    packed_w13_weight = torch.ops._C.convert_weight_packed(
                        layer.w13_weight)
                    assert packed_w13_weight.size() == layer.w13_weight.size()
                    layer.w13_weight.copy_(packed_w13_weight)
                    del packed_w13_weight
                    packed_w2_weight = torch.ops._C.convert_weight_packed(
                        layer.w2_weight)
                    assert packed_w2_weight.size() == layer.w2_weight.size()
                    layer.w2_weight.copy_(packed_w2_weight)
                    layer.cpu_fused_moe = cpu_fused_moe.SGLFusedMOE(layer)
                else:
                    layer.cpu_fused_moe = cpu_fused_moe.IPEXFusedMOE(layer)
            else:
                raise NotImplementedError("CPU MOE only supports x86 arch.")

    def apply(
        self,
        layer: torch.nn.Module,
        x: torch.Tensor,
        router_logits: torch.Tensor,
        top_k: int,
        renormalize: bool,
        use_grouped_topk: bool = False,
        topk_group: Optional[int] = None,
        num_expert_group: Optional[int] = None,
        global_num_experts: int = -1,
        expert_map: Optional[torch.Tensor] = None,
        custom_routing_function: Optional[Callable] = None,
        scoring_func: str = "softmax",
        e_score_correction_bias: Optional[torch.Tensor] = None,
        apply_router_weight_on_input: bool = False,
        activation: str = "silu",
        enable_eplb: bool = False,
        expert_load_view: Optional[torch.Tensor] = None,
        logical_to_physical_map: Optional[torch.Tensor] = None,
        logical_replica_count: Optional[torch.Tensor] = None,
    ) -> torch.Tensor:
        if enable_eplb:
            assert expert_load_view is not None
            assert logical_to_physical_map is not None
            assert logical_replica_count is not None
            assert isinstance(layer, FusedMoE)

        return self.forward(
            x=x,
            layer=layer,
            router_logits=router_logits,
            top_k=top_k,
            renormalize=renormalize,
            use_grouped_topk=use_grouped_topk,
            topk_group=topk_group,
            num_expert_group=num_expert_group,
            global_num_experts=global_num_experts,
            expert_map=expert_map,
            custom_routing_function=custom_routing_function,
            scoring_func=scoring_func,
            e_score_correction_bias=e_score_correction_bias,
            activation=activation,
            apply_router_weight_on_input=apply_router_weight_on_input,
            enable_eplb=enable_eplb,
            expert_load_view=expert_load_view,
            logical_to_physical_map=logical_to_physical_map,
            logical_replica_count=logical_replica_count,
        )

    def forward_cuda(
        self,
        layer: torch.nn.Module,
        x: torch.Tensor,
        use_grouped_topk: bool,
        top_k: int,
        router_logits: torch.Tensor,
        renormalize: bool,
        topk_group: Optional[int] = None,
        num_expert_group: Optional[int] = None,
        global_num_experts: int = -1,
        expert_map: Optional[torch.Tensor] = None,
        custom_routing_function: Optional[Callable] = None,
        scoring_func: str = "softmax",
        e_score_correction_bias: Optional[torch.Tensor] = None,
        apply_router_weight_on_input: bool = False,
        activation: str = "silu",
        enable_eplb: bool = False,
        expert_load_view: Optional[torch.Tensor] = None,
        logical_to_physical_map: Optional[torch.Tensor] = None,
        logical_replica_count: Optional[torch.Tensor] = None,
    ) -> torch.Tensor:

        topk_weights, topk_ids = FusedMoE.select_experts(
            hidden_states=x,
            router_logits=router_logits,
            use_grouped_topk=use_grouped_topk,
            top_k=top_k,
            renormalize=renormalize,
            topk_group=topk_group,
            num_expert_group=num_expert_group,
            custom_routing_function=custom_routing_function,
            scoring_func=scoring_func,
            e_score_correction_bias=e_score_correction_bias,
            indices_type=self.topk_indices_dtype,
            enable_eplb=enable_eplb,
            expert_map=expert_map,
            expert_load_view=expert_load_view,
            logical_to_physical_map=logical_to_physical_map,
            logical_replica_count=logical_replica_count)

        if self.rocm_aiter_moe_enabled:
            return self.rocm_aiter_fused_experts(
                hidden_states=x,
                w1=layer.w13_weight,
                w2=layer.w2_weight,
                topk_weights=topk_weights,
                topk_ids=topk_ids,
                expert_map=expert_map,
                activation=activation,
<<<<<<< HEAD
                apply_router_weight_on_input=apply_router_weight_on_input,
                use_asm=self.rocm_aiter_use_asm)
        else:
=======
                apply_router_weight_on_input=apply_router_weight_on_input)
        elif self.fused_experts is not None:
            if self.has_bias:
                raise ValueError(
                    "FusedMoEModularKernel does not support bias.")
>>>>>>> 89657a55
            return self.fused_experts(
                hidden_states=x,
                w1=layer.w13_weight,
                w2=layer.w2_weight,
                topk_weights=topk_weights,
                topk_ids=topk_ids,
                inplace=True,
                activation=activation,
                apply_router_weight_on_input=apply_router_weight_on_input,
                global_num_experts=global_num_experts,
                expert_map=expert_map,
            )
        else:
            assert fused_experts is not None
            return fused_experts(
                hidden_states=x,
                w1=layer.w13_weight,
                w2=layer.w2_weight,
                w1_bias=layer.w13_bias if self.has_bias else None,
                w2_bias=layer.w2_bias if self.has_bias else None,
                topk_weights=topk_weights,
                topk_ids=topk_ids,
                inplace=True,
                activation=activation,
                apply_router_weight_on_input=apply_router_weight_on_input,
                global_num_experts=global_num_experts,
                expert_map=expert_map,
            )

    def forward_cpu(
        self,
        layer: torch.nn.Module,
        x: torch.Tensor,
        use_grouped_topk: bool,
        top_k: int,
        router_logits: torch.Tensor,
        renormalize: bool,
        topk_group: Optional[int] = None,
        num_expert_group: Optional[int] = None,
        global_num_experts: int = -1,
        expert_map: Optional[torch.Tensor] = None,
        custom_routing_function: Optional[Callable] = None,
        scoring_func: str = "softmax",
        e_score_correction_bias: Optional[torch.Tensor] = None,
        apply_router_weight_on_input: bool = False,
        activation: str = "silu",
        enable_eplb: bool = False,
        expert_load_view: Optional[torch.Tensor] = None,
        logical_to_physical_map: Optional[torch.Tensor] = None,
        logical_replica_count: Optional[torch.Tensor] = None,
    ):
        if enable_eplb is not False or expert_load_view is not None or \
                logical_to_physical_map is not None or \
                logical_replica_count is not None:
            raise NotImplementedError("Expert load balancing is not supported "
                                      "for CPU.")
        return layer.cpu_fused_moe(
            layer,
            x,
            use_grouped_topk,
            top_k,
            router_logits,
            renormalize,
            topk_group,
            num_expert_group,
            global_num_experts,
            expert_map,
            custom_routing_function,
            scoring_func,
            e_score_correction_bias,
            apply_router_weight_on_input,
            activation,
        )

    def forward_xpu(
        self,
        layer: torch.nn.Module,
        x: torch.Tensor,
        use_grouped_topk: bool,
        top_k: int,
        router_logits: torch.Tensor,
        renormalize: bool,
        topk_group: Optional[int] = None,
        num_expert_group: Optional[int] = None,
        global_num_experts: int = -1,
        expert_map: Optional[torch.Tensor] = None,
        custom_routing_function: Optional[Callable] = None,
        scoring_func: str = "softmax",
        e_score_correction_bias: Optional[torch.Tensor] = None,
        apply_router_weight_on_input: bool = False,
        activation: str = "silu",
        enable_eplb: bool = False,
        expert_load_view: Optional[torch.Tensor] = None,
        logical_to_physical_map: Optional[torch.Tensor] = None,
        logical_replica_count: Optional[torch.Tensor] = None,
    ):
        if enable_eplb is not False or expert_load_view is not None or \
                logical_to_physical_map is not None or \
                logical_replica_count is not None:
            raise NotImplementedError("Expert load balancing is not supported "
                                      "for XPU.")
        assert custom_routing_function is None
        return layer.ipex_fusion(
            x,
            use_grouped_topk,
            top_k,
            router_logits,
            renormalize,
            topk_group,
            num_expert_group,
        )

    def forward_tpu(
        self,
        layer: torch.nn.Module,
        x: torch.Tensor,
        use_grouped_topk: bool,
        top_k: int,
        router_logits: torch.Tensor,
        renormalize: bool,
        topk_group: Optional[int] = None,
        num_expert_group: Optional[int] = None,
        global_num_experts: int = -1,
        expert_map: Optional[torch.Tensor] = None,
        custom_routing_function: Optional[Callable] = None,
        scoring_func: str = "softmax",
        e_score_correction_bias: Optional[torch.Tensor] = None,
        apply_router_weight_on_input: bool = False,
        activation: str = "silu",
        enable_eplb: bool = False,
        expert_load_view: Optional[torch.Tensor] = None,
        logical_to_physical_map: Optional[torch.Tensor] = None,
        logical_replica_count: Optional[torch.Tensor] = None,
    ) -> torch.Tensor:
        assert not use_grouped_topk
        assert num_expert_group is None
        assert topk_group is None
        assert custom_routing_function is None
        assert apply_router_weight_on_input is False
        if scoring_func != "softmax":
            raise NotImplementedError(
                "Only softmax scoring function is supported for TPU.")
        if e_score_correction_bias is not None:
            raise NotImplementedError(
                "Expert score correction bias is not supported for TPU.")
        assert activation == "silu", f"{activation} is not supported for TPU."
        if enable_eplb is not False or expert_load_view is not None or \
                logical_to_physical_map is not None or \
                logical_replica_count is not None:
            raise NotImplementedError("Expert load balancing is not supported "
                                      "for TPU.")
        return fused_moe_pallas(hidden_states=x,
                                w1=layer.w13_weight,
                                w2=layer.w2_weight,
                                topk=top_k,
                                gating_output=router_logits,
                                global_num_experts=global_num_experts,
                                expert_map=expert_map,
                                renormalize=renormalize)

    if current_platform.is_tpu():
        forward_native = forward_tpu
    elif current_platform.is_cpu():
        forward_native = forward_cpu
    else:
        forward_native = forward_cuda


def determine_expert_map(
        ep_size: int, ep_rank: int,
        global_num_experts: int) -> tuple[int, Optional[torch.Tensor]]:
    """
        Calculates how many experts should be assigned to each rank for EP and
        creates a mapping from global to local expert index. Experts are
        distributed evenly across ranks. Any remaining are assigned to the
        last rank.

        Args:
            ep_size (int): The size of the expert parallel group
            global_num_experts (int): The total number of experts in the model.

        Returns:
            tuple[int, Optional[torch.Tensor]]: A tuple containing:
                - local_num_experts (int): The number of experts assigned
                    to the current rank.
                - expert_map (Optional[torch.Tensor]): A tensor of shape
                    (global_num_experts,) mapping from global to local index.
                    Contains -1 for experts not assigned to the current rank.
                    Returns None if ep_size is 1.
        """
    assert ep_size > 0
    if ep_size == 1:
        return (global_num_experts, None)

    # Distribute experts as evenly as possible to each rank.
    base_experts = global_num_experts // ep_size
    remainder = global_num_experts % ep_size
    if ep_rank < remainder:
        local_num_experts = base_experts + 1
    else:
        local_num_experts = base_experts

    # Create a tensor of size num_experts filled with -1
    expert_map = torch.full((global_num_experts, ), -1, dtype=torch.int32)
    # Create a expert map for the local experts
    start_idx = ep_rank * base_experts + min(ep_rank, remainder)
    expert_map[start_idx:start_idx + local_num_experts] = torch.arange(
        0, local_num_experts, dtype=torch.int32)
    return (local_num_experts, expert_map)


@CustomOp.register("fused_moe")
class FusedMoE(CustomOp):
    """FusedMoE layer for MoE models.

    This layer contains both MergedColumnParallel weights (gate_up_proj /
    w13) and RowParallelLinear weights (down_proj/ w2).

    Note: Mixtral uses w1, w2, and w3 for gate, up, and down_proj. We
    copy that naming convention here and handle any remapping in the
    load_weights function in each model implementation.

    Args:
        num_experts: Number of experts in the model
        top_k: Number of experts selected for each token
        hidden_size: Input hidden state size of the transformer
        intermediate_size: Intermediate size of the experts
        params_dtype: Data type for the parameters.
        reduce_results: Whether to all all_reduce on the output of the layer
        renomalize: Whether to renormalize the logits in the fused_moe kernel
        quant_config: Quantization configure.
        enable_eplb: Whether to enable expert parallelism load balancer.
    """

    def __init__(
        self,
        num_experts: int,  # Global number of experts
        top_k: int,
        hidden_size: int,
        intermediate_size: int,
        params_dtype: Optional[torch.dtype] = None,
        reduce_results: bool = False,
        renormalize: bool = True,
        use_grouped_topk: bool = False,
        num_expert_group: Optional[int] = None,
        topk_group: Optional[int] = None,
        quant_config: Optional[QuantizationConfig] = None,
        tp_size: Optional[int] = None,
        ep_size: Optional[int] = None,
        dp_size: Optional[int] = None,
        prefix: str = "",
        custom_routing_function: Optional[Callable] = None,
        scoring_func: str = "softmax",
        e_score_correction_bias: Optional[torch.Tensor] = None,
        apply_router_weight_on_input: bool = False,
        activation: str = "silu",
        enable_eplb: bool = False,
        num_redundant_experts: int = 0,
        has_bias: bool = False,
    ):
        super().__init__()
        if params_dtype is None:
            params_dtype = torch.get_default_dtype()
        self.params_dtype = params_dtype

        tp_size_ = (tp_size if tp_size is not None else
                    get_tensor_model_parallel_world_size())
        dp_size_ = (dp_size
                    if dp_size is not None else get_dp_group().world_size)

        vllm_config = get_current_vllm_config()
        self.moe_parallel_config: FusedMoEParallelConfig = (
            FusedMoEParallelConfig.make(
                tp_size_=tp_size_,
                dp_size_=dp_size_,
                vllm_parallel_config=vllm_config.parallel_config))

        self.global_num_experts = num_experts + num_redundant_experts

        # we padding globally so EP buffer allocation works
        if (quant_config and quant_config.get_name() == "mxfp4"
                and (current_platform.is_rocm()
                     or envs.VLLM_USE_FLASHINFER_MOE_MXFP4_MXFP8
                     or envs.VLLM_USE_FLASHINFER_MOE_MXFP4_BF16)):
            hidden_size = round_up(hidden_size, 256)

        # For smuggling this layer into the fused moe custom op
        compilation_config = vllm_config.compilation_config
        if prefix in compilation_config.static_forward_context:
            raise ValueError("Duplicate layer name: {}".format(prefix))
        compilation_config.static_forward_context[prefix] = self
        self.layer_name = prefix

        self.enable_eplb = enable_eplb
        self.expert_load_view: Optional[torch.Tensor] = None
        self.logical_to_physical_map: Optional[torch.Tensor] = None
        self.logical_replica_count: Optional[torch.Tensor] = None

        # Determine expert maps
        if self.use_ep:
            if self.enable_eplb:
                assert self.global_num_experts % self.ep_size == 0, \
                    "EPLB currently only supports even distribution of " \
                    "experts across ranks."
            else:
                assert num_redundant_experts == 0, \
                    "Redundant experts are only supported with EPLB."
            self.local_num_experts, self.expert_map = determine_expert_map(
                ep_size=self.ep_size,
                ep_rank=self.ep_rank,
                global_num_experts=self.global_num_experts)
        else:
            self.local_num_experts, self.expert_map = (self.global_num_experts,
                                                       None)

        self.top_k = top_k

        assert intermediate_size % self.tp_size == 0
        self.hidden_size = hidden_size
        self.intermediate_size_per_partition = intermediate_size // self.tp_size
        self.reduce_results = reduce_results
        self.renormalize = renormalize
        self.use_grouped_topk = use_grouped_topk
        if self.use_grouped_topk:
            assert num_expert_group is not None and topk_group is not None
        self.num_expert_group = num_expert_group
        self.topk_group = topk_group
        self.custom_routing_function = custom_routing_function
        self.scoring_func = scoring_func
        self.e_score_correction_bias = e_score_correction_bias
        self.apply_router_weight_on_input = apply_router_weight_on_input
        self.activation = activation

        if self.scoring_func != "softmax" and not self.use_grouped_topk:
            raise ValueError("Only softmax scoring function is supported for "
                             "non-grouped topk.")

        if vllm_config.model_config is not None:
            model_dtype = vllm_config.model_config.dtype
        else:
            # TODO (bnell): This is a hack to get test_mixtral_moe to work
            # since model_config is not set in the pytest test.
            model_dtype = params_dtype

        moe = FusedMoEConfig.make(num_experts=self.global_num_experts,
                                  experts_per_token=top_k,
                                  hidden_dim=hidden_size,
                                  num_local_experts=self.local_num_experts,
                                  moe_parallel_config=self.moe_parallel_config,
                                  in_dtype=model_dtype,
                                  max_num_tokens=envs.VLLM_MOE_DP_CHUNK_SIZE,
                                  quant_config=quant_config,
                                  has_bias=has_bias)
        self.moe_config = moe
        self.quant_config = quant_config

        # Note: get_quant_method will look at the layer's local_num_experts
        # for heuristic purposes, so it must be initialized first.
        quant_method: Optional[QuantizeMethodBase] = None
        quant_method = (UnquantizedFusedMoEMethod(moe) if quant_config is None
                        else quant_config.get_quant_method(self, prefix))

        assert quant_method is not None
        assert isinstance(quant_method, FusedMoEMethodBase)
        self.quant_method = quant_method

        if self.enable_eplb:
            from vllm.model_executor.layers.quantization.fp8 import (
                Fp8MoEMethod)
            if not isinstance(quant_method,
                              (Fp8MoEMethod, UnquantizedFusedMoEMethod)):
                # TODO: Add support for additional quantization methods.
                # The implementation for other quantization methods does not
                # contain essential differences, but the current quant API
                # design causes duplicated work when extending to new
                # quantization methods, so I'm leaving it for now.
                # If you plan to add support for more quantization methods,
                # please refer to the implementation in `Fp8MoEMethod`.
                raise NotImplementedError("EPLB is only supported for FP8 "
                                          "quantization for now.")

        moe_quant_params = {
            "num_experts": self.local_num_experts,
            "hidden_size": hidden_size,
            "intermediate_size_per_partition":
            self.intermediate_size_per_partition,
            "params_dtype": params_dtype,
            "weight_loader": self.weight_loader,
        }
        # need full intermediate size pre-sharding for WNA16 act order
        if (self.quant_method.__class__.__name__
                in ("GPTQMarlinMoEMethod",
                    "CompressedTensorsWNA16MarlinMoEMethod",
                    "CompressedTensorsWNA16MoEMethod")):
            moe_quant_params["intermediate_size_full"] = intermediate_size

        self.quant_method.create_weights(layer=self, **moe_quant_params)

        # Chunked all2all staging tensor
        self.batched_hidden_states: Optional[torch.Tensor] = None
        self.batched_router_logits: Optional[torch.Tensor] = None
        if (self.moe_parallel_config.use_pplx_kernels
                or self.moe_parallel_config.use_deepep_ll_kernels
                or self.moe_parallel_config.use_flashinfer_cutlass_kernels):
            self.batched_hidden_states = torch.zeros(
                (moe.max_num_tokens, self.hidden_size),
                dtype=moe.in_dtype,
                device=torch.cuda.current_device())

            # Note here we use `num_experts` which is logical expert count
            self.batched_router_logits = torch.zeros(
                (moe.max_num_tokens, num_experts),
                dtype=moe.in_dtype,
                device=torch.cuda.current_device())

    @property
    def tp_size(self):
        return self.moe_parallel_config.tp_size

    @property
    def dp_size(self):
        return self.moe_parallel_config.dp_size

    @property
    def ep_size(self):
        return self.moe_parallel_config.ep_size

    @property
    def tp_rank(self):
        return self.moe_parallel_config.tp_rank

    @property
    def dp_rank(self):
        return self.moe_parallel_config.dp_rank

    @property
    def ep_rank(self):
        return self.moe_parallel_config.ep_rank

    @property
    def use_ep(self):
        return self.moe_parallel_config.use_ep

    @property
    def use_pplx_kernels(self):
        return self.moe_parallel_config.use_pplx_kernels

    @property
    def use_deepep_ht_kernels(self):
        return self.moe_parallel_config.use_deepep_ht_kernels

    @property
    def use_deepep_ll_kernels(self):
        return self.moe_parallel_config.use_deepep_ll_kernels

    @property
    def use_flashinfer_cutlass_kernels(self):
        return self.moe_parallel_config.use_flashinfer_cutlass_kernels

    def update_expert_map(self):
        # ep_size and ep_rank should already be updated
        assert self.expert_map is not None
        with self.expert_map.device:
            self.local_num_experts, self.expert_map = determine_expert_map(
                ep_size=self.ep_size,
                ep_rank=self.ep_rank,
                global_num_experts=self.global_num_experts)

    def _load_per_tensor_weight_scale(self, shard_id: str,
                                      param: torch.nn.Parameter,
                                      loaded_weight: torch.Tensor,
                                      expert_id: int):
        param_data = param.data
        # for per tensor weight quantization
        if shard_id in ("w1", "w3"):
            # We have to keep the weight scales of w1 and w3 because
            # we need to re-quantize w1/w3 weights after weight loading.
            idx = 0 if shard_id == "w1" else 1
            param_data[expert_id][idx] = loaded_weight
        # If we are in the row parallel case (down_proj)
        elif shard_id == "w2":
            param_data[expert_id] = loaded_weight

    def _load_combined_w13_weight_scale(self, shard_dim: int,
                                        loaded_weight: torch.Tensor,
                                        param: torch.Tensor, tp_rank: int):
        """
        Load w13 weight scales assuming that w1 weight scales and w3 weight
        scales are stored in the same loaded_weight tensor.
        """
        shard_size = param.shape[shard_dim]
        loaded_weight = loaded_weight.narrow(shard_dim, shard_size * tp_rank,
                                             shard_size)
        param.copy_(loaded_weight)

    def _load_model_weight_or_group_weight_scale(self,
                                                 shard_dim: int,
                                                 expert_data: torch.Tensor,
                                                 shard_id: str,
                                                 loaded_weight: torch.Tensor,
                                                 tp_rank: int,
                                                 load_full_w2: bool = False):
        """
        Load grouped weight scales for group quantization or model weights
            :param shard_dim: dimension to shard
            :param expert_data: parameter for a particular expert
            :param shard_id: either w1, w2, or w3
            :param loaded_weight: checkpoint weight to load into the param
            :param tp_rank: tensor parallel rank
            :param load_full_w2: whether or not the w2 loaded should be sharded.
        """
        if shard_id == "w2":
            # In the case where we have actorder/g_idx, we do not partition the
            # w2 scales, as indicated by `load_full` argument, for all tp cases
            self._load_w2(shard_dim=shard_dim,
                          loaded_weight=loaded_weight,
                          expert_data=expert_data,
                          tp_rank=tp_rank,
                          load_full=load_full_w2)
        elif shard_id in ("w1", "w3"):
            self._load_w13(shard_id=shard_id,
                           shard_dim=shard_dim,
                           loaded_weight=loaded_weight,
                           expert_data=expert_data,
                           tp_rank=tp_rank)

    def _load_per_channel_weight_scale(self, expert_data: torch.Tensor,
                                       shard_dim: int, shard_id: str,
                                       loaded_weight: torch.Tensor,
                                       tp_rank: int):
        # for per channel weight quantization
        if shard_id == "w2":
            expert_data.copy_(loaded_weight)
        elif shard_id in ("w1", "w3"):
            self._load_w13(shard_id=shard_id,
                           shard_dim=shard_dim,
                           loaded_weight=loaded_weight,
                           expert_data=expert_data,
                           tp_rank=tp_rank)

    def _load_w13(self,
                  expert_data: torch.Tensor,
                  shard_dim: int,
                  shard_id: str,
                  loaded_weight: torch.Tensor,
                  tp_rank: int,
                  load_full: bool = False):

        # Index the loaded weight for tp sharding.
        # gate_up_proj: "MergedColumnParallel", so tp sharding on output_dim
        shard_size = expert_data.shape[shard_dim] // 2
        if not load_full:
            loaded_weight = loaded_weight.narrow(shard_dim,
                                                 shard_size * tp_rank,
                                                 shard_size)
        # Narrow parameter and load.
        # w1, gate_proj: Load into first logical weight of w13.
        if shard_id == "w1":
            expert_data = expert_data.narrow(shard_dim, 0, shard_size)
        # w3, up_proj: Load into second logical weight of w13.
        else:
            assert shard_id == "w3"
            expert_data = expert_data.narrow(shard_dim, shard_size, shard_size)
        expert_data.copy_(loaded_weight)

    def _load_w2(self,
                 expert_data: torch.Tensor,
                 shard_dim: int,
                 loaded_weight: torch.Tensor,
                 tp_rank: int,
                 load_full: bool = False):

        # Index the loaded weight for tp sharding.
        # down_proj: "RowParallel" so tp sharding on input_dim
        # Narrow parameter and load.
        shard_size = expert_data.shape[shard_dim]
        if not load_full:
            loaded_weight = loaded_weight.narrow(shard_dim,
                                                 shard_size * tp_rank,
                                                 shard_size)
        # w2, down_proj: Load into only logical weight of w2.
        expert_data.copy_(loaded_weight)

    def _load_single_value(self, param: torch.nn.Parameter,
                           loaded_weight: torch.Tensor, expert_id: int):
        param_data = param.data

        # Input scales can be loaded directly and should be equal.
        param_data[expert_id] = loaded_weight

    def _load_g_idx(self, shard_id: str, expert_data: torch.Tensor,
                    shard_dim: int, loaded_weight: torch.Tensor, tp_rank: int):

        if shard_id == "w2":
            self._load_w2(shard_dim=shard_dim,
                          loaded_weight=loaded_weight,
                          expert_data=expert_data,
                          tp_rank=tp_rank)
        else:
            assert shard_id in ("w1", "w3")
            expert_data.copy_(loaded_weight)

    def _map_global_expert_id_to_local_expert_id(self, expert_id: int) -> int:
        if self.expert_map is None:
            return expert_id
        return self.expert_map[expert_id].item()

    @overload
    def weight_loader(self, param: torch.nn.Parameter,
                      loaded_weight: torch.Tensor, weight_name: str,
                      shard_id: str, expert_id: int,
                      return_success: Literal[False]) -> None:
        ...

    @overload
    def weight_loader(self, param: torch.nn.Parameter,
                      loaded_weight: torch.Tensor, weight_name: str,
                      shard_id: str, expert_id: int,
                      return_success: Literal[True]) -> bool:
        ...

    def weight_loader(self,
                      param: torch.nn.Parameter,
                      loaded_weight: torch.Tensor,
                      weight_name: str,
                      shard_id: str,
                      expert_id: int,
                      return_success: bool = False) -> Optional[bool]:

        if self.quant_config and self.quant_config.get_name() == "mxfp4":
            # (FIXME) for gpt-oss all experts are combined
            if "bias" in weight_name:
                dim1 = loaded_weight.shape[1]
                param.data[:, :dim1].copy_(loaded_weight)
            else:
                dim1 = loaded_weight.shape[1]
                dim2 = loaded_weight.shape[2]
                param.data[:, :dim1, :dim2].copy_(loaded_weight)
            return True if return_success else None

        expert_id = self._map_global_expert_id_to_local_expert_id(expert_id)
        if expert_id == -1:
            # Failed to load this param since it's not local to this rank
            return False if return_success else None
        # Hereafter, `expert_id` is local physical id

        quant_method_name = self.quant_method.__class__.__name__
        # compressed-tensors checkpoints with packed weights are stored flipped
        # TODO (mgoin): check self.quant_method.quant_config.quant_format
        # against known CompressionFormat enum values that have this quality
        if self.quant_method.__class__.__name__ in (
                "CompressedTensorsWNA16MarlinMoEMethod",
                "CompressedTensorsWNA16MoEMethod"):
            loaded_weight = loaded_weight.t().contiguous()

        if shard_id not in ("w1", "w2", "w3"):
            raise ValueError(f"shard_id must be ['w1','w2','w3'] but "
                             f"got {shard_id}.")

        # Fetch the dim to shard the parameter/loaded weight
        # based on the shard id. This will be whatever
        # dimension intermediate_size_per_partition is used.
        SHARD_ID_TO_SHARDED_DIM = {"w1": 0, "w2": 1, "w3": 0}

        is_gguf_weight = getattr(param, "is_gguf_weight", False)
        is_gguf_weight_type = getattr(param, "is_gguf_weight_type", False)
        if is_gguf_weight_type:
            param.weight_type = loaded_weight.item()
            param.data.copy_(loaded_weight)
            return True if return_success else None

        # Case for BitsAndBytes
        use_bitsandbytes_4bit = getattr(param, "use_bitsandbytes_4bit", False)
        if use_bitsandbytes_4bit:
            shard_dim = 0

            expert_data = param.data[expert_id]
            if shard_id == "w2":
                expert_data.copy_(loaded_weight)
            elif shard_id in ("w1", "w3"):
                # BNB inflight quantization has already sharded the weights
                full_load = True
                self._load_w13(
                    shard_id=shard_id,
                    shard_dim=shard_dim,
                    loaded_weight=loaded_weight,
                    expert_data=expert_data,
                    tp_rank=self.tp_rank,
                    load_full=full_load,
                )
            return True if return_success else None

        # is_transposed: if the dim to shard the weight
        # should be flipped. Required by GPTQ, compressed-tensors
        # should be whatever dimension intermediate_size_per_partition is
        is_transposed = getattr(param, "is_transposed", False)
        shard_dim = SHARD_ID_TO_SHARDED_DIM[shard_id]
        if is_transposed:
            shard_dim = int(not shard_dim)

        full_load = len(loaded_weight.shape) == 3
        if full_load:
            shard_dim += 1

        # Materialize GGUF UninitializedParameter
        if is_gguf_weight and isinstance(param, UninitializedParameter):
            final_shape = list(loaded_weight.shape)
            if shard_id in ["w1", "w3"]:
                final_shape[1] *= 2
            final_shape[shard_dim] = final_shape[shard_dim] // self.tp_size
            param.materialize(final_shape, dtype=loaded_weight.dtype)

        expert_data = param.data if full_load else param.data[expert_id]

        # Case input scale: input_scale loading is only supported for fp8
        if "input_scale" in weight_name:
            # this is needed for compressed-tensors only
            loaded_weight = loaded_weight.to(param.data.device)

            if ("compressed" in quant_method_name.lower()
                    and param.data[expert_id] != 1
                    and (param.data[expert_id] - loaded_weight).abs() > 1e-5):
                raise ValueError(
                    "input_scales of w1 and w3 of a layer "
                    f"must be equal. But got {param.data[expert_id]} "
                    f"vs. {loaded_weight}")

            self._load_single_value(param=param,
                                    loaded_weight=loaded_weight,
                                    expert_id=expert_id)
            return True if return_success else None

        # Case g_idx
        if "g_idx" in weight_name:
            self._load_g_idx(shard_dim=0,
                             shard_id=shard_id,
                             loaded_weight=loaded_weight,
                             expert_data=expert_data,
                             tp_rank=self.tp_rank)
            return True if return_success else None

        # TODO @dsikka: ModelOpt should follow the proper MoE loading pattern
        if "ModelOpt" in quant_method_name:
            # Determine per-tensor weight scale patterns based on variant
            # Use the dedicated method instead of brittle string matching
            uses_weight_scale_2 = self.quant_method.uses_weight_scale_2_pattern(
            )

            # Call _load_per_tensor_weight_scale() to load per-tensor (scalar)
            # weights scales.
            # Input scales are always per-tensor.
            # Weight scales: FP4 uses "weight_scale_2" and FP8 uses
            # "weight_scale" for per-tensor scales.
            is_per_tensor = ("weight_scale_2" in weight_name
                             if uses_weight_scale_2 else "weight_scale"
                             in weight_name) or "input_scale" in weight_name
            if is_per_tensor:
                self._load_per_tensor_weight_scale(
                    shard_id=shard_id,
                    param=param,
                    loaded_weight=loaded_weight,
                    expert_id=expert_id,
                )
                return True if return_success else None

            # If the weight is w13_weight_scale and w13_weight_scales are
            # combined into single loaded_weight, call
            # _load_combined_w13_weight_scale() to load it.
            # This is checked by comparing the hidden_out dims of the
            # loaded_weight and the param.
            if "w13_weight_scale" in weight_name:
                loaded_weight_hidden_out = loaded_weight.shape[-2]
                param_hidden_out = param.data.shape[-2] * self.tp_size
                if loaded_weight_hidden_out == param_hidden_out:
                    self._load_combined_w13_weight_scale(
                        shard_dim=shard_dim,
                        loaded_weight=loaded_weight,
                        param=param,
                        tp_rank=self.tp_rank,
                    )
                    return True if return_success else None

            # For other weights, call _load_model_weight_or_group_weight_scale()
            # to load it.
            if "weight" in weight_name:
                self._load_model_weight_or_group_weight_scale(
                    shard_id=shard_id,
                    shard_dim=shard_dim,
                    loaded_weight=loaded_weight,
                    expert_data=expert_data,
                    tp_rank=self.tp_rank)
            return True if return_success else None

        # Case weight scales, zero_points and offset, weight/input global scales
        if ("scale" in weight_name or "zero" in weight_name
                or "offset" in weight_name):
            # load the weight scales and zp based on the quantization scheme
            # supported weight scales/zp can be found in
            # FusedMoeWeightScaleSupported
            # TODO @dsikka: once hardened, refactor to use vLLM Parameters
            # specific to each case
            quant_method = getattr(param, "quant_method", None)
            if quant_method == FusedMoeWeightScaleSupported.CHANNEL.value:
                self._load_per_channel_weight_scale(
                    shard_id=shard_id,
                    shard_dim=shard_dim,
                    loaded_weight=loaded_weight,
                    expert_data=expert_data,
                    tp_rank=self.tp_rank)
            elif quant_method in [
                    FusedMoeWeightScaleSupported.GROUP.value,
                    FusedMoeWeightScaleSupported.BLOCK.value,
            ]:
                self._load_model_weight_or_group_weight_scale(
                    shard_id=shard_id,
                    shard_dim=shard_dim,
                    loaded_weight=loaded_weight,
                    expert_data=expert_data,
                    tp_rank=self.tp_rank,
                    load_full_w2=getattr(param, "load_full_w2", False))
            elif quant_method == FusedMoeWeightScaleSupported.TENSOR.value:
                self._load_per_tensor_weight_scale(shard_id=shard_id,
                                                   param=param,
                                                   loaded_weight=loaded_weight,
                                                   expert_id=expert_id)
            else:
                WEIGHT_SCALE_SUPPORTED = [
                    e.value for e in FusedMoeWeightScaleSupported
                ]
                raise ValueError(
                    f"quant method must be one of {WEIGHT_SCALE_SUPPORTED}")
            return True if return_success else None

        # Case weight_shape
        if "weight_shape" in weight_name:
            # only required by compressed-tensors
            self._load_single_value(param=param,
                                    loaded_weight=loaded_weight,
                                    expert_id=expert_id)
            return True if return_success else None

        # Case model weights
        if "weight" in weight_name:
            self._load_model_weight_or_group_weight_scale(
                shard_id=shard_id,
                shard_dim=shard_dim,
                loaded_weight=loaded_weight,
                expert_data=expert_data,
                tp_rank=self.tp_rank)
            return True if return_success else None

        return False if return_success else None

    def get_expert_weights(self) -> Iterable[torch.Tensor]:
        weights = list(self.named_parameters())
        assert all(weight.is_contiguous() for _, weight in weights)

        # Filter out the non-expert weights.
        # `e_score_correction_bias` is a bias for each logical expert,
        # with shape (num_logical_experts,), not an expert weight.
        NON_EXPERT_WEIGHTS = {
            "e_score_correction_bias",
        }

        return [
            weight.view(self.local_num_experts, -1) for name, weight in weights
            if name not in NON_EXPERT_WEIGHTS
        ]

    def set_eplb_state(
        self,
        moe_layer_idx: int,
        expert_load_view: torch.Tensor,
        logical_to_physical_map: torch.Tensor,
        logical_replica_count: torch.Tensor,
    ) -> None:
        """
        Register the EPLB state in this layer.

        This is used later in forward pass, where we get the expert mapping
        and record the load metrics in `expert_load_view`.
        """
        self.expert_load_view = expert_load_view[moe_layer_idx]
        self.logical_to_physical_map = logical_to_physical_map[moe_layer_idx]
        self.logical_replica_count = logical_replica_count[moe_layer_idx]

    @staticmethod
    def select_experts(
        hidden_states: torch.Tensor,
        router_logits: torch.Tensor,
        top_k: int,
        use_grouped_topk: bool,
        renormalize: bool,
        topk_group: Optional[int] = None,
        num_expert_group: Optional[int] = None,
        custom_routing_function: Optional[Callable] = None,
        scoring_func: str = "softmax",
        e_score_correction_bias: Optional[torch.Tensor] = None,
        indices_type: Optional[torch.dtype] = None,
        enable_eplb: bool = False,
        expert_map: Optional[torch.Tensor] = None,
        expert_load_view: Optional[torch.Tensor] = None,
        logical_to_physical_map: Optional[torch.Tensor] = None,
        logical_replica_count: Optional[torch.Tensor] = None,
    ) -> tuple[torch.Tensor, torch.Tensor]:
        """
        Route the input hidden states to the top-k experts based on the
        router logits.

        Returns:
            (topk_weights, topk_ids) (tuple[torch.Tensor, torch.Tensor]):
            The weights and *global physical* expert ids of the top-k experts.

            **Compatibility**: When EPLB is not enabled, the returned ids are
            equivalent to global logical ids, so should be compatible with
            plain MoE implementations without redundant experts.
        """
        from vllm.model_executor.layers.fused_moe.fused_moe import fused_topk

        # Check if we should use a routing simulation strategy
        routing_strategy = envs.VLLM_MOE_ROUTING_SIMULATION_STRATEGY
        if routing_strategy != "":
            return RoutingSimulator.simulate_routing(
                hidden_states=hidden_states,
                router_logits=router_logits,
                strategy_name=routing_strategy,
                top_k=top_k,
                indices_type=indices_type)

        # DeepSeekv2 uses grouped_top_k
        if use_grouped_topk:
            assert topk_group is not None
            assert num_expert_group is not None
            topk_weights, topk_ids = grouped_topk(
                hidden_states=hidden_states,
                gating_output=router_logits,
                topk=top_k,
                renormalize=renormalize,
                num_expert_group=num_expert_group,
                topk_group=topk_group,
                scoring_func=scoring_func,
                e_score_correction_bias=e_score_correction_bias)
            if indices_type is not None:
                topk_ids = topk_ids.to(dtype=indices_type)
        elif custom_routing_function is None:
            topk_weights, topk_ids, token_expert_indices = fused_topk(
                hidden_states=hidden_states,
                gating_output=router_logits,
                topk=top_k,
                renormalize=renormalize,
                indices_type=indices_type,
            )
        else:
            topk_weights, topk_ids = custom_routing_function(
                hidden_states=hidden_states,
                gating_output=router_logits,
                topk=top_k,
                renormalize=renormalize)
            if indices_type is not None:
                topk_ids = topk_ids.to(dtype=indices_type)

        if enable_eplb:
            assert expert_load_view is not None
            assert logical_to_physical_map is not None
            assert logical_replica_count is not None

            # 1. Convert the logical expert ids to physical expert ids
            # Directly select a random replica for each logical expert

            # TODO: maybe optimize this by using specified kernels,
            # or compute pseudo-random indices by modulo

            # In case `indices_type` is not `torch.long` or `torch.int`,
            # e.g. `torch.uint32` as required by dispatch/combine kernels
            topk_ids_long = topk_ids.long()
            replica_indices = (
                torch.rand_like(topk_ids, dtype=torch.float) *
                logical_replica_count[topk_ids_long]).long().unsqueeze(-1)
            physical_ids = logical_to_physical_map[topk_ids_long].gather(
                -1, replica_indices).squeeze(-1)

            topk_ids = physical_ids

            # 2. Record expert load metrics.

            # TODO(bowen): When using `FusedMoEModularKernel`, this
            # can be done in a more unified way, since
            # `FusedMoEPrepareAndFinalize` will return the expert
            # token count, in some cases directly from the kernel.
            # However, now there are many code paths not using
            # the modular kernel, e.g. calling `fused_experts`,
            # so we decide to keep the logic here.
            #
            # If later refactor moved all the MoE kernel calls
            # to the modular kernel, we can move this logic there
            # to achieve better efficiency.

            # `expert_load_view`: (num_physical_experts,)

            topk_ids_flatten = topk_ids.flatten()

            # Performance optimization:
            # `masked_fill` is significantly faster than `masked_select`
            invalid_mask = topk_ids_flatten < 0
            # Replace invalid expert ids with 0 (just a dummy position)
            # to avoid out-of-bounds errors in scatter_add_
            index = topk_ids_flatten.masked_fill_(invalid_mask, 0)
            # `src` is the valid mask, which is 1 for valid and 0 for invalid
            src = ~invalid_mask

            expert_load_view.scatter_add_(dim=0,
                                          index=index.long(),
                                          src=src.to(expert_load_view))

            topk_ids = topk_ids.to(dtype=indices_type)

        assert topk_ids.dtype == indices_type or indices_type is None

        return topk_weights, topk_ids

    def must_reduce_shared_expert_outputs(self) -> bool:
        """
        The shared_experts are typically computed using the RowParallelLinear
        layer. The result of this function is typically used as
        the reduce_results argument to the module.
        When just tensor-parallel is used, it is not required to reduce
        the shared_experts results immediately. Instead we reduce at the
        once at the end of the MoE op. (Refer to DeepSeekV2MoE module)
        With EP and all2all kernels - this is no longer viable as all
        GPU ranks in DP, produce the complete set of hidden_states.
        Therefore it is required that we reduce the shared_experts output
        early.
        """
        return (self.use_pplx_kernels or self.use_deepep_ht_kernels
                or self.use_deepep_ll_kernels)

    def maybe_all_reduce_tensor_model_parallel(
            self, final_hidden_states: torch.Tensor):
        """
        The pplx combine kernel reduces across GPU ranks by default.
        """
        if (self.use_pplx_kernels or self.use_deepep_ht_kernels
                or self.use_deepep_ll_kernels):
            return final_hidden_states
        else:
            return tensor_model_parallel_all_reduce(final_hidden_states)

    def forward(self, hidden_states: torch.Tensor,
                router_logits: torch.Tensor):
        og_hidden_states = hidden_states.shape[-1]
        if self.hidden_size != og_hidden_states:
            hidden_states = F.pad(hidden_states,
                                  (0, self.hidden_size - og_hidden_states),
                                  mode='constant',
                                  value=0.0)
        # TODO: Once the OOM issue for the TPU backend is resolved, we will
        # switch to using the moe_forward custom op.
        if current_platform.is_tpu():
            return self.forward_impl(hidden_states, router_logits)
        else:
            return torch.ops.vllm.moe_forward(
                hidden_states, router_logits,
                self.layer_name)[..., :og_hidden_states]

    def forward_impl_chunked(self, full_hidden_states: torch.Tensor,
                             full_router_logits: torch.Tensor):
        assert self.batched_hidden_states is not None
        assert self.batched_router_logits is not None
        assert self.batched_hidden_states.dtype == full_hidden_states.dtype
        assert self.batched_router_logits.dtype == full_router_logits.dtype
        # Check size compatibility.
        assert (
            self.batched_hidden_states.size(-1) == full_hidden_states.size(-1))
        assert (
            self.batched_router_logits.size(-1) == full_router_logits.size(-1))

        full_final_hidden_states = torch.empty_like(full_hidden_states)

        def process_chunk(chunk_start, chunk_end, skip_result_store=False):
            chunk_size = chunk_end - chunk_start
            hidden_states = full_hidden_states[chunk_start:chunk_end, :]
            router_logits = full_router_logits[chunk_start:chunk_end, :]

            assert (self.batched_hidden_states.size(0)  # type: ignore
                    >= chunk_size)
            assert (self.batched_router_logits.size(0)  # type: ignore
                    >= chunk_size)
            staged_hidden_states = self.batched_hidden_states[:
                                                              chunk_size, :]  # type: ignore
            staged_router_logits = self.batched_router_logits[:
                                                              chunk_size, :]  # type: ignore
            staged_hidden_states.copy_(hidden_states, non_blocking=True)
            staged_router_logits.copy_(router_logits, non_blocking=True)

            # Matrix multiply.
            final_hidden_states = self.quant_method.apply(
                layer=self,
                x=staged_hidden_states,
                router_logits=staged_router_logits,
                top_k=self.top_k,
                renormalize=self.renormalize,
                use_grouped_topk=self.use_grouped_topk,
                global_num_experts=self.global_num_experts,
                expert_map=self.expert_map,
                topk_group=self.topk_group,
                num_expert_group=self.num_expert_group,
                custom_routing_function=self.custom_routing_function,
                scoring_func=self.scoring_func,
                e_score_correction_bias=self.e_score_correction_bias,
                activation=self.activation,
                enable_eplb=self.enable_eplb,
                expert_load_view=self.expert_load_view,
                logical_to_physical_map=self.logical_to_physical_map,
                logical_replica_count=self.logical_replica_count,
            )

            if not skip_result_store:
                full_final_hidden_states[chunk_start:chunk_end, :].copy_(
                    final_hidden_states, non_blocking=True)

        ctx = get_forward_context()
        # flashinfer_cutlass_kernels can handle: optional DP + TP/EP
        max_tokens_across_dp = ctx.dp_metadata.max_tokens_across_dp_cpu
        moe_dp_chunk_size_per_rank = self.moe_config.max_num_tokens
        num_tokens = full_hidden_states.size(0)
        for chunk_idx, chunk_start_ in enumerate(
                range(0, max_tokens_across_dp, moe_dp_chunk_size_per_rank)):
            chunk_start = chunk_start_
            chunk_end = min(chunk_start + moe_dp_chunk_size_per_rank,
                            max_tokens_across_dp)
            # clamp start and end
            chunk_start = min(chunk_start, num_tokens - 1)
            chunk_end = min(chunk_end, num_tokens)
            with ctx.dp_metadata.chunked_sizes(moe_dp_chunk_size_per_rank,
                                               chunk_idx):
                process_chunk(chunk_start,
                              chunk_end,
                              skip_result_store=chunk_start_ >= num_tokens)

        return full_final_hidden_states

    def forward_impl(self, hidden_states: torch.Tensor,
                     router_logits: torch.Tensor):
        assert self.quant_method is not None
        # Route to the chunked forward path using the FlashInfer Cutlass kernel
        # only when data parallelism (DP) is enabled.
        use_flashinfer_cutlass_kernels = (
            self.dp_size > 1
            and self.moe_parallel_config.use_flashinfer_cutlass_kernels)
        if (self.moe_parallel_config.use_pplx_kernels
                or self.moe_parallel_config.use_deepep_ll_kernels
                or use_flashinfer_cutlass_kernels):
            return self.forward_impl_chunked(hidden_states, router_logits)

        do_naive_dispatch_combine: bool = (
            self.dp_size > 1
            and not self.moe_parallel_config.use_deepep_ht_kernels
            and not self.moe_parallel_config.use_flashinfer_cutlass_kernels)
        if do_naive_dispatch_combine:
            hidden_states, router_logits = get_ep_group().dispatch(
                hidden_states, router_logits)

        # Matrix multiply.
        final_hidden_states = self.quant_method.apply(
            layer=self,
            x=hidden_states,
            router_logits=router_logits,
            top_k=self.top_k,
            renormalize=self.renormalize,
            use_grouped_topk=self.use_grouped_topk,
            global_num_experts=self.global_num_experts,
            expert_map=self.expert_map,
            topk_group=self.topk_group,
            num_expert_group=self.num_expert_group,
            custom_routing_function=self.custom_routing_function,
            scoring_func=self.scoring_func,
            e_score_correction_bias=self.e_score_correction_bias,
            activation=self.activation,
            apply_router_weight_on_input=self.apply_router_weight_on_input,
            enable_eplb=self.enable_eplb,
            expert_load_view=self.expert_load_view,
            logical_to_physical_map=self.logical_to_physical_map,
            logical_replica_count=self.logical_replica_count,
        )

        if do_naive_dispatch_combine:
            final_hidden_states = get_ep_group().combine(final_hidden_states)
        if self.reduce_results and (self.tp_size > 1 or self.ep_size > 1):
            # Default set to False. (May have to add shared expert outputs.
            final_hidden_states = self.maybe_all_reduce_tensor_model_parallel(
                final_hidden_states)

        return final_hidden_states

    @classmethod
    def make_expert_params_mapping(
            cls,
            ckpt_gate_proj_name: str,
            ckpt_down_proj_name: str,
            ckpt_up_proj_name: str,
            num_experts: int,
            num_redundant_experts: int = 0) -> list[tuple[str, str, int, str]]:

        num_physical_experts = num_experts + num_redundant_experts

        # In the returned mapping:
        # - `expert_id` is the physical expert id
        # - `weight_name` contains the weight name of the logical expert
        # So that we should map the expert id to logical in `weight_name`
        physical_to_logical_map = \
            EplbState.build_initial_global_physical_to_logical_map(
            num_experts, num_redundant_experts)

        return [
            # (param_name, weight_name, expert_id, shard_id)
            ("experts.w13_" if weight_name
             in [ckpt_gate_proj_name, ckpt_up_proj_name] else "experts.w2_",
             f"experts.{physical_to_logical_map[expert_id]}.{weight_name}.",
             expert_id, shard_id) for expert_id in range(num_physical_experts)
            for shard_id, weight_name in [
                ("w1", ckpt_gate_proj_name),
                ("w2", ckpt_down_proj_name),
                ("w3", ckpt_up_proj_name),
            ]
        ]

    def extra_repr(self) -> str:

        s = (
            f"global_num_experts={self.global_num_experts}, "
            f"local_num_experts={self.local_num_experts}, "
            f"top_k={self.top_k}, "
            f"intermediate_size_per_partition={self.intermediate_size_per_partition}, "  # noqa: E501
            f"tp_size={self.tp_size},\n"
            f"ep_size={self.ep_size}, "
            f"reduce_results={self.reduce_results}, "
            f"renormalize={self.renormalize}, "
            f"use_grouped_topk={self.use_grouped_topk}")

        if self.use_grouped_topk:
            s += f", num_expert_group={self.num_expert_group}, topk_group={self.topk_group}"  # noqa: E501

        s += f", scoring_func='{self.scoring_func}', activation='{self.activation}'"  # noqa: E501

        return s


def moe_forward(hidden_states: torch.Tensor, router_logits: torch.Tensor,
                layer_name: str) -> torch.Tensor:
    forward_context: ForwardContext = get_forward_context()
    self = forward_context.no_compile_layers[layer_name]
    assert self.quant_method is not None

    return self.forward_impl(hidden_states, router_logits)


def moe_forward_fake(hidden_states: torch.Tensor, router_logits: torch.Tensor,
                     layer_name: str) -> torch.Tensor:
    return torch.empty_like(hidden_states)


direct_register_custom_op(
    op_name="moe_forward",
    op_func=moe_forward,
    mutates_args=["hidden_states"],
    fake_impl=moe_forward_fake,
    dispatch_key=current_platform.dispatch_key,
    tags=(torch.Tag.needs_fixed_stride_order, ),
)

# Mark the FusedMoE weight_loader as supporting MoE-specific parameters
# to avoid expensive runtime reflection in model loading code
FusedMoE.weight_loader.supports_moe_loading = True  # type: ignore[attr-defined]<|MERGE_RESOLUTION|>--- conflicted
+++ resolved
@@ -479,17 +479,12 @@
                 topk_ids=topk_ids,
                 expert_map=expert_map,
                 activation=activation,
-<<<<<<< HEAD
                 apply_router_weight_on_input=apply_router_weight_on_input,
                 use_asm=self.rocm_aiter_use_asm)
-        else:
-=======
-                apply_router_weight_on_input=apply_router_weight_on_input)
         elif self.fused_experts is not None:
             if self.has_bias:
                 raise ValueError(
                     "FusedMoEModularKernel does not support bias.")
->>>>>>> 89657a55
             return self.fused_experts(
                 hidden_states=x,
                 w1=layer.w13_weight,
