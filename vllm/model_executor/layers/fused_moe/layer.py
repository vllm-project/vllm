--- conflicted
+++ resolved
@@ -1303,26 +1303,9 @@
         self.batched_hidden_states: Optional[torch.Tensor] = None
         self.batched_router_logits: Optional[torch.Tensor] = None
 
-<<<<<<< HEAD
-        # TODO(bnell): flashinfer uses non-batched format.
-        # Does it really need a batched buffer?
-        if (
-            self.moe_parallel_config.use_pplx_kernels
-            or self.moe_parallel_config.use_deepep_ll_kernels
-            or self.moe_parallel_config.use_mori_kernels
-            or self.moe_config.use_flashinfer_cutlass_kernels
-        ):
-            if vllm_config.parallel_config.enable_dbo:
-                self.batched_hidden_states = torch.zeros(
-                    (2, moe.max_num_tokens, self.hidden_size),
-                    dtype=moe.in_dtype,
-                    device=torch.cuda.current_device(),
-                )
-=======
         if self.use_dp_chunking:
             states_shape: tuple[int, ...]
             logits_shape: tuple[int, ...]
->>>>>>> 0c52d6ef
 
             # Note here we use `num_experts` which is logical expert count
             if vllm_config.parallel_config.enable_dbo:
@@ -1403,6 +1386,7 @@
         return (
             self.moe_parallel_config.use_pplx_kernels
             or self.moe_parallel_config.use_deepep_ll_kernels
+            or self.moe_parallel_config.use_mori_kernels
             or (self.dp_size > 1 and self.use_flashinfer_cutlass_kernels)
         )
 
@@ -2072,31 +2056,15 @@
         """
         assert self.quant_method is not None
         return (
-<<<<<<< HEAD
-            self.use_pplx_kernels
-            or self.use_deepep_ht_kernels
-            or self.use_deepep_ll_kernels
-            or self.use_mori_kernels
-=======
             self.quant_method.fused_experts is not None
             and self.quant_method.fused_experts.output_is_reduced()
->>>>>>> 0c52d6ef
         )
 
     def maybe_all_reduce_tensor_model_parallel(self, final_hidden_states: torch.Tensor):
         """
         Some combine kernels reduce across GPU ranks by default.
         """
-<<<<<<< HEAD
-        if (
-            self.use_pplx_kernels
-            or self.use_deepep_ht_kernels
-            or self.use_deepep_ll_kernels
-            or self.use_mori_kernels
-        ):
-=======
         if self.must_reduce_shared_expert_outputs():
->>>>>>> 0c52d6ef
             return final_hidden_states
         else:
             return tensor_model_parallel_all_reduce(final_hidden_states)
@@ -2304,33 +2272,11 @@
 
         self.ensure_moe_quant_config()
 
-<<<<<<< HEAD
-        # Route to the chunked forward path using the FlashInfer Cutlass kernel
-        # only when data parallelism (DP) is enabled.
-        _use_flashinfer_cutlass_kernels = (
-            self.dp_size > 1 and self.use_flashinfer_cutlass_kernels
-        )
-
-        if (
-            self.moe_parallel_config.use_pplx_kernels
-            or self.moe_parallel_config.use_deepep_ll_kernels
-            or self.moe_parallel_config.use_mori_kernels
-            or _use_flashinfer_cutlass_kernels
-        ):
-            return self.forward_impl_chunked(hidden_states, router_logits)
-
-        do_naive_dispatch_combine: bool = (
-            self.dp_size > 1
-            and not self.moe_parallel_config.use_deepep_ht_kernels
-            and not self.moe_parallel_config.use_mori_kernels
-            and not self.moe_config.use_flashinfer_cutlass_kernels
-=======
         if self.use_dp_chunking:
             return self.forward_impl_chunked(hidden_states, router_logits)
 
         do_naive_dispatch_combine: bool = (
             self.dp_size > 1 and not self.quant_method.using_modular_kernel
->>>>>>> 0c52d6ef
         )
 
         # If there are shared experts but we are not using a modular kernel, the
