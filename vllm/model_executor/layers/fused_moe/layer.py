from abc import abstractmethod
from enum import Enum
from typing import Callable, List, Optional, Tuple

import torch

from vllm.distributed import (get_tensor_model_parallel_rank,
                              get_tensor_model_parallel_world_size,
                              get_expert_model_parallel_size,
                              tensor_model_parallel_all_reduce)
from vllm.logger import init_logger
from vllm.model_executor.custom_op import CustomOp
from vllm.model_executor.layers.quantization.base_config import (
    QuantizationConfig, QuantizeMethodBase)
from vllm.model_executor.utils import set_weight_attrs
from vllm.platforms import current_platform
from vllm.platforms.interface import CpuArchEnum

if current_platform.is_cuda_alike():
    from .fused_moe import fused_experts
else:
    fused_experts = None  # type: ignore
if current_platform.is_tpu():
    # the iterative moe implementation is used until the moe_pallas is fixed
    from .moe_torch_iterative import fused_moe as fused_moe_pallas
else:
    fused_moe_pallas = None  # type: ignore
logger = init_logger(__name__)


class FusedMoeWeightScaleSupported(Enum):
    TENSOR = "tensor"
    CHANNEL = "channel"
    GROUP = "group"
    BLOCK = "block"


class FusedMoEMethodBase(QuantizeMethodBase):

    @abstractmethod
    def create_weights(self, layer: torch.nn.Module, num_experts: int,
                       hidden_size: int, intermediate_size_per_partition: int,
                       params_dtype: torch.dtype, **extra_weight_attrs):
        raise NotImplementedError

    @abstractmethod
    def apply(
        self,
        layer: torch.nn.Module,
        x: torch.Tensor,
        router_logits: torch.Tensor,
        top_k: int,
        renormalize: bool,
        use_grouped_topk: bool = False,
        topk_group: Optional[int] = None,
        num_expert_group: Optional[int] = None,
        custom_routing_function: Optional[Callable] = None,
        scoring_func: str = "softmax",
        e_score_correction_bias: Optional[torch.Tensor] = None
    ) -> torch.Tensor:
        raise NotImplementedError


@CustomOp.register("unquantized_fused_moe")
class UnquantizedFusedMoEMethod(FusedMoEMethodBase, CustomOp):
    """MoE method without quantization."""

    def create_weights(self, layer: torch.nn.Module, num_experts: int,
                       hidden_size: int, intermediate_size_per_partition: int,
                       params_dtype: torch.dtype, **extra_weight_attrs):
        # Fused gate_up_proj (column parallel)
        w13_weight = torch.nn.Parameter(torch.empty(
            num_experts,
            2 * intermediate_size_per_partition,
            hidden_size,
            dtype=params_dtype),
                                        requires_grad=False)
        layer.register_parameter("w13_weight", w13_weight)
        set_weight_attrs(w13_weight, extra_weight_attrs)

        # down_proj (row parallel)
        w2_weight = torch.nn.Parameter(torch.empty(
            num_experts,
            hidden_size,
            intermediate_size_per_partition,
            dtype=params_dtype),
                                       requires_grad=False)
        layer.register_parameter("w2_weight", w2_weight)
        set_weight_attrs(w2_weight, extra_weight_attrs)

    def process_weights_after_loading(self, layer: torch.nn.Module) -> None:
        super().process_weights_after_loading(layer)

        if current_platform.is_cpu():
            if current_platform.get_cpu_architecture() == CpuArchEnum.X86:
                import intel_extension_for_pytorch as ipex
                layer.ipex_fusion = ipex.llm.modules.GatedMLPMOE(
                    layer.w13_weight,
                    layer.w2_weight,
                    use_prepack=True,
                )
            else:
                raise NotImplementedError("CPU MOE only supports x86 arch.")
            
    def apply(
        self,
        layer: torch.nn.Module,
        x: torch.Tensor,
        router_logits: torch.Tensor,
        top_k: int,
        renormalize: bool,
        use_grouped_topk: bool = False,
        global_num_experts: int = -1,
        expert_map: Optional[torch.Tensor] = None,
        topk_group: Optional[int] = None,
        num_expert_group: Optional[int] = None,
        custom_routing_function: Optional[Callable] = None,
        scoring_func: str = "softmax",
        e_score_correction_bias: Optional[torch.Tensor] = None) -> torch.Tensor:
        return self.forward(x=x,
                            layer=layer,
                            router_logits=router_logits,
                            top_k=top_k,
                            renormalize=renormalize,
                            global_num_experts=global_num_experts,
                            expert_map=expert_map,
                            use_grouped_topk=use_grouped_topk,
                            topk_group=topk_group,
                            num_expert_group=num_expert_group,
                            custom_routing_function=custom_routing_function,
                            scoring_func=scoring_func,
                            e_score_correction_bias=e_score_correction_bias)

    def forward_cuda(
        self,
        layer: torch.nn.Module,
        x: torch.Tensor,
        use_grouped_topk: bool,
        top_k: int,
        router_logits: torch.Tensor,
        renormalize: bool,
        global_num_experts: int = -1,
        expert_map: Optional[torch.Tensor] = None,
        topk_group: Optional[int] = None,
        num_expert_group: Optional[int] = None,
        custom_routing_function: Optional[Callable] = None,
        scoring_func: str = "softmax",
        e_score_correction_bias: Optional[torch.Tensor] = None) -> torch.Tensor:
        topk_weights, topk_ids = FusedMoE.select_experts(
            hidden_states=x,
            router_logits=router_logits,
            use_grouped_topk=use_grouped_topk,
            top_k=top_k,
            renormalize=renormalize,
            topk_group=topk_group,
            num_expert_group=num_expert_group,
            custom_routing_function=custom_routing_function,
            scoring_func=scoring_func,
            e_score_correction_bias=e_score_correction_bias)

        return fused_experts(hidden_states=x,
                             w1=layer.w13_weight,
                             w2=layer.w2_weight,
                             topk_weights=topk_weights,
                             topk_ids=topk_ids,
                             inplace=True,
                             global_num_experts=global_num_experts,
                             expert_map=expert_map)

    def forward_cpu(
        self,
        layer: torch.nn.Module,
        x: torch.Tensor,
        use_grouped_topk: bool,
        top_k: int,
        router_logits: torch.Tensor,
        renormalize: bool,
        global_num_experts: int = -1,
        expert_map: Optional[torch.Tensor] = None,
        topk_group: Optional[int] = None,
        num_expert_group: Optional[int] = None,
        custom_routing_function: Optional[Callable] = None,
        **kwargs,
    ):
        assert custom_routing_function is None
        return layer.ipex_fusion(
            x,
            use_grouped_topk,
            top_k,
            router_logits,
            renormalize,
            topk_group,
            num_expert_group,
        )

    def forward_tpu(
        self,
        layer: torch.nn.Module,
        x: torch.Tensor,
        use_grouped_topk: bool,
        top_k: int,
        router_logits: torch.Tensor,
        renormalize: bool,
        global_num_experts: int = -1,
        expert_map: Optional[torch.Tensor] = None,
        topk_group: Optional[int] = None,
        num_expert_group: Optional[int] = None,
        custom_routing_function: Optional[Callable] = None,
        scoring_func: str = "softmax",
        e_score_correction_bias: Optional[torch.Tensor] = None
    ) -> torch.Tensor:
        assert not use_grouped_topk
        assert num_expert_group is None
        assert topk_group is None
        assert custom_routing_function is None
        if scoring_func != "softmax":
            raise NotImplementedError(
                "Only softmax scoring function is supported for TPU.")
        if e_score_correction_bias is not None:
            raise NotImplementedError(
                "Expert score correction bias is not supported for TPU.")
        return fused_moe_pallas(hidden_states=x,
                                w1=layer.w13_weight,
                                w2=layer.w2_weight,
                                topk=top_k,
                                gating_output=router_logits,
                                renormalize=renormalize)

    forward_native = forward_cuda


class FusedMoE(torch.nn.Module):
    """FusedMoE layer for MoE models.

    This layer contains both MergedColumnParallel weights (gate_up_proj /
    w13) and RowParallelLinear weights (down_proj/ w2).

    Note: Mixtral uses w1, w2, and w3 for gate, up, and down_proj. We
    copy that naming convention here and handle any remapping in the
    load_weights function in each model implementation.

    Args:
        num_experts: Number of experts in the model
        top_k: Number of experts selected for each token
        hidden_size: Input hidden state size of the transformer
        intermediate_size: Intermediate size of the experts
        params_dtype: Data type for the parameters.
        reduce_results: Whether to all all_reduce on the output of the layer
        renomalize: Whether to renormalize the logits in the fused_moe kernel
        quant_config: Quantization configure.
    """

    def __init__(
        self,
        num_experts: int,
        top_k: int,
        hidden_size: int,
        intermediate_size: int,
        params_dtype: Optional[torch.dtype] = None,
        reduce_results: bool = False,
        renormalize: bool = True,
        use_grouped_topk: bool = False,
        num_expert_group: Optional[int] = None,
        topk_group: Optional[int] = None,
        quant_config: Optional[QuantizationConfig] = None,
        tp_size: Optional[int] = None,
        ep_size: Optional[int] = None,
        prefix: str = "",
        custom_routing_function: Optional[Callable] = None,
        scoring_func: str = "softmax",
        e_score_correction_bias: Optional[torch.Tensor] = None,
    ):
        super().__init__()

        if params_dtype is None:
            params_dtype = torch.get_default_dtype()

        self.tp_size = (tp_size if tp_size is not None else
                        get_tensor_model_parallel_world_size())
        self.ep_size = (ep_size if ep_size is not None else
                        get_expert_model_parallel_size())
        if num_experts % self.ep_size != 0:
            raise ValueError(
                f"Number of routed experts {num_experts} must be "
                f"divisible by the expert parallel size {self.ep_size}.")
        if self.tp_size % self.ep_size != 0:
            raise ValueError(
                f"Tensor parallel size {self.tp_size} must be divisible by "
                f"the expert parallel size {self.ep_size}.")
        self.tp_size = self.tp_size // self.ep_size
        self.top_k = top_k
        self.global_num_experts = num_experts
        assert intermediate_size % self.tp_size == 0
        self.intermediate_size_per_partition = intermediate_size // self.tp_size
        self.reduce_results = reduce_results
        self.renormalize = renormalize
        self.use_grouped_topk = use_grouped_topk
        if self.use_grouped_topk:
            assert num_expert_group is not None and topk_group is not None
        self.num_expert_group = num_expert_group
        self.topk_group = topk_group
        self.custom_routing_function = custom_routing_function
        self.scoring_func = scoring_func
        self.e_score_correction_bias = e_score_correction_bias
        
        ep_rank = get_tensor_model_parallel_rank() // self.tp_size
        tp_rank = get_tensor_model_parallel_rank() % self.tp_size
        # Create a tensor of size num_experts filled with -1
        self.expert_map = torch.full((num_experts,), -1, dtype=torch.int32)
        # Create a list of expert ids for this layer
        expert_per_partition = num_experts // self.ep_size
        self.expert_map[ep_rank * expert_per_partition:
                        (ep_rank + 1) * expert_per_partition] = (
            torch.arange(0, expert_per_partition,dtype=torch.int32))

        if self.scoring_func != "softmax" and not self.use_grouped_topk:
            raise ValueError("Only softmax scoring function is supported for "
                             "non-grouped topk.")

        if quant_config is None:
            self.quant_method: Optional[QuantizeMethodBase] = (
                UnquantizedFusedMoEMethod())
        else:
            self.quant_method = quant_config.get_quant_method(self, prefix)
        assert self.quant_method is not None

<<<<<<< HEAD
        self.quant_method.create_weights(
            layer=self,
            num_experts=torch.sum(self.expert_map != -1),
            hidden_size=hidden_size,
            intermediate_size=self.intermediate_size_per_partition,
            params_dtype=params_dtype,
            weight_loader=self.weight_loader)
=======
        moe_quant_params = {
            "num_experts": num_experts,
            "hidden_size": hidden_size,
            "intermediate_size_per_partition":
            self.intermediate_size_per_partition,
            "params_dtype": params_dtype,
            "weight_loader": self.weight_loader,
        }
        # need full intermediate size pre-sharding for WNA16 act order
        if (self.quant_method.__class__.__name__ ==
                "CompressedTensorsWNA16MoEMethod"):
            moe_quant_params["intermediate_size_full"] = intermediate_size

        self.quant_method.create_weights(layer=self, **moe_quant_params)
>>>>>>> f17f1d46

    def _load_per_tensor_weight_scale(self, shard_id: str,
                                      param: torch.nn.Parameter,
                                      loaded_weight: torch.Tensor,
                                      expert_id: int):
        param_data = param.data
        # for per tensor weight quantization
        if shard_id in ("w1", "w3"):
            # We have to keep the weight scales of w1 and w3 because
            # we need to re-quantize w1/w3 weights after weight loading.
            idx = 0 if shard_id == "w1" else 1
            param_data[expert_id][idx] = loaded_weight
        # If we are in the row parallel case (down_proj)
        elif shard_id == "w2":
            param_data[expert_id] = loaded_weight

    def _load_model_weight_or_group_weight_scale(self,
                                                 shard_dim: int,
                                                 expert_data: torch.Tensor,
                                                 shard_id: str,
                                                 loaded_weight: torch.Tensor,
                                                 tp_rank: int,
                                                 load_full_w2: bool = False):
        """
        Load grouped weight scales for group quantization or model weights
            :param shard_dim: dimension to shard
            :param expert_data: parameter for a particular expert
            :param shard_id: either w1, w2, or w3
            :param loaded_weight: checkpoint weight to load into the param
            :param tp_rank: tensor parallel rank
            :param load_full_w2: whether or not the w2 loaded should be sharded.
        """
        if shard_id == "w2":
            # In the case where we have actorder/g_idx, we do not partition the
            # w2 scales, as indicated by `load_full` argument, for all tp cases
            self._load_w2(shard_dim=shard_dim,
                          loaded_weight=loaded_weight,
                          expert_data=expert_data,
                          tp_rank=tp_rank,
                          load_full=load_full_w2)
        elif shard_id in ("w1", "w3"):
            self._load_w13(shard_id=shard_id,
                           shard_dim=shard_dim,
                           loaded_weight=loaded_weight,
                           expert_data=expert_data,
                           tp_rank=tp_rank)

    def _load_per_channel_weight_scale(self, expert_data: torch.Tensor,
                                       shard_dim: int, shard_id: str,
                                       loaded_weight: torch.Tensor,
                                       tp_rank: int):
        # for per channel weight quantization
        if shard_id == "w2":
            expert_data.copy_(loaded_weight)
        elif shard_id in ("w1", "w3"):
            self._load_w13(shard_id=shard_id,
                           shard_dim=shard_dim,
                           loaded_weight=loaded_weight,
                           expert_data=expert_data,
                           tp_rank=tp_rank)

    def _load_w13(self, expert_data: torch.Tensor, shard_dim: int,
                  shard_id: str, loaded_weight: torch.Tensor, tp_rank: int):

        # Index the loaded weight for tp sharding.
        # gate_up_proj: "MergedColumnParallel", so tp sharding on output_dim
        shard_size = expert_data.shape[shard_dim] // 2
        loaded_weight = loaded_weight.narrow(shard_dim, shard_size * tp_rank,
                                             shard_size)
        # Narrow parameter and load.
        # w1, gate_proj: Load into first logical weight of w13.
        if shard_id == "w1":
            expert_data = expert_data.narrow(shard_dim, 0, shard_size)
        # w3, up_proj: Load into second logical weight of w13.
        else:
            assert shard_id == "w3"
            expert_data = expert_data.narrow(shard_dim, shard_size, shard_size)
        expert_data.copy_(loaded_weight)

    def _load_w2(self,
                 expert_data: torch.Tensor,
                 shard_dim: int,
                 loaded_weight: torch.Tensor,
                 tp_rank: int,
                 load_full: bool = False):

        # Index the loaded weight for tp sharding.
        # down_proj: "RowParallel" so tp sharding on input_dim
        # Narrow parameter and load.
        shard_size = expert_data.shape[shard_dim]
        if not load_full:
            loaded_weight = loaded_weight.narrow(shard_dim,
                                                 shard_size * tp_rank,
                                                 shard_size)
        # w2, down_proj: Load into only logical weight of w2.
        expert_data.copy_(loaded_weight)

    def _load_single_value(self, param: torch.nn.Parameter,
                           loaded_weight: torch.Tensor, expert_id: int):
        param_data = param.data

        # Input scales can be loaded directly and should be equal.
        param_data[expert_id] = loaded_weight

    def _load_g_idx(self, shard_id: str, expert_data: torch.Tensor,
                    shard_dim: int, loaded_weight: torch.Tensor, tp_rank: int):

        if shard_id == "w2":
            self._load_w2(shard_dim=shard_dim,
                          loaded_weight=loaded_weight,
                          expert_data=expert_data,
                          tp_rank=tp_rank)
        else:
            assert shard_id in ("w1", "w3")
            expert_data.copy_(loaded_weight)
            
    def _map_global_expert_id_to_local_expert_id(self, expert_id: int) -> int:
        return self.expert_map[expert_id].item()

    def weight_loader(self, param: torch.nn.Parameter,
                      loaded_weight: torch.Tensor, weight_name: str,
                      shard_id: str, expert_id: int) -> None:

        expert_id = self._map_global_expert_id_to_local_expert_id(expert_id)
        if expert_id == -1:
            return

        # compressed-tensors checkpoints with packed weights are stored flipped
        # TODO (mgoin): check self.quant_method.quant_config.quant_format
        # against known CompressionFormat enum values that have this quality
        loaded_weight = loaded_weight.t().contiguous() if (
            self.quant_method.__class__.__name__
            == "CompressedTensorsWNA16MoEMethod") else loaded_weight

        if shard_id not in ("w1", "w2", "w3"):
            raise ValueError(f"shard_id must be ['w1','w2','w3'] but "
                             f"got {shard_id}.")

        WEIGHT_SCALE_SUPPORTED = [
            e.value for e in FusedMoeWeightScaleSupported
        ]
        # Fetch the dim to shard the parameter/loaded weight
        # based on the shard id. This will be whatever
        # dimension intermediate_size_per_partition is used.
        SHARD_ID_TO_SHARDED_DIM = {"w1": 0, "w2": 1, "w3": 0}

        expert_data = param.data[expert_id]
        tp_rank = get_tensor_model_parallel_rank() % self.tp_size

        # is_transposed: if the dim to shard the weight
        # should be flipped. Required by GPTQ, compressed-tensors
        # should be whatever dimension intermediate_size_per_partition is
        is_transposed = getattr(param, "is_transposed", False)
        shard_dim = SHARD_ID_TO_SHARDED_DIM[shard_id]
        if is_transposed:
            shard_dim = int(not shard_dim)

        # Case input scale: input_scale loading is only supported for fp8
        if "input_scale" in weight_name:
            # this is needed for compressed-tensors only
            loaded_weight = loaded_weight.to(param.data.device)

            if param.data[expert_id] != 1 and (param.data[expert_id] -
                                               loaded_weight).abs() > 1e-5:
                raise ValueError(
                    "input_scales of w1 and w3 of a layer "
                    f"must be equal. But got {param.data[expert_id]} "
                    f"vs. {loaded_weight}")

            self._load_single_value(param=param,
                                    loaded_weight=loaded_weight,
                                    expert_id=expert_id)
            return

        # Case g_idx
        if "g_idx" in weight_name:
            self._load_g_idx(shard_dim=0,
                             shard_id=shard_id,
                             loaded_weight=loaded_weight,
                             expert_data=expert_data,
                             tp_rank=tp_rank)
            return

        # Case weight scales and zero_points
        if ("scale" in weight_name or "zero" in weight_name):
            # load the weight scales and zp based on the quantization scheme
            # supported weight scales/zp can be found in
            # FusedMoeWeightScaleSupported
            # TODO @dsikka: once hardened, refactor to use vLLM Parameters
            # specific to each case
            quant_method = getattr(param, "quant_method", None)
            if quant_method == FusedMoeWeightScaleSupported.CHANNEL.value:
                self._load_per_channel_weight_scale(
                    shard_id=shard_id,
                    shard_dim=shard_dim,
                    loaded_weight=loaded_weight,
                    expert_data=expert_data,
                    tp_rank=tp_rank)
            elif quant_method in [
                    FusedMoeWeightScaleSupported.GROUP.value,
                    FusedMoeWeightScaleSupported.BLOCK.value,
            ]:
                self._load_model_weight_or_group_weight_scale(
                    shard_id=shard_id,
                    shard_dim=shard_dim,
                    loaded_weight=loaded_weight,
                    expert_data=expert_data,
                    tp_rank=tp_rank,
                    load_full_w2=getattr(param, "load_full_w2", False))
            elif quant_method == FusedMoeWeightScaleSupported.TENSOR.value:
                self._load_per_tensor_weight_scale(shard_id=shard_id,
                                                   param=param,
                                                   loaded_weight=loaded_weight,
                                                   expert_id=expert_id)
            else:
                raise ValueError(
                    f"quant method must be one of {WEIGHT_SCALE_SUPPORTED}")
            return

        # Case weight_shape
        if "weight_shape" in weight_name:
            # only required by compressed-tensors
            self._load_single_value(param=param,
                                    loaded_weight=loaded_weight,
                                    expert_id=expert_id)
            return

        # Case model weights
        if "weight" in weight_name:
            self._load_model_weight_or_group_weight_scale(
                shard_id=shard_id,
                shard_dim=shard_dim,
                loaded_weight=loaded_weight,
                expert_data=expert_data,
                tp_rank=tp_rank)
            return

    @staticmethod
    def select_experts(hidden_states: torch.Tensor,
                       router_logits: torch.Tensor,
                       top_k: int,
                       use_grouped_topk: bool,
                       renormalize: bool,
                       topk_group: Optional[int] = None,
                       num_expert_group: Optional[int] = None,
                       custom_routing_function: Optional[Callable] = None,
                       scoring_func: str = "softmax",
                       e_score_correction_bias: Optional[torch.Tensor] = None
                    ) -> Tuple[torch.Tensor, torch.Tensor]:
        from vllm.model_executor.layers.fused_moe.fused_moe import (
            fused_topk, grouped_topk)
                
        # DeekSeekv2 uses grouped_top_k
        if use_grouped_topk:
            assert topk_group is not None
            assert num_expert_group is not None
            topk_weights, topk_ids = grouped_topk(
                hidden_states=hidden_states,
                gating_output=router_logits,
                topk=top_k,
                renormalize=renormalize,
                num_expert_group=num_expert_group,
                topk_group=topk_group,
                scoring_func=scoring_func,
                e_score_correction_bias=e_score_correction_bias)
        elif custom_routing_function is None:
            topk_weights, topk_ids = fused_topk(hidden_states=hidden_states,
                                                gating_output=router_logits,
                                                topk=top_k,
                                                renormalize=renormalize)
        else:
            topk_weights, topk_ids = custom_routing_function(
                hidden_states=hidden_states,
                gating_output=router_logits,
                topk=top_k,
                renormalize=renormalize)

        return topk_weights, topk_ids

    def forward(self, hidden_states: torch.Tensor,
                router_logits: torch.Tensor) -> torch.Tensor:
        assert self.quant_method is not None

        # Matrix multiply.
        final_hidden_states = self.quant_method.apply(
            layer=self,
            x=hidden_states,
            router_logits=router_logits,
            top_k=self.top_k,
            renormalize=self.renormalize,
            use_grouped_topk=self.use_grouped_topk,
            global_num_experts=self.global_num_experts,
            expert_map=self.expert_map.to(hidden_states.device),
            topk_group=self.topk_group,
            num_expert_group=self.num_expert_group,
            custom_routing_function=self.custom_routing_function,
            scoring_func=self.scoring_func,
            e_score_correction_bias=self.e_score_correction_bias)

        if self.reduce_results and (self.tp_size > 1 or self.ep_size > 1):
            # Default set to False. (May have to add shared expert outputs.)
            final_hidden_states = tensor_model_parallel_all_reduce(
                final_hidden_states)

        return final_hidden_states

    @classmethod
    def make_expert_params_mapping(
            cls, ckpt_gate_proj_name: str, ckpt_down_proj_name: str,
            ckpt_up_proj_name: str,
            num_experts: int) -> List[Tuple[str, str, int, str]]:

        return [
            # (param_name, weight_name, expert_id, shard_id)
            ("experts.w13_" if weight_name
             in [ckpt_gate_proj_name, ckpt_up_proj_name] else "experts.w2_",
             f"experts.{expert_id}.{weight_name}.", expert_id, shard_id)
            for expert_id in range(num_experts) for shard_id, weight_name in [
                ("w1", ckpt_gate_proj_name),
                ("w2", ckpt_down_proj_name),
                ("w3", ckpt_up_proj_name),
            ]
        ]

    def _load_fp8_scale(self, param: torch.nn.Parameter,
                        loaded_weight: torch.Tensor, weight_name: str,
                        shard_id: str, expert_id: int) -> None:
        param_data = param.data

        # Input scales can be loaded directly and should be equal.
        if "input_scale" in weight_name:
            if param_data[expert_id] != 1 and (param_data[expert_id] -
                                               loaded_weight).abs() > 1e-5:
                raise ValueError(
                    "input_scales of w1 and w3 of a layer "
                    f"must be equal. But got {param_data[expert_id]} "
                    f"vs. {loaded_weight}")
            param_data[expert_id] = loaded_weight
        # Weight scales
        elif "weight_scale" in weight_name:
            # If we are in merged column case (gate_up_proj)
            if shard_id in ("w1", "w3"):
                # We have to keep the weight scales of w1 and w3 because
                # we need to re-quantize w1/w3 weights after weight loading.
                idx = 0 if shard_id == "w1" else 1
                param_data[expert_id][idx] = loaded_weight
            # If we are in the row parallel case (down_proj)
            else:
                param_data[expert_id] = loaded_weight<|MERGE_RESOLUTION|>--- conflicted
+++ resolved
@@ -324,17 +324,8 @@
             self.quant_method = quant_config.get_quant_method(self, prefix)
         assert self.quant_method is not None
 
-<<<<<<< HEAD
-        self.quant_method.create_weights(
-            layer=self,
-            num_experts=torch.sum(self.expert_map != -1),
-            hidden_size=hidden_size,
-            intermediate_size=self.intermediate_size_per_partition,
-            params_dtype=params_dtype,
-            weight_loader=self.weight_loader)
-=======
         moe_quant_params = {
-            "num_experts": num_experts,
+            "num_experts": torch.sum(self.expert_map != -1),
             "hidden_size": hidden_size,
             "intermediate_size_per_partition":
             self.intermediate_size_per_partition,
@@ -347,7 +338,6 @@
             moe_quant_params["intermediate_size_full"] = intermediate_size
 
         self.quant_method.create_weights(layer=self, **moe_quant_params)
->>>>>>> f17f1d46
 
     def _load_per_tensor_weight_scale(self, shard_id: str,
                                       param: torch.nn.Parameter,
