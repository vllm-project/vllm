# SPDX-License-Identifier: Apache-2.0

from abc import abstractmethod
from enum import Enum
from typing import Callable, List, Optional, Tuple

import torch
from torch.nn.parameter import UninitializedParameter

from vllm import envs
from vllm.config import get_current_vllm_config
from vllm.distributed import (get_dp_group, get_tensor_model_parallel_rank,
                              get_tensor_model_parallel_world_size,
                              tensor_model_parallel_all_reduce)
from vllm.forward_context import ForwardContext, get_forward_context
from vllm.logger import init_logger
from vllm.model_executor.custom_op import CustomOp
from vllm.model_executor.layers.quantization.base_config import (
    QuantizationConfig, QuantizeMethodBase)
from vllm.model_executor.utils import set_weight_attrs
from vllm.platforms import current_platform
from vllm.platforms.interface import CpuArchEnum
from vllm.utils import direct_register_custom_op

if current_platform.is_cuda_alike():
    from .fused_moe import fused_experts
else:
    fused_experts = None  # type: ignore
if current_platform.is_tpu():
    # the iterative moe implementation is used until the moe_pallas is fixed
    from .moe_torch_iterative import fused_moe as fused_moe_pallas
else:
    fused_moe_pallas = None  # type: ignore
logger = init_logger(__name__)


class FusedMoeWeightScaleSupported(Enum):
    TENSOR = "tensor"
    CHANNEL = "channel"
    GROUP = "group"
    BLOCK = "block"


class FusedMoEMethodBase(QuantizeMethodBase):

    @abstractmethod
    def create_weights(self, layer: torch.nn.Module, num_experts: int,
                       hidden_size: int, intermediate_size_per_partition: int,
                       params_dtype: torch.dtype, **extra_weight_attrs):
        raise NotImplementedError

    @abstractmethod
    def apply(
        self,
        layer: torch.nn.Module,
        x: torch.Tensor,
        router_logits: torch.Tensor,
        top_k: int,
        renormalize: bool,
        use_grouped_topk: bool = False,
        topk_group: Optional[int] = None,
        num_expert_group: Optional[int] = None,
        global_num_experts: int = -1,
        expert_map: Optional[torch.Tensor] = None,
        custom_routing_function: Optional[Callable] = None,
        scoring_func: str = "softmax",
        e_score_correction_bias: Optional[torch.Tensor] = None
    ) -> torch.Tensor:
        raise NotImplementedError


@CustomOp.register("unquantized_fused_moe")
class UnquantizedFusedMoEMethod(FusedMoEMethodBase, CustomOp):
    """MoE method without quantization."""

    def create_weights(self, layer: torch.nn.Module, num_experts: int,
                       hidden_size: int, intermediate_size_per_partition: int,
                       params_dtype: torch.dtype, **extra_weight_attrs):
        # Fused gate_up_proj (column parallel)
        w13_weight = torch.nn.Parameter(torch.empty(
            num_experts,
            2 * intermediate_size_per_partition,
            hidden_size,
            dtype=params_dtype),
                                        requires_grad=False)
        layer.register_parameter("w13_weight", w13_weight)
        set_weight_attrs(w13_weight, extra_weight_attrs)

        # down_proj (row parallel)
        w2_weight = torch.nn.Parameter(torch.empty(
            num_experts,
            hidden_size,
            intermediate_size_per_partition,
            dtype=params_dtype),
                                       requires_grad=False)
        layer.register_parameter("w2_weight", w2_weight)
        set_weight_attrs(w2_weight, extra_weight_attrs)

    def process_weights_after_loading(self, layer: torch.nn.Module) -> None:
        super().process_weights_after_loading(layer)

        if current_platform.is_cpu():
            if current_platform.get_cpu_architecture() == CpuArchEnum.X86:
                import intel_extension_for_pytorch as ipex
                layer.ipex_fusion = ipex.llm.modules.GatedMLPMOE(
                    layer.w13_weight,
                    layer.w2_weight,
<<<<<<< HEAD
                    use_prepack=ipex._C.onednn_has_bf16_support(),
=======
                    use_prepack=envs.VLLM_CPU_MOE_PREPACK,
>>>>>>> c77620d2
                )
            else:
                raise NotImplementedError("CPU MOE only supports x86 arch.")

    def apply(
        self,
        layer: torch.nn.Module,
        x: torch.Tensor,
        router_logits: torch.Tensor,
        top_k: int,
        renormalize: bool,
        use_grouped_topk: bool = False,
        topk_group: Optional[int] = None,
        num_expert_group: Optional[int] = None,
        global_num_experts: int = -1,
        expert_map: Optional[torch.Tensor] = None,
        custom_routing_function: Optional[Callable] = None,
        scoring_func: str = "softmax",
        e_score_correction_bias: Optional[torch.Tensor] = None,
        activation: str = "silu",
    ) -> torch.Tensor:
        return self.forward(x=x,
                            layer=layer,
                            router_logits=router_logits,
                            top_k=top_k,
                            renormalize=renormalize,
                            use_grouped_topk=use_grouped_topk,
                            topk_group=topk_group,
                            num_expert_group=num_expert_group,
                            global_num_experts=global_num_experts,
                            expert_map=expert_map,
                            custom_routing_function=custom_routing_function,
                            scoring_func=scoring_func,
                            e_score_correction_bias=e_score_correction_bias,
                            activation=activation)

    def forward_cuda(
        self,
        layer: torch.nn.Module,
        x: torch.Tensor,
        use_grouped_topk: bool,
        top_k: int,
        router_logits: torch.Tensor,
        renormalize: bool,
        topk_group: Optional[int] = None,
        num_expert_group: Optional[int] = None,
        global_num_experts: int = -1,
        expert_map: Optional[torch.Tensor] = None,
        custom_routing_function: Optional[Callable] = None,
        scoring_func: str = "softmax",
        e_score_correction_bias: Optional[torch.Tensor] = None,
        activation: str = "silu",
    ) -> torch.Tensor:
        topk_weights, topk_ids = FusedMoE.select_experts(
            hidden_states=x,
            router_logits=router_logits,
            use_grouped_topk=use_grouped_topk,
            top_k=top_k,
            renormalize=renormalize,
            topk_group=topk_group,
            num_expert_group=num_expert_group,
            custom_routing_function=custom_routing_function,
            scoring_func=scoring_func,
            e_score_correction_bias=e_score_correction_bias)

        return fused_experts(hidden_states=x,
                             w1=layer.w13_weight,
                             w2=layer.w2_weight,
                             topk_weights=topk_weights,
                             topk_ids=topk_ids,
                             inplace=True,
                             activation=activation,
                             global_num_experts=global_num_experts,
                             expert_map=expert_map)

    def forward_cpu(
        self,
        layer: torch.nn.Module,
        x: torch.Tensor,
        use_grouped_topk: bool,
        top_k: int,
        router_logits: torch.Tensor,
        renormalize: bool,
        topk_group: Optional[int] = None,
        num_expert_group: Optional[int] = None,
        global_num_experts: int = -1,
        expert_map: Optional[torch.Tensor] = None,
        custom_routing_function: Optional[Callable] = None,
        scoring_func: str = "softmax",
        e_score_correction_bias: Optional[torch.Tensor] = None,
        activation: str = "silu",
        **kwargs,
    ):
        assert activation == "silu", f"{activation} is not supported."
        return layer.ipex_fusion(
            x,
            use_grouped_topk,
            top_k,
            router_logits,
            renormalize,
            topk_group,
            num_expert_group,
            custom_routing_function,
            scoring_func,
            e_score_correction_bias,
        )

    def forward_tpu(
        self,
        layer: torch.nn.Module,
        x: torch.Tensor,
        use_grouped_topk: bool,
        top_k: int,
        router_logits: torch.Tensor,
        renormalize: bool,
        topk_group: Optional[int] = None,
        num_expert_group: Optional[int] = None,
        global_num_experts: int = -1,
        expert_map: Optional[torch.Tensor] = None,
        custom_routing_function: Optional[Callable] = None,
        scoring_func: str = "softmax",
        e_score_correction_bias: Optional[torch.Tensor] = None,
        activation: str = "silu",
    ) -> torch.Tensor:
        assert not use_grouped_topk
        assert num_expert_group is None
        assert topk_group is None
        assert custom_routing_function is None
        if scoring_func != "softmax":
            raise NotImplementedError(
                "Only softmax scoring function is supported for TPU.")
        if e_score_correction_bias is not None:
            raise NotImplementedError(
                "Expert score correction bias is not supported for TPU.")
        assert activation == "silu", f"{activation} is not supported for TPU."
        return fused_moe_pallas(hidden_states=x,
                                w1=layer.w13_weight,
                                w2=layer.w2_weight,
                                topk=top_k,
                                gating_output=router_logits,
                                global_num_experts=global_num_experts,
                                expert_map=expert_map,
                                renormalize=renormalize)

    forward_native = forward_cuda


def determine_expert_map(
        ep_size: int, ep_rank: int,
        global_num_experts: int) -> Tuple[int, Optional[torch.Tensor]]:
    """
        Calculates how many experts should be assigned to each rank for EP and
        creates a mapping from global to local expert index. Experts are
        distributed evenly across ranks. Any remaining are assigned to the
        last rank.

        Args:
            ep_size (int): The size of the expert parallel group
            global_num_experts (int): The total number of experts in the model.

        Returns:
            Tuple[int, Optional[torch.Tensor]]: A tuple containing:
                - local_num_experts (int): The number of experts assigned
                    to the current rank.
                - expert_map (Optional[torch.Tensor]): A tensor of shape
                    (global_num_experts,) mapping from global to local index.
                    Contains -1 for experts not assigned to the current rank.
                    Returns None if ep_size is 1.
        """
    assert ep_size > 0
    if ep_size == 1:
        return (global_num_experts, None)

    local_num_experts = global_num_experts // ep_size

    # Create a tensor of size num_experts filled with -1
    expert_map = torch.full((global_num_experts, ), -1, dtype=torch.int32)
    # Create a expert map for the local experts
    if ep_rank < (ep_size - 1):
        # Each non-last rank gets local_num_experts experts.
        expert_map[ep_rank * local_num_experts:
                        (ep_rank + 1) * local_num_experts] = \
            torch.arange(0, local_num_experts, dtype=torch.int32)
    else:
        # All remaining experts are assigned to the last rank.
        local_num_experts = (global_num_experts - ep_rank * local_num_experts)

        expert_map[-local_num_experts:] = \
            torch.arange(0, local_num_experts, dtype=torch.int32)
    return (local_num_experts, expert_map)


class FusedMoE(torch.nn.Module):
    """FusedMoE layer for MoE models.

    This layer contains both MergedColumnParallel weights (gate_up_proj /
    w13) and RowParallelLinear weights (down_proj/ w2).

    Note: Mixtral uses w1, w2, and w3 for gate, up, and down_proj. We
    copy that naming convention here and handle any remapping in the
    load_weights function in each model implementation.

    Args:
        num_experts: Number of experts in the model
        top_k: Number of experts selected for each token
        hidden_size: Input hidden state size of the transformer
        intermediate_size: Intermediate size of the experts
        params_dtype: Data type for the parameters.
        reduce_results: Whether to all all_reduce on the output of the layer
        renomalize: Whether to renormalize the logits in the fused_moe kernel
        quant_config: Quantization configure.
    """

    def __init__(
        self,
        num_experts: int,  # Global number of experts
        top_k: int,
        hidden_size: int,
        intermediate_size: int,
        params_dtype: Optional[torch.dtype] = None,
        reduce_results: bool = False,
        renormalize: bool = True,
        use_grouped_topk: bool = False,
        num_expert_group: Optional[int] = None,
        topk_group: Optional[int] = None,
        quant_config: Optional[QuantizationConfig] = None,
        tp_size: Optional[int] = None,
        ep_size: Optional[int] = None,
        dp_size: Optional[int] = None,
        prefix: str = "",
        custom_routing_function: Optional[Callable] = None,
        scoring_func: str = "softmax",
        e_score_correction_bias: Optional[torch.Tensor] = None,
        activation: str = "silu",
    ):
        super().__init__()

        if params_dtype is None:
            params_dtype = torch.get_default_dtype()

        # Note: here we guard against accessing the TP and DP groups when
        # uninitialized (this happens when testing)
        self.tp_size = (tp_size if tp_size is not None else
                        get_tensor_model_parallel_world_size())
        tp_rank = 0 if self.tp_size == 1 else get_tensor_model_parallel_rank()
        self.dp_size = (dp_size
                        if dp_size is not None else get_dp_group().world_size)
        self.dp_rank = (0
                        if self.dp_size == 1 else get_dp_group().rank_in_group)
        self.global_num_experts = num_experts

        # Use expert parallelism instead of tensor parallelism?
        vllm_config = get_current_vllm_config()
        use_ep = (vllm_config.parallel_config.enable_expert_parallel
                  and self.tp_size > 1)

        # For smuggling this layer into the fused moe custom op
        self.use_direct_call = self.dp_size == 1
        if not self.use_direct_call:
            compilation_config = vllm_config.compilation_config
            if prefix in compilation_config.static_forward_context:
                raise ValueError("Duplicate layer name: {}".format(prefix))
            compilation_config.static_forward_context[prefix] = self
            self.layer_name = prefix

        if use_ep:
            # Set TP size to 1 to adjust for EP and adjust EP size and rank
            # for DP attention.
            self.ep_rank = tp_rank + self.tp_size * self.dp_rank
            self.tp_rank = 0
            self.ep_size = self.tp_size * self.dp_size
            self.tp_size = 1

            self.local_num_experts, self.expert_map = determine_expert_map(
                ep_size=self.ep_size,
                ep_rank=self.ep_rank,
                global_num_experts=self.global_num_experts)
        else:
            # Adjust TP size for DP attention
            self.tp_rank = tp_rank + self.tp_size * self.dp_rank
            self.ep_rank = 0
            self.tp_size = self.tp_size * self.dp_size
            self.ep_size = 1
            self.local_num_experts = self.global_num_experts
            self.expert_map = None
        self.top_k = top_k
        self.global_num_experts = num_experts

        assert intermediate_size % self.tp_size == 0
        self.intermediate_size_per_partition = intermediate_size // self.tp_size
        self.reduce_results = reduce_results
        self.renormalize = renormalize
        self.use_grouped_topk = use_grouped_topk
        if self.use_grouped_topk:
            assert num_expert_group is not None and topk_group is not None
        self.num_expert_group = num_expert_group
        self.topk_group = topk_group
        self.custom_routing_function = custom_routing_function
        self.scoring_func = scoring_func
        self.e_score_correction_bias = e_score_correction_bias
        self.activation = activation

        if self.scoring_func != "softmax" and not self.use_grouped_topk:
            raise ValueError("Only softmax scoring function is supported for "
                             "non-grouped topk.")

        # Note: get_quant_method will look at the layer's local_num_experts
        # for heuristic purposes, so it must be initialized first.
        if quant_config is None:
            self.quant_method: Optional[QuantizeMethodBase] = (
                UnquantizedFusedMoEMethod())
        else:
            self.quant_method = quant_config.get_quant_method(self, prefix)
        assert self.quant_method is not None

        moe_quant_params = {
            "num_experts": self.local_num_experts,
            "hidden_size": hidden_size,
            "intermediate_size_per_partition":
            self.intermediate_size_per_partition,
            "params_dtype": params_dtype,
            "weight_loader": self.weight_loader,
        }
        # need full intermediate size pre-sharding for WNA16 act order
        if (self.quant_method.__class__.__name__
                in ("GPTQMarlinMoEMethod", "CompressedTensorsWNA16MoEMethod")):
            moe_quant_params["intermediate_size_full"] = intermediate_size

        self.quant_method.create_weights(layer=self, **moe_quant_params)

    def _load_per_tensor_weight_scale(self, shard_id: str,
                                      param: torch.nn.Parameter,
                                      loaded_weight: torch.Tensor,
                                      expert_id: int):
        param_data = param.data
        # for per tensor weight quantization
        if shard_id in ("w1", "w3"):
            # We have to keep the weight scales of w1 and w3 because
            # we need to re-quantize w1/w3 weights after weight loading.
            idx = 0 if shard_id == "w1" else 1
            param_data[expert_id][idx] = loaded_weight
        # If we are in the row parallel case (down_proj)
        elif shard_id == "w2":
            param_data[expert_id] = loaded_weight

    def _load_model_weight_or_group_weight_scale(self,
                                                 shard_dim: int,
                                                 expert_data: torch.Tensor,
                                                 shard_id: str,
                                                 loaded_weight: torch.Tensor,
                                                 tp_rank: int,
                                                 load_full_w2: bool = False):
        """
        Load grouped weight scales for group quantization or model weights
            :param shard_dim: dimension to shard
            :param expert_data: parameter for a particular expert
            :param shard_id: either w1, w2, or w3
            :param loaded_weight: checkpoint weight to load into the param
            :param tp_rank: tensor parallel rank
            :param load_full_w2: whether or not the w2 loaded should be sharded.
        """
        if shard_id == "w2":
            # In the case where we have actorder/g_idx, we do not partition the
            # w2 scales, as indicated by `load_full` argument, for all tp cases
            self._load_w2(shard_dim=shard_dim,
                          loaded_weight=loaded_weight,
                          expert_data=expert_data,
                          tp_rank=tp_rank,
                          load_full=load_full_w2)
        elif shard_id in ("w1", "w3"):
            self._load_w13(shard_id=shard_id,
                           shard_dim=shard_dim,
                           loaded_weight=loaded_weight,
                           expert_data=expert_data,
                           tp_rank=tp_rank)

    def _load_per_channel_weight_scale(self, expert_data: torch.Tensor,
                                       shard_dim: int, shard_id: str,
                                       loaded_weight: torch.Tensor,
                                       tp_rank: int):
        # for per channel weight quantization
        if shard_id == "w2":
            expert_data.copy_(loaded_weight)
        elif shard_id in ("w1", "w3"):
            self._load_w13(shard_id=shard_id,
                           shard_dim=shard_dim,
                           loaded_weight=loaded_weight,
                           expert_data=expert_data,
                           tp_rank=tp_rank)

    def _load_w13(self, expert_data: torch.Tensor, shard_dim: int,
                  shard_id: str, loaded_weight: torch.Tensor, tp_rank: int):

        # Index the loaded weight for tp sharding.
        # gate_up_proj: "MergedColumnParallel", so tp sharding on output_dim
        shard_size = expert_data.shape[shard_dim] // 2
        loaded_weight = loaded_weight.narrow(shard_dim, shard_size * tp_rank,
                                             shard_size)
        # Narrow parameter and load.
        # w1, gate_proj: Load into first logical weight of w13.
        if shard_id == "w1":
            expert_data = expert_data.narrow(shard_dim, 0, shard_size)
        # w3, up_proj: Load into second logical weight of w13.
        else:
            assert shard_id == "w3"
            expert_data = expert_data.narrow(shard_dim, shard_size, shard_size)
        expert_data.copy_(loaded_weight)

    def _load_w2(self,
                 expert_data: torch.Tensor,
                 shard_dim: int,
                 loaded_weight: torch.Tensor,
                 tp_rank: int,
                 load_full: bool = False):

        # Index the loaded weight for tp sharding.
        # down_proj: "RowParallel" so tp sharding on input_dim
        # Narrow parameter and load.
        shard_size = expert_data.shape[shard_dim]
        if not load_full:
            loaded_weight = loaded_weight.narrow(shard_dim,
                                                 shard_size * tp_rank,
                                                 shard_size)
        # w2, down_proj: Load into only logical weight of w2.
        expert_data.copy_(loaded_weight)

    def _load_single_value(self, param: torch.nn.Parameter,
                           loaded_weight: torch.Tensor, expert_id: int):
        param_data = param.data

        # Input scales can be loaded directly and should be equal.
        param_data[expert_id] = loaded_weight

    def _load_g_idx(self, shard_id: str, expert_data: torch.Tensor,
                    shard_dim: int, loaded_weight: torch.Tensor, tp_rank: int):

        if shard_id == "w2":
            self._load_w2(shard_dim=shard_dim,
                          loaded_weight=loaded_weight,
                          expert_data=expert_data,
                          tp_rank=tp_rank)
        else:
            assert shard_id in ("w1", "w3")
            expert_data.copy_(loaded_weight)

    def _map_global_expert_id_to_local_expert_id(self, expert_id: int) -> int:
        if self.expert_map is None:
            return expert_id
        return self.expert_map[expert_id].item()

    def weight_loader(self, param: torch.nn.Parameter,
                      loaded_weight: torch.Tensor, weight_name: str,
                      shard_id: str, expert_id: int) -> None:

        expert_id = self._map_global_expert_id_to_local_expert_id(expert_id)
        if expert_id == -1:
            return

        # compressed-tensors checkpoints with packed weights are stored flipped
        # TODO (mgoin): check self.quant_method.quant_config.quant_format
        # against known CompressionFormat enum values that have this quality
        loaded_weight = loaded_weight.t().contiguous() if (
            self.quant_method.__class__.__name__
            == "CompressedTensorsWNA16MoEMethod") else loaded_weight

        if shard_id not in ("w1", "w2", "w3"):
            raise ValueError(f"shard_id must be ['w1','w2','w3'] but "
                             f"got {shard_id}.")

        WEIGHT_SCALE_SUPPORTED = [
            e.value for e in FusedMoeWeightScaleSupported
        ]
        # Fetch the dim to shard the parameter/loaded weight
        # based on the shard id. This will be whatever
        # dimension intermediate_size_per_partition is used.
        SHARD_ID_TO_SHARDED_DIM = {"w1": 0, "w2": 1, "w3": 0}

        is_gguf_weight = getattr(param, "is_gguf_weight", False)
        is_gguf_weight_type = getattr(param, "is_gguf_weight_type", False)
        if is_gguf_weight_type:
            param.weight_type = loaded_weight.item()
            param.data.copy_(loaded_weight)
            return

        # is_transposed: if the dim to shard the weight
        # should be flipped. Required by GPTQ, compressed-tensors
        # should be whatever dimension intermediate_size_per_partition is
        is_transposed = getattr(param, "is_transposed", False)
        shard_dim = SHARD_ID_TO_SHARDED_DIM[shard_id]
        if is_transposed:
            shard_dim = int(not shard_dim)

        full_load = len(loaded_weight.shape) == 3
        if full_load:
            shard_dim += 1

        # Materialize GGUF UninitializedParameter
        if is_gguf_weight and isinstance(param, UninitializedParameter):
            final_shape = list(loaded_weight.shape)
            if shard_id in ["w1", "w3"]:
                final_shape[1] *= 2
            final_shape[shard_dim] = final_shape[shard_dim] // self.tp_size
            param.materialize(final_shape, dtype=loaded_weight.dtype)

        expert_data = param.data if full_load else param.data[expert_id]
        # Case input scale: input_scale loading is only supported for fp8
        if "input_scale" in weight_name:
            # this is needed for compressed-tensors only
            loaded_weight = loaded_weight.to(param.data.device)

            if param.data[expert_id] != 1 and (param.data[expert_id] -
                                               loaded_weight).abs() > 1e-5:
                raise ValueError(
                    "input_scales of w1 and w3 of a layer "
                    f"must be equal. But got {param.data[expert_id]} "
                    f"vs. {loaded_weight}")

            self._load_single_value(param=param,
                                    loaded_weight=loaded_weight,
                                    expert_id=expert_id)
            return

        # Case g_idx
        if "g_idx" in weight_name:
            self._load_g_idx(shard_dim=0,
                             shard_id=shard_id,
                             loaded_weight=loaded_weight,
                             expert_data=expert_data,
                             tp_rank=self.tp_rank)
            return

        # Case weight scales and zero_points
        if ("scale" in weight_name or "zero" in weight_name):
            # load the weight scales and zp based on the quantization scheme
            # supported weight scales/zp can be found in
            # FusedMoeWeightScaleSupported
            # TODO @dsikka: once hardened, refactor to use vLLM Parameters
            # specific to each case
            quant_method = getattr(param, "quant_method", None)
            if quant_method == FusedMoeWeightScaleSupported.CHANNEL.value:
                self._load_per_channel_weight_scale(
                    shard_id=shard_id,
                    shard_dim=shard_dim,
                    loaded_weight=loaded_weight,
                    expert_data=expert_data,
                    tp_rank=self.tp_rank)
            elif quant_method in [
                    FusedMoeWeightScaleSupported.GROUP.value,
                    FusedMoeWeightScaleSupported.BLOCK.value,
            ]:
                self._load_model_weight_or_group_weight_scale(
                    shard_id=shard_id,
                    shard_dim=shard_dim,
                    loaded_weight=loaded_weight,
                    expert_data=expert_data,
                    tp_rank=self.tp_rank,
                    load_full_w2=getattr(param, "load_full_w2", False))
            elif quant_method == FusedMoeWeightScaleSupported.TENSOR.value:
                self._load_per_tensor_weight_scale(shard_id=shard_id,
                                                   param=param,
                                                   loaded_weight=loaded_weight,
                                                   expert_id=expert_id)
            else:
                raise ValueError(
                    f"quant method must be one of {WEIGHT_SCALE_SUPPORTED}")
            return

        # Case weight_shape
        if "weight_shape" in weight_name:
            # only required by compressed-tensors
            self._load_single_value(param=param,
                                    loaded_weight=loaded_weight,
                                    expert_id=expert_id)
            return

        # Case model weights
        if "weight" in weight_name:
            self._load_model_weight_or_group_weight_scale(
                shard_id=shard_id,
                shard_dim=shard_dim,
                loaded_weight=loaded_weight,
                expert_data=expert_data,
                tp_rank=self.tp_rank)
            return

    @staticmethod
    def select_experts(hidden_states: torch.Tensor,
                       router_logits: torch.Tensor,
                       top_k: int,
                       use_grouped_topk: bool,
                       renormalize: bool,
                       topk_group: Optional[int] = None,
                       num_expert_group: Optional[int] = None,
                       custom_routing_function: Optional[Callable] = None,
                       scoring_func: str = "softmax",
                       e_score_correction_bias: Optional[torch.Tensor] = None):
        from vllm.model_executor.layers.fused_moe.fused_moe import (
            fused_topk, grouped_topk)

        # DeekSeekv2 uses grouped_top_k
        if use_grouped_topk:
            assert topk_group is not None
            assert num_expert_group is not None
            topk_weights, topk_ids = grouped_topk(
                hidden_states=hidden_states,
                gating_output=router_logits,
                topk=top_k,
                renormalize=renormalize,
                num_expert_group=num_expert_group,
                topk_group=topk_group,
                scoring_func=scoring_func,
                e_score_correction_bias=e_score_correction_bias)
        elif custom_routing_function is None:
            topk_weights, topk_ids = fused_topk(hidden_states=hidden_states,
                                                gating_output=router_logits,
                                                topk=top_k,
                                                renormalize=renormalize)
        else:
            topk_weights, topk_ids = custom_routing_function(
                hidden_states=hidden_states,
                gating_output=router_logits,
                topk=top_k,
                renormalize=renormalize)

        return topk_weights, topk_ids

    def naive_multicast(self, x: torch.Tensor,
                        cu_tokens_across_dp_cpu: torch.Tensor):
        assert (len(x.shape) == 2)
        buffer = torch.empty((cu_tokens_across_dp_cpu[-1], x.size(1)),
                             device=x.device,
                             dtype=x.dtype)

        start = 0 if self.dp_rank == 0 else cu_tokens_across_dp_cpu[
            self.dp_rank - 1]
        end = cu_tokens_across_dp_cpu[self.dp_rank]
        buffer[start:end, :].copy_(x)
        for idx in range(get_dp_group().world_size):
            start = 0 if idx == 0 else cu_tokens_across_dp_cpu[idx - 1]
            end = cu_tokens_across_dp_cpu[idx]
            get_dp_group().broadcast(buffer[start:end, :], idx)

        return buffer

    def forward(self, hidden_states: torch.Tensor,
                router_logits: torch.Tensor):
        if self.use_direct_call:
            return self.forward_impl(hidden_states, router_logits)
        else:
            return torch.ops.vllm.moe_forward(hidden_states, router_logits,
                                              self.layer_name)

    def forward_impl(self, hidden_states: torch.Tensor,
                     router_logits: torch.Tensor):
        assert self.quant_method is not None

        if self.dp_size > 1:
            cu_tokens_across_dp_cpu = get_forward_context(
            ).dp_metadata.cu_tokens_across_dp_cpu

            hidden_states = self.naive_multicast(hidden_states,
                                                 cu_tokens_across_dp_cpu)
            router_logits = self.naive_multicast(router_logits,
                                                 cu_tokens_across_dp_cpu)

        # Matrix multiply.
        final_hidden_states = self.quant_method.apply(
            layer=self,
            x=hidden_states,
            router_logits=router_logits,
            top_k=self.top_k,
            renormalize=self.renormalize,
            use_grouped_topk=self.use_grouped_topk,
            global_num_experts=self.global_num_experts,
            expert_map=self.expert_map,
            topk_group=self.topk_group,
            num_expert_group=self.num_expert_group,
            custom_routing_function=self.custom_routing_function,
            scoring_func=self.scoring_func,
            e_score_correction_bias=self.e_score_correction_bias,
            activation=self.activation,
        )

        if self.dp_size > 1:
            start = 0 if self.dp_rank == 0 else cu_tokens_across_dp_cpu[
                self.dp_rank - 1]
            end = cu_tokens_across_dp_cpu[self.dp_rank]

            all_hidden_states = get_dp_group().all_reduce(final_hidden_states)
            final_hidden_states = all_hidden_states[start:end, :]

        if self.reduce_results and (self.tp_size > 1 or self.ep_size > 1):
            # Default set to False. (May have to add shared expert outputs.)
            final_hidden_states = tensor_model_parallel_all_reduce(
                final_hidden_states)

        return final_hidden_states

    @classmethod
    def make_expert_params_mapping(
            cls, ckpt_gate_proj_name: str, ckpt_down_proj_name: str,
            ckpt_up_proj_name: str,
            num_experts: int) -> List[Tuple[str, str, int, str]]:

        return [
            # (param_name, weight_name, expert_id, shard_id)
            ("experts.w13_" if weight_name
             in [ckpt_gate_proj_name, ckpt_up_proj_name] else "experts.w2_",
             f"experts.{expert_id}.{weight_name}.", expert_id, shard_id)
            for expert_id in range(num_experts) for shard_id, weight_name in [
                ("w1", ckpt_gate_proj_name),
                ("w2", ckpt_down_proj_name),
                ("w3", ckpt_up_proj_name),
            ]
        ]

    def _load_fp8_scale(self, param: torch.nn.Parameter,
                        loaded_weight: torch.Tensor, weight_name: str,
                        shard_id: str, expert_id: int) -> None:
        param_data = param.data

        # Input scales can be loaded directly and should be equal.
        if "input_scale" in weight_name:
            if param_data[expert_id] != 1 and (param_data[expert_id] -
                                               loaded_weight).abs() > 1e-5:
                raise ValueError(
                    "input_scales of w1 and w3 of a layer "
                    f"must be equal. But got {param_data[expert_id]} "
                    f"vs. {loaded_weight}")
            param_data[expert_id] = loaded_weight
        # Weight scales
        elif "weight_scale" in weight_name:
            # If we are in merged column case (gate_up_proj)
            if shard_id in ("w1", "w3"):
                # We have to keep the weight scales of w1 and w3 because
                # we need to re-quantize w1/w3 weights after weight loading.
                idx = 0 if shard_id == "w1" else 1
                param_data[expert_id][idx] = loaded_weight
            # If we are in the row parallel case (down_proj)
            else:
                param_data[expert_id] = loaded_weight

    def extra_repr(self) -> str:

        s = (
            f"global_num_experts={self.global_num_experts}, "
            f"local_num_experts={self.local_num_experts}, "
            f"top_k={self.top_k}, "
            f"intermediate_size_per_partition={self.intermediate_size_per_partition}, "  # noqa: E501
            f"tp_size={self.tp_size},\n"
            f"ep_size={self.ep_size}, "
            f"reduce_results={self.reduce_results}, "
            f"renormalize={self.renormalize}, "
            f"use_grouped_topk={self.use_grouped_topk}")

        if self.use_grouped_topk:
            s += f", num_expert_group={self.num_expert_group}, topk_group={self.topk_group}"  # noqa: E501

        s += f", scoring_func='{self.scoring_func}', activation='{self.activation}'"  # noqa: E501

        return s


def moe_forward(hidden_states: torch.Tensor, router_logits: torch.Tensor,
                layer_name: str) -> torch.Tensor:
    forward_context: ForwardContext = get_forward_context()
    self = forward_context.no_compile_layers[layer_name]
    assert self.quant_method is not None

    return self.forward_impl(hidden_states, router_logits)


def moe_forward_fake(hidden_states: torch.Tensor, router_logits: torch.Tensor,
                     layer_name: str) -> torch.Tensor:
    return torch.empty_like(hidden_states)


direct_register_custom_op(
    op_name="moe_forward",
    op_func=moe_forward,
    mutates_args=[],
    fake_impl=moe_forward_fake,
    dispatch_key=current_platform.dispatch_key,
)<|MERGE_RESOLUTION|>--- conflicted
+++ resolved
@@ -105,11 +105,7 @@
                 layer.ipex_fusion = ipex.llm.modules.GatedMLPMOE(
                     layer.w13_weight,
                     layer.w2_weight,
-<<<<<<< HEAD
-                    use_prepack=ipex._C.onednn_has_bf16_support(),
-=======
                     use_prepack=envs.VLLM_CPU_MOE_PREPACK,
->>>>>>> c77620d2
                 )
             else:
                 raise NotImplementedError("CPU MOE only supports x86 arch.")
