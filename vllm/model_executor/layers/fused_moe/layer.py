# SPDX-License-Identifier: Apache-2.0
# SPDX-FileCopyrightText: Copyright contributors to the vLLM project

from abc import abstractmethod
from collections.abc import Iterable
from contextlib import nullcontext
from enum import Enum
from functools import partial
from typing import Callable, Literal, Optional, Union, get_args, overload

import torch
import torch.nn.functional as F
from torch.nn.parameter import UninitializedParameter

import vllm.envs as envs
from vllm.config import VllmConfig, get_current_vllm_config
from vllm.config.parallel import ExpertPlacementStrategy
from vllm.distributed import (
    get_dp_group,
    get_ep_group,
    get_tensor_model_parallel_world_size,
    tensor_model_parallel_all_reduce,
)
from vllm.distributed.eplb.eplb_state import EplbState
from vllm.forward_context import ForwardContext, get_forward_context
from vllm.logger import init_logger
from vllm.model_executor.custom_op import CustomOp
from vllm.model_executor.layers.fused_moe.config import (
    FUSED_MOE_UNQUANTIZED_CONFIG,
    FusedMoEConfig,
    FusedMoEParallelConfig,
    FusedMoEQuantConfig,
    biased_moe_quant_config,
)
from vllm.model_executor.layers.fused_moe.fused_moe import zero_experts_compute_triton
from vllm.model_executor.layers.fused_moe.modular_kernel import (
    FusedMoEActivationFormat,
    FusedMoEModularKernel,
    FusedMoEPermuteExpertsUnpermute,
    FusedMoEPrepareAndFinalize,
)
from vllm.model_executor.layers.fused_moe.rocm_aiter_fused_moe import (
<<<<<<< HEAD
    init_aiter_topK_meta_data, is_rocm_aiter_fusion_shared_expert_enabled,
    is_rocm_aiter_moe_enabled)
from vllm.model_executor.layers.fused_moe.routing_simulator import (
    RoutingSimulator)
=======
    is_rocm_aiter_moe_enabled,
)
from vllm.model_executor.layers.fused_moe.routing_simulator import RoutingSimulator
>>>>>>> 0d4f48fa
from vllm.model_executor.layers.quantization.base_config import (
    QuantizationConfig,
    QuantizeMethodBase,
)
from vllm.model_executor.utils import set_weight_attrs
from vllm.platforms import current_platform
from vllm.platforms.interface import CpuArchEnum
from vllm.utils import cdiv, direct_register_custom_op, has_deep_ep, has_pplx, round_up
from vllm.utils.flashinfer import has_flashinfer_cutlass_fused_moe
from vllm.v1.worker.ubatching import dbo_current_ubatch_id

if current_platform.is_cuda_alike():
    from .fused_batched_moe import BatchedTritonExperts
    from .fused_moe import TritonExperts, eplb_map_to_physical_and_record, fused_experts

    if has_pplx():
        from .pplx_prepare_finalize import (
            PplxPrepareAndFinalize,
            pplx_hidden_dim_scale_bytes,
        )
    if has_deep_ep():
        from .deepep_ht_prepare_finalize import DeepEPHTPrepareAndFinalize
        from .deepep_ll_prepare_finalize import (
            DEEPEP_QUANT_BLOCK_SHAPE,
            DeepEPLLPrepareAndFinalize,
        )
else:
    fused_experts = None  # type: ignore
    FusedMoEPermuteExpertsUnpermute = None  # type: ignore
    FusedMoEPrepareAndFinalize = None  # type: ignore

    def _eplb_map_to_physical_and_record(
        topk_ids: torch.Tensor,
        expert_load_view: torch.Tensor,
        logical_to_physical_map: torch.Tensor,
        logical_replica_count: torch.Tensor,
        indices_type: Optional[torch.dtype],
    ) -> torch.Tensor:
        # CPU fallback: no EPLB so just return as is
        return topk_ids

    eplb_map_to_physical_and_record = _eplb_map_to_physical_and_record

if is_rocm_aiter_moe_enabled():
    from vllm.model_executor.layers.fused_moe.rocm_aiter_fused_moe import (  # noqa: E501
<<<<<<< HEAD
        rocm_aiter_grouped_topk as grouped_topk_aiter)
=======
        rocm_aiter_grouped_topk as grouped_topk,
    )
>>>>>>> 0d4f48fa
else:
    from vllm.model_executor.layers.fused_moe.fused_moe import grouped_topk
if current_platform.is_tpu():
    from .moe_pallas import fused_moe as fused_moe_pallas
else:
    fused_moe_pallas = None  # type: ignore

logger = init_logger(__name__)


class FusedMoeWeightScaleSupported(Enum):
    TENSOR = "tensor"
    CHANNEL = "channel"
    GROUP = "group"
    BLOCK = "block"


class FusedMoEMethodBase(QuantizeMethodBase):
    def __init__(self, moe: FusedMoEConfig):
        super().__init__()
        self.moe = moe
        self.moe_quant_config: Optional[FusedMoEQuantConfig] = None
        self.fused_experts: Optional[FusedMoEModularKernel] = None
        self.topk_indices_dtype = None

    @abstractmethod
    def create_weights(
        self,
        layer: torch.nn.Module,
        num_experts: int,
        hidden_size: int,
        intermediate_size_per_partition: int,
        params_dtype: torch.dtype,
        **extra_weight_attrs,
    ):
        raise NotImplementedError

    def uses_weight_scale_2_pattern(self) -> bool:
        """
        Returns True if this quantization method uses 'weight_scale_2' pattern
        for per-tensor weight scales (e.g., FP4 variants), False otherwise.

        This method should be overridden by subclasses that use the
        'weight_scale_2' pattern instead of the standard 'weight_scale' pattern.
        """
        return False

    @staticmethod
    def _maybe_make_prepare_finalize(
        moe: FusedMoEConfig,
        quant_config: Optional[FusedMoEQuantConfig],
    ) -> Optional[FusedMoEPrepareAndFinalize]:
        all2all_manager = get_ep_group().device_communicator.all2all_manager
        assert all2all_manager is not None

        prepare_finalize: Optional[FusedMoEPrepareAndFinalize] = None

        # TODO: could allow this now
        assert not moe.use_flashinfer_cutlass_kernels, "Must be created in modelopt.py"

        if moe.use_pplx_kernels:
            assert quant_config is not None

            hidden_dim_bytes, hidden_scale_bytes = pplx_hidden_dim_scale_bytes(
                moe.max_num_tokens,
                moe.hidden_dim,
                moe.in_dtype,
                quant_config.quant_dtype,
                per_act_token_quant=quant_config.per_act_token_quant,
                block_shape=quant_config.block_shape,
            )

            all_to_all_args = dict(
                max_num_tokens=moe.max_num_tokens,
                num_experts=moe.num_experts,
                experts_per_token=moe.experts_per_token,  # topk
                rank=all2all_manager.rank,
                world_size=all2all_manager.world_size,
                # dp_size actually means tp_size, bug in pplx kernels
                dp_size=all2all_manager.tp_group.world_size,
                hidden_dim=moe.hidden_dim,
                hidden_dim_bytes=hidden_dim_bytes,
                hidden_dim_scale_bytes=hidden_scale_bytes,
            )

            num_dispatchers = (
                all2all_manager.world_size // all2all_manager.tp_group.world_size
            )

            # Intranode pplx a2a takes a group name while internode does not.
            if not all2all_manager.internode:
                all_to_all_args["group_name"] = all2all_manager.cpu_group.group_name

            handle = all2all_manager.get_handle(all_to_all_args)

            prepare_finalize = PplxPrepareAndFinalize(
                handle,
                max_num_tokens=moe.max_num_tokens,
                num_local_experts=moe.num_local_experts,
                num_dispatchers=num_dispatchers,
            )
        elif moe.use_deepep_ht_kernels:
            assert moe.dp_size == all2all_manager.dp_world_size

            all_to_all_args = dict()
            handle = all2all_manager.get_handle(all_to_all_args)
            prepare_finalize = DeepEPHTPrepareAndFinalize(
                handle,
                num_dispatchers=all2all_manager.world_size,
                dp_size=all2all_manager.dp_world_size,
                rank_expert_offset=all2all_manager.rank * moe.num_local_experts,
            )

        elif moe.use_deepep_ll_kernels:
            assert quant_config is not None
            all_to_all_args = dict(
                max_num_tokens_per_dp_rank=moe.max_num_tokens,
                token_hidden_size=moe.hidden_dim,
                num_ep_ranks=all2all_manager.world_size,
                num_global_experts=moe.num_experts,
                num_local_experts=moe.num_experts // all2all_manager.world_size,
            )
            handle = all2all_manager.get_handle(all_to_all_args)

            # Note: We may want to use FP8 dispatch just to reduce
            # data movement.
            use_fp8_dispatch = (
                quant_config.quant_dtype == current_platform.fp8_dtype()
                and quant_config.block_shape == DEEPEP_QUANT_BLOCK_SHAPE
            )

            prepare_finalize = DeepEPLLPrepareAndFinalize(
                handle,
                max_tokens_per_rank=moe.max_num_tokens,
                num_dispatchers=all2all_manager.world_size,
                use_fp8_dispatch=use_fp8_dispatch,
            )

        return prepare_finalize

    def maybe_make_prepare_finalize(self) -> Optional[FusedMoEPrepareAndFinalize]:
        if self.moe.moe_parallel_config.use_all2all_kernels:
            return FusedMoEMethodBase._maybe_make_prepare_finalize(
                self.moe, self.moe_quant_config
            )
        else:
            return None

    # Note: init_prepare_finalize should only be called by
    # prepare_communication_buffer_for_model.
    def init_prepare_finalize(self, layer: torch.nn.Module):
        assert self.moe is not None

        # We must get the quant config here so that the layer is
        # completely initialized, i.e. all weights loaded and post
        # processed.
        self.moe_quant_config = self.get_fused_moe_quant_config(layer)

        prepare_finalize = self.maybe_make_prepare_finalize()

        if prepare_finalize is not None:
            logger.debug(
                "%s for %s(%s)", prepare_finalize.__class__.__name__, self, id(self)
            )
            assert self.topk_indices_dtype is None
            assert self.fused_experts is None, (
                f"Attempt to override experts for {id(self)}!"
            )
            self.topk_indices_dtype = prepare_finalize.topk_indices_dtype()
            experts = self.select_gemm_impl(prepare_finalize, layer)
            self.fused_experts = FusedMoEModularKernel(
                prepare_finalize,
                experts,
                layer.shared_experts,
            )

    def select_gemm_impl(
        self,
        prepare_finalize: FusedMoEPrepareAndFinalize,
        layer: torch.nn.Module,
    ) -> FusedMoEPermuteExpertsUnpermute:
        # based on the all2all implementation, select the appropriate
        # gemm implementation
        raise NotImplementedError(
            f"{self.__class__.__name__} must select appropriate gemm "
            "implementation based on the prepare_finalize"
        )

    @abstractmethod
    def get_fused_moe_quant_config(
        self, layer: torch.nn.Module
    ) -> Optional[FusedMoEQuantConfig]:
        raise NotImplementedError

    @abstractmethod
    def apply(
        self,
        layer: torch.nn.Module,
        x: torch.Tensor,
        router_logits: torch.Tensor,
        top_k: int,
        renormalize: bool,
        use_grouped_topk: bool = False,
        topk_group: Optional[int] = None,
        num_expert_group: Optional[int] = None,
        global_num_experts: int = -1,
        expert_map: Optional[torch.Tensor] = None,
        custom_routing_function: Optional[Callable] = None,
        scoring_func: str = "softmax",
        routed_scaling_factor: float = 1.0,
        e_score_correction_bias: Optional[torch.Tensor] = None,
        apply_router_weight_on_input: bool = False,
        activation: str = "silu",
        enable_eplb: bool = False,
        expert_load_view: Optional[torch.Tensor] = None,
        logical_to_physical_map: Optional[torch.Tensor] = None,
        logical_replica_count: Optional[torch.Tensor] = None,
    ) -> Union[torch.Tensor, tuple[torch.Tensor, torch.Tensor]]:
        raise NotImplementedError


@CustomOp.register("unquantized_fused_moe")
class UnquantizedFusedMoEMethod(FusedMoEMethodBase, CustomOp):
    """MoE method without quantization."""

    def __init__(self, moe: FusedMoEConfig):
        super().__init__(moe)
        self.rocm_aiter_moe_enabled = is_rocm_aiter_moe_enabled()
        if self.rocm_aiter_moe_enabled:
            from .rocm_aiter_fused_moe import rocm_aiter_fused_experts

            self.rocm_aiter_fused_experts = rocm_aiter_fused_experts
        else:
            self.rocm_aiter_fused_experts = None  # type: ignore

        # FlashInfer CUTLASS MoE is only supported on Hopper and later GPUS
        self.flashinfer_cutlass_moe_enabled = (
            has_flashinfer_cutlass_fused_moe()
            and envs.VLLM_USE_FLASHINFER_MOE_FP16
            and self.moe.moe_parallel_config.use_ep
            and self.moe.moe_parallel_config.dp_size == 1
            and current_platform.get_device_capability()[0] >= 9
        )
        if self.flashinfer_cutlass_moe_enabled:
            logger.info_once(
                "Enabling FlashInfer CUTLASS MoE for UnquantizedFusedMoEMethod"
            )
            from functools import partial

            from .flashinfer_cutlass_moe import flashinfer_cutlass_moe

            self.flashinfer_cutlass_moe = partial(
                flashinfer_cutlass_moe,
                quant_config=FUSED_MOE_UNQUANTIZED_CONFIG,
                tp_rank=self.moe.moe_parallel_config.tp_rank,
                tp_size=self.moe.moe_parallel_config.tp_size,
                ep_rank=self.moe.moe_parallel_config.ep_rank,
                ep_size=self.moe.moe_parallel_config.ep_size,
            )
        else:
            if (
                self.moe.moe_parallel_config.use_ep
                and self.moe.moe_parallel_config.dp_size == 1
            ):
                logger.info_once(
                    "FlashInfer CUTLASS MoE is available for EP"
                    " but not enabled, consider setting"
                    " VLLM_USE_FLASHINFER_MOE_FP16=1 to enable it."
                )
            elif self.moe.moe_parallel_config.dp_size > 1:
                logger.info_once(
                    "FlashInfer CUTLASS MoE is currently not available for DP."
                )
            self.flashinfer_cutlass_moe = None  # type: ignore

    def maybe_make_prepare_finalize(self) -> Optional[FusedMoEPrepareAndFinalize]:
        if self.rocm_aiter_moe_enabled:
            return None
        else:
            return super().maybe_make_prepare_finalize()

    def select_gemm_impl(
        self,
        prepare_finalize: FusedMoEPrepareAndFinalize,
        layer: torch.nn.Module,
    ) -> FusedMoEPermuteExpertsUnpermute:
        assert self.moe_quant_config is not None
        if (
            prepare_finalize.activation_format
            == FusedMoEActivationFormat.BatchedExperts
        ):
            logger.debug("BatchedTritonExperts %s", self.moe)
            return BatchedTritonExperts(
                max_num_tokens=self.moe.max_num_tokens,
                num_dispatchers=prepare_finalize.num_dispatchers(),
                quant_config=self.moe_quant_config,
            )
        else:
            logger.debug("TritonExperts %s", self.moe)
            return TritonExperts(self.moe_quant_config)

    def create_weights(
        self,
        layer: torch.nn.Module,
        num_experts: int,
        hidden_size: int,
        intermediate_size_per_partition: int,
        params_dtype: torch.dtype,
        **extra_weight_attrs,
    ):
        # Fused gate_up_proj (column parallel)
        w13_weight = torch.nn.Parameter(
            torch.empty(
                num_experts,
                2 * intermediate_size_per_partition,
                hidden_size,
                dtype=params_dtype,
            ),
            requires_grad=False,
        )
        layer.register_parameter("w13_weight", w13_weight)
        set_weight_attrs(w13_weight, extra_weight_attrs)
        if self.moe.has_bias:
            w13_bias = torch.nn.Parameter(
                torch.zeros(
                    num_experts, 2 * intermediate_size_per_partition, dtype=params_dtype
                ),
                requires_grad=False,
            )
            layer.register_parameter("w13_bias", w13_bias)
            set_weight_attrs(w13_bias, extra_weight_attrs)
        # down_proj (row parallel)
        w2_weight = torch.nn.Parameter(
            torch.empty(
                num_experts,
                hidden_size,
                intermediate_size_per_partition,
                dtype=params_dtype,
            ),
            requires_grad=False,
        )
        layer.register_parameter("w2_weight", w2_weight)
        set_weight_attrs(w2_weight, extra_weight_attrs)
        if self.moe.has_bias:
            w2_bias = torch.nn.Parameter(
                torch.zeros(num_experts, hidden_size, dtype=params_dtype),
                requires_grad=False,
            )
            layer.register_parameter("w2_bias", w2_bias)
            set_weight_attrs(w2_bias, extra_weight_attrs)

    def _maybe_pad_weight(self, weight: torch.Tensor) -> torch.Tensor:
        # Pad the weight tensor. This is an optimization on ROCm platform, which
        # can benefit from tensors located far enough from one another in memory
        if (
            envs.VLLM_ROCM_MOE_PADDING
            and current_platform.is_rocm()
            and weight.stride(-1) == 1
            and (weight.stride(-2) * weight.element_size()) % 512 == 0
        ):
            num_pad = 256 // weight.element_size()
            weight = F.pad(weight, (0, num_pad), "constant", 0)[..., :-num_pad]
            torch.cuda.empty_cache()

        return weight

    def process_weights_after_loading(self, layer: torch.nn.Module) -> None:
        super().process_weights_after_loading(layer)

        # Padding the weight for better performance on ROCm
        layer.w13_weight.data = self._maybe_pad_weight(layer.w13_weight.data)
        layer.w2_weight.data = self._maybe_pad_weight(layer.w2_weight.data)
        # Lazy import to avoid importing triton.
        from vllm.model_executor.layers.fused_moe.rocm_aiter_fused_moe import (
            shuffle_weights,
        )

        if self.rocm_aiter_moe_enabled:
            shuffled_w13, shuffled_w2 = shuffle_weights(
                layer.w13_weight.data, layer.w2_weight.data
            )

            layer.w13_weight.data = shuffled_w13
            layer.w2_weight.data = shuffled_w2

        if self.flashinfer_cutlass_moe_enabled:
            # Swap halves to arrange as [w3; w1] (kernel expectation)
            w1_w, w3_w = torch.chunk(layer.w13_weight.data, 2, dim=1)
            w13_weight_swapped = torch.cat([w3_w, w1_w], dim=1)
            layer.w13_weight.data = w13_weight_swapped.contiguous()

        if current_platform.is_xpu():
            import intel_extension_for_pytorch as ipex

            layer.ipex_fusion = ipex.llm.modules.GatedMLPMOE(
                layer.w13_weight,
                layer.w2_weight,
                use_prepack=True,
            )
        elif current_platform.is_cpu():
            from vllm.model_executor.layers.fused_moe import cpu_fused_moe

            if current_platform.get_cpu_architecture() == CpuArchEnum.X86:
                from vllm.model_executor.layers.utils import check_cpu_sgl_kernel

                dtype_w13 = layer.w13_weight.dtype
                _, n_w13, k_w13 = layer.w13_weight.size()
                dtype_w2 = layer.w2_weight.dtype
                _, n_w2, k_w2 = layer.w2_weight.size()
                if (
                    envs.VLLM_CPU_SGL_KERNEL
                    and check_cpu_sgl_kernel(n_w13, k_w13, dtype_w13)
                    and check_cpu_sgl_kernel(n_w2, k_w2, dtype_w2)
                ):
                    packed_w13_weight = torch.ops._C.convert_weight_packed(
                        layer.w13_weight
                    )
                    assert packed_w13_weight.size() == layer.w13_weight.size()
                    layer.w13_weight.copy_(packed_w13_weight)
                    del packed_w13_weight
                    packed_w2_weight = torch.ops._C.convert_weight_packed(
                        layer.w2_weight
                    )
                    assert packed_w2_weight.size() == layer.w2_weight.size()
                    layer.w2_weight.copy_(packed_w2_weight)
                    layer.cpu_fused_moe = cpu_fused_moe.SGLFusedMOE(layer)
                else:
                    layer.cpu_fused_moe = cpu_fused_moe.IPEXFusedMOE(layer)
            else:
                layer.cpu_fused_moe = cpu_fused_moe.CPUFusedMOE(layer)

    def apply(
        self,
        layer: torch.nn.Module,
        x: torch.Tensor,
        router_logits: torch.Tensor,
        top_k: int,
        renormalize: bool,
        use_grouped_topk: bool = False,
        topk_group: Optional[int] = None,
        num_expert_group: Optional[int] = None,
        global_num_experts: int = -1,
        expert_map: Optional[torch.Tensor] = None,
        custom_routing_function: Optional[Callable] = None,
        scoring_func: str = "softmax",
        routed_scaling_factor: float = 1.0,
        e_score_correction_bias: Optional[torch.Tensor] = None,
        apply_router_weight_on_input: bool = False,
        activation: str = "silu",
        enable_eplb: bool = False,
        expert_load_view: Optional[torch.Tensor] = None,
        logical_to_physical_map: Optional[torch.Tensor] = None,
        logical_replica_count: Optional[torch.Tensor] = None,
    ) -> Union[torch.Tensor, tuple[torch.Tensor, torch.Tensor]]:
        if enable_eplb:
            assert expert_load_view is not None
            assert logical_to_physical_map is not None
            assert logical_replica_count is not None
            assert isinstance(layer, FusedMoE)

        return self.forward(
            x=x,
            layer=layer,
            router_logits=router_logits,
            top_k=top_k,
            renormalize=renormalize,
            use_grouped_topk=use_grouped_topk,
            topk_group=topk_group,
            num_expert_group=num_expert_group,
            global_num_experts=global_num_experts,
            expert_map=expert_map,
            custom_routing_function=custom_routing_function,
            scoring_func=scoring_func,
            routed_scaling_factor=routed_scaling_factor,
            e_score_correction_bias=e_score_correction_bias,
            activation=activation,
            apply_router_weight_on_input=apply_router_weight_on_input,
            enable_eplb=enable_eplb,
            expert_load_view=expert_load_view,
            logical_to_physical_map=logical_to_physical_map,
            logical_replica_count=logical_replica_count,
        )

    def get_fused_moe_quant_config(
        self, layer: torch.nn.Module
    ) -> Optional[FusedMoEQuantConfig]:
        if self.moe.has_bias:
            return biased_moe_quant_config(
                layer.w13_bias,
                layer.w2_bias,
            )
        else:
            return FUSED_MOE_UNQUANTIZED_CONFIG

    def forward_cuda(
        self,
        layer: torch.nn.Module,
        x: torch.Tensor,
        use_grouped_topk: bool,
        top_k: int,
        router_logits: torch.Tensor,
        renormalize: bool,
        topk_group: Optional[int] = None,
        num_expert_group: Optional[int] = None,
        global_num_experts: int = -1,
        expert_map: Optional[torch.Tensor] = None,
        custom_routing_function: Optional[Callable] = None,
        scoring_func: str = "softmax",
        routed_scaling_factor: float = 1.0,
        e_score_correction_bias: Optional[torch.Tensor] = None,
        apply_router_weight_on_input: bool = False,
        activation: str = "silu",
        enable_eplb: bool = False,
        expert_load_view: Optional[torch.Tensor] = None,
        logical_to_physical_map: Optional[torch.Tensor] = None,
        logical_replica_count: Optional[torch.Tensor] = None,
    ) -> Union[torch.Tensor, tuple[torch.Tensor, torch.Tensor]]:
        zero_expert_num = getattr(layer, "zero_expert_num", 0)
        zero_expert_type = getattr(layer, "zero_expert_type", None)

        topk_weights, topk_ids, zero_expert_result = FusedMoE.select_experts(
            hidden_states=x,
            router_logits=router_logits,
            use_grouped_topk=use_grouped_topk,
            top_k=top_k,
            renormalize=renormalize,
            topk_group=topk_group,
            num_expert_group=num_expert_group,
            custom_routing_function=custom_routing_function,
            scoring_func=scoring_func,
            routed_scaling_factor=routed_scaling_factor,
            e_score_correction_bias=e_score_correction_bias,
            indices_type=self.topk_indices_dtype,
            enable_eplb=enable_eplb,
            expert_map=expert_map,
            expert_load_view=expert_load_view,
            logical_to_physical_map=logical_to_physical_map,
            logical_replica_count=logical_replica_count,
            global_num_experts=global_num_experts,
            zero_expert_num=zero_expert_num,
            zero_expert_type=zero_expert_type,
<<<<<<< HEAD
            num_fused_shared_experts=layer.num_fused_shared_experts,
=======
>>>>>>> 0d4f48fa
        )

        if self.rocm_aiter_moe_enabled:
            assert self.fused_experts is None
            result = self.rocm_aiter_fused_experts(
                hidden_states=x,
                w1=layer.w13_weight,
                w2=layer.w2_weight,
                topk_weights=topk_weights,
                topk_ids=topk_ids,
                expert_map=expert_map,
                activation=activation,
                apply_router_weight_on_input=apply_router_weight_on_input,
            )
        elif self.flashinfer_cutlass_moe_enabled:
            return self.flashinfer_cutlass_moe(
                hidden_states=x,
                w1=layer.w13_weight,
                w2=layer.w2_weight,
                topk_weights=topk_weights,
                topk_ids=topk_ids,
                activation=activation,
                apply_router_weight_on_input=apply_router_weight_on_input,
            )
        elif self.fused_experts is not None:
            if self.moe.has_bias:
                raise ValueError("FusedMoEModularKernel does not support bias.")
            result = self.fused_experts(
                hidden_states=x,
                w1=layer.w13_weight,
                w2=layer.w2_weight,
                topk_weights=topk_weights,
                topk_ids=topk_ids,
                inplace=True,
                activation=activation,
                apply_router_weight_on_input=apply_router_weight_on_input,
                global_num_experts=global_num_experts,
                expert_map=expert_map,
            )
        else:
            assert fused_experts is not None
            result = fused_experts(
                hidden_states=x,
                w1=layer.w13_weight,
                w2=layer.w2_weight,
                topk_weights=topk_weights,
                topk_ids=topk_ids,
                inplace=True,
                activation=activation,
                quant_config=self.moe_quant_config,
                apply_router_weight_on_input=apply_router_weight_on_input,
                global_num_experts=global_num_experts,
                expert_map=expert_map,
            )

        if zero_expert_num != 0 and zero_expert_type is not None:
            assert not isinstance(result, tuple), (
                "Shared + zero experts are mutually exclusive not yet supported"
            )
            return result, zero_expert_result
        else:
            return result

    def forward_cpu(
        self,
        layer: torch.nn.Module,
        x: torch.Tensor,
        use_grouped_topk: bool,
        top_k: int,
        router_logits: torch.Tensor,
        renormalize: bool,
        topk_group: Optional[int] = None,
        num_expert_group: Optional[int] = None,
        global_num_experts: int = -1,
        expert_map: Optional[torch.Tensor] = None,
        custom_routing_function: Optional[Callable] = None,
        scoring_func: str = "softmax",
        routed_scaling_factor: float = 1.0,
        e_score_correction_bias: Optional[torch.Tensor] = None,
        apply_router_weight_on_input: bool = False,
        activation: str = "silu",
        enable_eplb: bool = False,
        expert_load_view: Optional[torch.Tensor] = None,
        logical_to_physical_map: Optional[torch.Tensor] = None,
        logical_replica_count: Optional[torch.Tensor] = None,
    ) -> Union[torch.Tensor, tuple[torch.Tensor, torch.Tensor]]:
        if (
            enable_eplb is not False
            or expert_load_view is not None
            or logical_to_physical_map is not None
            or logical_replica_count is not None
        ):
            raise NotImplementedError("Expert load balancing is not supported for CPU.")
        return layer.cpu_fused_moe(
            layer,
            x,
            use_grouped_topk,
            top_k,
            router_logits,
            renormalize,
            topk_group,
            num_expert_group,
            global_num_experts,
            expert_map,
            custom_routing_function,
            scoring_func,
            routed_scaling_factor,
            e_score_correction_bias,
            apply_router_weight_on_input,
            activation,
        )

    def forward_xpu(
        self,
        layer: torch.nn.Module,
        x: torch.Tensor,
        use_grouped_topk: bool,
        top_k: int,
        router_logits: torch.Tensor,
        renormalize: bool,
        topk_group: Optional[int] = None,
        num_expert_group: Optional[int] = None,
        global_num_experts: int = -1,
        expert_map: Optional[torch.Tensor] = None,
        custom_routing_function: Optional[Callable] = None,
        scoring_func: str = "softmax",
        routed_scaling_factor: float = 1.0,
        e_score_correction_bias: Optional[torch.Tensor] = None,
        apply_router_weight_on_input: bool = False,
        activation: str = "silu",
        enable_eplb: bool = False,
        expert_load_view: Optional[torch.Tensor] = None,
        logical_to_physical_map: Optional[torch.Tensor] = None,
        logical_replica_count: Optional[torch.Tensor] = None,
    ) -> Union[torch.Tensor, tuple[torch.Tensor, torch.Tensor]]:
        if (
            enable_eplb is not False
            or expert_load_view is not None
            or logical_to_physical_map is not None
            or logical_replica_count is not None
        ):
            raise NotImplementedError("Expert load balancing is not supported for XPU.")
        assert custom_routing_function is None
        return layer.ipex_fusion(
            x,
            use_grouped_topk,
            top_k,
            router_logits,
            renormalize,
            topk_group,
            num_expert_group,
        )

    def forward_tpu(
        self,
        layer: torch.nn.Module,
        x: torch.Tensor,
        use_grouped_topk: bool,
        top_k: int,
        router_logits: torch.Tensor,
        renormalize: bool,
        topk_group: Optional[int] = None,
        num_expert_group: Optional[int] = None,
        global_num_experts: int = -1,
        expert_map: Optional[torch.Tensor] = None,
        custom_routing_function: Optional[Callable] = None,
        scoring_func: str = "softmax",
        routed_scaling_factor: float = 1.0,
        e_score_correction_bias: Optional[torch.Tensor] = None,
        apply_router_weight_on_input: bool = False,
        activation: str = "silu",
        enable_eplb: bool = False,
        expert_load_view: Optional[torch.Tensor] = None,
        logical_to_physical_map: Optional[torch.Tensor] = None,
        logical_replica_count: Optional[torch.Tensor] = None,
    ) -> Union[torch.Tensor, tuple[torch.Tensor, torch.Tensor]]:
        assert not use_grouped_topk
        assert num_expert_group is None
        assert topk_group is None
        assert custom_routing_function is None
        assert apply_router_weight_on_input is False
        if scoring_func != "softmax":
            raise NotImplementedError(
                "Only softmax scoring function is supported for TPU."
            )
        if e_score_correction_bias is not None:
            raise NotImplementedError(
                "Expert score correction bias is not supported for TPU."
            )
        assert activation == "silu", f"{activation} is not supported for TPU."
        assert routed_scaling_factor == 1.0, (
            f"routed_scaling_factor {routed_scaling_factor} is not supported for TPU."
        )
        if (
            enable_eplb is not False
            or expert_load_view is not None
            or logical_to_physical_map is not None
            or logical_replica_count is not None
        ):
            raise NotImplementedError("Expert load balancing is not supported for TPU.")
        return fused_moe_pallas(
            hidden_states=x,
            w1=layer.w13_weight,
            w2=layer.w2_weight,
            topk=top_k,
            gating_output=router_logits,
            global_num_experts=global_num_experts,
            expert_map=expert_map,
            renormalize=renormalize,
        )

    if current_platform.is_tpu():
        forward_native = forward_tpu
    elif current_platform.is_cpu():
        forward_native = forward_cpu
    elif current_platform.is_xpu():
        forward_native = forward_xpu
    else:
        forward_native = forward_cuda


def determine_expert_map(
    ep_size: int,
    ep_rank: int,
    global_num_experts: int,
    num_fused_shared_experts: int,
    expert_placement_strategy: ExpertPlacementStrategy = "linear",
) -> tuple[int, Optional[torch.Tensor], Optional[torch.Tensor]]:
    """
    Calculates how many experts should be assigned to each rank for EP and
    creates a mapping from global to local expert index. Experts are
    distributed evenly across ranks. Any remaining are assigned to the
    last rank.

<<<<<<< HEAD
        Returns:
            tuple[int, Optional[torch.Tensor]]: A tuple containing:
                - local_num_experts (int): The number of experts assigned
                    to the current rank.
                - expert_map (Optional[torch.Tensor]): A tensor of shape
                    (global_num_experts,) mapping from global to local index.
                    Contains -1 for experts not assigned to the current rank.
                    Returns None if ep_size is 1.
                - expert_mask (Optional[torch.Tensor]): A tensor of shape
                    (global_num_experts + num_fused_shared_experts + 1,)
                    containing 1 for experts assigned to the current rank
                    and 0 for sentinel.
                    Returns None if ep_size is 1.
        """
=======
    Args:
        ep_size: The size of the expert parallel group
        ep_rank: The rank of the current process in the expert parallel
            group
        global_num_experts: The total number of experts in the model.
        expert_placement_strategy: The expert placement strategy.

    Returns:
        tuple[int, Optional[torch.Tensor]]: A tuple containing:
            - local_num_experts (int): The number of experts assigned
                to the current rank.
            - expert_map (Optional[torch.Tensor]): A tensor of shape
                (global_num_experts,) mapping from global to local index.
                Contains -1 for experts not assigned to the current rank.
                Returns None if ep_size is 1.
    """
>>>>>>> 0d4f48fa
    assert ep_size > 0
    if ep_size == 1:
        return (global_num_experts, None, None)

    # Distribute experts as evenly as possible to each rank.
    base_experts = global_num_experts // ep_size
    remainder = global_num_experts % ep_size
    local_num_experts = base_experts + 1 if ep_rank < remainder else base_experts

    # Create a tensor of size num_experts filled with -1
    expert_map = torch.full((global_num_experts,), -1, dtype=torch.int32)
    # Create an expert map for the local experts
    if expert_placement_strategy == "linear":
        start_idx = ep_rank * base_experts + min(ep_rank, remainder)
        expert_map[start_idx : start_idx + local_num_experts] = torch.arange(
            0, local_num_experts, dtype=torch.int32
        )
    elif expert_placement_strategy == "round_robin":
        local_log_experts = torch.arange(
            ep_rank, global_num_experts, ep_size, dtype=torch.int32
        )

        expert_map[local_log_experts] = torch.arange(
            0, local_num_experts, dtype=torch.int32
        )
    else:
<<<<<<< HEAD
        raise ValueError("Unsupported expert placement strategy "
                         f"'{expert_placement_strategy}', expected one of "
                         f"{get_args(ExpertPlacementStrategy)}")

    expert_mask = None
    if is_rocm_aiter_moe_enabled():
        expert_mask = torch.ones(
            (global_num_experts + num_fused_shared_experts + 1, ),
            dtype=torch.int32)
        expert_mask[-1] = 0
        expert_mask[:global_num_experts] = expert_map > -1
        expert_map = torch.cat(
            (expert_map,
             torch.tensor([
                 local_num_experts + i for i in range(num_fused_shared_experts)
             ],
                          dtype=torch.int32)),
            dim=0)

    return (local_num_experts, expert_map, expert_mask)
=======
        raise ValueError(
            "Unsupported expert placement strategy "
            f"'{expert_placement_strategy}', expected one of "
            f"{get_args(ExpertPlacementStrategy)}"
        )
    return (local_num_experts, expert_map)
>>>>>>> 0d4f48fa


def get_compressed_expert_map(expert_map: torch.Tensor) -> str:
    """
    Compresses the expert map by removing any -1 entries.

    Args:
        expert_map (torch.Tensor): A tensor of shape (global_num_experts,)
            mapping from global to local index. Contains -1 for experts not
            assigned to the current rank.

    Returns:
        str: A string mapping from local to global index.
            Using str to support hashing for logging once only.
    """
    global_indices = torch.where(expert_map != -1)[0]
    local_indices = expert_map[global_indices]
    return ", ".join(
        f"{local_index.item()}->{global_index.item()}"
        for local_index, global_index in zip(local_indices, global_indices)
    )


def maybe_roundup_hidden_size(
    hidden_size: int,
    act_dtype: torch.dtype,
    quant_config: Optional[QuantizationConfig],
    moe_parallel_config: FusedMoEParallelConfig,
) -> int:
    """
    Given layer hidden size and MoE configurations, round up hidden_size
    if necessary.

    Args:
        hidden_size: Layer hidden-size
        act_dtype: Data type of the layer activations.
        quant_config: Fused MoE quantization configuration.
        moe_parallel_config: Fused MoE parallelization strategy configuration.

    Return:
        Rounded up hidden_size if rounding up is required based on the configs.
        Original hidden size otherwise.
    """

    if moe_parallel_config.use_deepep_ht_kernels:
        hidden_size = DeepEPHTPrepareAndFinalize.maybe_roundup_layer_hidden_size(
            hidden_size, act_dtype
        )

    # we are padding globally so EP buffer allocation works
    if quant_config and quant_config.get_name() == "mxfp4":
        from vllm.model_executor.layers.quantization.mxfp4 import (
            Mxfp4Backend,
            get_mxfp4_backend,
        )

        current_mxfp4_backend = get_mxfp4_backend()
        if (
            current_mxfp4_backend == Mxfp4Backend.SM90_FI_MXFP4_BF16
            or current_mxfp4_backend == Mxfp4Backend.SM100_FI_MXFP4_MXFP8_CUTLASS
        ):
            hidden_size = round_up(hidden_size, 128)
        elif (
            current_platform.is_rocm()
            or current_mxfp4_backend == Mxfp4Backend.SM100_FI_MXFP4_MXFP8_TRTLLM
            or current_mxfp4_backend == Mxfp4Backend.SM100_FI_MXFP4_BF16
        ):
            hidden_size = round_up(hidden_size, 256)

    return hidden_size


@CustomOp.register("fused_moe")
class FusedMoE(CustomOp):
    """FusedMoE layer for MoE models.

    This layer contains both MergedColumnParallel weights (gate_up_proj /
    w13) and RowParallelLinear weights (down_proj/ w2).

    Note: Mixtral uses w1, w2, and w3 for gate, up, and down_proj. We
    copy that naming convention here and handle any remapping in the
    load_weights function in each model implementation.

    Args:
        num_experts: Number of experts in the model
        top_k: Number of experts selected for each token
        hidden_size: Input hidden state size of the transformer
        intermediate_size: Intermediate size of the experts
        params_dtype: Data type for the parameters.
        reduce_results: Whether to all all_reduce on the output of the layer
        renormalize: Whether to renormalize the logits in the fused_moe kernel
        quant_config: Quantization configure.
        enable_eplb: Whether to enable expert parallelism load balancer.
    """

    def __init__(
        self,
        num_experts: int,  # Global number of experts
        top_k: int,
        hidden_size: int,
        intermediate_size: int,
        params_dtype: Optional[torch.dtype] = None,
        reduce_results: bool = False,
        renormalize: bool = True,
        use_grouped_topk: bool = False,
        num_expert_group: Optional[int] = None,
        topk_group: Optional[int] = None,
        quant_config: Optional[QuantizationConfig] = None,
        tp_size: Optional[int] = None,
        ep_size: Optional[int] = None,
        dp_size: Optional[int] = None,
        prefix: str = "",
        custom_routing_function: Optional[Callable] = None,
        scoring_func: str = "softmax",
        routed_scaling_factor: float = 1.0,
        e_score_correction_bias: Optional[torch.Tensor] = None,
        apply_router_weight_on_input: bool = False,
        activation: str = "silu",
        enable_eplb: bool = False,
        num_redundant_experts: int = 0,
        has_bias: bool = False,
        is_sequence_parallel=False,
        zero_expert_num: Optional[int] = 0,
        zero_expert_type: Optional[str] = None,
        expert_mapping: Optional[list[tuple[str, str, int, str]]] = None,
        n_shared_experts: Optional[int] = None,
    ):
        super().__init__()
        if params_dtype is None:
            params_dtype = torch.get_default_dtype()
        self.params_dtype = params_dtype

        vllm_config = get_current_vllm_config()

        # FIXME (varun): We should have a better way of inferring the activation
        # datatype. This works for now as the tensor datatype entering the MoE
        # operation is typically unquantized (i.e. float16/bfloat16).
        if vllm_config.model_config is not None:
            moe_in_dtype = vllm_config.model_config.dtype
        else:
            # TODO (bnell): This is a hack to get test_mixtral_moe to work
            # since model_config is not set in the pytest test.
            moe_in_dtype = params_dtype

        tp_size_ = (
            tp_size if tp_size is not None else get_tensor_model_parallel_world_size()
        )
        dp_size_ = dp_size if dp_size is not None else get_dp_group().world_size

        self.is_sequence_parallel = is_sequence_parallel
        self.sp_size = tp_size_ if is_sequence_parallel else 1

        self.moe_parallel_config: FusedMoEParallelConfig = FusedMoEParallelConfig.make(
            tp_size_=tp_size_,
            dp_size_=dp_size_,
            vllm_parallel_config=vllm_config.parallel_config,
        )

        self.global_num_experts = num_experts + num_redundant_experts
        self.zero_expert_num = zero_expert_num
        self.zero_expert_type = zero_expert_type

        # Expert mapping used in self.load_weights
        self.expert_mapping = expert_mapping

        # Round up hidden size if needed.
        hidden_size = maybe_roundup_hidden_size(
            hidden_size, moe_in_dtype, quant_config, self.moe_parallel_config
        )

        # For smuggling this layer into the fused moe custom op
        compilation_config = vllm_config.compilation_config
        if prefix in compilation_config.static_forward_context:
            raise ValueError("Duplicate layer name: {}".format(prefix))
        compilation_config.static_forward_context[prefix] = self
        self.layer_name = prefix

        self.enable_eplb = enable_eplb
        self.expert_load_view: Optional[torch.Tensor] = None
        self.logical_to_physical_map: Optional[torch.Tensor] = None
        self.logical_replica_count: Optional[torch.Tensor] = None

        # ROCm aiter shared experts fusion
        self.num_fused_shared_experts = \
            n_shared_experts if n_shared_experts is not None \
                and is_rocm_aiter_fusion_shared_expert_enabled(
        ) else 0
        if not is_rocm_aiter_fusion_shared_expert_enabled() and \
            self.num_fused_shared_experts != 0:
            raise ValueError(
                "n_shared_experts is only supported on ROCm aiter when "
                "VLLM_ROCM_USE_AITER_FUSION_SHARED_EXPERTS is enabled")

        # Determine expert maps
        if self.use_ep:
            if self.enable_eplb:
                assert self.global_num_experts % self.ep_size == 0, (
                    "EPLB currently only supports even distribution of "
                    "experts across ranks."
                )
            else:
                assert num_redundant_experts == 0, (
                    "Redundant experts are only supported with EPLB."
                )

            expert_placement_strategy = (
                vllm_config.parallel_config.expert_placement_strategy
            )
            if expert_placement_strategy == "round_robin":
                # TODO(Bruce): will support round robin expert placement with
                # EPLB enabled in the future.
                round_robin_supported = (
                    (num_expert_group is not None and num_expert_group > 1)
                    and num_redundant_experts == 0
                    and not self.enable_eplb
                )

                if not round_robin_supported:
                    logger.warning(
                        "Round-robin expert placement is only supported for "
                        "models with multiple expert groups and no redundant "
                        "experts. Falling back to linear expert placement."
                    )
                    expert_placement_strategy = "linear"

            self.expert_map: Optional[torch.Tensor]
            local_num_experts, expert_map, expert_mask = \
                determine_expert_map(
                    ep_size=self.ep_size,
                    ep_rank=self.ep_rank,
                    global_num_experts=self.global_num_experts,
                    num_fused_shared_experts=self.num_fused_shared_experts,
                    expert_placement_strategy=expert_placement_strategy,
                )
            self.local_num_experts = local_num_experts
            self.register_buffer("expert_map", expert_map)
            self.register_buffer("expert_mask", expert_mask)
            logger.info_once(
                "[EP Rank %s/%s] Expert parallelism is enabled. Expert "
                "placement strategy: %s. Local/global"
                " number of experts: %s/%s. Experts local to global index map:"
                " %s.",
                self.ep_rank,
                self.ep_size,
                expert_placement_strategy,
                self.local_num_experts,
                self.global_num_experts,
                get_compressed_expert_map(self.expert_map),
            )
        else:
<<<<<<< HEAD
            self.local_num_experts, self.expert_map, self.expert_mask = (
                self.global_num_experts, None, None)
=======
            self.local_num_experts, self.expert_map = (self.global_num_experts, None)
>>>>>>> 0d4f48fa

        self.top_k = top_k

        self._init_aiter_shared_experts_topK_buffer(vllm_config=vllm_config,
                                                    dp_size=dp_size_)

        assert intermediate_size % self.tp_size == 0
        self.hidden_size = hidden_size
        self.intermediate_size_per_partition = intermediate_size // self.tp_size
        self.reduce_results = reduce_results
        self.renormalize = renormalize
        self.use_grouped_topk = use_grouped_topk
        if self.use_grouped_topk:
            assert num_expert_group is not None and topk_group is not None
        self.num_expert_group = num_expert_group
        self.topk_group = topk_group
        self.custom_routing_function = custom_routing_function
        self.scoring_func = scoring_func
        self.routed_scaling_factor = routed_scaling_factor
        self.e_score_correction_bias = e_score_correction_bias
        self.apply_router_weight_on_input = apply_router_weight_on_input
        self.activation = activation

        if self.scoring_func != "softmax" and not self.use_grouped_topk:
            raise ValueError(
                "Only softmax scoring function is supported for non-grouped topk."
            )

        moe = FusedMoEConfig(
            num_experts=self.global_num_experts,
            experts_per_token=top_k,
            hidden_dim=hidden_size,
            num_local_experts=self.local_num_experts,
            moe_parallel_config=self.moe_parallel_config,
            in_dtype=moe_in_dtype,
            max_num_tokens=envs.VLLM_MOE_DP_CHUNK_SIZE,
            has_bias=has_bias,
        )
        self.moe_config = moe
        self.moe_quant_config: Optional[FusedMoEQuantConfig] = None
        self.quant_config = quant_config

        # Note: get_quant_method will look at the layer's local_num_experts
        # for heuristic purposes, so it must be initialized first.
        quant_method: Optional[QuantizeMethodBase] = None
        quant_method = (
            UnquantizedFusedMoEMethod(moe)
            if quant_config is None
            else quant_config.get_quant_method(self, prefix)
        )
        if quant_method is None:
            quant_method = UnquantizedFusedMoEMethod(moe)

        assert quant_method is not None
        assert isinstance(quant_method, FusedMoEMethodBase)
        self.quant_method = quant_method

        if self.enable_eplb:
            from vllm.model_executor.layers.quantization.fp8 import Fp8MoEMethod

            if not isinstance(quant_method, (Fp8MoEMethod, UnquantizedFusedMoEMethod)):
                # TODO: Add support for additional quantization methods.
                # The implementation for other quantization methods does not
                # contain essential differences, but the current quant API
                # design causes duplicated work when extending to new
                # quantization methods, so I'm leaving it for now.
                # If you plan to add support for more quantization methods,
                # please refer to the implementation in `Fp8MoEMethod`.
                raise NotImplementedError(
                    "EPLB is only supported for FP8 quantization for now."
                )

        moe_quant_params = {
            "num_experts": self.local_num_experts,
            "hidden_size": hidden_size,
            "intermediate_size_per_partition": self.intermediate_size_per_partition,
            "params_dtype": params_dtype,
            "weight_loader": self.weight_loader,
        }
        # need full intermediate size pre-sharding for WNA16 act order
        if self.quant_method.__class__.__name__ in (
            "GPTQMarlinMoEMethod",
            "CompressedTensorsWNA16MarlinMoEMethod",
            "CompressedTensorsWNA16MoEMethod",
        ):
            moe_quant_params["intermediate_size_full"] = intermediate_size

        self.quant_method.create_weights(layer=self, **moe_quant_params)

        # Chunked all2all staging tensor
        self.batched_hidden_states: Optional[torch.Tensor] = None
        self.batched_router_logits: Optional[torch.Tensor] = None

        # TODO(bnell): flashinfer uses non-batched format.
        # Does it really need a batched buffer?
        if (
            self.moe_parallel_config.use_pplx_kernels
            or self.moe_parallel_config.use_deepep_ll_kernels
            or self.moe_config.use_flashinfer_cutlass_kernels
        ):
            if vllm_config.parallel_config.enable_dbo:
                self.batched_hidden_states = torch.zeros(
                    (2, moe.max_num_tokens, self.hidden_size),
                    dtype=moe.in_dtype,
                    device=torch.cuda.current_device(),
                )

                # Note here we use `num_experts` which is logical expert count
                self.batched_router_logits = torch.zeros(
                    (2, moe.max_num_tokens, num_experts),
                    dtype=moe.in_dtype,
                    device=torch.cuda.current_device(),
                )
            else:
                self.batched_hidden_states = torch.zeros(
                    (moe.max_num_tokens, self.hidden_size),
                    dtype=moe.in_dtype,
                    device=torch.cuda.current_device(),
                )

                # Note here we use `num_experts` which is logical expert count
                self.batched_router_logits = torch.zeros(
                    (moe.max_num_tokens, num_experts),
                    dtype=moe.in_dtype,
                    device=torch.cuda.current_device(),
                )

    @property
    def shared_experts(self) -> Optional[torch.nn.Module]:
        return None

    @property
    def tp_size(self):
        return self.moe_parallel_config.tp_size

    @property
    def dp_size(self):
        return self.moe_parallel_config.dp_size

    @property
    def ep_size(self):
        return self.moe_parallel_config.ep_size

    @property
    def tp_rank(self):
        return self.moe_parallel_config.tp_rank

    @property
    def dp_rank(self):
        return self.moe_parallel_config.dp_rank

    @property
    def ep_rank(self):
        return self.moe_parallel_config.ep_rank

    @property
    def use_ep(self):
        return self.moe_parallel_config.use_ep

    @property
    def use_pplx_kernels(self):
        return self.moe_parallel_config.use_pplx_kernels

    @property
    def use_deepep_ht_kernels(self):
        return self.moe_parallel_config.use_deepep_ht_kernels

    @property
    def use_deepep_ll_kernels(self):
        return self.moe_parallel_config.use_deepep_ll_kernels

    @property
    def use_flashinfer_cutlass_kernels(self):
        return (
            self.moe_quant_config is not None
            and self.moe_quant_config.quant_dtype == "nvfp4"
            and self.moe_config.use_flashinfer_cutlass_kernels
        )

    def update_expert_map(self):
        # ep_size and ep_rank should already be updated
        assert self.expert_map is not None
        with self.expert_map.device:
            local_num_experts, expert_map, expert_mask = determine_expert_map(
                ep_size=self.ep_size,
                ep_rank=self.ep_rank,
                global_num_experts=self.global_num_experts,
<<<<<<< HEAD
                num_fused_shared_experts=self.num_fused_shared_experts)
=======
            )
>>>>>>> 0d4f48fa
            self.local_num_experts = local_num_experts
            self.register_buffer("expert_map", expert_map)
            self.register_buffer("expert_mask", expert_mask)
            self._init_aiter_shared_experts_topK_buffer(
                vllm_config=get_current_vllm_config(),
                dp_size=get_dp_group().world_size)

    def _load_per_tensor_weight_scale(
        self,
        shard_id: str,
        param: torch.nn.Parameter,
        loaded_weight: torch.Tensor,
        expert_id: int,
    ):
        param_data = param.data
        # for per tensor weight quantization
        if shard_id in ("w1", "w3"):
            # We have to keep the weight scales of w1 and w3 because
            # we need to re-quantize w1/w3 weights after weight loading.
            idx = 0 if shard_id == "w1" else 1
            param_data[expert_id][idx] = loaded_weight
        # If we are in the row parallel case (down_proj)
        elif shard_id == "w2":
            param_data[expert_id] = loaded_weight

    def _load_combined_w13_weight_scale(
        self,
        shard_dim: int,
        loaded_weight: torch.Tensor,
        param: torch.Tensor,
        tp_rank: int,
    ):
        """
        Load w13 weight scales assuming that w1 weight scales and w3 weight
        scales are stored in the same loaded_weight tensor.
        """
        shard_size = param.shape[shard_dim]
        loaded_weight = loaded_weight.narrow(
            shard_dim, shard_size * tp_rank, shard_size
        )
        param.copy_(loaded_weight)

    def _load_model_weight_or_group_weight_scale(
        self,
        shard_dim: int,
        expert_data: torch.Tensor,
        shard_id: str,
        loaded_weight: torch.Tensor,
        tp_rank: int,
        load_full_w2: bool = False,
    ):
        """
        Load grouped weight scales for group quantization or model weights
            :param shard_dim: dimension to shard
            :param expert_data: parameter for a particular expert
            :param shard_id: either w1, w2, or w3
            :param loaded_weight: checkpoint weight to load into the param
            :param tp_rank: tensor parallel rank
            :param load_full_w2: whether or not the w2 loaded should be sharded.
        """
        if shard_id == "w2":
            # In the case where we have actorder/g_idx, we do not partition the
            # w2 scales, as indicated by `load_full` argument, for all tp cases
            self._load_w2(
                shard_dim=shard_dim,
                loaded_weight=loaded_weight,
                expert_data=expert_data,
                tp_rank=tp_rank,
                load_full=load_full_w2,
            )
        elif shard_id in ("w1", "w3"):
            self._load_w13(
                shard_id=shard_id,
                shard_dim=shard_dim,
                loaded_weight=loaded_weight,
                expert_data=expert_data,
                tp_rank=tp_rank,
            )

    def _load_per_channel_weight_scale(
        self,
        expert_data: torch.Tensor,
        shard_dim: int,
        shard_id: str,
        loaded_weight: torch.Tensor,
        tp_rank: int,
    ):
        # for per channel weight quantization
        if shard_id == "w2":
            expert_data.copy_(loaded_weight)
        elif shard_id in ("w1", "w3"):
            self._load_w13(
                shard_id=shard_id,
                shard_dim=shard_dim,
                loaded_weight=loaded_weight,
                expert_data=expert_data,
                tp_rank=tp_rank,
            )

    def _load_w13(
        self,
        expert_data: torch.Tensor,
        shard_dim: int,
        shard_id: str,
        loaded_weight: torch.Tensor,
        tp_rank: int,
        load_full: bool = False,
    ):
        # Index the loaded weight for tp sharding.
        # gate_up_proj: "MergedColumnParallel", so tp sharding on output_dim
        shard_size = expert_data.shape[shard_dim] // 2
        if not load_full:
            loaded_weight = loaded_weight.narrow(
                shard_dim, shard_size * tp_rank, shard_size
            )
        # Narrow parameter and load.
        # w1, gate_proj: Load into first logical weight of w13.
        if shard_id == "w1":
            expert_data = expert_data.narrow(shard_dim, 0, shard_size)
        # w3, up_proj: Load into second logical weight of w13.
        else:
            assert shard_id == "w3"
            expert_data = expert_data.narrow(shard_dim, shard_size, shard_size)
        expert_data.copy_(loaded_weight)

    def _load_w2(
        self,
        expert_data: torch.Tensor,
        shard_dim: int,
        loaded_weight: torch.Tensor,
        tp_rank: int,
        load_full: bool = False,
    ):
        # Index the loaded weight for tp sharding.
        # down_proj: "RowParallel" so tp sharding on input_dim
        # Narrow parameter and load.
        shard_size = expert_data.shape[shard_dim]
        if not load_full:
            loaded_weight = loaded_weight.narrow(
                shard_dim, shard_size * tp_rank, shard_size
            )
        # w2, down_proj: Load into only logical weight of w2.
        expert_data.copy_(loaded_weight)

    def _load_single_value(
        self, param: torch.nn.Parameter, loaded_weight: torch.Tensor, expert_id: int
    ):
        param_data = param.data

        # Input scales can be loaded directly and should be equal.
        param_data[expert_id] = loaded_weight

    def _load_g_idx(
        self,
        shard_id: str,
        expert_data: torch.Tensor,
        shard_dim: int,
        loaded_weight: torch.Tensor,
        tp_rank: int,
    ):
        if shard_id == "w2":
            self._load_w2(
                shard_dim=shard_dim,
                loaded_weight=loaded_weight,
                expert_data=expert_data,
                tp_rank=tp_rank,
            )
        else:
            assert shard_id in ("w1", "w3")
            expert_data.copy_(loaded_weight)

    def _map_global_expert_id_to_local_expert_id(self, expert_id: int) -> int:
        if self.expert_map is None:
            return expert_id
        return self.expert_map[expert_id].item()

    def _init_aiter_shared_experts_topK_buffer(self, vllm_config: VllmConfig,
                                               dp_size: int):
        if is_rocm_aiter_fusion_shared_expert_enabled():
            if self.num_fused_shared_experts > 0:
                init_aiter_topK_meta_data(
                    n_routed_experts=self.global_num_experts,
                    n_shared_experts=self.num_fused_shared_experts,
                    top_k=self.top_k,
                    tp_rank=self.ep_rank if self.use_ep else self.tp_rank,
                    tp_size=self.ep_size if self.use_ep else self.tp_size,
                    shared_experts_score=1.0,
                    max_num_tokens=vllm_config.scheduler_config.
                    max_num_batched_tokens * dp_size,
                    is_EP=self.use_ep,
                )
            self.local_num_experts += self.num_fused_shared_experts

    @overload
    def weight_loader(
        self,
        param: torch.nn.Parameter,
        loaded_weight: torch.Tensor,
        weight_name: str,
        shard_id: str,
        expert_id: int,
        return_success: Literal[False],
    ) -> None: ...

    @overload
    def weight_loader(
        self,
        param: torch.nn.Parameter,
        loaded_weight: torch.Tensor,
        weight_name: str,
        shard_id: str,
        expert_id: int,
        return_success: Literal[True],
    ) -> bool: ...

    def weight_loader(
        self,
        param: torch.nn.Parameter,
        loaded_weight: torch.Tensor,
        weight_name: str,
        shard_id: str,
        expert_id: int,
        return_success: bool = False,
    ) -> Optional[bool]:
        if self.quant_config and self.quant_config.get_name() == "mxfp4":
            # (FIXME) for gpt-oss all experts are combined
            if "bias" in weight_name:
                dim1 = loaded_weight.shape[1]
                param.data[:, :dim1].copy_(loaded_weight)
            else:
                dim1 = loaded_weight.shape[1]
                dim2 = loaded_weight.shape[2]
                param.data[:, :dim1, :dim2].copy_(loaded_weight)
            return True if return_success else None

        expert_id = self._map_global_expert_id_to_local_expert_id(expert_id)
        if expert_id == -1:
            # Failed to load this param since it's not local to this rank
            return False if return_success else None
        # Hereafter, `expert_id` is local physical id

        quant_method_name = self.quant_method.__class__.__name__
        # compressed-tensors checkpoints with packed weights are stored flipped
        # TODO (mgoin): check self.quant_method.quant_config.quant_format
        # against known CompressionFormat enum values that have this quality
        if self.quant_method.__class__.__name__ in (
            "CompressedTensorsWNA16MarlinMoEMethod",
            "CompressedTensorsWNA16MoEMethod",
        ):
            loaded_weight = loaded_weight.t().contiguous()

        if shard_id not in ("w1", "w2", "w3"):
            raise ValueError(f"shard_id must be ['w1','w2','w3'] but got {shard_id}.")

        # Fetch the dim to shard the parameter/loaded weight
        # based on the shard id. This will be whatever
        # dimension intermediate_size_per_partition is used.
        SHARD_ID_TO_SHARDED_DIM = {"w1": 0, "w2": 1, "w3": 0}

        is_gguf_weight = getattr(param, "is_gguf_weight", False)
        is_gguf_weight_type = getattr(param, "is_gguf_weight_type", False)
        if is_gguf_weight_type:
            param.weight_type = loaded_weight.item()
            param.data.copy_(loaded_weight)
            return True if return_success else None

        # Case for BitsAndBytes
        use_bitsandbytes_4bit = getattr(param, "use_bitsandbytes_4bit", False)
        if use_bitsandbytes_4bit:
            shard_dim = 0

            expert_data = param.data[expert_id]
            if shard_id == "w2":
                expert_data.copy_(loaded_weight)
            elif shard_id in ("w1", "w3"):
                # BNB inflight quantization has already sharded the weights
                full_load = True
                self._load_w13(
                    shard_id=shard_id,
                    shard_dim=shard_dim,
                    loaded_weight=loaded_weight,
                    expert_data=expert_data,
                    tp_rank=self.tp_rank,
                    load_full=full_load,
                )
            return True if return_success else None

        # is_transposed: if the dim to shard the weight
        # should be flipped. Required by GPTQ, compressed-tensors
        # should be whatever dimension intermediate_size_per_partition is
        is_transposed = getattr(param, "is_transposed", False)
        shard_dim = SHARD_ID_TO_SHARDED_DIM[shard_id]
        if is_transposed:
            shard_dim = int(not shard_dim)

        full_load = len(loaded_weight.shape) == 3
        if full_load:
            shard_dim += 1

        # Materialize GGUF UninitializedParameter
        if is_gguf_weight and isinstance(param, UninitializedParameter):
            final_shape = list(loaded_weight.shape)
            if shard_id in ["w1", "w3"]:
                final_shape[1] *= 2
            final_shape[shard_dim] = final_shape[shard_dim] // self.tp_size
            param.materialize(final_shape, dtype=loaded_weight.dtype)

        expert_data = param.data if full_load else param.data[expert_id]

        # Case input scale: input_scale loading is only supported for fp8
        if "input_scale" in weight_name:
            # this is needed for compressed-tensors only
            loaded_weight = loaded_weight.to(param.data.device)

            if (
                "compressed" in quant_method_name.lower()
                and param.data[expert_id] != 1
                and (param.data[expert_id] - loaded_weight).abs() > 1e-5
            ):
                raise ValueError(
                    "input_scales of w1 and w3 of a layer "
                    f"must be equal. But got {param.data[expert_id]} "
                    f"vs. {loaded_weight}"
                )

            self._load_single_value(
                param=param, loaded_weight=loaded_weight, expert_id=expert_id
            )
            return True if return_success else None

        # Case g_idx
        if "g_idx" in weight_name:
            self._load_g_idx(
                shard_dim=0,
                shard_id=shard_id,
                loaded_weight=loaded_weight,
                expert_data=expert_data,
                tp_rank=self.tp_rank,
            )
            return True if return_success else None

        # TODO @dsikka: ModelOpt should follow the proper MoE loading pattern
        if "ModelOpt" in quant_method_name:
            # Determine per-tensor weight scale patterns based on variant
            # Use the dedicated method instead of brittle string matching
            uses_weight_scale_2 = self.quant_method.uses_weight_scale_2_pattern()

            # Call _load_per_tensor_weight_scale() to load per-tensor (scalar)
            # weights scales.
            # Input scales are always per-tensor.
            # Weight scales: FP4 uses "weight_scale_2" and FP8 uses
            # "weight_scale" for per-tensor scales.
            is_per_tensor = (
                "weight_scale_2" in weight_name
                if uses_weight_scale_2
                else "weight_scale" in weight_name
            ) or "input_scale" in weight_name
            if is_per_tensor:
                self._load_per_tensor_weight_scale(
                    shard_id=shard_id,
                    param=param,
                    loaded_weight=loaded_weight,
                    expert_id=expert_id,
                )
                return True if return_success else None

            # If the weight is w13_weight_scale and w13_weight_scales are
            # combined into single loaded_weight, call
            # _load_combined_w13_weight_scale() to load it.
            # This is checked by comparing the hidden_out dims of the
            # loaded_weight and the param.
            if "w13_weight_scale" in weight_name:
                loaded_weight_hidden_out = loaded_weight.shape[-2]
                param_hidden_out = param.data.shape[-2] * self.tp_size
                if loaded_weight_hidden_out == param_hidden_out:
                    self._load_combined_w13_weight_scale(
                        shard_dim=shard_dim,
                        loaded_weight=loaded_weight,
                        param=param,
                        tp_rank=self.tp_rank,
                    )
                    return True if return_success else None

            # For other weights, call _load_model_weight_or_group_weight_scale()
            # to load it.
            if "weight" in weight_name:
                self._load_model_weight_or_group_weight_scale(
                    shard_id=shard_id,
                    shard_dim=shard_dim,
                    loaded_weight=loaded_weight,
                    expert_data=expert_data,
                    tp_rank=self.tp_rank,
                )
            return True if return_success else None

        # Case weight scales, zero_points and offset, weight/input global scales
        if "scale" in weight_name or "zero" in weight_name or "offset" in weight_name:
            # load the weight scales and zp based on the quantization scheme
            # supported weight scales/zp can be found in
            # FusedMoeWeightScaleSupported
            # TODO @dsikka: once hardened, refactor to use vLLM Parameters
            # specific to each case
            quant_method = getattr(param, "quant_method", None)
            if quant_method == FusedMoeWeightScaleSupported.CHANNEL.value:
                self._load_per_channel_weight_scale(
                    shard_id=shard_id,
                    shard_dim=shard_dim,
                    loaded_weight=loaded_weight,
                    expert_data=expert_data,
                    tp_rank=self.tp_rank,
                )
            elif quant_method in [
                FusedMoeWeightScaleSupported.GROUP.value,
                FusedMoeWeightScaleSupported.BLOCK.value,
            ]:
                self._load_model_weight_or_group_weight_scale(
                    shard_id=shard_id,
                    shard_dim=shard_dim,
                    loaded_weight=loaded_weight,
                    expert_data=expert_data,
                    tp_rank=self.tp_rank,
                    load_full_w2=getattr(param, "load_full_w2", False),
                )
            elif quant_method == FusedMoeWeightScaleSupported.TENSOR.value:
                self._load_per_tensor_weight_scale(
                    shard_id=shard_id,
                    param=param,
                    loaded_weight=loaded_weight,
                    expert_id=expert_id,
                )
            else:
                WEIGHT_SCALE_SUPPORTED = [e.value for e in FusedMoeWeightScaleSupported]
                raise ValueError(
                    f"quant method must be one of {WEIGHT_SCALE_SUPPORTED}"
                )
            return True if return_success else None

        # Case weight_shape
        if "weight_shape" in weight_name:
            # only required by compressed-tensors
            self._load_single_value(
                param=param, loaded_weight=loaded_weight, expert_id=expert_id
            )
            return True if return_success else None

        # Case model weights
        if "weight" in weight_name:
            self._load_model_weight_or_group_weight_scale(
                shard_id=shard_id,
                shard_dim=shard_dim,
                loaded_weight=loaded_weight,
                expert_data=expert_data,
                tp_rank=self.tp_rank,
            )
            return True if return_success else None

        return False if return_success else None

    def load_weights(
        self, weights: Iterable[tuple[str, torch.Tensor]]
    ) -> Iterable[str]:
        if (expert_mapping := self.expert_mapping) is None:
            raise ValueError(
                "`self.expert_mapping` must be provided to "
                "load weights using `self.load_weights`."
            )
        for expert_name, loaded_weight in weights:
            qual_name = f"{self.layer_name}.{expert_name}"
            for param_name, weight_name, expert_id, shard_id in expert_mapping:
                if weight_name not in qual_name:
                    continue
                weight_name = qual_name.replace(weight_name, param_name)
                param_name = weight_name.removeprefix(f"{self.layer_name}.")
                param = getattr(self, param_name)
                success = self.weight_loader(
                    param=param,
                    loaded_weight=loaded_weight,
                    weight_name=weight_name,
                    shard_id=shard_id,
                    expert_id=expert_id,
                    return_success=True,
                )
                if success:
                    logger.debug(
                        "Loaded %s for expert %d into %s",
                        param_name,
                        expert_id,
                        self.layer_name,
                    )
                    yield param_name

    def get_expert_weights(self) -> Iterable[torch.Tensor]:
        weights = list(self.named_parameters())
        assert all(weight.is_contiguous() for _, weight in weights)

        # Filter out the non-expert weights.
        # `e_score_correction_bias` is a bias for each logical expert,
        # with shape (num_logical_experts,), not an expert weight.
        NON_EXPERT_WEIGHTS = {
            "e_score_correction_bias",
        }

        return [
            weight.view(self.local_num_experts, -1)
            for name, weight in weights
            if name not in NON_EXPERT_WEIGHTS
            and weight.shape != torch.Size([])
            and not name.startswith("_shared_experts.")
        ]

    def set_eplb_state(
        self,
        moe_layer_idx: int,
        expert_load_view: torch.Tensor,
        logical_to_physical_map: torch.Tensor,
        logical_replica_count: torch.Tensor,
    ) -> None:
        """
        Register the EPLB state in this layer.

        This is used later in forward pass, where we get the expert mapping
        and record the load metrics in `expert_load_view`.
        """
        self.expert_load_view = expert_load_view[moe_layer_idx]
        self.logical_to_physical_map = logical_to_physical_map[moe_layer_idx]
        self.logical_replica_count = logical_replica_count[moe_layer_idx]

    def ensure_moe_quant_config(self):
        if self.quant_method.moe_quant_config is None:
            self.quant_method.moe_quant_config = (
                self.quant_method.get_fused_moe_quant_config(self)
            )

    @staticmethod
    def select_experts(
        hidden_states: torch.Tensor,
        router_logits: torch.Tensor,
        top_k: int,
        use_grouped_topk: bool,
        renormalize: bool,
        topk_group: Optional[int] = None,
        num_expert_group: Optional[int] = None,
        custom_routing_function: Optional[Callable] = None,
        scoring_func: str = "softmax",
        routed_scaling_factor: float = 1.0,
        e_score_correction_bias: Optional[torch.Tensor] = None,
        indices_type: Optional[torch.dtype] = None,
        enable_eplb: bool = False,
        expert_map: Optional[torch.Tensor] = None,
        expert_load_view: Optional[torch.Tensor] = None,
        logical_to_physical_map: Optional[torch.Tensor] = None,
        logical_replica_count: Optional[torch.Tensor] = None,
        global_num_experts: Optional[int] = None,
        zero_expert_num: Optional[int] = None,
        zero_expert_type: Optional[str] = None,
        num_fused_shared_experts: int = 0,
    ) -> tuple[torch.Tensor, torch.Tensor, torch.Tensor]:
        """
        Route the input hidden states to the top-k experts based on the
        router logits.

        Returns:
                (topk_weights, topk_ids, zero_expert_result)
                (tuple[torch.Tensor, torch.Tensor, torch.Tensor]):
                The weights, expert ids, and zero expert computation result.

            **Compatibility**: When EPLB is not enabled, the returned ids are
            equivalent to global logical ids, so should be compatible with
            plain MoE implementations without redundant experts.
        """
        from vllm.model_executor.layers.fused_moe.fused_moe import (
            fused_topk,
            fused_topk_bias,
        )

        # Check if we should use a routing simulation strategy
        routing_strategy = envs.VLLM_MOE_ROUTING_SIMULATION_STRATEGY
        if routing_strategy != "":
            topk_weights, topk_ids = RoutingSimulator.simulate_routing(
                hidden_states=hidden_states,
                router_logits=router_logits,
                strategy_name=routing_strategy,
                top_k=top_k,
                indices_type=indices_type,
            )

        # DeepSeekv2 uses grouped_top_k
        if use_grouped_topk:
            assert topk_group is not None
            assert num_expert_group is not None
            if is_rocm_aiter_moe_enabled():
                if not is_rocm_aiter_fusion_shared_expert_enabled():
                    assert num_fused_shared_experts == 0
                grouped_topk_impl = partial(
                    grouped_topk_aiter,
                    num_fused_shared_experts=num_fused_shared_experts)
            else:
                grouped_topk_impl = grouped_topk
            topk_weights, topk_ids = grouped_topk_impl(
                hidden_states=hidden_states,
                gating_output=router_logits,
                topk=top_k,
                renormalize=renormalize,
                num_expert_group=num_expert_group,
                topk_group=topk_group,
                scoring_func=scoring_func,
                routed_scaling_factor=routed_scaling_factor,
                e_score_correction_bias=e_score_correction_bias,
            )
            if indices_type is not None:
                topk_ids = topk_ids.to(dtype=indices_type)
        elif e_score_correction_bias is not None:
            topk_weights, topk_ids = fused_topk_bias(
                hidden_states=hidden_states,
                gating_output=router_logits,
                e_score_correction_bias=e_score_correction_bias.data,
                topk=top_k,
                renormalize=renormalize,
            )
            if routed_scaling_factor is not None:
                topk_weights *= routed_scaling_factor
        elif custom_routing_function is None:
            topk_weights, topk_ids, token_expert_indices = fused_topk(
                hidden_states=hidden_states,
                gating_output=router_logits,
                topk=top_k,
                renormalize=renormalize,
                indices_type=indices_type,
            )
        else:
            topk_weights, topk_ids = custom_routing_function(
                hidden_states=hidden_states,
                gating_output=router_logits,
                topk=top_k,
                renormalize=renormalize,
            )
            if indices_type is not None:
                topk_ids = topk_ids.to(dtype=indices_type)

        if enable_eplb:
            assert expert_load_view is not None
            assert logical_to_physical_map is not None
            assert logical_replica_count is not None

            topk_ids = eplb_map_to_physical_and_record(
                topk_ids=topk_ids,
                expert_load_view=expert_load_view,
                logical_to_physical_map=logical_to_physical_map,
                logical_replica_count=logical_replica_count,
                indices_type=indices_type,
            )

        assert topk_ids.dtype == indices_type or indices_type is None

        # Compute zero expert result if needed
        if (
            zero_expert_num is not None
            and zero_expert_num > 0
            and zero_expert_type is not None
            and global_num_experts is not None
        ):
            zero_expert_result = zero_experts_compute_triton(
                expert_indices=topk_ids,
                expert_scales=topk_weights,
                num_experts=global_num_experts,
                zero_expert_type=zero_expert_type,
                hidden_states=hidden_states,
            )
        else:
            zero_expert_result = None
        return topk_weights, topk_ids, zero_expert_result

    def must_reduce_shared_expert_outputs(self) -> bool:
        """
        The shared_experts are typically computed using the RowParallelLinear
        layer. The result of this function is typically used as
        the reduce_results argument to the module.
        When just tensor-parallel is used, it is not required to reduce
        the shared_experts results immediately. Instead we reduce at the
        once at the end of the MoE op. (Refer to DeepSeekV2MoE module)
        With EP and all2all kernels - this is no longer viable as all
        GPU ranks in DP, produce the complete set of hidden_states.
        Therefore it is required that we reduce the shared_experts output
        early.
        """
        return (
            self.use_pplx_kernels
            or self.use_deepep_ht_kernels
            or self.use_deepep_ll_kernels
        )

    def maybe_all_reduce_tensor_model_parallel(self, final_hidden_states: torch.Tensor):
        """
        The pplx combine kernel reduces across GPU ranks by default.
        """
        if (
            self.use_pplx_kernels
            or self.use_deepep_ht_kernels
            or self.use_deepep_ll_kernels
        ):
            return final_hidden_states
        else:
            return tensor_model_parallel_all_reduce(final_hidden_states)

    def forward_native(
        self,
        hidden_states: torch.Tensor,
        router_logits: torch.Tensor,
    ) -> Union[torch.Tensor, tuple[torch.Tensor, torch.Tensor]]:
        og_hidden_states = hidden_states.shape[-1]
        if self.hidden_size != og_hidden_states:
            hidden_states = F.pad(
                hidden_states,
                (0, self.hidden_size - og_hidden_states),
                mode="constant",
                value=0.0,
            )

        if self.shared_experts is None:
            if current_platform.is_tpu():
                # TODO: Once the OOM issue for the TPU backend is resolved, we
                # will switch to using the moe_forward custom op.
                fused_output = self.forward_impl(hidden_states, router_logits)
                assert not isinstance(fused_output, tuple)
            else:
                fused_output = torch.ops.vllm.moe_forward(
                    hidden_states, router_logits, self.layer_name
                )
            return fused_output[..., :og_hidden_states]
        else:
            if current_platform.is_tpu():
                # TODO: Once the OOM issue for the TPU backend is resolved, we
                # will switch to using the moe_forward custom op.
                shared_output, fused_output = self.forward_impl(
                    hidden_states, router_logits
                )
            else:
                shared_output, fused_output = torch.ops.vllm.moe_forward_shared(
                    hidden_states, router_logits, self.layer_name
                )
            return (
                shared_output[..., :og_hidden_states],
                fused_output[..., :og_hidden_states],
            )

    def forward_cuda(
        self,
        hidden_states: torch.Tensor,
        router_logits: torch.Tensor,
    ) -> Union[torch.Tensor, tuple[torch.Tensor, torch.Tensor]]:
        return self.forward_native(hidden_states, router_logits)

    def forward_impl_chunked(
        self,
        full_hidden_states: torch.Tensor,
        full_router_logits: torch.Tensor,
    ) -> Union[torch.Tensor, tuple[torch.Tensor, torch.Tensor]]:
        assert self.batched_hidden_states is not None
        assert self.batched_router_logits is not None
        assert self.batched_hidden_states.dtype == full_hidden_states.dtype
        assert self.batched_router_logits.dtype == full_router_logits.dtype
        # Check size compatibility.
        assert self.batched_hidden_states.size(-1) == full_hidden_states.size(-1)
        assert self.batched_router_logits.size(-1) == full_router_logits.size(-1)

        self.ensure_moe_quant_config()

        full_fused_final_hidden_states = torch.empty_like(full_hidden_states)
        if self.shared_experts is not None:
            full_shared_final_hidden_states = torch.empty_like(full_hidden_states)

        def process_chunk(chunk_start, chunk_end, skip_result_store=False):
            chunk_size = chunk_end - chunk_start
            hidden_states = full_hidden_states[chunk_start:chunk_end, :]
            router_logits = full_router_logits[chunk_start:chunk_end, :]

            assert self.batched_hidden_states is not None
            assert self.batched_router_logits is not None
            # This is only true when DBO has been enabled in the config.
            # Both tensors will have an outer dimension for the ubatch id
            if self.batched_hidden_states.dim() == 3:
                assert self.batched_router_logits.dim() == 3
                batch_buffer_idx = dbo_current_ubatch_id()
                batched_hidden_states = self.batched_hidden_states[batch_buffer_idx, :]
                batched_router_logits = self.batched_router_logits[batch_buffer_idx, :]
            else:
                batched_hidden_states = self.batched_hidden_states
                batched_router_logits = self.batched_router_logits

            assert (
                batched_hidden_states.size(0)  # type: ignore
                >= chunk_size
            )
            assert (
                batched_router_logits.size(0)  # type: ignore
                >= chunk_size
            )
            staged_hidden_states = batched_hidden_states[:chunk_size, :]  # type: ignore
            staged_router_logits = batched_router_logits[:chunk_size, :]  # type: ignore
            staged_hidden_states.copy_(hidden_states, non_blocking=True)
            staged_router_logits.copy_(router_logits, non_blocking=True)

            # If there are shared experts but we are not using a modular kernel,
            # the shared experts must be called here
            if (
                not isinstance(self.quant_method.fused_experts, FusedMoEModularKernel)
                and self.shared_experts is not None
            ):
                shared_output = self.shared_experts(staged_hidden_states)
            else:
                shared_output = None

            # Matrix multiply.
            final_hidden_states = self.quant_method.apply(
                layer=self,
                x=staged_hidden_states,
                router_logits=staged_router_logits,
                top_k=self.top_k,
                renormalize=self.renormalize,
                use_grouped_topk=self.use_grouped_topk,
                global_num_experts=self.global_num_experts,
                expert_map=self.expert_map
                if not is_rocm_aiter_moe_enabled() else self.expert_mask,
                topk_group=self.topk_group,
                num_expert_group=self.num_expert_group,
                custom_routing_function=self.custom_routing_function,
                scoring_func=self.scoring_func,
                routed_scaling_factor=self.routed_scaling_factor,
                e_score_correction_bias=self.e_score_correction_bias,
                activation=self.activation,
                enable_eplb=self.enable_eplb,
                expert_load_view=self.expert_load_view,
                logical_to_physical_map=self.logical_to_physical_map,
                logical_replica_count=self.logical_replica_count,
            )

            if shared_output is not None:
                assert not isinstance(final_hidden_states, tuple)
                assert self.shared_experts is not None
                final_hidden_states = (
                    shared_output,
                    final_hidden_states,
                )

            if self.zero_expert_num is not None and self.zero_expert_num > 0:
                assert isinstance(final_hidden_states, tuple)
                assert self.shared_experts is None
                final_hidden_states, zero_expert_result = final_hidden_states
                if zero_expert_result is not None:
                    final_hidden_states += zero_expert_result

            if not skip_result_store:
                if self.shared_experts is None:
                    full_fused_final_hidden_states[chunk_start:chunk_end, :].copy_(
                        final_hidden_states, non_blocking=True
                    )
                else:
                    full_shared_final_hidden_states[chunk_start:chunk_end, :].copy_(
                        final_hidden_states[0], non_blocking=True
                    )
                    full_fused_final_hidden_states[chunk_start:chunk_end, :].copy_(
                        final_hidden_states[1], non_blocking=True
                    )

        ctx = get_forward_context()
        # flashinfer_cutlass_kernels can handle: optional DP + TP/EP
        max_tokens_across_dispatchers = ctx.dp_metadata.max_tokens_across_dp_cpu
        moe_dp_chunk_size_per_rank = self.moe_config.max_num_tokens

        # If the input to the MoE is sequence parallel then divide by sp_size
        # to find the maximum number of tokens for any individual dispatcher.
        if self.is_sequence_parallel:
            max_tokens_across_dispatchers = cdiv(
                max_tokens_across_dispatchers, self.sp_size
            )

        num_tokens = full_hidden_states.size(0)
        for chunk_idx, chunk_start_ in enumerate(
            range(0, max_tokens_across_dispatchers, moe_dp_chunk_size_per_rank)
        ):
            chunk_start = chunk_start_
            chunk_end = min(
                chunk_start + moe_dp_chunk_size_per_rank, max_tokens_across_dispatchers
            )
            # clamp start and end
            chunk_start = min(chunk_start, num_tokens - 1)
            chunk_end = min(chunk_end, num_tokens)
            with ctx.dp_metadata.chunked_sizes(
                self.sp_size, moe_dp_chunk_size_per_rank, chunk_idx
            ):
                process_chunk(
                    chunk_start, chunk_end, skip_result_store=chunk_start_ >= num_tokens
                )

        if self.shared_experts is None:
            return full_fused_final_hidden_states
        else:
            return (full_shared_final_hidden_states, full_fused_final_hidden_states)

    def forward_impl(
        self,
        hidden_states: torch.Tensor,
        router_logits: torch.Tensor,
    ) -> Union[torch.Tensor, tuple[torch.Tensor, torch.Tensor]]:
        assert self.quant_method is not None

        self.ensure_moe_quant_config()

        # Route to the chunked forward path using the FlashInfer Cutlass kernel
        # only when data parallelism (DP) is enabled.
        _use_flashinfer_cutlass_kernels = (
            self.dp_size > 1 and self.use_flashinfer_cutlass_kernels
        )

        if (
            self.moe_parallel_config.use_pplx_kernels
            or self.moe_parallel_config.use_deepep_ll_kernels
            or _use_flashinfer_cutlass_kernels
        ):
            return self.forward_impl_chunked(hidden_states, router_logits)

        do_naive_dispatch_combine: bool = (
            self.dp_size > 1
            and not self.moe_parallel_config.use_deepep_ht_kernels
            and not self.moe_config.use_flashinfer_cutlass_kernels
        )

        # If there are shared experts but we are not using a modular kernel, the
        # shared experts must be called here
        if (
            not isinstance(self.quant_method.fused_experts, FusedMoEModularKernel)
            and self.shared_experts is not None
        ):
            shared_output = self.shared_experts(hidden_states)
        else:
            shared_output = None

        ctx = get_forward_context()
        sp_ctx = (
            ctx.dp_metadata.sp_local_sizes(self.sp_size)
            if ctx.dp_metadata
            else nullcontext()
        )

        with sp_ctx:
            if do_naive_dispatch_combine:
                hidden_states, router_logits = get_ep_group().dispatch(
                    hidden_states, router_logits, self.is_sequence_parallel
                )

            # Matrix multiply.
            final_hidden_states = self.quant_method.apply(
                layer=self,
                x=hidden_states,
                router_logits=router_logits,
                top_k=self.top_k,
                renormalize=self.renormalize,
                use_grouped_topk=self.use_grouped_topk,
                global_num_experts=self.global_num_experts,
                expert_map=self.expert_map
                if not is_rocm_aiter_moe_enabled() else self.expert_mask,
                topk_group=self.topk_group,
                num_expert_group=self.num_expert_group,
                custom_routing_function=self.custom_routing_function,
                scoring_func=self.scoring_func,
                routed_scaling_factor=self.routed_scaling_factor,
                e_score_correction_bias=self.e_score_correction_bias,
                activation=self.activation,
                apply_router_weight_on_input=self.apply_router_weight_on_input,
                enable_eplb=self.enable_eplb,
                expert_load_view=self.expert_load_view,
                logical_to_physical_map=self.logical_to_physical_map,
                logical_replica_count=self.logical_replica_count,
            )

            if shared_output is not None:
                assert not isinstance(final_hidden_states, tuple)
                assert self.shared_experts is not None
                final_hidden_states = (
                    shared_output,
                    final_hidden_states,
                )
            elif self.zero_expert_num is not None and self.zero_expert_num > 0:
                assert isinstance(final_hidden_states, tuple)
                final_hidden_states, zero_expert_result = final_hidden_states

            def reduce_output(
                states: torch.Tensor, do_combine: bool = True
            ) -> torch.Tensor:
                if do_naive_dispatch_combine and do_combine:
                    states = get_ep_group().combine(states, self.is_sequence_parallel)

                if (
                    not self.is_sequence_parallel
                    and self.reduce_results
                    and (self.tp_size > 1 or self.ep_size > 1)
                ):
                    states = self.maybe_all_reduce_tensor_model_parallel(states)

                return states

            if self.shared_experts is not None:
                return (
                    reduce_output(final_hidden_states[0], do_combine=False),
                    reduce_output(final_hidden_states[1]),
                )
            elif self.zero_expert_num is not None and self.zero_expert_num > 0:
                assert isinstance(final_hidden_states, torch.Tensor)
                return reduce_output(final_hidden_states) + zero_expert_result
            else:
                return reduce_output(final_hidden_states)

    @classmethod
    def make_expert_params_mapping(
        cls,
        ckpt_gate_proj_name: str,
        ckpt_down_proj_name: str,
        ckpt_up_proj_name: str,
        num_experts: int,
        num_redundant_experts: int = 0,
    ) -> list[tuple[str, str, int, str]]:
        num_physical_experts = num_experts + num_redundant_experts

        # In the returned mapping:
        # - `expert_id` is the physical expert id
        # - `weight_name` contains the weight name of the logical expert
        # So that we should map the expert id to logical in `weight_name`
        physical_to_logical_map = (
            EplbState.build_initial_global_physical_to_logical_map(
                num_experts, num_redundant_experts
            )
        )

        return [
            # (param_name, weight_name, expert_id, shard_id)
            (
                "experts.w13_"
                if weight_name in [ckpt_gate_proj_name, ckpt_up_proj_name]
                else "experts.w2_",
                f"experts.{physical_to_logical_map[expert_id]}.{weight_name}.",
                expert_id,
                shard_id,
            )
            for expert_id in range(num_physical_experts)
            for shard_id, weight_name in [
                ("w1", ckpt_gate_proj_name),
                ("w2", ckpt_down_proj_name),
                ("w3", ckpt_up_proj_name),
            ]
        ]

    def extra_repr(self) -> str:
        s = (
            f"global_num_experts={self.global_num_experts}, "
            f"local_num_experts={self.local_num_experts}, "
            f"top_k={self.top_k}, "
            f"intermediate_size_per_partition={self.intermediate_size_per_partition}, "  # noqa: E501
            f"tp_size={self.tp_size},\n"
            f"ep_size={self.ep_size}, "
            f"reduce_results={self.reduce_results}, "
            f"renormalize={self.renormalize}, "
            f"use_grouped_topk={self.use_grouped_topk}"
        )

        if self.use_grouped_topk:
            s += f", num_expert_group={self.num_expert_group}, topk_group={self.topk_group}"  # noqa: E501

        s += f", scoring_func='{self.scoring_func}', activation='{self.activation}'"  # noqa: E501

        return s


def moe_forward(
    hidden_states: torch.Tensor,
    router_logits: torch.Tensor,
    layer_name: str,
) -> torch.Tensor:
    forward_context: ForwardContext = get_forward_context()
    self = forward_context.no_compile_layers[layer_name]
    assert self.shared_experts is None
    return self.forward_impl(hidden_states, router_logits)


def moe_forward_fake(
    hidden_states: torch.Tensor,
    router_logits: torch.Tensor,
    layer_name: str,
) -> torch.Tensor:
    return torch.empty_like(hidden_states)


direct_register_custom_op(
    op_name="moe_forward",
    op_func=moe_forward,
    mutates_args=["hidden_states"],
    fake_impl=moe_forward_fake,
    tags=(torch.Tag.needs_fixed_stride_order,),
)


def moe_forward_shared(
    hidden_states: torch.Tensor,
    router_logits: torch.Tensor,
    layer_name: str,
) -> tuple[torch.Tensor, torch.Tensor]:
    forward_context: ForwardContext = get_forward_context()
    self = forward_context.no_compile_layers[layer_name]
    assert self.shared_experts is not None
    return self.forward_impl(hidden_states, router_logits)


def moe_forward_shared_fake(
    hidden_states: torch.Tensor,
    router_logits: torch.Tensor,
    layer_name: str,
) -> tuple[torch.Tensor, torch.Tensor]:
    shared_out = torch.empty_like(hidden_states)
    fused_out = torch.empty_like(hidden_states)
    return shared_out, fused_out


direct_register_custom_op(
    op_name="moe_forward_shared",
    op_func=moe_forward_shared,
    mutates_args=["hidden_states"],
    fake_impl=moe_forward_shared_fake,
    tags=(torch.Tag.needs_fixed_stride_order,),
)

# Mark the FusedMoE weight_loader as supporting MoE-specific parameters
# to avoid expensive runtime reflection in model loading code
FusedMoE.weight_loader.supports_moe_loading = True  # type: ignore[attr-defined]<|MERGE_RESOLUTION|>--- conflicted
+++ resolved
@@ -40,16 +40,11 @@
     FusedMoEPrepareAndFinalize,
 )
 from vllm.model_executor.layers.fused_moe.rocm_aiter_fused_moe import (
-<<<<<<< HEAD
-    init_aiter_topK_meta_data, is_rocm_aiter_fusion_shared_expert_enabled,
-    is_rocm_aiter_moe_enabled)
-from vllm.model_executor.layers.fused_moe.routing_simulator import (
-    RoutingSimulator)
-=======
+    init_aiter_topK_meta_data,
+    is_rocm_aiter_fusion_shared_expert_enabled,
     is_rocm_aiter_moe_enabled,
 )
 from vllm.model_executor.layers.fused_moe.routing_simulator import RoutingSimulator
->>>>>>> 0d4f48fa
 from vllm.model_executor.layers.quantization.base_config import (
     QuantizationConfig,
     QuantizeMethodBase,
@@ -95,12 +90,8 @@
 
 if is_rocm_aiter_moe_enabled():
     from vllm.model_executor.layers.fused_moe.rocm_aiter_fused_moe import (  # noqa: E501
-<<<<<<< HEAD
-        rocm_aiter_grouped_topk as grouped_topk_aiter)
-=======
-        rocm_aiter_grouped_topk as grouped_topk,
+        rocm_aiter_grouped_topk as grouped_topk_aiter,
     )
->>>>>>> 0d4f48fa
 else:
     from vllm.model_executor.layers.fused_moe.fused_moe import grouped_topk
 if current_platform.is_tpu():
@@ -642,10 +633,7 @@
             global_num_experts=global_num_experts,
             zero_expert_num=zero_expert_num,
             zero_expert_type=zero_expert_type,
-<<<<<<< HEAD
             num_fused_shared_experts=layer.num_fused_shared_experts,
-=======
->>>>>>> 0d4f48fa
         )
 
         if self.rocm_aiter_moe_enabled:
@@ -880,22 +868,6 @@
     distributed evenly across ranks. Any remaining are assigned to the
     last rank.
 
-<<<<<<< HEAD
-        Returns:
-            tuple[int, Optional[torch.Tensor]]: A tuple containing:
-                - local_num_experts (int): The number of experts assigned
-                    to the current rank.
-                - expert_map (Optional[torch.Tensor]): A tensor of shape
-                    (global_num_experts,) mapping from global to local index.
-                    Contains -1 for experts not assigned to the current rank.
-                    Returns None if ep_size is 1.
-                - expert_mask (Optional[torch.Tensor]): A tensor of shape
-                    (global_num_experts + num_fused_shared_experts + 1,)
-                    containing 1 for experts assigned to the current rank
-                    and 0 for sentinel.
-                    Returns None if ep_size is 1.
-        """
-=======
     Args:
         ep_size: The size of the expert parallel group
         ep_rank: The rank of the current process in the expert parallel
@@ -911,8 +883,12 @@
                 (global_num_experts,) mapping from global to local index.
                 Contains -1 for experts not assigned to the current rank.
                 Returns None if ep_size is 1.
+            - expert_mask (Optional[torch.Tensor]): A tensor of shape
+                (global_num_experts + num_fused_shared_experts + 1,)
+                containing 1 for experts assigned to the current rank
+                and 0 for sentinel.
+                Returns None if ep_size is 1.
     """
->>>>>>> 0d4f48fa
     assert ep_size > 0
     if ep_size == 1:
         return (global_num_experts, None, None)
@@ -939,35 +915,31 @@
             0, local_num_experts, dtype=torch.int32
         )
     else:
-<<<<<<< HEAD
-        raise ValueError("Unsupported expert placement strategy "
-                         f"'{expert_placement_strategy}', expected one of "
-                         f"{get_args(ExpertPlacementStrategy)}")
-
-    expert_mask = None
-    if is_rocm_aiter_moe_enabled():
-        expert_mask = torch.ones(
-            (global_num_experts + num_fused_shared_experts + 1, ),
-            dtype=torch.int32)
-        expert_mask[-1] = 0
-        expert_mask[:global_num_experts] = expert_map > -1
-        expert_map = torch.cat(
-            (expert_map,
-             torch.tensor([
-                 local_num_experts + i for i in range(num_fused_shared_experts)
-             ],
-                          dtype=torch.int32)),
-            dim=0)
-
-    return (local_num_experts, expert_map, expert_mask)
-=======
         raise ValueError(
             "Unsupported expert placement strategy "
             f"'{expert_placement_strategy}', expected one of "
             f"{get_args(ExpertPlacementStrategy)}"
         )
-    return (local_num_experts, expert_map)
->>>>>>> 0d4f48fa
+
+    expert_mask = None
+    if is_rocm_aiter_moe_enabled():
+        expert_mask = torch.ones(
+            (global_num_experts + num_fused_shared_experts + 1,), dtype=torch.int32
+        )
+        expert_mask[-1] = 0
+        expert_mask[:global_num_experts] = expert_map > -1
+        expert_map = torch.cat(
+            (
+                expert_map,
+                torch.tensor(
+                    [local_num_experts + i for i in range(num_fused_shared_experts)],
+                    dtype=torch.int32,
+                ),
+            ),
+            dim=0,
+        )
+
+    return (local_num_experts, expert_map, expert_mask)
 
 
 def get_compressed_expert_map(expert_map: torch.Tensor) -> str:
@@ -1151,15 +1123,20 @@
         self.logical_replica_count: Optional[torch.Tensor] = None
 
         # ROCm aiter shared experts fusion
-        self.num_fused_shared_experts = \
-            n_shared_experts if n_shared_experts is not None \
-                and is_rocm_aiter_fusion_shared_expert_enabled(
-        ) else 0
-        if not is_rocm_aiter_fusion_shared_expert_enabled() and \
-            self.num_fused_shared_experts != 0:
+        self.num_fused_shared_experts = (
+            n_shared_experts
+            if n_shared_experts is not None
+            and is_rocm_aiter_fusion_shared_expert_enabled()
+            else 0
+        )
+        if (
+            not is_rocm_aiter_fusion_shared_expert_enabled()
+            and self.num_fused_shared_experts != 0
+        ):
             raise ValueError(
                 "n_shared_experts is only supported on ROCm aiter when "
-                "VLLM_ROCM_USE_AITER_FUSION_SHARED_EXPERTS is enabled")
+                "VLLM_ROCM_USE_AITER_FUSION_SHARED_EXPERTS is enabled"
+            )
 
         # Determine expert maps
         if self.use_ep:
@@ -1194,14 +1171,13 @@
                     expert_placement_strategy = "linear"
 
             self.expert_map: Optional[torch.Tensor]
-            local_num_experts, expert_map, expert_mask = \
-                determine_expert_map(
-                    ep_size=self.ep_size,
-                    ep_rank=self.ep_rank,
-                    global_num_experts=self.global_num_experts,
-                    num_fused_shared_experts=self.num_fused_shared_experts,
-                    expert_placement_strategy=expert_placement_strategy,
-                )
+            local_num_experts, expert_map, expert_mask = determine_expert_map(
+                ep_size=self.ep_size,
+                ep_rank=self.ep_rank,
+                global_num_experts=self.global_num_experts,
+                num_fused_shared_experts=self.num_fused_shared_experts,
+                expert_placement_strategy=expert_placement_strategy,
+            )
             self.local_num_experts = local_num_experts
             self.register_buffer("expert_map", expert_map)
             self.register_buffer("expert_mask", expert_mask)
@@ -1218,17 +1194,17 @@
                 get_compressed_expert_map(self.expert_map),
             )
         else:
-<<<<<<< HEAD
             self.local_num_experts, self.expert_map, self.expert_mask = (
-                self.global_num_experts, None, None)
-=======
-            self.local_num_experts, self.expert_map = (self.global_num_experts, None)
->>>>>>> 0d4f48fa
+                self.global_num_experts,
+                None,
+                None,
+            )
 
         self.top_k = top_k
 
-        self._init_aiter_shared_experts_topK_buffer(vllm_config=vllm_config,
-                                                    dp_size=dp_size_)
+        self._init_aiter_shared_experts_topK_buffer(
+            vllm_config=vllm_config, dp_size=dp_size_
+        )
 
         assert intermediate_size % self.tp_size == 0
         self.hidden_size = hidden_size
@@ -1411,17 +1387,14 @@
                 ep_size=self.ep_size,
                 ep_rank=self.ep_rank,
                 global_num_experts=self.global_num_experts,
-<<<<<<< HEAD
-                num_fused_shared_experts=self.num_fused_shared_experts)
-=======
-            )
->>>>>>> 0d4f48fa
+                num_fused_shared_experts=self.num_fused_shared_experts,
+            )
             self.local_num_experts = local_num_experts
             self.register_buffer("expert_map", expert_map)
             self.register_buffer("expert_mask", expert_mask)
             self._init_aiter_shared_experts_topK_buffer(
-                vllm_config=get_current_vllm_config(),
-                dp_size=get_dp_group().world_size)
+                vllm_config=get_current_vllm_config(), dp_size=get_dp_group().world_size
+            )
 
     def _load_per_tensor_weight_scale(
         self,
@@ -1592,8 +1565,9 @@
             return expert_id
         return self.expert_map[expert_id].item()
 
-    def _init_aiter_shared_experts_topK_buffer(self, vllm_config: VllmConfig,
-                                               dp_size: int):
+    def _init_aiter_shared_experts_topK_buffer(
+        self, vllm_config: VllmConfig, dp_size: int
+    ):
         if is_rocm_aiter_fusion_shared_expert_enabled():
             if self.num_fused_shared_experts > 0:
                 init_aiter_topK_meta_data(
@@ -1603,8 +1577,8 @@
                     tp_rank=self.ep_rank if self.use_ep else self.tp_rank,
                     tp_size=self.ep_size if self.use_ep else self.tp_size,
                     shared_experts_score=1.0,
-                    max_num_tokens=vllm_config.scheduler_config.
-                    max_num_batched_tokens * dp_size,
+                    max_num_tokens=vllm_config.scheduler_config.max_num_batched_tokens
+                    * dp_size,
                     is_EP=self.use_ep,
                 )
             self.local_num_experts += self.num_fused_shared_experts
@@ -2011,7 +1985,8 @@
                     assert num_fused_shared_experts == 0
                 grouped_topk_impl = partial(
                     grouped_topk_aiter,
-                    num_fused_shared_experts=num_fused_shared_experts)
+                    num_fused_shared_experts=num_fused_shared_experts,
+                )
             else:
                 grouped_topk_impl = grouped_topk
             topk_weights, topk_ids = grouped_topk_impl(
@@ -2238,7 +2213,8 @@
                 use_grouped_topk=self.use_grouped_topk,
                 global_num_experts=self.global_num_experts,
                 expert_map=self.expert_map
-                if not is_rocm_aiter_moe_enabled() else self.expert_mask,
+                if not is_rocm_aiter_moe_enabled()
+                else self.expert_mask,
                 topk_group=self.topk_group,
                 num_expert_group=self.num_expert_group,
                 custom_routing_function=self.custom_routing_function,
@@ -2376,7 +2352,8 @@
                 use_grouped_topk=self.use_grouped_topk,
                 global_num_experts=self.global_num_experts,
                 expert_map=self.expert_map
-                if not is_rocm_aiter_moe_enabled() else self.expert_mask,
+                if not is_rocm_aiter_moe_enabled()
+                else self.expert_mask,
                 topk_group=self.topk_group,
                 num_expert_group=self.num_expert_group,
                 custom_routing_function=self.custom_routing_function,
