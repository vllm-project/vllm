--- conflicted
+++ resolved
@@ -6,6 +6,7 @@
 
 import torch
 import torch.nn.functional as F
+from aiter import biased_grouped_topk
 from torch.nn.parameter import UninitializedParameter
 
 from vllm import envs
@@ -21,22 +22,10 @@
 from vllm.model_executor.utils import set_weight_attrs
 from vllm.platforms import current_platform
 from vllm.platforms.interface import CpuArchEnum
-<<<<<<< HEAD
-from vllm.utils import aiter_2stage_moe_enabled, aiter_moe_enabled
-
-if aiter_moe_enabled():
-    from aiter import ck_moe
-    from aiter import biased_grouped_topk
-    from aiter.ops.shuffle import shuffle_weight
-    if aiter_2stage_moe_enabled():
-        from aiter.fused_moe_bf16_asm import ck_moe_2stages
-
-from vllm.utils import direct_register_custom_op
-=======
-from vllm.utils import (direct_register_custom_op, aiter_moe_enabled)
+from vllm.utils import (aiter_2stage_moe_enabled, aiter_moe_enabled,
+                        direct_register_custom_op)
+
 from .rocm_aiter_fused_moe import shuffle_weights
-from aiter import biased_grouped_topk
->>>>>>> 2c445ae1
 
 if current_platform.is_cuda_alike():
     from .fused_moe import fused_experts
@@ -116,21 +105,14 @@
         super().process_weights_after_loading(layer)
 
         if aiter_moe_enabled():
-<<<<<<< HEAD
-            layout = (32, 32) if aiter_2stage_moe_enabled() else None
-            layer.w13_weight = torch.nn.Parameter(shuffle_weight(
-                layer.w13_weight.data, layout=layout),
-                                                  requires_grad=False)
-            layer.w2_weight = torch.nn.Parameter(shuffle_weight(
-                layer.w2_weight.data, layout=layout),
-=======
+            layout = (32, 32) if aiter_2stage_moe_enabled() else (16, 16)
             # reshaping weights is required for aiter moe kernel.
-            shuffled_w13, shuffled_w2 = shuffle_weights(
-                layer.w13_weight.data, layer.w2_weight.data)
+            shuffled_w13, shuffled_w2 = shuffle_weights(layer.w13_weight.data,
+                                                        layer.w2_weight.data,
+                                                        layout=layout)
             layer.w13_weight = torch.nn.Parameter(shuffled_w13,
                                                   requires_grad=False)
             layer.w2_weight = torch.nn.Parameter(shuffled_w2,
->>>>>>> 2c445ae1
                                                  requires_grad=False)
 
         if envs.VLLM_MOE_PADDING:
@@ -215,20 +197,6 @@
             custom_routing_function=custom_routing_function,
             scoring_func=scoring_func,
             e_score_correction_bias=e_score_correction_bias)
-
-        if aiter_moe_enabled():
-            if aiter_2stage_moe_enabled():
-                return ck_moe_2stages(a1=x,
-                                      w1=layer.w13_weight,
-                                      w2=layer.w2_weight,
-                                      topk_weight=topk_weights,
-                                      topk_ids=topk_ids)
-
-            return ck_moe(hidden_states=x,
-                          w1=layer.w13_weight,
-                          w2=layer.w2_weight,
-                          topk_weights=topk_weights,
-                          topk_ids=topk_ids)
 
         return fused_experts(hidden_states=x,
                              w1=layer.w13_weight,
@@ -799,11 +767,15 @@
         if use_grouped_topk:
             assert topk_group is not None
             assert num_expert_group is not None
-            if aiter_moe_enabled() and not e_score_correction_bias is None:
+            if aiter_moe_enabled() and e_score_correction_bias is not None:
                 token = hidden_states.shape[0]
                 device = hidden_states.device
-                topk_ids = torch.empty((token, top_k), dtype=torch.int32, device=device)
-                topk_weights = torch.empty((token, top_k), dtype=torch.float32, device=device)
+                topk_ids = torch.empty((token, top_k),
+                                       dtype=torch.int32,
+                                       device=device)
+                topk_weights = torch.empty((token, top_k),
+                                           dtype=torch.float32,
+                                           device=device)
                 biased_grouped_topk(
                     router_logits,
                     e_score_correction_bias,
