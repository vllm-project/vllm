# SPDX-License-Identifier: Apache-2.0
# SPDX-FileCopyrightText: Copyright contributors to the vLLM project

from abc import abstractmethod
from collections.abc import Callable, Iterable
from contextlib import nullcontext
from enum import Enum
from functools import partial
from typing import Literal, get_args, overload

import torch
import torch.nn.functional as F
from torch.nn.parameter import UninitializedParameter

import vllm.envs as envs
from vllm.config import VllmConfig, get_current_vllm_config
from vllm.config.parallel import ExpertPlacementStrategy
from vllm.distributed import (
    get_dp_group,
    get_ep_group,
    get_tensor_model_parallel_world_size,
    tensor_model_parallel_all_reduce,
)
from vllm.distributed.eplb.eplb_state import EplbState
from vllm.forward_context import ForwardContext, get_forward_context
from vllm.logger import init_logger
from vllm.model_executor.custom_op import CustomOp
from vllm.model_executor.layers.fused_moe.config import (
    FUSED_MOE_UNQUANTIZED_CONFIG,
    FusedMoEConfig,
    FusedMoEParallelConfig,
    FusedMoEQuantConfig,
    biased_moe_quant_config,
)
from vllm.model_executor.layers.fused_moe.fused_moe import zero_experts_compute_triton
from vllm.model_executor.layers.fused_moe.modular_kernel import (
    FusedMoEActivationFormat,
    FusedMoEModularKernel,
    FusedMoEPermuteExpertsUnpermute,
    FusedMoEPrepareAndFinalize,
)
from vllm.model_executor.layers.fused_moe.rocm_aiter_fused_moe import (
    init_aiter_topK_meta_data,
    is_rocm_aiter_fusion_shared_expert_enabled,
    is_rocm_aiter_moe_enabled,
)
from vllm.model_executor.layers.fused_moe.routing_simulator import RoutingSimulator
from vllm.model_executor.layers.quantization.base_config import (
    QuantizationConfig,
    QuantizeMethodBase,
)
from vllm.model_executor.layers.quantization.utils.flashinfer_utils import (
    is_flashinfer_supporting_global_sf,
)
from vllm.model_executor.utils import set_weight_attrs
from vllm.platforms import current_platform
from vllm.platforms.interface import CpuArchEnum
from vllm.utils.flashinfer import has_flashinfer_cutlass_fused_moe
from vllm.utils.import_utils import has_deep_ep, has_pplx
from vllm.utils.math_utils import cdiv, round_up
from vllm.utils.torch_utils import current_stream, direct_register_custom_op
from vllm.v1.worker.ubatching import dbo_current_ubatch_id

if current_platform.is_cuda_alike():
    from .fused_batched_moe import BatchedTritonExperts
    from .fused_moe import TritonExperts, eplb_map_to_physical_and_record, fused_experts

    if has_pplx():
        from .pplx_prepare_finalize import (
            PplxPrepareAndFinalize,
            pplx_hidden_dim_scale_bytes,
        )
    if has_deep_ep():
        from .deepep_ht_prepare_finalize import DeepEPHTPrepareAndFinalize
        from .deepep_ll_prepare_finalize import (
            DEEPEP_QUANT_BLOCK_SHAPE,
            DeepEPLLPrepareAndFinalize,
        )
else:
    fused_experts = None  # type: ignore
    FusedMoEPermuteExpertsUnpermute = object  # type: ignore
    FusedMoEPrepareAndFinalize = object  # type: ignore

    def _eplb_map_to_physical_and_record(
        topk_ids: torch.Tensor,
        expert_load_view: torch.Tensor,
        logical_to_physical_map: torch.Tensor,
        logical_replica_count: torch.Tensor,
        indices_type: torch.dtype | None,
    ) -> torch.Tensor:
        # CPU fallback: no EPLB so just return as is
        return topk_ids

    eplb_map_to_physical_and_record = _eplb_map_to_physical_and_record

if is_rocm_aiter_moe_enabled():
    from vllm.model_executor.layers.fused_moe.rocm_aiter_fused_moe import (  # noqa: E501
        rocm_aiter_grouped_topk as grouped_topk_aiter,
    )
else:
    from vllm.model_executor.layers.fused_moe.fused_moe import grouped_topk
if current_platform.is_tpu():
    from .moe_pallas import fused_moe as fused_moe_pallas
else:
    fused_moe_pallas = None  # type: ignore

logger = init_logger(__name__)


class FusedMoeWeightScaleSupported(Enum):
    TENSOR = "tensor"
    CHANNEL = "channel"
    GROUP = "group"
    BLOCK = "block"


class FusedMoEMethodBase(QuantizeMethodBase):
    def __init__(self, moe: FusedMoEConfig):
        super().__init__()
        self.moe = moe
        self.moe_quant_config: FusedMoEQuantConfig | None = None
        self.fused_experts: FusedMoEModularKernel | None = None
        self.topk_indices_dtype = None

    @abstractmethod
    def create_weights(
        self,
        layer: torch.nn.Module,
        num_experts: int,
        hidden_size: int,
        intermediate_size_per_partition: int,
        params_dtype: torch.dtype,
        **extra_weight_attrs,
    ):
        raise NotImplementedError

    def uses_weight_scale_2_pattern(self) -> bool:
        """
        Returns True if this quantization method uses 'weight_scale_2' pattern
        for per-tensor weight scales (e.g., FP4 variants), False otherwise.

        This method should be overridden by subclasses that use the
        'weight_scale_2' pattern instead of the standard 'weight_scale' pattern.
        """
        return False

    @staticmethod
    def _maybe_make_prepare_finalize(
        moe: FusedMoEConfig,
        quant_config: FusedMoEQuantConfig | None,
    ) -> FusedMoEPrepareAndFinalize | None:
        all2all_manager = get_ep_group().device_communicator.all2all_manager
        assert all2all_manager is not None

        prepare_finalize: FusedMoEPrepareAndFinalize | None = None

        # TODO: could allow this now
        assert not moe.use_flashinfer_cutlass_kernels, "Must be created in modelopt.py"

        if moe.use_pplx_kernels:
            assert quant_config is not None

            hidden_dim_bytes, hidden_scale_bytes = pplx_hidden_dim_scale_bytes(
                moe.max_num_tokens,
                moe.hidden_dim,
                moe.in_dtype,
                quant_config.quant_dtype,
                per_act_token_quant=quant_config.per_act_token_quant,
                block_shape=quant_config.block_shape,
            )

            all_to_all_args = dict(
                max_num_tokens=moe.max_num_tokens,
                num_experts=moe.num_experts,
                experts_per_token=moe.experts_per_token,  # topk
                rank=all2all_manager.rank,
                world_size=all2all_manager.world_size,
                # dp_size actually means tp_size, bug in pplx kernels
                dp_size=all2all_manager.tp_group.world_size,
                hidden_dim=moe.hidden_dim,
                hidden_dim_bytes=hidden_dim_bytes,
                hidden_dim_scale_bytes=hidden_scale_bytes,
            )

            num_dispatchers = (
                all2all_manager.world_size // all2all_manager.tp_group.world_size
            )

            # Intranode pplx a2a takes a group name while internode does not.
            if not all2all_manager.internode:
                all_to_all_args["group_name"] = all2all_manager.cpu_group.group_name

            handle = all2all_manager.get_handle(all_to_all_args)

            prepare_finalize = PplxPrepareAndFinalize(
                handle,
                max_num_tokens=moe.max_num_tokens,
                num_local_experts=moe.num_local_experts,
                num_dispatchers=num_dispatchers,
            )
        elif moe.use_deepep_ht_kernels:
            assert moe.dp_size == all2all_manager.dp_world_size

            all_to_all_args = dict()
            handle = all2all_manager.get_handle(all_to_all_args)
            prepare_finalize = DeepEPHTPrepareAndFinalize(
                handle,
                num_dispatchers=all2all_manager.world_size,
                dp_size=all2all_manager.dp_world_size,
                rank_expert_offset=all2all_manager.rank * moe.num_local_experts,
            )

        elif moe.use_deepep_ll_kernels:
            assert quant_config is not None
            all_to_all_args = dict(
                max_num_tokens_per_dp_rank=moe.max_num_tokens,
                token_hidden_size=moe.hidden_dim,
                num_ep_ranks=all2all_manager.world_size,
                num_global_experts=moe.num_experts,
                num_local_experts=moe.num_experts // all2all_manager.world_size,
            )
            handle = all2all_manager.get_handle(all_to_all_args)

            # Note: We may want to use FP8 dispatch just to reduce
            # data movement.
            use_fp8_dispatch = (
                quant_config.quant_dtype == current_platform.fp8_dtype()
                and quant_config.block_shape == DEEPEP_QUANT_BLOCK_SHAPE
            )

            prepare_finalize = DeepEPLLPrepareAndFinalize(
                handle,
                max_tokens_per_rank=moe.max_num_tokens,
                num_dispatchers=all2all_manager.world_size,
                use_fp8_dispatch=use_fp8_dispatch,
            )

        return prepare_finalize

    def maybe_make_prepare_finalize(self) -> FusedMoEPrepareAndFinalize | None:
        if self.moe.moe_parallel_config.use_all2all_kernels:
            return FusedMoEMethodBase._maybe_make_prepare_finalize(
                self.moe, self.moe_quant_config
            )
        else:
            return None

    # Note: init_prepare_finalize should only be called by
    # prepare_communication_buffer_for_model.
    def init_prepare_finalize(self, layer: torch.nn.Module):
        assert self.moe is not None

        # We must get the quant config here so that the layer is
        # completely initialized, i.e. all weights loaded and post
        # processed.
        self.moe_quant_config = self.get_fused_moe_quant_config(layer)

        prepare_finalize = self.maybe_make_prepare_finalize()

        if prepare_finalize is not None:
            logger.debug(
                "%s for %s(%s)", prepare_finalize.__class__.__name__, self, id(self)
            )
            assert self.topk_indices_dtype is None
            assert self.fused_experts is None, (
                f"Attempt to override experts for {id(self)}!"
            )
            self.topk_indices_dtype = prepare_finalize.topk_indices_dtype()
            experts = self.select_gemm_impl(prepare_finalize, layer)
            self.fused_experts = FusedMoEModularKernel(
                prepare_finalize,
                experts,
                layer.shared_experts,
            )

    def select_gemm_impl(
        self,
        prepare_finalize: FusedMoEPrepareAndFinalize,
        layer: torch.nn.Module,
    ) -> FusedMoEPermuteExpertsUnpermute:
        # based on the all2all implementation, select the appropriate
        # gemm implementation
        raise NotImplementedError(
            f"{self.__class__.__name__} must select appropriate gemm "
            "implementation based on the prepare_finalize"
        )

    @abstractmethod
    def get_fused_moe_quant_config(
        self, layer: torch.nn.Module
    ) -> FusedMoEQuantConfig | None:
        raise NotImplementedError

    @property
    def using_modular_kernel(self) -> bool:
        return self.fused_experts is not None

    @abstractmethod
    def apply(
        self,
        layer: torch.nn.Module,
        x: torch.Tensor,
        router_logits: torch.Tensor,
        top_k: int,
        renormalize: bool,
        use_grouped_topk: bool = False,
        topk_group: int | None = None,
        num_expert_group: int | None = None,
        global_num_experts: int = -1,
        expert_map: torch.Tensor | None = None,
        custom_routing_function: Callable | None = None,
        scoring_func: str = "softmax",
        routed_scaling_factor: float = 1.0,
        e_score_correction_bias: torch.Tensor | None = None,
        apply_router_weight_on_input: bool = False,
        activation: str = "silu",
        enable_eplb: bool = False,
        expert_load_view: torch.Tensor | None = None,
        logical_to_physical_map: torch.Tensor | None = None,
        logical_replica_count: torch.Tensor | None = None,
    ) -> torch.Tensor | tuple[torch.Tensor, torch.Tensor]:
        raise NotImplementedError


@CustomOp.register("unquantized_fused_moe")
class UnquantizedFusedMoEMethod(FusedMoEMethodBase, CustomOp):
    """MoE method without quantization."""

    def __init__(self, moe: FusedMoEConfig):
        super().__init__(moe)
        self.rocm_aiter_moe_enabled = is_rocm_aiter_moe_enabled()
        if self.rocm_aiter_moe_enabled:
            from .rocm_aiter_fused_moe import rocm_aiter_fused_experts

            self.rocm_aiter_fused_experts = rocm_aiter_fused_experts
        else:
            self.rocm_aiter_fused_experts = None  # type: ignore

        # FlashInfer CUTLASS MoE is only supported on Hopper and later GPUS
        self.flashinfer_cutlass_moe_enabled = (
            has_flashinfer_cutlass_fused_moe()
            and envs.VLLM_USE_FLASHINFER_MOE_FP16
            and self.moe.moe_parallel_config.use_ep
            and self.moe.moe_parallel_config.dp_size == 1
            and current_platform.get_device_capability()[0] >= 9
        )
        if self.flashinfer_cutlass_moe_enabled:
            logger.info_once(
                "Enabling FlashInfer CUTLASS MoE for UnquantizedFusedMoEMethod"
            )
            from functools import partial

            from .flashinfer_cutlass_moe import flashinfer_cutlass_moe

            self.flashinfer_cutlass_moe = partial(
                flashinfer_cutlass_moe,
                quant_config=FUSED_MOE_UNQUANTIZED_CONFIG,
                tp_rank=self.moe.moe_parallel_config.tp_rank,
                tp_size=self.moe.moe_parallel_config.tp_size,
                ep_rank=self.moe.moe_parallel_config.ep_rank,
                ep_size=self.moe.moe_parallel_config.ep_size,
            )
        else:
            if (
                self.moe.moe_parallel_config.use_ep
                and self.moe.moe_parallel_config.dp_size == 1
            ):
                logger.info_once(
                    "FlashInfer CUTLASS MoE is available for EP"
                    " but not enabled, consider setting"
                    " VLLM_USE_FLASHINFER_MOE_FP16=1 to enable it.",
                    scope="local",
                )
            elif self.moe.moe_parallel_config.dp_size > 1:
                logger.info_once(
                    "FlashInfer CUTLASS MoE is currently not available for DP.",
                    scope="local",
                )
            self.flashinfer_cutlass_moe = None  # type: ignore

    def maybe_make_prepare_finalize(self) -> FusedMoEPrepareAndFinalize | None:
        if self.rocm_aiter_moe_enabled:
            return None
        else:
            return super().maybe_make_prepare_finalize()

    def select_gemm_impl(
        self,
        prepare_finalize: FusedMoEPrepareAndFinalize,
        layer: torch.nn.Module,
    ) -> FusedMoEPermuteExpertsUnpermute:
        assert self.moe_quant_config is not None
        if (
            prepare_finalize.activation_format
            == FusedMoEActivationFormat.BatchedExperts
        ):
            logger.debug("BatchedTritonExperts %s", self.moe)
            return BatchedTritonExperts(
                max_num_tokens=self.moe.max_num_tokens,
                num_dispatchers=prepare_finalize.num_dispatchers(),
                quant_config=self.moe_quant_config,
            )
        else:
            logger.debug("TritonExperts %s", self.moe)
            return TritonExperts(self.moe_quant_config)

    def create_weights(
        self,
        layer: torch.nn.Module,
        num_experts: int,
        hidden_size: int,
        intermediate_size_per_partition: int,
        params_dtype: torch.dtype,
        **extra_weight_attrs,
    ):
        if self.moe.is_act_and_mul:
            w13_up_dim = 2 * intermediate_size_per_partition
        else:
            w13_up_dim = intermediate_size_per_partition
        # Fused gate_up_proj (column parallel)
        w13_weight = torch.nn.Parameter(
            torch.empty(
                num_experts,
                w13_up_dim,
                hidden_size,
                dtype=params_dtype,
            ),
            requires_grad=False,
        )
        layer.register_parameter("w13_weight", w13_weight)
        set_weight_attrs(w13_weight, extra_weight_attrs)
        if self.moe.has_bias:
            w13_bias = torch.nn.Parameter(
                torch.zeros(num_experts, w13_up_dim, dtype=params_dtype),
                requires_grad=False,
            )
            layer.register_parameter("w13_bias", w13_bias)
            set_weight_attrs(w13_bias, extra_weight_attrs)
        # down_proj (row parallel)
        w2_weight = torch.nn.Parameter(
            torch.empty(
                num_experts,
                hidden_size,
                intermediate_size_per_partition,
                dtype=params_dtype,
            ),
            requires_grad=False,
        )
        layer.register_parameter("w2_weight", w2_weight)
        set_weight_attrs(w2_weight, extra_weight_attrs)
        if self.moe.has_bias:
            w2_bias = torch.nn.Parameter(
                torch.zeros(num_experts, hidden_size, dtype=params_dtype),
                requires_grad=False,
            )
            layer.register_parameter("w2_bias", w2_bias)
            set_weight_attrs(w2_bias, extra_weight_attrs)

    def _maybe_pad_weight(self, weight: torch.Tensor) -> torch.Tensor:
        # Pad the weight tensor. This is an optimization on ROCm platform, which
        # can benefit from tensors located far enough from one another in memory
        if (
            envs.VLLM_ROCM_MOE_PADDING
            and current_platform.is_rocm()
            and weight.stride(-1) == 1
            and (weight.stride(-2) * weight.element_size()) % 512 == 0
        ):
            num_pad = 256 // weight.element_size()
            weight = F.pad(weight, (0, num_pad), "constant", 0)[..., :-num_pad]
            torch.cuda.empty_cache()

        return weight

    def process_weights_after_loading(self, layer: torch.nn.Module) -> None:
        super().process_weights_after_loading(layer)

        # Padding the weight for better performance on ROCm
        layer.w13_weight.data = self._maybe_pad_weight(layer.w13_weight.data)
        layer.w2_weight.data = self._maybe_pad_weight(layer.w2_weight.data)
        # Lazy import to avoid importing triton.
        from vllm.model_executor.layers.fused_moe.rocm_aiter_fused_moe import (
            shuffle_weights,
        )

        if self.rocm_aiter_moe_enabled:
            shuffled_w13, shuffled_w2 = shuffle_weights(
                layer.w13_weight.data, layer.w2_weight.data
            )

            layer.w13_weight.data = shuffled_w13
            layer.w2_weight.data = shuffled_w2

        if self.flashinfer_cutlass_moe_enabled:
            # Swap halves to arrange as [w3; w1] (kernel expectation)
            w1_w, w3_w = torch.chunk(layer.w13_weight.data, 2, dim=1)
            w13_weight_swapped = torch.cat([w3_w, w1_w], dim=1)
            layer.w13_weight.data = w13_weight_swapped.contiguous()

        if current_platform.is_xpu():
            import intel_extension_for_pytorch as ipex

            layer.ipex_fusion = ipex.llm.modules.GatedMLPMOE(
                layer.w13_weight,
                layer.w2_weight,
                use_prepack=True,
            )
        elif current_platform.is_cpu():
            from vllm.model_executor.layers.fused_moe import cpu_fused_moe

            if current_platform.get_cpu_architecture() == CpuArchEnum.X86:
                from vllm.model_executor.layers.utils import check_cpu_sgl_kernel

                dtype_w13 = layer.w13_weight.dtype
                _, n_w13, k_w13 = layer.w13_weight.size()
                dtype_w2 = layer.w2_weight.dtype
                _, n_w2, k_w2 = layer.w2_weight.size()
                if (
                    envs.VLLM_CPU_SGL_KERNEL
                    and check_cpu_sgl_kernel(n_w13, k_w13, dtype_w13)
                    and check_cpu_sgl_kernel(n_w2, k_w2, dtype_w2)
                ):
                    packed_w13_weight = torch.ops._C.convert_weight_packed(
                        layer.w13_weight
                    )
                    assert packed_w13_weight.size() == layer.w13_weight.size()
                    layer.w13_weight.copy_(packed_w13_weight)
                    del packed_w13_weight
                    packed_w2_weight = torch.ops._C.convert_weight_packed(
                        layer.w2_weight
                    )
                    assert packed_w2_weight.size() == layer.w2_weight.size()
                    layer.w2_weight.copy_(packed_w2_weight)
                    layer.cpu_fused_moe = cpu_fused_moe.SGLFusedMOE(layer)
                else:
                    layer.cpu_fused_moe = cpu_fused_moe.IPEXFusedMOE(layer)
            else:
                layer.cpu_fused_moe = cpu_fused_moe.CPUFusedMOE(layer)

    def apply(
        self,
        layer: torch.nn.Module,
        x: torch.Tensor,
        router_logits: torch.Tensor,
        top_k: int,
        renormalize: bool,
        use_grouped_topk: bool = False,
        topk_group: int | None = None,
        num_expert_group: int | None = None,
        global_num_experts: int = -1,
        expert_map: torch.Tensor | None = None,
        custom_routing_function: Callable | None = None,
        scoring_func: str = "softmax",
        routed_scaling_factor: float = 1.0,
        e_score_correction_bias: torch.Tensor | None = None,
        apply_router_weight_on_input: bool = False,
        activation: str = "silu",
        enable_eplb: bool = False,
        expert_load_view: torch.Tensor | None = None,
        logical_to_physical_map: torch.Tensor | None = None,
        logical_replica_count: torch.Tensor | None = None,
    ) -> torch.Tensor | tuple[torch.Tensor, torch.Tensor]:
        if enable_eplb:
            assert expert_load_view is not None
            assert logical_to_physical_map is not None
            assert logical_replica_count is not None
            assert isinstance(layer, FusedMoE)

        return self.forward(
            x=x,
            layer=layer,
            router_logits=router_logits,
            top_k=top_k,
            renormalize=renormalize,
            use_grouped_topk=use_grouped_topk,
            topk_group=topk_group,
            num_expert_group=num_expert_group,
            global_num_experts=global_num_experts,
            expert_map=expert_map,
            custom_routing_function=custom_routing_function,
            scoring_func=scoring_func,
            routed_scaling_factor=routed_scaling_factor,
            e_score_correction_bias=e_score_correction_bias,
            activation=activation,
            apply_router_weight_on_input=apply_router_weight_on_input,
            enable_eplb=enable_eplb,
            expert_load_view=expert_load_view,
            logical_to_physical_map=logical_to_physical_map,
            logical_replica_count=logical_replica_count,
        )

    def get_fused_moe_quant_config(
        self, layer: torch.nn.Module
    ) -> FusedMoEQuantConfig | None:
        if self.moe.has_bias:
            return biased_moe_quant_config(
                layer.w13_bias,
                layer.w2_bias,
            )
        else:
            return FUSED_MOE_UNQUANTIZED_CONFIG

    def forward_cuda(
        self,
        layer: torch.nn.Module,
        x: torch.Tensor,
        use_grouped_topk: bool,
        top_k: int,
        router_logits: torch.Tensor,
        renormalize: bool,
        topk_group: int | None = None,
        num_expert_group: int | None = None,
        global_num_experts: int = -1,
        expert_map: torch.Tensor | None = None,
        custom_routing_function: Callable | None = None,
        scoring_func: str = "softmax",
        routed_scaling_factor: float = 1.0,
        e_score_correction_bias: torch.Tensor | None = None,
        apply_router_weight_on_input: bool = False,
        activation: str = "silu",
        enable_eplb: bool = False,
        expert_load_view: torch.Tensor | None = None,
        logical_to_physical_map: torch.Tensor | None = None,
        logical_replica_count: torch.Tensor | None = None,
    ) -> torch.Tensor | tuple[torch.Tensor, torch.Tensor]:
        zero_expert_num = getattr(layer, "zero_expert_num", 0)
        zero_expert_type = getattr(layer, "zero_expert_type", None)

        topk_weights, topk_ids, zero_expert_result = FusedMoE.select_experts(
            hidden_states=x,
            router_logits=router_logits,
            use_grouped_topk=use_grouped_topk,
            top_k=top_k,
            renormalize=renormalize,
            topk_group=topk_group,
            num_expert_group=num_expert_group,
            custom_routing_function=custom_routing_function,
            scoring_func=scoring_func,
            routed_scaling_factor=routed_scaling_factor,
            e_score_correction_bias=e_score_correction_bias,
            indices_type=self.topk_indices_dtype,
            enable_eplb=enable_eplb,
            expert_map=expert_map,
            expert_load_view=expert_load_view,
            logical_to_physical_map=logical_to_physical_map,
            logical_replica_count=logical_replica_count,
            global_num_experts=global_num_experts,
            zero_expert_num=zero_expert_num,
            zero_expert_type=zero_expert_type,
            num_fused_shared_experts=layer.num_fused_shared_experts,
        )

        if self.rocm_aiter_moe_enabled:
            assert self.fused_experts is None
            result = self.rocm_aiter_fused_experts(
                hidden_states=x,
                w1=layer.w13_weight,
                w2=layer.w2_weight,
                topk_weights=topk_weights,
                topk_ids=topk_ids,
                expert_map=expert_map,
                activation=activation,
                apply_router_weight_on_input=apply_router_weight_on_input,
            )
        elif self.flashinfer_cutlass_moe_enabled:
            return self.flashinfer_cutlass_moe(
                hidden_states=x,
                w1=layer.w13_weight,
                w2=layer.w2_weight,
                topk_weights=topk_weights,
                topk_ids=topk_ids,
                activation=activation,
                apply_router_weight_on_input=apply_router_weight_on_input,
            )
        elif self.fused_experts is not None:
            if self.moe.has_bias:
                raise ValueError("FusedMoEModularKernel does not support bias.")
            result = self.fused_experts(
                hidden_states=x,
                w1=layer.w13_weight,
                w2=layer.w2_weight,
                topk_weights=topk_weights,
                topk_ids=topk_ids,
                inplace=True,
                activation=activation,
                apply_router_weight_on_input=apply_router_weight_on_input,
                global_num_experts=global_num_experts,
                expert_map=expert_map,
            )
        else:
            assert fused_experts is not None
            result = fused_experts(
                hidden_states=x,
                w1=layer.w13_weight,
                w2=layer.w2_weight,
                topk_weights=topk_weights,
                topk_ids=topk_ids,
                inplace=True,
                activation=activation,
                quant_config=self.moe_quant_config,
                apply_router_weight_on_input=apply_router_weight_on_input,
                global_num_experts=global_num_experts,
                expert_map=expert_map,
            )

        if zero_expert_num != 0 and zero_expert_type is not None:
            assert not isinstance(result, tuple), (
                "Shared + zero experts are mutually exclusive not yet supported"
            )
            return result, zero_expert_result
        else:
            return result

    def forward_cpu(
        self,
        layer: torch.nn.Module,
        x: torch.Tensor,
        use_grouped_topk: bool,
        top_k: int,
        router_logits: torch.Tensor,
        renormalize: bool,
        topk_group: int | None = None,
        num_expert_group: int | None = None,
        global_num_experts: int = -1,
        expert_map: torch.Tensor | None = None,
        custom_routing_function: Callable | None = None,
        scoring_func: str = "softmax",
        routed_scaling_factor: float = 1.0,
        e_score_correction_bias: torch.Tensor | None = None,
        apply_router_weight_on_input: bool = False,
        activation: str = "silu",
        enable_eplb: bool = False,
        expert_load_view: torch.Tensor | None = None,
        logical_to_physical_map: torch.Tensor | None = None,
        logical_replica_count: torch.Tensor | None = None,
    ) -> torch.Tensor | tuple[torch.Tensor, torch.Tensor]:
        if (
            enable_eplb is not False
            or expert_load_view is not None
            or logical_to_physical_map is not None
            or logical_replica_count is not None
        ):
            raise NotImplementedError("Expert load balancing is not supported for CPU.")
        return layer.cpu_fused_moe(
            layer,
            x,
            use_grouped_topk,
            top_k,
            router_logits,
            renormalize,
            topk_group,
            num_expert_group,
            global_num_experts,
            expert_map,
            custom_routing_function,
            scoring_func,
            routed_scaling_factor,
            e_score_correction_bias,
            apply_router_weight_on_input,
            activation,
        )

    def forward_xpu(
        self,
        layer: torch.nn.Module,
        x: torch.Tensor,
        use_grouped_topk: bool,
        top_k: int,
        router_logits: torch.Tensor,
        renormalize: bool,
        topk_group: int | None = None,
        num_expert_group: int | None = None,
        global_num_experts: int = -1,
        expert_map: torch.Tensor | None = None,
        custom_routing_function: Callable | None = None,
        scoring_func: str = "softmax",
        routed_scaling_factor: float = 1.0,
        e_score_correction_bias: torch.Tensor | None = None,
        apply_router_weight_on_input: bool = False,
        activation: str = "silu",
        enable_eplb: bool = False,
        expert_load_view: torch.Tensor | None = None,
        logical_to_physical_map: torch.Tensor | None = None,
        logical_replica_count: torch.Tensor | None = None,
    ) -> torch.Tensor | tuple[torch.Tensor, torch.Tensor]:
        if (
            enable_eplb is not False
            or expert_load_view is not None
            or logical_to_physical_map is not None
            or logical_replica_count is not None
        ):
            raise NotImplementedError("Expert load balancing is not supported for XPU.")
        assert custom_routing_function is None
        return layer.ipex_fusion(
            x,
            use_grouped_topk,
            top_k,
            router_logits,
            renormalize,
            topk_group,
            num_expert_group,
        )

    def forward_tpu(
        self,
        layer: torch.nn.Module,
        x: torch.Tensor,
        use_grouped_topk: bool,
        top_k: int,
        router_logits: torch.Tensor,
        renormalize: bool,
        topk_group: int | None = None,
        num_expert_group: int | None = None,
        global_num_experts: int = -1,
        expert_map: torch.Tensor | None = None,
        custom_routing_function: Callable | None = None,
        scoring_func: str = "softmax",
        routed_scaling_factor: float = 1.0,
        e_score_correction_bias: torch.Tensor | None = None,
        apply_router_weight_on_input: bool = False,
        activation: str = "silu",
        enable_eplb: bool = False,
        expert_load_view: torch.Tensor | None = None,
        logical_to_physical_map: torch.Tensor | None = None,
        logical_replica_count: torch.Tensor | None = None,
    ) -> torch.Tensor | tuple[torch.Tensor, torch.Tensor]:
        assert not use_grouped_topk
        assert num_expert_group is None
        assert topk_group is None
        assert custom_routing_function is None
        assert apply_router_weight_on_input is False
        if scoring_func != "softmax":
            raise NotImplementedError(
                "Only softmax scoring function is supported for TPU."
            )
        if e_score_correction_bias is not None:
            raise NotImplementedError(
                "Expert score correction bias is not supported for TPU."
            )
        assert activation == "silu", f"{activation} is not supported for TPU."
        assert routed_scaling_factor == 1.0, (
            f"routed_scaling_factor {routed_scaling_factor} is not supported for TPU."
        )
        if (
            enable_eplb is not False
            or expert_load_view is not None
            or logical_to_physical_map is not None
            or logical_replica_count is not None
        ):
            raise NotImplementedError("Expert load balancing is not supported for TPU.")
        return fused_moe_pallas(
            hidden_states=x,
            w1=layer.w13_weight,
            w2=layer.w2_weight,
            topk=top_k,
            gating_output=router_logits,
            global_num_experts=global_num_experts,
            expert_map=expert_map,
            renormalize=renormalize,
        )

    if current_platform.is_tpu():
        forward_native = forward_tpu
    elif current_platform.is_cpu():
        forward_native = forward_cpu
    elif current_platform.is_xpu():
        forward_native = forward_xpu
    else:
        forward_native = forward_cuda


def determine_expert_map(
    ep_size: int,
    ep_rank: int,
    global_num_experts: int,
    expert_placement_strategy: ExpertPlacementStrategy = "linear",
    num_fused_shared_experts: int = 0,
) -> tuple[int, torch.Tensor | None, torch.Tensor | None]:
    """
    Calculates how many experts should be assigned to each rank for EP and
    creates a mapping from global to local expert index. Experts are
    distributed evenly across ranks. Any remaining are assigned to the
    last rank.

    Args:
        ep_size: The size of the expert parallel group
        ep_rank: The rank of the current process in the expert parallel
            group
        global_num_experts: The total number of experts in the model.
        expert_placement_strategy: The expert placement strategy.

    Returns:
        tuple[int, Optional[torch.Tensor]]: A tuple containing:
            - local_num_experts (int): The number of experts assigned
                to the current rank.
            - expert_map (Optional[torch.Tensor]): A tensor of shape
                (global_num_experts,) mapping from global to local index.
                Contains -1 for experts not assigned to the current rank.
                Returns None if ep_size is 1.
            - expert_mask (Optional[torch.Tensor]): A tensor of shape
                (global_num_experts + num_fused_shared_experts + 1,)
                containing 1 for experts assigned to the current rank
                and 0 for sentinel.
                Returns None if ep_size is 1.
                Used only when AITER MOE is enabled.
    """
    assert ep_size > 0
    if ep_size == 1:
        return (global_num_experts, None, None)

    # Distribute experts as evenly as possible to each rank.
    base_experts = global_num_experts // ep_size
    remainder = global_num_experts % ep_size
    local_num_experts = base_experts + 1 if ep_rank < remainder else base_experts

    # Create a tensor of size num_experts filled with -1
    expert_map = torch.full((global_num_experts,), -1, dtype=torch.int32)
    # Create an expert map for the local experts
    if expert_placement_strategy == "linear":
        start_idx = ep_rank * base_experts + min(ep_rank, remainder)
        expert_map[start_idx : start_idx + local_num_experts] = torch.arange(
            0, local_num_experts, dtype=torch.int32
        )
    elif expert_placement_strategy == "round_robin":
        local_log_experts = torch.arange(
            ep_rank, global_num_experts, ep_size, dtype=torch.int32
        )

        expert_map[local_log_experts] = torch.arange(
            0, local_num_experts, dtype=torch.int32
        )
    else:
        raise ValueError(
            "Unsupported expert placement strategy "
            f"'{expert_placement_strategy}', expected one of "
            f"{get_args(ExpertPlacementStrategy)}"
        )

    expert_mask = None
    if is_rocm_aiter_moe_enabled():
        expert_mask = torch.ones(
            (global_num_experts + num_fused_shared_experts + 1,), dtype=torch.int32
        )
        expert_mask[-1] = 0
        expert_mask[:global_num_experts] = expert_map > -1
        expert_map = torch.cat(
            (
                expert_map,
                torch.tensor(
                    [local_num_experts + i for i in range(num_fused_shared_experts)],
                    dtype=torch.int32,
                ),
            ),
            dim=0,
        )

    return (local_num_experts, expert_map, expert_mask)


def get_compressed_expert_map(expert_map: torch.Tensor) -> str:
    """
    Compresses the expert map by removing any -1 entries.

    Args:
        expert_map (torch.Tensor): A tensor of shape (global_num_experts,)
            mapping from global to local index. Contains -1 for experts not
            assigned to the current rank.

    Returns:
        str: A string mapping from local to global index.
            Using str to support hashing for logging once only.
    """
    global_indices = torch.where(expert_map != -1)[0]
    local_indices = expert_map[global_indices]
    return ", ".join(
        f"{local_index.item()}->{global_index.item()}"
        for local_index, global_index in zip(local_indices, global_indices)
    )


def maybe_roundup_hidden_size(
    hidden_size: int,
    act_dtype: torch.dtype,
    quant_config: QuantizationConfig | None,
    moe_parallel_config: FusedMoEParallelConfig,
    is_lora_enabled: bool,
) -> int:
    """
    Given layer hidden size and MoE configurations, round up hidden_size
    if necessary.

    Args:
        hidden_size: Layer hidden-size
        act_dtype: Data type of the layer activations.
        quant_config: Fused MoE quantization configuration.
        moe_parallel_config: Fused MoE parallelization strategy configuration.
        is_lora_enabled: True if the engine is enabled with LoRA. This
            is used in the case of mxfp4 quantization in selecting the
            MxFP4Backend.

    Return:
        Rounded up hidden_size if rounding up is required based on the configs.
        Original hidden size otherwise.
    """

    if moe_parallel_config.use_deepep_ht_kernels:
        hidden_size = DeepEPHTPrepareAndFinalize.maybe_roundup_layer_hidden_size(
            hidden_size, act_dtype
        )

    if moe_parallel_config.use_deepep_ll_kernels:
        hidden_size = DeepEPLLPrepareAndFinalize.maybe_roundup_layer_hidden_size(
            hidden_size
        )

    # we are padding globally so EP buffer allocation works
    if quant_config and quant_config.get_name() == "mxfp4":
        from vllm.model_executor.layers.quantization.mxfp4 import (
            Mxfp4Backend,
            get_mxfp4_backend,
        )

        current_mxfp4_backend = get_mxfp4_backend(is_lora_enabled)
        if (
            current_mxfp4_backend == Mxfp4Backend.SM90_FI_MXFP4_BF16
            or current_mxfp4_backend == Mxfp4Backend.SM100_FI_MXFP4_MXFP8_CUTLASS
        ):
            hidden_size = round_up(hidden_size, 128)
        elif (
            current_platform.is_rocm()
            or current_mxfp4_backend == Mxfp4Backend.SM100_FI_MXFP4_MXFP8_TRTLLM
            or current_mxfp4_backend == Mxfp4Backend.SM100_FI_MXFP4_BF16
        ):
            hidden_size = round_up(hidden_size, 256)

    return hidden_size


@CustomOp.register("fused_moe")
class FusedMoE(CustomOp):
    """FusedMoE layer for MoE models.

    This layer contains both MergedColumnParallel weights (gate_up_proj /
    w13) and RowParallelLinear weights (down_proj/ w2).

    Note: Mixtral uses w1, w2, and w3 for gate, up, and down_proj. We
    copy that naming convention here and handle any remapping in the
    load_weights function in each model implementation.

    Args:
        num_experts: Number of experts in the model
        top_k: Number of experts selected for each token
        hidden_size: Input hidden state size of the transformer
        intermediate_size: Intermediate size of the experts
        params_dtype: Data type for the parameters.
        reduce_results: Whether to all all_reduce on the output of the layer
        renormalize: Whether to renormalize the logits in the fused_moe kernel
        quant_config: Quantization configure.
        enable_eplb: Whether to enable expert parallelism load balancer.
    """

    def __init__(
        self,
        num_experts: int,  # Global number of experts
        top_k: int,
        hidden_size: int,
        intermediate_size: int,
        params_dtype: torch.dtype | None = None,
        reduce_results: bool = False,
        renormalize: bool = True,
        use_grouped_topk: bool = False,
        num_expert_group: int | None = None,
        topk_group: int | None = None,
        quant_config: QuantizationConfig | None = None,
        tp_size: int | None = None,
        ep_size: int | None = None,
        dp_size: int | None = None,
        prefix: str = "",
        custom_routing_function: Callable | None = None,
        scoring_func: str = "softmax",
        routed_scaling_factor: float = 1.0,
        e_score_correction_bias: torch.Tensor | None = None,
        apply_router_weight_on_input: bool = False,
        activation: str = "silu",
        is_act_and_mul: bool = True,
        enable_eplb: bool = False,
        num_redundant_experts: int = 0,
        has_bias: bool = False,
        is_sequence_parallel=False,
        zero_expert_num: int | None = 0,
        zero_expert_type: str | None = None,
        expert_mapping: list[tuple[str, str, int, str]] | None = None,
        n_shared_experts: int | None = None,
    ):
        super().__init__()

        # Allow disabling of the separate shared experts stream for
        # debug purposes.
        # TODO: Remove this after more extensive testings with TP/DP
        # and other execution modes
        if envs.VLLM_DISABLE_SHARED_EXPERTS_STREAM:
            logger.info_once("Disabling MoE shared_experts cuda stream")
            self.shared_experts_stream = None
        else:
            self.shared_experts_stream = torch.cuda.Stream()

        if params_dtype is None:
            params_dtype = torch.get_default_dtype()
        self.params_dtype = params_dtype

        vllm_config = get_current_vllm_config()
        self.vllm_config = vllm_config

        # FIXME (varun): We should have a better way of inferring the activation
        # datatype. This works for now as the tensor datatype entering the MoE
        # operation is typically unquantized (i.e. float16/bfloat16).
        if vllm_config.model_config is not None:
            moe_in_dtype = vllm_config.model_config.dtype
        else:
            # TODO (bnell): This is a hack to get test_mixtral_moe to work
            # since model_config is not set in the pytest test.
            moe_in_dtype = params_dtype

        tp_size_ = (
            tp_size if tp_size is not None else get_tensor_model_parallel_world_size()
        )
        dp_size_ = dp_size if dp_size is not None else get_dp_group().world_size

        self.is_sequence_parallel = is_sequence_parallel
        self.sp_size = tp_size_ if is_sequence_parallel else 1

        self.moe_parallel_config: FusedMoEParallelConfig = FusedMoEParallelConfig.make(
            tp_size_=tp_size_,
            dp_size_=dp_size_,
            vllm_parallel_config=vllm_config.parallel_config,
        )

        self.global_num_experts = num_experts + num_redundant_experts
        self.zero_expert_num = zero_expert_num
        self.zero_expert_type = zero_expert_type

        # Expert mapping used in self.load_weights
        self.expert_mapping = expert_mapping

        # Round up hidden size if needed.
        hidden_size = maybe_roundup_hidden_size(
            hidden_size,
            moe_in_dtype,
            quant_config,
            self.moe_parallel_config,
            is_lora_enabled=self.vllm_config.lora_config is not None,
        )

        # For smuggling this layer into the fused moe custom op
        compilation_config = vllm_config.compilation_config
        if prefix in compilation_config.static_forward_context:
            raise ValueError("Duplicate layer name: {}".format(prefix))
        compilation_config.static_forward_context[prefix] = self
        self.layer_name = prefix

        self.enable_eplb = enable_eplb
        self.expert_load_view: torch.Tensor | None = None
        self.logical_to_physical_map: torch.Tensor | None = None
        self.logical_replica_count: torch.Tensor | None = None

        # ROCm aiter shared experts fusion
        self.num_fused_shared_experts = (
            n_shared_experts
            if n_shared_experts is not None
            and is_rocm_aiter_fusion_shared_expert_enabled()
            else 0
        )
        if (
            not is_rocm_aiter_fusion_shared_expert_enabled()
            and self.num_fused_shared_experts != 0
        ):
            raise ValueError(
                "n_shared_experts is only supported on ROCm aiter when "
                "VLLM_ROCM_USE_AITER_FUSION_SHARED_EXPERTS is enabled"
            )

        # Determine expert maps
        if self.use_ep:
            if self.enable_eplb:
                assert self.global_num_experts % self.ep_size == 0, (
                    "EPLB currently only supports even distribution of "
                    "experts across ranks."
                )
            else:
                assert num_redundant_experts == 0, (
                    "Redundant experts are only supported with EPLB."
                )

            expert_placement_strategy = (
                vllm_config.parallel_config.expert_placement_strategy
            )
            if expert_placement_strategy == "round_robin":
                # TODO(Bruce): will support round robin expert placement with
                # EPLB enabled in the future.
                round_robin_supported = (
                    (num_expert_group is not None and num_expert_group > 1)
                    and num_redundant_experts == 0
                    and not self.enable_eplb
                )

                if not round_robin_supported:
                    logger.warning(
                        "Round-robin expert placement is only supported for "
                        "models with multiple expert groups and no redundant "
                        "experts. Falling back to linear expert placement."
                    )
                    expert_placement_strategy = "linear"

            self.expert_map: torch.Tensor | None
            local_num_experts, expert_map, expert_mask = determine_expert_map(
                ep_size=self.ep_size,
                ep_rank=self.ep_rank,
                global_num_experts=self.global_num_experts,
                expert_placement_strategy=expert_placement_strategy,
                num_fused_shared_experts=self.num_fused_shared_experts,
            )
            self.local_num_experts = local_num_experts
            self.register_buffer("expert_map", expert_map)
            self.register_buffer("expert_mask", expert_mask)
            logger.info_once(
                "[EP Rank %s/%s] Expert parallelism is enabled. Expert "
                "placement strategy: %s. Local/global"
                " number of experts: %s/%s. Experts local to global index map:"
                " %s.",
                self.ep_rank,
                self.ep_size,
                expert_placement_strategy,
                self.local_num_experts,
                self.global_num_experts,
                get_compressed_expert_map(self.expert_map),
            )
        else:
            self.local_num_experts, self.expert_map, self.expert_mask = (
                self.global_num_experts,
                None,
                None,
            )

        self.top_k = top_k

        self._init_aiter_shared_experts_topK_buffer(
            vllm_config=vllm_config, dp_size=dp_size_
        )

        assert intermediate_size % self.tp_size == 0
        self.hidden_size = hidden_size
        self.intermediate_size_per_partition = intermediate_size // self.tp_size
        self.reduce_results = reduce_results
        self.renormalize = renormalize
        self.use_grouped_topk = use_grouped_topk
        if self.use_grouped_topk:
            assert num_expert_group is not None and topk_group is not None
        self.num_expert_group = num_expert_group
        self.topk_group = topk_group
        self.custom_routing_function = custom_routing_function
        self.scoring_func = scoring_func
        self.routed_scaling_factor = routed_scaling_factor
        self.e_score_correction_bias = e_score_correction_bias
        self.apply_router_weight_on_input = apply_router_weight_on_input
        self.activation = activation

        if self.scoring_func != "softmax" and not self.use_grouped_topk:
            raise ValueError(
                "Only softmax scoring function is supported for non-grouped topk."
            )

        moe = FusedMoEConfig(
            num_experts=self.global_num_experts,
            experts_per_token=top_k,
            hidden_dim=hidden_size,
            num_local_experts=self.local_num_experts,
            moe_parallel_config=self.moe_parallel_config,
            in_dtype=moe_in_dtype,
            max_num_tokens=envs.VLLM_MOE_DP_CHUNK_SIZE,
            has_bias=has_bias,
            is_act_and_mul=is_act_and_mul,
            is_lora_enabled=vllm_config.lora_config is not None,
        )
        self.moe_config: FusedMoEConfig = moe
        self.moe_quant_config: FusedMoEQuantConfig | None = None
        self.quant_config = quant_config

        # Note: get_quant_method will look at the layer's local_num_experts
        # for heuristic purposes, so it must be initialized first.
        quant_method: QuantizeMethodBase | None = None
        quant_method = (
            UnquantizedFusedMoEMethod(moe)
            if quant_config is None
            else quant_config.get_quant_method(self, prefix)
        )
        if quant_method is None:
            quant_method = UnquantizedFusedMoEMethod(moe)

        assert quant_method is not None
        assert isinstance(quant_method, FusedMoEMethodBase)
        self.quant_method = quant_method

        if not self.moe_config.is_act_and_mul:
            # Avoid circular import
            from vllm.model_executor.layers.quantization.modelopt import (
                ModelOptFp8MoEMethod,
            )

            if not isinstance(
                quant_method, (UnquantizedFusedMoEMethod, ModelOptFp8MoEMethod)
            ):
                raise NotImplementedError(
                    "is_act_and_mul=False is supported only for unquantized "
                    "and ModelOpt FP8 moe for now"
                )
            if not current_platform.is_cuda():
                raise NotImplementedError(
                    "is_act_and_mul=False is supported only for CUDA for now"
                )

        if self.enable_eplb:
            from vllm.model_executor.layers.quantization.fp8 import Fp8MoEMethod

            if not isinstance(quant_method, (Fp8MoEMethod, UnquantizedFusedMoEMethod)):
                # TODO: Add support for additional quantization methods.
                # The implementation for other quantization methods does not
                # contain essential differences, but the current quant API
                # design causes duplicated work when extending to new
                # quantization methods, so I'm leaving it for now.
                # If you plan to add support for more quantization methods,
                # please refer to the implementation in `Fp8MoEMethod`.
                raise NotImplementedError(
                    "EPLB is only supported for FP8 quantization for now."
                )

        moe_quant_params = {
            "num_experts": self.local_num_experts,
            "hidden_size": hidden_size,
            "intermediate_size_per_partition": self.intermediate_size_per_partition,
            "params_dtype": params_dtype,
            "weight_loader": self.weight_loader,
            "global_num_experts": self.global_num_experts,
        }
        # need full intermediate size pre-sharding for WNA16 act order
        if self.quant_method.__class__.__name__ in (
            "GPTQMarlinMoEMethod",
            "CompressedTensorsWNA16MarlinMoEMethod",
            "CompressedTensorsWNA16MoEMethod",
        ):
            moe_quant_params["intermediate_size_full"] = intermediate_size

        self.quant_method.create_weights(layer=self, **moe_quant_params)

        # Chunked all2all staging tensor
        self.batched_hidden_states: torch.Tensor | None = None
        self.batched_router_logits: torch.Tensor | None = None

    @property
    def shared_experts(self) -> torch.nn.Module | None:
        return None

    @property
    def gate(self) -> torch.nn.Module | None:
        return None

    @property
    def tp_size(self):
        return self.moe_parallel_config.tp_size

    @property
    def dp_size(self):
        return self.moe_parallel_config.dp_size

    @property
    def ep_size(self):
        return self.moe_parallel_config.ep_size

    @property
    def tp_rank(self):
        return self.moe_parallel_config.tp_rank

    @property
    def dp_rank(self):
        return self.moe_parallel_config.dp_rank

    @property
    def ep_rank(self):
        return self.moe_parallel_config.ep_rank

    @property
    def use_ep(self):
        return self.moe_parallel_config.use_ep

    @property
    def use_pplx_kernels(self):
        return self.moe_parallel_config.use_pplx_kernels

    @property
    def use_deepep_ht_kernels(self):
        return self.moe_parallel_config.use_deepep_ht_kernels

    @property
    def use_deepep_ll_kernels(self):
        return self.moe_parallel_config.use_deepep_ll_kernels

    @property
    def use_flashinfer_cutlass_kernels(self):
        return (
            self.moe_quant_config is not None
            and self.moe_quant_config.quant_dtype == "nvfp4"
            and self.moe_config.use_flashinfer_cutlass_kernels
        )

    @property
    def use_dp_chunking(self) -> bool:
        return (
            self.moe_parallel_config.use_pplx_kernels
            or self.moe_parallel_config.use_deepep_ll_kernels
            or (self.dp_size > 1 and self.use_flashinfer_cutlass_kernels)
        )

    @property
    def is_internal_router(self) -> bool:
        # By default, router/gate is called before FusedMoE forward pass
        return False

    def update_expert_map(self):
        # ep_size and ep_rank should already be updated
        assert self.expert_map is not None
        with self.expert_map.device:
            local_num_experts, expert_map, expert_mask = determine_expert_map(
                ep_size=self.ep_size,
                ep_rank=self.ep_rank,
                global_num_experts=self.global_num_experts,
                num_fused_shared_experts=self.num_fused_shared_experts,
            )
            self.local_num_experts = local_num_experts
            self.register_buffer("expert_map", expert_map)
            self.register_buffer("expert_mask", expert_mask)
            self._init_aiter_shared_experts_topK_buffer(
                vllm_config=get_current_vllm_config(), dp_size=get_dp_group().world_size
            )

    def _load_per_tensor_weight_scale(
        self,
        shard_id: str,
        param: torch.nn.Parameter,
        loaded_weight: torch.Tensor,
        expert_id: int,
    ):
        param_data = param.data
        # for per tensor weight quantization
        if shard_id in ("w1", "w3"):
            # We have to keep the weight scales of w1 and w3 because
            # we need to re-quantize w1/w3 weights after weight loading.
            idx = 0 if shard_id == "w1" else 1
            param_data[expert_id][idx] = loaded_weight
        # If we are in the row parallel case (down_proj)
        elif shard_id == "w2":
            param_data[expert_id] = loaded_weight

    def _load_combined_w13_weight_scale(
        self,
        shard_dim: int,
        loaded_weight: torch.Tensor,
        param: torch.Tensor,
        tp_rank: int,
    ):
        """
        Load w13 weight scales assuming that w1 weight scales and w3 weight
        scales are stored in the same loaded_weight tensor.
        """
        shard_size = param.shape[shard_dim]
        loaded_weight = loaded_weight.narrow(
            shard_dim, shard_size * tp_rank, shard_size
        )
        param.copy_(loaded_weight)

    def _load_model_weight_or_group_weight_scale(
        self,
        shard_dim: int,
        expert_data: torch.Tensor,
        shard_id: str,
        loaded_weight: torch.Tensor,
        tp_rank: int,
        load_full_w2: bool = False,
    ):
        """
        Load grouped weight scales for group quantization or model weights
            :param shard_dim: dimension to shard
            :param expert_data: parameter for a particular expert
            :param shard_id: either w1, w2, or w3
            :param loaded_weight: checkpoint weight to load into the param
            :param tp_rank: tensor parallel rank
            :param load_full_w2: whether or not the w2 loaded should be sharded.
        """
        if shard_id == "w2":
            # In the case where we have actorder/g_idx, we do not partition the
            # w2 scales, as indicated by `load_full` argument, for all tp cases
            self._load_w2(
                shard_dim=shard_dim,
                loaded_weight=loaded_weight,
                expert_data=expert_data,
                tp_rank=tp_rank,
                load_full=load_full_w2,
            )
        elif shard_id in ("w1", "w3"):
            self._load_w13(
                shard_id=shard_id,
                shard_dim=shard_dim,
                loaded_weight=loaded_weight,
                expert_data=expert_data,
                tp_rank=tp_rank,
            )

    def _load_per_channel_weight_scale(
        self,
        expert_data: torch.Tensor,
        shard_dim: int,
        shard_id: str,
        loaded_weight: torch.Tensor,
        tp_rank: int,
    ):
        # for per channel weight quantization
        if shard_id == "w2":
            expert_data.copy_(loaded_weight)
        elif shard_id in ("w1", "w3"):
            self._load_w13(
                shard_id=shard_id,
                shard_dim=shard_dim,
                loaded_weight=loaded_weight,
                expert_data=expert_data,
                tp_rank=tp_rank,
            )

    def _load_w13(
        self,
        expert_data: torch.Tensor,
        shard_dim: int,
        shard_id: str,
        loaded_weight: torch.Tensor,
        tp_rank: int,
        load_full: bool = False,
    ):
        # Index the loaded weight for tp sharding.
        # gate_up_proj: "MergedColumnParallel", so tp sharding on output_dim
        if self.moe_config.is_act_and_mul:
            shard_size = expert_data.shape[shard_dim] // 2
        else:
            shard_size = expert_data.shape[shard_dim]
        if not load_full:
            loaded_weight = loaded_weight.narrow(
                shard_dim, shard_size * tp_rank, shard_size
            )
        # Narrow parameter and load.
        # w1, gate_proj: Load into first logical weight of w13.
        if shard_id == "w1":
            expert_data = expert_data.narrow(shard_dim, 0, shard_size)
        # w3, up_proj: Load into second logical weight of w13.
        else:
            assert shard_id == "w3"
            expert_data = expert_data.narrow(shard_dim, shard_size, shard_size)
        expert_data.copy_(loaded_weight)

    def _load_w2(
        self,
        expert_data: torch.Tensor,
        shard_dim: int,
        loaded_weight: torch.Tensor,
        tp_rank: int,
        load_full: bool = False,
    ):
        # Index the loaded weight for tp sharding.
        # down_proj: "RowParallel" so tp sharding on input_dim
        # Narrow parameter and load.
        shard_size = expert_data.shape[shard_dim]
        if not load_full:
            loaded_weight = loaded_weight.narrow(
                shard_dim, shard_size * tp_rank, shard_size
            )
        # w2, down_proj: Load into only logical weight of w2.
        expert_data.copy_(loaded_weight)

    def _load_single_value(
        self, param: torch.nn.Parameter, loaded_weight: torch.Tensor, expert_id: int
    ):
        param_data = param.data

        # Input scales can be loaded directly and should be equal.
        param_data[expert_id] = loaded_weight

    def _load_g_idx(
        self,
        shard_id: str,
        expert_data: torch.Tensor,
        shard_dim: int,
        loaded_weight: torch.Tensor,
        tp_rank: int,
    ):
        if shard_id == "w2":
            self._load_w2(
                shard_dim=shard_dim,
                loaded_weight=loaded_weight,
                expert_data=expert_data,
                tp_rank=tp_rank,
            )
        else:
            assert shard_id in ("w1", "w3")
            expert_data.copy_(loaded_weight)

    def _map_global_expert_id_to_local_expert_id(self, expert_id: int) -> int:
        if self.expert_map is None:
            return expert_id
        return self.expert_map[expert_id].item()

    def _init_aiter_shared_experts_topK_buffer(
        self, vllm_config: VllmConfig, dp_size: int
    ):
        if is_rocm_aiter_fusion_shared_expert_enabled():
            if self.num_fused_shared_experts > 0:
                init_aiter_topK_meta_data(
                    n_routed_experts=self.global_num_experts,
                    n_shared_experts=self.num_fused_shared_experts,
                    top_k=self.top_k,
                    tp_rank=self.ep_rank if self.use_ep else self.tp_rank,
                    tp_size=self.ep_size if self.use_ep else self.tp_size,
                    shared_experts_score=1.0,
                    max_num_tokens=vllm_config.scheduler_config.max_num_batched_tokens
                    * dp_size,
                    is_EP=self.use_ep,
                )
            self.local_num_experts += self.num_fused_shared_experts

    @overload
    def weight_loader(
        self,
        param: torch.nn.Parameter,
        loaded_weight: torch.Tensor,
        weight_name: str,
        shard_id: str,
        expert_id: int,
        return_success: Literal[False],
    ) -> None: ...

    @overload
    def weight_loader(
        self,
        param: torch.nn.Parameter,
        loaded_weight: torch.Tensor,
        weight_name: str,
        shard_id: str,
        expert_id: int,
        return_success: Literal[True],
    ) -> bool: ...

    def weight_loader(
        self,
        param: torch.nn.Parameter,
        loaded_weight: torch.Tensor,
        weight_name: str,
        shard_id: str,
        expert_id: int,
        return_success: bool = False,
    ) -> bool | None:
        if self.quant_config and self.quant_config.get_name() == "mxfp4":
            # (FIXME) for gpt-oss all experts are combined
            if "bias" in weight_name:
                dim1 = loaded_weight.shape[1]
                param.data[:, :dim1].copy_(loaded_weight)
            else:
                dim1 = loaded_weight.shape[1]
                dim2 = loaded_weight.shape[2]
                param.data[:, :dim1, :dim2].copy_(loaded_weight)
            return True if return_success else None

        quant_method_name = self.quant_method.__class__.__name__
        global_expert_id = expert_id
        expert_id = self._map_global_expert_id_to_local_expert_id(global_expert_id)

        allow_flashinfer = getattr(self.quant_method, "allow_flashinfer", False)
        moe_backend = getattr(self.quant_method, "flashinfer_moe_backend", None)

        use_global_sf = (
            allow_flashinfer
            and is_flashinfer_supporting_global_sf(moe_backend)
            and "input_scale" in weight_name
            and quant_method_name == "ModelOptNvFp4FusedMoE"
        )

        if expert_id == -1 and not use_global_sf:
            # Failed to load this param since it's not local to this rank
            return False if return_success else None
        # Hereafter, `expert_id` is local physical id

        # compressed-tensors checkpoints with packed weights are stored flipped
        # TODO (mgoin): check self.quant_method.quant_config.quant_format
        # against known CompressionFormat enum values that have this quality
        if self.quant_method.__class__.__name__ in (
            "CompressedTensorsWNA16MarlinMoEMethod",
            "CompressedTensorsWNA16MoEMethod",
        ):
            loaded_weight = loaded_weight.t().contiguous()

        if shard_id not in ("w1", "w2", "w3"):
            raise ValueError(f"shard_id must be ['w1','w2','w3'] but got {shard_id}.")

        # Fetch the dim to shard the parameter/loaded weight
        # based on the shard id. This will be whatever
        # dimension intermediate_size_per_partition is used.
        SHARD_ID_TO_SHARDED_DIM = {"w1": 0, "w2": 1, "w3": 0}

        is_gguf_weight = getattr(param, "is_gguf_weight", False)
        is_gguf_weight_type = getattr(param, "is_gguf_weight_type", False)
        if is_gguf_weight_type:
            param.weight_type = loaded_weight.item()
            param.data.copy_(loaded_weight)
            return True if return_success else None

        # Case for BitsAndBytes
        use_bitsandbytes_4bit = getattr(param, "use_bitsandbytes_4bit", False)
        if use_bitsandbytes_4bit:
            shard_dim = 0

            expert_data = param.data[expert_id]
            if shard_id == "w2":
                expert_data.copy_(loaded_weight)
            elif shard_id in ("w1", "w3"):
                # BNB inflight quantization has already sharded the weights
                full_load = True
                self._load_w13(
                    shard_id=shard_id,
                    shard_dim=shard_dim,
                    loaded_weight=loaded_weight,
                    expert_data=expert_data,
                    tp_rank=self.tp_rank,
                    load_full=full_load,
                )
            return True if return_success else None

        # is_transposed: if the dim to shard the weight
        # should be flipped. Required by GPTQ, compressed-tensors
        # should be whatever dimension intermediate_size_per_partition is
        is_transposed = getattr(param, "is_transposed", False)
        shard_dim = SHARD_ID_TO_SHARDED_DIM[shard_id]
        if is_transposed:
            shard_dim = int(not shard_dim)

        full_load = len(loaded_weight.shape) == 3
        if full_load:
            shard_dim += 1

        # Materialize GGUF UninitializedParameter
        if is_gguf_weight and isinstance(param, UninitializedParameter):
            final_shape = list(loaded_weight.shape)
            if shard_id in ["w1", "w3"]:
                final_shape[1] *= 2
            final_shape[shard_dim] = final_shape[shard_dim] // self.tp_size
            param.materialize(final_shape, dtype=loaded_weight.dtype)

        expert_data = param.data if full_load else param.data[expert_id]

        # Case input scale: input_scale loading is only supported for fp8
        if "input_scale" in weight_name:
            # this is needed for compressed-tensors only
            loaded_weight = loaded_weight.to(param.data.device)

            if (
                "compressed" in quant_method_name.lower()
                and param.data[expert_id] != 1
                and (param.data[expert_id] - loaded_weight).abs() > 1e-5
            ):
                raise ValueError(
                    "input_scales of w1 and w3 of a layer "
                    f"must be equal. But got {param.data[expert_id]} "
                    f"vs. {loaded_weight}"
                )

            self._load_single_value(
                param=param,
                loaded_weight=loaded_weight,
                expert_id=global_expert_id if use_global_sf else expert_id,
            )
            return True if return_success else None

        # Case g_idx
        if "g_idx" in weight_name:
            self._load_g_idx(
                shard_dim=0,
                shard_id=shard_id,
                loaded_weight=loaded_weight,
                expert_data=expert_data,
                tp_rank=self.tp_rank,
            )
            return True if return_success else None

        # TODO @dsikka: ModelOpt should follow the proper MoE loading pattern
        if "ModelOpt" in quant_method_name:
            # Determine per-tensor weight scale patterns based on variant
            # Use the dedicated method instead of brittle string matching
            uses_weight_scale_2 = self.quant_method.uses_weight_scale_2_pattern()

            # Call _load_per_tensor_weight_scale() to load per-tensor (scalar)
            # weights scales.
            # Input scales are always per-tensor.
            # Weight scales: FP4 uses "weight_scale_2" and FP8 uses
            # "weight_scale" for per-tensor scales.
            is_per_tensor = (
                "weight_scale_2" in weight_name
                if uses_weight_scale_2
                else "weight_scale" in weight_name
            ) or "input_scale" in weight_name
            if is_per_tensor:
                self._load_per_tensor_weight_scale(
                    shard_id=shard_id,
                    param=param,
                    loaded_weight=loaded_weight,
                    expert_id=expert_id,
                )
                return True if return_success else None

            # If the weight is w13_weight_scale and w13_weight_scales are
            # combined into single loaded_weight, call
            # _load_combined_w13_weight_scale() to load it.
            # This is checked by comparing the hidden_out dims of the
            # loaded_weight and the param.
            if "w13_weight_scale" in weight_name:
                loaded_weight_hidden_out = loaded_weight.shape[-2]
                param_hidden_out = param.data.shape[-2] * self.tp_size
                if loaded_weight_hidden_out == param_hidden_out:
                    self._load_combined_w13_weight_scale(
                        shard_dim=shard_dim,
                        loaded_weight=loaded_weight,
                        param=param,
                        tp_rank=self.tp_rank,
                    )
                    return True if return_success else None

            # For other weights, call _load_model_weight_or_group_weight_scale()
            # to load it.
            if "weight" in weight_name:
                self._load_model_weight_or_group_weight_scale(
                    shard_id=shard_id,
                    shard_dim=shard_dim,
                    loaded_weight=loaded_weight,
                    expert_data=expert_data,
                    tp_rank=self.tp_rank,
                )
            return True if return_success else None

        # Case weight scales, zero_points and offset, weight/input global scales
        if "scale" in weight_name or "zero" in weight_name or "offset" in weight_name:
            # load the weight scales and zp based on the quantization scheme
            # supported weight scales/zp can be found in
            # FusedMoeWeightScaleSupported
            # TODO @dsikka: once hardened, refactor to use vLLM Parameters
            # specific to each case
            quant_method = getattr(param, "quant_method", None)
            if quant_method == FusedMoeWeightScaleSupported.CHANNEL.value:
                self._load_per_channel_weight_scale(
                    shard_id=shard_id,
                    shard_dim=shard_dim,
                    loaded_weight=loaded_weight,
                    expert_data=expert_data,
                    tp_rank=self.tp_rank,
                )
            elif quant_method in [
                FusedMoeWeightScaleSupported.GROUP.value,
                FusedMoeWeightScaleSupported.BLOCK.value,
            ]:
                self._load_model_weight_or_group_weight_scale(
                    shard_id=shard_id,
                    shard_dim=shard_dim,
                    loaded_weight=loaded_weight,
                    expert_data=expert_data,
                    tp_rank=self.tp_rank,
                    load_full_w2=getattr(param, "load_full_w2", False),
                )
            elif quant_method == FusedMoeWeightScaleSupported.TENSOR.value:
                self._load_per_tensor_weight_scale(
                    shard_id=shard_id,
                    param=param,
                    loaded_weight=loaded_weight,
                    expert_id=expert_id,
                )
            else:
                WEIGHT_SCALE_SUPPORTED = [e.value for e in FusedMoeWeightScaleSupported]
                raise ValueError(
                    f"quant method must be one of {WEIGHT_SCALE_SUPPORTED}"
                )
            return True if return_success else None

        # Case weight_shape
        if "weight_shape" in weight_name:
            # only required by compressed-tensors
            self._load_single_value(
                param=param, loaded_weight=loaded_weight, expert_id=expert_id
            )
            return True if return_success else None

        # Case model weights
        if "weight" in weight_name:
            self._load_model_weight_or_group_weight_scale(
                shard_id=shard_id,
                shard_dim=shard_dim,
                loaded_weight=loaded_weight,
                expert_data=expert_data,
                tp_rank=self.tp_rank,
            )
            return True if return_success else None

        return False if return_success else None

    def load_weights(
        self, weights: Iterable[tuple[str, torch.Tensor]]
    ) -> Iterable[str]:
        if (expert_mapping := self.expert_mapping) is None:
            raise ValueError(
                "`self.expert_mapping` must be provided to "
                "load weights using `self.load_weights`."
            )
        for expert_name, loaded_weight in weights:
            qual_name = f"{self.layer_name}.{expert_name}"
            for param_name, weight_name, expert_id, shard_id in expert_mapping:
                if weight_name not in qual_name:
                    continue
                weight_name = qual_name.replace(weight_name, param_name)
                param_name = weight_name.removeprefix(f"{self.layer_name}.")
                param = getattr(self, param_name)
                success = self.weight_loader(
                    param=param,
                    loaded_weight=loaded_weight,
                    weight_name=weight_name,
                    shard_id=shard_id,
                    expert_id=expert_id,
                    return_success=True,
                )
                if success:
                    logger.debug(
                        "Loaded %s for expert %d into %s",
                        param_name,
                        expert_id,
                        self.layer_name,
                    )
                    yield param_name

    def get_expert_weights(self) -> Iterable[torch.Tensor]:
        weights = list(self.named_parameters())
        assert all(weight.is_contiguous() for _, weight in weights)

        # Filter out the non-expert weights.
        # `e_score_correction_bias` is a bias for each logical expert,
        # with shape (num_logical_experts,), not an expert weight.
        NON_EXPERT_WEIGHTS = {
            "e_score_correction_bias",
        }

        return [
            weight.view(self.local_num_experts, -1)
            for name, weight in weights
            if name not in NON_EXPERT_WEIGHTS
            and weight.shape != torch.Size([])
            and not name.startswith("_shared_experts.")
<<<<<<< HEAD
            and not name.startswith("_gate")
=======
            # exclude parameters from non-expert submodules (e.g. gate/shared)
            and not name.startswith("_gate.")
>>>>>>> e3d81866
        ]

    def set_eplb_state(
        self,
        moe_layer_idx: int,
        expert_load_view: torch.Tensor,
        logical_to_physical_map: torch.Tensor,
        logical_replica_count: torch.Tensor,
    ) -> None:
        """
        Register the EPLB state in this layer.

        This is used later in forward pass, where we get the expert mapping
        and record the load metrics in `expert_load_view`.
        """
        self.expert_load_view = expert_load_view[moe_layer_idx]
        self.logical_to_physical_map = logical_to_physical_map[moe_layer_idx]
        self.logical_replica_count = logical_replica_count[moe_layer_idx]

    def ensure_moe_quant_config_init(self):
        if self.quant_method.moe_quant_config is None:
            self.quant_method.moe_quant_config = (
                self.quant_method.get_fused_moe_quant_config(self)
            )

        if self.moe_quant_config is None:
            self.moe_quant_config = self.quant_method.moe_quant_config

    def ensure_dp_chunking_init(self):
        if not self.use_dp_chunking or self.batched_hidden_states is not None:
            return

        states_shape: tuple[int, ...]
        logits_shape: tuple[int, ...]

        moe = self.moe_config

        # Note here we use `num_experts` which is logical expert count
        if self.vllm_config.parallel_config.enable_dbo:
            states_shape = (2, moe.max_num_tokens, self.hidden_size)
            logits_shape = (2, moe.max_num_tokens, moe.num_experts)
        else:
            states_shape = (moe.max_num_tokens, self.hidden_size)
            logits_shape = (moe.max_num_tokens, moe.num_experts)

        self.batched_hidden_states = torch.zeros(
            states_shape, dtype=moe.in_dtype, device=torch.cuda.current_device()
        )

        self.batched_router_logits = torch.zeros(
            logits_shape, dtype=moe.in_dtype, device=torch.cuda.current_device()
        )

    @staticmethod
    def select_experts(
        hidden_states: torch.Tensor,
        router_logits: torch.Tensor,
        top_k: int,
        use_grouped_topk: bool,
        renormalize: bool,
        topk_group: int | None = None,
        num_expert_group: int | None = None,
        custom_routing_function: Callable | None = None,
        scoring_func: str = "softmax",
        routed_scaling_factor: float = 1.0,
        e_score_correction_bias: torch.Tensor | None = None,
        indices_type: torch.dtype | None = None,
        enable_eplb: bool = False,
        expert_map: torch.Tensor | None = None,
        expert_load_view: torch.Tensor | None = None,
        logical_to_physical_map: torch.Tensor | None = None,
        logical_replica_count: torch.Tensor | None = None,
        global_num_experts: int | None = None,
        zero_expert_num: int | None = None,
        zero_expert_type: str | None = None,
        num_fused_shared_experts: int = 0,
    ) -> tuple[torch.Tensor, torch.Tensor, torch.Tensor]:
        """
        Route the input hidden states to the top-k experts based on the
        router logits.

        Returns:
                (topk_weights, topk_ids, zero_expert_result)
                (tuple[torch.Tensor, torch.Tensor, torch.Tensor]):
                The weights, expert ids, and zero expert computation result.

            **Compatibility**: When EPLB is not enabled, the returned ids are
            equivalent to global logical ids, so should be compatible with
            plain MoE implementations without redundant experts.
        """
        from vllm.model_executor.layers.fused_moe.fused_moe import (
            fused_topk,
            fused_topk_bias,
        )

        # Check if we should use a routing simulation strategy
        routing_strategy = envs.VLLM_MOE_ROUTING_SIMULATION_STRATEGY
        if routing_strategy != "":
            topk_weights, topk_ids = RoutingSimulator.simulate_routing(
                hidden_states=hidden_states,
                router_logits=router_logits,
                strategy_name=routing_strategy,
                top_k=top_k,
                indices_type=indices_type,
            )

        # DeepSeekv2 uses grouped_top_k
        if use_grouped_topk:
            assert topk_group is not None
            assert num_expert_group is not None
            if is_rocm_aiter_moe_enabled():
                if not is_rocm_aiter_fusion_shared_expert_enabled():
                    assert num_fused_shared_experts == 0
                grouped_topk_impl = partial(
                    grouped_topk_aiter,
                    num_fused_shared_experts=num_fused_shared_experts,
                )
            else:
                grouped_topk_impl = grouped_topk
            topk_weights, topk_ids = grouped_topk_impl(
                hidden_states=hidden_states,
                gating_output=router_logits,
                topk=top_k,
                renormalize=renormalize,
                num_expert_group=num_expert_group,
                topk_group=topk_group,
                scoring_func=scoring_func,
                routed_scaling_factor=routed_scaling_factor,
                e_score_correction_bias=e_score_correction_bias,
            )
            if indices_type is not None:
                topk_ids = topk_ids.to(dtype=indices_type)
        elif e_score_correction_bias is not None:
            topk_weights, topk_ids = fused_topk_bias(
                hidden_states=hidden_states,
                gating_output=router_logits,
                e_score_correction_bias=e_score_correction_bias.data,
                topk=top_k,
                renormalize=renormalize,
            )
            if routed_scaling_factor is not None:
                topk_weights *= routed_scaling_factor
        elif custom_routing_function is None:
            topk_weights, topk_ids, token_expert_indices = fused_topk(
                hidden_states=hidden_states,
                gating_output=router_logits,
                topk=top_k,
                renormalize=renormalize,
                indices_type=indices_type,
            )
        else:
            topk_weights, topk_ids = custom_routing_function(
                hidden_states=hidden_states,
                gating_output=router_logits,
                topk=top_k,
                renormalize=renormalize,
            )
            if indices_type is not None:
                topk_ids = topk_ids.to(dtype=indices_type)

        if enable_eplb:
            assert expert_load_view is not None
            assert logical_to_physical_map is not None
            assert logical_replica_count is not None

            topk_ids = eplb_map_to_physical_and_record(
                topk_ids=topk_ids,
                expert_load_view=expert_load_view,
                logical_to_physical_map=logical_to_physical_map,
                logical_replica_count=logical_replica_count,
                indices_type=indices_type,
            )

        assert topk_ids.dtype == indices_type or indices_type is None

        # Compute zero expert result if needed
        if (
            zero_expert_num is not None
            and zero_expert_num > 0
            and zero_expert_type is not None
            and global_num_experts is not None
        ):
            zero_expert_result = zero_experts_compute_triton(
                expert_indices=topk_ids,
                expert_scales=topk_weights,
                num_experts=global_num_experts,
                zero_expert_type=zero_expert_type,
                hidden_states=hidden_states,
            )
        else:
            zero_expert_result = None
        return topk_weights, topk_ids, zero_expert_result

    def must_reduce_shared_expert_outputs(self) -> bool:
        """
        The shared_experts are typically computed using the RowParallelLinear
        layer. The result of this function is typically used as
        the reduce_results argument to the module.
        When just tensor-parallel is used, it is not required to reduce
        the shared_experts results immediately. Instead we reduce at the
        once at the end of the MoE op. (Refer to DeepSeekV2MoE module)
        With EP and all2all kernels - this is no longer viable as all
        GPU ranks in DP, produce the complete set of hidden_states.
        Therefore it is required that we reduce the shared_experts output
        early.
        """
        assert self.quant_method is not None
        return (
            self.quant_method.fused_experts is not None
            and self.quant_method.fused_experts.output_is_reduced()
        )

    def maybe_all_reduce_tensor_model_parallel(self, final_hidden_states: torch.Tensor):
        """
        Some combine kernels reduce across GPU ranks by default.
        """
        if self.must_reduce_shared_expert_outputs():
            return final_hidden_states
        else:
            return tensor_model_parallel_all_reduce(final_hidden_states)

    def forward_native(
        self,
        hidden_states: torch.Tensor,
        router_logits: torch.Tensor,
    ) -> torch.Tensor | tuple[torch.Tensor, torch.Tensor]:
        og_hidden_states = hidden_states.shape[-1]
        if self.hidden_size != og_hidden_states:
            hidden_states = F.pad(
                hidden_states,
                (0, self.hidden_size - og_hidden_states),
                mode="constant",
                value=0.0,
            )

        if self.shared_experts is None:
            if current_platform.is_tpu():
                # TODO: Once the OOM issue for the TPU backend is resolved, we
                # will switch to using the moe_forward custom op.
                fused_output = self.forward_impl(hidden_states, router_logits)
                assert not isinstance(fused_output, tuple)
            else:
                fused_output = torch.ops.vllm.moe_forward(
                    hidden_states, router_logits, self.layer_name
                )
            return fused_output[..., :og_hidden_states]
        else:
            if current_platform.is_tpu():
                # TODO: Once the OOM issue for the TPU backend is resolved, we
                # will switch to using the moe_forward custom op.
                shared_output, fused_output = self.forward_impl(
                    hidden_states, router_logits
                )
            else:
                shared_output, fused_output = torch.ops.vllm.moe_forward_shared(
                    hidden_states, router_logits, self.layer_name
                )
            return (
                shared_output[..., :og_hidden_states],
                fused_output[..., :og_hidden_states],
            )

    def forward_cuda(
        self,
        hidden_states: torch.Tensor,
        router_logits: torch.Tensor,
    ) -> torch.Tensor | tuple[torch.Tensor, torch.Tensor]:
        return self.forward_native(hidden_states, router_logits)

    def forward_impl_chunked(
        self,
        full_hidden_states: torch.Tensor,
        full_router_logits: torch.Tensor,
        has_separate_shared_experts: bool,
    ) -> torch.Tensor | tuple[torch.Tensor, torch.Tensor]:
        assert self.batched_hidden_states is not None
        assert self.batched_router_logits is not None
        assert self.batched_hidden_states.dtype == full_hidden_states.dtype
        assert self.batched_router_logits.dtype == full_router_logits.dtype
        # Check size compatibility.
        assert self.batched_hidden_states.size(-1) == full_hidden_states.size(-1)
        assert self.batched_router_logits.size(-1) == full_router_logits.size(-1)

        full_fused_final_hidden_states = torch.empty_like(full_hidden_states)
        if self.shared_experts is not None:
            full_shared_final_hidden_states = torch.empty_like(full_hidden_states)

        def process_chunk(chunk_start, chunk_end, skip_result_store=False):
            chunk_size = chunk_end - chunk_start
            hidden_states = full_hidden_states[chunk_start:chunk_end, :]
            router_logits = full_router_logits[chunk_start:chunk_end, :]

            assert self.batched_hidden_states is not None
            assert self.batched_router_logits is not None
            # This is only true when DBO has been enabled in the config.
            # Both tensors will have an outer dimension for the ubatch id
            if self.batched_hidden_states.dim() == 3:
                assert self.batched_router_logits.dim() == 3
                batch_buffer_idx = dbo_current_ubatch_id()
                batched_hidden_states = self.batched_hidden_states[batch_buffer_idx, :]
                batched_router_logits = self.batched_router_logits[batch_buffer_idx, :]
            else:
                batched_hidden_states = self.batched_hidden_states
                batched_router_logits = self.batched_router_logits

            assert (
                batched_hidden_states.size(0)  # type: ignore
                >= chunk_size
            )
            assert (
                batched_router_logits.size(0)  # type: ignore
                >= chunk_size
            )
            staged_hidden_states = batched_hidden_states[:chunk_size, :]  # type: ignore
            staged_router_logits = batched_router_logits[:chunk_size, :]  # type: ignore
            staged_hidden_states.copy_(hidden_states, non_blocking=True)
            staged_router_logits.copy_(router_logits, non_blocking=True)

            # If there are shared experts but we are not using a modular kernel,
            # the shared experts must be called here
            if has_separate_shared_experts:
                assert self.shared_experts is not None

                if self.shared_experts_stream is not None:
                    # For chunked, we start the shared experts stream here
                    # (Note that no concurrency with the router/gate)
                    self.shared_experts_stream.wait_stream(current_stream())

                    with torch.cuda.stream(self.shared_experts_stream):
                        # Note that staged_hidden_states clone() is necessary
                        # here to avoid conflict with the main stream
                        shared_output = self.shared_experts(
                            staged_hidden_states.clone()
                        )
                else:
                    shared_output = self.shared_experts(staged_hidden_states)

            else:
                shared_output = None

            # Matrix multiply.
            final_hidden_states = self.quant_method.apply(
                layer=self,
                x=staged_hidden_states,
                router_logits=staged_router_logits,
                top_k=self.top_k,
                renormalize=self.renormalize,
                use_grouped_topk=self.use_grouped_topk,
                global_num_experts=self.global_num_experts,
                expert_map=self.expert_map
                if not is_rocm_aiter_moe_enabled()
                else self.expert_mask,
                topk_group=self.topk_group,
                num_expert_group=self.num_expert_group,
                custom_routing_function=self.custom_routing_function,
                scoring_func=self.scoring_func,
                routed_scaling_factor=self.routed_scaling_factor,
                e_score_correction_bias=self.e_score_correction_bias,
                activation=self.activation,
                enable_eplb=self.enable_eplb,
                expert_load_view=self.expert_load_view,
                logical_to_physical_map=self.logical_to_physical_map,
                logical_replica_count=self.logical_replica_count,
            )

            if has_separate_shared_experts:
                assert not isinstance(final_hidden_states, tuple)
                assert self.shared_experts is not None

                # Here we finish the shared experts stream
                if self.shared_experts_stream is not None:
                    current_stream().wait_stream(self.shared_experts_stream)

                final_hidden_states = (
                    shared_output,
                    final_hidden_states,
                )

            if self.zero_expert_num is not None and self.zero_expert_num > 0:
                assert isinstance(final_hidden_states, tuple)
                assert self.shared_experts is None
                final_hidden_states, zero_expert_result = final_hidden_states
                if zero_expert_result is not None:
                    final_hidden_states += zero_expert_result

            if not skip_result_store:
                if self.shared_experts is None:
                    full_fused_final_hidden_states[chunk_start:chunk_end, :].copy_(
                        final_hidden_states, non_blocking=True
                    )
                else:
                    full_shared_final_hidden_states[chunk_start:chunk_end, :].copy_(
                        final_hidden_states[0], non_blocking=True
                    )
                    full_fused_final_hidden_states[chunk_start:chunk_end, :].copy_(
                        final_hidden_states[1], non_blocking=True
                    )

        ctx = get_forward_context()
        # flashinfer_cutlass_kernels can handle: optional DP + TP/EP
        max_tokens_across_dispatchers = ctx.dp_metadata.max_tokens_across_dp_cpu
        moe_dp_chunk_size_per_rank = self.moe_config.max_num_tokens

        # If the input to the MoE is sequence parallel then divide by sp_size
        # to find the maximum number of tokens for any individual dispatcher.
        if self.is_sequence_parallel:
            max_tokens_across_dispatchers = cdiv(
                max_tokens_across_dispatchers, self.sp_size
            )

        num_tokens = full_hidden_states.size(0)
        for chunk_idx, chunk_start_ in enumerate(
            range(0, max_tokens_across_dispatchers, moe_dp_chunk_size_per_rank)
        ):
            chunk_start = chunk_start_
            chunk_end = min(
                chunk_start + moe_dp_chunk_size_per_rank, max_tokens_across_dispatchers
            )
            # clamp start and end
            chunk_start = min(chunk_start, num_tokens - 1)
            chunk_end = min(chunk_end, num_tokens)
            with ctx.dp_metadata.chunked_sizes(
                self.sp_size, moe_dp_chunk_size_per_rank, chunk_idx
            ):
                process_chunk(
                    chunk_start, chunk_end, skip_result_store=chunk_start_ >= num_tokens
                )

        if self.shared_experts is None:
            return full_fused_final_hidden_states
        else:
            return (full_shared_final_hidden_states, full_fused_final_hidden_states)

    def forward_impl(
        self,
        hidden_states: torch.Tensor,
        router_logits: torch.Tensor,
    ) -> torch.Tensor | tuple[torch.Tensor, torch.Tensor]:
        assert self.quant_method is not None

        self.ensure_moe_quant_config_init()
        self.ensure_dp_chunking_init()

        has_separate_shared_experts = (
            not isinstance(self.quant_method.fused_experts, FusedMoEModularKernel)
            and self.shared_experts is not None
        )

        use_chunked_impl = self.use_dp_chunking

        if (
            has_separate_shared_experts
            and not use_chunked_impl
            and self.shared_experts_stream is not None
        ):
            # Start the separate shared experts stream here since we want
            # to run in parallel with the router/gate (next op below)
            self.shared_experts_stream.wait_stream(current_stream())

        # If router/gate provided, then apply it here.
        # (Note: This code runs only when "overlapped mode" is on to allow
        #        parallel execution of shared experts with the FusedMoE via
        #        separate cuda stream)
        if self.gate is not None:
            router_logits, _ = self.gate(hidden_states)

        if use_chunked_impl:
            return self.forward_impl_chunked(
                hidden_states, router_logits, has_separate_shared_experts
            )

        do_naive_dispatch_combine: bool = (
            self.dp_size > 1 and not self.quant_method.using_modular_kernel
        )

        # If there are shared experts but we are not using a modular kernel, the
        # shared experts must be called here
        if has_separate_shared_experts:
            assert self.shared_experts is not None

            if self.shared_experts_stream is not None:
                # Run shared experts in parallel on a separate stream
                with torch.cuda.stream(self.shared_experts_stream):
                    # Note that hidden_states clone() is necessary here to avoid
                    # conflict with the main stream
                    shared_output = self.shared_experts(hidden_states.clone())
            else:
                shared_output = self.shared_experts(hidden_states)
        else:
            shared_output = None

        ctx = get_forward_context()
        sp_ctx = (
            ctx.dp_metadata.sp_local_sizes(self.sp_size)
            if ctx.dp_metadata
            else nullcontext()
        )

        with sp_ctx:
            if do_naive_dispatch_combine:
                hidden_states, router_logits = get_ep_group().dispatch(
                    hidden_states, router_logits, self.is_sequence_parallel
                )

            # Matrix multiply.
            final_hidden_states = self.quant_method.apply(
                layer=self,
                x=hidden_states,
                router_logits=router_logits,
                top_k=self.top_k,
                renormalize=self.renormalize,
                use_grouped_topk=self.use_grouped_topk,
                global_num_experts=self.global_num_experts,
                expert_map=self.expert_map
                if not is_rocm_aiter_moe_enabled()
                else self.expert_mask,
                topk_group=self.topk_group,
                num_expert_group=self.num_expert_group,
                custom_routing_function=self.custom_routing_function,
                scoring_func=self.scoring_func,
                routed_scaling_factor=self.routed_scaling_factor,
                e_score_correction_bias=self.e_score_correction_bias,
                activation=self.activation,
                apply_router_weight_on_input=self.apply_router_weight_on_input,
                enable_eplb=self.enable_eplb,
                expert_load_view=self.expert_load_view,
                logical_to_physical_map=self.logical_to_physical_map,
                logical_replica_count=self.logical_replica_count,
            )

            if has_separate_shared_experts:
                assert not isinstance(final_hidden_states, tuple)
                assert self.shared_experts is not None

                # Wait for the parallel shared experts stream to finish here
                if self.shared_experts_stream is not None:
                    current_stream().wait_stream(self.shared_experts_stream)

                final_hidden_states = (
                    shared_output,
                    final_hidden_states,
                )
            elif self.zero_expert_num is not None and self.zero_expert_num > 0:
                assert isinstance(final_hidden_states, tuple)
                final_hidden_states, zero_expert_result = final_hidden_states

            def reduce_output(
                states: torch.Tensor, do_combine: bool = True
            ) -> torch.Tensor:
                if do_naive_dispatch_combine and do_combine:
                    states = get_ep_group().combine(states, self.is_sequence_parallel)

                if (
                    not self.is_sequence_parallel
                    and self.reduce_results
                    and (self.tp_size > 1 or self.ep_size > 1)
                ):
                    states = self.maybe_all_reduce_tensor_model_parallel(states)

                return states

            if self.shared_experts is not None:
                return (
                    reduce_output(final_hidden_states[0], do_combine=False),
                    reduce_output(final_hidden_states[1]),
                )
            elif self.zero_expert_num is not None and self.zero_expert_num > 0:
                assert isinstance(final_hidden_states, torch.Tensor)
                return reduce_output(final_hidden_states) + zero_expert_result
            else:
                return reduce_output(final_hidden_states)

    @classmethod
    def make_expert_params_mapping(
        cls,
        ckpt_gate_proj_name: str,
        ckpt_down_proj_name: str,
        ckpt_up_proj_name: str,
        num_experts: int,
        num_redundant_experts: int = 0,
    ) -> list[tuple[str, str, int, str]]:
        num_physical_experts = num_experts + num_redundant_experts

        # In the returned mapping:
        # - `expert_id` is the physical expert id
        # - `weight_name` contains the weight name of the logical expert
        # So that we should map the expert id to logical in `weight_name`
        physical_to_logical_map = (
            EplbState.build_initial_global_physical_to_logical_map(
                num_experts, num_redundant_experts
            )
        )

        return [
            # (param_name, weight_name, expert_id, shard_id)
            (
                "experts.w13_"
                if weight_name in [ckpt_gate_proj_name, ckpt_up_proj_name]
                else "experts.w2_",
                f"experts.{physical_to_logical_map[expert_id]}.{weight_name}.",
                expert_id,
                shard_id,
            )
            for expert_id in range(num_physical_experts)
            for shard_id, weight_name in [
                ("w1", ckpt_gate_proj_name),
                ("w2", ckpt_down_proj_name),
                ("w3", ckpt_up_proj_name),
            ]
        ]

    def extra_repr(self) -> str:
        s = (
            f"global_num_experts={self.global_num_experts}, "
            f"local_num_experts={self.local_num_experts}, "
            f"top_k={self.top_k}, "
            f"intermediate_size_per_partition={self.intermediate_size_per_partition}, "  # noqa: E501
            f"tp_size={self.tp_size},\n"
            f"ep_size={self.ep_size}, "
            f"reduce_results={self.reduce_results}, "
            f"renormalize={self.renormalize}, "
            f"use_grouped_topk={self.use_grouped_topk}"
        )

        if self.use_grouped_topk:
            s += f", num_expert_group={self.num_expert_group}, topk_group={self.topk_group}"  # noqa: E501

        s += f", scoring_func='{self.scoring_func}', activation='{self.activation}'"  # noqa: E501

        return s


def moe_forward(
    hidden_states: torch.Tensor,
    router_logits: torch.Tensor,
    layer_name: str,
) -> torch.Tensor:
    forward_context: ForwardContext = get_forward_context()
    self = forward_context.no_compile_layers[layer_name]
    assert self.shared_experts is None
    return self.forward_impl(hidden_states, router_logits)


def moe_forward_fake(
    hidden_states: torch.Tensor,
    router_logits: torch.Tensor,
    layer_name: str,
) -> torch.Tensor:
    return torch.empty_like(hidden_states)


direct_register_custom_op(
    op_name="moe_forward",
    op_func=moe_forward,
    mutates_args=["hidden_states"],
    fake_impl=moe_forward_fake,
    tags=(torch.Tag.needs_fixed_stride_order,),
)


def moe_forward_shared(
    hidden_states: torch.Tensor,
    router_logits: torch.Tensor,
    layer_name: str,
) -> tuple[torch.Tensor, torch.Tensor]:
    forward_context: ForwardContext = get_forward_context()
    self = forward_context.no_compile_layers[layer_name]
    assert self.shared_experts is not None
    return self.forward_impl(hidden_states, router_logits)


def moe_forward_shared_fake(
    hidden_states: torch.Tensor,
    router_logits: torch.Tensor,
    layer_name: str,
) -> tuple[torch.Tensor, torch.Tensor]:
    shared_out = torch.empty_like(hidden_states)
    fused_out = torch.empty_like(hidden_states)
    return shared_out, fused_out


direct_register_custom_op(
    op_name="moe_forward_shared",
    op_func=moe_forward_shared,
    mutates_args=["hidden_states"],
    fake_impl=moe_forward_shared_fake,
    tags=(torch.Tag.needs_fixed_stride_order,),
)

# Mark the FusedMoE weight_loader as supporting MoE-specific parameters
# to avoid expensive runtime reflection in model loading code
FusedMoE.weight_loader.supports_moe_loading = True  # type: ignore[attr-defined]<|MERGE_RESOLUTION|>--- conflicted
+++ resolved
@@ -1959,12 +1959,8 @@
             if name not in NON_EXPERT_WEIGHTS
             and weight.shape != torch.Size([])
             and not name.startswith("_shared_experts.")
-<<<<<<< HEAD
-            and not name.startswith("_gate")
-=======
             # exclude parameters from non-expert submodules (e.g. gate/shared)
             and not name.startswith("_gate.")
->>>>>>> e3d81866
         ]
 
     def set_eplb_state(
