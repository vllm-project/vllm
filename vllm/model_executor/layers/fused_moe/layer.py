from abc import abstractmethod
from enum import Enum
from typing import Callable, List, Optional, Tuple

import torch

from vllm.distributed import (get_tensor_model_parallel_rank,
                              get_tensor_model_parallel_world_size,
                              tensor_model_parallel_all_reduce)
from vllm.logger import init_logger
from vllm.model_executor.custom_op import CustomOp
from vllm.model_executor.layers.quantization.base_config import (
    QuantizationConfig, QuantizeMethodBase)
from vllm.model_executor.utils import set_weight_attrs
from vllm.platforms import current_platform

is_hpu = current_platform.is_hpu()

if current_platform.is_cuda_alike():
    from .fused_moe import fused_experts
else:
    fused_experts = None  # type: ignore
if current_platform.is_tpu():
    from .moe_pallas import fused_moe as fused_moe_pallas
else:
    fused_moe_pallas = None  # type: ignore
logger = init_logger(__name__)


class FusedMoeWeightScaleSupported(Enum):
    TENSOR = "tensor"
    CHANNEL = "channel"
    GROUP = "group"
    BLOCK = "block"


class FusedMoEMethodBase(QuantizeMethodBase):

    @abstractmethod
    def create_weights(self, layer: torch.nn.Module, num_experts: int,
                       hidden_size: int, intermediate_size: int,
                       params_dtype: torch.dtype, **extra_weight_attrs):
        raise NotImplementedError

    @abstractmethod
    def apply(
        self,
        layer: torch.nn.Module,
        x: torch.Tensor,
        router_logits: torch.Tensor,
        top_k: int,
        renormalize: bool,
        use_grouped_topk: bool = False,
        topk_group: Optional[int] = None,
        num_expert_group: Optional[int] = None,
        custom_routing_function: Optional[Callable] = None,
        scoring_func: str = "softmax",
        e_score_correction_bias: Optional[torch.Tensor] = None
    ) -> torch.Tensor:
        raise NotImplementedError


@CustomOp.register("unquantized_fused_moe")
class UnquantizedFusedMoEMethod(FusedMoEMethodBase, CustomOp):
    """MoE method without quantization."""

    def create_weights(self, layer: torch.nn.Module, num_experts: int,
                       hidden_size: int, intermediate_size: int,
                       params_dtype: torch.dtype, **extra_weight_attrs):
        # Fused gate_up_proj (column parallel)
        w13_weight = torch.nn.Parameter(torch.empty(num_experts,
                                                    2 * intermediate_size,
                                                    hidden_size,
                                                    dtype=params_dtype),
                                        requires_grad=False)
        layer.register_parameter("w13_weight", w13_weight)
        set_weight_attrs(w13_weight, extra_weight_attrs)

        # down_proj (row parallel)
        w2_weight = torch.nn.Parameter(torch.empty(num_experts,
                                                   hidden_size,
                                                   intermediate_size,
                                                   dtype=params_dtype),
                                       requires_grad=False)
        layer.register_parameter("w2_weight", w2_weight)
        set_weight_attrs(w2_weight, extra_weight_attrs)

    def apply(
        self,
        layer: torch.nn.Module,
        x: torch.Tensor,
        router_logits: torch.Tensor,
        top_k: int,
        renormalize: bool,
        use_grouped_topk: bool = False,
        topk_group: Optional[int] = None,
        num_expert_group: Optional[int] = None,
        custom_routing_function: Optional[Callable] = None,
        scoring_func: str = "softmax",
        e_score_correction_bias: Optional[torch.Tensor] = None
    ) -> torch.Tensor:
        return self.forward(x=x,
                            layer=layer,
                            router_logits=router_logits,
                            top_k=top_k,
                            renormalize=renormalize,
                            use_grouped_topk=use_grouped_topk,
                            topk_group=topk_group,
                            num_expert_group=num_expert_group,
                            custom_routing_function=custom_routing_function,
                            scoring_func=scoring_func,
                            e_score_correction_bias=e_score_correction_bias)

    def forward_cuda(
        self,
        layer: torch.nn.Module,
        x: torch.Tensor,
        use_grouped_topk: bool,
        top_k: int,
        router_logits: torch.Tensor,
        renormalize: bool,
        topk_group: Optional[int] = None,
        num_expert_group: Optional[int] = None,
        custom_routing_function: Optional[Callable] = None,
        scoring_func: str = "softmax",
        e_score_correction_bias: Optional[torch.Tensor] = None
    ) -> torch.Tensor:
        topk_weights, topk_ids = FusedMoE.select_experts(
            hidden_states=x,
            router_logits=router_logits,
            use_grouped_topk=use_grouped_topk,
            top_k=top_k,
            renormalize=renormalize,
            topk_group=topk_group,
            num_expert_group=num_expert_group,
            custom_routing_function=custom_routing_function,
            scoring_func=scoring_func,
            e_score_correction_bias=e_score_correction_bias)

        return fused_experts(hidden_states=x,
                             w1=layer.w13_weight,
                             w2=layer.w2_weight,
                             topk_weights=topk_weights,
                             topk_ids=topk_ids,
                             inplace=True)

    def forward_hpu(self,
                    layer: torch.nn.Module,
                    x: torch.Tensor,
                    use_grouped_topk: bool,
                    top_k: int,
                    router_logits: torch.Tensor,
                    renormalize: bool,
                    topk_group: Optional[int] = None,
                    num_expert_group: Optional[int] = None,
                    custom_routing_function: Optional[Callable] = None):
        assert not use_grouped_topk, 'use_grouped_topk must be False on HPU'
        assert num_expert_group is None, ('num_expert_group is '
                                          'not supported on HPU')
        assert topk_group is None, 'topk_group is not supported on HPU'
        if layer is not None:
            return layer.hpu_static_fused_moe(x, layer.w13_weight,
                                              layer.w2_weight, router_logits,
                                              top_k)

    def forward_cpu(self, *args, **kwargs):
        raise NotImplementedError(
            "The CPU backend currently does not support MoE.")

    def forward_tpu(
        self,
        layer: torch.nn.Module,
        x: torch.Tensor,
        use_grouped_topk: bool,
        top_k: int,
        router_logits: torch.Tensor,
        renormalize: bool,
        topk_group: Optional[int] = None,
        num_expert_group: Optional[int] = None,
        custom_routing_function: Optional[Callable] = None,
        scoring_func: str = "softmax",
        e_score_correction_bias: Optional[torch.Tensor] = None
    ) -> torch.Tensor:
        assert not use_grouped_topk
        assert num_expert_group is None
        assert topk_group is None
        assert custom_routing_function is None
        if scoring_func != "softmax":
            raise NotImplementedError(
                "Only softmax scoring function is supported for TPU.")
        if e_score_correction_bias is not None:
            raise NotImplementedError(
                "Expert score correction bias is not supported for TPU.")
        return fused_moe_pallas(hidden_states=x,
                                w1=layer.w13_weight,
                                w2=layer.w2_weight,
                                topk=top_k,
                                gating_output=router_logits,
                                renormalize=renormalize)

    forward_native = forward_cuda


class FusedMoE(torch.nn.Module):
    """FusedMoE layer for MoE models.

    This layer contains both MergedColumnParallel weights (gate_up_proj /
    w13) and RowParallelLinear weights (down_proj/ w2).

    Note: Mixtral uses w1, w2, and w3 for gate, up, and down_proj. We
    copy that naming convention here and handle any remapping in the
    load_weights function in each model implementation.

    Args:
        num_experts: Number of experts in the model
        top_k: Number of experts selected for each token
        hidden_size: Input hidden state size of the transformer
        intermediate_size: Intermediate size of the experts
        params_dtype: Data type for the parameters.
        reduce_results: Whether to all all_reduce on the output of the layer
        renomalize: Whether to renormalize the logits in the fused_moe kernel
        quant_config: Quantization configure.
    """

    def __init__(
        self,
        num_experts: int,
        top_k: int,
        hidden_size: int,
        intermediate_size: int,
        params_dtype: Optional[torch.dtype] = None,
        reduce_results: bool = False,
        renormalize: bool = True,
        use_grouped_topk: bool = False,
        num_expert_group: Optional[int] = None,
        topk_group: Optional[int] = None,
        quant_config: Optional[QuantizationConfig] = None,
        tp_size: Optional[int] = None,
        prefix: str = "",
        custom_routing_function: Optional[Callable] = None,
        scoring_func: str = "softmax",
        e_score_correction_bias: Optional[torch.Tensor] = None,
    ):
        super().__init__()

        if params_dtype is None:
            params_dtype = torch.get_default_dtype()

        self.tp_size = (tp_size if tp_size is not None else
                        get_tensor_model_parallel_world_size())
        self.top_k = top_k
        self.num_experts = num_experts
        assert intermediate_size % self.tp_size == 0
        self.intermediate_size_per_partition = intermediate_size // self.tp_size
        self.reduce_results = reduce_results
        self.renormalize = renormalize
        self.use_grouped_topk = use_grouped_topk
        if self.use_grouped_topk:
            assert num_expert_group is not None and topk_group is not None
        self.num_expert_group = num_expert_group
        self.topk_group = topk_group
        self.custom_routing_function = custom_routing_function
<<<<<<< HEAD
        if is_hpu:
            from vllm_hpu_extension.ops import DynamicFusedMOE, StaticFusedMOE

            from vllm.model_executor.layers.quantization.inc import INCConfig
            selected_fused_moe = (StaticFusedMOE if isinstance(
                quant_config, INCConfig) else DynamicFusedMOE)
            self.hpu_static_fused_moe = selected_fused_moe(self.num_experts)
=======
        self.scoring_func = scoring_func
        self.e_score_correction_bias = e_score_correction_bias

        if self.scoring_func != "softmax" and not self.use_grouped_topk:
            raise ValueError("Only softmax scoring function is supported for "
                             "non-grouped topk.")
>>>>>>> 241ad7b3

        if quant_config is None:
            self.quant_method: Optional[QuantizeMethodBase] = (
                UnquantizedFusedMoEMethod())
        else:
            self.quant_method = quant_config.get_quant_method(self, prefix)
        assert self.quant_method is not None

        self.quant_method.create_weights(
            layer=self,
            num_experts=num_experts,
            hidden_size=hidden_size,
            intermediate_size=self.intermediate_size_per_partition,
            params_dtype=params_dtype,
            weight_loader=self.weight_loader)

    def _load_per_tensor_weight_scale(self, shard_id: str,
                                      param: torch.nn.Parameter,
                                      loaded_weight: torch.Tensor,
                                      expert_id: int):
        param_data = param.data
        # for per tensor weight quantization
        if shard_id in ("w1", "w3"):
            # We have to keep the weight scales of w1 and w3 because
            # we need to re-quantize w1/w3 weights after weight loading.
            idx = 0 if shard_id == "w1" else 1
            param_data[expert_id][idx] = loaded_weight
        # If we are in the row parallel case (down_proj)
        elif shard_id == "w2":
            param_data[expert_id] = loaded_weight

    def _load_model_weight_or_group_weight_scale(self, shard_dim: int,
                                                 expert_data: torch.Tensor,
                                                 shard_id: str,
                                                 loaded_weight: torch.tensor,
                                                 tp_rank: int, expert_id: int):
        # Load grouped weight scales for group quantization
        # or model weights
        if shard_id == "w2":
            self._load_w2(shard_id=shard_id,
                          shard_dim=shard_dim,
                          loaded_weight=loaded_weight,
                          expert_data=expert_data,
                          tp_rank=tp_rank,
                          expert_id=expert_id)
        elif shard_id in ("w1", "w3"):
            self._load_w13(shard_id=shard_id,
                           shard_dim=shard_dim,
                           loaded_weight=loaded_weight,
                           expert_data=expert_data,
                           tp_rank=tp_rank,
                           expert_id=expert_id)

    def _load_per_channel_weight_scale(self, expert_data: torch.Tensor,
                                       shard_dim: int, shard_id: str,
                                       loaded_weight: torch.Tensor,
                                       tp_rank: int):
        # for per channel weight quantization
        if shard_id == "w2":
            expert_data.copy_(loaded_weight)
        elif shard_id in ("w1", "w3"):
            self._load_w13(shard_id=shard_id,
                           shard_dim=shard_dim,
                           loaded_weight=loaded_weight,
                           expert_data=expert_data,
                           tp_rank=tp_rank)

    def _load_w13(self,
                  expert_data: torch.Tensor,
                  shard_dim: int,
                  shard_id: str,
                  loaded_weight: torch.tensor,
                  tp_rank: int,
                  expert_id: Optional[int] = None):

        orig_exp_data = expert_data.view(expert_data.size())
        # Index the loaded weight for tp sharding.
        # gate_up_proj: "MergedColumnParallel", so tp sharding on output_dim
        shard_size = expert_data.shape[shard_dim] // 2
        loaded_weight = loaded_weight.narrow(shard_dim, shard_size * tp_rank,
                                             shard_size)
        # Narrow parameter and load.
        # w1, gate_proj: Load into first logical weight of w13.
        if shard_id == "w1":
            expert_data = expert_data.narrow(shard_dim, 0, shard_size)
        # w3, up_proj: Load into second logical weight of w13.
        else:
            assert shard_id == "w3"
            expert_data = expert_data.narrow(shard_dim, shard_size, shard_size)
        expert_data.copy_(loaded_weight)

        if is_hpu:
            from vllm_hpu_extension.ops import StaticFusedMOE
            if isinstance(self.hpu_static_fused_moe, StaticFusedMOE):
                self.hpu_static_fused_moe.w13_list[expert_id].set_weight(
                    orig_exp_data)

    def _load_w2(self,
                 expert_data: torch.Tensor,
                 shard_dim: int,
                 shard_id: str,
                 loaded_weight: torch.tensor,
                 tp_rank: int,
                 expert_id: Optional[int] = None):

        # Index the loaded weight for tp sharding.
        # down_proj: "RowParallel" so tp sharding on input_dim
        # Narrow parameter and load.
        shard_size = expert_data.shape[shard_dim]
        loaded_weight = loaded_weight.narrow(shard_dim, shard_size * tp_rank,
                                             shard_size)
        # w2, down_proj: Load into only logical weight of w2.
        expert_data.copy_(loaded_weight)
        if is_hpu:
            from vllm_hpu_extension.ops import StaticFusedMOE
            if isinstance(self.hpu_static_fused_moe, StaticFusedMOE):
                self.hpu_static_fused_moe.w2_list[expert_id].set_weight(
                    expert_data)

    def _load_single_value(self, param: torch.nn.Parameter,
                           loaded_weight: torch.Tensor, expert_id: int):
        param_data = param.data

        # Input scales can be loaded directly and should be equal.
        param_data[expert_id] = loaded_weight

    def _load_g_idx(self, shard_id: str, expert_data: torch.Tensor,
                    shard_dim: int, loaded_weight: torch.Tensor, tp_rank: int):

        if shard_id == "w2":
            self._load_w2(shard_id=shard_id,
                          shard_dim=shard_dim,
                          loaded_weight=loaded_weight,
                          expert_data=expert_data,
                          tp_rank=tp_rank)
        else:
            assert shard_id in ("w1", "w3")
            expert_data.copy_(loaded_weight)

    def weight_loader(self, param: torch.nn.Parameter,
                      loaded_weight: torch.Tensor, weight_name: str,
                      shard_id: str, expert_id: int) -> None:

        # compressed-tensors checkpoints with packed weights are stored flipped
        # TODO (mgoin): check self.quant_method.quant_config.quant_format
        # against known CompressionFormat enum values that have this quality
        loaded_weight = loaded_weight.t().contiguous() if (
            self.quant_method.__class__.__name__
            == "CompressedTensorsWNA16MoEMethod") else loaded_weight

        if shard_id not in ("w1", "w2", "w3"):
            raise ValueError(f"shard_id must be ['w1','w2','w3'] but "
                             f"got {shard_id}.")

        WEIGHT_SCALE_SUPPORTED = [
            e.value for e in FusedMoeWeightScaleSupported
        ]
        # Fetch the dim to shard the parameter/loaded weight
        # based on the shard id. This will be whatever
        # dimension intermediate_size is used.
        SHARD_ID_TO_SHARDED_DIM = {"w1": 0, "w2": 1, "w3": 0}

        expert_data = param.data[expert_id]
        tp_rank = get_tensor_model_parallel_rank()

        # is_transposed: if the dim to shard the weight
        # should be flipped. Required by GPTQ, compressed-tensors
        # should be whatever dimension intermediate_size is
        is_transposed = getattr(param, "is_transposed", False)
        shard_dim = SHARD_ID_TO_SHARDED_DIM[shard_id]
        if is_transposed:
            shard_dim = ~shard_dim

        # Case input scale: input_scale loading is only supported for fp8
        if "input_scale" in weight_name:
            # this is needed for compressed-tensors only
            loaded_weight = loaded_weight.to(param.data.device)

            if param.data[expert_id] != 1 and (param.data[expert_id] -
                                               loaded_weight).abs() > 1e-5:
                raise ValueError(
                    "input_scales of w1 and w3 of a layer "
                    f"must be equal. But got {param.data[expert_id]} "
                    f"vs. {loaded_weight}")

            self._load_single_value(param=param,
                                    loaded_weight=loaded_weight,
                                    expert_id=expert_id)
            return

        # Case g_idx
        if "g_idx" in weight_name:
            self._load_g_idx(shard_dim=0,
                             shard_id=shard_id,
                             loaded_weight=loaded_weight,
                             expert_data=expert_data,
                             tp_rank=tp_rank)
            return

        # Case weight scales and zero_points
        if ("scale" in weight_name or "zero" in weight_name):
            # load the weight scales and zp based on the quantization scheme
            # supported weight scales/zp can be found in
            # FusedMoeWeightScaleSupported
            # TODO @dsikka: once hardened, refactor to use vLLM Parameters
            # specific to each case
            quant_method = getattr(param, "quant_method", None)
            if quant_method == FusedMoeWeightScaleSupported.CHANNEL.value:
                self._load_per_channel_weight_scale(
                    shard_id=shard_id,
                    shard_dim=shard_dim,
                    loaded_weight=loaded_weight,
                    expert_data=expert_data,
                    tp_rank=tp_rank)
            elif quant_method in [
                    FusedMoeWeightScaleSupported.GROUP.value,
                    FusedMoeWeightScaleSupported.BLOCK.value,
            ]:
                self._load_model_weight_or_group_weight_scale(
                    shard_id=shard_id,
                    shard_dim=shard_dim,
                    loaded_weight=loaded_weight,
                    expert_data=expert_data,
                    tp_rank=tp_rank,
                    expert_id=expert_id)
            elif quant_method == FusedMoeWeightScaleSupported.TENSOR.value:
                self._load_per_tensor_weight_scale(shard_id=shard_id,
                                                   param=param,
                                                   loaded_weight=loaded_weight,
                                                   expert_id=expert_id)
            else:
                raise ValueError(
                    f"quant method must be one of {WEIGHT_SCALE_SUPPORTED}")
            return

        # Case weight_shape
        if "weight_shape" in weight_name:
            # only required by compressed-tensors
            self._load_single_value(param=param,
                                    loaded_weight=loaded_weight,
                                    expert_id=expert_id)
            return

        # Case model weights
        if "weight" in weight_name:
            self._load_model_weight_or_group_weight_scale(
                shard_id=shard_id,
                shard_dim=shard_dim,
                loaded_weight=loaded_weight,
                expert_data=expert_data,
                tp_rank=tp_rank,
                expert_id=expert_id)
            return

    @staticmethod
    def select_experts(hidden_states: torch.Tensor,
                       router_logits: torch.Tensor,
                       top_k: int,
                       use_grouped_topk: bool,
                       renormalize: bool,
                       topk_group: Optional[int] = None,
                       num_expert_group: Optional[int] = None,
                       custom_routing_function: Optional[Callable] = None,
                       scoring_func: str = "softmax",
                       e_score_correction_bias: Optional[torch.Tensor] = None):
        from vllm.model_executor.layers.fused_moe.fused_moe import (
            fused_topk, grouped_topk)

        # DeekSeekv2 uses grouped_top_k
        if use_grouped_topk:
            assert topk_group is not None
            assert num_expert_group is not None
            topk_weights, topk_ids = grouped_topk(
                hidden_states=hidden_states,
                gating_output=router_logits,
                topk=top_k,
                renormalize=renormalize,
                num_expert_group=num_expert_group,
                topk_group=topk_group,
                scoring_func=scoring_func,
                e_score_correction_bias=e_score_correction_bias)
        elif custom_routing_function is None:
            topk_weights, topk_ids = fused_topk(hidden_states=hidden_states,
                                                gating_output=router_logits,
                                                topk=top_k,
                                                renormalize=renormalize)
        else:
            topk_weights, topk_ids = custom_routing_function(
                hidden_states=hidden_states,
                gating_output=router_logits,
                topk=top_k,
                renormalize=renormalize)

        return topk_weights, topk_ids

    def forward(self, hidden_states: torch.Tensor,
                router_logits: torch.Tensor):
        assert self.quant_method is not None

        # Matrix multiply.
        final_hidden_states = self.quant_method.apply(
            layer=self,
            x=hidden_states,
            router_logits=router_logits,
            top_k=self.top_k,
            renormalize=self.renormalize,
            use_grouped_topk=self.use_grouped_topk,
            topk_group=self.topk_group,
            num_expert_group=self.num_expert_group,
            custom_routing_function=self.custom_routing_function,
            scoring_func=self.scoring_func,
            e_score_correction_bias=self.e_score_correction_bias)

        if self.reduce_results and self.tp_size > 1:
            final_hidden_states = tensor_model_parallel_all_reduce(
                final_hidden_states)

        return final_hidden_states

    @classmethod
    def make_expert_params_mapping(
            cls, ckpt_gate_proj_name: str, ckpt_down_proj_name: str,
            ckpt_up_proj_name: str,
            num_experts: int) -> List[Tuple[str, str, int, str]]:

        return [
            # (param_name, weight_name, expert_id, shard_id)
            ("experts.w13_" if weight_name
             in [ckpt_gate_proj_name, ckpt_up_proj_name] else "experts.w2_",
             f"experts.{expert_id}.{weight_name}.", expert_id, shard_id)
            for expert_id in range(num_experts) for shard_id, weight_name in [
                ("w1", ckpt_gate_proj_name),
                ("w2", ckpt_down_proj_name),
                ("w3", ckpt_up_proj_name),
            ]
        ]<|MERGE_RESOLUTION|>--- conflicted
+++ resolved
@@ -260,7 +260,6 @@
         self.num_expert_group = num_expert_group
         self.topk_group = topk_group
         self.custom_routing_function = custom_routing_function
-<<<<<<< HEAD
         if is_hpu:
             from vllm_hpu_extension.ops import DynamicFusedMOE, StaticFusedMOE
 
@@ -268,14 +267,12 @@
             selected_fused_moe = (StaticFusedMOE if isinstance(
                 quant_config, INCConfig) else DynamicFusedMOE)
             self.hpu_static_fused_moe = selected_fused_moe(self.num_experts)
-=======
         self.scoring_func = scoring_func
         self.e_score_correction_bias = e_score_correction_bias
 
         if self.scoring_func != "softmax" and not self.use_grouped_topk:
             raise ValueError("Only softmax scoring function is supported for "
                              "non-grouped topk.")
->>>>>>> 241ad7b3
 
         if quant_config is None:
             self.quant_method: Optional[QuantizeMethodBase] = (
