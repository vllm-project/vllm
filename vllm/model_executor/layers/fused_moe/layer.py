--- conflicted
+++ resolved
@@ -280,11 +280,6 @@
 
     def __init__(self, moe: FusedMoEConfig):
         super().__init__(moe)
-<<<<<<< HEAD
-        self.has_bias = self.moe.has_bias
-        self.flashinfer_cutlass_moe_enabled = has_flashinfer_cutlass_fused_moe() and envs.VLLM_USE_FLASHINFER_MOE_FP16
-=======
->>>>>>> 175811e3
         self.rocm_aiter_moe_enabled = is_rocm_aiter_moe_enabled()
         if self.rocm_aiter_moe_enabled:
             from .rocm_aiter_fused_moe import rocm_aiter_fused_experts
@@ -292,6 +287,7 @@
         else:
             self.rocm_aiter_fused_experts = None  # type: ignore
         
+        self.flashinfer_cutlass_moe_enabled = has_flashinfer_cutlass_fused_moe() and envs.VLLM_USE_FLASHINFER_MOE_FP16
         if self.flashinfer_cutlass_moe_enabled:
             logger.info_once("Enabling FlashInfer CUTLASS MoE for UnquantizedFusedMoEMethod")
             from .flashinfer_cutlass_moe import flashinfer_cutlass_moe
@@ -559,6 +555,7 @@
                 w2=layer.w2_weight,
                 topk_weights=topk_weights,
                 topk_ids=topk_ids,
+                quant_config=self.moe_quant_config,
                 activation=activation,
                 apply_router_weight_on_input=apply_router_weight_on_input)
         elif self.fused_experts is not None:
