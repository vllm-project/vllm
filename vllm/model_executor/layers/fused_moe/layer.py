--- conflicted
+++ resolved
@@ -55,19 +55,8 @@
 from vllm.model_executor.utils import set_weight_attrs
 from vllm.platforms import current_platform
 from vllm.platforms.interface import CpuArchEnum
-<<<<<<< HEAD
-from vllm.utils import (
-    cdiv,
-    direct_register_custom_op,
-    has_deep_ep,
-    has_mori,
-    has_pplx,
-    round_up,
-)
-=======
->>>>>>> 361a7463
 from vllm.utils.flashinfer import has_flashinfer_cutlass_fused_moe
-from vllm.utils.import_utils import has_deep_ep, has_pplx
+from vllm.utils.import_utils import has_deep_ep, has_pplx, has_mori
 from vllm.utils.math_utils import cdiv, round_up
 from vllm.utils.torch_utils import current_stream, direct_register_custom_op
 from vllm.v1.worker.ubatching import dbo_current_ubatch_id
@@ -108,11 +97,7 @@
 
 if is_rocm_aiter_moe_enabled():
     from vllm.model_executor.layers.fused_moe.rocm_aiter_fused_moe import (  # noqa: E501
-<<<<<<< HEAD
-        rocm_aiter_grouped_topk,
-=======
         rocm_aiter_grouped_topk as grouped_topk_aiter,
->>>>>>> 361a7463
     )
 
     grouped_topk_impl = rocm_aiter_grouped_topk
@@ -2136,8 +2121,6 @@
         if use_grouped_topk:
             assert topk_group is not None
             assert num_expert_group is not None
-<<<<<<< HEAD
-=======
             if is_rocm_aiter_moe_enabled():
                 if not is_rocm_aiter_fusion_shared_expert_enabled():
                     assert num_fused_shared_experts == 0
@@ -2147,7 +2130,6 @@
                 )
             else:
                 grouped_topk_impl = grouped_topk
->>>>>>> 361a7463
             topk_weights, topk_ids = grouped_topk_impl(
                 hidden_states=hidden_states,
                 gating_output=router_logits,
