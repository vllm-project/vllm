--- conflicted
+++ resolved
@@ -432,11 +432,8 @@
 
         self.scoring_func = scoring_func
         self.e_score_correction_bias = e_score_correction_bias
-<<<<<<< HEAD
-=======
         self.activation = activation
 
->>>>>>> 5797fb97
         if self.scoring_func != "softmax" and not self.use_grouped_topk:
             raise ValueError("Only softmax scoring function is supported for "
                              "non-grouped topk.")
@@ -706,12 +703,8 @@
                     shard_dim=shard_dim,
                     loaded_weight=loaded_weight,
                     expert_data=expert_data,
-<<<<<<< HEAD
-                    tp_rank=tp_rank,
+                    tp_rank=self.tp_rank,
                     expert_id=expert_id,
-=======
-                    tp_rank=self.tp_rank,
->>>>>>> 5797fb97
                     load_full_w2=getattr(param, "load_full_w2", False))
             elif quant_method == FusedMoeWeightScaleSupported.TENSOR.value:
                 self._load_per_tensor_weight_scale(shard_id=shard_id,
@@ -738,12 +731,8 @@
                 shard_dim=shard_dim,
                 loaded_weight=loaded_weight,
                 expert_data=expert_data,
-<<<<<<< HEAD
-                tp_rank=tp_rank,
+                tp_rank=self.tp_rank,
                 expert_id=expert_id)
-=======
-                tp_rank=self.tp_rank)
->>>>>>> 5797fb97
             return
 
     @staticmethod
@@ -875,9 +864,6 @@
                 ("w2", ckpt_down_proj_name),
                 ("w3", ckpt_up_proj_name),
             ]
-<<<<<<< HEAD
-        ]
-=======
         ]
 
     def _load_fp8_scale(self, param: torch.nn.Parameter,
@@ -947,5 +933,4 @@
     mutates_args=[],
     fake_impl=moe_forward_fake,
     dispatch_key=current_platform.dispatch_key,
-)
->>>>>>> 5797fb97
+)