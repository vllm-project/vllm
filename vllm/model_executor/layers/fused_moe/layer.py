--- conflicted
+++ resolved
@@ -310,18 +310,11 @@
         apply_router_weight_on_input: bool = False,
         activation: str = "silu",
         enable_eplb: bool = False,
-<<<<<<< HEAD
         eplb_record_metrics: bool = False,
-        expert_load_view: Optional[torch.Tensor] = None,
-        logical_to_physical_map: Optional[torch.Tensor] = None,
-        logical_replica_count: Optional[torch.Tensor] = None,
-    ) -> Union[torch.Tensor, tuple[torch.Tensor, torch.Tensor]]:
-=======
         expert_load_view: torch.Tensor | None = None,
         logical_to_physical_map: torch.Tensor | None = None,
         logical_replica_count: torch.Tensor | None = None,
     ) -> torch.Tensor | tuple[torch.Tensor, torch.Tensor]:
->>>>>>> 6c9fdbf7
         raise NotImplementedError
 
 
@@ -554,18 +547,11 @@
         apply_router_weight_on_input: bool = False,
         activation: str = "silu",
         enable_eplb: bool = False,
-<<<<<<< HEAD
         eplb_record_metrics: bool = False,
-        expert_load_view: Optional[torch.Tensor] = None,
-        logical_to_physical_map: Optional[torch.Tensor] = None,
-        logical_replica_count: Optional[torch.Tensor] = None,
-    ) -> Union[torch.Tensor, tuple[torch.Tensor, torch.Tensor]]:
-=======
         expert_load_view: torch.Tensor | None = None,
         logical_to_physical_map: torch.Tensor | None = None,
         logical_replica_count: torch.Tensor | None = None,
     ) -> torch.Tensor | tuple[torch.Tensor, torch.Tensor]:
->>>>>>> 6c9fdbf7
         if enable_eplb:
             assert expert_load_view is not None
             assert logical_to_physical_map is not None
@@ -1145,12 +1131,7 @@
         self.layer_name = prefix
 
         self.enable_eplb = enable_eplb
-<<<<<<< HEAD
         self.eplb_record_metrics = eplb_record_metrics
-        self.expert_load_view: Optional[torch.Tensor] = None
-        self.logical_to_physical_map: Optional[torch.Tensor] = None
-        self.logical_replica_count: Optional[torch.Tensor] = None
-=======
         self.expert_load_view: torch.Tensor | None = None
         self.logical_to_physical_map: torch.Tensor | None = None
         self.logical_replica_count: torch.Tensor | None = None
@@ -1170,7 +1151,6 @@
                 "n_shared_experts is only supported on ROCm aiter when "
                 "VLLM_ROCM_USE_AITER_FUSION_SHARED_EXPERTS is enabled"
             )
->>>>>>> 6c9fdbf7
 
         # Determine expert maps
         if self.use_ep:
@@ -1968,16 +1948,7 @@
         e_score_correction_bias: torch.Tensor | None = None,
         indices_type: torch.dtype | None = None,
         enable_eplb: bool = False,
-<<<<<<< HEAD
         eplb_record_metrics: bool = False,
-        expert_map: Optional[torch.Tensor] = None,
-        expert_load_view: Optional[torch.Tensor] = None,
-        logical_to_physical_map: Optional[torch.Tensor] = None,
-        logical_replica_count: Optional[torch.Tensor] = None,
-        global_num_experts: Optional[int] = None,
-        zero_expert_num: Optional[int] = None,
-        zero_expert_type: Optional[str] = None,
-=======
         expert_map: torch.Tensor | None = None,
         expert_load_view: torch.Tensor | None = None,
         logical_to_physical_map: torch.Tensor | None = None,
@@ -1986,7 +1957,6 @@
         zero_expert_num: int | None = None,
         zero_expert_type: str | None = None,
         num_fused_shared_experts: int = 0,
->>>>>>> 6c9fdbf7
     ) -> tuple[torch.Tensor, torch.Tensor, torch.Tensor]:
         """
         Route the input hidden states to the top-k experts based on the
