--- conflicted
+++ resolved
@@ -1726,7 +1726,6 @@
                 hidden_states, router_logits, has_separate_shared_experts
             )
 
-<<<<<<< HEAD
         # If there are shared experts but we are not using a modular kernel, the
         # shared experts must be called here
         if has_separate_shared_experts:
@@ -1753,11 +1752,6 @@
                 shared_output = self.shared_experts(hidden_states)
         else:
             shared_output = None
-=======
-        do_naive_dispatch_combine: bool = self.dp_size > 1 and not isinstance(
-            self.quant_method, FusedMoEModularMethod
-        )
->>>>>>> 98b4d389
 
         ctx = get_forward_context()
         sp_ctx = (
@@ -1780,14 +1774,9 @@
             do_naive_dispatch = True
 
         with sp_ctx:
-<<<<<<< HEAD
             # Matrix multiply.
             if do_naive_dispatch:
                 hidden_states, router_logits = get_ep_group().dispatch(
-=======
-            if do_naive_dispatch_combine:
-                hidden_states_combined, router_logits = get_ep_group().dispatch(
->>>>>>> 98b4d389
                     hidden_states, router_logits, self.is_sequence_parallel
                 )
 
