--- conflicted
+++ resolved
@@ -1189,18 +1189,13 @@
         # Note: get_quant_method will look at the layer's local_num_experts
         # for heuristic purposes, so it must be initialized first.
         quant_method: Optional[QuantizeMethodBase] = None
-<<<<<<< HEAD
-        quant_method = (UnquantizedFusedMoEMethod(moe) if quant_config is None
-                        else quant_config.get_quant_method(self, prefix))
-        if quant_method is None:
-            quant_method = UnquantizedFusedMoEMethod(moe)
-=======
         quant_method = (
             UnquantizedFusedMoEMethod(moe)
             if quant_config is None
             else quant_config.get_quant_method(self, prefix)
         )
->>>>>>> fc679696
+        if quant_method is None:
+            quant_method = UnquantizedFusedMoEMethod(moe)
 
         assert quant_method is not None
         assert isinstance(quant_method, FusedMoEMethodBase)
