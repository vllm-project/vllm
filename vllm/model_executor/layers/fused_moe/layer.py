# SPDX-License-Identifier: Apache-2.0

from abc import abstractmethod
from enum import Enum
from typing import Callable, List, Optional, Tuple

import torch
<<<<<<< HEAD
import torch.nn.functional as F
=======
from torch.nn.parameter import UninitializedParameter
>>>>>>> 848a6438

import vllm.envs as envs
from vllm.distributed import (get_tensor_model_parallel_rank,
                              get_tensor_model_parallel_world_size,
                              tensor_model_parallel_all_reduce)
from vllm.logger import init_logger
from vllm.model_executor.custom_op import CustomOp
from vllm.model_executor.layers.quantization.base_config import (
    QuantizationConfig, QuantizeMethodBase)
from vllm.model_executor.utils import set_weight_attrs
from vllm.platforms import current_platform
from vllm.platforms.interface import CpuArchEnum

if current_platform.is_cuda_alike():
    from .fused_moe import fused_experts
else:
    fused_experts = None  # type: ignore
if current_platform.is_tpu():
    # the iterative moe implementation is used until the moe_pallas is fixed
    from .moe_torch_iterative import fused_moe as fused_moe_pallas
else:
    fused_moe_pallas = None  # type: ignore
logger = init_logger(__name__)


class FusedMoeWeightScaleSupported(Enum):
    TENSOR = "tensor"
    CHANNEL = "channel"
    GROUP = "group"
    BLOCK = "block"


class FusedMoEMethodBase(QuantizeMethodBase):

    @abstractmethod
    def create_weights(self, layer: torch.nn.Module, num_experts: int,
                       hidden_size: int, intermediate_size_per_partition: int,
                       params_dtype: torch.dtype, **extra_weight_attrs):
        raise NotImplementedError

    @abstractmethod
    def apply(
        self,
        layer: torch.nn.Module,
        x: torch.Tensor,
        router_logits: torch.Tensor,
        top_k: int,
        renormalize: bool,
        use_grouped_topk: bool = False,
        topk_group: Optional[int] = None,
        num_expert_group: Optional[int] = None,
        global_num_experts: int = -1,
        expert_map: Optional[torch.Tensor] = None,
        custom_routing_function: Optional[Callable] = None,
        scoring_func: str = "softmax",
        e_score_correction_bias: Optional[torch.Tensor] = None
    ) -> torch.Tensor:
        raise NotImplementedError


@CustomOp.register("unquantized_fused_moe")
class UnquantizedFusedMoEMethod(FusedMoEMethodBase, CustomOp):
    """MoE method without quantization."""

    def create_weights(self, layer: torch.nn.Module, num_experts: int,
                       hidden_size: int, intermediate_size_per_partition: int,
                       params_dtype: torch.dtype, **extra_weight_attrs):
        # Fused gate_up_proj (column parallel)
        w13_weight = torch.nn.Parameter(torch.empty(
            num_experts,
            2 * intermediate_size_per_partition,
            hidden_size,
            dtype=params_dtype),
                                        requires_grad=False)
        layer.register_parameter("w13_weight", w13_weight)
        set_weight_attrs(w13_weight, extra_weight_attrs)

        # down_proj (row parallel)
        w2_weight = torch.nn.Parameter(torch.empty(
            num_experts,
            hidden_size,
            intermediate_size_per_partition,
            dtype=params_dtype),
                                       requires_grad=False)
        layer.register_parameter("w2_weight", w2_weight)
        set_weight_attrs(w2_weight, extra_weight_attrs)

    def process_weights_after_loading(self, layer: torch.nn.Module) -> None:
        super().process_weights_after_loading(layer)

        if envs.VLLM_MOE_PADDING:
            layer.w13_weight = torch.nn.Parameter(F.pad(
                layer.w13_weight.data, (0, 128), "constant", 0),
                                                  requires_grad=False)
            torch.cuda.empty_cache()
            layer.w2_weight = torch.nn.Parameter(F.pad(layer.w2_weight.data,
                                                       (0, 128), "constant",
                                                       0),
                                                 requires_grad=False)
            torch.cuda.empty_cache()

        if current_platform.is_cpu():
            if current_platform.get_cpu_architecture() == CpuArchEnum.X86:
                import intel_extension_for_pytorch as ipex
                layer.ipex_fusion = ipex.llm.modules.GatedMLPMOE(
                    layer.w13_weight,
                    layer.w2_weight,
                    use_prepack=True,
                )
            else:
                raise NotImplementedError("CPU MOE only supports x86 arch.")

    def apply(
        self,
        layer: torch.nn.Module,
        x: torch.Tensor,
        router_logits: torch.Tensor,
        top_k: int,
        renormalize: bool,
        use_grouped_topk: bool = False,
        topk_group: Optional[int] = None,
        num_expert_group: Optional[int] = None,
        global_num_experts: int = -1,
        expert_map: Optional[torch.Tensor] = None,
        custom_routing_function: Optional[Callable] = None,
        scoring_func: str = "softmax",
        e_score_correction_bias: Optional[torch.Tensor] = None,
        activation: str = "silu",
    ) -> torch.Tensor:
        return self.forward(x=x,
                            layer=layer,
                            router_logits=router_logits,
                            top_k=top_k,
                            renormalize=renormalize,
                            use_grouped_topk=use_grouped_topk,
                            topk_group=topk_group,
                            num_expert_group=num_expert_group,
                            global_num_experts=global_num_experts,
                            expert_map=expert_map,
                            custom_routing_function=custom_routing_function,
                            scoring_func=scoring_func,
                            e_score_correction_bias=e_score_correction_bias,
                            activation=activation)

    def forward_cuda(
        self,
        layer: torch.nn.Module,
        x: torch.Tensor,
        use_grouped_topk: bool,
        top_k: int,
        router_logits: torch.Tensor,
        renormalize: bool,
        topk_group: Optional[int] = None,
        num_expert_group: Optional[int] = None,
        global_num_experts: int = -1,
        expert_map: Optional[torch.Tensor] = None,
        custom_routing_function: Optional[Callable] = None,
        scoring_func: str = "softmax",
        e_score_correction_bias: Optional[torch.Tensor] = None,
        activation: str = "silu",
    ) -> torch.Tensor:
        topk_weights, topk_ids = FusedMoE.select_experts(
            hidden_states=x,
            router_logits=router_logits,
            use_grouped_topk=use_grouped_topk,
            top_k=top_k,
            renormalize=renormalize,
            topk_group=topk_group,
            num_expert_group=num_expert_group,
            custom_routing_function=custom_routing_function,
            scoring_func=scoring_func,
            e_score_correction_bias=e_score_correction_bias)

        return fused_experts(hidden_states=x,
                             w1=layer.w13_weight,
                             w2=layer.w2_weight,
                             topk_weights=topk_weights,
                             topk_ids=topk_ids,
                             inplace=True,
                             activation=activation,
                             global_num_experts=global_num_experts,
                             expert_map=expert_map)

    def forward_cpu(
        self,
        layer: torch.nn.Module,
        x: torch.Tensor,
        use_grouped_topk: bool,
        top_k: int,
        router_logits: torch.Tensor,
        renormalize: bool,
        topk_group: Optional[int] = None,
        num_expert_group: Optional[int] = None,
        global_num_experts: int = -1,
        expert_map: Optional[torch.Tensor] = None,
        custom_routing_function: Optional[Callable] = None,
        activation: str = "silu",
        **kwargs,
    ):
        assert custom_routing_function is None
        assert activation == "silu", f"{activation} is not supported."
        return layer.ipex_fusion(
            x,
            use_grouped_topk,
            top_k,
            router_logits,
            renormalize,
            topk_group,
            num_expert_group,
        )

    def forward_tpu(
        self,
        layer: torch.nn.Module,
        x: torch.Tensor,
        use_grouped_topk: bool,
        top_k: int,
        router_logits: torch.Tensor,
        renormalize: bool,
        topk_group: Optional[int] = None,
        num_expert_group: Optional[int] = None,
        global_num_experts: int = -1,
        expert_map: Optional[torch.Tensor] = None,
        custom_routing_function: Optional[Callable] = None,
        scoring_func: str = "softmax",
        e_score_correction_bias: Optional[torch.Tensor] = None,
        activation: str = "silu",
    ) -> torch.Tensor:
        assert not use_grouped_topk
        assert num_expert_group is None
        assert topk_group is None
        assert custom_routing_function is None
        if scoring_func != "softmax":
            raise NotImplementedError(
                "Only softmax scoring function is supported for TPU.")
        if e_score_correction_bias is not None:
            raise NotImplementedError(
                "Expert score correction bias is not supported for TPU.")
        assert activation == "silu", f"{activation} is not supported for TPU."
        return fused_moe_pallas(hidden_states=x,
                                w1=layer.w13_weight,
                                w2=layer.w2_weight,
                                topk=top_k,
                                gating_output=router_logits,
                                global_num_experts=global_num_experts,
                                expert_map=expert_map,
                                renormalize=renormalize)

    forward_native = forward_cuda


class FusedMoE(torch.nn.Module):
    """FusedMoE layer for MoE models.

    This layer contains both MergedColumnParallel weights (gate_up_proj /
    w13) and RowParallelLinear weights (down_proj/ w2).

    Note: Mixtral uses w1, w2, and w3 for gate, up, and down_proj. We
    copy that naming convention here and handle any remapping in the
    load_weights function in each model implementation.

    Args:
        num_experts: Number of experts in the model
        top_k: Number of experts selected for each token
        hidden_size: Input hidden state size of the transformer
        intermediate_size: Intermediate size of the experts
        params_dtype: Data type for the parameters.
        reduce_results: Whether to all all_reduce on the output of the layer
        renomalize: Whether to renormalize the logits in the fused_moe kernel
        quant_config: Quantization configure.
    """

    def __init__(
        self,
        num_experts: int,  # Global number of experts
        top_k: int,
        hidden_size: int,
        intermediate_size: int,
        params_dtype: Optional[torch.dtype] = None,
        reduce_results: bool = False,
        renormalize: bool = True,
        use_grouped_topk: bool = False,
        num_expert_group: Optional[int] = None,
        topk_group: Optional[int] = None,
        quant_config: Optional[QuantizationConfig] = None,
        tp_size: Optional[int] = None,
        ep_size: Optional[int] = None,
        prefix: str = "",
        custom_routing_function: Optional[Callable] = None,
        scoring_func: str = "softmax",
        e_score_correction_bias: Optional[torch.Tensor] = None,
        activation: str = "silu",
    ):
        super().__init__()

        if params_dtype is None:
            params_dtype = torch.get_default_dtype()

        self.tp_size = (tp_size if tp_size is not None else
                        get_tensor_model_parallel_world_size())
        if envs.VLLM_TEST_ENABLE_EP:
            self.ep_size = self.tp_size
            self.tp_size = 1
        else:
            self.ep_size = 1
        self.top_k = top_k
        self.global_num_experts = num_experts
        self.local_num_experts = self.global_num_experts // self.ep_size
        assert intermediate_size % self.tp_size == 0
        self.intermediate_size_per_partition = intermediate_size // self.tp_size
        self.reduce_results = reduce_results
        self.renormalize = renormalize
        self.use_grouped_topk = use_grouped_topk
        if self.use_grouped_topk:
            assert num_expert_group is not None and topk_group is not None
        self.num_expert_group = num_expert_group
        self.topk_group = topk_group
        self.custom_routing_function = custom_routing_function
        self.scoring_func = scoring_func
        self.e_score_correction_bias = e_score_correction_bias
        self.activation = activation
        self.expert_map = None

        if self.ep_size > 1:
            # Create a tensor of size num_experts filled with -1
            self.expert_map = torch.full((self.global_num_experts, ),
                                         -1,
                                         dtype=torch.int32)
            # Create a expert map for the local experts
            ep_rank = get_tensor_model_parallel_rank()
            if ep_rank < (self.ep_size - 1):
                # Each non-last rank gets local_num_experts experts.
                self.expert_map[ep_rank * self.local_num_experts:
                                (ep_rank + 1) * self.local_num_experts] = \
                    torch.arange(0, self.local_num_experts, dtype=torch.int32)
            else:
                # All remaining experts are assigned to the last rank.
                self.local_num_experts = (self.global_num_experts -
                                          ep_rank * self.local_num_experts)
                self.expert_map[-self.local_num_experts:] = \
                    torch.arange(0, self.local_num_experts, dtype=torch.int32)

        if self.scoring_func != "softmax" and not self.use_grouped_topk:
            raise ValueError("Only softmax scoring function is supported for "
                             "non-grouped topk.")

        # Note: get_quant_method will look at the layer's local_num_experts
        # for heuristic purposes, so it must be initialized first.
        if quant_config is None:
            self.quant_method: Optional[QuantizeMethodBase] = (
                UnquantizedFusedMoEMethod())
        else:
            self.quant_method = quant_config.get_quant_method(self, prefix)
        assert self.quant_method is not None

        moe_quant_params = {
            "num_experts": self.local_num_experts,
            "hidden_size": hidden_size,
            "intermediate_size_per_partition":
            self.intermediate_size_per_partition,
            "params_dtype": params_dtype,
            "weight_loader": self.weight_loader,
        }
        # need full intermediate size pre-sharding for WNA16 act order
        if (self.quant_method.__class__.__name__
                in ("GPTQMarlinMoEMethod", "CompressedTensorsWNA16MoEMethod")):
            moe_quant_params["intermediate_size_full"] = intermediate_size

        self.quant_method.create_weights(layer=self, **moe_quant_params)

    def _load_per_tensor_weight_scale(self, shard_id: str,
                                      param: torch.nn.Parameter,
                                      loaded_weight: torch.Tensor,
                                      expert_id: int):
        param_data = param.data
        # for per tensor weight quantization
        if shard_id in ("w1", "w3"):
            # We have to keep the weight scales of w1 and w3 because
            # we need to re-quantize w1/w3 weights after weight loading.
            idx = 0 if shard_id == "w1" else 1
            param_data[expert_id][idx] = loaded_weight
        # If we are in the row parallel case (down_proj)
        elif shard_id == "w2":
            param_data[expert_id] = loaded_weight

    def _load_model_weight_or_group_weight_scale(self,
                                                 shard_dim: int,
                                                 expert_data: torch.Tensor,
                                                 shard_id: str,
                                                 loaded_weight: torch.Tensor,
                                                 tp_rank: int,
                                                 load_full_w2: bool = False):
        """
        Load grouped weight scales for group quantization or model weights
            :param shard_dim: dimension to shard
            :param expert_data: parameter for a particular expert
            :param shard_id: either w1, w2, or w3
            :param loaded_weight: checkpoint weight to load into the param
            :param tp_rank: tensor parallel rank
            :param load_full_w2: whether or not the w2 loaded should be sharded.
        """
        if shard_id == "w2":
            # In the case where we have actorder/g_idx, we do not partition the
            # w2 scales, as indicated by `load_full` argument, for all tp cases
            self._load_w2(shard_dim=shard_dim,
                          loaded_weight=loaded_weight,
                          expert_data=expert_data,
                          tp_rank=tp_rank,
                          load_full=load_full_w2)
        elif shard_id in ("w1", "w3"):
            self._load_w13(shard_id=shard_id,
                           shard_dim=shard_dim,
                           loaded_weight=loaded_weight,
                           expert_data=expert_data,
                           tp_rank=tp_rank)

    def _load_per_channel_weight_scale(self, expert_data: torch.Tensor,
                                       shard_dim: int, shard_id: str,
                                       loaded_weight: torch.Tensor,
                                       tp_rank: int):
        # for per channel weight quantization
        if shard_id == "w2":
            expert_data.copy_(loaded_weight)
        elif shard_id in ("w1", "w3"):
            self._load_w13(shard_id=shard_id,
                           shard_dim=shard_dim,
                           loaded_weight=loaded_weight,
                           expert_data=expert_data,
                           tp_rank=tp_rank)

    def _load_w13(self, expert_data: torch.Tensor, shard_dim: int,
                  shard_id: str, loaded_weight: torch.Tensor, tp_rank: int):

        # Index the loaded weight for tp sharding.
        # gate_up_proj: "MergedColumnParallel", so tp sharding on output_dim
        shard_size = expert_data.shape[shard_dim] // 2
        loaded_weight = loaded_weight.narrow(shard_dim, shard_size * tp_rank,
                                             shard_size)
        # Narrow parameter and load.
        # w1, gate_proj: Load into first logical weight of w13.
        if shard_id == "w1":
            expert_data = expert_data.narrow(shard_dim, 0, shard_size)
        # w3, up_proj: Load into second logical weight of w13.
        else:
            assert shard_id == "w3"
            expert_data = expert_data.narrow(shard_dim, shard_size, shard_size)
        expert_data.copy_(loaded_weight)

    def _load_w2(self,
                 expert_data: torch.Tensor,
                 shard_dim: int,
                 loaded_weight: torch.Tensor,
                 tp_rank: int,
                 load_full: bool = False):

        # Index the loaded weight for tp sharding.
        # down_proj: "RowParallel" so tp sharding on input_dim
        # Narrow parameter and load.
        shard_size = expert_data.shape[shard_dim]
        if not load_full:
            loaded_weight = loaded_weight.narrow(shard_dim,
                                                 shard_size * tp_rank,
                                                 shard_size)
        # w2, down_proj: Load into only logical weight of w2.
        expert_data.copy_(loaded_weight)

    def _load_single_value(self, param: torch.nn.Parameter,
                           loaded_weight: torch.Tensor, expert_id: int):
        param_data = param.data

        # Input scales can be loaded directly and should be equal.
        param_data[expert_id] = loaded_weight

    def _load_g_idx(self, shard_id: str, expert_data: torch.Tensor,
                    shard_dim: int, loaded_weight: torch.Tensor, tp_rank: int):

        if shard_id == "w2":
            self._load_w2(shard_dim=shard_dim,
                          loaded_weight=loaded_weight,
                          expert_data=expert_data,
                          tp_rank=tp_rank)
        else:
            assert shard_id in ("w1", "w3")
            expert_data.copy_(loaded_weight)

    def _map_global_expert_id_to_local_expert_id(self, expert_id: int) -> int:
        if self.expert_map is None:
            return expert_id
        return self.expert_map[expert_id].item()

    def weight_loader(self, param: torch.nn.Parameter,
                      loaded_weight: torch.Tensor, weight_name: str,
                      shard_id: str, expert_id: int) -> None:

        expert_id = self._map_global_expert_id_to_local_expert_id(expert_id)
        if expert_id == -1:
            return

        # TP rank is set to 0 if EP is enabled
        tp_rank = 0 if self.ep_size > 1 else get_tensor_model_parallel_rank()

        # compressed-tensors checkpoints with packed weights are stored flipped
        # TODO (mgoin): check self.quant_method.quant_config.quant_format
        # against known CompressionFormat enum values that have this quality
        loaded_weight = loaded_weight.t().contiguous() if (
            self.quant_method.__class__.__name__
            == "CompressedTensorsWNA16MoEMethod") else loaded_weight

        if shard_id not in ("w1", "w2", "w3"):
            raise ValueError(f"shard_id must be ['w1','w2','w3'] but "
                             f"got {shard_id}.")

        WEIGHT_SCALE_SUPPORTED = [
            e.value for e in FusedMoeWeightScaleSupported
        ]
        # Fetch the dim to shard the parameter/loaded weight
        # based on the shard id. This will be whatever
        # dimension intermediate_size_per_partition is used.
        SHARD_ID_TO_SHARDED_DIM = {"w1": 0, "w2": 1, "w3": 0}

        is_gguf_weight = getattr(param, "is_gguf_weight", False)
        is_gguf_weight_type = getattr(param, "is_gguf_weight_type", False)
        if is_gguf_weight_type:
            param.weight_type = loaded_weight.item()
            param.data.copy_(loaded_weight)
            return

        # is_transposed: if the dim to shard the weight
        # should be flipped. Required by GPTQ, compressed-tensors
        # should be whatever dimension intermediate_size_per_partition is
        is_transposed = getattr(param, "is_transposed", False)
        shard_dim = SHARD_ID_TO_SHARDED_DIM[shard_id]
        if is_transposed:
            shard_dim = int(not shard_dim)

        full_load = len(loaded_weight.shape) == 3
        if full_load:
            shard_dim += 1

        # Materialize GGUF UninitializedParameter
        if is_gguf_weight and isinstance(param, UninitializedParameter):
            final_shape = list(loaded_weight.shape)
            if shard_id in ["w1", "w3"]:
                final_shape[1] *= 2
            final_shape[shard_dim] = final_shape[
                shard_dim] // get_tensor_model_parallel_world_size()
            param.materialize(final_shape, dtype=loaded_weight.dtype)

        expert_data = param.data if full_load else param.data[expert_id]
        # Case input scale: input_scale loading is only supported for fp8
        if "input_scale" in weight_name:
            # this is needed for compressed-tensors only
            loaded_weight = loaded_weight.to(param.data.device)

            if param.data[expert_id] != 1 and (param.data[expert_id] -
                                               loaded_weight).abs() > 1e-5:
                raise ValueError(
                    "input_scales of w1 and w3 of a layer "
                    f"must be equal. But got {param.data[expert_id]} "
                    f"vs. {loaded_weight}")

            self._load_single_value(param=param,
                                    loaded_weight=loaded_weight,
                                    expert_id=expert_id)
            return

        # Case g_idx
        if "g_idx" in weight_name:
            self._load_g_idx(shard_dim=0,
                             shard_id=shard_id,
                             loaded_weight=loaded_weight,
                             expert_data=expert_data,
                             tp_rank=tp_rank)
            return

        # Case weight scales and zero_points
        if ("scale" in weight_name or "zero" in weight_name):
            # load the weight scales and zp based on the quantization scheme
            # supported weight scales/zp can be found in
            # FusedMoeWeightScaleSupported
            # TODO @dsikka: once hardened, refactor to use vLLM Parameters
            # specific to each case
            quant_method = getattr(param, "quant_method", None)
            if quant_method == FusedMoeWeightScaleSupported.CHANNEL.value:
                self._load_per_channel_weight_scale(
                    shard_id=shard_id,
                    shard_dim=shard_dim,
                    loaded_weight=loaded_weight,
                    expert_data=expert_data,
                    tp_rank=tp_rank)
            elif quant_method in [
                    FusedMoeWeightScaleSupported.GROUP.value,
                    FusedMoeWeightScaleSupported.BLOCK.value,
            ]:
                self._load_model_weight_or_group_weight_scale(
                    shard_id=shard_id,
                    shard_dim=shard_dim,
                    loaded_weight=loaded_weight,
                    expert_data=expert_data,
                    tp_rank=tp_rank,
                    load_full_w2=getattr(param, "load_full_w2", False))
            elif quant_method == FusedMoeWeightScaleSupported.TENSOR.value:
                self._load_per_tensor_weight_scale(shard_id=shard_id,
                                                   param=param,
                                                   loaded_weight=loaded_weight,
                                                   expert_id=expert_id)
            else:
                raise ValueError(
                    f"quant method must be one of {WEIGHT_SCALE_SUPPORTED}")
            return

        # Case weight_shape
        if "weight_shape" in weight_name:
            # only required by compressed-tensors
            self._load_single_value(param=param,
                                    loaded_weight=loaded_weight,
                                    expert_id=expert_id)
            return

        # Case model weights
        if "weight" in weight_name:
            self._load_model_weight_or_group_weight_scale(
                shard_id=shard_id,
                shard_dim=shard_dim,
                loaded_weight=loaded_weight,
                expert_data=expert_data,
                tp_rank=tp_rank)
            return

    @staticmethod
    def select_experts(hidden_states: torch.Tensor,
                       router_logits: torch.Tensor,
                       top_k: int,
                       use_grouped_topk: bool,
                       renormalize: bool,
                       topk_group: Optional[int] = None,
                       num_expert_group: Optional[int] = None,
                       custom_routing_function: Optional[Callable] = None,
                       scoring_func: str = "softmax",
                       e_score_correction_bias: Optional[torch.Tensor] = None):
        from vllm.model_executor.layers.fused_moe.fused_moe import (
            fused_topk, grouped_topk)

        # DeekSeekv2 uses grouped_top_k
        if use_grouped_topk:
            assert topk_group is not None
            assert num_expert_group is not None
            topk_weights, topk_ids = grouped_topk(
                hidden_states=hidden_states,
                gating_output=router_logits,
                topk=top_k,
                renormalize=renormalize,
                num_expert_group=num_expert_group,
                topk_group=topk_group,
                scoring_func=scoring_func,
                e_score_correction_bias=e_score_correction_bias)
        elif custom_routing_function is None:
            topk_weights, topk_ids = fused_topk(hidden_states=hidden_states,
                                                gating_output=router_logits,
                                                topk=top_k,
                                                renormalize=renormalize)
        else:
            topk_weights, topk_ids = custom_routing_function(
                hidden_states=hidden_states,
                gating_output=router_logits,
                topk=top_k,
                renormalize=renormalize)

        return topk_weights, topk_ids

    def forward(self, hidden_states: torch.Tensor,
                router_logits: torch.Tensor):
        assert self.quant_method is not None

        # Matrix multiply.
        final_hidden_states = self.quant_method.apply(
            layer=self,
            x=hidden_states,
            router_logits=router_logits,
            top_k=self.top_k,
            renormalize=self.renormalize,
            use_grouped_topk=self.use_grouped_topk,
            global_num_experts=self.global_num_experts,
            expert_map=self.expert_map,
            topk_group=self.topk_group,
            num_expert_group=self.num_expert_group,
            custom_routing_function=self.custom_routing_function,
            scoring_func=self.scoring_func,
            e_score_correction_bias=self.e_score_correction_bias,
            activation=self.activation,
        )

        if self.reduce_results and (self.tp_size > 1 or self.ep_size > 1):
            # Default set to False. (May have to add shared expert outputs.)
            final_hidden_states = tensor_model_parallel_all_reduce(
                final_hidden_states)

        return final_hidden_states

    @classmethod
    def make_expert_params_mapping(
            cls, ckpt_gate_proj_name: str, ckpt_down_proj_name: str,
            ckpt_up_proj_name: str,
            num_experts: int) -> List[Tuple[str, str, int, str]]:

        return [
            # (param_name, weight_name, expert_id, shard_id)
            ("experts.w13_" if weight_name
             in [ckpt_gate_proj_name, ckpt_up_proj_name] else "experts.w2_",
             f"experts.{expert_id}.{weight_name}.", expert_id, shard_id)
            for expert_id in range(num_experts) for shard_id, weight_name in [
                ("w1", ckpt_gate_proj_name),
                ("w2", ckpt_down_proj_name),
                ("w3", ckpt_up_proj_name),
            ]
        ]

    def _load_fp8_scale(self, param: torch.nn.Parameter,
                        loaded_weight: torch.Tensor, weight_name: str,
                        shard_id: str, expert_id: int) -> None:
        param_data = param.data

        # Input scales can be loaded directly and should be equal.
        if "input_scale" in weight_name:
            if param_data[expert_id] != 1 and (param_data[expert_id] -
                                               loaded_weight).abs() > 1e-5:
                raise ValueError(
                    "input_scales of w1 and w3 of a layer "
                    f"must be equal. But got {param_data[expert_id]} "
                    f"vs. {loaded_weight}")
            param_data[expert_id] = loaded_weight
        # Weight scales
        elif "weight_scale" in weight_name:
            # If we are in merged column case (gate_up_proj)
            if shard_id in ("w1", "w3"):
                # We have to keep the weight scales of w1 and w3 because
                # we need to re-quantize w1/w3 weights after weight loading.
                idx = 0 if shard_id == "w1" else 1
                param_data[expert_id][idx] = loaded_weight
            # If we are in the row parallel case (down_proj)
            else:
                param_data[expert_id] = loaded_weight

    def extra_repr(self) -> str:

        s = (
            f"global_num_experts={self.global_num_experts}, "
            f"local_num_experts={self.local_num_experts}, "
            f"top_k={self.top_k}, "
            f"intermediate_size_per_partition={self.intermediate_size_per_partition}, "  # noqa: E501
            f"tp_size={self.tp_size},\n"
            f"ep_size={self.ep_size}, "
            f"reduce_results={self.reduce_results}, "
            f"renormalize={self.renormalize}, "
            f"use_grouped_topk={self.use_grouped_topk}")

        if self.use_grouped_topk:
            s += f", num_expert_group={self.num_expert_group}, topk_group={self.topk_group}"  # noqa: E501

        s += f", scoring_func='{self.scoring_func}', activation='{self.activation}'"  # noqa: E501

        return s<|MERGE_RESOLUTION|>--- conflicted
+++ resolved
@@ -5,11 +5,8 @@
 from typing import Callable, List, Optional, Tuple
 
 import torch
-<<<<<<< HEAD
 import torch.nn.functional as F
-=======
 from torch.nn.parameter import UninitializedParameter
->>>>>>> 848a6438
 
 import vllm.envs as envs
 from vllm.distributed import (get_tensor_model_parallel_rank,
