--- conflicted
+++ resolved
@@ -96,16 +96,10 @@
 
     def eplb_map_to_physical_and_record(
         topk_ids: torch.Tensor,
-<<<<<<< HEAD
         _expert_load_view: torch.Tensor,
         _logical_to_physical_map: torch.Tensor,
         _logical_replica_count: torch.Tensor,
         _indices_type: torch.dtype | None,
-=======
-        expert_load_view: torch.Tensor,
-        logical_to_physical_map: torch.Tensor,
-        logical_replica_count: torch.Tensor,
->>>>>>> 3168285f
     ) -> torch.Tensor:
         # CPU fallback: no EPLB so just return as is
         return topk_ids
@@ -2009,21 +2003,6 @@
                 assert isinstance(final_hidden_states, tuple)
                 final_hidden_states, zero_expert_result = final_hidden_states
 
-<<<<<<< HEAD
-=======
-            def combine_output(states: torch.Tensor) -> torch.Tensor:
-                if do_naive_dispatch_combine:
-                    states = get_ep_group().combine(states, self.is_sequence_parallel)
-
-                if self.pcp_size > 1:
-                    states = get_pcp_group().reduce_scatter(
-                        states,
-                        dim=0,
-                    )
-
-                return states
-
->>>>>>> 3168285f
             if self.shared_experts is not None:
                 return (
                     final_hidden_states[0],
