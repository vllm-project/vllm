# SPDX-License-Identifier: Apache-2.0
# SPDX-FileCopyrightText: Copyright contributors to the vLLM project

from abc import abstractmethod
from collections.abc import Iterable
from contextlib import nullcontext
from enum import Enum
from typing import Callable, Literal, Optional, Union, get_args, overload

import torch
import torch.nn.functional as F
from torch.nn.parameter import UninitializedParameter

import vllm.envs as envs
from vllm.config import get_current_vllm_config
from vllm.config.parallel import ExpertPlacementStrategy
from vllm.distributed import (
    get_dp_group,
    get_ep_group,
    get_tensor_model_parallel_world_size,
    tensor_model_parallel_all_reduce,
)
from vllm.distributed.eplb.eplb_state import EplbState
from vllm.forward_context import ForwardContext, get_forward_context
from vllm.logger import init_logger
from vllm.model_executor.custom_op import CustomOp
from vllm.model_executor.layers.fused_moe.config import (
    FUSED_MOE_UNQUANTIZED_CONFIG,
    FusedMoEConfig,
    FusedMoEParallelConfig,
    FusedMoEQuantConfig,
    biased_moe_quant_config,
)
from vllm.model_executor.layers.fused_moe.fused_moe import zero_experts_compute_triton
from vllm.model_executor.layers.fused_moe.modular_kernel import (
    FusedMoEActivationFormat,
    FusedMoEModularKernel,
    FusedMoEPermuteExpertsUnpermute,
    FusedMoEPrepareAndFinalize,
)
from vllm.model_executor.layers.fused_moe.rocm_aiter_fused_moe import (
    is_rocm_aiter_moe_enabled,
)
from vllm.model_executor.layers.fused_moe.routing_simulator import RoutingSimulator
from vllm.model_executor.layers.quantization.base_config import (
    QuantizationConfig,
    QuantizeMethodBase,
)
from vllm.model_executor.utils import set_weight_attrs
from vllm.platforms import current_platform
from vllm.platforms.interface import CpuArchEnum
<<<<<<< HEAD
from vllm.utils import (cdiv, direct_register_custom_op, has_deep_ep, has_mori,
                        has_pplx, round_up)
=======
from vllm.utils import cdiv, direct_register_custom_op, has_deep_ep, has_pplx, round_up
>>>>>>> f509a208
from vllm.utils.flashinfer import has_flashinfer_cutlass_fused_moe
from vllm.v1.worker.ubatching import dbo_current_ubatch_id

if current_platform.is_cuda_alike():
    from .fused_batched_moe import BatchedTritonExperts
    from .fused_moe import TritonExperts, eplb_map_to_physical_and_record, fused_experts

    if has_pplx():
        from .pplx_prepare_finalize import (
            PplxPrepareAndFinalize,
            pplx_hidden_dim_scale_bytes,
        )
    if has_deep_ep():
        from .deepep_ht_prepare_finalize import DeepEPHTPrepareAndFinalize
<<<<<<< HEAD
        from .deepep_ll_prepare_finalize import (DEEPEP_QUANT_BLOCK_SHAPE,
                                                 DeepEPLLPrepareAndFinalize)
    if has_mori():
        from .mori_prepare_finalize import MoriPrepareAndFinalize
=======
        from .deepep_ll_prepare_finalize import (
            DEEPEP_QUANT_BLOCK_SHAPE,
            DeepEPLLPrepareAndFinalize,
        )
>>>>>>> f509a208
else:
    fused_experts = None  # type: ignore
    FusedMoEPermuteExpertsUnpermute = None  # type: ignore
    FusedMoEPrepareAndFinalize = None  # type: ignore

    def _eplb_map_to_physical_and_record(
        topk_ids: torch.Tensor,
        expert_load_view: torch.Tensor,
        logical_to_physical_map: torch.Tensor,
        logical_replica_count: torch.Tensor,
        indices_type: Optional[torch.dtype],
    ) -> torch.Tensor:
        # CPU fallback: no EPLB so just return as is
        return topk_ids

    eplb_map_to_physical_and_record = _eplb_map_to_physical_and_record

if is_rocm_aiter_moe_enabled():
    from vllm.model_executor.layers.fused_moe.rocm_aiter_fused_moe import (  # noqa: E501
<<<<<<< HEAD
        rocm_aiter_grouped_topk)
    grouped_topk_impl = rocm_aiter_grouped_topk
=======
        rocm_aiter_grouped_topk as grouped_topk,
    )
>>>>>>> f509a208
else:
    from vllm.model_executor.layers.fused_moe.fused_moe import grouped_topk
    grouped_topk_impl = grouped_topk

if current_platform.is_tpu():
    from .moe_pallas import fused_moe as fused_moe_pallas
else:
    fused_moe_pallas = None  # type: ignore

logger = init_logger(__name__)


class FusedMoeWeightScaleSupported(Enum):
    TENSOR = "tensor"
    CHANNEL = "channel"
    GROUP = "group"
    BLOCK = "block"


class FusedMoEMethodBase(QuantizeMethodBase):
    def __init__(self, moe: FusedMoEConfig):
        super().__init__()
        self.moe = moe
        self.moe_quant_config: Optional[FusedMoEQuantConfig] = None
        self.fused_experts: Optional[FusedMoEModularKernel] = None
        self.topk_indices_dtype = None

    @abstractmethod
    def create_weights(
        self,
        layer: torch.nn.Module,
        num_experts: int,
        hidden_size: int,
        intermediate_size_per_partition: int,
        params_dtype: torch.dtype,
        **extra_weight_attrs,
    ):
        raise NotImplementedError

    def uses_weight_scale_2_pattern(self) -> bool:
        """
        Returns True if this quantization method uses 'weight_scale_2' pattern
        for per-tensor weight scales (e.g., FP4 variants), False otherwise.

        This method should be overridden by subclasses that use the
        'weight_scale_2' pattern instead of the standard 'weight_scale' pattern.
        """
        return False

    @staticmethod
    def _maybe_make_prepare_finalize(
        moe: FusedMoEConfig,
        quant_config: Optional[FusedMoEQuantConfig],
    ) -> Optional[FusedMoEPrepareAndFinalize]:
        all2all_manager = get_ep_group().device_communicator.all2all_manager
        assert all2all_manager is not None

        prepare_finalize: Optional[FusedMoEPrepareAndFinalize] = None

        # TODO: could allow this now
        assert not moe.use_flashinfer_cutlass_kernels, "Must be created in modelopt.py"

        if moe.use_pplx_kernels:
            assert quant_config is not None

            hidden_dim_bytes, hidden_scale_bytes = pplx_hidden_dim_scale_bytes(
                moe.max_num_tokens,
                moe.hidden_dim,
                moe.in_dtype,
                quant_config.quant_dtype,
                per_act_token_quant=quant_config.per_act_token_quant,
                block_shape=quant_config.block_shape,
            )

            all_to_all_args = dict(
                max_num_tokens=moe.max_num_tokens,
                num_experts=moe.num_experts,
                experts_per_token=moe.experts_per_token,  # topk
                rank=all2all_manager.rank,
                world_size=all2all_manager.world_size,
                # dp_size actually means tp_size, bug in pplx kernels
                dp_size=all2all_manager.tp_group.world_size,
                hidden_dim=moe.hidden_dim,
                hidden_dim_bytes=hidden_dim_bytes,
                hidden_dim_scale_bytes=hidden_scale_bytes,
            )

            num_dispatchers = (
                all2all_manager.world_size // all2all_manager.tp_group.world_size
            )

            # Intranode pplx a2a takes a group name while internode does not.
            if not all2all_manager.internode:
                all_to_all_args["group_name"] = all2all_manager.cpu_group.group_name

            handle = all2all_manager.get_handle(all_to_all_args)

            prepare_finalize = PplxPrepareAndFinalize(
                handle,
                max_num_tokens=moe.max_num_tokens,
                num_local_experts=moe.num_local_experts,
                num_dispatchers=num_dispatchers,
            )
        elif moe.use_deepep_ht_kernels:
            assert moe.dp_size == all2all_manager.dp_world_size

            all_to_all_args = dict()
            handle = all2all_manager.get_handle(all_to_all_args)
            prepare_finalize = DeepEPHTPrepareAndFinalize(
                handle,
                num_dispatchers=all2all_manager.world_size,
                dp_size=all2all_manager.dp_world_size,
                rank_expert_offset=all2all_manager.rank * moe.num_local_experts,
            )

        elif moe.use_deepep_ll_kernels:
            assert quant_config is not None
            all_to_all_args = dict(
                max_num_tokens_per_dp_rank=moe.max_num_tokens,
                token_hidden_size=moe.hidden_dim,
                num_ep_ranks=all2all_manager.world_size,
                num_global_experts=moe.num_experts,
                num_local_experts=moe.num_experts // all2all_manager.world_size,
            )
            handle = all2all_manager.get_handle(all_to_all_args)

            # Note: We may want to use FP8 dispatch just to reduce
            # data movement.
            use_fp8_dispatch = (
                quant_config.quant_dtype == current_platform.fp8_dtype()
                and quant_config.block_shape == DEEPEP_QUANT_BLOCK_SHAPE
            )

            prepare_finalize = DeepEPLLPrepareAndFinalize(
                handle,
                max_tokens_per_rank=moe.max_num_tokens,
                num_dispatchers=all2all_manager.world_size,
                use_fp8_dispatch=use_fp8_dispatch,
            )
        elif moe.use_mori_kernels:
            use_fp8_dispatch = (quant_config is not None
                                and quant_config.quant_dtype
                                == current_platform.fp8_dtype())
            scale_dim = 0
            scale_type_size = 0
            quant_dtype = None
            if use_fp8_dispatch:
                assert quant_config is not None
                temp = quant_config.scale_shape(
                    moe.max_num_tokens,
                    moe.hidden_dim,
                )
                if temp is not None:
                    scale_dim = temp[-1]
                scale_type_size = (torch.float32.itemsize
                                   )  # aiter quantization uses float32 scale
                quant_dtype = quant_config.quant_dtype

            all_to_all_args = dict(
                max_num_tokens=moe.max_num_tokens,
                num_local_experts=moe.num_local_experts,
                experts_per_token=moe.experts_per_token,
                hidden_dim=moe.hidden_dim,
                data_type=moe.in_dtype,
                quant_dtype=quant_dtype,
                scale_dim=scale_dim,
                scale_type_size=scale_type_size,
            )
            handle = all2all_manager.get_handle(all_to_all_args)

            prepare_finalize = MoriPrepareAndFinalize(
                handle,
                max_num_tokens=moe.max_num_tokens,
                num_local_experts=moe.num_local_experts,
                num_dispatchers=all2all_manager.world_size,
                use_fp8_dispatch=use_fp8_dispatch,
            )

        return prepare_finalize

    def maybe_make_prepare_finalize(self) -> Optional[FusedMoEPrepareAndFinalize]:
        if self.moe.moe_parallel_config.use_all2all_kernels:
            return FusedMoEMethodBase._maybe_make_prepare_finalize(
                self.moe, self.moe_quant_config
            )
        else:
            return None

    # Note: init_prepare_finalize should only be called by
    # prepare_communication_buffer_for_model.
    def init_prepare_finalize(self, layer: torch.nn.Module):
        assert self.moe is not None

        # We must get the quant config here so that the layer is
        # completely initialized, i.e. all weights loaded and post
        # processed.
        self.moe_quant_config = self.get_fused_moe_quant_config(layer)

        prepare_finalize = self.maybe_make_prepare_finalize()

        if prepare_finalize is not None:
            logger.debug(
                "%s for %s(%s)", prepare_finalize.__class__.__name__, self, id(self)
            )
            assert self.topk_indices_dtype is None
            assert self.fused_experts is None, (
                f"Attempt to override experts for {id(self)}!"
            )
            self.topk_indices_dtype = prepare_finalize.topk_indices_dtype()
            experts = self.select_gemm_impl(prepare_finalize, layer)
            self.fused_experts = FusedMoEModularKernel(
                prepare_finalize,
                experts,
                layer.shared_experts,
            )

    def select_gemm_impl(
        self,
        prepare_finalize: FusedMoEPrepareAndFinalize,
        layer: torch.nn.Module,
    ) -> FusedMoEPermuteExpertsUnpermute:
        # based on the all2all implementation, select the appropriate
        # gemm implementation
        raise NotImplementedError(
            f"{self.__class__.__name__} must select appropriate gemm "
            "implementation based on the prepare_finalize"
        )

    @abstractmethod
    def get_fused_moe_quant_config(
        self, layer: torch.nn.Module
    ) -> Optional[FusedMoEQuantConfig]:
        raise NotImplementedError

    @abstractmethod
    def apply(
        self,
        layer: torch.nn.Module,
        x: torch.Tensor,
        router_logits: torch.Tensor,
        top_k: int,
        renormalize: bool,
        use_grouped_topk: bool = False,
        topk_group: Optional[int] = None,
        num_expert_group: Optional[int] = None,
        global_num_experts: int = -1,
        expert_map: Optional[torch.Tensor] = None,
        custom_routing_function: Optional[Callable] = None,
        scoring_func: str = "softmax",
        routed_scaling_factor: float = 1.0,
        e_score_correction_bias: Optional[torch.Tensor] = None,
        apply_router_weight_on_input: bool = False,
        activation: str = "silu",
        enable_eplb: bool = False,
        expert_load_view: Optional[torch.Tensor] = None,
        logical_to_physical_map: Optional[torch.Tensor] = None,
        logical_replica_count: Optional[torch.Tensor] = None,
    ) -> Union[torch.Tensor, tuple[torch.Tensor, torch.Tensor]]:
        raise NotImplementedError


@CustomOp.register("unquantized_fused_moe")
class UnquantizedFusedMoEMethod(FusedMoEMethodBase, CustomOp):
    """MoE method without quantization."""

    def __init__(self, moe: FusedMoEConfig):
        super().__init__(moe)
        self.rocm_aiter_moe_enabled = is_rocm_aiter_moe_enabled()
        if self.rocm_aiter_moe_enabled:
            from .rocm_aiter_fused_moe import rocm_aiter_fused_experts

            self.rocm_aiter_fused_experts = rocm_aiter_fused_experts
        else:
            self.rocm_aiter_fused_experts = None  # type: ignore

        # FlashInfer CUTLASS MoE is only supported on Hopper and later GPUS
        self.flashinfer_cutlass_moe_enabled = (
            has_flashinfer_cutlass_fused_moe()
            and envs.VLLM_USE_FLASHINFER_MOE_FP16
            and self.moe.moe_parallel_config.use_ep
            and self.moe.moe_parallel_config.dp_size == 1
            and current_platform.get_device_capability()[0] >= 9
        )
        if self.flashinfer_cutlass_moe_enabled:
            logger.info_once(
                "Enabling FlashInfer CUTLASS MoE for UnquantizedFusedMoEMethod"
            )
            from functools import partial

            from .flashinfer_cutlass_moe import flashinfer_cutlass_moe

            self.flashinfer_cutlass_moe = partial(
                flashinfer_cutlass_moe,
                quant_config=FUSED_MOE_UNQUANTIZED_CONFIG,
                tp_rank=self.moe.moe_parallel_config.tp_rank,
                tp_size=self.moe.moe_parallel_config.tp_size,
                ep_rank=self.moe.moe_parallel_config.ep_rank,
                ep_size=self.moe.moe_parallel_config.ep_size,
            )
        else:
            if (
                self.moe.moe_parallel_config.use_ep
                and self.moe.moe_parallel_config.dp_size == 1
            ):
                logger.info_once(
                    "FlashInfer CUTLASS MoE is available for EP"
                    " but not enabled, consider setting"
                    " VLLM_USE_FLASHINFER_MOE_FP16=1 to enable it."
                )
            elif self.moe.moe_parallel_config.dp_size > 1:
                logger.info_once(
                    "FlashInfer CUTLASS MoE is currently not available for DP."
                )
            self.flashinfer_cutlass_moe = None  # type: ignore

    def maybe_make_prepare_finalize(self) -> Optional[FusedMoEPrepareAndFinalize]:
        if self.rocm_aiter_moe_enabled:
            return None
        else:
            return super().maybe_make_prepare_finalize()

    def select_gemm_impl(
        self,
        prepare_finalize: FusedMoEPrepareAndFinalize,
        layer: torch.nn.Module,
    ) -> FusedMoEPermuteExpertsUnpermute:
        assert self.moe_quant_config is not None
<<<<<<< HEAD
        if self.moe.use_mori_kernels and is_rocm_aiter_moe_enabled():
            from vllm.model_executor.layers.fused_moe import AiterExperts
            logger.debug("AiterExperts for Mori integration %s", self.moe)
            return AiterExperts(
                max_num_tokens=self.moe.max_num_tokens,
                quant_config=self.moe_quant_config,
            )
        elif (prepare_finalize.activation_format ==
              FusedMoEActivationFormat.BatchedExperts):
=======
        if (
            prepare_finalize.activation_format
            == FusedMoEActivationFormat.BatchedExperts
        ):
>>>>>>> f509a208
            logger.debug("BatchedTritonExperts %s", self.moe)
            return BatchedTritonExperts(
                max_num_tokens=self.moe.max_num_tokens,
                num_dispatchers=prepare_finalize.num_dispatchers(),
                quant_config=self.moe_quant_config,
            )
        else:
            logger.debug("TritonExperts %s", self.moe)
            return TritonExperts(self.moe_quant_config)

    def create_weights(
        self,
        layer: torch.nn.Module,
        num_experts: int,
        hidden_size: int,
        intermediate_size_per_partition: int,
        params_dtype: torch.dtype,
        **extra_weight_attrs,
    ):
        # Fused gate_up_proj (column parallel)
        w13_weight = torch.nn.Parameter(
            torch.empty(
                num_experts,
                2 * intermediate_size_per_partition,
                hidden_size,
                dtype=params_dtype,
            ),
            requires_grad=False,
        )
        layer.register_parameter("w13_weight", w13_weight)
        set_weight_attrs(w13_weight, extra_weight_attrs)
        if self.moe.has_bias:
            w13_bias = torch.nn.Parameter(
                torch.zeros(
                    num_experts, 2 * intermediate_size_per_partition, dtype=params_dtype
                ),
                requires_grad=False,
            )
            layer.register_parameter("w13_bias", w13_bias)
            set_weight_attrs(w13_bias, extra_weight_attrs)
        # down_proj (row parallel)
        w2_weight = torch.nn.Parameter(
            torch.empty(
                num_experts,
                hidden_size,
                intermediate_size_per_partition,
                dtype=params_dtype,
            ),
            requires_grad=False,
        )
        layer.register_parameter("w2_weight", w2_weight)
        set_weight_attrs(w2_weight, extra_weight_attrs)
        if self.moe.has_bias:
            w2_bias = torch.nn.Parameter(
                torch.zeros(num_experts, hidden_size, dtype=params_dtype),
                requires_grad=False,
            )
            layer.register_parameter("w2_bias", w2_bias)
            set_weight_attrs(w2_bias, extra_weight_attrs)

    def _maybe_pad_weight(self, weight: torch.Tensor) -> torch.Tensor:
        # Pad the weight tensor. This is an optimization on ROCm platform, which
        # can benefit from tensors located far enough from one another in memory
        if (
            envs.VLLM_ROCM_MOE_PADDING
            and current_platform.is_rocm()
            and weight.stride(-1) == 1
            and (weight.stride(-2) * weight.element_size()) % 512 == 0
        ):
            num_pad = 256 // weight.element_size()
            weight = F.pad(weight, (0, num_pad), "constant", 0)[..., :-num_pad]
            torch.cuda.empty_cache()

        return weight

    def process_weights_after_loading(self, layer: torch.nn.Module) -> None:
        super().process_weights_after_loading(layer)

        # Padding the weight for better performance on ROCm
        layer.w13_weight.data = self._maybe_pad_weight(layer.w13_weight.data)
        layer.w2_weight.data = self._maybe_pad_weight(layer.w2_weight.data)
        # Lazy import to avoid importing triton.
        from vllm.model_executor.layers.fused_moe.rocm_aiter_fused_moe import (
            shuffle_weights,
        )

        if self.rocm_aiter_moe_enabled:
            shuffled_w13, shuffled_w2 = shuffle_weights(
                layer.w13_weight.data, layer.w2_weight.data
            )

            layer.w13_weight.data = shuffled_w13
            layer.w2_weight.data = shuffled_w2

        if self.flashinfer_cutlass_moe_enabled:
            # Swap halves to arrange as [w3; w1] (kernel expectation)
            w1_w, w3_w = torch.chunk(layer.w13_weight.data, 2, dim=1)
            w13_weight_swapped = torch.cat([w3_w, w1_w], dim=1)
            layer.w13_weight.data = w13_weight_swapped.contiguous()

        if current_platform.is_xpu():
            import intel_extension_for_pytorch as ipex

            layer.ipex_fusion = ipex.llm.modules.GatedMLPMOE(
                layer.w13_weight,
                layer.w2_weight,
                use_prepack=True,
            )
        elif current_platform.is_cpu():
            from vllm.model_executor.layers.fused_moe import cpu_fused_moe

            if current_platform.get_cpu_architecture() == CpuArchEnum.X86:
                from vllm.model_executor.layers.utils import check_cpu_sgl_kernel

                dtype_w13 = layer.w13_weight.dtype
                _, n_w13, k_w13 = layer.w13_weight.size()
                dtype_w2 = layer.w2_weight.dtype
                _, n_w2, k_w2 = layer.w2_weight.size()
                if (
                    envs.VLLM_CPU_SGL_KERNEL
                    and check_cpu_sgl_kernel(n_w13, k_w13, dtype_w13)
                    and check_cpu_sgl_kernel(n_w2, k_w2, dtype_w2)
                ):
                    packed_w13_weight = torch.ops._C.convert_weight_packed(
                        layer.w13_weight
                    )
                    assert packed_w13_weight.size() == layer.w13_weight.size()
                    layer.w13_weight.copy_(packed_w13_weight)
                    del packed_w13_weight
                    packed_w2_weight = torch.ops._C.convert_weight_packed(
                        layer.w2_weight
                    )
                    assert packed_w2_weight.size() == layer.w2_weight.size()
                    layer.w2_weight.copy_(packed_w2_weight)
                    layer.cpu_fused_moe = cpu_fused_moe.SGLFusedMOE(layer)
                else:
                    layer.cpu_fused_moe = cpu_fused_moe.IPEXFusedMOE(layer)
            else:
                layer.cpu_fused_moe = cpu_fused_moe.CPUFusedMOE(layer)

    def apply(
        self,
        layer: torch.nn.Module,
        x: torch.Tensor,
        router_logits: torch.Tensor,
        top_k: int,
        renormalize: bool,
        use_grouped_topk: bool = False,
        topk_group: Optional[int] = None,
        num_expert_group: Optional[int] = None,
        global_num_experts: int = -1,
        expert_map: Optional[torch.Tensor] = None,
        custom_routing_function: Optional[Callable] = None,
        scoring_func: str = "softmax",
        routed_scaling_factor: float = 1.0,
        e_score_correction_bias: Optional[torch.Tensor] = None,
        apply_router_weight_on_input: bool = False,
        activation: str = "silu",
        enable_eplb: bool = False,
        expert_load_view: Optional[torch.Tensor] = None,
        logical_to_physical_map: Optional[torch.Tensor] = None,
        logical_replica_count: Optional[torch.Tensor] = None,
    ) -> Union[torch.Tensor, tuple[torch.Tensor, torch.Tensor]]:
        if enable_eplb:
            assert expert_load_view is not None
            assert logical_to_physical_map is not None
            assert logical_replica_count is not None
            assert isinstance(layer, FusedMoE)

        return self.forward(
            x=x,
            layer=layer,
            router_logits=router_logits,
            top_k=top_k,
            renormalize=renormalize,
            use_grouped_topk=use_grouped_topk,
            topk_group=topk_group,
            num_expert_group=num_expert_group,
            global_num_experts=global_num_experts,
            expert_map=expert_map,
            custom_routing_function=custom_routing_function,
            scoring_func=scoring_func,
            routed_scaling_factor=routed_scaling_factor,
            e_score_correction_bias=e_score_correction_bias,
            activation=activation,
            apply_router_weight_on_input=apply_router_weight_on_input,
            enable_eplb=enable_eplb,
            expert_load_view=expert_load_view,
            logical_to_physical_map=logical_to_physical_map,
            logical_replica_count=logical_replica_count,
        )

    def get_fused_moe_quant_config(
        self, layer: torch.nn.Module
    ) -> Optional[FusedMoEQuantConfig]:
        if self.moe.has_bias:
            return biased_moe_quant_config(
                layer.w13_bias,
                layer.w2_bias,
            )
        else:
            return FUSED_MOE_UNQUANTIZED_CONFIG

    def forward_cuda(
        self,
        layer: torch.nn.Module,
        x: torch.Tensor,
        use_grouped_topk: bool,
        top_k: int,
        router_logits: torch.Tensor,
        renormalize: bool,
        topk_group: Optional[int] = None,
        num_expert_group: Optional[int] = None,
        global_num_experts: int = -1,
        expert_map: Optional[torch.Tensor] = None,
        custom_routing_function: Optional[Callable] = None,
        scoring_func: str = "softmax",
        routed_scaling_factor: float = 1.0,
        e_score_correction_bias: Optional[torch.Tensor] = None,
        apply_router_weight_on_input: bool = False,
        activation: str = "silu",
        enable_eplb: bool = False,
        expert_load_view: Optional[torch.Tensor] = None,
        logical_to_physical_map: Optional[torch.Tensor] = None,
        logical_replica_count: Optional[torch.Tensor] = None,
    ) -> Union[torch.Tensor, tuple[torch.Tensor, torch.Tensor]]:
        zero_expert_num = getattr(layer, "zero_expert_num", 0)
        zero_expert_type = getattr(layer, "zero_expert_type", None)

        topk_weights, topk_ids, zero_expert_result = FusedMoE.select_experts(
            hidden_states=x,
            router_logits=router_logits,
            use_grouped_topk=use_grouped_topk,
            top_k=top_k,
            renormalize=renormalize,
            topk_group=topk_group,
            num_expert_group=num_expert_group,
            custom_routing_function=custom_routing_function,
            scoring_func=scoring_func,
            routed_scaling_factor=routed_scaling_factor,
            e_score_correction_bias=e_score_correction_bias,
            indices_type=self.topk_indices_dtype,
            enable_eplb=enable_eplb,
            expert_map=expert_map,
            expert_load_view=expert_load_view,
            logical_to_physical_map=logical_to_physical_map,
            logical_replica_count=logical_replica_count,
            global_num_experts=global_num_experts,
            zero_expert_num=zero_expert_num,
            zero_expert_type=zero_expert_type,
        )

        if self.rocm_aiter_moe_enabled:
            assert self.fused_experts is None
            result = self.rocm_aiter_fused_experts(
                hidden_states=x,
                w1=layer.w13_weight,
                w2=layer.w2_weight,
                topk_weights=topk_weights,
                topk_ids=topk_ids,
                expert_map=expert_map,
                activation=activation,
                apply_router_weight_on_input=apply_router_weight_on_input,
            )
        elif self.flashinfer_cutlass_moe_enabled:
            return self.flashinfer_cutlass_moe(
                hidden_states=x,
                w1=layer.w13_weight,
                w2=layer.w2_weight,
                topk_weights=topk_weights,
                topk_ids=topk_ids,
                activation=activation,
                apply_router_weight_on_input=apply_router_weight_on_input,
            )
        elif self.fused_experts is not None:
            if self.moe.has_bias:
                raise ValueError("FusedMoEModularKernel does not support bias.")
            result = self.fused_experts(
                hidden_states=x,
                w1=layer.w13_weight,
                w2=layer.w2_weight,
                topk_weights=topk_weights,
                topk_ids=topk_ids,
                inplace=True,
                activation=activation,
                apply_router_weight_on_input=apply_router_weight_on_input,
                global_num_experts=global_num_experts,
                expert_map=expert_map,
            )
        else:
            assert fused_experts is not None
            result = fused_experts(
                hidden_states=x,
                w1=layer.w13_weight,
                w2=layer.w2_weight,
                topk_weights=topk_weights,
                topk_ids=topk_ids,
                inplace=True,
                activation=activation,
                quant_config=self.moe_quant_config,
                apply_router_weight_on_input=apply_router_weight_on_input,
                global_num_experts=global_num_experts,
                expert_map=expert_map,
            )

        if zero_expert_num != 0 and zero_expert_type is not None:
            assert not isinstance(result, tuple), (
                "Shared + zero experts are mutually exclusive not yet supported"
            )
            return result, zero_expert_result
        else:
            return result

    def forward_cpu(
        self,
        layer: torch.nn.Module,
        x: torch.Tensor,
        use_grouped_topk: bool,
        top_k: int,
        router_logits: torch.Tensor,
        renormalize: bool,
        topk_group: Optional[int] = None,
        num_expert_group: Optional[int] = None,
        global_num_experts: int = -1,
        expert_map: Optional[torch.Tensor] = None,
        custom_routing_function: Optional[Callable] = None,
        scoring_func: str = "softmax",
        routed_scaling_factor: float = 1.0,
        e_score_correction_bias: Optional[torch.Tensor] = None,
        apply_router_weight_on_input: bool = False,
        activation: str = "silu",
        enable_eplb: bool = False,
        expert_load_view: Optional[torch.Tensor] = None,
        logical_to_physical_map: Optional[torch.Tensor] = None,
        logical_replica_count: Optional[torch.Tensor] = None,
    ) -> Union[torch.Tensor, tuple[torch.Tensor, torch.Tensor]]:
        if (
            enable_eplb is not False
            or expert_load_view is not None
            or logical_to_physical_map is not None
            or logical_replica_count is not None
        ):
            raise NotImplementedError("Expert load balancing is not supported for CPU.")
        return layer.cpu_fused_moe(
            layer,
            x,
            use_grouped_topk,
            top_k,
            router_logits,
            renormalize,
            topk_group,
            num_expert_group,
            global_num_experts,
            expert_map,
            custom_routing_function,
            scoring_func,
            routed_scaling_factor,
            e_score_correction_bias,
            apply_router_weight_on_input,
            activation,
        )

    def forward_xpu(
        self,
        layer: torch.nn.Module,
        x: torch.Tensor,
        use_grouped_topk: bool,
        top_k: int,
        router_logits: torch.Tensor,
        renormalize: bool,
        topk_group: Optional[int] = None,
        num_expert_group: Optional[int] = None,
        global_num_experts: int = -1,
        expert_map: Optional[torch.Tensor] = None,
        custom_routing_function: Optional[Callable] = None,
        scoring_func: str = "softmax",
        routed_scaling_factor: float = 1.0,
        e_score_correction_bias: Optional[torch.Tensor] = None,
        apply_router_weight_on_input: bool = False,
        activation: str = "silu",
        enable_eplb: bool = False,
        expert_load_view: Optional[torch.Tensor] = None,
        logical_to_physical_map: Optional[torch.Tensor] = None,
        logical_replica_count: Optional[torch.Tensor] = None,
    ) -> Union[torch.Tensor, tuple[torch.Tensor, torch.Tensor]]:
        if (
            enable_eplb is not False
            or expert_load_view is not None
            or logical_to_physical_map is not None
            or logical_replica_count is not None
        ):
            raise NotImplementedError("Expert load balancing is not supported for XPU.")
        assert custom_routing_function is None
        return layer.ipex_fusion(
            x,
            use_grouped_topk,
            top_k,
            router_logits,
            renormalize,
            topk_group,
            num_expert_group,
        )

    def forward_tpu(
        self,
        layer: torch.nn.Module,
        x: torch.Tensor,
        use_grouped_topk: bool,
        top_k: int,
        router_logits: torch.Tensor,
        renormalize: bool,
        topk_group: Optional[int] = None,
        num_expert_group: Optional[int] = None,
        global_num_experts: int = -1,
        expert_map: Optional[torch.Tensor] = None,
        custom_routing_function: Optional[Callable] = None,
        scoring_func: str = "softmax",
        routed_scaling_factor: float = 1.0,
        e_score_correction_bias: Optional[torch.Tensor] = None,
        apply_router_weight_on_input: bool = False,
        activation: str = "silu",
        enable_eplb: bool = False,
        expert_load_view: Optional[torch.Tensor] = None,
        logical_to_physical_map: Optional[torch.Tensor] = None,
        logical_replica_count: Optional[torch.Tensor] = None,
    ) -> Union[torch.Tensor, tuple[torch.Tensor, torch.Tensor]]:
        assert not use_grouped_topk
        assert num_expert_group is None
        assert topk_group is None
        assert custom_routing_function is None
        assert apply_router_weight_on_input is False
        if scoring_func != "softmax":
            raise NotImplementedError(
                "Only softmax scoring function is supported for TPU."
            )
        if e_score_correction_bias is not None:
            raise NotImplementedError(
                "Expert score correction bias is not supported for TPU."
            )
        assert activation == "silu", f"{activation} is not supported for TPU."
        assert routed_scaling_factor == 1.0, (
            f"routed_scaling_factor {routed_scaling_factor} is not supported for TPU."
        )
        if (
            enable_eplb is not False
            or expert_load_view is not None
            or logical_to_physical_map is not None
            or logical_replica_count is not None
        ):
            raise NotImplementedError("Expert load balancing is not supported for TPU.")
        return fused_moe_pallas(
            hidden_states=x,
            w1=layer.w13_weight,
            w2=layer.w2_weight,
            topk=top_k,
            gating_output=router_logits,
            global_num_experts=global_num_experts,
            expert_map=expert_map,
            renormalize=renormalize,
        )

    if current_platform.is_tpu():
        forward_native = forward_tpu
    elif current_platform.is_cpu():
        forward_native = forward_cpu
    elif current_platform.is_xpu():
        forward_native = forward_xpu
    else:
        forward_native = forward_cuda


def determine_expert_map(
    ep_size: int,
    ep_rank: int,
    global_num_experts: int,
    expert_placement_strategy: ExpertPlacementStrategy = "linear",
) -> tuple[int, Optional[torch.Tensor]]:
    """
    Calculates how many experts should be assigned to each rank for EP and
    creates a mapping from global to local expert index. Experts are
    distributed evenly across ranks. Any remaining are assigned to the
    last rank.

    Args:
        ep_size: The size of the expert parallel group
        ep_rank: The rank of the current process in the expert parallel
            group
        global_num_experts: The total number of experts in the model.
        expert_placement_strategy: The expert placement strategy.

    Returns:
        tuple[int, Optional[torch.Tensor]]: A tuple containing:
            - local_num_experts (int): The number of experts assigned
                to the current rank.
            - expert_map (Optional[torch.Tensor]): A tensor of shape
                (global_num_experts,) mapping from global to local index.
                Contains -1 for experts not assigned to the current rank.
                Returns None if ep_size is 1.
    """
    assert ep_size > 0
    if ep_size == 1:
        return (global_num_experts, None)

    # Distribute experts as evenly as possible to each rank.
    base_experts = global_num_experts // ep_size
    remainder = global_num_experts % ep_size
    local_num_experts = base_experts + 1 if ep_rank < remainder else base_experts

    # Create a tensor of size num_experts filled with -1
    expert_map = torch.full((global_num_experts,), -1, dtype=torch.int32)
    # Create an expert map for the local experts
    if expert_placement_strategy == "linear":
        start_idx = ep_rank * base_experts + min(ep_rank, remainder)
        expert_map[start_idx : start_idx + local_num_experts] = torch.arange(
            0, local_num_experts, dtype=torch.int32
        )
    elif expert_placement_strategy == "round_robin":
        local_log_experts = torch.arange(
            ep_rank, global_num_experts, ep_size, dtype=torch.int32
        )

        expert_map[local_log_experts] = torch.arange(
            0, local_num_experts, dtype=torch.int32
        )
    else:
        raise ValueError(
            "Unsupported expert placement strategy "
            f"'{expert_placement_strategy}', expected one of "
            f"{get_args(ExpertPlacementStrategy)}"
        )
    return (local_num_experts, expert_map)


def get_compressed_expert_map(expert_map: torch.Tensor) -> str:
    """
    Compresses the expert map by removing any -1 entries.

    Args:
        expert_map (torch.Tensor): A tensor of shape (global_num_experts,)
            mapping from global to local index. Contains -1 for experts not
            assigned to the current rank.

    Returns:
        str: A string mapping from local to global index.
            Using str to support hashing for logging once only.
    """
    global_indices = torch.where(expert_map != -1)[0]
    local_indices = expert_map[global_indices]
    return ", ".join(
        f"{local_index.item()}->{global_index.item()}"
        for local_index, global_index in zip(local_indices, global_indices)
    )


def maybe_roundup_hidden_size(
    hidden_size: int,
    act_dtype: torch.dtype,
    quant_config: Optional[QuantizationConfig],
    moe_parallel_config: FusedMoEParallelConfig,
) -> int:
    """
    Given layer hidden size and MoE configurations, round up hidden_size
    if necessary.

    Args:
        hidden_size: Layer hidden-size
        act_dtype: Data type of the layer activations.
        quant_config: Fused MoE quantization configuration.
        moe_parallel_config: Fused MoE parallelization strategy configuration.

    Return:
        Rounded up hidden_size if rounding up is required based on the configs.
        Original hidden size otherwise.
    """

    if moe_parallel_config.use_deepep_ht_kernels:
        hidden_size = DeepEPHTPrepareAndFinalize.maybe_roundup_layer_hidden_size(
            hidden_size, act_dtype
        )

    # we are padding globally so EP buffer allocation works
    if quant_config and quant_config.get_name() == "mxfp4":
        from vllm.model_executor.layers.quantization.mxfp4 import (
            Mxfp4Backend,
            get_mxfp4_backend,
        )

        current_mxfp4_backend = get_mxfp4_backend()
        if (
            current_mxfp4_backend == Mxfp4Backend.SM90_FI_MXFP4_BF16
            or current_mxfp4_backend == Mxfp4Backend.SM100_FI_MXFP4_MXFP8_CUTLASS
        ):
            hidden_size = round_up(hidden_size, 128)
        elif (
            current_platform.is_rocm()
            or current_mxfp4_backend == Mxfp4Backend.SM100_FI_MXFP4_MXFP8_TRTLLM
            or current_mxfp4_backend == Mxfp4Backend.SM100_FI_MXFP4_BF16
        ):
            hidden_size = round_up(hidden_size, 256)

    return hidden_size


@CustomOp.register("fused_moe")
class FusedMoE(CustomOp):
    """FusedMoE layer for MoE models.

    This layer contains both MergedColumnParallel weights (gate_up_proj /
    w13) and RowParallelLinear weights (down_proj/ w2).

    Note: Mixtral uses w1, w2, and w3 for gate, up, and down_proj. We
    copy that naming convention here and handle any remapping in the
    load_weights function in each model implementation.

    Args:
        num_experts: Number of experts in the model
        top_k: Number of experts selected for each token
        hidden_size: Input hidden state size of the transformer
        intermediate_size: Intermediate size of the experts
        params_dtype: Data type for the parameters.
        reduce_results: Whether to all all_reduce on the output of the layer
        renormalize: Whether to renormalize the logits in the fused_moe kernel
        quant_config: Quantization configure.
        enable_eplb: Whether to enable expert parallelism load balancer.
    """

    def __init__(
        self,
        num_experts: int,  # Global number of experts
        top_k: int,
        hidden_size: int,
        intermediate_size: int,
        params_dtype: Optional[torch.dtype] = None,
        reduce_results: bool = False,
        renormalize: bool = True,
        use_grouped_topk: bool = False,
        num_expert_group: Optional[int] = None,
        topk_group: Optional[int] = None,
        quant_config: Optional[QuantizationConfig] = None,
        tp_size: Optional[int] = None,
        ep_size: Optional[int] = None,
        dp_size: Optional[int] = None,
        prefix: str = "",
        custom_routing_function: Optional[Callable] = None,
        scoring_func: str = "softmax",
        routed_scaling_factor: float = 1.0,
        e_score_correction_bias: Optional[torch.Tensor] = None,
        apply_router_weight_on_input: bool = False,
        activation: str = "silu",
        enable_eplb: bool = False,
        num_redundant_experts: int = 0,
        has_bias: bool = False,
        is_sequence_parallel=False,
        zero_expert_num: Optional[int] = 0,
        zero_expert_type: Optional[str] = None,
        expert_mapping: Optional[list[tuple[str, str, int, str]]] = None,
    ):
        super().__init__()
        if params_dtype is None:
            params_dtype = torch.get_default_dtype()
        self.params_dtype = params_dtype

        vllm_config = get_current_vllm_config()

        # FIXME (varun): We should have a better way of inferring the activation
        # datatype. This works for now as the tensor datatype entering the MoE
        # operation is typically unquantized (i.e. float16/bfloat16).
        if vllm_config.model_config is not None:
            moe_in_dtype = vllm_config.model_config.dtype
        else:
            # TODO (bnell): This is a hack to get test_mixtral_moe to work
            # since model_config is not set in the pytest test.
            moe_in_dtype = params_dtype

        tp_size_ = (
            tp_size if tp_size is not None else get_tensor_model_parallel_world_size()
        )
        dp_size_ = dp_size if dp_size is not None else get_dp_group().world_size

        self.is_sequence_parallel = is_sequence_parallel
        self.sp_size = tp_size_ if is_sequence_parallel else 1

        self.moe_parallel_config: FusedMoEParallelConfig = FusedMoEParallelConfig.make(
            tp_size_=tp_size_,
            dp_size_=dp_size_,
            vllm_parallel_config=vllm_config.parallel_config,
        )

        self.global_num_experts = num_experts + num_redundant_experts
        self.zero_expert_num = zero_expert_num
        self.zero_expert_type = zero_expert_type

        # Expert mapping used in self.load_weights
        self.expert_mapping = expert_mapping

        # Round up hidden size if needed.
        hidden_size = maybe_roundup_hidden_size(
            hidden_size, moe_in_dtype, quant_config, self.moe_parallel_config
        )

        # For smuggling this layer into the fused moe custom op
        compilation_config = vllm_config.compilation_config
        if prefix in compilation_config.static_forward_context:
            raise ValueError("Duplicate layer name: {}".format(prefix))
        compilation_config.static_forward_context[prefix] = self
        self.layer_name = prefix

        self.enable_eplb = enable_eplb
        self.expert_load_view: Optional[torch.Tensor] = None
        self.logical_to_physical_map: Optional[torch.Tensor] = None
        self.logical_replica_count: Optional[torch.Tensor] = None

        # Determine expert maps
        if self.use_ep:
            if self.enable_eplb:
                assert self.global_num_experts % self.ep_size == 0, (
                    "EPLB currently only supports even distribution of "
                    "experts across ranks."
                )
            else:
                assert num_redundant_experts == 0, (
                    "Redundant experts are only supported with EPLB."
                )

            expert_placement_strategy = (
                vllm_config.parallel_config.expert_placement_strategy
            )
            if expert_placement_strategy == "round_robin":
                # TODO(Bruce): will support round robin expert placement with
                # EPLB enabled in the future.
                round_robin_supported = (
                    (num_expert_group is not None and num_expert_group > 1)
                    and num_redundant_experts == 0
                    and not self.enable_eplb
                )

                if not round_robin_supported:
                    logger.warning(
                        "Round-robin expert placement is only supported for "
                        "models with multiple expert groups and no redundant "
                        "experts. Falling back to linear expert placement."
                    )
                    expert_placement_strategy = "linear"

            self.expert_map: Optional[torch.Tensor]
            local_num_experts, expert_map = determine_expert_map(
                ep_size=self.ep_size,
                ep_rank=self.ep_rank,
                global_num_experts=self.global_num_experts,
                expert_placement_strategy=expert_placement_strategy,
            )
            self.local_num_experts = local_num_experts
            self.register_buffer("expert_map", expert_map)
            logger.info_once(
                "[EP Rank %s/%s] Expert parallelism is enabled. Expert "
                "placement strategy: %s. Local/global"
                " number of experts: %s/%s. Experts local to global index map:"
                " %s.",
                self.ep_rank,
                self.ep_size,
                expert_placement_strategy,
                self.local_num_experts,
                self.global_num_experts,
                get_compressed_expert_map(self.expert_map),
            )
        else:
            self.local_num_experts, self.expert_map = (self.global_num_experts, None)

        self.top_k = top_k

        assert intermediate_size % self.tp_size == 0
        self.hidden_size = hidden_size
        self.intermediate_size_per_partition = intermediate_size // self.tp_size
        self.reduce_results = reduce_results
        self.renormalize = renormalize
        self.use_grouped_topk = use_grouped_topk
        if self.use_grouped_topk:
            assert num_expert_group is not None and topk_group is not None
        self.num_expert_group = num_expert_group
        self.topk_group = topk_group
        self.custom_routing_function = custom_routing_function
        self.scoring_func = scoring_func
        self.routed_scaling_factor = routed_scaling_factor
        self.e_score_correction_bias = e_score_correction_bias
        self.apply_router_weight_on_input = apply_router_weight_on_input
        self.activation = activation

        if self.scoring_func != "softmax" and not self.use_grouped_topk:
            raise ValueError(
                "Only softmax scoring function is supported for non-grouped topk."
            )

        moe = FusedMoEConfig(
            num_experts=self.global_num_experts,
            experts_per_token=top_k,
            hidden_dim=hidden_size,
            num_local_experts=self.local_num_experts,
            moe_parallel_config=self.moe_parallel_config,
            in_dtype=moe_in_dtype,
            max_num_tokens=envs.VLLM_MOE_DP_CHUNK_SIZE,
            has_bias=has_bias,
        )
        self.moe_config = moe
        self.moe_quant_config: Optional[FusedMoEQuantConfig] = None
        self.quant_config = quant_config

        # Note: get_quant_method will look at the layer's local_num_experts
        # for heuristic purposes, so it must be initialized first.
        quant_method: Optional[QuantizeMethodBase] = None
        quant_method = (
            UnquantizedFusedMoEMethod(moe)
            if quant_config is None
            else quant_config.get_quant_method(self, prefix)
        )

        assert quant_method is not None
        assert isinstance(quant_method, FusedMoEMethodBase)
        self.quant_method = quant_method

        if self.enable_eplb:
            from vllm.model_executor.layers.quantization.fp8 import Fp8MoEMethod

            if not isinstance(quant_method, (Fp8MoEMethod, UnquantizedFusedMoEMethod)):
                # TODO: Add support for additional quantization methods.
                # The implementation for other quantization methods does not
                # contain essential differences, but the current quant API
                # design causes duplicated work when extending to new
                # quantization methods, so I'm leaving it for now.
                # If you plan to add support for more quantization methods,
                # please refer to the implementation in `Fp8MoEMethod`.
                raise NotImplementedError(
                    "EPLB is only supported for FP8 quantization for now."
                )

        moe_quant_params = {
            "num_experts": self.local_num_experts,
            "hidden_size": hidden_size,
            "intermediate_size_per_partition": self.intermediate_size_per_partition,
            "params_dtype": params_dtype,
            "weight_loader": self.weight_loader,
        }
        # need full intermediate size pre-sharding for WNA16 act order
        if self.quant_method.__class__.__name__ in (
            "GPTQMarlinMoEMethod",
            "CompressedTensorsWNA16MarlinMoEMethod",
            "CompressedTensorsWNA16MoEMethod",
        ):
            moe_quant_params["intermediate_size_full"] = intermediate_size

        self.quant_method.create_weights(layer=self, **moe_quant_params)

        # Chunked all2all staging tensor
        self.batched_hidden_states: Optional[torch.Tensor] = None
        self.batched_router_logits: Optional[torch.Tensor] = None

        # TODO(bnell): flashinfer uses non-batched format.
        # Does it really need a batched buffer?
<<<<<<< HEAD
        if (self.moe_parallel_config.use_pplx_kernels
                or self.moe_parallel_config.use_deepep_ll_kernels
                or self.moe_parallel_config.use_mori_kernels
                or self.moe_config.use_flashinfer_cutlass_kernels):
=======
        if (
            self.moe_parallel_config.use_pplx_kernels
            or self.moe_parallel_config.use_deepep_ll_kernels
            or self.moe_config.use_flashinfer_cutlass_kernels
        ):
>>>>>>> f509a208
            if vllm_config.parallel_config.enable_dbo:
                self.batched_hidden_states = torch.zeros(
                    (2, moe.max_num_tokens, self.hidden_size),
                    dtype=moe.in_dtype,
                    device=torch.cuda.current_device(),
                )

                # Note here we use `num_experts` which is logical expert count
                self.batched_router_logits = torch.zeros(
                    (2, moe.max_num_tokens, num_experts),
                    dtype=moe.in_dtype,
                    device=torch.cuda.current_device(),
                )
            else:
                self.batched_hidden_states = torch.zeros(
                    (moe.max_num_tokens, self.hidden_size),
                    dtype=moe.in_dtype,
                    device=torch.cuda.current_device(),
                )

                # Note here we use `num_experts` which is logical expert count
                self.batched_router_logits = torch.zeros(
                    (moe.max_num_tokens, num_experts),
                    dtype=moe.in_dtype,
                    device=torch.cuda.current_device(),
                )

    @property
    def shared_experts(self) -> Optional[torch.nn.Module]:
        return None

    @property
    def tp_size(self):
        return self.moe_parallel_config.tp_size

    @property
    def dp_size(self):
        return self.moe_parallel_config.dp_size

    @property
    def ep_size(self):
        return self.moe_parallel_config.ep_size

    @property
    def tp_rank(self):
        return self.moe_parallel_config.tp_rank

    @property
    def dp_rank(self):
        return self.moe_parallel_config.dp_rank

    @property
    def ep_rank(self):
        return self.moe_parallel_config.ep_rank

    @property
    def use_ep(self):
        return self.moe_parallel_config.use_ep

    @property
    def use_pplx_kernels(self):
        return self.moe_parallel_config.use_pplx_kernels

    @property
    def use_deepep_ht_kernels(self):
        return self.moe_parallel_config.use_deepep_ht_kernels

    @property
    def use_deepep_ll_kernels(self):
        return self.moe_parallel_config.use_deepep_ll_kernels

    @property
    def use_mori_kernels(self):
        return self.moe_parallel_config.use_mori_kernels

    @property
    def use_flashinfer_cutlass_kernels(self):
        return (
            self.moe_quant_config is not None
            and self.moe_quant_config.quant_dtype == "nvfp4"
            and self.moe_config.use_flashinfer_cutlass_kernels
        )

    def update_expert_map(self):
        # ep_size and ep_rank should already be updated
        assert self.expert_map is not None
        with self.expert_map.device:
            local_num_experts, expert_map = determine_expert_map(
                ep_size=self.ep_size,
                ep_rank=self.ep_rank,
                global_num_experts=self.global_num_experts,
            )
            self.local_num_experts = local_num_experts
            self.register_buffer("expert_map", expert_map)

    def _load_per_tensor_weight_scale(
        self,
        shard_id: str,
        param: torch.nn.Parameter,
        loaded_weight: torch.Tensor,
        expert_id: int,
    ):
        param_data = param.data
        # for per tensor weight quantization
        if shard_id in ("w1", "w3"):
            # We have to keep the weight scales of w1 and w3 because
            # we need to re-quantize w1/w3 weights after weight loading.
            idx = 0 if shard_id == "w1" else 1
            param_data[expert_id][idx] = loaded_weight
        # If we are in the row parallel case (down_proj)
        elif shard_id == "w2":
            param_data[expert_id] = loaded_weight

    def _load_combined_w13_weight_scale(
        self,
        shard_dim: int,
        loaded_weight: torch.Tensor,
        param: torch.Tensor,
        tp_rank: int,
    ):
        """
        Load w13 weight scales assuming that w1 weight scales and w3 weight
        scales are stored in the same loaded_weight tensor.
        """
        shard_size = param.shape[shard_dim]
        loaded_weight = loaded_weight.narrow(
            shard_dim, shard_size * tp_rank, shard_size
        )
        param.copy_(loaded_weight)

    def _load_model_weight_or_group_weight_scale(
        self,
        shard_dim: int,
        expert_data: torch.Tensor,
        shard_id: str,
        loaded_weight: torch.Tensor,
        tp_rank: int,
        load_full_w2: bool = False,
    ):
        """
        Load grouped weight scales for group quantization or model weights
            :param shard_dim: dimension to shard
            :param expert_data: parameter for a particular expert
            :param shard_id: either w1, w2, or w3
            :param loaded_weight: checkpoint weight to load into the param
            :param tp_rank: tensor parallel rank
            :param load_full_w2: whether or not the w2 loaded should be sharded.
        """
        if shard_id == "w2":
            # In the case where we have actorder/g_idx, we do not partition the
            # w2 scales, as indicated by `load_full` argument, for all tp cases
            self._load_w2(
                shard_dim=shard_dim,
                loaded_weight=loaded_weight,
                expert_data=expert_data,
                tp_rank=tp_rank,
                load_full=load_full_w2,
            )
        elif shard_id in ("w1", "w3"):
            self._load_w13(
                shard_id=shard_id,
                shard_dim=shard_dim,
                loaded_weight=loaded_weight,
                expert_data=expert_data,
                tp_rank=tp_rank,
            )

    def _load_per_channel_weight_scale(
        self,
        expert_data: torch.Tensor,
        shard_dim: int,
        shard_id: str,
        loaded_weight: torch.Tensor,
        tp_rank: int,
    ):
        # for per channel weight quantization
        if shard_id == "w2":
            expert_data.copy_(loaded_weight)
        elif shard_id in ("w1", "w3"):
            self._load_w13(
                shard_id=shard_id,
                shard_dim=shard_dim,
                loaded_weight=loaded_weight,
                expert_data=expert_data,
                tp_rank=tp_rank,
            )

    def _load_w13(
        self,
        expert_data: torch.Tensor,
        shard_dim: int,
        shard_id: str,
        loaded_weight: torch.Tensor,
        tp_rank: int,
        load_full: bool = False,
    ):
        # Index the loaded weight for tp sharding.
        # gate_up_proj: "MergedColumnParallel", so tp sharding on output_dim
        shard_size = expert_data.shape[shard_dim] // 2
        if not load_full:
            loaded_weight = loaded_weight.narrow(
                shard_dim, shard_size * tp_rank, shard_size
            )
        # Narrow parameter and load.
        # w1, gate_proj: Load into first logical weight of w13.
        if shard_id == "w1":
            expert_data = expert_data.narrow(shard_dim, 0, shard_size)
        # w3, up_proj: Load into second logical weight of w13.
        else:
            assert shard_id == "w3"
            expert_data = expert_data.narrow(shard_dim, shard_size, shard_size)
        expert_data.copy_(loaded_weight)

    def _load_w2(
        self,
        expert_data: torch.Tensor,
        shard_dim: int,
        loaded_weight: torch.Tensor,
        tp_rank: int,
        load_full: bool = False,
    ):
        # Index the loaded weight for tp sharding.
        # down_proj: "RowParallel" so tp sharding on input_dim
        # Narrow parameter and load.
        shard_size = expert_data.shape[shard_dim]
        if not load_full:
            loaded_weight = loaded_weight.narrow(
                shard_dim, shard_size * tp_rank, shard_size
            )
        # w2, down_proj: Load into only logical weight of w2.
        expert_data.copy_(loaded_weight)

    def _load_single_value(
        self, param: torch.nn.Parameter, loaded_weight: torch.Tensor, expert_id: int
    ):
        param_data = param.data

        # Input scales can be loaded directly and should be equal.
        param_data[expert_id] = loaded_weight

    def _load_g_idx(
        self,
        shard_id: str,
        expert_data: torch.Tensor,
        shard_dim: int,
        loaded_weight: torch.Tensor,
        tp_rank: int,
    ):
        if shard_id == "w2":
            self._load_w2(
                shard_dim=shard_dim,
                loaded_weight=loaded_weight,
                expert_data=expert_data,
                tp_rank=tp_rank,
            )
        else:
            assert shard_id in ("w1", "w3")
            expert_data.copy_(loaded_weight)

    def _map_global_expert_id_to_local_expert_id(self, expert_id: int) -> int:
        if self.expert_map is None:
            return expert_id
        return self.expert_map[expert_id].item()

    @overload
    def weight_loader(
        self,
        param: torch.nn.Parameter,
        loaded_weight: torch.Tensor,
        weight_name: str,
        shard_id: str,
        expert_id: int,
        return_success: Literal[False],
    ) -> None: ...

    @overload
    def weight_loader(
        self,
        param: torch.nn.Parameter,
        loaded_weight: torch.Tensor,
        weight_name: str,
        shard_id: str,
        expert_id: int,
        return_success: Literal[True],
    ) -> bool: ...

    def weight_loader(
        self,
        param: torch.nn.Parameter,
        loaded_weight: torch.Tensor,
        weight_name: str,
        shard_id: str,
        expert_id: int,
        return_success: bool = False,
    ) -> Optional[bool]:
        if self.quant_config and self.quant_config.get_name() == "mxfp4":
            # (FIXME) for gpt-oss all experts are combined
            if "bias" in weight_name:
                dim1 = loaded_weight.shape[1]
                param.data[:, :dim1].copy_(loaded_weight)
            else:
                dim1 = loaded_weight.shape[1]
                dim2 = loaded_weight.shape[2]
                param.data[:, :dim1, :dim2].copy_(loaded_weight)
            return True if return_success else None

        expert_id = self._map_global_expert_id_to_local_expert_id(expert_id)
        if expert_id == -1:
            # Failed to load this param since it's not local to this rank
            return False if return_success else None
        # Hereafter, `expert_id` is local physical id

        quant_method_name = self.quant_method.__class__.__name__
        # compressed-tensors checkpoints with packed weights are stored flipped
        # TODO (mgoin): check self.quant_method.quant_config.quant_format
        # against known CompressionFormat enum values that have this quality
        if self.quant_method.__class__.__name__ in (
            "CompressedTensorsWNA16MarlinMoEMethod",
            "CompressedTensorsWNA16MoEMethod",
        ):
            loaded_weight = loaded_weight.t().contiguous()

        if shard_id not in ("w1", "w2", "w3"):
            raise ValueError(f"shard_id must be ['w1','w2','w3'] but got {shard_id}.")

        # Fetch the dim to shard the parameter/loaded weight
        # based on the shard id. This will be whatever
        # dimension intermediate_size_per_partition is used.
        SHARD_ID_TO_SHARDED_DIM = {"w1": 0, "w2": 1, "w3": 0}

        is_gguf_weight = getattr(param, "is_gguf_weight", False)
        is_gguf_weight_type = getattr(param, "is_gguf_weight_type", False)
        if is_gguf_weight_type:
            param.weight_type = loaded_weight.item()
            param.data.copy_(loaded_weight)
            return True if return_success else None

        # Case for BitsAndBytes
        use_bitsandbytes_4bit = getattr(param, "use_bitsandbytes_4bit", False)
        if use_bitsandbytes_4bit:
            shard_dim = 0

            expert_data = param.data[expert_id]
            if shard_id == "w2":
                expert_data.copy_(loaded_weight)
            elif shard_id in ("w1", "w3"):
                # BNB inflight quantization has already sharded the weights
                full_load = True
                self._load_w13(
                    shard_id=shard_id,
                    shard_dim=shard_dim,
                    loaded_weight=loaded_weight,
                    expert_data=expert_data,
                    tp_rank=self.tp_rank,
                    load_full=full_load,
                )
            return True if return_success else None

        # is_transposed: if the dim to shard the weight
        # should be flipped. Required by GPTQ, compressed-tensors
        # should be whatever dimension intermediate_size_per_partition is
        is_transposed = getattr(param, "is_transposed", False)
        shard_dim = SHARD_ID_TO_SHARDED_DIM[shard_id]
        if is_transposed:
            shard_dim = int(not shard_dim)

        full_load = len(loaded_weight.shape) == 3
        if full_load:
            shard_dim += 1

        # Materialize GGUF UninitializedParameter
        if is_gguf_weight and isinstance(param, UninitializedParameter):
            final_shape = list(loaded_weight.shape)
            if shard_id in ["w1", "w3"]:
                final_shape[1] *= 2
            final_shape[shard_dim] = final_shape[shard_dim] // self.tp_size
            param.materialize(final_shape, dtype=loaded_weight.dtype)

        expert_data = param.data if full_load else param.data[expert_id]

        # Case input scale: input_scale loading is only supported for fp8
        if "input_scale" in weight_name:
            # this is needed for compressed-tensors only
            loaded_weight = loaded_weight.to(param.data.device)

            if (
                "compressed" in quant_method_name.lower()
                and param.data[expert_id] != 1
                and (param.data[expert_id] - loaded_weight).abs() > 1e-5
            ):
                raise ValueError(
                    "input_scales of w1 and w3 of a layer "
                    f"must be equal. But got {param.data[expert_id]} "
                    f"vs. {loaded_weight}"
                )

            self._load_single_value(
                param=param, loaded_weight=loaded_weight, expert_id=expert_id
            )
            return True if return_success else None

        # Case g_idx
        if "g_idx" in weight_name:
            self._load_g_idx(
                shard_dim=0,
                shard_id=shard_id,
                loaded_weight=loaded_weight,
                expert_data=expert_data,
                tp_rank=self.tp_rank,
            )
            return True if return_success else None

        # TODO @dsikka: ModelOpt should follow the proper MoE loading pattern
        if "ModelOpt" in quant_method_name:
            # Determine per-tensor weight scale patterns based on variant
            # Use the dedicated method instead of brittle string matching
            uses_weight_scale_2 = self.quant_method.uses_weight_scale_2_pattern()

            # Call _load_per_tensor_weight_scale() to load per-tensor (scalar)
            # weights scales.
            # Input scales are always per-tensor.
            # Weight scales: FP4 uses "weight_scale_2" and FP8 uses
            # "weight_scale" for per-tensor scales.
            is_per_tensor = (
                "weight_scale_2" in weight_name
                if uses_weight_scale_2
                else "weight_scale" in weight_name
            ) or "input_scale" in weight_name
            if is_per_tensor:
                self._load_per_tensor_weight_scale(
                    shard_id=shard_id,
                    param=param,
                    loaded_weight=loaded_weight,
                    expert_id=expert_id,
                )
                return True if return_success else None

            # If the weight is w13_weight_scale and w13_weight_scales are
            # combined into single loaded_weight, call
            # _load_combined_w13_weight_scale() to load it.
            # This is checked by comparing the hidden_out dims of the
            # loaded_weight and the param.
            if "w13_weight_scale" in weight_name:
                loaded_weight_hidden_out = loaded_weight.shape[-2]
                param_hidden_out = param.data.shape[-2] * self.tp_size
                if loaded_weight_hidden_out == param_hidden_out:
                    self._load_combined_w13_weight_scale(
                        shard_dim=shard_dim,
                        loaded_weight=loaded_weight,
                        param=param,
                        tp_rank=self.tp_rank,
                    )
                    return True if return_success else None

            # For other weights, call _load_model_weight_or_group_weight_scale()
            # to load it.
            if "weight" in weight_name:
                self._load_model_weight_or_group_weight_scale(
                    shard_id=shard_id,
                    shard_dim=shard_dim,
                    loaded_weight=loaded_weight,
                    expert_data=expert_data,
                    tp_rank=self.tp_rank,
                )
            return True if return_success else None

        # Case weight scales, zero_points and offset, weight/input global scales
        if "scale" in weight_name or "zero" in weight_name or "offset" in weight_name:
            # load the weight scales and zp based on the quantization scheme
            # supported weight scales/zp can be found in
            # FusedMoeWeightScaleSupported
            # TODO @dsikka: once hardened, refactor to use vLLM Parameters
            # specific to each case
            quant_method = getattr(param, "quant_method", None)
            if quant_method == FusedMoeWeightScaleSupported.CHANNEL.value:
                self._load_per_channel_weight_scale(
                    shard_id=shard_id,
                    shard_dim=shard_dim,
                    loaded_weight=loaded_weight,
                    expert_data=expert_data,
                    tp_rank=self.tp_rank,
                )
            elif quant_method in [
                FusedMoeWeightScaleSupported.GROUP.value,
                FusedMoeWeightScaleSupported.BLOCK.value,
            ]:
                self._load_model_weight_or_group_weight_scale(
                    shard_id=shard_id,
                    shard_dim=shard_dim,
                    loaded_weight=loaded_weight,
                    expert_data=expert_data,
                    tp_rank=self.tp_rank,
                    load_full_w2=getattr(param, "load_full_w2", False),
                )
            elif quant_method == FusedMoeWeightScaleSupported.TENSOR.value:
                self._load_per_tensor_weight_scale(
                    shard_id=shard_id,
                    param=param,
                    loaded_weight=loaded_weight,
                    expert_id=expert_id,
                )
            else:
                WEIGHT_SCALE_SUPPORTED = [e.value for e in FusedMoeWeightScaleSupported]
                raise ValueError(
                    f"quant method must be one of {WEIGHT_SCALE_SUPPORTED}"
                )
            return True if return_success else None

        # Case weight_shape
        if "weight_shape" in weight_name:
            # only required by compressed-tensors
            self._load_single_value(
                param=param, loaded_weight=loaded_weight, expert_id=expert_id
            )
            return True if return_success else None

        # Case model weights
        if "weight" in weight_name:
            self._load_model_weight_or_group_weight_scale(
                shard_id=shard_id,
                shard_dim=shard_dim,
                loaded_weight=loaded_weight,
                expert_data=expert_data,
                tp_rank=self.tp_rank,
            )
            return True if return_success else None

        return False if return_success else None

    def load_weights(
        self, weights: Iterable[tuple[str, torch.Tensor]]
    ) -> Iterable[str]:
        if (expert_mapping := self.expert_mapping) is None:
            raise ValueError(
                "`self.expert_mapping` must be provided to "
                "load weights using `self.load_weights`."
            )
        for expert_name, loaded_weight in weights:
            qual_name = f"{self.layer_name}.{expert_name}"
            for param_name, weight_name, expert_id, shard_id in expert_mapping:
                if weight_name not in qual_name:
                    continue
                weight_name = qual_name.replace(weight_name, param_name)
                param_name = weight_name.removeprefix(f"{self.layer_name}.")
                param = getattr(self, param_name)
                success = self.weight_loader(
                    param=param,
                    loaded_weight=loaded_weight,
                    weight_name=weight_name,
                    shard_id=shard_id,
                    expert_id=expert_id,
                    return_success=True,
                )
                if success:
                    logger.debug(
                        "Loaded %s for expert %d into %s",
                        param_name,
                        expert_id,
                        self.layer_name,
                    )
                    yield param_name

    def get_expert_weights(self) -> Iterable[torch.Tensor]:
        weights = list(self.named_parameters())
        assert all(weight.is_contiguous() for _, weight in weights)

        # Filter out the non-expert weights.
        # `e_score_correction_bias` is a bias for each logical expert,
        # with shape (num_logical_experts,), not an expert weight.
        NON_EXPERT_WEIGHTS = {
            "e_score_correction_bias",
        }

        return [
            weight.view(self.local_num_experts, -1)
            for name, weight in weights
            if name not in NON_EXPERT_WEIGHTS
            and weight.shape != torch.Size([])
            and not name.startswith("_shared_experts.")
        ]

    def set_eplb_state(
        self,
        moe_layer_idx: int,
        expert_load_view: torch.Tensor,
        logical_to_physical_map: torch.Tensor,
        logical_replica_count: torch.Tensor,
    ) -> None:
        """
        Register the EPLB state in this layer.

        This is used later in forward pass, where we get the expert mapping
        and record the load metrics in `expert_load_view`.
        """
        self.expert_load_view = expert_load_view[moe_layer_idx]
        self.logical_to_physical_map = logical_to_physical_map[moe_layer_idx]
        self.logical_replica_count = logical_replica_count[moe_layer_idx]

    def ensure_moe_quant_config(self):
        if self.quant_method.moe_quant_config is None:
            self.quant_method.moe_quant_config = (
                self.quant_method.get_fused_moe_quant_config(self)
            )

    @staticmethod
    def select_experts(
        hidden_states: torch.Tensor,
        router_logits: torch.Tensor,
        top_k: int,
        use_grouped_topk: bool,
        renormalize: bool,
        topk_group: Optional[int] = None,
        num_expert_group: Optional[int] = None,
        custom_routing_function: Optional[Callable] = None,
        scoring_func: str = "softmax",
        routed_scaling_factor: float = 1.0,
        e_score_correction_bias: Optional[torch.Tensor] = None,
        indices_type: Optional[torch.dtype] = None,
        enable_eplb: bool = False,
        expert_map: Optional[torch.Tensor] = None,
        expert_load_view: Optional[torch.Tensor] = None,
        logical_to_physical_map: Optional[torch.Tensor] = None,
        logical_replica_count: Optional[torch.Tensor] = None,
        global_num_experts: Optional[int] = None,
        zero_expert_num: Optional[int] = None,
        zero_expert_type: Optional[str] = None,
    ) -> tuple[torch.Tensor, torch.Tensor, torch.Tensor]:
        """
        Route the input hidden states to the top-k experts based on the
        router logits.

        Returns:
                (topk_weights, topk_ids, zero_expert_result)
                (tuple[torch.Tensor, torch.Tensor, torch.Tensor]):
                The weights, expert ids, and zero expert computation result.

            **Compatibility**: When EPLB is not enabled, the returned ids are
            equivalent to global logical ids, so should be compatible with
            plain MoE implementations without redundant experts.
        """
        from vllm.model_executor.layers.fused_moe.fused_moe import (
            fused_topk,
            fused_topk_bias,
        )

        # Check if we should use a routing simulation strategy
        routing_strategy = envs.VLLM_MOE_ROUTING_SIMULATION_STRATEGY
        if routing_strategy != "":
            topk_weights, topk_ids = RoutingSimulator.simulate_routing(
                hidden_states=hidden_states,
                router_logits=router_logits,
                strategy_name=routing_strategy,
                top_k=top_k,
                indices_type=indices_type,
            )

        # DeepSeekv2 uses grouped_top_k
        if use_grouped_topk:
            assert topk_group is not None
            assert num_expert_group is not None
            topk_weights, topk_ids = grouped_topk_impl(
                hidden_states=hidden_states,
                gating_output=router_logits,
                topk=top_k,
                renormalize=renormalize,
                num_expert_group=num_expert_group,
                topk_group=topk_group,
                scoring_func=scoring_func,
                routed_scaling_factor=routed_scaling_factor,
                e_score_correction_bias=e_score_correction_bias,
            )
            if indices_type is not None:
                topk_ids = topk_ids.to(dtype=indices_type)
        elif e_score_correction_bias is not None:
            topk_weights, topk_ids = fused_topk_bias(
                hidden_states=hidden_states,
                gating_output=router_logits,
                e_score_correction_bias=e_score_correction_bias.data,
                topk=top_k,
                renormalize=renormalize,
            )
            if routed_scaling_factor is not None:
                topk_weights *= routed_scaling_factor
        elif custom_routing_function is None:
            topk_weights, topk_ids, token_expert_indices = fused_topk(
                hidden_states=hidden_states,
                gating_output=router_logits,
                topk=top_k,
                renormalize=renormalize,
                indices_type=indices_type,
            )
        else:
            topk_weights, topk_ids = custom_routing_function(
                hidden_states=hidden_states,
                gating_output=router_logits,
                topk=top_k,
                renormalize=renormalize,
            )
            if indices_type is not None:
                topk_ids = topk_ids.to(dtype=indices_type)

        if enable_eplb:
            assert expert_load_view is not None
            assert logical_to_physical_map is not None
            assert logical_replica_count is not None

            topk_ids = eplb_map_to_physical_and_record(
                topk_ids=topk_ids,
                expert_load_view=expert_load_view,
                logical_to_physical_map=logical_to_physical_map,
                logical_replica_count=logical_replica_count,
                indices_type=indices_type,
            )

        assert topk_ids.dtype == indices_type or indices_type is None

        # Compute zero expert result if needed
        if (
            zero_expert_num is not None
            and zero_expert_num > 0
            and zero_expert_type is not None
            and global_num_experts is not None
        ):
            zero_expert_result = zero_experts_compute_triton(
                expert_indices=topk_ids,
                expert_scales=topk_weights,
                num_experts=global_num_experts,
                zero_expert_type=zero_expert_type,
                hidden_states=hidden_states,
            )
        else:
            zero_expert_result = None
        return topk_weights, topk_ids, zero_expert_result

    def must_reduce_shared_expert_outputs(self) -> bool:
        """
        The shared_experts are typically computed using the RowParallelLinear
        layer. The result of this function is typically used as
        the reduce_results argument to the module.
        When just tensor-parallel is used, it is not required to reduce
        the shared_experts results immediately. Instead we reduce at the
        once at the end of the MoE op. (Refer to DeepSeekV2MoE module)
        With EP and all2all kernels - this is no longer viable as all
        GPU ranks in DP, produce the complete set of hidden_states.
        Therefore it is required that we reduce the shared_experts output
        early.
        """
<<<<<<< HEAD
        return (self.use_pplx_kernels or self.use_deepep_ht_kernels
                or self.use_deepep_ll_kernels or self.use_mori_kernels)
=======
        return (
            self.use_pplx_kernels
            or self.use_deepep_ht_kernels
            or self.use_deepep_ll_kernels
        )
>>>>>>> f509a208

    def maybe_all_reduce_tensor_model_parallel(self, final_hidden_states: torch.Tensor):
        """
        The pplx combine kernel reduces across GPU ranks by default.
        """
<<<<<<< HEAD
        if (self.use_pplx_kernels or self.use_deepep_ht_kernels
                or self.use_deepep_ll_kernels or self.use_mori_kernels):
=======
        if (
            self.use_pplx_kernels
            or self.use_deepep_ht_kernels
            or self.use_deepep_ll_kernels
        ):
>>>>>>> f509a208
            return final_hidden_states
        else:
            return tensor_model_parallel_all_reduce(final_hidden_states)

    def forward_native(
        self,
        hidden_states: torch.Tensor,
        router_logits: torch.Tensor,
    ) -> Union[torch.Tensor, tuple[torch.Tensor, torch.Tensor]]:
        og_hidden_states = hidden_states.shape[-1]
        if self.hidden_size != og_hidden_states:
            hidden_states = F.pad(
                hidden_states,
                (0, self.hidden_size - og_hidden_states),
                mode="constant",
                value=0.0,
            )

        if self.shared_experts is None:
            if current_platform.is_tpu():
                # TODO: Once the OOM issue for the TPU backend is resolved, we
                # will switch to using the moe_forward custom op.
                fused_output = self.forward_impl(hidden_states, router_logits)
                assert not isinstance(fused_output, tuple)
            else:
                fused_output = torch.ops.vllm.moe_forward(
                    hidden_states, router_logits, self.layer_name
                )
            return fused_output[..., :og_hidden_states]
        else:
            if current_platform.is_tpu():
                # TODO: Once the OOM issue for the TPU backend is resolved, we
                # will switch to using the moe_forward custom op.
                shared_output, fused_output = self.forward_impl(
                    hidden_states, router_logits
                )
            else:
                shared_output, fused_output = torch.ops.vllm.moe_forward_shared(
                    hidden_states, router_logits, self.layer_name
                )
            return (
                shared_output[..., :og_hidden_states],
                fused_output[..., :og_hidden_states],
            )

    def forward_cuda(
        self,
        hidden_states: torch.Tensor,
        router_logits: torch.Tensor,
    ) -> Union[torch.Tensor, tuple[torch.Tensor, torch.Tensor]]:
        return self.forward_native(hidden_states, router_logits)

    def forward_impl_chunked(
        self,
        full_hidden_states: torch.Tensor,
        full_router_logits: torch.Tensor,
    ) -> Union[torch.Tensor, tuple[torch.Tensor, torch.Tensor]]:
        assert self.batched_hidden_states is not None
        assert self.batched_router_logits is not None
        assert self.batched_hidden_states.dtype == full_hidden_states.dtype
        assert self.batched_router_logits.dtype == full_router_logits.dtype
        # Check size compatibility.
        assert self.batched_hidden_states.size(-1) == full_hidden_states.size(-1)
        assert self.batched_router_logits.size(-1) == full_router_logits.size(-1)

        self.ensure_moe_quant_config()

        full_fused_final_hidden_states = torch.empty_like(full_hidden_states)
        if self.shared_experts is not None:
            full_shared_final_hidden_states = torch.empty_like(full_hidden_states)

        def process_chunk(chunk_start, chunk_end, skip_result_store=False):
            chunk_size = chunk_end - chunk_start
            hidden_states = full_hidden_states[chunk_start:chunk_end, :]
            router_logits = full_router_logits[chunk_start:chunk_end, :]

            assert self.batched_hidden_states is not None
            assert self.batched_router_logits is not None
            # This is only true when DBO has been enabled in the config.
            # Both tensors will have an outer dimension for the ubatch id
            if self.batched_hidden_states.dim() == 3:
                assert self.batched_router_logits.dim() == 3
                batch_buffer_idx = dbo_current_ubatch_id()
                batched_hidden_states = self.batched_hidden_states[batch_buffer_idx, :]
                batched_router_logits = self.batched_router_logits[batch_buffer_idx, :]
            else:
                batched_hidden_states = self.batched_hidden_states
                batched_router_logits = self.batched_router_logits

            assert (
                batched_hidden_states.size(0)  # type: ignore
                >= chunk_size
            )
            assert (
                batched_router_logits.size(0)  # type: ignore
                >= chunk_size
            )
            staged_hidden_states = batched_hidden_states[:chunk_size, :]  # type: ignore
            staged_router_logits = batched_router_logits[:chunk_size, :]  # type: ignore
            staged_hidden_states.copy_(hidden_states, non_blocking=True)
            staged_router_logits.copy_(router_logits, non_blocking=True)

            # If there are shared experts but we are not using a modular kernel,
            # the shared experts must be called here
            if (
                not isinstance(self.quant_method.fused_experts, FusedMoEModularKernel)
                and self.shared_experts is not None
            ):
                shared_output = self.shared_experts(staged_hidden_states)
            else:
                shared_output = None

            # Matrix multiply.
            final_hidden_states = self.quant_method.apply(
                layer=self,
                x=staged_hidden_states,
                router_logits=staged_router_logits,
                top_k=self.top_k,
                renormalize=self.renormalize,
                use_grouped_topk=self.use_grouped_topk,
                global_num_experts=self.global_num_experts,
                expert_map=self.expert_map,
                topk_group=self.topk_group,
                num_expert_group=self.num_expert_group,
                custom_routing_function=self.custom_routing_function,
                scoring_func=self.scoring_func,
                routed_scaling_factor=self.routed_scaling_factor,
                e_score_correction_bias=self.e_score_correction_bias,
                activation=self.activation,
                enable_eplb=self.enable_eplb,
                expert_load_view=self.expert_load_view,
                logical_to_physical_map=self.logical_to_physical_map,
                logical_replica_count=self.logical_replica_count,
            )

            if shared_output is not None:
                assert not isinstance(final_hidden_states, tuple)
                assert self.shared_experts is not None
                final_hidden_states = (
                    shared_output,
                    final_hidden_states,
                )

            if self.zero_expert_num is not None and self.zero_expert_num > 0:
                assert isinstance(final_hidden_states, tuple)
                assert self.shared_experts is None
                final_hidden_states, zero_expert_result = final_hidden_states
                if zero_expert_result is not None:
                    final_hidden_states += zero_expert_result

            if not skip_result_store:
                if self.shared_experts is None:
                    full_fused_final_hidden_states[chunk_start:chunk_end, :].copy_(
                        final_hidden_states, non_blocking=True
                    )
                else:
                    full_shared_final_hidden_states[chunk_start:chunk_end, :].copy_(
                        final_hidden_states[0], non_blocking=True
                    )
                    full_fused_final_hidden_states[chunk_start:chunk_end, :].copy_(
                        final_hidden_states[1], non_blocking=True
                    )

        ctx = get_forward_context()
        # flashinfer_cutlass_kernels can handle: optional DP + TP/EP
        max_tokens_across_dispatchers = ctx.dp_metadata.max_tokens_across_dp_cpu
        moe_dp_chunk_size_per_rank = self.moe_config.max_num_tokens

        # If the input to the MoE is sequence parallel then divide by sp_size
        # to find the maximum number of tokens for any individual dispatcher.
        if self.is_sequence_parallel:
            max_tokens_across_dispatchers = cdiv(
                max_tokens_across_dispatchers, self.sp_size
            )

        num_tokens = full_hidden_states.size(0)
        for chunk_idx, chunk_start_ in enumerate(
            range(0, max_tokens_across_dispatchers, moe_dp_chunk_size_per_rank)
        ):
            chunk_start = chunk_start_
            chunk_end = min(
                chunk_start + moe_dp_chunk_size_per_rank, max_tokens_across_dispatchers
            )
            # clamp start and end
            chunk_start = min(chunk_start, num_tokens - 1)
            chunk_end = min(chunk_end, num_tokens)
            with ctx.dp_metadata.chunked_sizes(
                self.sp_size, moe_dp_chunk_size_per_rank, chunk_idx
            ):
                process_chunk(
                    chunk_start, chunk_end, skip_result_store=chunk_start_ >= num_tokens
                )

        if self.shared_experts is None:
            return full_fused_final_hidden_states
        else:
            return (full_shared_final_hidden_states, full_fused_final_hidden_states)

    def forward_impl(
        self,
        hidden_states: torch.Tensor,
        router_logits: torch.Tensor,
    ) -> Union[torch.Tensor, tuple[torch.Tensor, torch.Tensor]]:
        assert self.quant_method is not None

        self.ensure_moe_quant_config()

        # Route to the chunked forward path using the FlashInfer Cutlass kernel
        # only when data parallelism (DP) is enabled.
        _use_flashinfer_cutlass_kernels = (
            self.dp_size > 1 and self.use_flashinfer_cutlass_kernels
        )

<<<<<<< HEAD
        if (self.moe_parallel_config.use_pplx_kernels
                or self.moe_parallel_config.use_deepep_ll_kernels
                or self.moe_parallel_config.use_mori_kernels
                or _use_flashinfer_cutlass_kernels):
=======
        if (
            self.moe_parallel_config.use_pplx_kernels
            or self.moe_parallel_config.use_deepep_ll_kernels
            or _use_flashinfer_cutlass_kernels
        ):
>>>>>>> f509a208
            return self.forward_impl_chunked(hidden_states, router_logits)

        do_naive_dispatch_combine: bool = (
            self.dp_size > 1
            and not self.moe_parallel_config.use_deepep_ht_kernels
<<<<<<< HEAD
            and not self.moe_parallel_config.use_mori_kernels
            and not self.moe_config.use_flashinfer_cutlass_kernels)
=======
            and not self.moe_config.use_flashinfer_cutlass_kernels
        )
>>>>>>> f509a208

        # If there are shared experts but we are not using a modular kernel, the
        # shared experts must be called here
        if (
            not isinstance(self.quant_method.fused_experts, FusedMoEModularKernel)
            and self.shared_experts is not None
        ):
            shared_output = self.shared_experts(hidden_states)
        else:
            shared_output = None

        ctx = get_forward_context()
        sp_ctx = (
            ctx.dp_metadata.sp_local_sizes(self.sp_size)
            if ctx.dp_metadata
            else nullcontext()
        )

        with sp_ctx:
            if do_naive_dispatch_combine:
                hidden_states, router_logits = get_ep_group().dispatch(
                    hidden_states, router_logits, self.is_sequence_parallel
                )

            # Matrix multiply.
            final_hidden_states = self.quant_method.apply(
                layer=self,
                x=hidden_states,
                router_logits=router_logits,
                top_k=self.top_k,
                renormalize=self.renormalize,
                use_grouped_topk=self.use_grouped_topk,
                global_num_experts=self.global_num_experts,
                expert_map=self.expert_map,
                topk_group=self.topk_group,
                num_expert_group=self.num_expert_group,
                custom_routing_function=self.custom_routing_function,
                scoring_func=self.scoring_func,
                routed_scaling_factor=self.routed_scaling_factor,
                e_score_correction_bias=self.e_score_correction_bias,
                activation=self.activation,
                apply_router_weight_on_input=self.apply_router_weight_on_input,
                enable_eplb=self.enable_eplb,
                expert_load_view=self.expert_load_view,
                logical_to_physical_map=self.logical_to_physical_map,
                logical_replica_count=self.logical_replica_count,
            )

            if shared_output is not None:
                assert not isinstance(final_hidden_states, tuple)
                assert self.shared_experts is not None
                final_hidden_states = (
                    shared_output,
                    final_hidden_states,
                )
            elif self.zero_expert_num is not None and self.zero_expert_num > 0:
                assert isinstance(final_hidden_states, tuple)
                final_hidden_states, zero_expert_result = final_hidden_states

            def reduce_output(
                states: torch.Tensor, do_combine: bool = True
            ) -> torch.Tensor:
                if do_naive_dispatch_combine and do_combine:
                    states = get_ep_group().combine(states, self.is_sequence_parallel)

                if (
                    not self.is_sequence_parallel
                    and self.reduce_results
                    and (self.tp_size > 1 or self.ep_size > 1)
                ):
                    states = self.maybe_all_reduce_tensor_model_parallel(states)

                return states

            if self.shared_experts is not None:
                return (
                    reduce_output(final_hidden_states[0], do_combine=False),
                    reduce_output(final_hidden_states[1]),
                )
            elif self.zero_expert_num is not None and self.zero_expert_num > 0:
                assert isinstance(final_hidden_states, torch.Tensor)
                return reduce_output(final_hidden_states) + zero_expert_result
            else:
                return reduce_output(final_hidden_states)

    @classmethod
    def make_expert_params_mapping(
        cls,
        ckpt_gate_proj_name: str,
        ckpt_down_proj_name: str,
        ckpt_up_proj_name: str,
        num_experts: int,
        num_redundant_experts: int = 0,
    ) -> list[tuple[str, str, int, str]]:
        num_physical_experts = num_experts + num_redundant_experts

        # In the returned mapping:
        # - `expert_id` is the physical expert id
        # - `weight_name` contains the weight name of the logical expert
        # So that we should map the expert id to logical in `weight_name`
        physical_to_logical_map = (
            EplbState.build_initial_global_physical_to_logical_map(
                num_experts, num_redundant_experts
            )
        )

        return [
            # (param_name, weight_name, expert_id, shard_id)
            (
                "experts.w13_"
                if weight_name in [ckpt_gate_proj_name, ckpt_up_proj_name]
                else "experts.w2_",
                f"experts.{physical_to_logical_map[expert_id]}.{weight_name}.",
                expert_id,
                shard_id,
            )
            for expert_id in range(num_physical_experts)
            for shard_id, weight_name in [
                ("w1", ckpt_gate_proj_name),
                ("w2", ckpt_down_proj_name),
                ("w3", ckpt_up_proj_name),
            ]
        ]

    def extra_repr(self) -> str:
        s = (
            f"global_num_experts={self.global_num_experts}, "
            f"local_num_experts={self.local_num_experts}, "
            f"top_k={self.top_k}, "
            f"intermediate_size_per_partition={self.intermediate_size_per_partition}, "  # noqa: E501
            f"tp_size={self.tp_size},\n"
            f"ep_size={self.ep_size}, "
            f"reduce_results={self.reduce_results}, "
            f"renormalize={self.renormalize}, "
            f"use_grouped_topk={self.use_grouped_topk}"
        )

        if self.use_grouped_topk:
            s += f", num_expert_group={self.num_expert_group}, topk_group={self.topk_group}"  # noqa: E501

        s += f", scoring_func='{self.scoring_func}', activation='{self.activation}'"  # noqa: E501

        return s


def moe_forward(
    hidden_states: torch.Tensor,
    router_logits: torch.Tensor,
    layer_name: str,
) -> torch.Tensor:
    forward_context: ForwardContext = get_forward_context()
    self = forward_context.no_compile_layers[layer_name]
    assert self.shared_experts is None
    return self.forward_impl(hidden_states, router_logits)


def moe_forward_fake(
    hidden_states: torch.Tensor,
    router_logits: torch.Tensor,
    layer_name: str,
) -> torch.Tensor:
    return torch.empty_like(hidden_states)


direct_register_custom_op(
    op_name="moe_forward",
    op_func=moe_forward,
    mutates_args=["hidden_states"],
    fake_impl=moe_forward_fake,
    tags=(torch.Tag.needs_fixed_stride_order,),
)


def moe_forward_shared(
    hidden_states: torch.Tensor,
    router_logits: torch.Tensor,
    layer_name: str,
) -> tuple[torch.Tensor, torch.Tensor]:
    forward_context: ForwardContext = get_forward_context()
    self = forward_context.no_compile_layers[layer_name]
    assert self.shared_experts is not None
    return self.forward_impl(hidden_states, router_logits)


def moe_forward_shared_fake(
    hidden_states: torch.Tensor,
    router_logits: torch.Tensor,
    layer_name: str,
) -> tuple[torch.Tensor, torch.Tensor]:
    shared_out = torch.empty_like(hidden_states)
    fused_out = torch.empty_like(hidden_states)
    return shared_out, fused_out


direct_register_custom_op(
    op_name="moe_forward_shared",
    op_func=moe_forward_shared,
    mutates_args=["hidden_states"],
    fake_impl=moe_forward_shared_fake,
    tags=(torch.Tag.needs_fixed_stride_order,),
)

# Mark the FusedMoE weight_loader as supporting MoE-specific parameters
# to avoid expensive runtime reflection in model loading code
FusedMoE.weight_loader.supports_moe_loading = True  # type: ignore[attr-defined]<|MERGE_RESOLUTION|>--- conflicted
+++ resolved
@@ -49,12 +49,8 @@
 from vllm.model_executor.utils import set_weight_attrs
 from vllm.platforms import current_platform
 from vllm.platforms.interface import CpuArchEnum
-<<<<<<< HEAD
 from vllm.utils import (cdiv, direct_register_custom_op, has_deep_ep, has_mori,
                         has_pplx, round_up)
-=======
-from vllm.utils import cdiv, direct_register_custom_op, has_deep_ep, has_pplx, round_up
->>>>>>> f509a208
 from vllm.utils.flashinfer import has_flashinfer_cutlass_fused_moe
 from vllm.v1.worker.ubatching import dbo_current_ubatch_id
 
@@ -69,17 +65,12 @@
         )
     if has_deep_ep():
         from .deepep_ht_prepare_finalize import DeepEPHTPrepareAndFinalize
-<<<<<<< HEAD
-        from .deepep_ll_prepare_finalize import (DEEPEP_QUANT_BLOCK_SHAPE,
-                                                 DeepEPLLPrepareAndFinalize)
-    if has_mori():
-        from .mori_prepare_finalize import MoriPrepareAndFinalize
-=======
         from .deepep_ll_prepare_finalize import (
             DEEPEP_QUANT_BLOCK_SHAPE,
             DeepEPLLPrepareAndFinalize,
         )
->>>>>>> f509a208
+    if has_mori():
+        from .mori_prepare_finalize import MoriPrepareAndFinalize
 else:
     fused_experts = None  # type: ignore
     FusedMoEPermuteExpertsUnpermute = None  # type: ignore
@@ -99,13 +90,8 @@
 
 if is_rocm_aiter_moe_enabled():
     from vllm.model_executor.layers.fused_moe.rocm_aiter_fused_moe import (  # noqa: E501
-<<<<<<< HEAD
         rocm_aiter_grouped_topk)
     grouped_topk_impl = rocm_aiter_grouped_topk
-=======
-        rocm_aiter_grouped_topk as grouped_topk,
-    )
->>>>>>> f509a208
 else:
     from vllm.model_executor.layers.fused_moe.fused_moe import grouped_topk
     grouped_topk_impl = grouped_topk
@@ -433,7 +419,6 @@
         layer: torch.nn.Module,
     ) -> FusedMoEPermuteExpertsUnpermute:
         assert self.moe_quant_config is not None
-<<<<<<< HEAD
         if self.moe.use_mori_kernels and is_rocm_aiter_moe_enabled():
             from vllm.model_executor.layers.fused_moe import AiterExperts
             logger.debug("AiterExperts for Mori integration %s", self.moe)
@@ -441,14 +426,10 @@
                 max_num_tokens=self.moe.max_num_tokens,
                 quant_config=self.moe_quant_config,
             )
-        elif (prepare_finalize.activation_format ==
-              FusedMoEActivationFormat.BatchedExperts):
-=======
-        if (
+        elif (
             prepare_finalize.activation_format
             == FusedMoEActivationFormat.BatchedExperts
         ):
->>>>>>> f509a208
             logger.debug("BatchedTritonExperts %s", self.moe)
             return BatchedTritonExperts(
                 max_num_tokens=self.moe.max_num_tokens,
@@ -1306,18 +1287,10 @@
 
         # TODO(bnell): flashinfer uses non-batched format.
         # Does it really need a batched buffer?
-<<<<<<< HEAD
         if (self.moe_parallel_config.use_pplx_kernels
                 or self.moe_parallel_config.use_deepep_ll_kernels
                 or self.moe_parallel_config.use_mori_kernels
                 or self.moe_config.use_flashinfer_cutlass_kernels):
-=======
-        if (
-            self.moe_parallel_config.use_pplx_kernels
-            or self.moe_parallel_config.use_deepep_ll_kernels
-            or self.moe_config.use_flashinfer_cutlass_kernels
-        ):
->>>>>>> f509a208
             if vllm_config.parallel_config.enable_dbo:
                 self.batched_hidden_states = torch.zeros(
                     (2, moe.max_num_tokens, self.hidden_size),
@@ -2065,31 +2038,23 @@
         Therefore it is required that we reduce the shared_experts output
         early.
         """
-<<<<<<< HEAD
-        return (self.use_pplx_kernels or self.use_deepep_ht_kernels
-                or self.use_deepep_ll_kernels or self.use_mori_kernels)
-=======
         return (
             self.use_pplx_kernels
             or self.use_deepep_ht_kernels
             or self.use_deepep_ll_kernels
-        )
->>>>>>> f509a208
+            or self.use_mori_kernels
+        )
 
     def maybe_all_reduce_tensor_model_parallel(self, final_hidden_states: torch.Tensor):
         """
         The pplx combine kernel reduces across GPU ranks by default.
         """
-<<<<<<< HEAD
-        if (self.use_pplx_kernels or self.use_deepep_ht_kernels
-                or self.use_deepep_ll_kernels or self.use_mori_kernels):
-=======
         if (
             self.use_pplx_kernels
             or self.use_deepep_ht_kernels
             or self.use_deepep_ll_kernels
+            or self.use_mori_kernels
         ):
->>>>>>> f509a208
             return final_hidden_states
         else:
             return tensor_model_parallel_all_reduce(final_hidden_states)
@@ -2303,30 +2268,20 @@
             self.dp_size > 1 and self.use_flashinfer_cutlass_kernels
         )
 
-<<<<<<< HEAD
-        if (self.moe_parallel_config.use_pplx_kernels
-                or self.moe_parallel_config.use_deepep_ll_kernels
-                or self.moe_parallel_config.use_mori_kernels
-                or _use_flashinfer_cutlass_kernels):
-=======
         if (
             self.moe_parallel_config.use_pplx_kernels
             or self.moe_parallel_config.use_deepep_ll_kernels
+            or self.moe_parallel_config.use_mori_kernels
             or _use_flashinfer_cutlass_kernels
         ):
->>>>>>> f509a208
             return self.forward_impl_chunked(hidden_states, router_logits)
 
         do_naive_dispatch_combine: bool = (
             self.dp_size > 1
             and not self.moe_parallel_config.use_deepep_ht_kernels
-<<<<<<< HEAD
             and not self.moe_parallel_config.use_mori_kernels
-            and not self.moe_config.use_flashinfer_cutlass_kernels)
-=======
             and not self.moe_config.use_flashinfer_cutlass_kernels
         )
->>>>>>> f509a208
 
         # If there are shared experts but we are not using a modular kernel, the
         # shared experts must be called here
