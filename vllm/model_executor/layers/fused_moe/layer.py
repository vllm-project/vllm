from abc import abstractmethod
from typing import List, Optional, Tuple

import torch

from vllm.distributed import (get_tensor_model_parallel_rank,
                              get_tensor_model_parallel_world_size,
                              tensor_model_parallel_all_reduce)
from vllm.logger import init_logger
<<<<<<< HEAD
from vllm.model_executor.layers.fused_moe.fused_moe import (fused_experts,
                                                            fused_topk,
                                                            grouped_topk)
=======
from vllm.model_executor.custom_op import CustomOp
>>>>>>> af647fb8
from vllm.model_executor.layers.quantization.base_config import (
    QuantizationConfig, QuantizeMethodBase)
from vllm.model_executor.utils import set_weight_attrs

logger = init_logger(__name__)


class FusedMoEMethodBase(QuantizeMethodBase):

    @abstractmethod
    def create_weights(self, layer: torch.nn.Module, num_experts: int,
                       hidden_size: int, intermediate_size: int,
                       params_dtype: torch.dtype, **extra_weight_attrs):
        raise NotImplementedError

    @abstractmethod
    def apply(self, layer: torch.nn.Module, x: torch.Tensor,
              topk_weights: torch.Tensor,
              topk_ids: torch.Tensor) -> torch.Tensor:
        raise NotImplementedError


class UnquantizedFusedMoEMethod(FusedMoEMethodBase, CustomOp):
    """MoE method without quantization."""

    def create_weights(self, layer: torch.nn.Module, num_experts: int,
                       hidden_size: int, intermediate_size: int,
                       params_dtype: torch.dtype, **extra_weight_attrs):

        # Fused gate_up_proj (column parallel)
        w13_weight = torch.nn.Parameter(torch.empty(num_experts,
                                                    2 * intermediate_size,
                                                    hidden_size,
                                                    dtype=params_dtype),
                                        requires_grad=False)
        layer.register_parameter("w13_weight", w13_weight)
        set_weight_attrs(w13_weight, extra_weight_attrs)

        # down_proj (row parallel)
        w2_weight = torch.nn.Parameter(torch.empty(num_experts,
                                                   hidden_size,
                                                   intermediate_size,
                                                   dtype=params_dtype),
                                       requires_grad=False)
        layer.register_parameter("w2_weight", w2_weight)
        set_weight_attrs(w2_weight, extra_weight_attrs)

<<<<<<< HEAD
    def apply(self, layer: torch.nn.Module, x: torch.Tensor,
              topk_weights: torch.Tensor,
              topk_ids: torch.Tensor) -> torch.Tensor:

        return fused_experts(x,
                             layer.w13_weight,
                             layer.w2_weight,
                             topk_weights,
                             topk_ids,
                             inplace=True)
=======
    def apply(
        self,
        layer: torch.nn.Module,
        x: torch.Tensor,
        router_logits: torch.Tensor,
        top_k: int,
        renormalize: bool = True,
        use_grouped_topk: bool = False,
        num_expert_group: Optional[int] = None,
        topk_group: Optional[int] = None,
    ) -> torch.Tensor:
        return self.forward(x, layer.w13_weight, layer.w2_weight,
                            router_logits, top_k, renormalize,
                            use_grouped_topk, num_expert_group, topk_group)

    def forward_cuda(
        self,
        x: torch.Tensor,
        w1: torch.Tensor,
        w2: torch.Tensor,
        router_logits: torch.Tensor,
        top_k: int,
        renormalize: bool,
        use_grouped_topk: bool,
        num_expert_group: Optional[int],
        topk_group: Optional[int],
    ) -> torch.Tensor:
        from vllm.model_executor.layers.fused_moe.fused_moe import fused_moe
        return fused_moe(x,
                         w1,
                         w2,
                         router_logits,
                         top_k,
                         renormalize=renormalize,
                         inplace=True,
                         use_grouped_topk=use_grouped_topk,
                         num_expert_group=num_expert_group,
                         topk_group=topk_group)
>>>>>>> af647fb8

    def forward_cpu(self, *args, **kwargs):
        raise NotImplementedError(
            "The CPU backend currently does not support MoE.")

    def forward_tpu(
        self,
        x: torch.Tensor,
        w1: torch.Tensor,
        w2: torch.Tensor,
        router_logits: torch.Tensor,
        top_k: int,
        renormalize: bool,
        use_grouped_topk: bool,
        num_expert_group: Optional[int],
        topk_group: Optional[int],
    ) -> torch.Tensor:
        from vllm.model_executor.layers.fused_moe.moe_pallas import fused_moe
        assert not use_grouped_topk
        assert num_expert_group is None
        assert topk_group is None
        return fused_moe(x, w1, w2, router_logits, top_k, renormalize)


class FusedMoE(torch.nn.Module):
    """FusedMoE layer for MoE models.

    This layer contains both MergedColumnParallel weights (gate_up_proj / 
    w13) and RowParallelLinear weights (down_proj/ w2).

    Note: Mixtral uses w1, w2, and w3 for gate, up, and down_proj. We
    copy that naming convention here and handle any remapping in the
    load_weights function in each model implementation.

    Args:
        num_experts: Number of experts in the model
        top_k: Number of experts selected for each token
        hidden_size: Input hidden state size of the transformer
        intermediate_size: Intermediate size of the experts
        params_dtype: Data type for the parameters.
        reduce_results: Whether to all all_reduce on the output of the layer
        renomalize: Whether to renormalize the logits in the fused_moe kernel
        quant_config: Quantization configure.
    """

    def __init__(
        self,
        num_experts: int,
        top_k: int,
        hidden_size: int,
        intermediate_size: int,
        params_dtype: Optional[torch.dtype] = None,
        reduce_results: bool = False,
        renormalize: bool = True,
        use_grouped_topk: bool = False,
        num_expert_group: Optional[int] = None,
        topk_group: Optional[int] = None,
        quant_config: Optional[QuantizationConfig] = None,
        tp_size: Optional[int] = None,
        prefix: str = "",
    ):
        super().__init__()

        if params_dtype is None:
            params_dtype = torch.get_default_dtype()

        self.tp_size = (tp_size if tp_size is not None else
                        get_tensor_model_parallel_world_size())
        self.top_k = top_k
        self.num_experts = num_experts
        self.intermediate_size_per_partition = intermediate_size // self.tp_size
        self.reduce_results = reduce_results
        self.renormalize = renormalize
        self.use_grouped_topk = use_grouped_topk
        if self.use_grouped_topk:
            assert num_expert_group is not None and topk_group is not None
        self.num_expert_group = num_expert_group
        self.topk_group = topk_group

        if quant_config is None:
            self.quant_method: Optional[QuantizeMethodBase] = (
                UnquantizedFusedMoEMethod())
        else:
            self.quant_method = quant_config.get_quant_method(self, prefix)
        assert self.quant_method is not None

        self.quant_method.create_weights(
            layer=self,
            num_experts=num_experts,
            hidden_size=hidden_size,
            intermediate_size=self.intermediate_size_per_partition,
            params_dtype=params_dtype,
            weight_loader=self.weight_loader)

    @classmethod
    def make_expert_params_mapping(
            cls, ckpt_gate_proj_name: str, ckpt_down_proj_name: str,
            ckpt_up_proj_name: str,
            num_experts: int) -> List[Tuple[str, str, int, str]]:

        return [
            # (param_name, weight_name, expert_id, shard_id)
            ("experts.w13_" if weight_name
             in [ckpt_gate_proj_name, ckpt_up_proj_name] else "experts.w2_",
             f"experts.{expert_id}.{weight_name}.", expert_id, shard_id)
            for expert_id in range(num_experts) for shard_id, weight_name in [
                ("w1", ckpt_gate_proj_name),
                ("w2", ckpt_down_proj_name),
                ("w3", ckpt_up_proj_name),
            ]
        ]

    def _load_fp8_scale(self, param: torch.nn.Parameter,
                        loaded_weight: torch.Tensor, weight_name: str,
                        shard_id: str, expert_id: int) -> None:
        param_data = param.data

        # Input scales can be loaded directly and should be equal.
        if "input_scale" in weight_name:
            if param_data[expert_id] != 1 and (param_data[expert_id] -
                                               loaded_weight).abs() > 1e-5:
                raise ValueError(
                    "input_scales of w1 and w3 of a layer "
                    f"must be equal. But got {param_data[expert_id]} "
                    f"vs. {loaded_weight}")
            param_data[expert_id] = loaded_weight
        # Weight scales
        elif "weight_scale" in weight_name:
            # If we are in merged column case (gate_up_proj)
            if shard_id == "w1" or shard_id == "w3":
                # We have to keep the weight scales of w1 and w3 because
                # we need to re-quantize w1/w3 weights after weight loading.
                idx = 0 if shard_id == "w1" else 1
                param_data[expert_id][idx] = loaded_weight
            # If we are in the row parallel case (down_proj)
            else:
                param_data[expert_id] = loaded_weight

    def weight_loader(self, param: torch.nn.Parameter,
                      loaded_weight: torch.Tensor, weight_name: str,
                      shard_id: str, expert_id: int) -> None:
        if shard_id not in ["w1", "w2", "w3"]:
            raise ValueError(f"shard_id must be ['w1','w2','w3'] but "
                             f"got {shard_id}.")

        # Special case for fp8 scales.
        if getattr(param, "is_fp8_scale", False):
            self._load_fp8_scale(param.data, loaded_weight, weight_name,
                                 shard_id, expert_id)
            return

        expert_data = param.data[expert_id]
        tp_rank = get_tensor_model_parallel_rank()

        # If transposed, weight is saved as [input_dim, output_dim]
        # Otherwise, weight is saved as     [output_dim, input_dim]
        is_transposed = getattr(param, "is_transposed", False)
        input_dim = 0 if is_transposed else 1
        output_dim = 1 if is_transposed else 0

        # Index the loaded weight for tp sharding.
        # down_proj: "RowParallel" so tp sharding on input_dim
        if (shard_id == "w2"):
            shard_dim = input_dim
            shard_size = expert_data.shape[shard_dim]
        # gate_up_proj: "MergedColumnParallel", so tp sharding on output_dim
        elif (shard_id == "w1" or shard_id == "w3"):
            shard_dim = output_dim
            shard_size = expert_data.shape[output_dim] // 2
        offset = shard_size * tp_rank
        loaded_weight = loaded_weight.narrow(shard_dim, offset, shard_size)

        # Narrow parameter and load.
        # w1, gate_proj: Load into first logical weight of w13.
        if shard_id == "w1":
            expert_data = expert_data.narrow(shard_dim, 0, shard_size)
            expert_data.copy_(loaded_weight)
        # w3, up_proj: Load into second logical weight of w13.
        elif shard_id == "w3":
            expert_data = expert_data.narrow(shard_dim, shard_size, shard_size)
            expert_data.copy_(loaded_weight)
        # w2, down_proj: Load into only logical weight of w2.
        elif shard_id == "w2":
            expert_data.copy_(loaded_weight)
        else:
            raise ValueError

    def _select_experts(self, hidden_states: torch.Tensor,
                        router_logits: torch.Tensor):
        # DeekSeekv2 uses grouped_top_k
        if self.use_grouped_topk:
            assert (self.num_expert_group is not None
                    and self.topk_group is not None)
            topk_weights, topk_ids = grouped_topk(hidden_states, router_logits,
                                                  self.top_k, self.renormalize,
                                                  self.num_expert_group,
                                                  self.topk_group)
        else:
            topk_weights, topk_ids = fused_topk(hidden_states, router_logits,
                                                self.top_k, self.renormalize)

        return topk_weights, topk_ids

    def forward(self, hidden_states: torch.Tensor,
                router_logits: torch.Tensor):
        assert self.quant_method is not None

        # Select experts.
        topk_weights, topk_ids = self._select_experts(hidden_states,
                                                      router_logits)

        # Call fused kernel.
        final_hidden_states = self.quant_method.apply(self, hidden_states,
                                                      topk_weights, topk_ids)

        # Optionally reduce.
        if self.reduce_results and self.tp_size > 1:
            final_hidden_states = tensor_model_parallel_all_reduce(
                final_hidden_states)

        return final_hidden_states<|MERGE_RESOLUTION|>--- conflicted
+++ resolved
@@ -7,13 +7,10 @@
                               get_tensor_model_parallel_world_size,
                               tensor_model_parallel_all_reduce)
 from vllm.logger import init_logger
-<<<<<<< HEAD
 from vllm.model_executor.layers.fused_moe.fused_moe import (fused_experts,
                                                             fused_topk,
                                                             grouped_topk)
-=======
 from vllm.model_executor.custom_op import CustomOp
->>>>>>> af647fb8
 from vllm.model_executor.layers.quantization.base_config import (
     QuantizationConfig, QuantizeMethodBase)
 from vllm.model_executor.utils import set_weight_attrs
@@ -61,79 +58,47 @@
         layer.register_parameter("w2_weight", w2_weight)
         set_weight_attrs(w2_weight, extra_weight_attrs)
 
-<<<<<<< HEAD
     def apply(self, layer: torch.nn.Module, x: torch.Tensor,
               topk_weights: torch.Tensor,
               topk_ids: torch.Tensor) -> torch.Tensor:
 
-        return fused_experts(x,
+        return self.forward(x,
                              layer.w13_weight,
                              layer.w2_weight,
                              topk_weights,
-                             topk_ids,
+                             topk_ids)
+
+    def forward_cuda(
+        self, layer: torch.nn.Module, x: torch.Tensor,
+              topk_weights: torch.Tensor,
+              topk_ids: torch.Tensor,
+    ) -> torch.Tensor:
+        return fused_experts(x=x,
+                             w1=layer.w13_weight,
+                             w2=layer.w2_weight,
+                             topk_weights=topk_weights,
+                             topk_ids=topk_ids,
                              inplace=True)
-=======
-    def apply(
-        self,
-        layer: torch.nn.Module,
-        x: torch.Tensor,
-        router_logits: torch.Tensor,
-        top_k: int,
-        renormalize: bool = True,
-        use_grouped_topk: bool = False,
-        num_expert_group: Optional[int] = None,
-        topk_group: Optional[int] = None,
-    ) -> torch.Tensor:
-        return self.forward(x, layer.w13_weight, layer.w2_weight,
-                            router_logits, top_k, renormalize,
-                            use_grouped_topk, num_expert_group, topk_group)
-
-    def forward_cuda(
-        self,
-        x: torch.Tensor,
-        w1: torch.Tensor,
-        w2: torch.Tensor,
-        router_logits: torch.Tensor,
-        top_k: int,
-        renormalize: bool,
-        use_grouped_topk: bool,
-        num_expert_group: Optional[int],
-        topk_group: Optional[int],
-    ) -> torch.Tensor:
-        from vllm.model_executor.layers.fused_moe.fused_moe import fused_moe
-        return fused_moe(x,
-                         w1,
-                         w2,
-                         router_logits,
-                         top_k,
-                         renormalize=renormalize,
-                         inplace=True,
-                         use_grouped_topk=use_grouped_topk,
-                         num_expert_group=num_expert_group,
-                         topk_group=topk_group)
->>>>>>> af647fb8
 
     def forward_cpu(self, *args, **kwargs):
         raise NotImplementedError(
             "The CPU backend currently does not support MoE.")
 
     def forward_tpu(
-        self,
-        x: torch.Tensor,
-        w1: torch.Tensor,
-        w2: torch.Tensor,
-        router_logits: torch.Tensor,
-        top_k: int,
-        renormalize: bool,
-        use_grouped_topk: bool,
-        num_expert_group: Optional[int],
-        topk_group: Optional[int],
+        self, layer: torch.nn.Module, x: torch.Tensor,
+              topk_weights: torch.Tensor,
+              topk_ids: torch.Tensor,
     ) -> torch.Tensor:
-        from vllm.model_executor.layers.fused_moe.moe_pallas import fused_moe
-        assert not use_grouped_topk
-        assert num_expert_group is None
-        assert topk_group is None
-        return fused_moe(x, w1, w2, router_logits, top_k, renormalize)
+        
+        #assert not use_grouped_topk
+        #assert num_expert_group is None
+        #assert topk_group is None
+        return fused_experts(x=x,
+                             w1=layer.w13_weight,
+                             w2=layer.w2_weight,
+                             topk_weights=topk_weights,
+                             topk_ids=topk_ids,
+                             inplace=True)
 
 
 class FusedMoE(torch.nn.Module):
