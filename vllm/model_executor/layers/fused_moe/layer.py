# SPDX-License-Identifier: Apache-2.0

import importlib
from abc import abstractmethod
from dataclasses import dataclass
from enum import Enum
from typing import Callable, Optional

import torch
import torch.nn.functional as F
from torch.nn.parameter import UninitializedParameter

import vllm.envs as envs
from vllm.config import ParallelConfig, get_current_vllm_config
from vllm.distributed import (get_dp_group, get_ep_group,
                              get_tensor_model_parallel_rank,
                              get_tensor_model_parallel_world_size,
                              tensor_model_parallel_all_reduce)
from vllm.forward_context import ForwardContext, get_forward_context
from vllm.logger import init_logger
from vllm.model_executor.custom_op import CustomOp
from vllm.model_executor.layers.fused_moe.rocm_aiter_fused_moe import (
    is_rocm_aiter_moe_enabled)
from vllm.model_executor.layers.quantization.base_config import (
    QuantizationConfig, QuantizeMethodBase)
from vllm.model_executor.utils import set_weight_attrs
from vllm.platforms import current_platform
from vllm.platforms.interface import CpuArchEnum
from vllm.utils import direct_register_custom_op

has_pplx = importlib.util.find_spec("pplx_kernels") is not None

if current_platform.is_cuda_alike():
    from .fused_batched_moe import (BatchedPrepareAndFinalize,
                                    BatchedTritonExperts)
    from .fused_moe import TritonExperts, fused_experts
    from .modular_kernel import (FusedMoEModularKernel,
                                 FusedMoEPermuteExpertsUnpermute,
                                 FusedMoEPrepareAndFinalize)
    if has_pplx:
        from .pplx_prepare_finalize import PplxPrepareAndFinalize
else:
    fused_experts = None  # type: ignore
    FusedMoEPermuteExpertsUnpermute = None  # type: ignore
    FusedMoEPrepareAndFinalize = None  # type: ignore
if is_rocm_aiter_moe_enabled():
    from vllm.model_executor.layers.fused_moe.rocm_aiter_fused_moe import (  # noqa: E501
        rocm_aiter_biased_group_topk as grouped_topk)
else:
    from vllm.model_executor.layers.fused_moe.fused_moe import grouped_topk
if current_platform.is_tpu():
    from .moe_pallas import fused_moe as fused_moe_pallas
else:
    fused_moe_pallas = None  # type: ignore
logger = init_logger(__name__)

# Note: this limit is somewhat arbitrary and might be changed later.
# The size of the activations will be E x MOE_DP_CHUNK_SIZE x hidden_dim.
MOE_DP_CHUNK_SIZE = 256


@dataclass
class FusedMoEParallelConfig:
    tp_size: int
    dp_size: int
    ep_size: int
    tp_rank: int
    dp_rank: int
    ep_rank: int

    use_ep: bool  # whether to use EP or not

    @property
    def use_pplx_kernels(self):
        return self.dp_size > 1 and self.use_ep and \
             envs.VLLM_ALL2ALL_BACKEND == "pplx"

    @staticmethod
    def make(tp_size_: int, dp_size_: int,
             vllm_parallel_config: ParallelConfig) -> "FusedMoEParallelConfig":
        """
        Determine MoE parallel configuration. Based on the input tp_size_,
        dp_size_, ep_size_ and vllm's parallel config, determine what
        level's of parallelism to use in the fused moe layer.

        Args:
            tp_size_ (int): tp_size passed into the FusedMoE constructor.
            dp_size_ (int): dp_size passed into the FusedMoE constructor.
            ep_size_ (int): ep_size passed into the FusedMoE constructor.
            vllm_parallel_config (ParallelConfig): vllm's parallel config
            object.

        Examples:
        When there is no parallelism requested, i.e. tp_size_ = dp_size_ = 1,
        we simply return the sizes unaltered and the ranks set to 0.

        Expert Parallelism is considered only when either dp_size_ or tp_size_
        is non trivial.

        When TP = 2, DP = 1 and EP = False, the configuration on different
        devices,
            - device 0 : TP = {2, 0} DP = {1, 0} EP = {1, 0} //
                         legend : {size, rank}
            - device 1 : TP = {2, 1} DP = {1, 0} EP = {1, 0}
            - Comment : Tensors are sharded across 2 devices.

        When TP = 1, DP = 2 and EP = False, the configuration on different
        devices,
            - device 0 : TP = {2, 0} DP = {2, 0} EP = {1, 0}
            - device 1 : TP = {2, 1} DP = {2, 1} EP = {1, 0}
            - Comment: There are 2 engine instances and the tensors are sharded
              across 2 decvices.

        When TP = 2, DP = 2 and EP = False, the configuration on different
        devices,
            - device 0: TP = {4, 0} DP = {2, 0} EP = {1, 0}
            - device 1: TP = {4, 1} DP = {2, 0} EP = {1, 0}
            - device 2: TP = {4, 2} DP = {2, 1} EP = {1, 0}
            - device 3: TP = {4, 3} DP = {2, 1} EP = {1, 0}
            - Comment: There are 2 engine instances and the tensors are sharded
              across 4 devices.

        When, TP = 2, DP = 1 and EP = True, the configuration on different
        devices,
            - device 0: TP = {1, 0} DP = {1, 0} EP = {2, 0}
            - device 1: TP = {1, 0} DP = {1, 0} EP = {2, 1}
            - Comment: The experts are split between the 2 devices.

        When, TP = 1, DP = 2 and EP = True, the configuration on different
        devices,
            - device 0: TP = {1, 0} DP = {2, 0} EP = {2, 0}
            - device 1: TP = {1, 0} DP = {2, 1} EP = {2, 1}
            - Comment: There are 2 engine instances and the experts are split
              between the 2 devices.

        When TP = 2, DP = 2 and EP = True, the configuration on different
        devices,
            - device 0: TP = {1, 0} DP = {2, 0} EP = {4, 0}
            - device 1: TP = {1, 0} DP = {2, 0} EP = {4, 1}
            - device 2: TP = {1, 0} DP = {2, 1} EP = {4, 2}
            - device 3: TP = {1, 0} DP = {2, 1} EP = {4, 3}
            - Comment: There are 2 engine instances and the experts are split
              between the 4 devices.
        """

        def flatten_tp_across_dp(dp_rank: int):
            tp_rank = 0 if tp_size_ == 1 else get_tensor_model_parallel_rank()
            # There are actually dp_size_ * tp_size_ devices. Update tp_size
            # and tp_rank so we shard across all devices.
            tp_size = dp_size_ * tp_size_
            tp_rank = dp_rank * tp_size_ + tp_rank
            return tp_size, tp_rank

        use_ep = (dp_size_ * tp_size_ > 1
                  and vllm_parallel_config.enable_expert_parallel)

        dp_size = dp_size_
        dp_rank = get_dp_group().rank_in_group if dp_size > 1 else 0
        tp_size, tp_rank = flatten_tp_across_dp(dp_rank)

        if not use_ep:
            return FusedMoEParallelConfig(tp_size=tp_size,
                                          tp_rank=tp_rank,
                                          dp_size=dp_size,
                                          dp_rank=dp_rank,
                                          ep_size=1,
                                          ep_rank=0,
                                          use_ep=False)
        # DP + EP / TP + EP / DP + TP + EP
        assert use_ep
        # In EP, each device owns a set of experts fully. There is no tensor
        # parallel update tp_size, tp_rank, ep_size and ep_rank to reflect that.
        ep_size = tp_size
        ep_rank = tp_rank
        return FusedMoEParallelConfig(tp_size=1,
                                      tp_rank=0,
                                      dp_size=dp_size,
                                      dp_rank=dp_rank,
                                      ep_size=ep_size,
                                      ep_rank=ep_rank,
                                      use_ep=True)


# Adapted from pplx-kernels tests/all_to_all_utils.py
@dataclass
class MoEConfig:
    num_experts: int
    experts_per_token: int
    hidden_dim: int

    num_local_experts: int
    moe_parallel_config: FusedMoEParallelConfig

    in_dtype: torch.dtype  # The activation type.

    # TODO: add more quantization params, blocked, per-token, etc.
    block_size: int = 128

    max_num_tokens: int = MOE_DP_CHUNK_SIZE

    @property
    def tp_size(self):
        return self.moe_parallel_config.tp_size

    @property
    def dp_size(self):
        return self.moe_parallel_config.dp_size

    @property
    def ep_size(self):
        return self.moe_parallel_config.ep_size

    @property
    def tp_rank(self):
        return self.moe_parallel_config.tp_rank

    @property
    def dp_rank(self):
        return self.moe_parallel_config.dp_rank

    @property
    def ep_rank(self):
        return self.moe_parallel_config.ep_rank

    @property
    def use_ep(self):
        return self.moe_parallel_config.use_ep

    @property
    def use_pplx_kernels(self):
        return self.moe_parallel_config.use_pplx_kernels


class FusedMoeWeightScaleSupported(Enum):
    TENSOR = "tensor"
    CHANNEL = "channel"
    GROUP = "group"
    BLOCK = "block"


class FusedMoEMethodBase(QuantizeMethodBase):

    @abstractmethod
    def create_weights(self, layer: torch.nn.Module, num_experts: int,
                       hidden_size: int, intermediate_size_per_partition: int,
                       params_dtype: torch.dtype, **extra_weight_attrs):
        raise NotImplementedError

    def init_prepare_finalize(self, moe: MoEConfig,
                              quant_config: Optional[QuantizationConfig]):
        all2all_manager = get_ep_group().device_communicator.all2all_manager
        assert all2all_manager is not None

        prepare_finalize = None
        if moe.use_pplx_kernels:
            all_to_all_args = dict(
                max_num_tokens=moe.max_num_tokens,
                num_experts=moe.num_experts,
                experts_per_token=moe.experts_per_token,  # topk
                rank=all2all_manager.rank,
                world_size=all2all_manager.world_size,
                # dp_size actually means tp_size, bug in pplx kernels
                dp_size=all2all_manager.tp_group.world_size,
                hidden_dim=moe.hidden_dim,
                hidden_dim_bytes=moe.hidden_dim * moe.in_dtype.itemsize,
                # For blocked per token: set to
                #   ceil_div(hidden_dim, block_size) * sizeof(float32)
                # For per-token: set to sizeof(float32)
                hidden_dim_scale_bytes=(0 if moe.in_dtype.itemsize != 1 else (
                    (moe.hidden_dim + moe.block_size - 1) // moe.block_size *
                    torch.float32.itemsize)),
                group_name=all2all_manager.cpu_group.group_name,
            )

            handle = all2all_manager.get_handle(all_to_all_args)

            prepare_finalize = PplxPrepareAndFinalize(
                handle,
                max_num_tokens=moe.max_num_tokens,
                world_size=all2all_manager.world_size,
                rank=all2all_manager.rank,
                # dp_size actually means tp_size, bug in pplx kernels
                dp_size=all2all_manager.tp_group.world_size,
                quant_dtype=moe.in_dtype,
            )

        if prepare_finalize is not None:
            experts = self.select_gemm_impl(prepare_finalize)
            self.fused_experts = FusedMoEModularKernel(
                prepare_finalize,
                experts,
            )

    def select_gemm_impl(
        self, prepare_finalize: Optional[FusedMoEPrepareAndFinalize]
    ) -> FusedMoEPermuteExpertsUnpermute:
        # based on the all2all implementation, select the appropriate
        # gemm implementation
        raise NotImplementedError(
            "Subclass must select appropriate gemm implementation"
            " based on the prepare_finalize")

    @abstractmethod
    def apply(
        self,
        layer: torch.nn.Module,
        x: torch.Tensor,
        router_logits: torch.Tensor,
        top_k: int,
        renormalize: bool,
        use_grouped_topk: bool = False,
        topk_group: Optional[int] = None,
        num_expert_group: Optional[int] = None,
        global_num_experts: int = -1,
        expert_map: Optional[torch.Tensor] = None,
        custom_routing_function: Optional[Callable] = None,
        scoring_func: str = "softmax",
        e_score_correction_bias: Optional[torch.Tensor] = None,
        apply_router_weight_on_input: bool = False,
        activation: str = "silu",
    ) -> torch.Tensor:
        raise NotImplementedError


@CustomOp.register("unquantized_fused_moe")
class UnquantizedFusedMoEMethod(FusedMoEMethodBase, CustomOp):
    """MoE method without quantization."""

    def __init__(self, moe: MoEConfig):
        super().__init__()
        self.fused_experts = fused_experts  # type: ignore
        self.moe = moe

        self.rocm_aiter_moe_enabled = is_rocm_aiter_moe_enabled()
        if self.rocm_aiter_moe_enabled:
            from .rocm_aiter_fused_moe import rocm_aiter_fused_experts
            self.rocm_aiter_fused_experts = rocm_aiter_fused_experts
        else:
            self.rocm_aiter_fused_experts = None  # type: ignore

    def select_gemm_impl(
            self, prepare_finalize: Optional[FusedMoEPrepareAndFinalize]):

        assert self.fused_experts == fused_experts

        all2all_manager = get_ep_group().device_communicator.all2all_manager
        assert all2all_manager is not None

        experts: Optional[FusedMoEPermuteExpertsUnpermute] = None

        if isinstance(prepare_finalize,
                      (BatchedPrepareAndFinalize, PplxPrepareAndFinalize)):
            logger.debug("BatchedTritonExperts %s", self.moe)
            experts = BatchedTritonExperts(
                max_num_tokens=MOE_DP_CHUNK_SIZE,
                world_size=all2all_manager.world_size,
                # dp_size actually means tp_size, bug in pplx kernels
                dp_size=all2all_manager.tp_group.world_size,
                use_fp8_w8a8=False,
                use_int8_w8a8=False,
                use_int8_w8a16=False,
                use_int4_w4a16=False,
                block_shape=None,
            )
        else:
            logger.debug("TritonExperts %s", self.moe)
            experts = TritonExperts(
                use_fp8_w8a8=False,
                use_int8_w8a8=False,
                use_int8_w8a16=False,
                use_int4_w4a16=False,
                block_shape=None,
                per_channel_quant=False,
            )
        return experts

    def create_weights(self, layer: torch.nn.Module, num_experts: int,
                       hidden_size: int, intermediate_size_per_partition: int,
                       params_dtype: torch.dtype, **extra_weight_attrs):
        # Fused gate_up_proj (column parallel)
        w13_weight = torch.nn.Parameter(torch.empty(
            num_experts,
            2 * intermediate_size_per_partition,
            hidden_size,
            dtype=params_dtype),
                                        requires_grad=False)
        layer.register_parameter("w13_weight", w13_weight)
        set_weight_attrs(w13_weight, extra_weight_attrs)

        # down_proj (row parallel)
        w2_weight = torch.nn.Parameter(torch.empty(
            num_experts,
            hidden_size,
            intermediate_size_per_partition,
            dtype=params_dtype),
                                       requires_grad=False)
        layer.register_parameter("w2_weight", w2_weight)
        set_weight_attrs(w2_weight, extra_weight_attrs)

    def _maybe_pad_weight(self, weight: torch.Tensor) -> torch.Tensor:
        # Pad the weight tensor. This is an optimization on ROCm platform, which
        # can benefit from tensors located far enough from one another in memory
        if (envs.VLLM_ROCM_MOE_PADDING and current_platform.is_rocm()
                and weight.stride(-1) == 1
                and (weight.stride(-2) * weight.element_size()) % 512 == 0):
            num_pad = 256 // weight.element_size()
            weight = F.pad(weight, (0, num_pad), "constant", 0)[..., :-num_pad]
            torch.cuda.empty_cache()
        return weight

    def process_weights_after_loading(self, layer: torch.nn.Module) -> None:
        super().process_weights_after_loading(layer)

        # Padding the weight for better performance on ROCm
        layer.w13_weight.data = self._maybe_pad_weight(layer.w13_weight.data)
        layer.w2_weight.data = self._maybe_pad_weight(layer.w2_weight.data)
        # Lazy import to avoid importing triton.
        from vllm.model_executor.layers.fused_moe.rocm_aiter_fused_moe import (
            shuffle_weights)

        if self.rocm_aiter_moe_enabled:
            shuffled_w13, shuffled_w2 = shuffle_weights(
                layer.w13_weight.data, layer.w2_weight.data)

            layer.w13_weight.data = shuffled_w13
            layer.w2_weight.data = shuffled_w2

        if current_platform.is_cpu():
            if current_platform.get_cpu_architecture() == CpuArchEnum.X86:
                import intel_extension_for_pytorch as ipex
                layer.ipex_fusion = ipex.llm.modules.GatedMLPMOE(
                    layer.w13_weight,
                    layer.w2_weight,
                    use_prepack=envs.VLLM_CPU_MOE_PREPACK,
                )
            else:
                raise NotImplementedError("CPU MOE only supports x86 arch.")

    def apply(
        self,
        layer: torch.nn.Module,
        x: torch.Tensor,
        router_logits: torch.Tensor,
        top_k: int,
        renormalize: bool,
        use_grouped_topk: bool = False,
        topk_group: Optional[int] = None,
        num_expert_group: Optional[int] = None,
        global_num_experts: int = -1,
        expert_map: Optional[torch.Tensor] = None,
        custom_routing_function: Optional[Callable] = None,
        scoring_func: str = "softmax",
        e_score_correction_bias: Optional[torch.Tensor] = None,
        apply_router_weight_on_input: bool = False,
        activation: str = "silu",
    ) -> torch.Tensor:
        return self.forward(
            x=x,
            layer=layer,
            router_logits=router_logits,
            top_k=top_k,
            renormalize=renormalize,
            use_grouped_topk=use_grouped_topk,
            topk_group=topk_group,
            num_expert_group=num_expert_group,
            global_num_experts=global_num_experts,
            expert_map=expert_map,
            custom_routing_function=custom_routing_function,
            scoring_func=scoring_func,
            e_score_correction_bias=e_score_correction_bias,
            activation=activation,
            apply_router_weight_on_input=apply_router_weight_on_input)

<<<<<<< HEAD
    def set_prepare_finalize(
        self,
        dp_size: int,
        world_size: int,
        prepare_finalize: FusedMoEPrepareAndFinalize,
    ) -> bool:
        assert self.fused_experts == fused_experts

        experts: Optional[FusedMoEPermuteExpertsUnpermute] = None

        if isinstance(prepare_finalize,
                      (BatchedPrepareAndFinalize, PplxPrepareAndFinalize)):
            logger.debug("BatchedTritonExperts %s", self.moe)
            experts = BatchedTritonExperts(
                max_num_tokens=MOE_DP_CHUNK_SIZE,
                world_size=world_size,
                dp_size=dp_size,
                use_fp8_w8a8=False,
                use_int8_w8a8=False,
                use_int8_w8a16=False,
                use_int4_w4a16=False,
                block_shape=None,
            )
        else:
            logger.debug("TritonExperts %s", self.moe)
            experts = TritonExperts(
                use_fp8_w8a8=False,
                use_int8_w8a8=False,
                use_int8_w8a16=False,
                use_int4_w4a16=False,
                use_mxfp4_w4a4=False,
                block_shape=None,
                per_channel_quant=False,
            )

        self.fused_experts = FusedMoEModularKernel(
            prepare_finalize,
            experts,
        )

        return True

=======
>>>>>>> 6b6d4961
    def forward_cuda(
        self,
        layer: torch.nn.Module,
        x: torch.Tensor,
        use_grouped_topk: bool,
        top_k: int,
        router_logits: torch.Tensor,
        renormalize: bool,
        topk_group: Optional[int] = None,
        num_expert_group: Optional[int] = None,
        global_num_experts: int = -1,
        expert_map: Optional[torch.Tensor] = None,
        custom_routing_function: Optional[Callable] = None,
        scoring_func: str = "softmax",
        e_score_correction_bias: Optional[torch.Tensor] = None,
        apply_router_weight_on_input: bool = False,
        activation: str = "silu",
    ) -> torch.Tensor:
        topk_weights, topk_ids = FusedMoE.select_experts(
            hidden_states=x,
            router_logits=router_logits,
            use_grouped_topk=use_grouped_topk,
            top_k=top_k,
            renormalize=renormalize,
            topk_group=topk_group,
            num_expert_group=num_expert_group,
            custom_routing_function=custom_routing_function,
            scoring_func=scoring_func,
            e_score_correction_bias=e_score_correction_bias,
            indices_type=torch.uint32 if self.moe.use_pplx_kernels else None)

        if self.rocm_aiter_moe_enabled:
            assert expert_map is None
            return self.rocm_aiter_fused_experts(
                hidden_states=x,
                w1=layer.w13_weight,
                w2=layer.w2_weight,
                topk_weights=topk_weights,
                topk_ids=topk_ids,
                activation=activation,
                apply_router_weight_on_input=apply_router_weight_on_input)
        else:
            return self.fused_experts(
                hidden_states=x,
                w1=layer.w13_weight,
                w2=layer.w2_weight,
                topk_weights=topk_weights,
                topk_ids=topk_ids,
                inplace=True,
                activation=activation,
                apply_router_weight_on_input=apply_router_weight_on_input,
                global_num_experts=global_num_experts,
                expert_map=expert_map,
            )

    def forward_cpu(
        self,
        layer: torch.nn.Module,
        x: torch.Tensor,
        use_grouped_topk: bool,
        top_k: int,
        router_logits: torch.Tensor,
        renormalize: bool,
        topk_group: Optional[int] = None,
        num_expert_group: Optional[int] = None,
        global_num_experts: int = -1,
        expert_map: Optional[torch.Tensor] = None,
        custom_routing_function: Optional[Callable] = None,
        scoring_func: str = "softmax",
        e_score_correction_bias: Optional[torch.Tensor] = None,
        activation: str = "silu",
        apply_router_weight_on_input: bool = False,
        **kwargs,
    ):
        assert activation == "silu", f"{activation} is not supported."
        assert apply_router_weight_on_input is False
        return layer.ipex_fusion(
            x,
            use_grouped_topk,
            top_k,
            router_logits,
            renormalize,
            topk_group,
            num_expert_group,
            custom_routing_function,
            scoring_func,
            e_score_correction_bias,
        )

    def forward_hpu(
        self,
        layer: torch.nn.Module,
        x: torch.Tensor,
        use_grouped_topk: bool,
        top_k: int,
        router_logits: torch.Tensor,
        renormalize: bool,
        topk_group: Optional[int] = None,
        num_expert_group: Optional[int] = None,
        global_num_experts: int = -1,
        expert_map: Optional[torch.Tensor] = None,
        custom_routing_function: Optional[Callable] = None,
        scoring_func: str = "softmax",
        e_score_correction_bias: Optional[torch.Tensor] = None,
        apply_router_weight_on_input: bool = False,
        activation: str = "silu",
    ) -> torch.Tensor:
        assert not use_grouped_topk
        assert num_expert_group is None
        assert topk_group is None
        assert custom_routing_function is None
        assert layer is not None
        assert apply_router_weight_on_input is False
        if scoring_func != "softmax":
            raise NotImplementedError(
                "Only softmax scoring function is supported for HPU.")
        if e_score_correction_bias is not None:
            raise NotImplementedError(
                "Expert score correction bias is not supported for HPU.")
        return layer.hpu_fused_moe(x, layer.w13_weight, layer.w2_weight,
                                   router_logits, top_k)

    def forward_tpu(
        self,
        layer: torch.nn.Module,
        x: torch.Tensor,
        use_grouped_topk: bool,
        top_k: int,
        router_logits: torch.Tensor,
        renormalize: bool,
        topk_group: Optional[int] = None,
        num_expert_group: Optional[int] = None,
        global_num_experts: int = -1,
        expert_map: Optional[torch.Tensor] = None,
        custom_routing_function: Optional[Callable] = None,
        scoring_func: str = "softmax",
        e_score_correction_bias: Optional[torch.Tensor] = None,
        apply_router_weight_on_input: bool = False,
        activation: str = "silu",
    ) -> torch.Tensor:
        assert not use_grouped_topk
        assert num_expert_group is None
        assert topk_group is None
        assert custom_routing_function is None
        assert apply_router_weight_on_input is False
        if scoring_func != "softmax":
            raise NotImplementedError(
                "Only softmax scoring function is supported for TPU.")
        if e_score_correction_bias is not None:
            raise NotImplementedError(
                "Expert score correction bias is not supported for TPU.")
        assert activation == "silu", f"{activation} is not supported for TPU."
        return fused_moe_pallas(hidden_states=x,
                                w1=layer.w13_weight,
                                w2=layer.w2_weight,
                                topk=top_k,
                                gating_output=router_logits,
                                global_num_experts=global_num_experts,
                                expert_map=expert_map,
                                renormalize=renormalize)

    forward_native = forward_tpu if current_platform.is_tpu() else forward_cuda


def determine_expert_map(
        ep_size: int, ep_rank: int,
        global_num_experts: int) -> tuple[int, Optional[torch.Tensor]]:
    """
        Calculates how many experts should be assigned to each rank for EP and
        creates a mapping from global to local expert index. Experts are
        distributed evenly across ranks. Any remaining are assigned to the
        last rank.

        Args:
            ep_size (int): The size of the expert parallel group
            global_num_experts (int): The total number of experts in the model.

        Returns:
            tuple[int, Optional[torch.Tensor]]: A tuple containing:
                - local_num_experts (int): The number of experts assigned
                    to the current rank.
                - expert_map (Optional[torch.Tensor]): A tensor of shape
                    (global_num_experts,) mapping from global to local index.
                    Contains -1 for experts not assigned to the current rank.
                    Returns None if ep_size is 1.
        """
    assert ep_size > 0
    if ep_size == 1:
        return (global_num_experts, None)

    local_num_experts = global_num_experts // ep_size

    # Create a tensor of size num_experts filled with -1
    expert_map = torch.full((global_num_experts, ), -1, dtype=torch.int32)
    # Create a expert map for the local experts
    if ep_rank < (ep_size - 1):
        # Each non-last rank gets local_num_experts experts.
        expert_map[ep_rank * local_num_experts:
                        (ep_rank + 1) * local_num_experts] = \
            torch.arange(0, local_num_experts, dtype=torch.int32)
    else:
        # All remaining experts are assigned to the last rank.
        local_num_experts = (global_num_experts - ep_rank * local_num_experts)

        expert_map[-local_num_experts:] = \
            torch.arange(0, local_num_experts, dtype=torch.int32)
    return (local_num_experts, expert_map)


class FusedMoE(torch.nn.Module):
    """FusedMoE layer for MoE models.

    This layer contains both MergedColumnParallel weights (gate_up_proj /
    w13) and RowParallelLinear weights (down_proj/ w2).

    Note: Mixtral uses w1, w2, and w3 for gate, up, and down_proj. We
    copy that naming convention here and handle any remapping in the
    load_weights function in each model implementation.

    Args:
        num_experts: Number of experts in the model
        top_k: Number of experts selected for each token
        hidden_size: Input hidden state size of the transformer
        intermediate_size: Intermediate size of the experts
        params_dtype: Data type for the parameters.
        reduce_results: Whether to all all_reduce on the output of the layer
        renomalize: Whether to renormalize the logits in the fused_moe kernel
        quant_config: Quantization configure.
    """

    def __init__(
        self,
        num_experts: int,  # Global number of experts
        top_k: int,
        hidden_size: int,
        intermediate_size: int,
        params_dtype: Optional[torch.dtype] = None,
        reduce_results: bool = False,
        renormalize: bool = True,
        use_grouped_topk: bool = False,
        num_expert_group: Optional[int] = None,
        topk_group: Optional[int] = None,
        quant_config: Optional[QuantizationConfig] = None,
        tp_size: Optional[int] = None,
        ep_size: Optional[int] = None,
        dp_size: Optional[int] = None,
        prefix: str = "",
        custom_routing_function: Optional[Callable] = None,
        scoring_func: str = "softmax",
        e_score_correction_bias: Optional[torch.Tensor] = None,
        apply_router_weight_on_input: bool = False,
        activation: str = "silu",
    ):
        super().__init__()

        if params_dtype is None:
            params_dtype = torch.get_default_dtype()
        self.params_dtype = params_dtype

        vllm_config = get_current_vllm_config()
        self.moe_parallel_config: FusedMoEParallelConfig = (
            FusedMoEParallelConfig.make(
                tp_size_=(tp_size if tp_size is not None else
                          get_tensor_model_parallel_world_size()),
                dp_size_=(dp_size if dp_size is not None else
                          get_dp_group().world_size),
                vllm_parallel_config=vllm_config.parallel_config))

        self.global_num_experts = num_experts

        # For smuggling this layer into the fused moe custom op
        self.use_direct_call = self.dp_size == 1
        if not self.use_direct_call:
            compilation_config = vllm_config.compilation_config
            if prefix in compilation_config.static_forward_context:
                raise ValueError("Duplicate layer name: {}".format(prefix))
            compilation_config.static_forward_context[prefix] = self
            self.layer_name = prefix

        # Determine expert maps
        if self.use_ep:
            self.local_num_experts, self.expert_map = determine_expert_map(
                ep_size=self.ep_size,
                ep_rank=self.ep_rank,
                global_num_experts=self.global_num_experts)
        else:
            self.local_num_experts, self.expert_map = (self.global_num_experts,
                                                       None)

        self.top_k = top_k

        assert intermediate_size % self.tp_size == 0
        self.hidden_size = hidden_size
        self.intermediate_size_per_partition = intermediate_size // self.tp_size
        self.reduce_results = reduce_results
        self.renormalize = renormalize
        self.use_grouped_topk = use_grouped_topk
        if self.use_grouped_topk:
            assert num_expert_group is not None and topk_group is not None
        self.num_expert_group = num_expert_group
        self.topk_group = topk_group
        self.custom_routing_function = custom_routing_function
        self.scoring_func = scoring_func
        self.e_score_correction_bias = e_score_correction_bias
        self.apply_router_weight_on_input = apply_router_weight_on_input
        self.activation = activation

        if self.scoring_func != "softmax" and not self.use_grouped_topk:
            raise ValueError("Only softmax scoring function is supported for "
                             "non-grouped topk.")
        if current_platform.is_hpu():
            from vllm_hpu_extension.ops import DynamicFusedMOE
            self.hpu_fused_moe = DynamicFusedMOE(self.global_num_experts)

        moe = MoEConfig(
            num_experts=self.global_num_experts,
            experts_per_token=top_k,
            hidden_dim=hidden_size,
            num_local_experts=self.local_num_experts,
            moe_parallel_config=self.moe_parallel_config,
            # TODO (bnell): this needs to be fixed for quantized types.
            in_dtype=params_dtype,
            max_num_tokens=MOE_DP_CHUNK_SIZE,
        )
        self.moe_config = moe
        self.quant_config = quant_config

        # Note: get_quant_method will look at the layer's local_num_experts
        # for heuristic purposes, so it must be initialized first.
        quant_method: Optional[QuantizeMethodBase] = None

        if quant_config is None:
            quant_method = UnquantizedFusedMoEMethod(moe)
        else:
            quant_method = quant_config.get_quant_method(self, prefix)

        assert quant_method is not None
        assert isinstance(quant_method, FusedMoEMethodBase)
        self.quant_method = quant_method

        moe_quant_params = {
            "num_experts": self.local_num_experts,
            "hidden_size": hidden_size,
            "intermediate_size_per_partition":
            self.intermediate_size_per_partition,
            "params_dtype": params_dtype,
            "weight_loader": self.weight_loader,
        }
        # need full intermediate size pre-sharding for WNA16 act order
        if (self.quant_method.__class__.__name__
                in ("GPTQMarlinMoEMethod",
                    "CompressedTensorsWNA16MarlinMoEMethod",
                    "CompressedTensorsWNA16MoEMethod")):
            moe_quant_params["intermediate_size_full"] = intermediate_size

        self.quant_method.create_weights(layer=self, **moe_quant_params)

    @property
    def tp_size(self):
        return self.moe_parallel_config.tp_size

    @property
    def dp_size(self):
        return self.moe_parallel_config.dp_size

    @property
    def ep_size(self):
        return self.moe_parallel_config.ep_size

    @property
    def tp_rank(self):
        return self.moe_parallel_config.tp_rank

    @property
    def dp_rank(self):
        return self.moe_parallel_config.dp_rank

    @property
    def ep_rank(self):
        return self.moe_parallel_config.ep_rank

    @property
    def use_ep(self):
        return self.moe_parallel_config.use_ep

    @property
    def use_pplx_kernels(self):
        return self.moe_parallel_config.use_pplx_kernels

    def _load_per_tensor_weight_scale(self, shard_id: str,
                                      param: torch.nn.Parameter,
                                      loaded_weight: torch.Tensor,
                                      expert_id: int):
        param_data = param.data
        # for per tensor weight quantization
        if shard_id in ("w1", "w3"):
            # We have to keep the weight scales of w1 and w3 because
            # we need to re-quantize w1/w3 weights after weight loading.
            idx = 0 if shard_id == "w1" else 1
            param_data[expert_id][idx] = loaded_weight
        # If we are in the row parallel case (down_proj)
        elif shard_id == "w2":
            param_data[expert_id] = loaded_weight

    def _load_model_weight_or_group_weight_scale(self,
                                                 shard_dim: int,
                                                 expert_data: torch.Tensor,
                                                 shard_id: str,
                                                 loaded_weight: torch.Tensor,
                                                 tp_rank: int,
                                                 load_full_w2: bool = False):
        """
        Load grouped weight scales for group quantization or model weights
            :param shard_dim: dimension to shard
            :param expert_data: parameter for a particular expert
            :param shard_id: either w1, w2, or w3
            :param loaded_weight: checkpoint weight to load into the param
            :param tp_rank: tensor parallel rank
            :param load_full_w2: whether or not the w2 loaded should be sharded.
        """
        if shard_id == "w2":
            # In the case where we have actorder/g_idx, we do not partition the
            # w2 scales, as indicated by `load_full` argument, for all tp cases
            self._load_w2(shard_dim=shard_dim,
                          loaded_weight=loaded_weight,
                          expert_data=expert_data,
                          tp_rank=tp_rank,
                          load_full=load_full_w2)
        elif shard_id in ("w1", "w3"):
            self._load_w13(shard_id=shard_id,
                           shard_dim=shard_dim,
                           loaded_weight=loaded_weight,
                           expert_data=expert_data,
                           tp_rank=tp_rank)

    def _load_per_channel_weight_scale(self, expert_data: torch.Tensor,
                                       shard_dim: int, shard_id: str,
                                       loaded_weight: torch.Tensor,
                                       tp_rank: int):
        # for per channel weight quantization
        if shard_id == "w2":
            expert_data.copy_(loaded_weight)
        elif shard_id in ("w1", "w3"):
            self._load_w13(shard_id=shard_id,
                           shard_dim=shard_dim,
                           loaded_weight=loaded_weight,
                           expert_data=expert_data,
                           tp_rank=tp_rank)

    def _load_w13(self, expert_data: torch.Tensor, shard_dim: int,
                  shard_id: str, loaded_weight: torch.Tensor, tp_rank: int):

        # Index the loaded weight for tp sharding.
        # gate_up_proj: "MergedColumnParallel", so tp sharding on output_dim

        shard_size = expert_data.shape[shard_dim] // 2
        loaded_weight = loaded_weight.narrow(shard_dim, shard_size * tp_rank,
                                             shard_size)
        # Narrow parameter and load.
        # w1, gate_proj: Load into first logical weight of w13.
        if shard_id == "w1":
            expert_data = expert_data.narrow(shard_dim, 0, shard_size)
        # w3, up_proj: Load into second logical weight of w13.
        else:
            assert shard_id == "w3"
            expert_data = expert_data.narrow(shard_dim, shard_size, shard_size)

        expert_data.copy_(loaded_weight)

    def _load_w2(self,
                 expert_data: torch.Tensor,
                 shard_dim: int,
                 loaded_weight: torch.Tensor,
                 tp_rank: int,
                 load_full: bool = False):

        # Index the loaded weight for tp sharding.
        # down_proj: "RowParallel" so tp sharding on input_dim
        # Narrow parameter and load.
        shard_size = expert_data.shape[shard_dim]
        if not load_full:
            loaded_weight = loaded_weight.narrow(shard_dim,
                                                 shard_size * tp_rank,
                                                 shard_size)
        # w2, down_proj: Load into only logical weight of w2.
        expert_data.copy_(loaded_weight)

    def _load_single_value(self, param: torch.nn.Parameter,
                           loaded_weight: torch.Tensor, expert_id: int):
        param_data = param.data

        # Input scales can be loaded directly and should be equal.
        param_data[expert_id] = loaded_weight

    def _load_g_idx(self, shard_id: str, expert_data: torch.Tensor,
                    shard_dim: int, loaded_weight: torch.Tensor, tp_rank: int):

        if shard_id == "w2":
            self._load_w2(shard_dim=shard_dim,
                          loaded_weight=loaded_weight,
                          expert_data=expert_data,
                          tp_rank=tp_rank)
        else:
            assert shard_id in ("w1", "w3")
            expert_data.copy_(loaded_weight)

    def _map_global_expert_id_to_local_expert_id(self, expert_id: int) -> int:
        if self.expert_map is None:
            return expert_id
        return self.expert_map[expert_id].item()

    def weight_loader(self, param: torch.nn.Parameter,
                      loaded_weight: torch.Tensor, weight_name: str,
                      shard_id: str, expert_id: int) -> None:

        expert_id = self._map_global_expert_id_to_local_expert_id(expert_id)
        if expert_id == -1:
            return
        quant_method_name = self.quant_method.__class__.__name__
        # compressed-tensors checkpoints with packed weights are stored flipped
        # TODO (mgoin): check self.quant_method.quant_config.quant_format
        # against known CompressionFormat enum values that have this quality
        if self.quant_method.__class__.__name__ in (
                "CompressedTensorsWNA16MarlinMoEMethod",
                "CompressedTensorsWNA16MoEMethod"):
            loaded_weight = loaded_weight.t().contiguous()

        if shard_id not in ("w1", "w2", "w3"):
            raise ValueError(f"shard_id must be ['w1','w2','w3'] but "
                             f"got {shard_id}.")

        WEIGHT_SCALE_SUPPORTED = [
            e.value for e in FusedMoeWeightScaleSupported
        ]
        # Fetch the dim to shard the parameter/loaded weight
        # based on the shard id. This will be whatever
        # dimension intermediate_size_per_partition is used.
        SHARD_ID_TO_SHARDED_DIM = {"w1": 0, "w2": 1, "w3": 0}

        is_gguf_weight = getattr(param, "is_gguf_weight", False)
        is_gguf_weight_type = getattr(param, "is_gguf_weight_type", False)
        if is_gguf_weight_type:
            param.weight_type = loaded_weight.item()
            param.data.copy_(loaded_weight)
            return

        # is_transposed: if the dim to shard the weight
        # should be flipped. Required by GPTQ, compressed-tensors
        # should be whatever dimension intermediate_size_per_partition is
        is_transposed = getattr(param, "is_transposed", False)
        shard_dim = SHARD_ID_TO_SHARDED_DIM[shard_id]
        if is_transposed:
            shard_dim = int(not shard_dim)

        full_load = len(loaded_weight.shape) == 3
        if full_load:
            shard_dim += 1

        # Materialize GGUF UninitializedParameter
        if is_gguf_weight and isinstance(param, UninitializedParameter):
            final_shape = list(loaded_weight.shape)
            if shard_id in ["w1", "w3"]:
                final_shape[1] *= 2
            final_shape[shard_dim] = final_shape[shard_dim] // self.tp_size
            param.materialize(final_shape, dtype=loaded_weight.dtype)

        expert_data = param.data if full_load else param.data[expert_id]
        # Case input scale: input_scale loading is only supported for fp8
        if "input_scale" in weight_name:
            # this is needed for compressed-tensors only
            loaded_weight = loaded_weight.to(param.data.device)

            if ("compressed" in quant_method_name.lower()
                    and param.data[expert_id] != 1
                    and (param.data[expert_id] - loaded_weight).abs() > 1e-5):
                raise ValueError(
                    "input_scales of w1 and w3 of a layer "
                    f"must be equal. But got {param.data[expert_id]} "
                    f"vs. {loaded_weight}")

            self._load_single_value(param=param,
                                    loaded_weight=loaded_weight,
                                    expert_id=expert_id)
            return

        # Case g_idx
        if "g_idx" in weight_name:
            self._load_g_idx(shard_dim=0,
                             shard_id=shard_id,
                             loaded_weight=loaded_weight,
                             expert_data=expert_data,
                             tp_rank=self.tp_rank)
            return

        if "ModelOpt" in quant_method_name:
            if ('weight_scale_2' in weight_name
                    or 'input_scale' in weight_name):
                self._load_per_tensor_weight_scale(shard_id=shard_id,
                                                   param=param,
                                                   loaded_weight=loaded_weight,
                                                   expert_id=expert_id)
            elif "weight" in weight_name:
                self._load_model_weight_or_group_weight_scale(
                    shard_id=shard_id,
                    shard_dim=shard_dim,
                    loaded_weight=loaded_weight,
                    expert_data=expert_data,
                    tp_rank=self.tp_rank)
            return

        # Case weight scales, zero_points and offset
        if ("scale" in weight_name or "zero" in weight_name
                or "offset" in weight_name):
            # load the weight scales and zp based on the quantization scheme
            # supported weight scales/zp can be found in
            # FusedMoeWeightScaleSupported
            # TODO @dsikka: once hardened, refactor to use vLLM Parameters
            # specific to each case
            quant_method = getattr(param, "quant_method", None)
            if quant_method == FusedMoeWeightScaleSupported.CHANNEL.value:
                self._load_per_channel_weight_scale(
                    shard_id=shard_id,
                    shard_dim=shard_dim,
                    loaded_weight=loaded_weight,
                    expert_data=expert_data,
                    tp_rank=self.tp_rank)
            elif quant_method in [
                    FusedMoeWeightScaleSupported.GROUP.value,
                    FusedMoeWeightScaleSupported.BLOCK.value,
            ]:
                self._load_model_weight_or_group_weight_scale(
                    shard_id=shard_id,
                    shard_dim=shard_dim,
                    loaded_weight=loaded_weight,
                    expert_data=expert_data,
                    tp_rank=self.tp_rank,
                    load_full_w2=getattr(param, "load_full_w2", False))
            elif quant_method == FusedMoeWeightScaleSupported.TENSOR.value:
                self._load_per_tensor_weight_scale(shard_id=shard_id,
                                                   param=param,
                                                   loaded_weight=loaded_weight,
                                                   expert_id=expert_id)
            else:
                raise ValueError(
                    f"quant method must be one of {WEIGHT_SCALE_SUPPORTED}")
            return

        # Case weight_shape
        if "weight_shape" in weight_name:
            # only required by compressed-tensors
            self._load_single_value(param=param,
                                    loaded_weight=loaded_weight,
                                    expert_id=expert_id)
            return

        # Case model weights
        if "weight" in weight_name:
            self._load_model_weight_or_group_weight_scale(
                shard_id=shard_id,
                shard_dim=shard_dim,
                loaded_weight=loaded_weight,
                expert_data=expert_data,
                tp_rank=self.tp_rank)
            return

    @staticmethod
    def select_experts(hidden_states: torch.Tensor,
                       router_logits: torch.Tensor,
                       top_k: int,
                       use_grouped_topk: bool,
                       renormalize: bool,
                       topk_group: Optional[int] = None,
                       num_expert_group: Optional[int] = None,
                       custom_routing_function: Optional[Callable] = None,
                       scoring_func: str = "softmax",
                       e_score_correction_bias: Optional[torch.Tensor] = None,
                       indices_type: Optional[torch.dtype] = None):
        from vllm.model_executor.layers.fused_moe.fused_moe import fused_topk

        # DeekSeekv2 uses grouped_top_k
        if use_grouped_topk:
            assert topk_group is not None
            assert num_expert_group is not None
            topk_weights, topk_ids = grouped_topk(
                hidden_states=hidden_states,
                gating_output=router_logits,
                topk=top_k,
                renormalize=renormalize,
                num_expert_group=num_expert_group,
                topk_group=topk_group,
                scoring_func=scoring_func,
                e_score_correction_bias=e_score_correction_bias)
            if indices_type is not None:
                topk_ids = topk_ids.to(dtype=indices_type)
        elif custom_routing_function is None:
            topk_weights, topk_ids, token_expert_indices = fused_topk(
                hidden_states=hidden_states,
                gating_output=router_logits,
                topk=top_k,
                renormalize=renormalize,
                indices_type=indices_type,
            )
        else:
            topk_weights, topk_ids = custom_routing_function(
                hidden_states=hidden_states,
                gating_output=router_logits,
                topk=top_k,
                renormalize=renormalize)
            if indices_type is not None:
                topk_ids = topk_ids.to(dtype=indices_type)

        return topk_weights, topk_ids

    def must_reduce_shared_expert_outputs(self) -> bool:
        """
        The shared_experts are typically computed using the RowParallelLinear
        layer. The result of this function is typically used as
        the reduce_results argument to the module.
        When just tensor-parallel is used, it is not required to reduce
        the shared_experts results immediately. Instead we reduce at the
        once at the end of the MoE op. (Refer to DeepSeekV2MoE module)
        With EP and the pplx kernels - this is no longer viable as all
        GPU ranks in DP, produce the complete set of hidden_states.
        Therefore it is required that we reduce the shared_experts output
        early.
        """
        return self.use_pplx_kernels

    def maybe_all_reduce_tensor_model_parallel(
            self, final_hidden_states: torch.Tensor):
        """
        The pplx combine kernel reduces across GPU ranks by default.
        """
        if self.use_pplx_kernels:
            return final_hidden_states
        else:
            return tensor_model_parallel_all_reduce(final_hidden_states)

    def forward(self, hidden_states: torch.Tensor,
                router_logits: torch.Tensor):
        if self.use_direct_call:
            return self.forward_impl(hidden_states, router_logits)
        else:
            return torch.ops.vllm.moe_forward(hidden_states, router_logits,
                                              self.layer_name)

    def forward_impl_chunked(self, full_hidden_states: torch.Tensor,
                             full_router_logits: torch.Tensor):

        full_final_hidden_states = torch.empty_like(full_hidden_states)

        def process_chunk(chunk_start, chunk_end, skip_result_store=False):
            hidden_states = full_hidden_states[chunk_start:chunk_end, :]
            router_logits = full_router_logits[chunk_start:chunk_end, :]

            # Matrix multiply.
            final_hidden_states = self.quant_method.apply(
                layer=self,
                x=hidden_states,
                router_logits=router_logits,
                top_k=self.top_k,
                renormalize=self.renormalize,
                use_grouped_topk=self.use_grouped_topk,
                global_num_experts=self.global_num_experts,
                expert_map=self.expert_map,
                topk_group=self.topk_group,
                num_expert_group=self.num_expert_group,
                custom_routing_function=self.custom_routing_function,
                scoring_func=self.scoring_func,
                e_score_correction_bias=self.e_score_correction_bias,
                activation=self.activation,
            )

            if not skip_result_store:
                full_final_hidden_states[chunk_start:chunk_end, :].copy_(
                    final_hidden_states)

        ctx = get_forward_context()
        max_tokens_across_dp = ctx.dp_metadata.max_tokens_across_dp_cpu
        moe_dp_chunk_size_per_rank = MOE_DP_CHUNK_SIZE

        num_tokens = full_hidden_states.size(0)
        for chunk_start_ in range(0, max_tokens_across_dp,
                                  moe_dp_chunk_size_per_rank):
            chunk_start = chunk_start_
            chunk_end = min(chunk_start + moe_dp_chunk_size_per_rank,
                            max_tokens_across_dp)
            # clamp start and end
            chunk_start = min(chunk_start, num_tokens - 1)
            chunk_end = min(chunk_end, num_tokens)

            process_chunk(chunk_start,
                          chunk_end,
                          skip_result_store=chunk_start_ >= num_tokens)

        return full_final_hidden_states

    def forward_impl(self, hidden_states: torch.Tensor,
                     router_logits: torch.Tensor):
        assert self.quant_method is not None
        if self.moe_parallel_config.use_pplx_kernels:
            return self.forward_impl_chunked(hidden_states, router_logits)

        if self.dp_size > 1:
            hidden_states, router_logits = get_ep_group().dispatch(
                hidden_states, router_logits)
        # Matrix multiply.
        final_hidden_states = self.quant_method.apply(
            layer=self,
            x=hidden_states,
            router_logits=router_logits,
            top_k=self.top_k,
            renormalize=self.renormalize,
            use_grouped_topk=self.use_grouped_topk,
            global_num_experts=self.global_num_experts,
            expert_map=self.expert_map,
            topk_group=self.topk_group,
            num_expert_group=self.num_expert_group,
            custom_routing_function=self.custom_routing_function,
            scoring_func=self.scoring_func,
            e_score_correction_bias=self.e_score_correction_bias,
            activation=self.activation,
            apply_router_weight_on_input=self.apply_router_weight_on_input,
        )

        if self.dp_size > 1:
            final_hidden_states = get_ep_group().combine(final_hidden_states)

        if self.reduce_results and (self.tp_size > 1 or self.ep_size > 1):
            # Default set to False. (May have to add shared expert outputs.)
            final_hidden_states = tensor_model_parallel_all_reduce(
                final_hidden_states)

        return final_hidden_states

    @classmethod
    def make_expert_params_mapping(
            cls, ckpt_gate_proj_name: str, ckpt_down_proj_name: str,
            ckpt_up_proj_name: str,
            num_experts: int) -> list[tuple[str, str, int, str]]:

        return [
            # (param_name, weight_name, expert_id, shard_id)
            ("experts.w13_" if weight_name
             in [ckpt_gate_proj_name, ckpt_up_proj_name] else "experts.w2_",
             f"experts.{expert_id}.{weight_name}.", expert_id, shard_id)
            for expert_id in range(num_experts) for shard_id, weight_name in [
                ("w1", ckpt_gate_proj_name),
                ("w2", ckpt_down_proj_name),
                ("w3", ckpt_up_proj_name),
            ]
        ]

    def extra_repr(self) -> str:

        s = (
            f"global_num_experts={self.global_num_experts}, "
            f"local_num_experts={self.local_num_experts}, "
            f"top_k={self.top_k}, "
            f"intermediate_size_per_partition={self.intermediate_size_per_partition}, "  # noqa: E501
            f"tp_size={self.tp_size},\n"
            f"ep_size={self.ep_size}, "
            f"reduce_results={self.reduce_results}, "
            f"renormalize={self.renormalize}, "
            f"use_grouped_topk={self.use_grouped_topk}")

        if self.use_grouped_topk:
            s += f", num_expert_group={self.num_expert_group}, topk_group={self.topk_group}"  # noqa: E501

        s += f", scoring_func='{self.scoring_func}', activation='{self.activation}'"  # noqa: E501

        return s


def moe_forward(hidden_states: torch.Tensor, router_logits: torch.Tensor,
                layer_name: str) -> torch.Tensor:
    forward_context: ForwardContext = get_forward_context()
    self = forward_context.no_compile_layers[layer_name]
    assert self.quant_method is not None

    return self.forward_impl(hidden_states, router_logits)


def moe_forward_fake(hidden_states: torch.Tensor, router_logits: torch.Tensor,
                     layer_name: str) -> torch.Tensor:
    return torch.empty_like(hidden_states)


direct_register_custom_op(
    op_name="moe_forward",
    op_func=moe_forward,
    mutates_args=[],
    fake_impl=moe_forward_fake,
    dispatch_key=current_platform.dispatch_key,
)<|MERGE_RESOLUTION|>--- conflicted
+++ resolved
@@ -360,6 +360,7 @@
                 use_int8_w8a8=False,
                 use_int8_w8a16=False,
                 use_int4_w4a16=False,
+                use_mxfp4_w4a4=False,
                 block_shape=None,
             )
         else:
@@ -369,6 +370,7 @@
                 use_int8_w8a8=False,
                 use_int8_w8a16=False,
                 use_int4_w4a16=False,
+                use_mxfp4_w4a4=False,
                 block_shape=None,
                 per_channel_quant=False,
             )
@@ -471,51 +473,6 @@
             activation=activation,
             apply_router_weight_on_input=apply_router_weight_on_input)
 
-<<<<<<< HEAD
-    def set_prepare_finalize(
-        self,
-        dp_size: int,
-        world_size: int,
-        prepare_finalize: FusedMoEPrepareAndFinalize,
-    ) -> bool:
-        assert self.fused_experts == fused_experts
-
-        experts: Optional[FusedMoEPermuteExpertsUnpermute] = None
-
-        if isinstance(prepare_finalize,
-                      (BatchedPrepareAndFinalize, PplxPrepareAndFinalize)):
-            logger.debug("BatchedTritonExperts %s", self.moe)
-            experts = BatchedTritonExperts(
-                max_num_tokens=MOE_DP_CHUNK_SIZE,
-                world_size=world_size,
-                dp_size=dp_size,
-                use_fp8_w8a8=False,
-                use_int8_w8a8=False,
-                use_int8_w8a16=False,
-                use_int4_w4a16=False,
-                block_shape=None,
-            )
-        else:
-            logger.debug("TritonExperts %s", self.moe)
-            experts = TritonExperts(
-                use_fp8_w8a8=False,
-                use_int8_w8a8=False,
-                use_int8_w8a16=False,
-                use_int4_w4a16=False,
-                use_mxfp4_w4a4=False,
-                block_shape=None,
-                per_channel_quant=False,
-            )
-
-        self.fused_experts = FusedMoEModularKernel(
-            prepare_finalize,
-            experts,
-        )
-
-        return True
-
-=======
->>>>>>> 6b6d4961
     def forward_cuda(
         self,
         layer: torch.nn.Module,
@@ -970,7 +927,6 @@
 
         # Index the loaded weight for tp sharding.
         # gate_up_proj: "MergedColumnParallel", so tp sharding on output_dim
-
         shard_size = expert_data.shape[shard_dim] // 2
         loaded_weight = loaded_weight.narrow(shard_dim, shard_size * tp_rank,
                                              shard_size)
@@ -982,7 +938,6 @@
         else:
             assert shard_id == "w3"
             expert_data = expert_data.narrow(shard_dim, shard_size, shard_size)
-
         expert_data.copy_(loaded_weight)
 
     def _load_w2(self,
