# SPDX-License-Identifier: Apache-2.0
# SPDX-FileCopyrightText: Copyright contributors to the vLLM project

from collections.abc import Callable, Iterable
from contextlib import nullcontext
from enum import Enum
from functools import partial
from typing import Literal, cast, get_args, overload

import torch
import torch.nn.functional as F
from torch.nn.parameter import UninitializedParameter

import vllm.envs as envs
from vllm._aiter_ops import rocm_aiter_ops
from vllm.config import VllmConfig, get_current_vllm_config
from vllm.config.parallel import ExpertPlacementStrategy
from vllm.distributed import (
    get_dp_group,
    get_ep_group,
    get_pcp_group,
    get_tensor_model_parallel_world_size,
    tensor_model_parallel_all_reduce,
)
from vllm.distributed.eplb.eplb_state import EplbState
from vllm.forward_context import ForwardContext, get_forward_context
from vllm.logger import init_logger
from vllm.model_executor.custom_op import CustomOp
from vllm.model_executor.layers.fused_moe.config import (
    FusedMoEConfig,
    FusedMoEParallelConfig,
    FusedMoEQuantConfig,
    RoutingMethodType,
)
<<<<<<< HEAD
from vllm.model_executor.layers.fused_moe.modular_kernel import (
    FusedMoEPermuteExpertsUnpermute,
    FusedMoEPrepareAndFinalize,
)
=======
from vllm.model_executor.layers.fused_moe.fused_moe import zero_experts_compute_triton
>>>>>>> 7d80c73d
from vllm.model_executor.layers.fused_moe.rocm_aiter_fused_moe import (
    init_aiter_topK_meta_data,
)
from vllm.model_executor.layers.fused_moe.routing_simulator import RoutingSimulator
from vllm.model_executor.layers.quantization.base_config import (
    QuantizationConfig,
)
from vllm.model_executor.layers.quantization.utils.flashinfer_utils import (
    is_flashinfer_supporting_global_sf,
)
from vllm.platforms import current_platform
from vllm.utils.math_utils import cdiv, round_up
from vllm.utils.torch_utils import (
    aux_stream,
    current_stream,
    direct_register_custom_op,
)
from vllm.v1.worker.ubatching import dbo_current_ubatch_id

if current_platform.is_cuda_alike():
    from .fused_moe import eplb_map_to_physical_and_record
else:

    def _eplb_map_to_physical_and_record(
        topk_ids: torch.Tensor,
        expert_load_view: torch.Tensor,
        logical_to_physical_map: torch.Tensor,
        logical_replica_count: torch.Tensor,
    ) -> torch.Tensor:
        # CPU fallback: no EPLB so just return as is
        return topk_ids

    eplb_map_to_physical_and_record = _eplb_map_to_physical_and_record
from vllm.model_executor.layers.fused_moe.fused_moe import (
    grouped_topk,
)
from vllm.model_executor.layers.fused_moe.rocm_aiter_fused_moe import (  # noqa: E501
    rocm_aiter_grouped_topk,
)

if current_platform.is_tpu():
    from .moe_pallas import fused_moe as fused_moe_pallas
else:
    fused_moe_pallas = None  # type: ignore

from vllm.model_executor.layers.fused_moe.fused_moe_method_base import (
    FusedMoEMethodBase,
)
from vllm.model_executor.layers.fused_moe.fused_moe_modular_method import (
    FusedMoEModularMethod,
)
from vllm.model_executor.layers.fused_moe.unquantized_fused_moe_method import (
    UnquantizedFusedMoEMethod,
)

logger = init_logger(__name__)


class FusedMoeWeightScaleSupported(Enum):
    TENSOR = "tensor"
    CHANNEL = "channel"
    GROUP = "group"
    BLOCK = "block"


def determine_expert_map(
    ep_size: int,
    ep_rank: int,
    global_num_experts: int,
    expert_placement_strategy: ExpertPlacementStrategy = "linear",
    num_fused_shared_experts: int = 0,
    return_expert_mask: bool = False,
) -> tuple[int, torch.Tensor | None, torch.Tensor | None]:
    """
    Calculates how many experts should be assigned to each rank for EP and
    creates a mapping from global to local expert index. Experts are
    distributed evenly across ranks. Any remaining are assigned to the
    last rank.

    Args:
        ep_size: The size of the expert parallel group
        ep_rank: The rank of the current process in the expert parallel
            group
        global_num_experts: The total number of experts in the model.
        expert_placement_strategy: The expert placement strategy.

    Returns:
        tuple[int, Optional[torch.Tensor]]: A tuple containing:
            - local_num_experts (int): The number of experts assigned
                to the current rank.
            - expert_map (Optional[torch.Tensor]): A tensor of shape
                (global_num_experts,) mapping from global to local index.
                Contains -1 for experts not assigned to the current rank.
                Returns None if ep_size is 1.
            - expert_mask (Optional[torch.Tensor]): A tensor of shape
                (global_num_experts + num_fused_shared_experts + 1,)
                containing 1 for experts assigned to the current rank
                and 0 for sentinel.
                Returns None if ep_size is 1.
                Used only when AITER MOE is enabled.
    """
    assert ep_size > 0
    if ep_size == 1:
        return (global_num_experts, None, None)

    # Distribute experts as evenly as possible to each rank.
    base_experts = global_num_experts // ep_size
    remainder = global_num_experts % ep_size
    local_num_experts = base_experts + 1 if ep_rank < remainder else base_experts

    # Create a tensor of size num_experts filled with -1
    expert_map = torch.full((global_num_experts,), -1, dtype=torch.int32)
    # Create an expert map for the local experts
    if expert_placement_strategy == "linear":
        start_idx = ep_rank * base_experts + min(ep_rank, remainder)
        expert_map[start_idx : start_idx + local_num_experts] = torch.arange(
            0, local_num_experts, dtype=torch.int32
        )
    elif expert_placement_strategy == "round_robin":
        local_log_experts = torch.arange(
            ep_rank, global_num_experts, ep_size, dtype=torch.int32
        )

        expert_map[local_log_experts] = torch.arange(
            0, local_num_experts, dtype=torch.int32
        )
    else:
        raise ValueError(
            "Unsupported expert placement strategy "
            f"'{expert_placement_strategy}', expected one of "
            f"{get_args(ExpertPlacementStrategy)}"
        )

    expert_mask = None
    if return_expert_mask:
        expert_mask = torch.ones(
            (global_num_experts + num_fused_shared_experts + 1,), dtype=torch.int32
        )
        expert_mask[-1] = 0
        expert_mask[:global_num_experts] = expert_map > -1
        expert_map = torch.cat(
            (
                expert_map,
                torch.tensor(
                    [local_num_experts + i for i in range(num_fused_shared_experts)],
                    dtype=torch.int32,
                ),
            ),
            dim=0,
        )

    return (local_num_experts, expert_map, expert_mask)


def determine_expert_placement_strategy(
    expert_placement_strategy: ExpertPlacementStrategy,
    moe_parallel_config: FusedMoEParallelConfig,
    num_expert_group: int | None,
    num_redundant_experts: int,
    enable_eplb: bool,
) -> ExpertPlacementStrategy:
    if expert_placement_strategy == "round_robin":
        round_robin_supported = (
            (num_expert_group is not None and num_expert_group > 1)
            and num_redundant_experts == 0
            and not enable_eplb
        )

        if not round_robin_supported:
            logger.warning(
                "Round-robin expert placement is only supported for "
                "models with multiple expert groups and no redundant "
                "experts. Falling back to linear expert placement."
            )
            return "linear"
        if (
            moe_parallel_config.use_all2all_kernels
            and not moe_parallel_config.use_deepep_ll_kernels
        ):
            logger.warning(
                "Round-robin expert placement currently only supports "
                "the DeepEP low-latency backend, but '%s' was configured. "
                "Falling back to linear expert placement.",
                moe_parallel_config.all2all_backend,
            )
            return "linear"

    return expert_placement_strategy


def get_compressed_expert_map(expert_map: torch.Tensor) -> str:
    """
    Compresses the expert map by removing any -1 entries.

    Args:
        expert_map (torch.Tensor): A tensor of shape (global_num_experts,)
            mapping from global to local index. Contains -1 for experts not
            assigned to the current rank.

    Returns:
        str: A string mapping from local to global index.
            Using str to support hashing for logging once only.
    """
    global_indices = torch.where(expert_map != -1)[0]
    local_indices = expert_map[global_indices]
    return ", ".join(
        f"{local_index.item()}->{global_index.item()}"
        for local_index, global_index in zip(local_indices, global_indices)
    )


def maybe_roundup_hidden_size(
    hidden_size: int,
    act_dtype: torch.dtype,
    quant_config: QuantizationConfig | None,
    moe_parallel_config: FusedMoEParallelConfig,
    is_lora_enabled: bool,
) -> int:
    """
    Given layer hidden size and MoE configurations, round up hidden_size
    if necessary.

    Args:
        hidden_size: Layer hidden-size
        act_dtype: Data type of the layer activations.
        quant_config: Fused MoE quantization configuration.
        moe_parallel_config: Fused MoE parallelization strategy configuration.
        is_lora_enabled: True if the engine is enabled with LoRA. This
            is used in the case of mxfp4 quantization in selecting the
            MxFP4Backend.

    Return:
        Rounded up hidden_size if rounding up is required based on the configs.
        Original hidden size otherwise.
    """
    from vllm.model_executor.layers.fused_moe.all2all_utils import (
        maybe_roundup_layer_hidden_size,
    )

    hidden_size = maybe_roundup_layer_hidden_size(
        hidden_size, act_dtype, moe_parallel_config
    )

    # we are padding globally so EP buffer allocation works
    if quant_config and quant_config.get_name() == "mxfp4":
        from vllm.model_executor.layers.quantization.mxfp4 import (
            Mxfp4Backend,
            get_mxfp4_backend,
        )

        current_mxfp4_backend = get_mxfp4_backend(is_lora_enabled)
        if (
            current_mxfp4_backend == Mxfp4Backend.SM90_FI_MXFP4_BF16
            or current_mxfp4_backend == Mxfp4Backend.SM100_FI_MXFP4_MXFP8_CUTLASS
        ):
            hidden_size = round_up(hidden_size, 128)
        elif (
            current_platform.is_rocm()
            or current_mxfp4_backend == Mxfp4Backend.SM100_FI_MXFP4_MXFP8_TRTLLM
            or current_mxfp4_backend == Mxfp4Backend.SM100_FI_MXFP4_BF16
        ):
            hidden_size = round_up(hidden_size, 256)

    return hidden_size


@CustomOp.register("fused_moe")
class FusedMoE(CustomOp):
    """FusedMoE layer for MoE models.

    This layer contains both MergedColumnParallel weights (gate_up_proj /
    w13) and RowParallelLinear weights (down_proj/ w2).

    Note: Mixtral uses w1, w2, and w3 for gate, up, and down_proj. We
    copy that naming convention here and handle any remapping in the
    load_weights function in each model implementation.

    Args:
        num_experts: Number of experts in the model
        top_k: Number of experts selected for each token
        hidden_size: Input hidden state size of the transformer
        intermediate_size: Intermediate size of the experts
        params_dtype: Data type for the parameters.
        reduce_results: Whether to all_reduce on the output of the layer
        renormalize: Whether to renormalize the logits in the fused_moe kernel
        quant_config: Quantization configure.
        enable_eplb: Whether to enable expert parallelism load balancer.
    """

    def __init__(
        self,
        num_experts: int,  # Global number of experts
        top_k: int,
        hidden_size: int,
        intermediate_size: int,
        params_dtype: torch.dtype | None = None,
        reduce_results: bool = False,
        renormalize: bool = True,
        use_grouped_topk: bool = False,
        num_expert_group: int | None = None,
        topk_group: int | None = None,
        quant_config: QuantizationConfig | None = None,
        tp_size: int | None = None,
        ep_size: int | None = None,
        dp_size: int | None = None,
        pcp_size: int | None = None,
        prefix: str = "",
        custom_routing_function: Callable | None = None,
        scoring_func: str = "softmax",
        routed_scaling_factor: float = 1.0,
        e_score_correction_bias: torch.Tensor | None = None,
        apply_router_weight_on_input: bool = False,
        activation: str = "silu",
        is_act_and_mul: bool = True,
        enable_eplb: bool = False,
        num_redundant_experts: int = 0,
        has_bias: bool = False,
        is_sequence_parallel=False,
        expert_mapping: list[tuple[str, str, int, str]] | None = None,
        n_shared_experts: int | None = None,
        routing_method_type: int | None = None,
    ):
        super().__init__()

        # Allow disabling of the separate shared experts stream for
        # debug purposes.
        # TODO: Remove this after more extensive testings with TP/DP
        # and other execution modes
        if envs.VLLM_DISABLE_SHARED_EXPERTS_STREAM:
            logger.info_once("Disabling MoE shared_experts cuda stream")
            self.shared_experts_stream = None
        else:
            # TODO(rob): enable shared expert overlap with non-cuda-alike.
            # aux_stream() returns None on non-cuda-alike platforms.
            self.shared_experts_stream = aux_stream()
            if self.shared_experts_stream is not None:
                logger.info_once("Enabled separate cuda stream for MoE shared_experts")

        if params_dtype is None:
            params_dtype = torch.get_default_dtype()
        self.params_dtype = params_dtype

        vllm_config = get_current_vllm_config()
        self.vllm_config = vllm_config

        # FIXME (varun): We should have a better way of inferring the activation
        # datatype. This works for now as the tensor datatype entering the MoE
        # operation is typically unquantized (i.e. float16/bfloat16).
        if vllm_config.model_config is not None:
            moe_in_dtype = vllm_config.model_config.dtype
        else:
            # TODO (bnell): This is a hack to get test_mixtral_moe to work
            # since model_config is not set in the pytest test.
            moe_in_dtype = params_dtype

        tp_size_ = (
            tp_size if tp_size is not None else get_tensor_model_parallel_world_size()
        )
        dp_size_ = dp_size if dp_size is not None else get_dp_group().world_size
        pcp_size_ = pcp_size if pcp_size is not None else get_pcp_group().world_size

        self.is_sequence_parallel = is_sequence_parallel
        self.sp_size = tp_size_ if is_sequence_parallel else 1

        self.moe_parallel_config: FusedMoEParallelConfig = FusedMoEParallelConfig.make(
            tp_size_=tp_size_,
            pcp_size_=pcp_size_,
            dp_size_=dp_size_,
            vllm_parallel_config=vllm_config.parallel_config,
        )

        self.global_num_experts = num_experts + num_redundant_experts
        self.logical_num_experts = num_experts

        # Expert mapping used in self.load_weights
        self.expert_mapping = expert_mapping

        # Round up hidden size if needed.
        hidden_size = maybe_roundup_hidden_size(
            hidden_size,
            moe_in_dtype,
            quant_config,
            self.moe_parallel_config,
            is_lora_enabled=self.vllm_config.lora_config is not None,
        )

        # For smuggling this layer into the fused moe custom op
        compilation_config = vllm_config.compilation_config
        if prefix in compilation_config.static_forward_context:
            raise ValueError("Duplicate layer name: {}".format(prefix))
        compilation_config.static_forward_context[prefix] = self
        self.layer_name = prefix

        self.enable_eplb = enable_eplb
        self.expert_load_view: torch.Tensor | None = None
        self.logical_to_physical_map: torch.Tensor | None = None
        self.logical_replica_count: torch.Tensor | None = None
        self.expert_placement_strategy: ExpertPlacementStrategy = (
            vllm_config.parallel_config.expert_placement_strategy
        )

        # ROCm aiter shared experts fusion
        self.rocm_aiter_fmoe_enabled = rocm_aiter_ops.is_fused_moe_enabled()
        self.aiter_fmoe_shared_expert_enabled = (
            rocm_aiter_ops.is_fusion_moe_shared_experts_enabled()
        )

        self.num_fused_shared_experts = (
            n_shared_experts
            if n_shared_experts is not None and self.aiter_fmoe_shared_expert_enabled
            else 0
        )
        if (
            not self.aiter_fmoe_shared_expert_enabled
            and self.num_fused_shared_experts != 0
        ):
            raise ValueError(
                "n_shared_experts is only supported on ROCm aiter when "
                "VLLM_ROCM_USE_AITER_FUSION_SHARED_EXPERTS is enabled"
            )

        # Determine expert maps
        if self.use_ep:
            if self.enable_eplb:
                assert self.global_num_experts % self.ep_size == 0, (
                    "EPLB currently only supports even distribution of "
                    "experts across ranks."
                )
            else:
                assert num_redundant_experts == 0, (
                    "Redundant experts are only supported with EPLB."
                )

            self.expert_placement_strategy = determine_expert_placement_strategy(
                expert_placement_strategy=self.expert_placement_strategy,
                moe_parallel_config=self.moe_parallel_config,
                num_expert_group=num_expert_group,
                num_redundant_experts=num_redundant_experts,
                enable_eplb=self.enable_eplb,
            )

            self._expert_map: torch.Tensor | None
            local_num_experts, expert_map, expert_mask = determine_expert_map(
                ep_size=self.ep_size,
                ep_rank=self.ep_rank,
                global_num_experts=self.global_num_experts,
                expert_placement_strategy=self.expert_placement_strategy,
                num_fused_shared_experts=self.num_fused_shared_experts,
                return_expert_mask=self.rocm_aiter_fmoe_enabled,
            )
            self.local_num_experts = local_num_experts
            self.register_buffer("_expert_map", expert_map)
            self.register_buffer("expert_mask", expert_mask)
            self._maybe_init_expert_routing_tables()
            logger.info_once(
                "[EP Rank %s/%s] Expert parallelism is enabled. Expert "
                "placement strategy: %s. Local/global"
                " number of experts: %s/%s. Experts local to global index map:"
                " %s.",
                self.ep_rank,
                self.ep_size,
                self.expert_placement_strategy,
                self.local_num_experts,
                self.global_num_experts,
                get_compressed_expert_map(self._expert_map),
            )
        else:
            self.local_num_experts, self._expert_map, self.expert_mask = (
                self.global_num_experts,
                None,
                None,
            )

        self.top_k = top_k

        self._init_aiter_shared_experts_topK_buffer(
            vllm_config=vllm_config, dp_size=dp_size_
        )
        if self.use_ep and self.rocm_aiter_fmoe_enabled:
            assert self.expert_mask is None or torch.all(
                (expert_mask == 0) | (expert_mask == 1)
            ), "Aiter Fused MoE kernel only supports expert_map with 0 and 1s."

        assert intermediate_size % self.tp_size == 0
        self.hidden_size = hidden_size
        self.intermediate_size_per_partition = intermediate_size // self.tp_size
        self.reduce_results = reduce_results
        self.renormalize = renormalize
        self.use_grouped_topk = use_grouped_topk
        if self.use_grouped_topk:
            assert num_expert_group is not None and topk_group is not None
        self.num_expert_group = num_expert_group
        self.topk_group = topk_group
        self.custom_routing_function = custom_routing_function
        self.scoring_func = scoring_func
        self.routed_scaling_factor = routed_scaling_factor
        self.e_score_correction_bias = e_score_correction_bias
        self.apply_router_weight_on_input = apply_router_weight_on_input
        self.activation = activation

        if self.scoring_func != "softmax" and not self.use_grouped_topk:
            raise ValueError(
                "Only softmax scoring function is supported for non-grouped topk."
            )

        # ToDo: Better logic to determine the routing method type
        if routing_method_type is not None:
            self.routing_method_type = routing_method_type
        else:
            if scoring_func == "sigmoid":
                if self.use_grouped_topk:
                    self.routing_method_type = RoutingMethodType.DeepSeekV3
                elif self.top_k == 1:
                    self.routing_method_type = RoutingMethodType.Llama4
            elif self.scoring_func == "softmax":
                self.routing_method_type = (
                    RoutingMethodType.Renormalize
                    if not self.renormalize
                    else RoutingMethodType.RenormalizeNaive
                )
            else:
                self.routing_method_type = RoutingMethodType.TopK

        self.moe_config: FusedMoEConfig = FusedMoEConfig(
            num_experts=self.global_num_experts,
            experts_per_token=top_k,
            hidden_dim=hidden_size,
            num_local_experts=self.local_num_experts,
            moe_parallel_config=self.moe_parallel_config,
            in_dtype=moe_in_dtype,
            max_num_tokens=envs.VLLM_MOE_DP_CHUNK_SIZE,
            has_bias=has_bias,
            is_act_and_mul=is_act_and_mul,
            is_lora_enabled=vllm_config.lora_config is not None,
        )
        self.moe_config_use_flashinfer_cutlass_kernels = (
            self.moe_config.use_flashinfer_cutlass_kernels
        )

        self.quant_config = quant_config

        def _get_quant_method() -> FusedMoEMethodBase:
            """
            Helper method to ensure self.quant_method is never None and
            of the proper type.
            """
            quant_method = None
            if self.quant_config is not None:
                quant_method = self.quant_config.get_quant_method(self, prefix)
            if quant_method is None:
                quant_method = UnquantizedFusedMoEMethod(self.moe_config)
            assert isinstance(quant_method, FusedMoEMethodBase)
            return quant_method

        # Note: get_quant_method will look at the layer's local_num_experts
        # for heuristic purposes, so it must be initialized first.
        self.quant_method: FusedMoEMethodBase = _get_quant_method()

        if not self.moe_config.is_act_and_mul:
            # Avoid circular import
            from vllm.model_executor.layers.quantization.modelopt import (
                ModelOptFp8MoEMethod,
                ModelOptNvFp4FusedMoE,
            )

            if not isinstance(
                self.quant_method,
                (
                    UnquantizedFusedMoEMethod,
                    ModelOptFp8MoEMethod,
                    ModelOptNvFp4FusedMoE,
                ),
            ):
                raise NotImplementedError(
                    "is_act_and_mul=False is supported only for unquantized "
                    ", ModelOpt FP8, and ModelOpt NvFp4 checkpoints"
                )
            if not current_platform.is_cuda():
                raise NotImplementedError(
                    "is_act_and_mul=False is supported only for CUDA for now"
                )

        if self.enable_eplb and not self.quant_method.supports_eplb:
            # TODO: Add support for additional quantization methods.
            # The implementation for other quantization methods does not
            # contain essential differences, but the current quant API
            # design causes duplicated work when extending to new
            # quantization methods, so I'm leaving it for now.
            # If you plan to add support for more quantization methods,
            # please refer to the implementation in `Fp8MoEMethod`.
            raise NotImplementedError(
                f"EPLB is not supported {self.quant_method.__class__.__name__}. "
                "EPLB is only supported for FP8 quantization for now."
            )

        moe_quant_params = {
            "num_experts": self.local_num_experts,
            "hidden_size": hidden_size,
            "intermediate_size_per_partition": self.intermediate_size_per_partition,
            "params_dtype": params_dtype,
            "weight_loader": self.weight_loader,
            "global_num_experts": self.global_num_experts,
        }
        # need full intermediate size pre-sharding for WNA16 act order
        if self.quant_method.__class__.__name__ in (
            "GPTQMarlinMoEMethod",
            "CompressedTensorsWNA16MarlinMoEMethod",
            "CompressedTensorsWNA16MoEMethod",
        ):
            moe_quant_params["intermediate_size_full"] = intermediate_size

        self.quant_method.create_weights(layer=self, **moe_quant_params)

        # Chunked all2all staging tensor
        self.batched_hidden_states: torch.Tensor | None = None
        self.batched_router_logits: torch.Tensor | None = None

    # Note: maybe_init_modular_kernel should only be called by
    # prepare_communication_buffer_for_model.
    # This is called after all weight loading and post-processing, so it
    # should be safe to swap out the quant_method.
    def maybe_init_modular_kernel(self) -> None:
        self.ensure_moe_quant_config_init()
        # routing_tables only needed for round-robin expert placement with
        # DeepEP all2all backend.
        routing_tables = self._maybe_init_expert_routing_tables()
        prepare_finalize = self.quant_method.maybe_make_prepare_finalize(
            routing_tables=routing_tables
        )
        if prepare_finalize is not None:
            logger.debug(
                "%s for %s(%s)", prepare_finalize.__class__.__name__, self, id(self)
            )
            self.quant_method = FusedMoEModularMethod.make(
                self, self.quant_method, prepare_finalize, self.shared_experts
            )

    @property
    def shared_experts(self) -> torch.nn.Module | None:
        return None

    @property
    def gate(self) -> torch.nn.Module | None:
        return None

    @property
    def tp_size(self):
        return self.moe_parallel_config.tp_size

    @property
    def dp_size(self):
        return self.moe_parallel_config.dp_size

    @property
    def pcp_size(self):
        return self.moe_parallel_config.pcp_size

    @property
    def ep_size(self):
        return self.moe_parallel_config.ep_size

    @property
    def tp_rank(self):
        return self.moe_parallel_config.tp_rank

    @property
    def dp_rank(self):
        return self.moe_parallel_config.dp_rank

    @property
    def pcp_rank(self):
        return self.moe_parallel_config.pcp_rank

    @property
    def ep_rank(self):
        return self.moe_parallel_config.ep_rank

    @property
    def use_ep(self):
        return self.moe_parallel_config.use_ep

    @property
    def use_pplx_kernels(self):
        return self.moe_parallel_config.use_pplx_kernels

    @property
    def use_deepep_ht_kernels(self):
        return self.moe_parallel_config.use_deepep_ht_kernels

    @property
    def use_deepep_ll_kernels(self):
        return self.moe_parallel_config.use_deepep_ll_kernels

    @property
    def use_flashinfer_cutlass_kernels(self):
        return (
            self.moe_quant_config is not None
            and self.moe_quant_config.quant_dtype == "nvfp4"
            and self.moe_config_use_flashinfer_cutlass_kernels
        )

    @property
    def use_marlin_kernels(self):
        return getattr(self.quant_method, "use_marlin", False)

    @property
    def use_dp_chunking(self) -> bool:
        return (
            self.moe_parallel_config.use_pplx_kernels
            or self.moe_parallel_config.use_deepep_ll_kernels
            or (self.dp_size > 1 and self.use_flashinfer_cutlass_kernels)
        ) and envs.VLLM_ENABLE_MOE_DP_CHUNK

    @property
    def is_internal_router(self) -> bool:
        # By default, router/gate is called before FusedMoE forward pass
        return False

    def _maybe_init_expert_routing_tables(
        self,
    ) -> tuple[torch.Tensor, torch.Tensor, torch.Tensor] | None:
        # Currently routing_tables only needed for round-robin expert placement
        # with DeepEP-ll all2all backend.
        if (
            self.expert_placement_strategy != "round_robin"
            or not self.use_deepep_ll_kernels
        ):
            return None

        if hasattr(self, "expert_global_to_physical"):
            return cast(
                tuple[torch.Tensor, torch.Tensor, torch.Tensor],
                (
                    self.expert_global_to_physical,
                    self.expert_physical_to_global,
                    self.expert_local_to_global,
                ),
            )

        if self._expert_map is None:
            return None

        routing_tables = self.ensure_round_robin_expert_routing_tables(
            global_num_experts=self.global_num_experts,
            ep_size=self.ep_size,
            ep_rank=self.ep_rank,
            local_num_experts=self.local_num_experts,
            device=self._expert_map.device,
        )

        global_to_physical, physical_to_global, local_global = routing_tables
        self.register_buffer("expert_global_to_physical", global_to_physical)
        self.register_buffer("expert_physical_to_global", physical_to_global)
        self.register_buffer("expert_local_to_global", local_global)

        return routing_tables

    @staticmethod
    def ensure_round_robin_expert_routing_tables(
        global_num_experts: int,
        ep_size: int,
        ep_rank: int,
        local_num_experts: int,
        device: torch.device | None = None,
    ) -> tuple[torch.Tensor, torch.Tensor, torch.Tensor]:
        device_kwargs = {"device": device} if device is not None else {}
        global_indices = torch.arange(
            global_num_experts, dtype=torch.long, **device_kwargs
        )
        owner = torch.remainder(global_indices, ep_size)
        local_index = torch.div(global_indices, ep_size, rounding_mode="floor")
        base = global_num_experts // ep_size
        remainder = global_num_experts % ep_size
        physical_offset = owner * base
        if remainder > 0:
            remainder_tensor = torch.tensor(
                remainder, dtype=torch.long, **device_kwargs
            )
            physical_offset = physical_offset + torch.minimum(owner, remainder_tensor)

        global_to_physical = physical_offset + local_index
        physical_to_global = torch.empty_like(global_to_physical)
        physical_to_global[global_to_physical] = global_indices

        local_global = torch.arange(
            ep_rank,
            global_num_experts,
            ep_size,
            dtype=torch.long,
            **device_kwargs,
        )
        if local_global.numel() != local_num_experts:
            local_global = local_global[:local_num_experts]

        return (global_to_physical, physical_to_global, local_global)

    def update_expert_map(self):
        # ep_size and ep_rank should already be updated
        assert self._expert_map is not None
        with self._expert_map.device:
            local_num_experts, expert_map, expert_mask = determine_expert_map(
                ep_size=self.ep_size,
                ep_rank=self.ep_rank,
                global_num_experts=self.global_num_experts,
                expert_placement_strategy=self.expert_placement_strategy,
                num_fused_shared_experts=self.num_fused_shared_experts,
                return_expert_mask=self.rocm_aiter_fmoe_enabled,
            )
            self.local_num_experts = local_num_experts
            self.register_buffer("_expert_map", expert_map)
            self.register_buffer("expert_mask", expert_mask)
            self._maybe_init_expert_routing_tables()
            if self.aiter_fmoe_shared_expert_enabled:
                self._init_aiter_shared_experts_topK_buffer(
                    vllm_config=get_current_vllm_config(),
                    dp_size=get_dp_group().world_size,
                )

    def _maybe_setup_shared_experts_stream(
        self,
        hidden_states: torch.Tensor,
        has_separate_shared_experts: bool,
        use_chunked_impl: bool,
    ) -> tuple[bool, torch.Tensor | None]:
        use_shared_experts_stream = (
            current_platform.is_cuda()
            and has_separate_shared_experts
            and not use_chunked_impl
            and self.shared_experts_stream is not None
            and (
                hidden_states.shape[0]
                <= envs.VLLM_SHARED_EXPERTS_STREAM_TOKEN_THRESHOLD
            )
        )

        hidden_states_clone: torch.Tensor | None = None
        if use_shared_experts_stream:
            assert self.shared_experts_stream is not None

            # Clone BEFORE switching streams to avoid race condition
            # where routed_expert kernel may mutate hidden_states.
            hidden_states_clone = hidden_states.clone()

            # Record that the clone will be used by shared_experts_stream
            # to avoid gc issue from deallocation of hidden_states_clone
            # For more details: https://docs.pytorch.org/docs/stable/generated/torch.Tensor.record_stream.html # noqa: E501
            # NOTE: We dont need shared_output.record_stream(current_stream())
            # because we synch the streams before using shared_output.
            hidden_states_clone.record_stream(self.shared_experts_stream)

            # Mark sync start point for the separate shared experts
            # stream here since we want to run in parallel with the
            # router/gate (next op below)
            assert self.shared_experts_stream is not None
            self.shared_experts_stream.wait_stream(current_stream())

        return use_shared_experts_stream, hidden_states_clone

    def _load_per_tensor_weight_scale(
        self,
        shard_id: str,
        param: torch.nn.Parameter,
        loaded_weight: torch.Tensor,
        expert_id: int,
    ):
        param_data = param.data
        # for per tensor weight quantization
        if shard_id in ("w1", "w3"):
            # We have to keep the weight scales of w1 and w3 because
            # we need to re-quantize w1/w3 weights after weight loading.
            idx = 0 if shard_id == "w1" else 1
            param_data[expert_id][idx] = loaded_weight
        # If we are in the row parallel case (down_proj)
        elif shard_id == "w2":
            param_data[expert_id] = loaded_weight

    def _load_combined_w13_weight_scale(
        self,
        shard_dim: int,
        loaded_weight: torch.Tensor,
        param: torch.Tensor,
        tp_rank: int,
    ):
        """
        Load w13 weight scales assuming that w1 weight scales and w3 weight
        scales are stored in the same loaded_weight tensor.
        """
        shard_size = param.shape[shard_dim]
        loaded_weight = loaded_weight.narrow(
            shard_dim, shard_size * tp_rank, shard_size
        )
        param.copy_(loaded_weight)

    def _load_model_weight_or_group_weight_scale(
        self,
        shard_dim: int,
        expert_data: torch.Tensor,
        shard_id: str,
        loaded_weight: torch.Tensor,
        tp_rank: int,
        load_full_w2: bool = False,
    ):
        """
        Load grouped weight scales for group quantization or model weights
            :param shard_dim: dimension to shard
            :param expert_data: parameter for a particular expert
            :param shard_id: either w1, w2, or w3
            :param loaded_weight: checkpoint weight to load into the param
            :param tp_rank: tensor parallel rank
            :param load_full_w2: whether or not the w2 loaded should be sharded.
        """
        if shard_id == "w2":
            # In the case where we have actorder/g_idx, we do not partition the
            # w2 scales, as indicated by `load_full` argument, for all tp cases
            self._load_w2(
                shard_dim=shard_dim,
                loaded_weight=loaded_weight,
                expert_data=expert_data,
                tp_rank=tp_rank,
                load_full=load_full_w2,
            )
        elif shard_id in ("w1", "w3"):
            self._load_w13(
                shard_id=shard_id,
                shard_dim=shard_dim,
                loaded_weight=loaded_weight,
                expert_data=expert_data,
                tp_rank=tp_rank,
            )

    def _load_per_channel_weight_scale(
        self,
        expert_data: torch.Tensor,
        shard_dim: int,
        shard_id: str,
        loaded_weight: torch.Tensor,
        tp_rank: int,
    ):
        # for per channel weight quantization
        if shard_id == "w2":
            expert_data.copy_(loaded_weight)
        elif shard_id in ("w1", "w3"):
            self._load_w13(
                shard_id=shard_id,
                shard_dim=shard_dim,
                loaded_weight=loaded_weight,
                expert_data=expert_data,
                tp_rank=tp_rank,
            )

    def _load_w13(
        self,
        expert_data: torch.Tensor,
        shard_dim: int,
        shard_id: str,
        loaded_weight: torch.Tensor,
        tp_rank: int,
        load_full: bool = False,
    ):
        # Index the loaded weight for tp sharding.
        # gate_up_proj: "MergedColumnParallel", so tp sharding on output_dim
        if self.moe_config.is_act_and_mul:
            shard_size = expert_data.shape[shard_dim] // 2
        else:
            shard_size = expert_data.shape[shard_dim]
        if not load_full:
            loaded_weight = loaded_weight.narrow(
                shard_dim, shard_size * tp_rank, shard_size
            )
        # Narrow parameter and load.
        # w1, gate_proj: Load into first logical weight of w13.
        if shard_id == "w1":
            expert_data = expert_data.narrow(shard_dim, 0, shard_size)
        # w3, up_proj: Load into second logical weight of w13.
        else:
            assert shard_id == "w3"
            expert_data = expert_data.narrow(shard_dim, shard_size, shard_size)
        expert_data.copy_(loaded_weight)

    def _load_w2(
        self,
        expert_data: torch.Tensor,
        shard_dim: int,
        loaded_weight: torch.Tensor,
        tp_rank: int,
        load_full: bool = False,
    ):
        # Index the loaded weight for tp sharding.
        # down_proj: "RowParallel" so tp sharding on input_dim
        # Narrow parameter and load.
        shard_size = expert_data.shape[shard_dim]
        if not load_full:
            loaded_weight = loaded_weight.narrow(
                shard_dim, shard_size * tp_rank, shard_size
            )
        # w2, down_proj: Load into only logical weight of w2.
        expert_data.copy_(loaded_weight)

    def _load_single_value(
        self, param: torch.nn.Parameter, loaded_weight: torch.Tensor, expert_id: int
    ):
        param_data = param.data

        # Input scales can be loaded directly and should be equal.
        param_data[expert_id] = loaded_weight

    def _load_g_idx(
        self,
        shard_id: str,
        expert_data: torch.Tensor,
        shard_dim: int,
        loaded_weight: torch.Tensor,
        tp_rank: int,
    ):
        if shard_id == "w2":
            self._load_w2(
                shard_dim=shard_dim,
                loaded_weight=loaded_weight,
                expert_data=expert_data,
                tp_rank=tp_rank,
            )
        else:
            assert shard_id in ("w1", "w3")
            expert_data.copy_(loaded_weight)

    def _map_global_expert_id_to_local_expert_id(self, expert_id: int) -> int:
        if self._expert_map is None:
            return expert_id
        return self._expert_map[expert_id].item()

    def _init_aiter_shared_experts_topK_buffer(
        self, vllm_config: VllmConfig, dp_size: int
    ):
        if self.num_fused_shared_experts > 0:
            init_aiter_topK_meta_data(
                n_routed_experts=self.global_num_experts,
                n_shared_experts=self.num_fused_shared_experts,
                top_k=self.top_k,
                tp_rank=self.ep_rank if self.use_ep else self.tp_rank,
                tp_size=self.ep_size if self.use_ep else self.tp_size,
                shared_experts_score=1.0,
                max_num_tokens=vllm_config.scheduler_config.max_num_batched_tokens
                * dp_size,
                is_EP=self.use_ep,
            )
        self.local_num_experts += self.num_fused_shared_experts

    @overload
    def weight_loader(
        self,
        param: torch.nn.Parameter,
        loaded_weight: torch.Tensor,
        weight_name: str,
        shard_id: str,
        expert_id: int,
        return_success: Literal[False],
    ) -> None: ...

    @overload
    def weight_loader(
        self,
        param: torch.nn.Parameter,
        loaded_weight: torch.Tensor,
        weight_name: str,
        shard_id: str,
        expert_id: int,
        return_success: Literal[True],
    ) -> bool: ...

    def weight_loader(
        self,
        param: torch.nn.Parameter,
        loaded_weight: torch.Tensor,
        weight_name: str,
        shard_id: str,
        expert_id: int,
        return_success: bool = False,
    ) -> bool | None:
        if self.quant_config and self.quant_config.get_name() == "mxfp4":
            # (FIXME) for gpt-oss all experts are combined
            if "bias" in weight_name:
                dim1 = loaded_weight.shape[1]
                param.data[:, :dim1].copy_(loaded_weight)
            else:
                dim1 = loaded_weight.shape[1]
                dim2 = loaded_weight.shape[2]
                param.data[:, :dim1, :dim2].copy_(loaded_weight)
            return True if return_success else None

        quant_method_name = self.quant_method.__class__.__name__
        global_expert_id = expert_id
        expert_id = self._map_global_expert_id_to_local_expert_id(global_expert_id)

        allow_flashinfer = getattr(self.quant_method, "allow_flashinfer", False)
        moe_backend = getattr(self.quant_method, "flashinfer_moe_backend", None)

        use_global_sf = (
            allow_flashinfer
            and is_flashinfer_supporting_global_sf(moe_backend)
            and "input_scale" in weight_name
            and quant_method_name == "ModelOptNvFp4FusedMoE"
        )

        if expert_id == -1 and not use_global_sf:
            # Failed to load this param since it's not local to this rank
            return False if return_success else None
        # Hereafter, `expert_id` is local physical id

        # compressed-tensors checkpoints with packed weights are stored flipped
        # TODO (mgoin): check self.quant_method.quant_config.quant_format
        # against known CompressionFormat enum values that have this quality
        if self.quant_method.__class__.__name__ in (
            "CompressedTensorsWNA16MarlinMoEMethod",
            "CompressedTensorsWNA16MoEMethod",
        ):
            loaded_weight = loaded_weight.t().contiguous()

        if shard_id not in ("w1", "w2", "w3"):
            raise ValueError(f"shard_id must be ['w1','w2','w3'] but got {shard_id}.")

        # Fetch the dim to shard the parameter/loaded weight
        # based on the shard id. This will be whatever
        # dimension intermediate_size_per_partition is used.
        SHARD_ID_TO_SHARDED_DIM = {"w1": 0, "w2": 1, "w3": 0}

        is_gguf_weight = getattr(param, "is_gguf_weight", False)
        is_gguf_weight_type = getattr(param, "is_gguf_weight_type", False)
        if is_gguf_weight_type:
            param.weight_type = loaded_weight.item()
            param.data.copy_(loaded_weight)
            return True if return_success else None

        # Case for BitsAndBytes
        use_bitsandbytes_4bit = getattr(param, "use_bitsandbytes_4bit", False)
        if use_bitsandbytes_4bit:
            shard_dim = 0

            expert_data = param.data[expert_id]
            if shard_id == "w2":
                expert_data.copy_(loaded_weight)
            elif shard_id in ("w1", "w3"):
                # BNB inflight quantization has already sharded the weights
                full_load = True
                self._load_w13(
                    shard_id=shard_id,
                    shard_dim=shard_dim,
                    loaded_weight=loaded_weight,
                    expert_data=expert_data,
                    tp_rank=self.tp_rank,
                    load_full=full_load,
                )
            return True if return_success else None

        # is_transposed: if the dim to shard the weight
        # should be flipped. Required by GPTQ, compressed-tensors
        # should be whatever dimension intermediate_size_per_partition is
        is_transposed = getattr(param, "is_transposed", False)
        shard_dim = SHARD_ID_TO_SHARDED_DIM[shard_id]
        if is_transposed:
            shard_dim = int(not shard_dim)

        full_load = len(loaded_weight.shape) == 3
        if full_load:
            shard_dim += 1

        # Materialize GGUF UninitializedParameter
        if is_gguf_weight and isinstance(param, UninitializedParameter):
            final_shape = list(loaded_weight.shape)
            if shard_id in ["w1", "w3"]:
                final_shape[1] *= 2
            final_shape[shard_dim] = final_shape[shard_dim] // self.tp_size
            param.materialize(final_shape, dtype=loaded_weight.dtype)

        expert_data = param.data if full_load else param.data[expert_id]

        # Case input scale: input_scale loading is only supported for fp8
        if "input_scale" in weight_name:
            # this is needed for compressed-tensors only
            loaded_weight = loaded_weight.to(param.data.device)

            if (
                "compressed" in quant_method_name.lower()
                and param.data[expert_id] != 1
                and (param.data[expert_id] - loaded_weight).abs() > 1e-5
            ):
                raise ValueError(
                    "input_scales of w1 and w3 of a layer "
                    f"must be equal. But got {param.data[expert_id]} "
                    f"vs. {loaded_weight}"
                )

            self._load_single_value(
                param=param,
                loaded_weight=loaded_weight,
                expert_id=global_expert_id if use_global_sf else expert_id,
            )
            return True if return_success else None

        # Case g_idx
        if "g_idx" in weight_name:
            self._load_g_idx(
                shard_dim=0,
                shard_id=shard_id,
                loaded_weight=loaded_weight,
                expert_data=expert_data,
                tp_rank=self.tp_rank,
            )
            return True if return_success else None

        # TODO @dsikka: ModelOpt should follow the proper MoE loading pattern
        if "ModelOpt" in quant_method_name:
            # Determine per-tensor weight scale patterns based on variant
            # Use the dedicated method instead of brittle string matching
            uses_weight_scale_2 = self.quant_method.uses_weight_scale_2_pattern()

            # Call _load_per_tensor_weight_scale() to load per-tensor (scalar)
            # weights scales.
            # Input scales are always per-tensor.
            # Weight scales: FP4 uses "weight_scale_2" and FP8 uses
            # "weight_scale" for per-tensor scales.
            is_per_tensor = (
                "weight_scale_2" in weight_name
                if uses_weight_scale_2
                else "weight_scale" in weight_name
            ) or "input_scale" in weight_name
            if is_per_tensor:
                self._load_per_tensor_weight_scale(
                    shard_id=shard_id,
                    param=param,
                    loaded_weight=loaded_weight,
                    expert_id=expert_id,
                )
                return True if return_success else None

            # If the weight is w13_weight_scale and w13_weight_scales are
            # combined into single loaded_weight, call
            # _load_combined_w13_weight_scale() to load it.
            # This is checked by comparing the hidden_out dims of the
            # loaded_weight and the param.
            if "w13_weight_scale" in weight_name:
                loaded_weight_hidden_out = loaded_weight.shape[-2]
                param_hidden_out = param.data.shape[-2] * self.tp_size
                if loaded_weight_hidden_out == param_hidden_out:
                    self._load_combined_w13_weight_scale(
                        shard_dim=shard_dim,
                        loaded_weight=loaded_weight,
                        param=expert_data,
                        tp_rank=self.tp_rank,
                    )
                    return True if return_success else None

            # For other weights, call _load_model_weight_or_group_weight_scale()
            # to load it.
            if "weight" in weight_name:
                self._load_model_weight_or_group_weight_scale(
                    shard_id=shard_id,
                    shard_dim=shard_dim,
                    loaded_weight=loaded_weight,
                    expert_data=expert_data,
                    tp_rank=self.tp_rank,
                )
            return True if return_success else None

        # Case weight scales, zero_points and offset, weight/input global scales
        if "scale" in weight_name or "zero" in weight_name or "offset" in weight_name:
            # load the weight scales and zp based on the quantization scheme
            # supported weight scales/zp can be found in
            # FusedMoeWeightScaleSupported
            # TODO @dsikka: once hardened, refactor to use vLLM Parameters
            # specific to each case
            quant_method = getattr(param, "quant_method", None)
            if quant_method == FusedMoeWeightScaleSupported.CHANNEL.value:
                self._load_per_channel_weight_scale(
                    shard_id=shard_id,
                    shard_dim=shard_dim,
                    loaded_weight=loaded_weight,
                    expert_data=expert_data,
                    tp_rank=self.tp_rank,
                )
            elif quant_method in [
                FusedMoeWeightScaleSupported.GROUP.value,
                FusedMoeWeightScaleSupported.BLOCK.value,
            ]:
                self._load_model_weight_or_group_weight_scale(
                    shard_id=shard_id,
                    shard_dim=shard_dim,
                    loaded_weight=loaded_weight,
                    expert_data=expert_data,
                    tp_rank=self.tp_rank,
                    load_full_w2=getattr(param, "load_full_w2", False),
                )
            elif quant_method == FusedMoeWeightScaleSupported.TENSOR.value:
                self._load_per_tensor_weight_scale(
                    shard_id=shard_id,
                    param=param,
                    loaded_weight=loaded_weight,
                    expert_id=expert_id,
                )
            else:
                WEIGHT_SCALE_SUPPORTED = [e.value for e in FusedMoeWeightScaleSupported]
                raise ValueError(
                    f"quant method must be one of {WEIGHT_SCALE_SUPPORTED}"
                )
            return True if return_success else None

        # Case weight_shape
        if "weight_shape" in weight_name:
            # only required by compressed-tensors
            self._load_single_value(
                param=param, loaded_weight=loaded_weight, expert_id=expert_id
            )
            return True if return_success else None

        # Case model weights
        if "weight" in weight_name:
            self._load_model_weight_or_group_weight_scale(
                shard_id=shard_id,
                shard_dim=shard_dim,
                loaded_weight=loaded_weight,
                expert_data=expert_data,
                tp_rank=self.tp_rank,
            )
            return True if return_success else None

        return False if return_success else None

    def load_weights(
        self, weights: Iterable[tuple[str, torch.Tensor]]
    ) -> Iterable[str]:
        if (expert_mapping := self.expert_mapping) is None:
            raise ValueError(
                "`self.expert_mapping` must be provided to "
                "load weights using `self.load_weights`."
            )
        for expert_name, loaded_weight in weights:
            qual_name = f"{self.layer_name}.{expert_name}"
            for param_name, weight_name, expert_id, shard_id in expert_mapping:
                if weight_name not in qual_name:
                    continue
                weight_name = qual_name.replace(weight_name, param_name)
                param_name = weight_name.removeprefix(f"{self.layer_name}.")
                param = getattr(self, param_name)
                success = self.weight_loader(
                    param=param,
                    loaded_weight=loaded_weight,
                    weight_name=weight_name,
                    shard_id=shard_id,
                    expert_id=expert_id,
                    return_success=True,
                )
                if success:
                    logger.debug(
                        "Loaded %s for expert %d into %s",
                        param_name,
                        expert_id,
                        self.layer_name,
                    )
                    yield param_name

    def get_expert_weights(self) -> Iterable[torch.Tensor]:
        def _maybe_make_contiguous(
            name: str, p: torch.nn.Parameter
        ) -> torch.nn.Parameter:
            """
            In some cases, the last 2 dimensions (the non-expert dimensions)
            of the weight scale tensor are transposed. This function
            transforms the tensor (view update) so the tensor is contiguous().
            Example: A non-contiguous scale tensor,
              `x` of shape (E, 32, 16) and stride (512, 1, 32) is transformed to
              `x_` of shape (E, 16, 32) and stride (512, 32, 1).
              Note that we specifically use torch.transpose() so `x_` refers
              to the same underlying memory. The tensors `x` and `x_`, pointing
              to the same underlying memory make this transformation safe in the
              context of EPLB. i.e. It is the same memory and just the view
              is different.
            Note: This function handles the "weight_scale" tensors specifically.
            This could however be generalized to handle similar tensors.
            """
            if p.ndim != 3:
                return p
            if p.is_contiguous():
                # Already contiguous. do nothing.
                return p
            # p is non-contiguous. We only handle the case where the last 2
            # dimensions of the scales tensor is transposed. We can handle
            # other cases when they become relevant.
            is_transposed_12 = p.stride(1) == 1 and p.stride(2) != 1
            if "weight_scale" not in name or not is_transposed_12:
                # do nothing.
                return p

            # Do not update the layer parameter as the layer's MoE operations would
            # expect the parameter's tensor to the same shape / stride. Instead,
            # make a new torch.nn.Parameter that is used just in the context of
            # EPLB.
            return torch.nn.Parameter(
                torch.transpose(p.data, 1, 2), requires_grad=False
            )

        weights = list(self.named_parameters())
        weights = [(name, _maybe_make_contiguous(name, p)) for name, p in weights]

        assert all(
            weight.is_contiguous()
            for name, weight in weights
            if not name.startswith("_shared_experts.")
        )

        # Filter out the non-expert weights.
        # `e_score_correction_bias` is a bias for each logical expert,
        # with shape (num_logical_experts,), not an expert weight.
        NON_EXPERT_WEIGHTS = {
            "e_score_correction_bias",
        }

        return [
            weight.view(self.local_num_experts, -1)
            for name, weight in weights
            if name not in NON_EXPERT_WEIGHTS
            and weight.shape != torch.Size([])
            and not name.startswith("_shared_experts.")
            # exclude parameters from non-expert submodules (e.g. gate/shared)
            and not name.startswith("_gate.")
        ]

    def set_eplb_state(
        self,
        moe_layer_idx: int,
        expert_load_view: torch.Tensor,
        logical_to_physical_map: torch.Tensor,
        logical_replica_count: torch.Tensor,
    ) -> None:
        """
        Register the EPLB state in this layer.

        This is used later in forward pass, where we get the expert mapping
        and record the load metrics in `expert_load_view`.
        """
        self.expert_load_view = expert_load_view[moe_layer_idx]
        self.logical_to_physical_map = logical_to_physical_map[moe_layer_idx]
        self.logical_replica_count = logical_replica_count[moe_layer_idx]

    def ensure_moe_quant_config_init(self):
        if self.quant_method.moe_quant_config is None:
            # Note: the moe_quant_config can't be constructed until after
            # weight loading post processing.
            self.quant_method.moe_quant_config = (
                self.quant_method.get_fused_moe_quant_config(self)
            )

    @property
    def moe_quant_config(self) -> FusedMoEQuantConfig | None:
        self.ensure_moe_quant_config_init()
        return self.quant_method.moe_quant_config

    def ensure_dp_chunking_init(self):
        if not self.use_dp_chunking or self.batched_hidden_states is not None:
            return

        states_shape: tuple[int, ...]
        logits_shape: tuple[int, ...]

        moe = self.moe_config

        if self.vllm_config.parallel_config.enable_dbo:
            states_shape = (2, moe.max_num_tokens, self.hidden_size)
            logits_shape = (2, moe.max_num_tokens, self.logical_num_experts)
        else:
            states_shape = (moe.max_num_tokens, self.hidden_size)
            logits_shape = (moe.max_num_tokens, self.logical_num_experts)

        self.batched_hidden_states = torch.zeros(
            states_shape, dtype=moe.in_dtype, device=torch.cuda.current_device()
        )

        self.batched_router_logits = torch.zeros(
            logits_shape, dtype=moe.in_dtype, device=torch.cuda.current_device()
        )

    def select_experts(
        self,
        hidden_states: torch.Tensor,
        router_logits: torch.Tensor,
    ) -> tuple[torch.Tensor, torch.Tensor, torch.Tensor | None]:
        """
        Route the input hidden states to the top-k experts based on the
        router logits.

        Returns:
                (topk_weights, topk_ids, zero_expert_result)
                (tuple[torch.Tensor, torch.Tensor, torch.Tensor]):
                The weights, expert ids, and zero expert computation result.

            **Compatibility**: When EPLB is not enabled, the returned ids are
            equivalent to global logical ids, so should be compatible with
            plain MoE implementations without redundant experts.
        """
        from vllm.model_executor.layers.fused_moe.fused_moe import (
            fused_topk,
            fused_topk_bias,
        )

        if self.enable_eplb:
            if self.quant_method.supports_eplb:
                if self.expert_load_view is None:
                    raise ValueError(
                        "enable_eplb=True requiere expert_load_view != None"
                    )
                if self.logical_to_physical_map is None:
                    raise ValueError(
                        "enable_eplb=True requiere logical_to_physical_map != None"
                    )
                if self.logical_replica_count is None:
                    raise ValueError(
                        "enable_eplb=True requiere logical_replica_count != None"
                    )
            else:
                raise NotImplementedError(
                    f"EPLB is not supported for {self.quant_method.method_name}."
                )

        indices_type = self.quant_method.topk_indices_dtype

        # Check if we should use a routing simulation strategy
        routing_strategy = envs.VLLM_MOE_ROUTING_SIMULATION_STRATEGY
        if routing_strategy != "":
            topk_weights, topk_ids = RoutingSimulator.simulate_routing(
                hidden_states=hidden_states,
                router_logits=router_logits,
                strategy_name=routing_strategy,
                top_k=self.top_k,
                indices_type=indices_type,
            )

        # DeepSeekv2 uses grouped_top_k
        elif self.use_grouped_topk:
            assert self.topk_group is not None
            assert self.num_expert_group is not None
            if rocm_aiter_ops.is_fused_moe_enabled():
                if not rocm_aiter_ops.is_fusion_moe_shared_experts_enabled():
                    assert self.num_fused_shared_experts == 0
                grouped_topk_impl = partial(
                    rocm_aiter_grouped_topk,
                    num_fused_shared_experts=self.num_fused_shared_experts,
                )
            else:
                grouped_topk_impl = grouped_topk

            topk_weights, topk_ids = grouped_topk_impl(
                hidden_states=hidden_states,
                gating_output=router_logits,
                topk=self.top_k,
                renormalize=self.renormalize,
                num_expert_group=self.num_expert_group,
                topk_group=self.topk_group,
                scoring_func=self.scoring_func,
                routed_scaling_factor=self.routed_scaling_factor,
                e_score_correction_bias=self.e_score_correction_bias,
            )
        elif self.e_score_correction_bias is not None:
            topk_weights, topk_ids = fused_topk_bias(
                hidden_states=hidden_states,
                gating_output=router_logits,
                e_score_correction_bias=self.e_score_correction_bias.data,
                topk=self.top_k,
                renormalize=self.renormalize,
            )
            if self.routed_scaling_factor != 1.0:
                topk_weights *= self.routed_scaling_factor
        elif self.custom_routing_function is None:
            topk_weights, topk_ids, token_expert_indices = fused_topk(
                hidden_states=hidden_states,
                gating_output=router_logits,
                topk=self.top_k,
                renormalize=self.renormalize,
                indices_type=indices_type,
            )
        else:
            topk_weights, topk_ids = self.custom_routing_function(
                hidden_states=hidden_states,
                gating_output=router_logits,
                topk=self.top_k,
                renormalize=self.renormalize,
            )

        if self.enable_eplb:
            topk_ids = eplb_map_to_physical_and_record(
                topk_ids=topk_ids,
                expert_load_view=self.expert_load_view,
                logical_to_physical_map=self.logical_to_physical_map,
                logical_replica_count=self.logical_replica_count,
            )

        if (indices_type is not None) and topk_ids.dtype != indices_type:
            topk_ids = topk_ids.to(dtype=indices_type)

        assert topk_ids.dtype == indices_type or indices_type is None

        return topk_weights, topk_ids, None

    def must_reduce_shared_expert_outputs(self) -> bool:
        """
        The shared_experts are typically computed using the RowParallelLinear
        layer. The result of this function is typically used as
        the reduce_results argument to the module.
        When just tensor-parallel is used, it is not required to reduce
        the shared_experts results immediately. Instead we reduce at the
        once at the end of the MoE op. (Refer to DeepSeekV2MoE module)
        With EP and all2all kernels - this is no longer viable as all
        GPU ranks in DP, produce the complete set of hidden_states.
        Therefore it is required that we reduce the shared_experts output
        early.
        """
        assert self.quant_method is not None
        return (
            isinstance(self.quant_method, FusedMoEModularMethod)
            and self.quant_method.fused_experts.output_is_reduced()
        )

    def maybe_all_reduce_tensor_model_parallel(self, final_hidden_states: torch.Tensor):
        """
        Some combine kernels reduce across GPU ranks by default.
        """
        if self.must_reduce_shared_expert_outputs():
            return final_hidden_states
        else:
            return tensor_model_parallel_all_reduce(final_hidden_states)

    def forward_native(
        self,
        hidden_states: torch.Tensor,
        router_logits: torch.Tensor,
    ) -> torch.Tensor | tuple[torch.Tensor, torch.Tensor]:
        og_hidden_states = hidden_states.shape[-1]
        if self.hidden_size != og_hidden_states:
            hidden_states = F.pad(
                hidden_states,
                (0, self.hidden_size - og_hidden_states),
                mode="constant",
                value=0.0,
            )

        def reduce_output(states: torch.Tensor) -> torch.Tensor:
            if (
                not self.is_sequence_parallel
                and not self.use_dp_chunking
                and self.reduce_results
                and (self.tp_size > 1 or self.ep_size > 1)
            ):
                states = self.maybe_all_reduce_tensor_model_parallel(states)
            return states

        if self.shared_experts is None:
            if current_platform.is_tpu():
                # TODO: Once the OOM issue for the TPU backend is resolved, we
                # will switch to using the moe_forward custom op.
                fused_output = self.forward_impl(hidden_states, router_logits)
                assert not isinstance(fused_output, tuple)
            else:
                fused_output = torch.ops.vllm.moe_forward(
                    hidden_states, router_logits, self.layer_name
                )
            return reduce_output(fused_output)[..., :og_hidden_states]
        else:
            if current_platform.is_tpu():
                # TODO: Once the OOM issue for the TPU backend is resolved, we
                # will switch to using the moe_forward custom op.
                shared_output, fused_output = self.forward_impl(
                    hidden_states, router_logits
                )
            else:
                shared_output, fused_output = torch.ops.vllm.moe_forward_shared(
                    hidden_states, router_logits, self.layer_name
                )
            return (
                reduce_output(shared_output)[..., :og_hidden_states],
                reduce_output(fused_output)[..., :og_hidden_states],
            )

    @property
    def expert_map(self) -> torch.Tensor | None:
        return (
            self._expert_map if not self.rocm_aiter_fmoe_enabled else self.expert_mask
        )

    def forward_cuda(
        self,
        hidden_states: torch.Tensor,
        router_logits: torch.Tensor,
    ) -> torch.Tensor | tuple[torch.Tensor, torch.Tensor]:
        return self.forward_native(hidden_states, router_logits)

    def forward_impl_chunked(
        self,
        full_hidden_states: torch.Tensor,
        full_router_logits: torch.Tensor,
        has_separate_shared_experts: bool,
    ) -> torch.Tensor | tuple[torch.Tensor, torch.Tensor]:
        assert self.batched_hidden_states is not None
        assert self.batched_router_logits is not None
        assert self.batched_hidden_states.dtype == full_hidden_states.dtype
        assert self.batched_router_logits.dtype == full_router_logits.dtype
        # Check size compatibility.
        assert self.batched_hidden_states.size(-1) == full_hidden_states.size(-1)
        assert self.batched_router_logits.size(-1) == full_router_logits.size(-1)

        full_fused_final_hidden_states = torch.empty_like(full_hidden_states)
        if self.shared_experts is not None:
            full_shared_final_hidden_states = torch.empty_like(full_hidden_states)

        def process_chunk(chunk_start, chunk_end, skip_result_store=False):
            chunk_size = chunk_end - chunk_start
            hidden_states = full_hidden_states[chunk_start:chunk_end, :]
            router_logits = full_router_logits[chunk_start:chunk_end, :]

            assert self.batched_hidden_states is not None
            assert self.batched_router_logits is not None
            # This is only true when DBO has been enabled in the config.
            # Both tensors will have an outer dimension for the ubatch id
            if self.batched_hidden_states.dim() == 3:
                assert self.batched_router_logits.dim() == 3
                batch_buffer_idx = dbo_current_ubatch_id()
                batched_hidden_states = self.batched_hidden_states[batch_buffer_idx, :]
                batched_router_logits = self.batched_router_logits[batch_buffer_idx, :]
            else:
                batched_hidden_states = self.batched_hidden_states
                batched_router_logits = self.batched_router_logits

            assert (
                batched_hidden_states.size(0)  # type: ignore
                >= chunk_size
            )
            assert (
                batched_router_logits.size(0)  # type: ignore
                >= chunk_size
            )
            staged_hidden_states = batched_hidden_states[:chunk_size, :]  # type: ignore
            staged_router_logits = batched_router_logits[:chunk_size, :]  # type: ignore
            staged_hidden_states.copy_(hidden_states, non_blocking=True)
            staged_router_logits.copy_(router_logits, non_blocking=True)

            # Matrix multiply.
            final_hidden_states = self.quant_method.apply(
                layer=self,
                x=staged_hidden_states,
                router_logits=staged_router_logits,
            )

            if has_separate_shared_experts:
                assert not isinstance(final_hidden_states, tuple)
                assert self.shared_experts is not None

                shared_output = self.shared_experts(staged_hidden_states)

                final_hidden_states = (
                    shared_output,
                    final_hidden_states,
                )

            if not skip_result_store:
                if self.shared_experts is None:
                    full_fused_final_hidden_states[chunk_start:chunk_end, :].copy_(
                        final_hidden_states, non_blocking=True
                    )
                else:
                    full_shared_final_hidden_states[chunk_start:chunk_end, :].copy_(
                        final_hidden_states[0], non_blocking=True
                    )
                    full_fused_final_hidden_states[chunk_start:chunk_end, :].copy_(
                        final_hidden_states[1], non_blocking=True
                    )

        ctx = get_forward_context()
        # flashinfer_cutlass_kernels can handle: optional DP + TP/EP
        max_tokens_across_dispatchers = ctx.dp_metadata.max_tokens_across_dp_cpu
        moe_dp_chunk_size_per_rank = self.moe_config.max_num_tokens

        # If the input to the MoE is sequence parallel then divide by sp_size
        # to find the maximum number of tokens for any individual dispatcher.
        if self.is_sequence_parallel:
            max_tokens_across_dispatchers = cdiv(
                max_tokens_across_dispatchers, self.sp_size
            )

        num_tokens = full_hidden_states.size(0)
        for chunk_idx, chunk_start_ in enumerate(
            range(0, max_tokens_across_dispatchers, moe_dp_chunk_size_per_rank)
        ):
            chunk_start = chunk_start_
            chunk_end = min(
                chunk_start + moe_dp_chunk_size_per_rank, max_tokens_across_dispatchers
            )
            # clamp start and end
            chunk_start = min(chunk_start, num_tokens - 1)
            chunk_end = min(chunk_end, num_tokens)
            with ctx.dp_metadata.chunked_sizes(
                self.sp_size, moe_dp_chunk_size_per_rank, chunk_idx
            ):
                process_chunk(
                    chunk_start, chunk_end, skip_result_store=chunk_start_ >= num_tokens
                )

        if self.shared_experts is None:
            return full_fused_final_hidden_states
        else:
            return (full_shared_final_hidden_states, full_fused_final_hidden_states)

    def forward_impl(
        self,
        hidden_states: torch.Tensor,
        router_logits: torch.Tensor,
    ) -> torch.Tensor | tuple[torch.Tensor, torch.Tensor]:
        assert self.quant_method is not None

        self.ensure_moe_quant_config_init()
        self.ensure_dp_chunking_init()

        has_separate_shared_experts = (
            not isinstance(self.quant_method, FusedMoEModularMethod)
            and self.shared_experts is not None
        )

        use_chunked_impl = self.use_dp_chunking

        use_shared_experts_stream, hidden_states_clone = (
            self._maybe_setup_shared_experts_stream(
                hidden_states, has_separate_shared_experts, use_chunked_impl
            )
        )

        # If router/gate provided, then apply it here.
        # (Note: This code runs only when "overlapped mode" is on to allow
        #        parallel execution of shared experts with the FusedMoE via
        #        separate cuda stream)
        if self.gate is not None:
            router_logits, _ = self.gate(hidden_states)

        if use_chunked_impl:
            return self.forward_impl_chunked(
                hidden_states, router_logits, has_separate_shared_experts
            )

        do_naive_dispatch_combine: bool = self.dp_size > 1 and not isinstance(
            self.quant_method, FusedMoEModularMethod
        )

        ctx = get_forward_context()
        sp_ctx = (
            ctx.dp_metadata.sp_local_sizes(self.sp_size)
            if ctx.dp_metadata
            else nullcontext()
        )

        with sp_ctx:
            if do_naive_dispatch_combine:
                hidden_states_combined, router_logits = get_ep_group().dispatch(
                    hidden_states, router_logits, self.is_sequence_parallel
                )
            # Run shared experts before matrix multiply.
            # because matrix multiply maybe modify the hidden_states.
            if has_separate_shared_experts and not use_shared_experts_stream:
                assert self.shared_experts is not None
                shared_output = self.shared_experts(hidden_states)

            # NOTE: Similar with DP, PCP also needs dispatch and combine. For
            # simplicity, AgRsAll2All was added separately for PCP here. Maybe
            # we should modify All2AllManager abstract to better support PCP.
            if self.pcp_size > 1:
                hidden_states = get_pcp_group().all_gather(
                    hidden_states,
                    dim=0,
                )
                router_logits = get_pcp_group().all_gather(
                    router_logits,
                    dim=0,
                )

            # Matrix multiply.
            final_hidden_states = self.quant_method.apply(
                layer=self,
                x=hidden_states_combined
                if do_naive_dispatch_combine
                else hidden_states,
                router_logits=router_logits,
            )

            if has_separate_shared_experts:
                assert self.shared_experts is not None

                if use_shared_experts_stream:
                    # Run shared experts in parallel on a separate stream
                    # NOTE: We start the separate stream here and mark the
                    # sync end point immediately after it is done. This is
                    # important to avoid excessive stream allocations by the cuda
                    # graph replay later.
                    with torch.cuda.stream(self.shared_experts_stream):
                        # Note that hidden_states clone() is necessary here to avoid
                        # conflict with the main stream
                        shared_output = self.shared_experts(hidden_states_clone)
                    current_stream().wait_stream(self.shared_experts_stream)

                final_hidden_states = (
                    shared_output,
                    final_hidden_states,
                )

            def combine_output(states: torch.Tensor) -> torch.Tensor:
                if do_naive_dispatch_combine:
                    states = get_ep_group().combine(states, self.is_sequence_parallel)

                if self.pcp_size > 1:
                    states = get_pcp_group().reduce_scatter(
                        states,
                        dim=0,
                    )

                return states

            if self.shared_experts is not None:
                return (
                    final_hidden_states[0],
                    combine_output(final_hidden_states[1]),
                )
            else:
                return combine_output(final_hidden_states)

    @classmethod
    def make_expert_params_mapping(
        cls,
        ckpt_gate_proj_name: str,
        ckpt_down_proj_name: str,
        ckpt_up_proj_name: str,
        num_experts: int,
        num_redundant_experts: int = 0,
    ) -> list[tuple[str, str, int, str]]:
        num_physical_experts = num_experts + num_redundant_experts

        # In the returned mapping:
        # - `expert_id` is the physical expert id
        # - `weight_name` contains the weight name of the logical expert
        # So that we should map the expert id to logical in `weight_name`
        physical_to_logical_map = (
            EplbState.build_initial_global_physical_to_logical_map(
                num_experts, num_redundant_experts
            )
        )

        return [
            # (param_name, weight_name, expert_id, shard_id)
            (
                "experts.w13_"
                if weight_name in [ckpt_gate_proj_name, ckpt_up_proj_name]
                else "experts.w2_",
                f"experts.{physical_to_logical_map[expert_id]}.{weight_name}.",
                expert_id,
                shard_id,
            )
            for expert_id in range(num_physical_experts)
            for shard_id, weight_name in [
                ("w1", ckpt_gate_proj_name),
                ("w2", ckpt_down_proj_name),
                ("w3", ckpt_up_proj_name),
            ]
        ]

    def extra_repr(self) -> str:
        s = (
            f"global_num_experts={self.global_num_experts}, "
            f"local_num_experts={self.local_num_experts}, "
            f"top_k={self.top_k}, "
            f"intermediate_size_per_partition={self.intermediate_size_per_partition}, "  # noqa: E501
            f"tp_size={self.tp_size},\n"
            f"ep_size={self.ep_size}, "
            f"reduce_results={self.reduce_results}, "
            f"renormalize={self.renormalize}, "
            f"use_grouped_topk={self.use_grouped_topk}"
        )

        if self.use_grouped_topk:
            s += f", num_expert_group={self.num_expert_group}, topk_group={self.topk_group}"  # noqa: E501

        s += f", scoring_func='{self.scoring_func}', activation='{self.activation}'"  # noqa: E501

        return s


def moe_forward(
    hidden_states: torch.Tensor,
    router_logits: torch.Tensor,
    layer_name: str,
) -> torch.Tensor:
    forward_context: ForwardContext = get_forward_context()
    self = forward_context.no_compile_layers[layer_name]
    assert self.shared_experts is None
    return self.forward_impl(hidden_states, router_logits)


def moe_forward_fake(
    hidden_states: torch.Tensor,
    router_logits: torch.Tensor,
    layer_name: str,
) -> torch.Tensor:
    return torch.empty_like(hidden_states)


direct_register_custom_op(
    op_name="moe_forward",
    op_func=moe_forward,
    mutates_args=["hidden_states"],
    fake_impl=moe_forward_fake,
    tags=(torch.Tag.needs_fixed_stride_order,),
)


def moe_forward_shared(
    hidden_states: torch.Tensor,
    router_logits: torch.Tensor,
    layer_name: str,
) -> tuple[torch.Tensor, torch.Tensor]:
    forward_context: ForwardContext = get_forward_context()
    self = forward_context.no_compile_layers[layer_name]
    assert self.shared_experts is not None
    return self.forward_impl(hidden_states, router_logits)


def moe_forward_shared_fake(
    hidden_states: torch.Tensor,
    router_logits: torch.Tensor,
    layer_name: str,
) -> tuple[torch.Tensor, torch.Tensor]:
    shared_out = torch.empty_like(hidden_states)
    fused_out = torch.empty_like(hidden_states)
    return shared_out, fused_out


direct_register_custom_op(
    op_name="moe_forward_shared",
    op_func=moe_forward_shared,
    mutates_args=["hidden_states"],
    fake_impl=moe_forward_shared_fake,
    tags=(torch.Tag.needs_fixed_stride_order,),
)

# Mark the FusedMoE weight_loader as supporting MoE-specific parameters
# to avoid expensive runtime reflection in model loading code
FusedMoE.weight_loader.supports_moe_loading = True  # type: ignore[attr-defined]<|MERGE_RESOLUTION|>--- conflicted
+++ resolved
@@ -32,14 +32,10 @@
     FusedMoEQuantConfig,
     RoutingMethodType,
 )
-<<<<<<< HEAD
 from vllm.model_executor.layers.fused_moe.modular_kernel import (
     FusedMoEPermuteExpertsUnpermute,
     FusedMoEPrepareAndFinalize,
 )
-=======
-from vllm.model_executor.layers.fused_moe.fused_moe import zero_experts_compute_triton
->>>>>>> 7d80c73d
 from vllm.model_executor.layers.fused_moe.rocm_aiter_fused_moe import (
     init_aiter_topK_meta_data,
 )
