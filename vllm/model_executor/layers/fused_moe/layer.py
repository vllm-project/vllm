--- conflicted
+++ resolved
@@ -104,766 +104,6 @@
     BLOCK = "block"
 
 
-<<<<<<< HEAD
-class FusedMoEMethodBase(QuantizeMethodBase):
-    def __init__(self, moe: FusedMoEConfig):
-        super().__init__()
-        self.moe = moe
-        self.moe_quant_config: FusedMoEQuantConfig | None = None
-        self.fused_experts: FusedMoEModularKernel | None = None
-        self.topk_indices_dtype = None
-
-    @abstractmethod
-    def create_weights(
-        self,
-        layer: torch.nn.Module,
-        num_experts: int,
-        hidden_size: int,
-        intermediate_size_per_partition: int,
-        params_dtype: torch.dtype,
-        **extra_weight_attrs,
-    ):
-        raise NotImplementedError
-
-    def uses_weight_scale_2_pattern(self) -> bool:
-        """
-        Returns True if this quantization method uses 'weight_scale_2' pattern
-        for per-tensor weight scales (e.g., FP4 variants), False otherwise.
-
-        This method should be overridden by subclasses that use the
-        'weight_scale_2' pattern instead of the standard 'weight_scale' pattern.
-        """
-        return False
-
-    @staticmethod
-    def _maybe_make_prepare_finalize(
-        moe: FusedMoEConfig,
-        quant_config: FusedMoEQuantConfig | None,
-    ) -> FusedMoEPrepareAndFinalize | None:
-        all2all_manager = get_ep_group().device_communicator.all2all_manager
-        assert all2all_manager is not None
-
-        prepare_finalize: FusedMoEPrepareAndFinalize | None = None
-
-        # TODO: could allow this now
-        assert not moe.use_flashinfer_cutlass_kernels, "Must be created in modelopt.py"
-
-        if moe.use_pplx_kernels:
-            assert quant_config is not None
-
-            hidden_dim_bytes, hidden_scale_bytes = pplx_hidden_dim_scale_bytes(
-                moe.max_num_tokens,
-                moe.hidden_dim,
-                moe.in_dtype,
-                quant_config.quant_dtype,
-                per_act_token_quant=quant_config.per_act_token_quant,
-                block_shape=quant_config.block_shape,
-            )
-
-            all_to_all_args = dict(
-                max_num_tokens=moe.max_num_tokens,
-                num_experts=moe.num_experts,
-                experts_per_token=moe.experts_per_token,  # topk
-                rank=all2all_manager.rank,
-                world_size=all2all_manager.world_size,
-                # dp_size actually means tp_size, bug in pplx kernels
-                dp_size=all2all_manager.tp_group.world_size,
-                hidden_dim=moe.hidden_dim,
-                hidden_dim_bytes=hidden_dim_bytes,
-                hidden_dim_scale_bytes=hidden_scale_bytes,
-            )
-
-            num_dispatchers = (
-                all2all_manager.world_size // all2all_manager.tp_group.world_size
-            )
-
-            # Intranode pplx a2a takes a group name while internode does not.
-            if not all2all_manager.internode:
-                all_to_all_args["group_name"] = all2all_manager.cpu_group.group_name
-
-            handle = all2all_manager.get_handle(all_to_all_args)
-
-            prepare_finalize = PplxPrepareAndFinalize(
-                handle,
-                max_num_tokens=moe.max_num_tokens,
-                num_local_experts=moe.num_local_experts,
-                num_dispatchers=num_dispatchers,
-            )
-        elif moe.use_deepep_ht_kernels:
-            assert moe.dp_size == all2all_manager.dp_world_size
-
-            all_to_all_args = dict()
-            handle = all2all_manager.get_handle(all_to_all_args)
-            prepare_finalize = DeepEPHTPrepareAndFinalize(
-                handle,
-                num_dispatchers=all2all_manager.world_size,
-                dp_size=all2all_manager.dp_world_size,
-                rank_expert_offset=all2all_manager.rank * moe.num_local_experts,
-            )
-
-        elif moe.use_deepep_ll_kernels:
-            assert quant_config is not None
-            all_to_all_args = dict(
-                max_num_tokens_per_dp_rank=moe.max_num_tokens,
-                token_hidden_size=moe.hidden_dim,
-                num_ep_ranks=all2all_manager.world_size,
-                num_global_experts=moe.num_experts,
-                num_local_experts=moe.num_experts // all2all_manager.world_size,
-            )
-            handle = all2all_manager.get_handle(all_to_all_args)
-
-            # Note: We may want to use FP8 dispatch just to reduce
-            # data movement.
-            use_fp8_dispatch = (
-                quant_config.quant_dtype == current_platform.fp8_dtype()
-                and quant_config.block_shape == DEEPEP_QUANT_BLOCK_SHAPE
-            )
-
-            prepare_finalize = DeepEPLLPrepareAndFinalize(
-                handle,
-                max_tokens_per_rank=moe.max_num_tokens,
-                num_dispatchers=all2all_manager.world_size,
-                use_fp8_dispatch=use_fp8_dispatch,
-            )
-
-        return prepare_finalize
-
-    def maybe_make_prepare_finalize(self) -> FusedMoEPrepareAndFinalize | None:
-        if self.moe.moe_parallel_config.use_all2all_kernels:
-            return FusedMoEMethodBase._maybe_make_prepare_finalize(
-                self.moe, self.moe_quant_config
-            )
-        else:
-            return None
-
-    # Note: init_prepare_finalize should only be called by
-    # prepare_communication_buffer_for_model.
-    def init_prepare_finalize(self, layer: torch.nn.Module):
-        assert self.moe is not None
-
-        # We must get the quant config here so that the layer is
-        # completely initialized, i.e. all weights loaded and post
-        # processed.
-        self.moe_quant_config = self.get_fused_moe_quant_config(layer)
-
-        prepare_finalize = self.maybe_make_prepare_finalize()
-
-        if prepare_finalize is not None:
-            logger.debug(
-                "%s for %s(%s)", prepare_finalize.__class__.__name__, self, id(self)
-            )
-            assert self.topk_indices_dtype is None
-            assert self.fused_experts is None, (
-                f"Attempt to override experts for {id(self)}!"
-            )
-            self.topk_indices_dtype = prepare_finalize.topk_indices_dtype()
-            experts = self.select_gemm_impl(prepare_finalize, layer)
-            self.fused_experts = FusedMoEModularKernel(
-                prepare_finalize,
-                experts,
-                layer.shared_experts,
-            )
-
-    def select_gemm_impl(
-        self,
-        prepare_finalize: FusedMoEPrepareAndFinalize,
-        layer: torch.nn.Module,
-    ) -> FusedMoEPermuteExpertsUnpermute:
-        # based on the all2all implementation, select the appropriate
-        # gemm implementation
-        raise NotImplementedError(
-            f"{self.__class__.__name__} must select appropriate gemm "
-            "implementation based on the prepare_finalize"
-        )
-
-    @abstractmethod
-    def get_fused_moe_quant_config(
-        self, layer: torch.nn.Module
-    ) -> FusedMoEQuantConfig | None:
-        raise NotImplementedError
-
-    @property
-    def using_modular_kernel(self) -> bool:
-        return self.fused_experts is not None
-
-    @abstractmethod
-    def apply(
-        self,
-        layer: torch.nn.Module,
-        x: torch.Tensor,
-        router_logits: torch.Tensor,
-        top_k: int,
-        renormalize: bool,
-        layer_index: int,
-        use_grouped_topk: bool = False,
-        topk_group: int | None = None,
-        num_expert_group: int | None = None,
-        global_num_experts: int = -1,
-        expert_map: torch.Tensor | None = None,
-        custom_routing_function: Callable | None = None,
-        scoring_func: str = "softmax",
-        routed_scaling_factor: float = 1.0,
-        e_score_correction_bias: torch.Tensor | None = None,
-        apply_router_weight_on_input: bool = False,
-        activation: str = "silu",
-        enable_eplb: bool = False,
-        expert_load_view: torch.Tensor | None = None,
-        logical_to_physical_map: torch.Tensor | None = None,
-        logical_replica_count: torch.Tensor | None = None,
-    ) -> torch.Tensor | tuple[torch.Tensor, torch.Tensor]:
-        raise NotImplementedError
-
-
-@CustomOp.register("unquantized_fused_moe")
-class UnquantizedFusedMoEMethod(FusedMoEMethodBase, CustomOp):
-    """MoE method without quantization."""
-
-    def __init__(self, moe: FusedMoEConfig):
-        super().__init__(moe)
-        self.rocm_aiter_moe_enabled = is_rocm_aiter_moe_enabled()
-        if self.rocm_aiter_moe_enabled:
-            from .rocm_aiter_fused_moe import rocm_aiter_fused_experts
-
-            self.rocm_aiter_fused_experts = rocm_aiter_fused_experts
-        else:
-            self.rocm_aiter_fused_experts = None  # type: ignore
-
-        # FlashInfer CUTLASS MoE is only supported on Hopper and later GPUS
-        self.flashinfer_cutlass_moe_enabled = (
-            has_flashinfer_cutlass_fused_moe()
-            and envs.VLLM_USE_FLASHINFER_MOE_FP16
-            and self.moe.moe_parallel_config.use_ep
-            and self.moe.moe_parallel_config.dp_size == 1
-            and current_platform.get_device_capability()[0] >= 9
-        )
-        if self.flashinfer_cutlass_moe_enabled:
-            logger.info_once(
-                "Enabling FlashInfer CUTLASS MoE for UnquantizedFusedMoEMethod"
-            )
-            from functools import partial
-
-            from .flashinfer_cutlass_moe import flashinfer_cutlass_moe
-
-            self.flashinfer_cutlass_moe = partial(
-                flashinfer_cutlass_moe,
-                quant_config=FUSED_MOE_UNQUANTIZED_CONFIG,
-                tp_rank=self.moe.moe_parallel_config.tp_rank,
-                tp_size=self.moe.moe_parallel_config.tp_size,
-                ep_rank=self.moe.moe_parallel_config.ep_rank,
-                ep_size=self.moe.moe_parallel_config.ep_size,
-            )
-        else:
-            if (
-                self.moe.moe_parallel_config.use_ep
-                and self.moe.moe_parallel_config.dp_size == 1
-            ):
-                logger.info_once(
-                    "FlashInfer CUTLASS MoE is available for EP"
-                    " but not enabled, consider setting"
-                    " VLLM_USE_FLASHINFER_MOE_FP16=1 to enable it."
-                )
-            elif self.moe.moe_parallel_config.dp_size > 1:
-                logger.info_once(
-                    "FlashInfer CUTLASS MoE is currently not available for DP."
-                )
-            self.flashinfer_cutlass_moe = None  # type: ignore
-
-    def maybe_make_prepare_finalize(self) -> FusedMoEPrepareAndFinalize | None:
-        if self.rocm_aiter_moe_enabled:
-            return None
-        else:
-            return super().maybe_make_prepare_finalize()
-
-    def select_gemm_impl(
-        self,
-        prepare_finalize: FusedMoEPrepareAndFinalize,
-        layer: torch.nn.Module,
-    ) -> FusedMoEPermuteExpertsUnpermute:
-        assert self.moe_quant_config is not None
-        if (
-            prepare_finalize.activation_format
-            == FusedMoEActivationFormat.BatchedExperts
-        ):
-            logger.debug("BatchedTritonExperts %s", self.moe)
-            return BatchedTritonExperts(
-                max_num_tokens=self.moe.max_num_tokens,
-                num_dispatchers=prepare_finalize.num_dispatchers(),
-                quant_config=self.moe_quant_config,
-            )
-        else:
-            logger.debug("TritonExperts %s", self.moe)
-            return TritonExperts(self.moe_quant_config)
-
-    def create_weights(
-        self,
-        layer: torch.nn.Module,
-        num_experts: int,
-        hidden_size: int,
-        intermediate_size_per_partition: int,
-        params_dtype: torch.dtype,
-        **extra_weight_attrs,
-    ):
-        # Fused gate_up_proj (column parallel)
-        w13_weight = torch.nn.Parameter(
-            torch.empty(
-                num_experts,
-                2 * intermediate_size_per_partition,
-                hidden_size,
-                dtype=params_dtype,
-            ),
-            requires_grad=False,
-        )
-        layer.register_parameter("w13_weight", w13_weight)
-        set_weight_attrs(w13_weight, extra_weight_attrs)
-        if self.moe.has_bias:
-            w13_bias = torch.nn.Parameter(
-                torch.zeros(
-                    num_experts, 2 * intermediate_size_per_partition, dtype=params_dtype
-                ),
-                requires_grad=False,
-            )
-            layer.register_parameter("w13_bias", w13_bias)
-            set_weight_attrs(w13_bias, extra_weight_attrs)
-        # down_proj (row parallel)
-        w2_weight = torch.nn.Parameter(
-            torch.empty(
-                num_experts,
-                hidden_size,
-                intermediate_size_per_partition,
-                dtype=params_dtype,
-            ),
-            requires_grad=False,
-        )
-        layer.register_parameter("w2_weight", w2_weight)
-        set_weight_attrs(w2_weight, extra_weight_attrs)
-        if self.moe.has_bias:
-            w2_bias = torch.nn.Parameter(
-                torch.zeros(num_experts, hidden_size, dtype=params_dtype),
-                requires_grad=False,
-            )
-            layer.register_parameter("w2_bias", w2_bias)
-            set_weight_attrs(w2_bias, extra_weight_attrs)
-
-    def _maybe_pad_weight(self, weight: torch.Tensor) -> torch.Tensor:
-        # Pad the weight tensor. This is an optimization on ROCm platform, which
-        # can benefit from tensors located far enough from one another in memory
-        if (
-            envs.VLLM_ROCM_MOE_PADDING
-            and current_platform.is_rocm()
-            and weight.stride(-1) == 1
-            and (weight.stride(-2) * weight.element_size()) % 512 == 0
-        ):
-            num_pad = 256 // weight.element_size()
-            weight = F.pad(weight, (0, num_pad), "constant", 0)[..., :-num_pad]
-            torch.cuda.empty_cache()
-
-        return weight
-
-    def process_weights_after_loading(self, layer: torch.nn.Module) -> None:
-        super().process_weights_after_loading(layer)
-
-        # Padding the weight for better performance on ROCm
-        layer.w13_weight.data = self._maybe_pad_weight(layer.w13_weight.data)
-        layer.w2_weight.data = self._maybe_pad_weight(layer.w2_weight.data)
-        # Lazy import to avoid importing triton.
-        from vllm.model_executor.layers.fused_moe.rocm_aiter_fused_moe import (
-            shuffle_weights,
-        )
-
-        if self.rocm_aiter_moe_enabled:
-            shuffled_w13, shuffled_w2 = shuffle_weights(
-                layer.w13_weight.data, layer.w2_weight.data
-            )
-
-            layer.w13_weight.data = shuffled_w13
-            layer.w2_weight.data = shuffled_w2
-
-        if self.flashinfer_cutlass_moe_enabled:
-            # Swap halves to arrange as [w3; w1] (kernel expectation)
-            w1_w, w3_w = torch.chunk(layer.w13_weight.data, 2, dim=1)
-            w13_weight_swapped = torch.cat([w3_w, w1_w], dim=1)
-            layer.w13_weight.data = w13_weight_swapped.contiguous()
-
-        if current_platform.is_xpu():
-            import intel_extension_for_pytorch as ipex
-
-            layer.ipex_fusion = ipex.llm.modules.GatedMLPMOE(
-                layer.w13_weight,
-                layer.w2_weight,
-                use_prepack=True,
-            )
-        elif current_platform.is_cpu():
-            from vllm.model_executor.layers.fused_moe import cpu_fused_moe
-
-            if current_platform.get_cpu_architecture() == CpuArchEnum.X86:
-                from vllm.model_executor.layers.utils import check_cpu_sgl_kernel
-
-                dtype_w13 = layer.w13_weight.dtype
-                _, n_w13, k_w13 = layer.w13_weight.size()
-                dtype_w2 = layer.w2_weight.dtype
-                _, n_w2, k_w2 = layer.w2_weight.size()
-                if (
-                    envs.VLLM_CPU_SGL_KERNEL
-                    and check_cpu_sgl_kernel(n_w13, k_w13, dtype_w13)
-                    and check_cpu_sgl_kernel(n_w2, k_w2, dtype_w2)
-                ):
-                    packed_w13_weight = torch.ops._C.convert_weight_packed(
-                        layer.w13_weight
-                    )
-                    assert packed_w13_weight.size() == layer.w13_weight.size()
-                    layer.w13_weight.copy_(packed_w13_weight)
-                    del packed_w13_weight
-                    packed_w2_weight = torch.ops._C.convert_weight_packed(
-                        layer.w2_weight
-                    )
-                    assert packed_w2_weight.size() == layer.w2_weight.size()
-                    layer.w2_weight.copy_(packed_w2_weight)
-                    layer.cpu_fused_moe = cpu_fused_moe.SGLFusedMOE(layer)
-                else:
-                    layer.cpu_fused_moe = cpu_fused_moe.IPEXFusedMOE(layer)
-            else:
-                layer.cpu_fused_moe = cpu_fused_moe.CPUFusedMOE(layer)
-
-    def apply(
-        self,
-        layer: torch.nn.Module,
-        x: torch.Tensor,
-        router_logits: torch.Tensor,
-        top_k: int,
-        renormalize: bool,
-        layer_index: int,
-        use_grouped_topk: bool = False,
-        topk_group: int | None = None,
-        num_expert_group: int | None = None,
-        global_num_experts: int = -1,
-        expert_map: torch.Tensor | None = None,
-        custom_routing_function: Callable | None = None,
-        scoring_func: str = "softmax",
-        routed_scaling_factor: float = 1.0,
-        e_score_correction_bias: torch.Tensor | None = None,
-        apply_router_weight_on_input: bool = False,
-        activation: str = "silu",
-        enable_eplb: bool = False,
-        expert_load_view: torch.Tensor | None = None,
-        logical_to_physical_map: torch.Tensor | None = None,
-        logical_replica_count: torch.Tensor | None = None,
-    ) -> torch.Tensor | tuple[torch.Tensor, torch.Tensor]:
-        if enable_eplb:
-            assert expert_load_view is not None
-            assert logical_to_physical_map is not None
-            assert logical_replica_count is not None
-            assert isinstance(layer, FusedMoE)
-
-        return self.forward(
-            x=x,
-            layer=layer,
-            router_logits=router_logits,
-            top_k=top_k,
-            renormalize=renormalize,
-            use_grouped_topk=use_grouped_topk,
-            topk_group=topk_group,
-            num_expert_group=num_expert_group,
-            global_num_experts=global_num_experts,
-            expert_map=expert_map,
-            custom_routing_function=custom_routing_function,
-            scoring_func=scoring_func,
-            routed_scaling_factor=routed_scaling_factor,
-            e_score_correction_bias=e_score_correction_bias,
-            activation=activation,
-            apply_router_weight_on_input=apply_router_weight_on_input,
-            enable_eplb=enable_eplb,
-            expert_load_view=expert_load_view,
-            logical_to_physical_map=logical_to_physical_map,
-            logical_replica_count=logical_replica_count,
-        )
-
-    def get_fused_moe_quant_config(
-        self, layer: torch.nn.Module
-    ) -> FusedMoEQuantConfig | None:
-        if self.moe.has_bias:
-            return biased_moe_quant_config(
-                layer.w13_bias,
-                layer.w2_bias,
-            )
-        else:
-            return FUSED_MOE_UNQUANTIZED_CONFIG
-
-    def forward_cuda(
-        self,
-        layer: torch.nn.Module,
-        x: torch.Tensor,
-        use_grouped_topk: bool,
-        top_k: int,
-        router_logits: torch.Tensor,
-        renormalize: bool,
-        layer_index: int,
-        topk_group: int | None = None,
-        num_expert_group: int | None = None,
-        global_num_experts: int = -1,
-        expert_map: torch.Tensor | None = None,
-        custom_routing_function: Callable | None = None,
-        scoring_func: str = "softmax",
-        routed_scaling_factor: float = 1.0,
-        e_score_correction_bias: torch.Tensor | None = None,
-        apply_router_weight_on_input: bool = False,
-        activation: str = "silu",
-        enable_eplb: bool = False,
-        expert_load_view: torch.Tensor | None = None,
-        logical_to_physical_map: torch.Tensor | None = None,
-        logical_replica_count: torch.Tensor | None = None,
-    ) -> torch.Tensor | tuple[torch.Tensor, torch.Tensor]:
-        zero_expert_num = getattr(layer, "zero_expert_num", 0)
-        zero_expert_type = getattr(layer, "zero_expert_type", None)
-
-        topk_weights, topk_ids, zero_expert_result = FusedMoE.select_experts(
-            hidden_states=x,
-            router_logits=router_logits,
-            use_grouped_topk=use_grouped_topk,
-            top_k=top_k,
-            renormalize=renormalize,
-            layer_index=layer_index,
-            topk_group=topk_group,
-            num_expert_group=num_expert_group,
-            custom_routing_function=custom_routing_function,
-            scoring_func=scoring_func,
-            routed_scaling_factor=routed_scaling_factor,
-            e_score_correction_bias=e_score_correction_bias,
-            indices_type=self.topk_indices_dtype,
-            enable_eplb=enable_eplb,
-            expert_map=expert_map,
-            expert_load_view=expert_load_view,
-            logical_to_physical_map=logical_to_physical_map,
-            logical_replica_count=logical_replica_count,
-            global_num_experts=global_num_experts,
-            zero_expert_num=zero_expert_num,
-            zero_expert_type=zero_expert_type,
-            num_fused_shared_experts=layer.num_fused_shared_experts,
-        )
-
-        if self.rocm_aiter_moe_enabled:
-            assert self.fused_experts is None
-            result = self.rocm_aiter_fused_experts(
-                hidden_states=x,
-                w1=layer.w13_weight,
-                w2=layer.w2_weight,
-                topk_weights=topk_weights,
-                topk_ids=topk_ids,
-                expert_map=expert_map,
-                activation=activation,
-                apply_router_weight_on_input=apply_router_weight_on_input,
-            )
-        elif self.flashinfer_cutlass_moe_enabled:
-            return self.flashinfer_cutlass_moe(
-                hidden_states=x,
-                w1=layer.w13_weight,
-                w2=layer.w2_weight,
-                topk_weights=topk_weights,
-                topk_ids=topk_ids,
-                activation=activation,
-                apply_router_weight_on_input=apply_router_weight_on_input,
-            )
-        elif self.fused_experts is not None:
-            if self.moe.has_bias:
-                raise ValueError("FusedMoEModularKernel does not support bias.")
-            result = self.fused_experts(
-                hidden_states=x,
-                w1=layer.w13_weight,
-                w2=layer.w2_weight,
-                topk_weights=topk_weights,
-                topk_ids=topk_ids,
-                inplace=True,
-                activation=activation,
-                apply_router_weight_on_input=apply_router_weight_on_input,
-                global_num_experts=global_num_experts,
-                expert_map=expert_map,
-            )
-        else:
-            assert fused_experts is not None
-            result = fused_experts(
-                hidden_states=x,
-                w1=layer.w13_weight,
-                w2=layer.w2_weight,
-                topk_weights=topk_weights,
-                topk_ids=topk_ids,
-                inplace=True,
-                activation=activation,
-                quant_config=self.moe_quant_config,
-                apply_router_weight_on_input=apply_router_weight_on_input,
-                global_num_experts=global_num_experts,
-                expert_map=expert_map,
-            )
-
-        if zero_expert_num != 0 and zero_expert_type is not None:
-            assert not isinstance(result, tuple), (
-                "Shared + zero experts are mutually exclusive not yet supported"
-            )
-            return result, zero_expert_result
-        else:
-            return result
-
-    def forward_cpu(
-        self,
-        layer: torch.nn.Module,
-        x: torch.Tensor,
-        use_grouped_topk: bool,
-        top_k: int,
-        router_logits: torch.Tensor,
-        renormalize: bool,
-        layer_index: int,
-        topk_group: int | None = None,
-        num_expert_group: int | None = None,
-        global_num_experts: int = -1,
-        expert_map: torch.Tensor | None = None,
-        custom_routing_function: Callable | None = None,
-        scoring_func: str = "softmax",
-        routed_scaling_factor: float = 1.0,
-        e_score_correction_bias: torch.Tensor | None = None,
-        apply_router_weight_on_input: bool = False,
-        activation: str = "silu",
-        enable_eplb: bool = False,
-        expert_load_view: torch.Tensor | None = None,
-        logical_to_physical_map: torch.Tensor | None = None,
-        logical_replica_count: torch.Tensor | None = None,
-    ) -> torch.Tensor | tuple[torch.Tensor, torch.Tensor]:
-        if (
-            enable_eplb is not False
-            or expert_load_view is not None
-            or logical_to_physical_map is not None
-            or logical_replica_count is not None
-        ):
-            raise NotImplementedError("Expert load balancing is not supported for CPU.")
-        return layer.cpu_fused_moe(
-            layer,
-            x,
-            use_grouped_topk,
-            top_k,
-            router_logits,
-            renormalize,
-            topk_group,
-            num_expert_group,
-            global_num_experts,
-            expert_map,
-            custom_routing_function,
-            scoring_func,
-            routed_scaling_factor,
-            e_score_correction_bias,
-            apply_router_weight_on_input,
-            activation,
-        )
-
-    def forward_xpu(
-        self,
-        layer: torch.nn.Module,
-        x: torch.Tensor,
-        use_grouped_topk: bool,
-        top_k: int,
-        router_logits: torch.Tensor,
-        renormalize: bool,
-        layer_index: int,
-        topk_group: int | None = None,
-        num_expert_group: int | None = None,
-        global_num_experts: int = -1,
-        expert_map: torch.Tensor | None = None,
-        custom_routing_function: Callable | None = None,
-        scoring_func: str = "softmax",
-        routed_scaling_factor: float = 1.0,
-        e_score_correction_bias: torch.Tensor | None = None,
-        apply_router_weight_on_input: bool = False,
-        activation: str = "silu",
-        enable_eplb: bool = False,
-        expert_load_view: torch.Tensor | None = None,
-        logical_to_physical_map: torch.Tensor | None = None,
-        logical_replica_count: torch.Tensor | None = None,
-    ) -> torch.Tensor | tuple[torch.Tensor, torch.Tensor]:
-        if (
-            enable_eplb is not False
-            or expert_load_view is not None
-            or logical_to_physical_map is not None
-            or logical_replica_count is not None
-        ):
-            raise NotImplementedError("Expert load balancing is not supported for XPU.")
-        assert custom_routing_function is None
-        return layer.ipex_fusion(
-            x,
-            use_grouped_topk,
-            top_k,
-            router_logits,
-            renormalize,
-            topk_group,
-            num_expert_group,
-        )
-
-    def forward_tpu(
-        self,
-        layer: torch.nn.Module,
-        x: torch.Tensor,
-        use_grouped_topk: bool,
-        top_k: int,
-        router_logits: torch.Tensor,
-        renormalize: bool,
-        layer_index: int,
-        topk_group: int | None = None,
-        num_expert_group: int | None = None,
-        global_num_experts: int = -1,
-        expert_map: torch.Tensor | None = None,
-        custom_routing_function: Callable | None = None,
-        scoring_func: str = "softmax",
-        routed_scaling_factor: float = 1.0,
-        e_score_correction_bias: torch.Tensor | None = None,
-        apply_router_weight_on_input: bool = False,
-        activation: str = "silu",
-        enable_eplb: bool = False,
-        expert_load_view: torch.Tensor | None = None,
-        logical_to_physical_map: torch.Tensor | None = None,
-        logical_replica_count: torch.Tensor | None = None,
-    ) -> torch.Tensor | tuple[torch.Tensor, torch.Tensor]:
-        assert not use_grouped_topk
-        assert num_expert_group is None
-        assert topk_group is None
-        assert custom_routing_function is None
-        assert apply_router_weight_on_input is False
-        if scoring_func != "softmax":
-            raise NotImplementedError(
-                "Only softmax scoring function is supported for TPU."
-            )
-        if e_score_correction_bias is not None:
-            raise NotImplementedError(
-                "Expert score correction bias is not supported for TPU."
-            )
-        assert activation == "silu", f"{activation} is not supported for TPU."
-        assert routed_scaling_factor == 1.0, (
-            f"routed_scaling_factor {routed_scaling_factor} is not supported for TPU."
-        )
-        if (
-            enable_eplb is not False
-            or expert_load_view is not None
-            or logical_to_physical_map is not None
-            or logical_replica_count is not None
-        ):
-            raise NotImplementedError("Expert load balancing is not supported for TPU.")
-        return fused_moe_pallas(
-            hidden_states=x,
-            w1=layer.w13_weight,
-            w2=layer.w2_weight,
-            topk=top_k,
-            gating_output=router_logits,
-            global_num_experts=global_num_experts,
-            expert_map=expert_map,
-            renormalize=renormalize,
-        )
-
-    if current_platform.is_tpu():
-        forward_native = forward_tpu
-    elif current_platform.is_cpu():
-        forward_native = forward_cpu
-    elif current_platform.is_xpu():
-        forward_native = forward_xpu
-    else:
-        forward_native = forward_cuda
-
-
-=======
->>>>>>> dd97e047
 def determine_expert_map(
     ep_size: int,
     ep_rank: int,
@@ -2288,31 +1528,7 @@
         self,
         hidden_states: torch.Tensor,
         router_logits: torch.Tensor,
-<<<<<<< HEAD
-        top_k: int,
-        use_grouped_topk: bool,
-        renormalize: bool,
-        layer_index: int,
-        topk_group: int | None = None,
-        num_expert_group: int | None = None,
-        custom_routing_function: Callable | None = None,
-        scoring_func: str = "softmax",
-        routed_scaling_factor: float = 1.0,
-        e_score_correction_bias: torch.Tensor | None = None,
-        indices_type: torch.dtype | None = None,
-        enable_eplb: bool = False,
-        expert_map: torch.Tensor | None = None,
-        expert_load_view: torch.Tensor | None = None,
-        logical_to_physical_map: torch.Tensor | None = None,
-        logical_replica_count: torch.Tensor | None = None,
-        global_num_experts: int | None = None,
-        zero_expert_num: int | None = None,
-        zero_expert_type: str | None = None,
-        num_fused_shared_experts: int = 0,
-    ) -> tuple[torch.Tensor, torch.Tensor, torch.Tensor]:
-=======
     ) -> tuple[torch.Tensor, torch.Tensor, torch.Tensor | None]:
->>>>>>> dd97e047
         """
         Route the input hidden states to the top-k experts based on the
         router logits.
