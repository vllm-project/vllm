# SPDX-License-Identifier: Apache-2.0

import importlib
from abc import abstractmethod
from collections.abc import Iterable
from dataclasses import dataclass
from enum import Enum
from typing import Callable, Optional

import torch
import torch.nn.functional as F
from torch.nn.parameter import UninitializedParameter

import vllm.envs as envs
from vllm.config import ParallelConfig, get_current_vllm_config
from vllm.distributed import (get_dp_group, get_ep_group,
                              get_tensor_model_parallel_rank,
                              get_tensor_model_parallel_world_size,
                              tensor_model_parallel_all_reduce)
from vllm.distributed.eplb.states import EplbState
from vllm.forward_context import ForwardContext, get_forward_context
from vllm.logger import init_logger
from vllm.model_executor.custom_op import CustomOp
from vllm.model_executor.layers.fused_moe.rocm_aiter_fused_moe import (
    is_rocm_aiter_moe_enabled)
from vllm.model_executor.layers.quantization.base_config import (
    QuantizationConfig, QuantizeMethodBase)
from vllm.model_executor.utils import set_weight_attrs
from vllm.platforms import current_platform
from vllm.platforms.interface import CpuArchEnum
from vllm.utils import direct_register_custom_op

has_pplx = importlib.util.find_spec("pplx_kernels") is not None

if current_platform.is_cuda_alike():
    from .fused_batched_moe import (BatchedPrepareAndFinalize,
                                    BatchedTritonExperts)
    from .fused_moe import TritonExperts, fused_experts
    from .modular_kernel import (FusedMoEModularKernel,
                                 FusedMoEPermuteExpertsUnpermute,
                                 FusedMoEPrepareAndFinalize)
    if has_pplx:
        from .pplx_prepare_finalize import PplxPrepareAndFinalize
else:
    fused_experts = None  # type: ignore
    FusedMoEPermuteExpertsUnpermute = None  # type: ignore
    FusedMoEPrepareAndFinalize = None  # type: ignore
if is_rocm_aiter_moe_enabled():
    from vllm.model_executor.layers.fused_moe.rocm_aiter_fused_moe import (  # noqa: E501
        rocm_aiter_biased_group_topk as grouped_topk)
else:
    from vllm.model_executor.layers.fused_moe.fused_moe import grouped_topk
if current_platform.is_tpu():
    from .moe_pallas import fused_moe as fused_moe_pallas
else:
    fused_moe_pallas = None  # type: ignore
logger = init_logger(__name__)

# Note: this limit is somewhat arbitrary and might be changed later.
# The size of the activations will be E x MOE_DP_CHUNK_SIZE x hidden_dim.
MOE_DP_CHUNK_SIZE = 256


@dataclass
class FusedMoEParallelConfig:
    tp_size: int
    dp_size: int
    ep_size: int
    tp_rank: int
    dp_rank: int
    ep_rank: int

    use_ep: bool  # whether to use EP or not

    @property
    def use_pplx_kernels(self):
        return self.dp_size > 1 and self.use_ep and \
             envs.VLLM_ALL2ALL_BACKEND == "pplx"

    @staticmethod
    def make(tp_size_: int, dp_size_: int,
             vllm_parallel_config: ParallelConfig) -> "FusedMoEParallelConfig":
        """
        Determine MoE parallel configuration. Based on the input tp_size_,
        dp_size_, ep_size_ and vllm's parallel config, determine what
        level's of parallelism to use in the fused moe layer.

        Args:
            tp_size_ (int): tp_size passed into the FusedMoE constructor.
            dp_size_ (int): dp_size passed into the FusedMoE constructor.
            ep_size_ (int): ep_size passed into the FusedMoE constructor.
            vllm_parallel_config (ParallelConfig): vllm's parallel config
            object.

        Examples:
        When there is no parallelism requested, i.e. tp_size_ = dp_size_ = 1,
        we simply return the sizes unaltered and the ranks set to 0.

        Expert Parallelism is considered only when either dp_size_ or tp_size_
        is non trivial.

        When TP = 2, DP = 1 and EP = False, the configuration on different
        devices,
            - device 0 : TP = {2, 0} DP = {1, 0} EP = {1, 0} //
                         legend : {size, rank}
            - device 1 : TP = {2, 1} DP = {1, 0} EP = {1, 0}
            - Comment : Tensors are sharded across 2 devices.

        When TP = 1, DP = 2 and EP = False, the configuration on different
        devices,
            - device 0 : TP = {2, 0} DP = {2, 0} EP = {1, 0}
            - device 1 : TP = {2, 1} DP = {2, 1} EP = {1, 0}
            - Comment: There are 2 engine instances and the tensors are sharded
              across 2 decvices.

        When TP = 2, DP = 2 and EP = False, the configuration on different
        devices,
            - device 0: TP = {4, 0} DP = {2, 0} EP = {1, 0}
            - device 1: TP = {4, 1} DP = {2, 0} EP = {1, 0}
            - device 2: TP = {4, 2} DP = {2, 1} EP = {1, 0}
            - device 3: TP = {4, 3} DP = {2, 1} EP = {1, 0}
            - Comment: There are 2 engine instances and the tensors are sharded
              across 4 devices.

        When, TP = 2, DP = 1 and EP = True, the configuration on different
        devices,
            - device 0: TP = {1, 0} DP = {1, 0} EP = {2, 0}
            - device 1: TP = {1, 0} DP = {1, 0} EP = {2, 1}
            - Comment: The experts are split between the 2 devices.

        When, TP = 1, DP = 2 and EP = True, the configuration on different
        devices,
            - device 0: TP = {1, 0} DP = {2, 0} EP = {2, 0}
            - device 1: TP = {1, 0} DP = {2, 1} EP = {2, 1}
            - Comment: There are 2 engine instances and the experts are split
              between the 2 devices.

        When TP = 2, DP = 2 and EP = True, the configuration on different
        devices,
            - device 0: TP = {1, 0} DP = {2, 0} EP = {4, 0}
            - device 1: TP = {1, 0} DP = {2, 0} EP = {4, 1}
            - device 2: TP = {1, 0} DP = {2, 1} EP = {4, 2}
            - device 3: TP = {1, 0} DP = {2, 1} EP = {4, 3}
            - Comment: There are 2 engine instances and the experts are split
              between the 4 devices.
        """

        def flatten_tp_across_dp(dp_rank: int):
            tp_rank = 0 if tp_size_ == 1 else get_tensor_model_parallel_rank()
            # There are actually dp_size_ * tp_size_ devices. Update tp_size
            # and tp_rank so we shard across all devices.
            tp_size = dp_size_ * tp_size_
            tp_rank = dp_rank * tp_size_ + tp_rank
            return tp_size, tp_rank

        use_ep = (dp_size_ * tp_size_ > 1
                  and vllm_parallel_config.enable_expert_parallel)

        dp_size = dp_size_
        dp_rank = get_dp_group().rank_in_group if dp_size > 1 else 0
        tp_size, tp_rank = flatten_tp_across_dp(dp_rank)

        if not use_ep:
            return FusedMoEParallelConfig(tp_size=tp_size,
                                          tp_rank=tp_rank,
                                          dp_size=dp_size,
                                          dp_rank=dp_rank,
                                          ep_size=1,
                                          ep_rank=0,
                                          use_ep=False)
        # DP + EP / TP + EP / DP + TP + EP
        assert use_ep
        # In EP, each device owns a set of experts fully. There is no tensor
        # parallel update tp_size, tp_rank, ep_size and ep_rank to reflect that.
        ep_size = tp_size
        ep_rank = tp_rank
        return FusedMoEParallelConfig(tp_size=1,
                                      tp_rank=0,
                                      dp_size=dp_size,
                                      dp_rank=dp_rank,
                                      ep_size=ep_size,
                                      ep_rank=ep_rank,
                                      use_ep=True)


# Adapted from pplx-kernels tests/all_to_all_utils.py
@dataclass
class MoEConfig:
    num_experts: int
    experts_per_token: int
    hidden_dim: int

    num_local_experts: int
    moe_parallel_config: FusedMoEParallelConfig

    in_dtype: torch.dtype  # The activation type.

    # TODO: add more quantization params, blocked, per-token, etc.
    block_size: int = 128

    max_num_tokens: int = MOE_DP_CHUNK_SIZE

    @property
    def tp_size(self):
        return self.moe_parallel_config.tp_size

    @property
    def dp_size(self):
        return self.moe_parallel_config.dp_size

    @property
    def ep_size(self):
        return self.moe_parallel_config.ep_size

    @property
    def tp_rank(self):
        return self.moe_parallel_config.tp_rank

    @property
    def dp_rank(self):
        return self.moe_parallel_config.dp_rank

    @property
    def ep_rank(self):
        return self.moe_parallel_config.ep_rank

    @property
    def use_ep(self):
        return self.moe_parallel_config.use_ep

    @property
    def use_pplx_kernels(self):
        return self.moe_parallel_config.use_pplx_kernels


class FusedMoeWeightScaleSupported(Enum):
    TENSOR = "tensor"
    CHANNEL = "channel"
    GROUP = "group"
    BLOCK = "block"


class FusedMoEMethodBase(QuantizeMethodBase):

    @abstractmethod
    def create_weights(self, layer: torch.nn.Module, num_experts: int,
                       hidden_size: int, intermediate_size_per_partition: int,
                       params_dtype: torch.dtype, **extra_weight_attrs):
        raise NotImplementedError

    def init_prepare_finalize(self, moe: MoEConfig,
                              quant_config: Optional[QuantizationConfig]):
        all2all_manager = get_ep_group().device_communicator.all2all_manager
        assert all2all_manager is not None

        prepare_finalize = None
        if moe.use_pplx_kernels:
            all_to_all_args = dict(
                max_num_tokens=moe.max_num_tokens,
                num_experts=moe.num_experts,
                experts_per_token=moe.experts_per_token,  # topk
                rank=all2all_manager.rank,
                world_size=all2all_manager.world_size,
                # dp_size actually means tp_size, bug in pplx kernels
                dp_size=all2all_manager.tp_group.world_size,
                hidden_dim=moe.hidden_dim,
                hidden_dim_bytes=moe.hidden_dim * moe.in_dtype.itemsize,
                # For blocked per token: set to
                #   ceil_div(hidden_dim, block_size) * sizeof(float32)
                # For per-token: set to sizeof(float32)
                hidden_dim_scale_bytes=(0 if moe.in_dtype.itemsize != 1 else (
                    (moe.hidden_dim + moe.block_size - 1) // moe.block_size *
                    torch.float32.itemsize)),
                group_name=all2all_manager.cpu_group.group_name,
            )

            handle = all2all_manager.get_handle(all_to_all_args)

            prepare_finalize = PplxPrepareAndFinalize(
                handle,
                max_num_tokens=moe.max_num_tokens,
                world_size=all2all_manager.world_size,
                rank=all2all_manager.rank,
                # dp_size actually means tp_size, bug in pplx kernels
                dp_size=all2all_manager.tp_group.world_size,
                quant_dtype=moe.in_dtype,
            )

        if prepare_finalize is not None:
            experts = self.select_gemm_impl(prepare_finalize)
            self.fused_experts = FusedMoEModularKernel(
                prepare_finalize,
                experts,
            )

    def select_gemm_impl(
        self, prepare_finalize: Optional[FusedMoEPrepareAndFinalize]
    ) -> FusedMoEPermuteExpertsUnpermute:
        # based on the all2all implementation, select the appropriate
        # gemm implementation
        raise NotImplementedError(
            "Subclass must select appropriate gemm implementation"
            " based on the prepare_finalize")

    @abstractmethod
    def apply(
        self,
        layer: torch.nn.Module,
        x: torch.Tensor,
        router_logits: torch.Tensor,
        top_k: int,
        renormalize: bool,
        use_grouped_topk: bool = False,
        topk_group: Optional[int] = None,
        num_expert_group: Optional[int] = None,
        global_num_experts: int = -1,
        expert_map: Optional[torch.Tensor] = None,
        custom_routing_function: Optional[Callable] = None,
        scoring_func: str = "softmax",
        e_score_correction_bias: Optional[torch.Tensor] = None,
        apply_router_weight_on_input: bool = False,
        activation: str = "silu",
        enable_eplb: bool = False,
        expert_load_view: Optional[torch.Tensor] = None,
        logical_to_physical_map: Optional[torch.Tensor] = None,
        logical_replica_count: Optional[torch.Tensor] = None,
    ) -> torch.Tensor:
        raise NotImplementedError


@CustomOp.register("unquantized_fused_moe")
class UnquantizedFusedMoEMethod(FusedMoEMethodBase, CustomOp):
    """MoE method without quantization."""

    def __init__(self, moe: MoEConfig):
        super().__init__()
        self.fused_experts = fused_experts  # type: ignore
        self.moe = moe

        self.rocm_aiter_moe_enabled = is_rocm_aiter_moe_enabled()
        if self.rocm_aiter_moe_enabled:
            from .rocm_aiter_fused_moe import rocm_aiter_fused_experts
            self.rocm_aiter_fused_experts = rocm_aiter_fused_experts
        else:
            self.rocm_aiter_fused_experts = None  # type: ignore

    def select_gemm_impl(
            self, prepare_finalize: Optional[FusedMoEPrepareAndFinalize]):

        assert self.fused_experts == fused_experts

        all2all_manager = get_ep_group().device_communicator.all2all_manager
        assert all2all_manager is not None

        experts: Optional[FusedMoEPermuteExpertsUnpermute] = None

        if isinstance(prepare_finalize,
                      (BatchedPrepareAndFinalize, PplxPrepareAndFinalize)):
            logger.debug("BatchedTritonExperts %s", self.moe)
            experts = BatchedTritonExperts(
                max_num_tokens=MOE_DP_CHUNK_SIZE,
                world_size=all2all_manager.world_size,
                # dp_size actually means tp_size, bug in pplx kernels
                dp_size=all2all_manager.tp_group.world_size,
                use_fp8_w8a8=False,
                use_int8_w8a8=False,
                use_int8_w8a16=False,
                use_int4_w4a16=False,
                block_shape=None,
            )
        else:
            logger.debug("TritonExperts %s", self.moe)
            experts = TritonExperts(
                use_fp8_w8a8=False,
                use_int8_w8a8=False,
                use_int8_w8a16=False,
                use_int4_w4a16=False,
                block_shape=None,
                per_channel_quant=False,
            )
        return experts

    def create_weights(self, layer: torch.nn.Module, num_experts: int,
                       hidden_size: int, intermediate_size_per_partition: int,
                       params_dtype: torch.dtype, **extra_weight_attrs):
        # Fused gate_up_proj (column parallel)
        w13_weight = torch.nn.Parameter(torch.empty(
            num_experts,
            2 * intermediate_size_per_partition,
            hidden_size,
            dtype=params_dtype),
                                        requires_grad=False)
        layer.register_parameter("w13_weight", w13_weight)
        set_weight_attrs(w13_weight, extra_weight_attrs)

        # down_proj (row parallel)
        w2_weight = torch.nn.Parameter(torch.empty(
            num_experts,
            hidden_size,
            intermediate_size_per_partition,
            dtype=params_dtype),
                                       requires_grad=False)
        layer.register_parameter("w2_weight", w2_weight)
        set_weight_attrs(w2_weight, extra_weight_attrs)

    def _maybe_pad_weight(self, weight: torch.Tensor) -> torch.Tensor:
        # Pad the weight tensor. This is an optimization on ROCm platform, which
        # can benefit from tensors located far enough from one another in memory
        if (envs.VLLM_ROCM_MOE_PADDING and current_platform.is_rocm()
                and weight.stride(-1) == 1
                and (weight.stride(-2) * weight.element_size()) % 512 == 0):
            num_pad = 256 // weight.element_size()
            weight = F.pad(weight, (0, num_pad), "constant", 0)[..., :-num_pad]
            torch.cuda.empty_cache()
        return weight

    def process_weights_after_loading(self, layer: torch.nn.Module) -> None:
        super().process_weights_after_loading(layer)

        # Padding the weight for better performance on ROCm
        layer.w13_weight.data = self._maybe_pad_weight(layer.w13_weight.data)
        layer.w2_weight.data = self._maybe_pad_weight(layer.w2_weight.data)
        # Lazy import to avoid importing triton.
        from vllm.model_executor.layers.fused_moe.rocm_aiter_fused_moe import (
            shuffle_weights)

        if self.rocm_aiter_moe_enabled:
            shuffled_w13, shuffled_w2 = shuffle_weights(
                layer.w13_weight.data, layer.w2_weight.data)

            layer.w13_weight.data = shuffled_w13
            layer.w2_weight.data = shuffled_w2

        if current_platform.is_cpu():
            if current_platform.get_cpu_architecture() == CpuArchEnum.X86:
                import intel_extension_for_pytorch as ipex
                layer.ipex_fusion = ipex.llm.modules.GatedMLPMOE(
                    layer.w13_weight,
                    layer.w2_weight,
                    use_prepack=envs.VLLM_CPU_MOE_PREPACK,
                )
            else:
                raise NotImplementedError("CPU MOE only supports x86 arch.")

    def apply(
        self,
        layer: torch.nn.Module,
        x: torch.Tensor,
        router_logits: torch.Tensor,
        top_k: int,
        renormalize: bool,
        use_grouped_topk: bool = False,
        topk_group: Optional[int] = None,
        num_expert_group: Optional[int] = None,
        global_num_experts: int = -1,
        expert_map: Optional[torch.Tensor] = None,
        custom_routing_function: Optional[Callable] = None,
        scoring_func: str = "softmax",
        e_score_correction_bias: Optional[torch.Tensor] = None,
        apply_router_weight_on_input: bool = False,
        activation: str = "silu",
    ) -> torch.Tensor:
        return self.forward(
            x=x,
            layer=layer,
            router_logits=router_logits,
            top_k=top_k,
            renormalize=renormalize,
            use_grouped_topk=use_grouped_topk,
            topk_group=topk_group,
            num_expert_group=num_expert_group,
            global_num_experts=global_num_experts,
            expert_map=expert_map,
            custom_routing_function=custom_routing_function,
            scoring_func=scoring_func,
            e_score_correction_bias=e_score_correction_bias,
            activation=activation,
            apply_router_weight_on_input=apply_router_weight_on_input)

    def forward_cuda(
        self,
        layer: torch.nn.Module,
        x: torch.Tensor,
        use_grouped_topk: bool,
        top_k: int,
        router_logits: torch.Tensor,
        renormalize: bool,
        topk_group: Optional[int] = None,
        num_expert_group: Optional[int] = None,
        global_num_experts: int = -1,
        expert_map: Optional[torch.Tensor] = None,
        custom_routing_function: Optional[Callable] = None,
        scoring_func: str = "softmax",
        e_score_correction_bias: Optional[torch.Tensor] = None,
        apply_router_weight_on_input: bool = False,
        activation: str = "silu",
    ) -> torch.Tensor:
        topk_weights, topk_ids = FusedMoE.select_experts(
            hidden_states=x,
            router_logits=router_logits,
            use_grouped_topk=use_grouped_topk,
            top_k=top_k,
            renormalize=renormalize,
            topk_group=topk_group,
            num_expert_group=num_expert_group,
            custom_routing_function=custom_routing_function,
            scoring_func=scoring_func,
            e_score_correction_bias=e_score_correction_bias,
            indices_type=torch.uint32 if self.moe.use_pplx_kernels else None)

        if self.rocm_aiter_moe_enabled:
            assert expert_map is None
            return self.rocm_aiter_fused_experts(
                hidden_states=x,
                w1=layer.w13_weight,
                w2=layer.w2_weight,
                topk_weights=topk_weights,
                topk_ids=topk_ids,
                activation=activation,
                apply_router_weight_on_input=apply_router_weight_on_input)
        else:
            return self.fused_experts(
                hidden_states=x,
                w1=layer.w13_weight,
                w2=layer.w2_weight,
                topk_weights=topk_weights,
                topk_ids=topk_ids,
                inplace=True,
                activation=activation,
                apply_router_weight_on_input=apply_router_weight_on_input,
                global_num_experts=global_num_experts,
                expert_map=expert_map,
            )

    def forward_cpu(
        self,
        layer: torch.nn.Module,
        x: torch.Tensor,
        use_grouped_topk: bool,
        top_k: int,
        router_logits: torch.Tensor,
        renormalize: bool,
        topk_group: Optional[int] = None,
        num_expert_group: Optional[int] = None,
        global_num_experts: int = -1,
        expert_map: Optional[torch.Tensor] = None,
        custom_routing_function: Optional[Callable] = None,
        scoring_func: str = "softmax",
        e_score_correction_bias: Optional[torch.Tensor] = None,
        activation: str = "silu",
        apply_router_weight_on_input: bool = False,
        **kwargs,
    ):
        assert activation == "silu", f"{activation} is not supported."
        assert apply_router_weight_on_input is False
        return layer.ipex_fusion(
            x,
            use_grouped_topk,
            top_k,
            router_logits,
            renormalize,
            topk_group,
            num_expert_group,
            custom_routing_function,
            scoring_func,
            e_score_correction_bias,
        )

    def forward_hpu(
        self,
        layer: torch.nn.Module,
        x: torch.Tensor,
        use_grouped_topk: bool,
        top_k: int,
        router_logits: torch.Tensor,
        renormalize: bool,
        topk_group: Optional[int] = None,
        num_expert_group: Optional[int] = None,
        global_num_experts: int = -1,
        expert_map: Optional[torch.Tensor] = None,
        custom_routing_function: Optional[Callable] = None,
        scoring_func: str = "softmax",
        e_score_correction_bias: Optional[torch.Tensor] = None,
        apply_router_weight_on_input: bool = False,
        activation: str = "silu",
    ) -> torch.Tensor:
        assert not use_grouped_topk
        assert num_expert_group is None
        assert topk_group is None
        assert custom_routing_function is None
        assert layer is not None
        assert apply_router_weight_on_input is False
        if scoring_func != "softmax":
            raise NotImplementedError(
                "Only softmax scoring function is supported for HPU.")
        if e_score_correction_bias is not None:
            raise NotImplementedError(
                "Expert score correction bias is not supported for HPU.")
        return layer.hpu_fused_moe(x, layer.w13_weight, layer.w2_weight,
                                   router_logits, top_k)

    def forward_tpu(
        self,
        layer: torch.nn.Module,
        x: torch.Tensor,
        use_grouped_topk: bool,
        top_k: int,
        router_logits: torch.Tensor,
        renormalize: bool,
        topk_group: Optional[int] = None,
        num_expert_group: Optional[int] = None,
        global_num_experts: int = -1,
        expert_map: Optional[torch.Tensor] = None,
        custom_routing_function: Optional[Callable] = None,
        scoring_func: str = "softmax",
        e_score_correction_bias: Optional[torch.Tensor] = None,
        apply_router_weight_on_input: bool = False,
        activation: str = "silu",
    ) -> torch.Tensor:
        assert not use_grouped_topk
        assert num_expert_group is None
        assert topk_group is None
        assert custom_routing_function is None
        assert apply_router_weight_on_input is False
        if scoring_func != "softmax":
            raise NotImplementedError(
                "Only softmax scoring function is supported for TPU.")
        if e_score_correction_bias is not None:
            raise NotImplementedError(
                "Expert score correction bias is not supported for TPU.")
        assert activation == "silu", f"{activation} is not supported for TPU."
        return fused_moe_pallas(hidden_states=x,
                                w1=layer.w13_weight,
                                w2=layer.w2_weight,
                                topk=top_k,
                                gating_output=router_logits,
                                global_num_experts=global_num_experts,
                                expert_map=expert_map,
                                renormalize=renormalize)

    forward_native = forward_tpu if current_platform.is_tpu() else forward_cuda


def determine_expert_map(
        ep_size: int, ep_rank: int,
        global_num_experts: int) -> tuple[int, Optional[torch.Tensor]]:
    """
        Calculates how many experts should be assigned to each rank for EP and
        creates a mapping from global to local expert index. Experts are
        distributed evenly across ranks. Any remaining are assigned to the
        last rank.

        Args:
            ep_size (int): The size of the expert parallel group
            global_num_experts (int): The total number of experts in the model.

        Returns:
            tuple[int, Optional[torch.Tensor]]: A tuple containing:
                - local_num_experts (int): The number of experts assigned
                    to the current rank.
                - expert_map (Optional[torch.Tensor]): A tensor of shape
                    (global_num_experts,) mapping from global to local index.
                    Contains -1 for experts not assigned to the current rank.
                    Returns None if ep_size is 1.
        """
    assert ep_size > 0
    if ep_size == 1:
        return (global_num_experts, None)

    local_num_experts = global_num_experts // ep_size

    # Create a tensor of size num_experts filled with -1
    expert_map = torch.full((global_num_experts, ), -1, dtype=torch.int32)
    # Create a expert map for the local experts
    if ep_rank < (ep_size - 1):
        # Each non-last rank gets local_num_experts experts.
        expert_map[ep_rank * local_num_experts:
                        (ep_rank + 1) * local_num_experts] = \
            torch.arange(0, local_num_experts, dtype=torch.int32)
    else:
        # All remaining experts are assigned to the last rank.
        local_num_experts = (global_num_experts - ep_rank * local_num_experts)

        expert_map[-local_num_experts:] = \
            torch.arange(0, local_num_experts, dtype=torch.int32)
    return (local_num_experts, expert_map)


class FusedMoE(torch.nn.Module):
    """FusedMoE layer for MoE models.

    This layer contains both MergedColumnParallel weights (gate_up_proj /
    w13) and RowParallelLinear weights (down_proj/ w2).

    Note: Mixtral uses w1, w2, and w3 for gate, up, and down_proj. We
    copy that naming convention here and handle any remapping in the
    load_weights function in each model implementation.

    Args:
        num_experts: Number of experts in the model
        top_k: Number of experts selected for each token
        hidden_size: Input hidden state size of the transformer
        intermediate_size: Intermediate size of the experts
        params_dtype: Data type for the parameters.
        reduce_results: Whether to all all_reduce on the output of the layer
        renomalize: Whether to renormalize the logits in the fused_moe kernel
        quant_config: Quantization configure.
        enable_eplb: Whether to enable expert parallelism load balancer.
    """

    def __init__(
        self,
        num_experts: int,  # Global number of experts
        top_k: int,
        hidden_size: int,
        intermediate_size: int,
        params_dtype: Optional[torch.dtype] = None,
        reduce_results: bool = False,
        renormalize: bool = True,
        use_grouped_topk: bool = False,
        num_expert_group: Optional[int] = None,
        topk_group: Optional[int] = None,
        quant_config: Optional[QuantizationConfig] = None,
        tp_size: Optional[int] = None,
        ep_size: Optional[int] = None,
        dp_size: Optional[int] = None,
        prefix: str = "",
        custom_routing_function: Optional[Callable] = None,
        scoring_func: str = "softmax",
        e_score_correction_bias: Optional[torch.Tensor] = None,
        apply_router_weight_on_input: bool = False,
        activation: str = "silu",
        enable_eplb: bool = False,
        num_redundant_experts: int = 0,
    ):
        super().__init__()

        if params_dtype is None:
            params_dtype = torch.get_default_dtype()
        self.params_dtype = params_dtype

        vllm_config = get_current_vllm_config()
        self.moe_parallel_config: FusedMoEParallelConfig = (
            FusedMoEParallelConfig.make(
                tp_size_=(tp_size if tp_size is not None else
                          get_tensor_model_parallel_world_size()),
                dp_size_=(dp_size if dp_size is not None else
                          get_dp_group().world_size),
                vllm_parallel_config=vllm_config.parallel_config))

        self.global_num_experts = num_experts + num_redundant_experts

        # For smuggling this layer into the fused moe custom op
        self.use_direct_call = self.dp_size == 1
        if not self.use_direct_call:
            compilation_config = vllm_config.compilation_config
            if prefix in compilation_config.static_forward_context:
                raise ValueError("Duplicate layer name: {}".format(prefix))
            compilation_config.static_forward_context[prefix] = self
            self.layer_name = prefix

        self.enable_eplb = enable_eplb
        self.expert_load_view: Optional[torch.Tensor] = None
        self.logical_to_physical_map: Optional[torch.Tensor] = None
        self.logical_replica_count: Optional[torch.Tensor] = None

        # Determine expert maps
        if self.use_ep:
            global_physical_experts = num_experts + num_redundant_experts
            if self.enable_eplb:
                assert global_physical_experts % self.ep_size == 0, \
                    "EPLB currently only supports even distribution of " \
                    "experts across ranks."
            else:
                assert num_redundant_experts == 0, \
                    "Redundant experts are only supported with EPLB."
            self.local_num_experts, self.expert_map = determine_expert_map(
                ep_size=self.ep_size,
                ep_rank=self.ep_rank,
                global_num_experts=global_physical_experts)
        else:
            self.local_num_experts, self.expert_map = (self.global_num_experts,
                                                       None)

        self.top_k = top_k

        assert intermediate_size % self.tp_size == 0
        self.hidden_size = hidden_size
        self.intermediate_size_per_partition = intermediate_size // self.tp_size
        self.reduce_results = reduce_results
        self.renormalize = renormalize
        self.use_grouped_topk = use_grouped_topk
        if self.use_grouped_topk:
            assert num_expert_group is not None and topk_group is not None
        self.num_expert_group = num_expert_group
        self.topk_group = topk_group
        self.custom_routing_function = custom_routing_function
        self.scoring_func = scoring_func
        self.e_score_correction_bias = e_score_correction_bias
        self.apply_router_weight_on_input = apply_router_weight_on_input
        self.activation = activation

        if self.scoring_func != "softmax" and not self.use_grouped_topk:
            raise ValueError("Only softmax scoring function is supported for "
                             "non-grouped topk.")
        if current_platform.is_hpu():
            from vllm_hpu_extension.ops import DynamicFusedMOE
            self.hpu_fused_moe = DynamicFusedMOE(self.global_num_experts)

        moe = MoEConfig(
            num_experts=self.global_num_experts,
            experts_per_token=top_k,
            hidden_dim=hidden_size,
            num_local_experts=self.local_num_experts,
            moe_parallel_config=self.moe_parallel_config,
            # TODO (bnell): this needs to be fixed for quantized types.
            in_dtype=params_dtype,
            max_num_tokens=MOE_DP_CHUNK_SIZE,
        )
        self.moe_config = moe
        self.quant_config = quant_config

        # Note: get_quant_method will look at the layer's local_num_experts
        # for heuristic purposes, so it must be initialized first.
        quant_method: Optional[QuantizeMethodBase] = None

        if quant_config is None:
            quant_method = UnquantizedFusedMoEMethod(moe)
        else:
            quant_method = quant_config.get_quant_method(self, prefix)

        assert quant_method is not None
        assert isinstance(quant_method, FusedMoEMethodBase)
        self.quant_method = quant_method

<<<<<<< HEAD
        if self.enable_eplb:
            from vllm.model_executor.layers.quantization.fp8 import (
                Fp8MoEMethod)
            if not isinstance(quant_method, Fp8MoEMethod):
                # TODO: Add support for additional quantization methods.
                # The implementation for other quantization methods does not
                # contain essential differences, but the current quant API
                # design causes duplicated work when extending to new
                # quantization methods, so I'm leaving it for now.
                # If you plan to add support for more quantization methods,
                # please refer to the implementation in `Fp8MoEMethod`.
                raise NotImplementedError("EPLB is only supported for FP8 "
                                          "quantization for now.")

        if prepare_finalize is not None:
            world_size = moe.ep_size
            dp_size = int(moe.ep_size // moe.dp_size)
            success = self.quant_method.set_prepare_finalize(
                dp_size, world_size, prepare_finalize)
            if not success:
                logger.warning("DP+EP not supported for %s.",
                               type(self.quant_method))

=======
>>>>>>> 643622ba
        moe_quant_params = {
            "num_experts": self.local_num_experts,
            "hidden_size": hidden_size,
            "intermediate_size_per_partition":
            self.intermediate_size_per_partition,
            "params_dtype": params_dtype,
            "weight_loader": self.weight_loader,
        }
        # need full intermediate size pre-sharding for WNA16 act order
        if (self.quant_method.__class__.__name__
                in ("GPTQMarlinMoEMethod",
                    "CompressedTensorsWNA16MarlinMoEMethod",
                    "CompressedTensorsWNA16MoEMethod")):
            moe_quant_params["intermediate_size_full"] = intermediate_size

        self.quant_method.create_weights(layer=self, **moe_quant_params)

    @property
    def tp_size(self):
        return self.moe_parallel_config.tp_size

    @property
    def dp_size(self):
        return self.moe_parallel_config.dp_size

    @property
    def ep_size(self):
        return self.moe_parallel_config.ep_size

    @property
    def tp_rank(self):
        return self.moe_parallel_config.tp_rank

    @property
    def dp_rank(self):
        return self.moe_parallel_config.dp_rank

    @property
    def ep_rank(self):
        return self.moe_parallel_config.ep_rank

    @property
    def use_ep(self):
        return self.moe_parallel_config.use_ep

    @property
    def use_pplx_kernels(self):
        return self.moe_parallel_config.use_pplx_kernels

    def _load_per_tensor_weight_scale(self, shard_id: str,
                                      param: torch.nn.Parameter,
                                      loaded_weight: torch.Tensor,
                                      expert_id: int):
        param_data = param.data
        # for per tensor weight quantization
        if shard_id in ("w1", "w3"):
            # We have to keep the weight scales of w1 and w3 because
            # we need to re-quantize w1/w3 weights after weight loading.
            idx = 0 if shard_id == "w1" else 1
            param_data[expert_id][idx] = loaded_weight
        # If we are in the row parallel case (down_proj)
        elif shard_id == "w2":
            param_data[expert_id] = loaded_weight

    def _load_model_weight_or_group_weight_scale(self,
                                                 shard_dim: int,
                                                 expert_data: torch.Tensor,
                                                 shard_id: str,
                                                 loaded_weight: torch.Tensor,
                                                 tp_rank: int,
                                                 load_full_w2: bool = False):
        """
        Load grouped weight scales for group quantization or model weights
            :param shard_dim: dimension to shard
            :param expert_data: parameter for a particular expert
            :param shard_id: either w1, w2, or w3
            :param loaded_weight: checkpoint weight to load into the param
            :param tp_rank: tensor parallel rank
            :param load_full_w2: whether or not the w2 loaded should be sharded.
        """
        if shard_id == "w2":
            # In the case where we have actorder/g_idx, we do not partition the
            # w2 scales, as indicated by `load_full` argument, for all tp cases
            self._load_w2(shard_dim=shard_dim,
                          loaded_weight=loaded_weight,
                          expert_data=expert_data,
                          tp_rank=tp_rank,
                          load_full=load_full_w2)
        elif shard_id in ("w1", "w3"):
            self._load_w13(shard_id=shard_id,
                           shard_dim=shard_dim,
                           loaded_weight=loaded_weight,
                           expert_data=expert_data,
                           tp_rank=tp_rank)

    def _load_per_channel_weight_scale(self, expert_data: torch.Tensor,
                                       shard_dim: int, shard_id: str,
                                       loaded_weight: torch.Tensor,
                                       tp_rank: int):
        # for per channel weight quantization
        if shard_id == "w2":
            expert_data.copy_(loaded_weight)
        elif shard_id in ("w1", "w3"):
            self._load_w13(shard_id=shard_id,
                           shard_dim=shard_dim,
                           loaded_weight=loaded_weight,
                           expert_data=expert_data,
                           tp_rank=tp_rank)

    def _load_w13(self, expert_data: torch.Tensor, shard_dim: int,
                  shard_id: str, loaded_weight: torch.Tensor, tp_rank: int):

        # Index the loaded weight for tp sharding.
        # gate_up_proj: "MergedColumnParallel", so tp sharding on output_dim
        shard_size = expert_data.shape[shard_dim] // 2
        loaded_weight = loaded_weight.narrow(shard_dim, shard_size * tp_rank,
                                             shard_size)
        # Narrow parameter and load.
        # w1, gate_proj: Load into first logical weight of w13.
        if shard_id == "w1":
            expert_data = expert_data.narrow(shard_dim, 0, shard_size)
        # w3, up_proj: Load into second logical weight of w13.
        else:
            assert shard_id == "w3"
            expert_data = expert_data.narrow(shard_dim, shard_size, shard_size)
        expert_data.copy_(loaded_weight)

    def _load_w2(self,
                 expert_data: torch.Tensor,
                 shard_dim: int,
                 loaded_weight: torch.Tensor,
                 tp_rank: int,
                 load_full: bool = False):

        # Index the loaded weight for tp sharding.
        # down_proj: "RowParallel" so tp sharding on input_dim
        # Narrow parameter and load.
        shard_size = expert_data.shape[shard_dim]
        if not load_full:
            loaded_weight = loaded_weight.narrow(shard_dim,
                                                 shard_size * tp_rank,
                                                 shard_size)
        # w2, down_proj: Load into only logical weight of w2.
        expert_data.copy_(loaded_weight)

    def _load_single_value(self, param: torch.nn.Parameter,
                           loaded_weight: torch.Tensor, expert_id: int):
        param_data = param.data

        # Input scales can be loaded directly and should be equal.
        param_data[expert_id] = loaded_weight

    def _load_g_idx(self, shard_id: str, expert_data: torch.Tensor,
                    shard_dim: int, loaded_weight: torch.Tensor, tp_rank: int):

        if shard_id == "w2":
            self._load_w2(shard_dim=shard_dim,
                          loaded_weight=loaded_weight,
                          expert_data=expert_data,
                          tp_rank=tp_rank)
        else:
            assert shard_id in ("w1", "w3")
            expert_data.copy_(loaded_weight)

    def _map_global_expert_id_to_local_expert_id(self, expert_id: int) -> int:
        if self.expert_map is None:
            return expert_id
        return self.expert_map[expert_id].item()

    def weight_loader(self, param: torch.nn.Parameter,
                      loaded_weight: torch.Tensor, weight_name: str,
                      shard_id: str, expert_id: int) -> None:
        expert_id = self._map_global_expert_id_to_local_expert_id(expert_id)
        if expert_id == -1:
            return
        # Hereafter, `expert_id` is local physical id

        quant_method_name = self.quant_method.__class__.__name__
        # compressed-tensors checkpoints with packed weights are stored flipped
        # TODO (mgoin): check self.quant_method.quant_config.quant_format
        # against known CompressionFormat enum values that have this quality
        if self.quant_method.__class__.__name__ in (
                "CompressedTensorsWNA16MarlinMoEMethod",
                "CompressedTensorsWNA16MoEMethod"):
            loaded_weight = loaded_weight.t().contiguous()

        if shard_id not in ("w1", "w2", "w3"):
            raise ValueError(f"shard_id must be ['w1','w2','w3'] but "
                             f"got {shard_id}.")

        WEIGHT_SCALE_SUPPORTED = [
            e.value for e in FusedMoeWeightScaleSupported
        ]
        # Fetch the dim to shard the parameter/loaded weight
        # based on the shard id. This will be whatever
        # dimension intermediate_size_per_partition is used.
        SHARD_ID_TO_SHARDED_DIM = {"w1": 0, "w2": 1, "w3": 0}

        is_gguf_weight = getattr(param, "is_gguf_weight", False)
        is_gguf_weight_type = getattr(param, "is_gguf_weight_type", False)
        if is_gguf_weight_type:
            param.weight_type = loaded_weight.item()
            param.data.copy_(loaded_weight)
            return

        # is_transposed: if the dim to shard the weight
        # should be flipped. Required by GPTQ, compressed-tensors
        # should be whatever dimension intermediate_size_per_partition is
        is_transposed = getattr(param, "is_transposed", False)
        shard_dim = SHARD_ID_TO_SHARDED_DIM[shard_id]
        if is_transposed:
            shard_dim = int(not shard_dim)

        full_load = len(loaded_weight.shape) == 3
        if full_load:
            shard_dim += 1

        # Materialize GGUF UninitializedParameter
        if is_gguf_weight and isinstance(param, UninitializedParameter):
            final_shape = list(loaded_weight.shape)
            if shard_id in ["w1", "w3"]:
                final_shape[1] *= 2
            final_shape[shard_dim] = final_shape[shard_dim] // self.tp_size
            param.materialize(final_shape, dtype=loaded_weight.dtype)

        expert_data = param.data if full_load else param.data[expert_id]
        # Case input scale: input_scale loading is only supported for fp8
        if "input_scale" in weight_name:
            # this is needed for compressed-tensors only
            loaded_weight = loaded_weight.to(param.data.device)

            if ("compressed" in quant_method_name.lower()
                    and param.data[expert_id] != 1
                    and (param.data[expert_id] - loaded_weight).abs() > 1e-5):
                raise ValueError(
                    "input_scales of w1 and w3 of a layer "
                    f"must be equal. But got {param.data[expert_id]} "
                    f"vs. {loaded_weight}")

            self._load_single_value(param=param,
                                    loaded_weight=loaded_weight,
                                    expert_id=expert_id)
            return

        # Case g_idx
        if "g_idx" in weight_name:
            self._load_g_idx(shard_dim=0,
                             shard_id=shard_id,
                             loaded_weight=loaded_weight,
                             expert_data=expert_data,
                             tp_rank=self.tp_rank)
            return

        if "ModelOpt" in quant_method_name:
            if ('weight_scale_2' in weight_name
                    or 'input_scale' in weight_name):
                self._load_per_tensor_weight_scale(shard_id=shard_id,
                                                   param=param,
                                                   loaded_weight=loaded_weight,
                                                   expert_id=expert_id)
            elif "weight" in weight_name:
                self._load_model_weight_or_group_weight_scale(
                    shard_id=shard_id,
                    shard_dim=shard_dim,
                    loaded_weight=loaded_weight,
                    expert_data=expert_data,
                    tp_rank=self.tp_rank)
            return

        # Case weight scales, zero_points and offset
        if ("scale" in weight_name or "zero" in weight_name
                or "offset" in weight_name):
            # load the weight scales and zp based on the quantization scheme
            # supported weight scales/zp can be found in
            # FusedMoeWeightScaleSupported
            # TODO @dsikka: once hardened, refactor to use vLLM Parameters
            # specific to each case
            quant_method = getattr(param, "quant_method", None)
            if quant_method == FusedMoeWeightScaleSupported.CHANNEL.value:
                self._load_per_channel_weight_scale(
                    shard_id=shard_id,
                    shard_dim=shard_dim,
                    loaded_weight=loaded_weight,
                    expert_data=expert_data,
                    tp_rank=self.tp_rank)
            elif quant_method in [
                    FusedMoeWeightScaleSupported.GROUP.value,
                    FusedMoeWeightScaleSupported.BLOCK.value,
            ]:
                self._load_model_weight_or_group_weight_scale(
                    shard_id=shard_id,
                    shard_dim=shard_dim,
                    loaded_weight=loaded_weight,
                    expert_data=expert_data,
                    tp_rank=self.tp_rank,
                    load_full_w2=getattr(param, "load_full_w2", False))
            elif quant_method == FusedMoeWeightScaleSupported.TENSOR.value:
                self._load_per_tensor_weight_scale(shard_id=shard_id,
                                                   param=param,
                                                   loaded_weight=loaded_weight,
                                                   expert_id=expert_id)
            else:
                raise ValueError(
                    f"quant method must be one of {WEIGHT_SCALE_SUPPORTED}")
            return

        # Case weight_shape
        if "weight_shape" in weight_name:
            # only required by compressed-tensors
            self._load_single_value(param=param,
                                    loaded_weight=loaded_weight,
                                    expert_id=expert_id)
            return

        # Case model weights
        if "weight" in weight_name:
            self._load_model_weight_or_group_weight_scale(
                shard_id=shard_id,
                shard_dim=shard_dim,
                loaded_weight=loaded_weight,
                expert_data=expert_data,
                tp_rank=self.tp_rank)
            return

    def get_expert_weights(self) -> Iterable[torch.Tensor]:
        weights = list(self.parameters())
        assert all(weight.is_contiguous() for weight in weights)
        return [weight.view(self.local_num_experts, -1) for weight in weights]

    def set_eplb_state(
        self,
        moe_layer_idx: int,
        expert_load_view: torch.Tensor,
        logical_to_physical_map: torch.Tensor,
        logical_replica_count: torch.Tensor,
    ) -> None:
        """
        Register the EPLB state in this layer.

        This is used later in forward pass, where we get the expert mapping
        and record the load metrics in `expert_load_view`.
        """
        self.expert_load_view = expert_load_view[moe_layer_idx]
        self.logical_to_physical_map = logical_to_physical_map[moe_layer_idx]
        self.logical_replica_count = logical_replica_count[moe_layer_idx]

    @staticmethod
    def select_experts(
        hidden_states: torch.Tensor,
        router_logits: torch.Tensor,
        top_k: int,
        use_grouped_topk: bool,
        renormalize: bool,
        topk_group: Optional[int] = None,
        num_expert_group: Optional[int] = None,
        custom_routing_function: Optional[Callable] = None,
        scoring_func: str = "softmax",
        e_score_correction_bias: Optional[torch.Tensor] = None,
        indices_type: Optional[torch.dtype] = None,
        enable_eplb: bool = False,
        expert_map: Optional[torch.Tensor] = None,
        expert_load_view: Optional[torch.Tensor] = None,
        logical_to_physical_map: Optional[torch.Tensor] = None,
        logical_replica_count: Optional[torch.Tensor] = None,
    ) -> tuple[torch.Tensor, torch.Tensor]:
        """
        Route the input hidden states to the top-k experts based on the 
        router logits.
        
        Returns:
            (topk_weights, topk_ids) (tuple[torch.Tensor, torch.Tensor]):
            The weights and *global physical* expert ids of the top-k experts.

            **Compatibility**: When EPLB is not enabled, the returned ids are
            equivalent to global logical ids, so should be compatible with
            plain MoE implementations without redundant experts.
        """
        from vllm.model_executor.layers.fused_moe.fused_moe import fused_topk

        # DeepSeekv2 uses grouped_top_k
        if use_grouped_topk:
            assert topk_group is not None
            assert num_expert_group is not None
            topk_weights, topk_ids = grouped_topk(
                hidden_states=hidden_states,
                gating_output=router_logits,
                topk=top_k,
                renormalize=renormalize,
                num_expert_group=num_expert_group,
                topk_group=topk_group,
                scoring_func=scoring_func,
                e_score_correction_bias=e_score_correction_bias)
            if indices_type is not None:
                topk_ids = topk_ids.to(dtype=indices_type)
        elif custom_routing_function is None:
            topk_weights, topk_ids, token_expert_indices = fused_topk(
                hidden_states=hidden_states,
                gating_output=router_logits,
                topk=top_k,
                renormalize=renormalize,
                indices_type=indices_type,
            )
        else:
            topk_weights, topk_ids = custom_routing_function(
                hidden_states=hidden_states,
                gating_output=router_logits,
                topk=top_k,
                renormalize=renormalize)
            if indices_type is not None:
                topk_ids = topk_ids.to(dtype=indices_type)

        if enable_eplb:
            assert expert_load_view is not None
            assert logical_to_physical_map is not None
            assert logical_replica_count is not None

            # 1. Convert the logical expert ids to physical expert ids
            # Directly select a random replica for each logical expert
            replica_indices = (
                torch.rand_like(topk_ids, dtype=torch.float) *
                logical_replica_count[topk_ids]).long().unsqueeze(-1)
            physical_ids = logical_to_physical_map[topk_ids].gather(
                -1, replica_indices).squeeze(-1)

            topk_ids = physical_ids

            # 2. Record expert load metrics.

            # TODO(bowen): When using `FusedMoEModularKernel`, this
            # can be done in a more unified way, since
            # `FusedMoEPrepareAndFinalize` will return the expert
            # token count, in some cases directly from the kernel.
            # However, now there are many code paths not using
            # the modular kernel, e.g. calling `fused_experts`,
            # so we decide to keep the logic here.
            #
            # If later refactor moved all the MoE kernel calls
            # to the modular kernel, we can move this logic there
            # to achieve better efficiency.

            # `expert_load_view`: (num_logical_experts,)

            # Mask out non-local experts
            if expert_map is not None:
                topk_ids_local = expert_map[topk_ids]
                topk_ids_flatten = topk_ids_local.flatten()
            else:
                topk_ids_flatten = topk_ids.flatten()

            # Should be equivalent to:
            # ```
            # topk_ids_masked = topk_ids_local[topk_ids_local >= 0]
            # expert_load_view += topk_ids_masked.bincount(
            #     minlength=expert_load_view.shape[0])
            # ```
            # We use `scatter_add_` since `bincount` cannot be compiled

            # Performance optimization:
            # `masked_fill` is significantly faster than `masked_select`
            invalid_mask = topk_ids_flatten < 0
            # Replace invalid expert ids with 0 (just a dummy position)
            # to avoid out-of-bounds errors in scatter_add_
            index = topk_ids_flatten.masked_fill_(invalid_mask, 0)
            # `src` is the valid mask, which is 1 for valid and 0 for invalid
            src = ~invalid_mask

            expert_load_view.scatter_add_(dim=0,
                                          index=index.long(),
                                          src=src.to(expert_load_view))

        return topk_weights, topk_ids

    def must_reduce_shared_expert_outputs(self) -> bool:
        """
        The shared_experts are typically computed using the RowParallelLinear
        layer. The result of this function is typically used as
        the reduce_results argument to the module.
        When just tensor-parallel is used, it is not required to reduce
        the shared_experts results immediately. Instead we reduce at the
        once at the end of the MoE op. (Refer to DeepSeekV2MoE module)
        With EP and the pplx kernels - this is no longer viable as all
        GPU ranks in DP, produce the complete set of hidden_states.
        Therefore it is required that we reduce the shared_experts output
        early.
        """
        return self.use_pplx_kernels

    def maybe_all_reduce_tensor_model_parallel(
            self, final_hidden_states: torch.Tensor):
        """
        The pplx combine kernel reduces across GPU ranks by default.
        """
        if self.use_pplx_kernels:
            return final_hidden_states
        else:
            return tensor_model_parallel_all_reduce(final_hidden_states)

    def forward(self, hidden_states: torch.Tensor,
                router_logits: torch.Tensor):
        if self.use_direct_call:
            return self.forward_impl(hidden_states, router_logits)
        else:
            return torch.ops.vllm.moe_forward(hidden_states, router_logits,
                                              self.layer_name)

    def forward_impl_chunked(self, full_hidden_states: torch.Tensor,
                             full_router_logits: torch.Tensor):

        full_final_hidden_states = torch.empty_like(full_hidden_states)

        def process_chunk(chunk_start, chunk_end, skip_result_store=False):
            hidden_states = full_hidden_states[chunk_start:chunk_end, :]
            router_logits = full_router_logits[chunk_start:chunk_end, :]

            eplb_kwargs = {
                "enable_eplb": True,
                "expert_load_view": self.expert_load_view,
                "logical_to_physical_map": self.logical_to_physical_map,
                "logical_replica_count": self.logical_replica_count,
            } if self.enable_eplb else {}

            # Matrix multiply.
            final_hidden_states = self.quant_method.apply(
                layer=self,
                x=hidden_states,
                router_logits=router_logits,
                top_k=self.top_k,
                renormalize=self.renormalize,
                use_grouped_topk=self.use_grouped_topk,
                global_num_experts=self.global_num_experts,
                expert_map=self.expert_map,
                topk_group=self.topk_group,
                num_expert_group=self.num_expert_group,
                custom_routing_function=self.custom_routing_function,
                scoring_func=self.scoring_func,
                e_score_correction_bias=self.e_score_correction_bias,
                activation=self.activation,
                **eplb_kwargs,
            )

            if not skip_result_store:
                full_final_hidden_states[chunk_start:chunk_end, :].copy_(
                    final_hidden_states)

        ctx = get_forward_context()
        max_tokens_across_dp = ctx.dp_metadata.max_tokens_across_dp_cpu
        moe_dp_chunk_size_per_rank = MOE_DP_CHUNK_SIZE

        num_tokens = full_hidden_states.size(0)
        for chunk_start_ in range(0, max_tokens_across_dp,
                                  moe_dp_chunk_size_per_rank):
            chunk_start = chunk_start_
            chunk_end = min(chunk_start + moe_dp_chunk_size_per_rank,
                            max_tokens_across_dp)
            # clamp start and end
            chunk_start = min(chunk_start, num_tokens - 1)
            chunk_end = min(chunk_end, num_tokens)

            process_chunk(chunk_start,
                          chunk_end,
                          skip_result_store=chunk_start_ >= num_tokens)

        return full_final_hidden_states

    def forward_impl(self, hidden_states: torch.Tensor,
                     router_logits: torch.Tensor):
        assert self.quant_method is not None
        if self.moe_parallel_config.use_pplx_kernels:
            return self.forward_impl_chunked(hidden_states, router_logits)

        if self.dp_size > 1:
            hidden_states, router_logits = get_ep_group().dispatch(
                hidden_states, router_logits)

        eplb_kwargs = {
            "enable_eplb": True,
            "expert_load_view": self.expert_load_view,
            "logical_to_physical_map": self.logical_to_physical_map,
            "logical_replica_count": self.logical_replica_count,
        } if self.enable_eplb else {}

        # Matrix multiply.
        final_hidden_states = self.quant_method.apply(
            layer=self,
            x=hidden_states,
            router_logits=router_logits,
            top_k=self.top_k,
            renormalize=self.renormalize,
            use_grouped_topk=self.use_grouped_topk,
            global_num_experts=self.global_num_experts,
            expert_map=self.expert_map,
            topk_group=self.topk_group,
            num_expert_group=self.num_expert_group,
            custom_routing_function=self.custom_routing_function,
            scoring_func=self.scoring_func,
            e_score_correction_bias=self.e_score_correction_bias,
            activation=self.activation,
            apply_router_weight_on_input=self.apply_router_weight_on_input,
            **eplb_kwargs,
        )

        if self.dp_size > 1:
            final_hidden_states = get_ep_group().combine(final_hidden_states)

        if self.reduce_results and (self.tp_size > 1 or self.ep_size > 1):
            # Default set to False. (May have to add shared expert outputs.)
            final_hidden_states = tensor_model_parallel_all_reduce(
                final_hidden_states)

        return final_hidden_states

    @classmethod
    def make_expert_params_mapping(
            cls,
            ckpt_gate_proj_name: str,
            ckpt_down_proj_name: str,
            ckpt_up_proj_name: str,
            num_experts: int,
            num_redundant_experts: int = 0) -> list[tuple[str, str, int, str]]:

        num_physical_experts = num_experts + num_redundant_experts

        # In the returned mapping:
        # - `expert_id` is the physical expert id
        # - `weight_name` contains the weight name of the logical expert
        # So that we should map the expert id to logical in `weight_name`
        physical_to_logical_map = \
            EplbState.build_initial_global_physical_to_logical_map(
            num_experts, num_redundant_experts)

        return [
            # (param_name, weight_name, expert_id, shard_id)
            ("experts.w13_" if weight_name
             in [ckpt_gate_proj_name, ckpt_up_proj_name] else "experts.w2_",
             f"experts.{physical_to_logical_map[expert_id]}.{weight_name}.",
             expert_id, shard_id) for expert_id in range(num_physical_experts)
            for shard_id, weight_name in [
                ("w1", ckpt_gate_proj_name),
                ("w2", ckpt_down_proj_name),
                ("w3", ckpt_up_proj_name),
            ]
        ]

    def extra_repr(self) -> str:

        s = (
            f"global_num_experts={self.global_num_experts}, "
            f"local_num_experts={self.local_num_experts}, "
            f"top_k={self.top_k}, "
            f"intermediate_size_per_partition={self.intermediate_size_per_partition}, "  # noqa: E501
            f"tp_size={self.tp_size},\n"
            f"ep_size={self.ep_size}, "
            f"reduce_results={self.reduce_results}, "
            f"renormalize={self.renormalize}, "
            f"use_grouped_topk={self.use_grouped_topk}")

        if self.use_grouped_topk:
            s += f", num_expert_group={self.num_expert_group}, topk_group={self.topk_group}"  # noqa: E501

        s += f", scoring_func='{self.scoring_func}', activation='{self.activation}'"  # noqa: E501

        return s


def moe_forward(hidden_states: torch.Tensor, router_logits: torch.Tensor,
                layer_name: str) -> torch.Tensor:
    forward_context: ForwardContext = get_forward_context()
    self = forward_context.no_compile_layers[layer_name]
    assert self.quant_method is not None

    return self.forward_impl(hidden_states, router_logits)


def moe_forward_fake(hidden_states: torch.Tensor, router_logits: torch.Tensor,
                     layer_name: str) -> torch.Tensor:
    return torch.empty_like(hidden_states)


direct_register_custom_op(
    op_name="moe_forward",
    op_func=moe_forward,
    mutates_args=[],
    fake_impl=moe_forward_fake,
    dispatch_key=current_platform.dispatch_key,
)<|MERGE_RESOLUTION|>--- conflicted
+++ resolved
@@ -833,7 +833,6 @@
         assert isinstance(quant_method, FusedMoEMethodBase)
         self.quant_method = quant_method
 
-<<<<<<< HEAD
         if self.enable_eplb:
             from vllm.model_executor.layers.quantization.fp8 import (
                 Fp8MoEMethod)
@@ -848,17 +847,6 @@
                 raise NotImplementedError("EPLB is only supported for FP8 "
                                           "quantization for now.")
 
-        if prepare_finalize is not None:
-            world_size = moe.ep_size
-            dp_size = int(moe.ep_size // moe.dp_size)
-            success = self.quant_method.set_prepare_finalize(
-                dp_size, world_size, prepare_finalize)
-            if not success:
-                logger.warning("DP+EP not supported for %s.",
-                               type(self.quant_method))
-
-=======
->>>>>>> 643622ba
         moe_quant_params = {
             "num_experts": self.local_num_experts,
             "hidden_size": hidden_size,
