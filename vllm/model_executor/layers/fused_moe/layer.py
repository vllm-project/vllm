# SPDX-License-Identifier: Apache-2.0
# SPDX-FileCopyrightText: Copyright contributors to the vLLM project

from abc import abstractmethod
from collections.abc import Iterable
from enum import Enum
from typing import Callable, Literal, Optional, overload

import torch
import torch.nn.functional as F
from torch.nn.parameter import UninitializedParameter

import vllm.envs as envs
from vllm.config import get_current_vllm_config
from vllm.distributed import (get_dp_group, get_ep_group,
                              get_tensor_model_parallel_world_size,
                              tensor_model_parallel_all_reduce)
from vllm.distributed.eplb.eplb_state import EplbState
from vllm.forward_context import ForwardContext, get_forward_context
from vllm.logger import init_logger
from vllm.model_executor.custom_op import CustomOp
# yapf: disable
from vllm.model_executor.layers.fused_moe.config import (
    FusedMoEConfig, FusedMoEParallelConfig)
# yapf: enable
from vllm.model_executor.layers.fused_moe.modular_kernel import (
    FusedMoEActivationFormat, FusedMoEModularKernel,
    FusedMoEPermuteExpertsUnpermute, FusedMoEPrepareAndFinalize)
from vllm.model_executor.layers.fused_moe.rocm_aiter_fused_moe import (
    is_rocm_aiter_moe_enabled)
from vllm.model_executor.layers.fused_moe.routing_simulator import (
    RoutingSimulator)
from vllm.model_executor.layers.quantization.base_config import (
    QuantizationConfig, QuantizeMethodBase)
from vllm.model_executor.utils import set_weight_attrs
from vllm.platforms import current_platform
from vllm.platforms.interface import CpuArchEnum
from vllm.utils import (direct_register_custom_op, has_deep_ep, has_pplx,
                        round_up)
<<<<<<< HEAD
from vllm.v1.worker.ubatching import get_current_ubatch_context
=======
from vllm.utils.flashinfer import has_flashinfer
from vllm.v1.worker.ubatching import dbo_current_ubatch_id
>>>>>>> 57423ee4

if current_platform.is_cuda_alike():
    from .fused_batched_moe import BatchedTritonExperts
    from .fused_moe import TritonExperts, fused_experts
    if has_pplx():
        from .pplx_prepare_finalize import (PplxPrepareAndFinalize,
                                            pplx_hidden_dim_scale_bytes)
    if has_deep_ep():
        from .deepep_ht_prepare_finalize import DeepEPHTPrepareAndFinalize
        from .deepep_ll_prepare_finalize import (DEEPEP_QUANT_BLOCK_SHAPE,
                                                 DeepEPLLPrepareAndFinalize)
else:
    fused_experts = None  # type: ignore
    FusedMoEPermuteExpertsUnpermute = None  # type: ignore
    FusedMoEPrepareAndFinalize = None  # type: ignore
if is_rocm_aiter_moe_enabled():
    from vllm.model_executor.layers.fused_moe.rocm_aiter_fused_moe import (  # noqa: E501
        rocm_aiter_grouped_topk as grouped_topk)
elif current_platform.is_cpu():
    pass
else:
    from vllm.model_executor.layers.fused_moe.fused_moe import grouped_topk
if current_platform.is_tpu():
    from .moe_pallas import fused_moe as fused_moe_pallas
else:
    fused_moe_pallas = None  # type: ignore

logger = init_logger(__name__)


class FusedMoeWeightScaleSupported(Enum):
    TENSOR = "tensor"
    CHANNEL = "channel"
    GROUP = "group"
    BLOCK = "block"


class FusedMoEMethodBase(QuantizeMethodBase):

    # TODO(bnell): also pass quant_config?
    def __init__(self, moe: FusedMoEConfig):
        super().__init__()
        self.moe = moe
        self.fused_experts: Optional[Callable] = None
        self.topk_indices_dtype = None

    @abstractmethod
    def create_weights(self, layer: torch.nn.Module, num_experts: int,
                       hidden_size: int, intermediate_size_per_partition: int,
                       params_dtype: torch.dtype, **extra_weight_attrs):
        raise NotImplementedError

    def uses_weight_scale_2_pattern(self) -> bool:
        """
        Returns True if this quantization method uses 'weight_scale_2' pattern
        for per-tensor weight scales (e.g., FP4 variants), False otherwise.

        This method should be overridden by subclasses that use the
        'weight_scale_2' pattern instead of the standard 'weight_scale' pattern.
        """
        return False

    @staticmethod
    def _maybe_make_prepare_finalize(
        moe: FusedMoEConfig, ) -> Optional[FusedMoEPrepareAndFinalize]:
        all2all_manager = get_ep_group().device_communicator.all2all_manager
        assert all2all_manager is not None

        prepare_finalize: Optional[FusedMoEPrepareAndFinalize] = None

        assert not moe.use_flashinfer_cutlass_kernels, \
            "Must be created in modelopt.py"

        if moe.use_pplx_kernels:
            hidden_dim_bytes, hidden_scale_bytes = pplx_hidden_dim_scale_bytes(
                moe.max_num_tokens,
                moe.hidden_dim,
                moe.in_dtype,
                moe.quant_dtype,
                per_act_token_quant=moe.per_act_token_quant,
                block_shape=moe.block_shape,
            )

            all_to_all_args = dict(
                max_num_tokens=moe.max_num_tokens,
                num_experts=moe.num_experts,
                experts_per_token=moe.experts_per_token,  # topk
                rank=all2all_manager.rank,
                world_size=all2all_manager.world_size,
                # dp_size actually means tp_size, bug in pplx kernels
                dp_size=all2all_manager.tp_group.world_size,
                hidden_dim=moe.hidden_dim,
                hidden_dim_bytes=hidden_dim_bytes,
                hidden_dim_scale_bytes=hidden_scale_bytes,
            )

            num_dispatchers = (all2all_manager.world_size //
                               all2all_manager.tp_group.world_size)

            # Intranode pplx a2a takes a group name while internode does not.
            if not all2all_manager.internode:
                all_to_all_args[
                    "group_name"] = all2all_manager.cpu_group.group_name

            handles = all2all_manager.get_handles(all_to_all_args)

            prepare_finalize = PplxPrepareAndFinalize(
                handles,
                max_num_tokens=moe.max_num_tokens,
                num_local_experts=moe.num_local_experts,
                num_dispatchers=num_dispatchers,
            )
        elif moe.use_deepep_ht_kernels:
            assert moe.dp_size == all2all_manager.dp_world_size

            all_to_all_args = dict()
            handle = all2all_manager.get_handle(all_to_all_args)
            prepare_finalize = DeepEPHTPrepareAndFinalize(
                handle,
                num_dispatchers=all2all_manager.world_size,
                dp_size=all2all_manager.dp_world_size,
                rank_expert_offset=all2all_manager.rank *
                moe.num_local_experts,
            )

        elif moe.use_deepep_ll_kernels:
            all_to_all_args = dict(
                max_num_tokens_per_dp_rank=moe.max_num_tokens,
                token_hidden_size=moe.hidden_dim,
                num_ep_ranks=all2all_manager.world_size,
                num_global_experts=moe.num_experts,
                num_local_experts=moe.num_experts //
                all2all_manager.world_size)
            handles = all2all_manager.get_handles(all_to_all_args)

            # Note : We may want to use FP8 dispatch even otherwise just to
            # reduce datamovement
            use_fp8_dispatch = (moe.quant_config is not None
                                and moe.quant_config.quant_dtype
                                == current_platform.fp8_dtype()
                                and moe.quant_config.block_shape
                                == DEEPEP_QUANT_BLOCK_SHAPE)

            prepare_finalize = DeepEPLLPrepareAndFinalize(
                handles,
                max_tokens_per_rank=moe.max_num_tokens,
                num_dispatchers=all2all_manager.world_size,
                use_fp8_dispatch=use_fp8_dispatch,
            )

        return prepare_finalize

    def maybe_make_prepare_finalize(
        self,
        moe: FusedMoEConfig,
    ) -> Optional[FusedMoEPrepareAndFinalize]:
        if moe.moe_parallel_config.use_all2all_kernels:
            return FusedMoEMethodBase._maybe_make_prepare_finalize(moe)
        else:
            return None

    # Note: init_prepare_finalize should only be called by
    # prepare_communication_buffer_for_model.
    def init_prepare_finalize(self):
        assert self.moe is not None
        prepare_finalize = self.maybe_make_prepare_finalize(self.moe)

        if prepare_finalize is not None:
            logger.debug("%s for %s(%s)", prepare_finalize.__class__.__name__,
                         self, id(self))
            assert self.topk_indices_dtype is None
            assert self.fused_experts is None, \
                f"Attempt to override experts for {id(self)}!"
            self.topk_indices_dtype = prepare_finalize.topk_indices_dtype()
            experts = self.select_gemm_impl(prepare_finalize, self.moe)
            self.fused_experts = FusedMoEModularKernel(
                prepare_finalize,
                experts,
            )

    def select_gemm_impl(
        self,
        prepare_finalize: FusedMoEPrepareAndFinalize,
        moe: FusedMoEConfig,
    ) -> FusedMoEPermuteExpertsUnpermute:
        # based on the all2all implementation, select the appropriate
        # gemm implementation
        raise NotImplementedError(
            f"{self.__class__.__name__} must select appropriate gemm "
            "implementation based on the prepare_finalize")

    @abstractmethod
    def apply(
        self,
        layer: torch.nn.Module,
        x: torch.Tensor,
        router_logits: torch.Tensor,
        top_k: int,
        renormalize: bool,
        use_grouped_topk: bool = False,
        topk_group: Optional[int] = None,
        num_expert_group: Optional[int] = None,
        global_num_experts: int = -1,
        expert_map: Optional[torch.Tensor] = None,
        custom_routing_function: Optional[Callable] = None,
        scoring_func: str = "softmax",
        e_score_correction_bias: Optional[torch.Tensor] = None,
        apply_router_weight_on_input: bool = False,
        activation: str = "silu",
        enable_eplb: bool = False,
        expert_load_view: Optional[torch.Tensor] = None,
        logical_to_physical_map: Optional[torch.Tensor] = None,
        logical_replica_count: Optional[torch.Tensor] = None,
    ) -> torch.Tensor:
        raise NotImplementedError


@CustomOp.register("unquantized_fused_moe")
class UnquantizedFusedMoEMethod(FusedMoEMethodBase, CustomOp):
    """MoE method without quantization."""

    def __init__(self, moe: FusedMoEConfig):
        super().__init__(moe)
        self.has_bias = self.moe.has_bias
        self.rocm_aiter_moe_enabled = is_rocm_aiter_moe_enabled()
        if self.rocm_aiter_moe_enabled:
            from .rocm_aiter_fused_moe import rocm_aiter_fused_experts
            self.rocm_aiter_fused_experts = rocm_aiter_fused_experts
        else:
            self.rocm_aiter_fused_experts = None  # type: ignore

    def select_gemm_impl(
        self,
        prepare_finalize: FusedMoEPrepareAndFinalize,
        # TODO(bnell): Remove. Every layer should have an moe config object.
        moe: FusedMoEConfig,
    ) -> FusedMoEPermuteExpertsUnpermute:
        if (prepare_finalize.activation_format ==
                FusedMoEActivationFormat.BatchedExperts):
            logger.debug("BatchedTritonExperts %s", self.moe)
            return BatchedTritonExperts(
                max_num_tokens=self.moe.max_num_tokens,
                num_dispatchers=prepare_finalize.num_dispatchers(),
            )
        else:
            logger.debug("TritonExperts %s", self.moe)
            return TritonExperts()

    def create_weights(self, layer: torch.nn.Module, num_experts: int,
                       hidden_size: int, intermediate_size_per_partition: int,
                       params_dtype: torch.dtype, **extra_weight_attrs):
        # Fused gate_up_proj (column parallel)
        w13_weight = torch.nn.Parameter(torch.empty(
            num_experts,
            2 * intermediate_size_per_partition,
            hidden_size,
            dtype=params_dtype),
                                        requires_grad=False)
        layer.register_parameter("w13_weight", w13_weight)
        set_weight_attrs(w13_weight, extra_weight_attrs)
        if self.has_bias:
            w13_bias = torch.nn.Parameter(torch.zeros(
                num_experts,
                2 * intermediate_size_per_partition,
                dtype=params_dtype),
                                          requires_grad=False)
            layer.register_parameter("w13_bias", w13_bias)
            set_weight_attrs(w13_bias, extra_weight_attrs)
        # down_proj (row parallel)
        w2_weight = torch.nn.Parameter(torch.empty(
            num_experts,
            hidden_size,
            intermediate_size_per_partition,
            dtype=params_dtype),
                                       requires_grad=False)
        layer.register_parameter("w2_weight", w2_weight)
        set_weight_attrs(w2_weight, extra_weight_attrs)
        if self.has_bias:
            w2_bias = torch.nn.Parameter(torch.zeros(num_experts,
                                                     hidden_size,
                                                     dtype=params_dtype),
                                         requires_grad=False)
            layer.register_parameter("w2_bias", w2_bias)
            set_weight_attrs(w2_bias, extra_weight_attrs)

    def _maybe_pad_weight(self, weight: torch.Tensor) -> torch.Tensor:
        # Pad the weight tensor. This is an optimization on ROCm platform, which
        # can benefit from tensors located far enough from one another in memory
        if (envs.VLLM_ROCM_MOE_PADDING and current_platform.is_rocm()
                and weight.stride(-1) == 1
                and (weight.stride(-2) * weight.element_size()) % 512 == 0):
            num_pad = 256 // weight.element_size()
            weight = F.pad(weight, (0, num_pad), "constant", 0)[..., :-num_pad]
            torch.cuda.empty_cache()
        return weight

    def process_weights_after_loading(self, layer: torch.nn.Module) -> None:
        super().process_weights_after_loading(layer)

        # Padding the weight for better performance on ROCm
        layer.w13_weight.data = self._maybe_pad_weight(layer.w13_weight.data)
        layer.w2_weight.data = self._maybe_pad_weight(layer.w2_weight.data)
        # Lazy import to avoid importing triton.
        from vllm.model_executor.layers.fused_moe.rocm_aiter_fused_moe import (
            shuffle_weights)

        if self.rocm_aiter_moe_enabled:
            shuffled_w13, shuffled_w2 = shuffle_weights(
                layer.w13_weight.data, layer.w2_weight.data)

            layer.w13_weight.data = shuffled_w13
            layer.w2_weight.data = shuffled_w2

        if current_platform.is_xpu():
            import intel_extension_for_pytorch as ipex
            layer.ipex_fusion = ipex.llm.modules.GatedMLPMOE(
                layer.w13_weight,
                layer.w2_weight,
                use_prepack=True,
            )
        elif current_platform.is_cpu():
            if current_platform.get_cpu_architecture() == CpuArchEnum.X86:
                from vllm.model_executor.layers.fused_moe import cpu_fused_moe
                from vllm.model_executor.layers.utils import (
                    check_cpu_sgl_kernel)
                dtype_w13 = layer.w13_weight.dtype
                _, n_w13, k_w13 = layer.w13_weight.size()
                dtype_w2 = layer.w2_weight.dtype
                _, n_w2, k_w2 = layer.w2_weight.size()
                if (envs.VLLM_CPU_SGL_KERNEL
                        and check_cpu_sgl_kernel(n_w13, k_w13, dtype_w13)
                        and check_cpu_sgl_kernel(n_w2, k_w2, dtype_w2)):
                    packed_w13_weight = torch.ops._C.convert_weight_packed(
                        layer.w13_weight)
                    assert packed_w13_weight.size() == layer.w13_weight.size()
                    layer.w13_weight.copy_(packed_w13_weight)
                    del packed_w13_weight
                    packed_w2_weight = torch.ops._C.convert_weight_packed(
                        layer.w2_weight)
                    assert packed_w2_weight.size() == layer.w2_weight.size()
                    layer.w2_weight.copy_(packed_w2_weight)
                    layer.cpu_fused_moe = cpu_fused_moe.SGLFusedMOE(layer)
                else:
                    layer.cpu_fused_moe = cpu_fused_moe.IPEXFusedMOE(layer)
            else:
                raise NotImplementedError("CPU MOE only supports x86 arch.")

    def apply(
        self,
        layer: torch.nn.Module,
        x: torch.Tensor,
        router_logits: torch.Tensor,
        top_k: int,
        renormalize: bool,
        use_grouped_topk: bool = False,
        topk_group: Optional[int] = None,
        num_expert_group: Optional[int] = None,
        global_num_experts: int = -1,
        expert_map: Optional[torch.Tensor] = None,
        custom_routing_function: Optional[Callable] = None,
        scoring_func: str = "softmax",
        e_score_correction_bias: Optional[torch.Tensor] = None,
        apply_router_weight_on_input: bool = False,
        activation: str = "silu",
        enable_eplb: bool = False,
        expert_load_view: Optional[torch.Tensor] = None,
        logical_to_physical_map: Optional[torch.Tensor] = None,
        logical_replica_count: Optional[torch.Tensor] = None,
    ) -> torch.Tensor:
        if enable_eplb:
            assert expert_load_view is not None
            assert logical_to_physical_map is not None
            assert logical_replica_count is not None
            assert isinstance(layer, FusedMoE)

        return self.forward(
            x=x,
            layer=layer,
            router_logits=router_logits,
            top_k=top_k,
            renormalize=renormalize,
            use_grouped_topk=use_grouped_topk,
            topk_group=topk_group,
            num_expert_group=num_expert_group,
            global_num_experts=global_num_experts,
            expert_map=expert_map,
            custom_routing_function=custom_routing_function,
            scoring_func=scoring_func,
            e_score_correction_bias=e_score_correction_bias,
            activation=activation,
            apply_router_weight_on_input=apply_router_weight_on_input,
            enable_eplb=enable_eplb,
            expert_load_view=expert_load_view,
            logical_to_physical_map=logical_to_physical_map,
            logical_replica_count=logical_replica_count,
        )

    def forward_cuda(
        self,
        layer: torch.nn.Module,
        x: torch.Tensor,
        use_grouped_topk: bool,
        top_k: int,
        router_logits: torch.Tensor,
        renormalize: bool,
        topk_group: Optional[int] = None,
        num_expert_group: Optional[int] = None,
        global_num_experts: int = -1,
        expert_map: Optional[torch.Tensor] = None,
        custom_routing_function: Optional[Callable] = None,
        scoring_func: str = "softmax",
        e_score_correction_bias: Optional[torch.Tensor] = None,
        apply_router_weight_on_input: bool = False,
        activation: str = "silu",
        enable_eplb: bool = False,
        expert_load_view: Optional[torch.Tensor] = None,
        logical_to_physical_map: Optional[torch.Tensor] = None,
        logical_replica_count: Optional[torch.Tensor] = None,
    ) -> torch.Tensor:

        topk_weights, topk_ids = FusedMoE.select_experts(
            hidden_states=x,
            router_logits=router_logits,
            use_grouped_topk=use_grouped_topk,
            top_k=top_k,
            renormalize=renormalize,
            topk_group=topk_group,
            num_expert_group=num_expert_group,
            custom_routing_function=custom_routing_function,
            scoring_func=scoring_func,
            e_score_correction_bias=e_score_correction_bias,
            indices_type=self.topk_indices_dtype,
            enable_eplb=enable_eplb,
            expert_map=expert_map,
            expert_load_view=expert_load_view,
            logical_to_physical_map=logical_to_physical_map,
            logical_replica_count=logical_replica_count)

        if self.rocm_aiter_moe_enabled:
            return self.rocm_aiter_fused_experts(
                hidden_states=x,
                w1=layer.w13_weight,
                w2=layer.w2_weight,
                topk_weights=topk_weights,
                topk_ids=topk_ids,
                expert_map=expert_map,
                activation=activation,
                apply_router_weight_on_input=apply_router_weight_on_input)
        elif self.fused_experts is not None:
            if self.has_bias:
                raise ValueError(
                    "FusedMoEModularKernel does not support bias.")
            return self.fused_experts(
                hidden_states=x,
                w1=layer.w13_weight,
                w2=layer.w2_weight,
                topk_weights=topk_weights,
                topk_ids=topk_ids,
                inplace=True,
                activation=activation,
                apply_router_weight_on_input=apply_router_weight_on_input,
                global_num_experts=global_num_experts,
                expert_map=expert_map,
            )
        else:
            assert fused_experts is not None
            return fused_experts(
                hidden_states=x,
                w1=layer.w13_weight,
                w2=layer.w2_weight,
                w1_bias=layer.w13_bias if self.has_bias else None,
                w2_bias=layer.w2_bias if self.has_bias else None,
                topk_weights=topk_weights,
                topk_ids=topk_ids,
                inplace=True,
                activation=activation,
                apply_router_weight_on_input=apply_router_weight_on_input,
                global_num_experts=global_num_experts,
                expert_map=expert_map,
            )

    def forward_cpu(
        self,
        layer: torch.nn.Module,
        x: torch.Tensor,
        use_grouped_topk: bool,
        top_k: int,
        router_logits: torch.Tensor,
        renormalize: bool,
        topk_group: Optional[int] = None,
        num_expert_group: Optional[int] = None,
        global_num_experts: int = -1,
        expert_map: Optional[torch.Tensor] = None,
        custom_routing_function: Optional[Callable] = None,
        scoring_func: str = "softmax",
        e_score_correction_bias: Optional[torch.Tensor] = None,
        apply_router_weight_on_input: bool = False,
        activation: str = "silu",
        enable_eplb: bool = False,
        expert_load_view: Optional[torch.Tensor] = None,
        logical_to_physical_map: Optional[torch.Tensor] = None,
        logical_replica_count: Optional[torch.Tensor] = None,
    ):
        if enable_eplb is not False or expert_load_view is not None or \
                logical_to_physical_map is not None or \
                logical_replica_count is not None:
            raise NotImplementedError("Expert load balancing is not supported "
                                      "for CPU.")
        return layer.cpu_fused_moe(
            layer,
            x,
            use_grouped_topk,
            top_k,
            router_logits,
            renormalize,
            topk_group,
            num_expert_group,
            global_num_experts,
            expert_map,
            custom_routing_function,
            scoring_func,
            e_score_correction_bias,
            apply_router_weight_on_input,
            activation,
        )

    def forward_xpu(
        self,
        layer: torch.nn.Module,
        x: torch.Tensor,
        use_grouped_topk: bool,
        top_k: int,
        router_logits: torch.Tensor,
        renormalize: bool,
        topk_group: Optional[int] = None,
        num_expert_group: Optional[int] = None,
        global_num_experts: int = -1,
        expert_map: Optional[torch.Tensor] = None,
        custom_routing_function: Optional[Callable] = None,
        scoring_func: str = "softmax",
        e_score_correction_bias: Optional[torch.Tensor] = None,
        apply_router_weight_on_input: bool = False,
        activation: str = "silu",
        enable_eplb: bool = False,
        expert_load_view: Optional[torch.Tensor] = None,
        logical_to_physical_map: Optional[torch.Tensor] = None,
        logical_replica_count: Optional[torch.Tensor] = None,
    ):
        if enable_eplb is not False or expert_load_view is not None or \
                logical_to_physical_map is not None or \
                logical_replica_count is not None:
            raise NotImplementedError("Expert load balancing is not supported "
                                      "for XPU.")
        assert custom_routing_function is None
        return layer.ipex_fusion(
            x,
            use_grouped_topk,
            top_k,
            router_logits,
            renormalize,
            topk_group,
            num_expert_group,
        )

    def forward_tpu(
        self,
        layer: torch.nn.Module,
        x: torch.Tensor,
        use_grouped_topk: bool,
        top_k: int,
        router_logits: torch.Tensor,
        renormalize: bool,
        topk_group: Optional[int] = None,
        num_expert_group: Optional[int] = None,
        global_num_experts: int = -1,
        expert_map: Optional[torch.Tensor] = None,
        custom_routing_function: Optional[Callable] = None,
        scoring_func: str = "softmax",
        e_score_correction_bias: Optional[torch.Tensor] = None,
        apply_router_weight_on_input: bool = False,
        activation: str = "silu",
        enable_eplb: bool = False,
        expert_load_view: Optional[torch.Tensor] = None,
        logical_to_physical_map: Optional[torch.Tensor] = None,
        logical_replica_count: Optional[torch.Tensor] = None,
    ) -> torch.Tensor:
        assert not use_grouped_topk
        assert num_expert_group is None
        assert topk_group is None
        assert custom_routing_function is None
        assert apply_router_weight_on_input is False
        if scoring_func != "softmax":
            raise NotImplementedError(
                "Only softmax scoring function is supported for TPU.")
        if e_score_correction_bias is not None:
            raise NotImplementedError(
                "Expert score correction bias is not supported for TPU.")
        assert activation == "silu", f"{activation} is not supported for TPU."
        if enable_eplb is not False or expert_load_view is not None or \
                logical_to_physical_map is not None or \
                logical_replica_count is not None:
            raise NotImplementedError("Expert load balancing is not supported "
                                      "for TPU.")
        return fused_moe_pallas(hidden_states=x,
                                w1=layer.w13_weight,
                                w2=layer.w2_weight,
                                topk=top_k,
                                gating_output=router_logits,
                                global_num_experts=global_num_experts,
                                expert_map=expert_map,
                                renormalize=renormalize)

    if current_platform.is_tpu():
        forward_native = forward_tpu
    elif current_platform.is_cpu():
        forward_native = forward_cpu
    else:
        forward_native = forward_cuda


def determine_expert_map(
        ep_size: int, ep_rank: int,
        global_num_experts: int) -> tuple[int, Optional[torch.Tensor]]:
    """
        Calculates how many experts should be assigned to each rank for EP and
        creates a mapping from global to local expert index. Experts are
        distributed evenly across ranks. Any remaining are assigned to the
        last rank.

        Args:
            ep_size (int): The size of the expert parallel group
            global_num_experts (int): The total number of experts in the model.

        Returns:
            tuple[int, Optional[torch.Tensor]]: A tuple containing:
                - local_num_experts (int): The number of experts assigned
                    to the current rank.
                - expert_map (Optional[torch.Tensor]): A tensor of shape
                    (global_num_experts,) mapping from global to local index.
                    Contains -1 for experts not assigned to the current rank.
                    Returns None if ep_size is 1.
        """
    assert ep_size > 0
    if ep_size == 1:
        return (global_num_experts, None)

    # Distribute experts as evenly as possible to each rank.
    base_experts = global_num_experts // ep_size
    remainder = global_num_experts % ep_size
    if ep_rank < remainder:
        local_num_experts = base_experts + 1
    else:
        local_num_experts = base_experts

    # Create a tensor of size num_experts filled with -1
    expert_map = torch.full((global_num_experts, ), -1, dtype=torch.int32)
    # Create a expert map for the local experts
    start_idx = ep_rank * base_experts + min(ep_rank, remainder)
    expert_map[start_idx:start_idx + local_num_experts] = torch.arange(
        0, local_num_experts, dtype=torch.int32)
    return (local_num_experts, expert_map)


def get_compressed_expert_map(expert_map: torch.Tensor) -> str:
    """
        Compresses the expert map by removing any -1 entries.

        Args:
            expert_map (torch.Tensor): A tensor of shape (global_num_experts,)
                mapping from global to local index. Contains -1 for experts not
                assigned to the current rank.

        Returns:
            str: A string mapping from local to global index.
                Using str to support hashing for logging once only.
        """
    global_indices = torch.where(expert_map != -1)[0]
    local_indices = expert_map[global_indices]
    return ", ".join(
        f"{local_index.item()}->{global_index.item()}"
        for local_index, global_index in zip(local_indices, global_indices))


@CustomOp.register("fused_moe")
class FusedMoE(CustomOp):
    """FusedMoE layer for MoE models.

    This layer contains both MergedColumnParallel weights (gate_up_proj /
    w13) and RowParallelLinear weights (down_proj/ w2).

    Note: Mixtral uses w1, w2, and w3 for gate, up, and down_proj. We
    copy that naming convention here and handle any remapping in the
    load_weights function in each model implementation.

    Args:
        num_experts: Number of experts in the model
        top_k: Number of experts selected for each token
        hidden_size: Input hidden state size of the transformer
        intermediate_size: Intermediate size of the experts
        params_dtype: Data type for the parameters.
        reduce_results: Whether to all all_reduce on the output of the layer
        renomalize: Whether to renormalize the logits in the fused_moe kernel
        quant_config: Quantization configure.
        enable_eplb: Whether to enable expert parallelism load balancer.
    """

    def __init__(
        self,
        num_experts: int,  # Global number of experts
        top_k: int,
        hidden_size: int,
        intermediate_size: int,
        params_dtype: Optional[torch.dtype] = None,
        reduce_results: bool = False,
        renormalize: bool = True,
        use_grouped_topk: bool = False,
        num_expert_group: Optional[int] = None,
        topk_group: Optional[int] = None,
        quant_config: Optional[QuantizationConfig] = None,
        tp_size: Optional[int] = None,
        ep_size: Optional[int] = None,
        dp_size: Optional[int] = None,
        prefix: str = "",
        custom_routing_function: Optional[Callable] = None,
        scoring_func: str = "softmax",
        e_score_correction_bias: Optional[torch.Tensor] = None,
        apply_router_weight_on_input: bool = False,
        activation: str = "silu",
        enable_eplb: bool = False,
        num_redundant_experts: int = 0,
        has_bias: bool = False,
    ):
        super().__init__()
        if params_dtype is None:
            params_dtype = torch.get_default_dtype()
        self.params_dtype = params_dtype

        tp_size_ = (tp_size if tp_size is not None else
                    get_tensor_model_parallel_world_size())
        dp_size_ = (dp_size
                    if dp_size is not None else get_dp_group().world_size)

        vllm_config = get_current_vllm_config()
        self.moe_parallel_config: FusedMoEParallelConfig = (
            FusedMoEParallelConfig.make(
                tp_size_=tp_size_,
                dp_size_=dp_size_,
                vllm_parallel_config=vllm_config.parallel_config))

        self.global_num_experts = num_experts + num_redundant_experts

        # we padding globally so EP buffer allocation works
        if quant_config and quant_config.get_name() == "mxfp4":
            from vllm.model_executor.layers.quantization.mxfp4 import (  # noqa: E501
                should_use_flashinfer_mxfp4)
            if current_platform.is_rocm() or should_use_flashinfer_mxfp4():
                hidden_size = round_up(hidden_size, 256)

        # For smuggling this layer into the fused moe custom op
        compilation_config = vllm_config.compilation_config
        if prefix in compilation_config.static_forward_context:
            raise ValueError("Duplicate layer name: {}".format(prefix))
        compilation_config.static_forward_context[prefix] = self
        self.layer_name = prefix

        self.enable_eplb = enable_eplb
        self.expert_load_view: Optional[torch.Tensor] = None
        self.logical_to_physical_map: Optional[torch.Tensor] = None
        self.logical_replica_count: Optional[torch.Tensor] = None

        # Determine expert maps
        if self.use_ep:
            if self.enable_eplb:
                assert self.global_num_experts % self.ep_size == 0, \
                    "EPLB currently only supports even distribution of " \
                    "experts across ranks."
            else:
                assert num_redundant_experts == 0, \
                    "Redundant experts are only supported with EPLB."
            self.local_num_experts, self.expert_map = determine_expert_map(
                ep_size=self.ep_size,
                ep_rank=self.ep_rank,
                global_num_experts=self.global_num_experts)
            logger.info_once(
                "[EP Rank %s/%s] Expert parallelism is enabled. Local/global"
                " number of experts: %s/%s. Experts local to global index map:"
                " %s.", self.ep_rank, self.ep_size, self.local_num_experts,
                self.global_num_experts,
                get_compressed_expert_map(self.expert_map))
        else:
            self.local_num_experts, self.expert_map = (self.global_num_experts,
                                                       None)

        self.top_k = top_k

        assert intermediate_size % self.tp_size == 0
        self.hidden_size = hidden_size
        self.intermediate_size_per_partition = intermediate_size // self.tp_size
        self.reduce_results = reduce_results
        self.renormalize = renormalize
        self.use_grouped_topk = use_grouped_topk
        if self.use_grouped_topk:
            assert num_expert_group is not None and topk_group is not None
        self.num_expert_group = num_expert_group
        self.topk_group = topk_group
        self.custom_routing_function = custom_routing_function
        self.scoring_func = scoring_func
        self.e_score_correction_bias = e_score_correction_bias
        self.apply_router_weight_on_input = apply_router_weight_on_input
        self.activation = activation

        if self.scoring_func != "softmax" and not self.use_grouped_topk:
            raise ValueError("Only softmax scoring function is supported for "
                             "non-grouped topk.")

        if vllm_config.model_config is not None:
            model_dtype = vllm_config.model_config.dtype
        else:
            # TODO (bnell): This is a hack to get test_mixtral_moe to work
            # since model_config is not set in the pytest test.
            model_dtype = params_dtype

        moe = FusedMoEConfig.make(num_experts=self.global_num_experts,
                                  experts_per_token=top_k,
                                  hidden_dim=hidden_size,
                                  num_local_experts=self.local_num_experts,
                                  moe_parallel_config=self.moe_parallel_config,
                                  in_dtype=model_dtype,
                                  max_num_tokens=envs.VLLM_MOE_DP_CHUNK_SIZE,
                                  quant_config=quant_config,
                                  has_bias=has_bias)
        self.moe_config = moe
        self.quant_config = quant_config

        # Note: get_quant_method will look at the layer's local_num_experts
        # for heuristic purposes, so it must be initialized first.
        quant_method: Optional[QuantizeMethodBase] = None
        quant_method = (UnquantizedFusedMoEMethod(moe) if quant_config is None
                        else quant_config.get_quant_method(self, prefix))

        assert quant_method is not None
        assert isinstance(quant_method, FusedMoEMethodBase)
        self.quant_method = quant_method

        if self.enable_eplb:
            from vllm.model_executor.layers.quantization.fp8 import (
                Fp8MoEMethod)
            if not isinstance(quant_method,
                              (Fp8MoEMethod, UnquantizedFusedMoEMethod)):
                # TODO: Add support for additional quantization methods.
                # The implementation for other quantization methods does not
                # contain essential differences, but the current quant API
                # design causes duplicated work when extending to new
                # quantization methods, so I'm leaving it for now.
                # If you plan to add support for more quantization methods,
                # please refer to the implementation in `Fp8MoEMethod`.
                raise NotImplementedError("EPLB is only supported for FP8 "
                                          "quantization for now.")

        moe_quant_params = {
            "num_experts": self.local_num_experts,
            "hidden_size": hidden_size,
            "intermediate_size_per_partition":
            self.intermediate_size_per_partition,
            "params_dtype": params_dtype,
            "weight_loader": self.weight_loader,
        }
        # need full intermediate size pre-sharding for WNA16 act order
        if (self.quant_method.__class__.__name__
                in ("GPTQMarlinMoEMethod",
                    "CompressedTensorsWNA16MarlinMoEMethod",
                    "CompressedTensorsWNA16MoEMethod")):
            moe_quant_params["intermediate_size_full"] = intermediate_size

        self.quant_method.create_weights(layer=self, **moe_quant_params)

        # Chunked all2all staging tensor
        self.batched_hidden_states: Optional[torch.Tensor] = None
        self.batched_router_logits: Optional[torch.Tensor] = None
        if (self.moe_parallel_config.use_pplx_kernels
                or self.moe_parallel_config.use_deepep_ll_kernels
                or self.moe_parallel_config.use_flashinfer_cutlass_kernels):
            self.batched_hidden_states = torch.zeros(
                (2, moe.max_num_tokens, self.hidden_size),
                dtype=moe.in_dtype,
                device=torch.cuda.current_device())

            # Note here we use `num_experts` which is logical expert count
            self.batched_router_logits = torch.zeros(
                (2, moe.max_num_tokens, num_experts),
                dtype=moe.in_dtype,
                device=torch.cuda.current_device())

    @property
    def tp_size(self):
        return self.moe_parallel_config.tp_size

    @property
    def dp_size(self):
        return self.moe_parallel_config.dp_size

    @property
    def ep_size(self):
        return self.moe_parallel_config.ep_size

    @property
    def tp_rank(self):
        return self.moe_parallel_config.tp_rank

    @property
    def dp_rank(self):
        return self.moe_parallel_config.dp_rank

    @property
    def ep_rank(self):
        return self.moe_parallel_config.ep_rank

    @property
    def use_ep(self):
        return self.moe_parallel_config.use_ep

    @property
    def use_pplx_kernels(self):
        return self.moe_parallel_config.use_pplx_kernels

    @property
    def use_deepep_ht_kernels(self):
        return self.moe_parallel_config.use_deepep_ht_kernels

    @property
    def use_deepep_ll_kernels(self):
        return self.moe_parallel_config.use_deepep_ll_kernels

    @property
    def use_flashinfer_cutlass_kernels(self):
        return self.moe_parallel_config.use_flashinfer_cutlass_kernels

    def update_expert_map(self):
        # ep_size and ep_rank should already be updated
        assert self.expert_map is not None
        with self.expert_map.device:
            self.local_num_experts, self.expert_map = determine_expert_map(
                ep_size=self.ep_size,
                ep_rank=self.ep_rank,
                global_num_experts=self.global_num_experts)

    def _load_per_tensor_weight_scale(self, shard_id: str,
                                      param: torch.nn.Parameter,
                                      loaded_weight: torch.Tensor,
                                      expert_id: int):
        param_data = param.data
        # for per tensor weight quantization
        if shard_id in ("w1", "w3"):
            # We have to keep the weight scales of w1 and w3 because
            # we need to re-quantize w1/w3 weights after weight loading.
            idx = 0 if shard_id == "w1" else 1
            param_data[expert_id][idx] = loaded_weight
        # If we are in the row parallel case (down_proj)
        elif shard_id == "w2":
            param_data[expert_id] = loaded_weight

    def _load_combined_w13_weight_scale(self, shard_dim: int,
                                        loaded_weight: torch.Tensor,
                                        param: torch.Tensor, tp_rank: int):
        """
        Load w13 weight scales assuming that w1 weight scales and w3 weight
        scales are stored in the same loaded_weight tensor.
        """
        shard_size = param.shape[shard_dim]
        loaded_weight = loaded_weight.narrow(shard_dim, shard_size * tp_rank,
                                             shard_size)
        param.copy_(loaded_weight)

    def _load_model_weight_or_group_weight_scale(self,
                                                 shard_dim: int,
                                                 expert_data: torch.Tensor,
                                                 shard_id: str,
                                                 loaded_weight: torch.Tensor,
                                                 tp_rank: int,
                                                 load_full_w2: bool = False):
        """
        Load grouped weight scales for group quantization or model weights
            :param shard_dim: dimension to shard
            :param expert_data: parameter for a particular expert
            :param shard_id: either w1, w2, or w3
            :param loaded_weight: checkpoint weight to load into the param
            :param tp_rank: tensor parallel rank
            :param load_full_w2: whether or not the w2 loaded should be sharded.
        """
        if shard_id == "w2":
            # In the case where we have actorder/g_idx, we do not partition the
            # w2 scales, as indicated by `load_full` argument, for all tp cases
            self._load_w2(shard_dim=shard_dim,
                          loaded_weight=loaded_weight,
                          expert_data=expert_data,
                          tp_rank=tp_rank,
                          load_full=load_full_w2)
        elif shard_id in ("w1", "w3"):
            self._load_w13(shard_id=shard_id,
                           shard_dim=shard_dim,
                           loaded_weight=loaded_weight,
                           expert_data=expert_data,
                           tp_rank=tp_rank)

    def _load_per_channel_weight_scale(self, expert_data: torch.Tensor,
                                       shard_dim: int, shard_id: str,
                                       loaded_weight: torch.Tensor,
                                       tp_rank: int):
        # for per channel weight quantization
        if shard_id == "w2":
            expert_data.copy_(loaded_weight)
        elif shard_id in ("w1", "w3"):
            self._load_w13(shard_id=shard_id,
                           shard_dim=shard_dim,
                           loaded_weight=loaded_weight,
                           expert_data=expert_data,
                           tp_rank=tp_rank)

    def _load_w13(self,
                  expert_data: torch.Tensor,
                  shard_dim: int,
                  shard_id: str,
                  loaded_weight: torch.Tensor,
                  tp_rank: int,
                  load_full: bool = False):

        # Index the loaded weight for tp sharding.
        # gate_up_proj: "MergedColumnParallel", so tp sharding on output_dim
        shard_size = expert_data.shape[shard_dim] // 2
        if not load_full:
            loaded_weight = loaded_weight.narrow(shard_dim,
                                                 shard_size * tp_rank,
                                                 shard_size)
        # Narrow parameter and load.
        # w1, gate_proj: Load into first logical weight of w13.
        if shard_id == "w1":
            expert_data = expert_data.narrow(shard_dim, 0, shard_size)
        # w3, up_proj: Load into second logical weight of w13.
        else:
            assert shard_id == "w3"
            expert_data = expert_data.narrow(shard_dim, shard_size, shard_size)
        expert_data.copy_(loaded_weight)

    def _load_w2(self,
                 expert_data: torch.Tensor,
                 shard_dim: int,
                 loaded_weight: torch.Tensor,
                 tp_rank: int,
                 load_full: bool = False):

        # Index the loaded weight for tp sharding.
        # down_proj: "RowParallel" so tp sharding on input_dim
        # Narrow parameter and load.
        shard_size = expert_data.shape[shard_dim]
        if not load_full:
            loaded_weight = loaded_weight.narrow(shard_dim,
                                                 shard_size * tp_rank,
                                                 shard_size)
        # w2, down_proj: Load into only logical weight of w2.
        expert_data.copy_(loaded_weight)

    def _load_single_value(self, param: torch.nn.Parameter,
                           loaded_weight: torch.Tensor, expert_id: int):
        param_data = param.data

        # Input scales can be loaded directly and should be equal.
        param_data[expert_id] = loaded_weight

    def _load_g_idx(self, shard_id: str, expert_data: torch.Tensor,
                    shard_dim: int, loaded_weight: torch.Tensor, tp_rank: int):

        if shard_id == "w2":
            self._load_w2(shard_dim=shard_dim,
                          loaded_weight=loaded_weight,
                          expert_data=expert_data,
                          tp_rank=tp_rank)
        else:
            assert shard_id in ("w1", "w3")
            expert_data.copy_(loaded_weight)

    def _map_global_expert_id_to_local_expert_id(self, expert_id: int) -> int:
        if self.expert_map is None:
            return expert_id
        return self.expert_map[expert_id].item()

    @overload
    def weight_loader(self, param: torch.nn.Parameter,
                      loaded_weight: torch.Tensor, weight_name: str,
                      shard_id: str, expert_id: int,
                      return_success: Literal[False]) -> None:
        ...

    @overload
    def weight_loader(self, param: torch.nn.Parameter,
                      loaded_weight: torch.Tensor, weight_name: str,
                      shard_id: str, expert_id: int,
                      return_success: Literal[True]) -> bool:
        ...

    def weight_loader(self,
                      param: torch.nn.Parameter,
                      loaded_weight: torch.Tensor,
                      weight_name: str,
                      shard_id: str,
                      expert_id: int,
                      return_success: bool = False) -> Optional[bool]:

        if self.quant_config and self.quant_config.get_name() == "mxfp4":
            # (FIXME) for gpt-oss all experts are combined
            if "bias" in weight_name:
                dim1 = loaded_weight.shape[1]
                param.data[:, :dim1].copy_(loaded_weight)
            else:
                dim1 = loaded_weight.shape[1]
                dim2 = loaded_weight.shape[2]
                param.data[:, :dim1, :dim2].copy_(loaded_weight)
            return True if return_success else None

        expert_id = self._map_global_expert_id_to_local_expert_id(expert_id)
        if expert_id == -1:
            # Failed to load this param since it's not local to this rank
            return False if return_success else None
        # Hereafter, `expert_id` is local physical id

        quant_method_name = self.quant_method.__class__.__name__
        # compressed-tensors checkpoints with packed weights are stored flipped
        # TODO (mgoin): check self.quant_method.quant_config.quant_format
        # against known CompressionFormat enum values that have this quality
        if self.quant_method.__class__.__name__ in (
                "CompressedTensorsWNA16MarlinMoEMethod",
                "CompressedTensorsWNA16MoEMethod"):
            loaded_weight = loaded_weight.t().contiguous()

        if shard_id not in ("w1", "w2", "w3"):
            raise ValueError(f"shard_id must be ['w1','w2','w3'] but "
                             f"got {shard_id}.")

        # Fetch the dim to shard the parameter/loaded weight
        # based on the shard id. This will be whatever
        # dimension intermediate_size_per_partition is used.
        SHARD_ID_TO_SHARDED_DIM = {"w1": 0, "w2": 1, "w3": 0}

        is_gguf_weight = getattr(param, "is_gguf_weight", False)
        is_gguf_weight_type = getattr(param, "is_gguf_weight_type", False)
        if is_gguf_weight_type:
            param.weight_type = loaded_weight.item()
            param.data.copy_(loaded_weight)
            return True if return_success else None

        # Case for BitsAndBytes
        use_bitsandbytes_4bit = getattr(param, "use_bitsandbytes_4bit", False)
        if use_bitsandbytes_4bit:
            shard_dim = 0

            expert_data = param.data[expert_id]
            if shard_id == "w2":
                expert_data.copy_(loaded_weight)
            elif shard_id in ("w1", "w3"):
                # BNB inflight quantization has already sharded the weights
                full_load = True
                self._load_w13(
                    shard_id=shard_id,
                    shard_dim=shard_dim,
                    loaded_weight=loaded_weight,
                    expert_data=expert_data,
                    tp_rank=self.tp_rank,
                    load_full=full_load,
                )
            return True if return_success else None

        # is_transposed: if the dim to shard the weight
        # should be flipped. Required by GPTQ, compressed-tensors
        # should be whatever dimension intermediate_size_per_partition is
        is_transposed = getattr(param, "is_transposed", False)
        shard_dim = SHARD_ID_TO_SHARDED_DIM[shard_id]
        if is_transposed:
            shard_dim = int(not shard_dim)

        full_load = len(loaded_weight.shape) == 3
        if full_load:
            shard_dim += 1

        # Materialize GGUF UninitializedParameter
        if is_gguf_weight and isinstance(param, UninitializedParameter):
            final_shape = list(loaded_weight.shape)
            if shard_id in ["w1", "w3"]:
                final_shape[1] *= 2
            final_shape[shard_dim] = final_shape[shard_dim] // self.tp_size
            param.materialize(final_shape, dtype=loaded_weight.dtype)

        expert_data = param.data if full_load else param.data[expert_id]

        # Case input scale: input_scale loading is only supported for fp8
        if "input_scale" in weight_name:
            # this is needed for compressed-tensors only
            loaded_weight = loaded_weight.to(param.data.device)

            if ("compressed" in quant_method_name.lower()
                    and param.data[expert_id] != 1
                    and (param.data[expert_id] - loaded_weight).abs() > 1e-5):
                raise ValueError(
                    "input_scales of w1 and w3 of a layer "
                    f"must be equal. But got {param.data[expert_id]} "
                    f"vs. {loaded_weight}")

            self._load_single_value(param=param,
                                    loaded_weight=loaded_weight,
                                    expert_id=expert_id)
            return True if return_success else None

        # Case g_idx
        if "g_idx" in weight_name:
            self._load_g_idx(shard_dim=0,
                             shard_id=shard_id,
                             loaded_weight=loaded_weight,
                             expert_data=expert_data,
                             tp_rank=self.tp_rank)
            return True if return_success else None

        # TODO @dsikka: ModelOpt should follow the proper MoE loading pattern
        if "ModelOpt" in quant_method_name:
            # Determine per-tensor weight scale patterns based on variant
            # Use the dedicated method instead of brittle string matching
            uses_weight_scale_2 = self.quant_method.uses_weight_scale_2_pattern(
            )

            # Call _load_per_tensor_weight_scale() to load per-tensor (scalar)
            # weights scales.
            # Input scales are always per-tensor.
            # Weight scales: FP4 uses "weight_scale_2" and FP8 uses
            # "weight_scale" for per-tensor scales.
            is_per_tensor = ("weight_scale_2" in weight_name
                             if uses_weight_scale_2 else "weight_scale"
                             in weight_name) or "input_scale" in weight_name
            if is_per_tensor:
                self._load_per_tensor_weight_scale(
                    shard_id=shard_id,
                    param=param,
                    loaded_weight=loaded_weight,
                    expert_id=expert_id,
                )
                return True if return_success else None

            # If the weight is w13_weight_scale and w13_weight_scales are
            # combined into single loaded_weight, call
            # _load_combined_w13_weight_scale() to load it.
            # This is checked by comparing the hidden_out dims of the
            # loaded_weight and the param.
            if "w13_weight_scale" in weight_name:
                loaded_weight_hidden_out = loaded_weight.shape[-2]
                param_hidden_out = param.data.shape[-2] * self.tp_size
                if loaded_weight_hidden_out == param_hidden_out:
                    self._load_combined_w13_weight_scale(
                        shard_dim=shard_dim,
                        loaded_weight=loaded_weight,
                        param=param,
                        tp_rank=self.tp_rank,
                    )
                    return True if return_success else None

            # For other weights, call _load_model_weight_or_group_weight_scale()
            # to load it.
            if "weight" in weight_name:
                self._load_model_weight_or_group_weight_scale(
                    shard_id=shard_id,
                    shard_dim=shard_dim,
                    loaded_weight=loaded_weight,
                    expert_data=expert_data,
                    tp_rank=self.tp_rank)
            return True if return_success else None

        # Case weight scales, zero_points and offset, weight/input global scales
        if ("scale" in weight_name or "zero" in weight_name
                or "offset" in weight_name):
            # load the weight scales and zp based on the quantization scheme
            # supported weight scales/zp can be found in
            # FusedMoeWeightScaleSupported
            # TODO @dsikka: once hardened, refactor to use vLLM Parameters
            # specific to each case
            quant_method = getattr(param, "quant_method", None)
            if quant_method == FusedMoeWeightScaleSupported.CHANNEL.value:
                self._load_per_channel_weight_scale(
                    shard_id=shard_id,
                    shard_dim=shard_dim,
                    loaded_weight=loaded_weight,
                    expert_data=expert_data,
                    tp_rank=self.tp_rank)
            elif quant_method in [
                    FusedMoeWeightScaleSupported.GROUP.value,
                    FusedMoeWeightScaleSupported.BLOCK.value,
            ]:
                self._load_model_weight_or_group_weight_scale(
                    shard_id=shard_id,
                    shard_dim=shard_dim,
                    loaded_weight=loaded_weight,
                    expert_data=expert_data,
                    tp_rank=self.tp_rank,
                    load_full_w2=getattr(param, "load_full_w2", False))
            elif quant_method == FusedMoeWeightScaleSupported.TENSOR.value:
                self._load_per_tensor_weight_scale(shard_id=shard_id,
                                                   param=param,
                                                   loaded_weight=loaded_weight,
                                                   expert_id=expert_id)
            else:
                WEIGHT_SCALE_SUPPORTED = [
                    e.value for e in FusedMoeWeightScaleSupported
                ]
                raise ValueError(
                    f"quant method must be one of {WEIGHT_SCALE_SUPPORTED}")
            return True if return_success else None

        # Case weight_shape
        if "weight_shape" in weight_name:
            # only required by compressed-tensors
            self._load_single_value(param=param,
                                    loaded_weight=loaded_weight,
                                    expert_id=expert_id)
            return True if return_success else None

        # Case model weights
        if "weight" in weight_name:
            self._load_model_weight_or_group_weight_scale(
                shard_id=shard_id,
                shard_dim=shard_dim,
                loaded_weight=loaded_weight,
                expert_data=expert_data,
                tp_rank=self.tp_rank)
            return True if return_success else None

        return False if return_success else None

    def get_expert_weights(self) -> Iterable[torch.Tensor]:
        weights = list(self.named_parameters())
        assert all(weight.is_contiguous() for _, weight in weights)

        # Filter out the non-expert weights.
        # `e_score_correction_bias` is a bias for each logical expert,
        # with shape (num_logical_experts,), not an expert weight.
        NON_EXPERT_WEIGHTS = {
            "e_score_correction_bias",
        }

        return [
            weight.view(self.local_num_experts, -1) for name, weight in weights
            if name not in NON_EXPERT_WEIGHTS
        ]

    def set_eplb_state(
        self,
        moe_layer_idx: int,
        expert_load_view: torch.Tensor,
        logical_to_physical_map: torch.Tensor,
        logical_replica_count: torch.Tensor,
    ) -> None:
        """
        Register the EPLB state in this layer.

        This is used later in forward pass, where we get the expert mapping
        and record the load metrics in `expert_load_view`.
        """
        self.expert_load_view = expert_load_view[moe_layer_idx]
        self.logical_to_physical_map = logical_to_physical_map[moe_layer_idx]
        self.logical_replica_count = logical_replica_count[moe_layer_idx]

    @staticmethod
    def select_experts(
        hidden_states: torch.Tensor,
        router_logits: torch.Tensor,
        top_k: int,
        use_grouped_topk: bool,
        renormalize: bool,
        topk_group: Optional[int] = None,
        num_expert_group: Optional[int] = None,
        custom_routing_function: Optional[Callable] = None,
        scoring_func: str = "softmax",
        e_score_correction_bias: Optional[torch.Tensor] = None,
        indices_type: Optional[torch.dtype] = None,
        enable_eplb: bool = False,
        expert_map: Optional[torch.Tensor] = None,
        expert_load_view: Optional[torch.Tensor] = None,
        logical_to_physical_map: Optional[torch.Tensor] = None,
        logical_replica_count: Optional[torch.Tensor] = None,
    ) -> tuple[torch.Tensor, torch.Tensor]:
        """
        Route the input hidden states to the top-k experts based on the
        router logits.

        Returns:
            (topk_weights, topk_ids) (tuple[torch.Tensor, torch.Tensor]):
            The weights and *global physical* expert ids of the top-k experts.

            **Compatibility**: When EPLB is not enabled, the returned ids are
            equivalent to global logical ids, so should be compatible with
            plain MoE implementations without redundant experts.
        """
        from vllm.model_executor.layers.fused_moe.fused_moe import fused_topk

        # Check if we should use a routing simulation strategy
        routing_strategy = envs.VLLM_MOE_ROUTING_SIMULATION_STRATEGY
        if routing_strategy != "":
            return RoutingSimulator.simulate_routing(
                hidden_states=hidden_states,
                router_logits=router_logits,
                strategy_name=routing_strategy,
                top_k=top_k,
                indices_type=indices_type)

        # DeepSeekv2 uses grouped_top_k
        if use_grouped_topk:
            assert topk_group is not None
            assert num_expert_group is not None
            topk_weights, topk_ids = grouped_topk(
                hidden_states=hidden_states,
                gating_output=router_logits,
                topk=top_k,
                renormalize=renormalize,
                num_expert_group=num_expert_group,
                topk_group=topk_group,
                scoring_func=scoring_func,
                e_score_correction_bias=e_score_correction_bias)
            if indices_type is not None:
                topk_ids = topk_ids.to(dtype=indices_type)
        elif custom_routing_function is None:
            topk_weights, topk_ids, token_expert_indices = fused_topk(
                hidden_states=hidden_states,
                gating_output=router_logits,
                topk=top_k,
                renormalize=renormalize,
                indices_type=indices_type,
            )
        else:
            topk_weights, topk_ids = custom_routing_function(
                hidden_states=hidden_states,
                gating_output=router_logits,
                topk=top_k,
                renormalize=renormalize)
            if indices_type is not None:
                topk_ids = topk_ids.to(dtype=indices_type)

        if enable_eplb:
            assert expert_load_view is not None
            assert logical_to_physical_map is not None
            assert logical_replica_count is not None

            # 1. Convert the logical expert ids to physical expert ids
            # Directly select a random replica for each logical expert

            # TODO: maybe optimize this by using specified kernels,
            # or compute pseudo-random indices by modulo

            # In case `indices_type` is not `torch.long` or `torch.int`,
            # e.g. `torch.uint32` as required by dispatch/combine kernels
            topk_ids_long = topk_ids.long()
            replica_indices = (
                torch.rand_like(topk_ids, dtype=torch.float) *
                logical_replica_count[topk_ids_long]).long().unsqueeze(-1)
            physical_ids = logical_to_physical_map[topk_ids_long].gather(
                -1, replica_indices).squeeze(-1)

            topk_ids = physical_ids

            # 2. Record expert load metrics.

            # TODO(bowen): When using `FusedMoEModularKernel`, this
            # can be done in a more unified way, since
            # `FusedMoEPrepareAndFinalize` will return the expert
            # token count, in some cases directly from the kernel.
            # However, now there are many code paths not using
            # the modular kernel, e.g. calling `fused_experts`,
            # so we decide to keep the logic here.
            #
            # If later refactor moved all the MoE kernel calls
            # to the modular kernel, we can move this logic there
            # to achieve better efficiency.

            # `expert_load_view`: (num_physical_experts,)

            topk_ids_flatten = topk_ids.flatten()

            # Performance optimization:
            # `masked_fill` is significantly faster than `masked_select`
            invalid_mask = topk_ids_flatten < 0
            # Replace invalid expert ids with 0 (just a dummy position)
            # to avoid out-of-bounds errors in scatter_add_
            index = topk_ids_flatten.masked_fill_(invalid_mask, 0)
            # `src` is the valid mask, which is 1 for valid and 0 for invalid
            src = ~invalid_mask

            expert_load_view.scatter_add_(dim=0,
                                          index=index.long(),
                                          src=src.to(expert_load_view))

            topk_ids = topk_ids.to(dtype=indices_type)

        assert topk_ids.dtype == indices_type or indices_type is None

        return topk_weights, topk_ids

    def must_reduce_shared_expert_outputs(self) -> bool:
        """
        The shared_experts are typically computed using the RowParallelLinear
        layer. The result of this function is typically used as
        the reduce_results argument to the module.
        When just tensor-parallel is used, it is not required to reduce
        the shared_experts results immediately. Instead we reduce at the
        once at the end of the MoE op. (Refer to DeepSeekV2MoE module)
        With EP and all2all kernels - this is no longer viable as all
        GPU ranks in DP, produce the complete set of hidden_states.
        Therefore it is required that we reduce the shared_experts output
        early.
        """
        return (self.use_pplx_kernels or self.use_deepep_ht_kernels
                or self.use_deepep_ll_kernels)

    def maybe_all_reduce_tensor_model_parallel(
            self, final_hidden_states: torch.Tensor):
        """
        The pplx combine kernel reduces across GPU ranks by default.
        """
        if (self.use_pplx_kernels or self.use_deepep_ht_kernels
                or self.use_deepep_ll_kernels):
            return final_hidden_states
        else:
            return tensor_model_parallel_all_reduce(final_hidden_states)

    def forward(self, hidden_states: torch.Tensor,
                router_logits: torch.Tensor):
        og_hidden_states = hidden_states.shape[-1]
        if self.hidden_size != og_hidden_states:
            hidden_states = F.pad(hidden_states,
                                  (0, self.hidden_size - og_hidden_states),
                                  mode='constant',
                                  value=0.0)
        # TODO: Once the OOM issue for the TPU backend is resolved, we will
        # switch to using the moe_forward custom op.
        if current_platform.is_tpu():
            return self.forward_impl(hidden_states, router_logits)
        else:
            return torch.ops.vllm.moe_forward(
                hidden_states, router_logits,
                self.layer_name)[..., :og_hidden_states]

    def forward_impl_chunked(self, full_hidden_states: torch.Tensor,
                             full_router_logits: torch.Tensor):
        assert self.batched_hidden_states is not None
        assert self.batched_router_logits is not None
        assert self.batched_hidden_states.dtype == full_hidden_states.dtype
        assert self.batched_router_logits.dtype == full_router_logits.dtype
        # Check size compatibility.
        assert (
            self.batched_hidden_states.size(-1) == full_hidden_states.size(-1))
        assert (
            self.batched_router_logits.size(-1) == full_router_logits.size(-1))

        full_final_hidden_states = torch.empty_like(full_hidden_states)

        def process_chunk(chunk_start, chunk_end, skip_result_store=False):
            chunk_size = chunk_end - chunk_start
            hidden_states = full_hidden_states[chunk_start:chunk_end, :]
            router_logits = full_router_logits[chunk_start:chunk_end, :]

            batch_buffer_idx = dbo_current_ubatch_id()

            assert self.batched_hidden_states is not None
            assert self.batched_router_logits is not None
            batched_hidden_states = self.batched_hidden_states[
                batch_buffer_idx, :]
            batched_router_logits = self.batched_router_logits[
                batch_buffer_idx, :]

            assert (batched_hidden_states.size(0)  # type: ignore
                    >= chunk_size)
            assert (batched_router_logits.size(0)  # type: ignore 
                    >= chunk_size)
            staged_hidden_states = batched_hidden_states[:
                                                         chunk_size, :]  # type: ignore
            staged_router_logits = batched_router_logits[:
                                                         chunk_size, :]  # type: ignore
            staged_hidden_states.copy_(hidden_states, non_blocking=True)
            staged_router_logits.copy_(router_logits, non_blocking=True)

            # Matrix multiply.
            final_hidden_states = self.quant_method.apply(
                layer=self,
                x=staged_hidden_states,
                router_logits=staged_router_logits,
                top_k=self.top_k,
                renormalize=self.renormalize,
                use_grouped_topk=self.use_grouped_topk,
                global_num_experts=self.global_num_experts,
                expert_map=self.expert_map,
                topk_group=self.topk_group,
                num_expert_group=self.num_expert_group,
                custom_routing_function=self.custom_routing_function,
                scoring_func=self.scoring_func,
                e_score_correction_bias=self.e_score_correction_bias,
                activation=self.activation,
                enable_eplb=self.enable_eplb,
                expert_load_view=self.expert_load_view,
                logical_to_physical_map=self.logical_to_physical_map,
                logical_replica_count=self.logical_replica_count,
            )

            if not skip_result_store:
                full_final_hidden_states[chunk_start:chunk_end, :].copy_(
                    final_hidden_states, non_blocking=True)

        ctx = get_forward_context()
        # flashinfer_cutlass_kernels can handle: optional DP + TP/EP
        max_tokens_across_dp = ctx.dp_metadata.max_tokens_across_dp_cpu
        moe_dp_chunk_size_per_rank = self.moe_config.max_num_tokens
        num_tokens = full_hidden_states.size(0)
        for chunk_idx, chunk_start_ in enumerate(
                range(0, max_tokens_across_dp, moe_dp_chunk_size_per_rank)):
            chunk_start = chunk_start_
            chunk_end = min(chunk_start + moe_dp_chunk_size_per_rank,
                            max_tokens_across_dp)
            # clamp start and end
            chunk_start = min(chunk_start, num_tokens - 1)
            chunk_end = min(chunk_end, num_tokens)
            with ctx.dp_metadata.chunked_sizes(moe_dp_chunk_size_per_rank,
                                               chunk_idx):
                process_chunk(chunk_start,
                              chunk_end,
                              skip_result_store=chunk_start_ >= num_tokens)

        return full_final_hidden_states

    def forward_impl(self, hidden_states: torch.Tensor,
                     router_logits: torch.Tensor):
        assert self.quant_method is not None
        # Route to the chunked forward path using the FlashInfer Cutlass kernel
        # only when data parallelism (DP) is enabled.
        use_flashinfer_cutlass_kernels = (
            self.dp_size > 1
            and self.moe_parallel_config.use_flashinfer_cutlass_kernels)
        if (self.moe_parallel_config.use_pplx_kernels
                or self.moe_parallel_config.use_deepep_ll_kernels
                or use_flashinfer_cutlass_kernels):
            return self.forward_impl_chunked(hidden_states, router_logits)

        do_naive_dispatch_combine: bool = (
            self.dp_size > 1
            and not self.moe_parallel_config.use_deepep_ht_kernels
            and not self.moe_parallel_config.use_flashinfer_cutlass_kernels)
        if do_naive_dispatch_combine:
            hidden_states, router_logits = get_ep_group().dispatch(
                hidden_states, router_logits)

        # Matrix multiply.
        final_hidden_states = self.quant_method.apply(
            layer=self,
            x=hidden_states,
            router_logits=router_logits,
            top_k=self.top_k,
            renormalize=self.renormalize,
            use_grouped_topk=self.use_grouped_topk,
            global_num_experts=self.global_num_experts,
            expert_map=self.expert_map,
            topk_group=self.topk_group,
            num_expert_group=self.num_expert_group,
            custom_routing_function=self.custom_routing_function,
            scoring_func=self.scoring_func,
            e_score_correction_bias=self.e_score_correction_bias,
            activation=self.activation,
            apply_router_weight_on_input=self.apply_router_weight_on_input,
            enable_eplb=self.enable_eplb,
            expert_load_view=self.expert_load_view,
            logical_to_physical_map=self.logical_to_physical_map,
            logical_replica_count=self.logical_replica_count,
        )

        if do_naive_dispatch_combine:
            final_hidden_states = get_ep_group().combine(final_hidden_states)
        if self.reduce_results and (self.tp_size > 1 or self.ep_size > 1):
            # Default set to False. (May have to add shared expert outputs.
            final_hidden_states = self.maybe_all_reduce_tensor_model_parallel(
                final_hidden_states)

        return final_hidden_states

    @classmethod
    def make_expert_params_mapping(
            cls,
            ckpt_gate_proj_name: str,
            ckpt_down_proj_name: str,
            ckpt_up_proj_name: str,
            num_experts: int,
            num_redundant_experts: int = 0) -> list[tuple[str, str, int, str]]:

        num_physical_experts = num_experts + num_redundant_experts

        # In the returned mapping:
        # - `expert_id` is the physical expert id
        # - `weight_name` contains the weight name of the logical expert
        # So that we should map the expert id to logical in `weight_name`
        physical_to_logical_map = \
            EplbState.build_initial_global_physical_to_logical_map(
            num_experts, num_redundant_experts)

        return [
            # (param_name, weight_name, expert_id, shard_id)
            ("experts.w13_" if weight_name
             in [ckpt_gate_proj_name, ckpt_up_proj_name] else "experts.w2_",
             f"experts.{physical_to_logical_map[expert_id]}.{weight_name}.",
             expert_id, shard_id) for expert_id in range(num_physical_experts)
            for shard_id, weight_name in [
                ("w1", ckpt_gate_proj_name),
                ("w2", ckpt_down_proj_name),
                ("w3", ckpt_up_proj_name),
            ]
        ]

    def extra_repr(self) -> str:

        s = (
            f"global_num_experts={self.global_num_experts}, "
            f"local_num_experts={self.local_num_experts}, "
            f"top_k={self.top_k}, "
            f"intermediate_size_per_partition={self.intermediate_size_per_partition}, "  # noqa: E501
            f"tp_size={self.tp_size},\n"
            f"ep_size={self.ep_size}, "
            f"reduce_results={self.reduce_results}, "
            f"renormalize={self.renormalize}, "
            f"use_grouped_topk={self.use_grouped_topk}")

        if self.use_grouped_topk:
            s += f", num_expert_group={self.num_expert_group}, topk_group={self.topk_group}"  # noqa: E501

        s += f", scoring_func='{self.scoring_func}', activation='{self.activation}'"  # noqa: E501

        return s


def moe_forward(hidden_states: torch.Tensor, router_logits: torch.Tensor,
                layer_name: str) -> torch.Tensor:
    forward_context: ForwardContext = get_forward_context()
    self = forward_context.no_compile_layers[layer_name]
    assert self.quant_method is not None

    return self.forward_impl(hidden_states, router_logits)


def moe_forward_fake(hidden_states: torch.Tensor, router_logits: torch.Tensor,
                     layer_name: str) -> torch.Tensor:
    return torch.empty_like(hidden_states)


direct_register_custom_op(
    op_name="moe_forward",
    op_func=moe_forward,
    mutates_args=["hidden_states"],
    fake_impl=moe_forward_fake,
    dispatch_key=current_platform.dispatch_key,
    tags=(torch.Tag.needs_fixed_stride_order, ),
)

# Mark the FusedMoE weight_loader as supporting MoE-specific parameters
# to avoid expensive runtime reflection in model loading code
FusedMoE.weight_loader.supports_moe_loading = True  # type: ignore[attr-defined]<|MERGE_RESOLUTION|>--- conflicted
+++ resolved
@@ -37,12 +37,7 @@
 from vllm.platforms.interface import CpuArchEnum
 from vllm.utils import (direct_register_custom_op, has_deep_ep, has_pplx,
                         round_up)
-<<<<<<< HEAD
-from vllm.v1.worker.ubatching import get_current_ubatch_context
-=======
-from vllm.utils.flashinfer import has_flashinfer
 from vllm.v1.worker.ubatching import dbo_current_ubatch_id
->>>>>>> 57423ee4
 
 if current_platform.is_cuda_alike():
     from .fused_batched_moe import BatchedTritonExperts
