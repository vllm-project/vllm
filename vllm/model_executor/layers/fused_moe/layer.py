# SPDX-License-Identifier: Apache-2.0
# SPDX-FileCopyrightText: Copyright contributors to the vLLM project

from abc import abstractmethod
from collections.abc import Iterable
from enum import Enum
from typing import Callable, Literal, Optional, overload

import torch
import torch.nn.functional as F
from torch.nn.parameter import UninitializedParameter

import vllm.envs as envs
from vllm.config import get_current_vllm_config
from vllm.distributed import (get_dp_group, get_ep_group,
                              get_tensor_model_parallel_world_size,
                              tensor_model_parallel_all_reduce)
from vllm.distributed.eplb.eplb_state import EplbState
from vllm.forward_context import ForwardContext, get_forward_context
from vllm.logger import init_logger
from vllm.model_executor.custom_op import CustomOp
# yapf: disable
from vllm.model_executor.layers.fused_moe.config import (
    FusedMoEConfig, FusedMoEParallelConfig)
# yapf: enable
from vllm.model_executor.layers.fused_moe.modular_kernel import (
    FusedMoEActivationFormat, FusedMoEModularKernel,
    FusedMoEPermuteExpertsUnpermute, FusedMoEPrepareAndFinalize)
from vllm.model_executor.layers.fused_moe.rocm_aiter_fused_moe import (
    is_rocm_aiter_moe_enabled)
from vllm.model_executor.layers.quantization.base_config import (
    QuantizationConfig, QuantizeMethodBase)
from vllm.model_executor.utils import set_weight_attrs
from vllm.platforms import current_platform
from vllm.platforms.interface import CpuArchEnum
from vllm.utils import direct_register_custom_op, has_deep_ep, has_pplx

if current_platform.is_cuda_alike():
    from .fused_batched_moe import BatchedTritonExperts
    from .fused_moe import TritonExperts, fused_experts
    if has_pplx():
        from .pplx_prepare_finalize import (PplxPrepareAndFinalize,
                                            pplx_hidden_dim_scale_bytes)
    if has_deep_ep():
        from .deepep_ht_prepare_finalize import DeepEPHTPrepareAndFinalize
        from .deepep_ll_prepare_finalize import (DEEPEP_QUANT_BLOCK_SHAPE,
                                                 DeepEPLLPrepareAndFinalize)
else:
    fused_experts = None  # type: ignore
    FusedMoEPermuteExpertsUnpermute = None  # type: ignore
    FusedMoEPrepareAndFinalize = None  # type: ignore
if is_rocm_aiter_moe_enabled():
    from vllm.model_executor.layers.fused_moe.rocm_aiter_fused_moe import (  # noqa: E501
        rocm_aiter_grouped_topk as grouped_topk)
elif current_platform.is_cpu():
    pass
else:
    from vllm.model_executor.layers.fused_moe.fused_moe import grouped_topk
if current_platform.is_tpu():
    from .moe_pallas import fused_moe as fused_moe_pallas
else:
    fused_moe_pallas = None  # type: ignore

logger = init_logger(__name__)


class FusedMoeWeightScaleSupported(Enum):
    TENSOR = "tensor"
    CHANNEL = "channel"
    GROUP = "group"
    BLOCK = "block"


class FusedMoEMethodBase(QuantizeMethodBase):

    moe: FusedMoEConfig

    @abstractmethod
    def create_weights(self, layer: torch.nn.Module, num_experts: int,
                       hidden_size: int, intermediate_size_per_partition: int,
                       params_dtype: torch.dtype, **extra_weight_attrs):
        raise NotImplementedError

    def init_prepare_finalize(self, moe: FusedMoEConfig,
                              quant_config: Optional[QuantizationConfig]):
        all2all_manager = get_ep_group().device_communicator.all2all_manager
        assert all2all_manager is not None

        self.moe = moe

        prepare_finalize: Optional[FusedMoEPrepareAndFinalize] = None

        if moe.use_pplx_kernels:
            hidden_dim_bytes, hidden_scale_bytes = pplx_hidden_dim_scale_bytes(
                moe.max_num_tokens,
                moe.hidden_dim,
                moe.in_dtype,
                moe.quant_dtype,
                per_act_token_quant=moe.per_act_token_quant,
                block_shape=moe.block_shape,
            )

            all_to_all_args = dict(
                max_num_tokens=moe.max_num_tokens,
                num_experts=moe.num_experts,
                experts_per_token=moe.experts_per_token,  # topk
                rank=all2all_manager.rank,
                world_size=all2all_manager.world_size,
                # dp_size actually means tp_size, bug in pplx kernels
                dp_size=all2all_manager.tp_group.world_size,
                hidden_dim=moe.hidden_dim,
                hidden_dim_bytes=hidden_dim_bytes,
                hidden_dim_scale_bytes=hidden_scale_bytes,
            )

            num_dispatchers = (all2all_manager.world_size //
                               all2all_manager.tp_group.world_size)

            # Intranode pplx a2a takes a group name while internode does not.
            if not all2all_manager.internode:
                all_to_all_args[
                    "group_name"] = all2all_manager.cpu_group.group_name

            handle = all2all_manager.get_handle(all_to_all_args)

            prepare_finalize = PplxPrepareAndFinalize(
                handle,
                max_num_tokens=moe.max_num_tokens,
                num_local_experts=moe.num_local_experts,
                num_dispatchers=num_dispatchers,
            )
        elif moe.use_deepep_ht_kernels:
            assert moe.dp_size == all2all_manager.dp_world_size

            all_to_all_args = dict()
            handle = all2all_manager.get_handle(all_to_all_args)
            prepare_finalize = DeepEPHTPrepareAndFinalize(
                handle,
                num_dispatchers=all2all_manager.world_size,
                dp_size=all2all_manager.dp_world_size,
                rank_expert_offset=all2all_manager.rank *
                moe.num_local_experts,
            )

        elif moe.use_deepep_ll_kernels:
            all_to_all_args = dict(
                max_num_tokens_per_dp_rank=moe.max_num_tokens,
                token_hidden_size=moe.hidden_dim,
                num_ep_ranks=all2all_manager.world_size,
                num_global_experts=moe.num_experts,
                num_local_experts=moe.num_experts //
                all2all_manager.world_size)
            handle = all2all_manager.get_handle(all_to_all_args)

            # Note : We may want to use FP8 dispatch even otherwise just to
            # reduce datamovement
            use_fp8_dispatch = (moe.quant_config is not None
                                and moe.quant_config.quant_dtype
                                == current_platform.fp8_dtype()
                                and moe.quant_config.block_shape
                                == DEEPEP_QUANT_BLOCK_SHAPE)

            # Note (varun): Whether to use FP8 dispatch or not needs some
            # profiling. Turning it off for now.
            prepare_finalize = DeepEPLLPrepareAndFinalize(
                handle,
                max_tokens_per_rank=moe.max_num_tokens,
                num_dispatchers=all2all_manager.world_size,
                use_fp8_dispatch=use_fp8_dispatch,
            )

        self.topk_indices_dtype = None
        if prepare_finalize is not None:
            logger.debug("%s", prepare_finalize.__class__.__name__)
            self.topk_indices_dtype = prepare_finalize.topk_indices_dtype()
            experts = self.select_gemm_impl(prepare_finalize, moe)
            self.fused_experts = FusedMoEModularKernel(
                prepare_finalize,
                experts,
            )

    def select_gemm_impl(
        self,
        prepare_finalize: FusedMoEPrepareAndFinalize,
        moe: FusedMoEConfig,
    ) -> FusedMoEPermuteExpertsUnpermute:
        # based on the all2all implementation, select the appropriate
        # gemm implementation
        raise NotImplementedError(
            f"{self.__class__.__name__} must select appropriate gemm "
            "implementation based on the prepare_finalize")

    @abstractmethod
    def apply(
        self,
        layer: torch.nn.Module,
        x: torch.Tensor,
        router_logits: torch.Tensor,
        top_k: int,
        renormalize: bool,
        use_grouped_topk: bool = False,
        topk_group: Optional[int] = None,
        num_expert_group: Optional[int] = None,
        global_num_experts: int = -1,
        expert_map: Optional[torch.Tensor] = None,
        custom_routing_function: Optional[Callable] = None,
        scoring_func: str = "softmax",
        e_score_correction_bias: Optional[torch.Tensor] = None,
        apply_router_weight_on_input: bool = False,
        activation: str = "silu",
        enable_eplb: bool = False,
        expert_load_view: Optional[torch.Tensor] = None,
        logical_to_physical_map: Optional[torch.Tensor] = None,
        logical_replica_count: Optional[torch.Tensor] = None,
    ) -> torch.Tensor:
        raise NotImplementedError


@CustomOp.register("unquantized_fused_moe")
class UnquantizedFusedMoEMethod(FusedMoEMethodBase, CustomOp):
    """MoE method without quantization."""

    def __init__(self, moe: FusedMoEConfig):
        super().__init__()
        self.fused_experts = fused_experts  # type: ignore
        self.topk_indices_dtype = None
        self.moe = moe

        self.rocm_aiter_moe_enabled = is_rocm_aiter_moe_enabled()
        if self.rocm_aiter_moe_enabled:
            from .rocm_aiter_fused_moe import rocm_aiter_fused_experts
            self.rocm_aiter_fused_experts = rocm_aiter_fused_experts
        else:
            self.rocm_aiter_fused_experts = None  # type: ignore

    def select_gemm_impl(
        self,
        prepare_finalize: FusedMoEPrepareAndFinalize,
        moe: FusedMoEConfig,
    ) -> FusedMoEPermuteExpertsUnpermute:

        assert self.fused_experts == fused_experts

        if (prepare_finalize.activation_format ==
                FusedMoEActivationFormat.BatchedExperts):
            logger.debug("BatchedTritonExperts %s", self.moe)
            return BatchedTritonExperts(
                max_num_tokens=self.moe.max_num_tokens,
<<<<<<< HEAD
                world_size=all2all_manager.world_size,
                # dp_size actually means tp_size, bug in pplx kernels
                dp_size=all2all_manager.tp_group.world_size,
                use_fp8_w8a8=False,
                use_int8_w8a8=False,
                use_int8_w8a16=False,
                use_int4_w4a16=False,
                use_mxfp4_w4a4=False,
                block_shape=None,
                per_channel_quant=False,
            )
        else:
            logger.debug("TritonExperts %s", self.moe)
            experts = TritonExperts(
                use_fp8_w8a8=False,
                use_int8_w8a8=False,
                use_int8_w8a16=False,
                use_int4_w4a16=False,
                use_mxfp4_w4a4=False,
                block_shape=None,
                per_channel_quant=False,
            )
        return experts
=======
                num_dispatchers=prepare_finalize.num_dispatchers(),
            )
        else:
            logger.debug("TritonExperts %s", self.moe)
            return TritonExperts()
>>>>>>> b91cb3fa

    def create_weights(self, layer: torch.nn.Module, num_experts: int,
                       hidden_size: int, intermediate_size_per_partition: int,
                       params_dtype: torch.dtype, **extra_weight_attrs):
        # Fused gate_up_proj (column parallel)
        w13_weight = torch.nn.Parameter(torch.empty(
            num_experts,
            2 * intermediate_size_per_partition,
            hidden_size,
            dtype=params_dtype),
                                        requires_grad=False)
        layer.register_parameter("w13_weight", w13_weight)
        set_weight_attrs(w13_weight, extra_weight_attrs)

        # down_proj (row parallel)
        w2_weight = torch.nn.Parameter(torch.empty(
            num_experts,
            hidden_size,
            intermediate_size_per_partition,
            dtype=params_dtype),
                                       requires_grad=False)
        layer.register_parameter("w2_weight", w2_weight)
        set_weight_attrs(w2_weight, extra_weight_attrs)

    def _maybe_pad_weight(self, weight: torch.Tensor) -> torch.Tensor:
        # Pad the weight tensor. This is an optimization on ROCm platform, which
        # can benefit from tensors located far enough from one another in memory
        if (envs.VLLM_ROCM_MOE_PADDING and current_platform.is_rocm()
                and weight.stride(-1) == 1
                and (weight.stride(-2) * weight.element_size()) % 512 == 0):
            num_pad = 256 // weight.element_size()
            weight = F.pad(weight, (0, num_pad), "constant", 0)[..., :-num_pad]
            torch.cuda.empty_cache()
        return weight

    def process_weights_after_loading(self, layer: torch.nn.Module) -> None:
        super().process_weights_after_loading(layer)

        # Padding the weight for better performance on ROCm
        layer.w13_weight.data = self._maybe_pad_weight(layer.w13_weight.data)
        layer.w2_weight.data = self._maybe_pad_weight(layer.w2_weight.data)
        # Lazy import to avoid importing triton.
        from vllm.model_executor.layers.fused_moe.rocm_aiter_fused_moe import (
            shuffle_weights)

        if self.rocm_aiter_moe_enabled:
            shuffled_w13, shuffled_w2 = shuffle_weights(
                layer.w13_weight.data, layer.w2_weight.data)

            layer.w13_weight.data = shuffled_w13
            layer.w2_weight.data = shuffled_w2

        if current_platform.is_cpu():
            if current_platform.get_cpu_architecture() == CpuArchEnum.X86:
                from vllm.model_executor.layers.fused_moe import cpu_fused_moe
                dtype = layer.w13_weight.dtype
                if (envs.VLLM_CPU_SGL_KERNEL
                        and torch._C._cpu._is_amx_tile_supported()
                        and dtype == torch.bfloat16):
                    packed_w13_weight = torch.ops._C.convert_weight_packed(
                        layer.w13_weight)
                    assert packed_w13_weight.size() == layer.w13_weight.size()
                    layer.w13_weight.copy_(packed_w13_weight)
                    del packed_w13_weight
                    packed_w2_weight = torch.ops._C.convert_weight_packed(
                        layer.w2_weight)
                    assert packed_w2_weight.size() == layer.w2_weight.size()
                    layer.w2_weight.copy_(packed_w2_weight)
                    layer.cpu_fused_moe = cpu_fused_moe.SGLFusedMOE(layer)
                else:
                    layer.cpu_fused_moe = cpu_fused_moe.IPEXFusedMOE(layer)
            else:
                raise NotImplementedError("CPU MOE only supports x86 arch.")

    def apply(
        self,
        layer: torch.nn.Module,
        x: torch.Tensor,
        router_logits: torch.Tensor,
        top_k: int,
        renormalize: bool,
        use_grouped_topk: bool = False,
        topk_group: Optional[int] = None,
        num_expert_group: Optional[int] = None,
        global_num_experts: int = -1,
        expert_map: Optional[torch.Tensor] = None,
        custom_routing_function: Optional[Callable] = None,
        scoring_func: str = "softmax",
        e_score_correction_bias: Optional[torch.Tensor] = None,
        apply_router_weight_on_input: bool = False,
        activation: str = "silu",
        enable_eplb: bool = False,
        expert_load_view: Optional[torch.Tensor] = None,
        logical_to_physical_map: Optional[torch.Tensor] = None,
        logical_replica_count: Optional[torch.Tensor] = None,
    ) -> torch.Tensor:
        if enable_eplb:
            raise NotImplementedError(
                "EPLB not supported for `UnquantizedFusedMoEMethod` yet.")

        return self.forward(
            x=x,
            layer=layer,
            router_logits=router_logits,
            top_k=top_k,
            renormalize=renormalize,
            use_grouped_topk=use_grouped_topk,
            topk_group=topk_group,
            num_expert_group=num_expert_group,
            global_num_experts=global_num_experts,
            expert_map=expert_map,
            custom_routing_function=custom_routing_function,
            scoring_func=scoring_func,
            e_score_correction_bias=e_score_correction_bias,
            activation=activation,
            apply_router_weight_on_input=apply_router_weight_on_input)

    def forward_cuda(
        self,
        layer: torch.nn.Module,
        x: torch.Tensor,
        use_grouped_topk: bool,
        top_k: int,
        router_logits: torch.Tensor,
        renormalize: bool,
        topk_group: Optional[int] = None,
        num_expert_group: Optional[int] = None,
        global_num_experts: int = -1,
        expert_map: Optional[torch.Tensor] = None,
        custom_routing_function: Optional[Callable] = None,
        scoring_func: str = "softmax",
        e_score_correction_bias: Optional[torch.Tensor] = None,
        apply_router_weight_on_input: bool = False,
        activation: str = "silu",
    ) -> torch.Tensor:

        topk_weights, topk_ids = FusedMoE.select_experts(
            hidden_states=x,
            router_logits=router_logits,
            use_grouped_topk=use_grouped_topk,
            top_k=top_k,
            renormalize=renormalize,
            topk_group=topk_group,
            num_expert_group=num_expert_group,
            custom_routing_function=custom_routing_function,
            scoring_func=scoring_func,
            e_score_correction_bias=e_score_correction_bias,
            indices_type=self.topk_indices_dtype)

        if self.rocm_aiter_moe_enabled:
            return self.rocm_aiter_fused_experts(
                hidden_states=x,
                w1=layer.w13_weight,
                w2=layer.w2_weight,
                topk_weights=topk_weights,
                topk_ids=topk_ids,
                expert_map=expert_map,
                activation=activation,
                apply_router_weight_on_input=apply_router_weight_on_input)
        else:
            return self.fused_experts(
                hidden_states=x,
                w1=layer.w13_weight,
                w2=layer.w2_weight,
                topk_weights=topk_weights,
                topk_ids=topk_ids,
                inplace=True,
                activation=activation,
                apply_router_weight_on_input=apply_router_weight_on_input,
                global_num_experts=global_num_experts,
                expert_map=expert_map,
            )

    def forward_cpu(
        self,
        layer: torch.nn.Module,
        x: torch.Tensor,
        use_grouped_topk: bool,
        top_k: int,
        router_logits: torch.Tensor,
        renormalize: bool,
        topk_group: Optional[int] = None,
        num_expert_group: Optional[int] = None,
        global_num_experts: int = -1,
        expert_map: Optional[torch.Tensor] = None,
        custom_routing_function: Optional[Callable] = None,
        scoring_func: str = "softmax",
        e_score_correction_bias: Optional[torch.Tensor] = None,
        apply_router_weight_on_input: bool = False,
        activation: str = "silu",
        **kwargs,
    ):
        return layer.cpu_fused_moe(
            layer,
            x,
            use_grouped_topk,
            top_k,
            router_logits,
            renormalize,
            topk_group,
            num_expert_group,
            global_num_experts,
            expert_map,
            custom_routing_function,
            scoring_func,
            e_score_correction_bias,
            apply_router_weight_on_input,
            activation,
        )

    def forward_hpu(
        self,
        layer: torch.nn.Module,
        x: torch.Tensor,
        use_grouped_topk: bool,
        top_k: int,
        router_logits: torch.Tensor,
        renormalize: bool,
        topk_group: Optional[int] = None,
        num_expert_group: Optional[int] = None,
        global_num_experts: int = -1,
        expert_map: Optional[torch.Tensor] = None,
        custom_routing_function: Optional[Callable] = None,
        scoring_func: str = "softmax",
        e_score_correction_bias: Optional[torch.Tensor] = None,
        apply_router_weight_on_input: bool = False,
        activation: str = "silu",
    ) -> torch.Tensor:
        assert not use_grouped_topk
        assert num_expert_group is None
        assert topk_group is None
        assert custom_routing_function is None
        assert layer is not None
        assert apply_router_weight_on_input is False
        if scoring_func != "softmax":
            raise NotImplementedError(
                "Only softmax scoring function is supported for HPU.")
        if e_score_correction_bias is not None:
            raise NotImplementedError(
                "Expert score correction bias is not supported for HPU.")
        return layer.hpu_fused_moe(x, layer.w13_weight, layer.w2_weight,
                                   router_logits, top_k)

    def forward_tpu(
        self,
        layer: torch.nn.Module,
        x: torch.Tensor,
        use_grouped_topk: bool,
        top_k: int,
        router_logits: torch.Tensor,
        renormalize: bool,
        topk_group: Optional[int] = None,
        num_expert_group: Optional[int] = None,
        global_num_experts: int = -1,
        expert_map: Optional[torch.Tensor] = None,
        custom_routing_function: Optional[Callable] = None,
        scoring_func: str = "softmax",
        e_score_correction_bias: Optional[torch.Tensor] = None,
        apply_router_weight_on_input: bool = False,
        activation: str = "silu",
    ) -> torch.Tensor:
        assert not use_grouped_topk
        assert num_expert_group is None
        assert topk_group is None
        assert custom_routing_function is None
        assert apply_router_weight_on_input is False
        if scoring_func != "softmax":
            raise NotImplementedError(
                "Only softmax scoring function is supported for TPU.")
        if e_score_correction_bias is not None:
            raise NotImplementedError(
                "Expert score correction bias is not supported for TPU.")
        assert activation == "silu", f"{activation} is not supported for TPU."
        return fused_moe_pallas(hidden_states=x,
                                w1=layer.w13_weight,
                                w2=layer.w2_weight,
                                topk=top_k,
                                gating_output=router_logits,
                                global_num_experts=global_num_experts,
                                expert_map=expert_map,
                                renormalize=renormalize)

    if current_platform.is_tpu():
        forward_native = forward_tpu
    elif current_platform.is_cpu():
        forward_native = forward_cpu
    else:
        forward_native = forward_cuda


def determine_expert_map(
        ep_size: int, ep_rank: int,
        global_num_experts: int) -> tuple[int, Optional[torch.Tensor]]:
    """
        Calculates how many experts should be assigned to each rank for EP and
        creates a mapping from global to local expert index. Experts are
        distributed evenly across ranks. Any remaining are assigned to the
        last rank.

        Args:
            ep_size (int): The size of the expert parallel group
            global_num_experts (int): The total number of experts in the model.

        Returns:
            tuple[int, Optional[torch.Tensor]]: A tuple containing:
                - local_num_experts (int): The number of experts assigned
                    to the current rank.
                - expert_map (Optional[torch.Tensor]): A tensor of shape
                    (global_num_experts,) mapping from global to local index.
                    Contains -1 for experts not assigned to the current rank.
                    Returns None if ep_size is 1.
        """
    assert ep_size > 0
    if ep_size == 1:
        return (global_num_experts, None)

    local_num_experts = global_num_experts // ep_size

    # Create a tensor of size num_experts filled with -1
    expert_map = torch.full((global_num_experts, ), -1, dtype=torch.int32)
    # Create a expert map for the local experts
    if ep_rank < (ep_size - 1):
        # Each non-last rank gets local_num_experts experts.
        expert_map[ep_rank * local_num_experts:
                        (ep_rank + 1) * local_num_experts] = \
            torch.arange(0, local_num_experts, dtype=torch.int32)
    else:
        # All remaining experts are assigned to the last rank.
        local_num_experts = (global_num_experts - ep_rank * local_num_experts)

        expert_map[-local_num_experts:] = \
            torch.arange(0, local_num_experts, dtype=torch.int32)
    return (local_num_experts, expert_map)


class FusedMoE(torch.nn.Module):
    """FusedMoE layer for MoE models.

    This layer contains both MergedColumnParallel weights (gate_up_proj /
    w13) and RowParallelLinear weights (down_proj/ w2).

    Note: Mixtral uses w1, w2, and w3 for gate, up, and down_proj. We
    copy that naming convention here and handle any remapping in the
    load_weights function in each model implementation.

    Args:
        num_experts: Number of experts in the model
        top_k: Number of experts selected for each token
        hidden_size: Input hidden state size of the transformer
        intermediate_size: Intermediate size of the experts
        params_dtype: Data type for the parameters.
        reduce_results: Whether to all all_reduce on the output of the layer
        renomalize: Whether to renormalize the logits in the fused_moe kernel
        quant_config: Quantization configure.
        enable_eplb: Whether to enable expert parallelism load balancer.
    """

    def __init__(
        self,
        num_experts: int,  # Global number of experts
        top_k: int,
        hidden_size: int,
        intermediate_size: int,
        params_dtype: Optional[torch.dtype] = None,
        reduce_results: bool = False,
        renormalize: bool = True,
        use_grouped_topk: bool = False,
        num_expert_group: Optional[int] = None,
        topk_group: Optional[int] = None,
        quant_config: Optional[QuantizationConfig] = None,
        tp_size: Optional[int] = None,
        ep_size: Optional[int] = None,
        dp_size: Optional[int] = None,
        prefix: str = "",
        custom_routing_function: Optional[Callable] = None,
        scoring_func: str = "softmax",
        e_score_correction_bias: Optional[torch.Tensor] = None,
        apply_router_weight_on_input: bool = False,
        activation: str = "silu",
        enable_eplb: bool = False,
        num_redundant_experts: int = 0,
    ):
        super().__init__()
        if params_dtype is None:
            params_dtype = torch.get_default_dtype()
        self.params_dtype = params_dtype

        tp_size_ = (tp_size if tp_size is not None else
                    get_tensor_model_parallel_world_size())
        dp_size_ = (dp_size
                    if dp_size is not None else get_dp_group().world_size)

        vllm_config = get_current_vllm_config()
        self.moe_parallel_config: FusedMoEParallelConfig = (
            FusedMoEParallelConfig.make(
                tp_size_=tp_size_,
                dp_size_=dp_size_,
                vllm_parallel_config=vllm_config.parallel_config))

        self.global_num_experts = num_experts + num_redundant_experts

        # For smuggling this layer into the fused moe custom op
        compilation_config = vllm_config.compilation_config
        if prefix in compilation_config.static_forward_context:
            raise ValueError("Duplicate layer name: {}".format(prefix))
        compilation_config.static_forward_context[prefix] = self
        self.layer_name = prefix

        self.enable_eplb = enable_eplb
        self.expert_load_view: Optional[torch.Tensor] = None
        self.logical_to_physical_map: Optional[torch.Tensor] = None
        self.logical_replica_count: Optional[torch.Tensor] = None

        # Determine expert maps
        if self.use_ep:
            if self.enable_eplb:
                assert self.global_num_experts % self.ep_size == 0, \
                    "EPLB currently only supports even distribution of " \
                    "experts across ranks."
            else:
                assert num_redundant_experts == 0, \
                    "Redundant experts are only supported with EPLB."
            self.local_num_experts, self.expert_map = determine_expert_map(
                ep_size=self.ep_size,
                ep_rank=self.ep_rank,
                global_num_experts=self.global_num_experts)
        else:
            self.local_num_experts, self.expert_map = (self.global_num_experts,
                                                       None)

        self.top_k = top_k

        assert intermediate_size % self.tp_size == 0
        self.hidden_size = hidden_size
        self.intermediate_size_per_partition = intermediate_size // self.tp_size
        self.reduce_results = reduce_results
        self.renormalize = renormalize
        self.use_grouped_topk = use_grouped_topk
        if self.use_grouped_topk:
            assert num_expert_group is not None and topk_group is not None
        self.num_expert_group = num_expert_group
        self.topk_group = topk_group
        self.custom_routing_function = custom_routing_function
        self.scoring_func = scoring_func
        self.e_score_correction_bias = e_score_correction_bias
        self.apply_router_weight_on_input = apply_router_weight_on_input
        self.activation = activation

        if self.scoring_func != "softmax" and not self.use_grouped_topk:
            raise ValueError("Only softmax scoring function is supported for "
                             "non-grouped topk.")
        if current_platform.is_hpu():
            from vllm_hpu_extension.ops import DynamicFusedMOE
            self.hpu_fused_moe = DynamicFusedMOE(self.global_num_experts)

        if vllm_config.model_config is not None:
            model_dtype = vllm_config.model_config.dtype
        else:
            # TODO (bnell): This is a hack to get test_mixtral_moe to work
            # since model_config is not set in the pytest test.
            model_dtype = params_dtype

        moe = FusedMoEConfig.make(
            num_experts=self.global_num_experts,
            experts_per_token=top_k,
            hidden_dim=hidden_size,
            num_local_experts=self.local_num_experts,
            moe_parallel_config=self.moe_parallel_config,
            in_dtype=model_dtype,
            max_num_tokens=envs.VLLM_MOE_DP_CHUNK_SIZE,
            quant_config=quant_config,
        )
        self.moe_config = moe
        self.quant_config = quant_config

        # Note: get_quant_method will look at the layer's local_num_experts
        # for heuristic purposes, so it must be initialized first.
        quant_method: Optional[QuantizeMethodBase] = None
        quant_method = (UnquantizedFusedMoEMethod(moe) if quant_config is None
                        else quant_config.get_quant_method(self, prefix))

        assert quant_method is not None
        assert isinstance(quant_method, FusedMoEMethodBase)
        self.quant_method = quant_method

        if self.enable_eplb:
            from vllm.model_executor.layers.quantization.fp8 import (
                Fp8MoEMethod)
            if not isinstance(quant_method, Fp8MoEMethod):
                # TODO: Add support for additional quantization methods.
                # The implementation for other quantization methods does not
                # contain essential differences, but the current quant API
                # design causes duplicated work when extending to new
                # quantization methods, so I'm leaving it for now.
                # If you plan to add support for more quantization methods,
                # please refer to the implementation in `Fp8MoEMethod`.
                raise NotImplementedError("EPLB is only supported for FP8 "
                                          "quantization for now.")

        moe_quant_params = {
            "num_experts": self.local_num_experts,
            "hidden_size": hidden_size,
            "intermediate_size_per_partition":
            self.intermediate_size_per_partition,
            "params_dtype": params_dtype,
            "weight_loader": self.weight_loader,
        }
        # need full intermediate size pre-sharding for WNA16 act order
        if (self.quant_method.__class__.__name__
                in ("GPTQMarlinMoEMethod",
                    "CompressedTensorsWNA16MarlinMoEMethod",
                    "CompressedTensorsWNA16MoEMethod")):
            moe_quant_params["intermediate_size_full"] = intermediate_size

        self.quant_method.create_weights(layer=self, **moe_quant_params)

        # Chunked all2all staging tensor
        self.batched_hidden_states: Optional[torch.Tensor] = None
        self.batched_router_logits: Optional[torch.Tensor] = None
        if (self.moe_parallel_config.use_pplx_kernels
                or self.moe_parallel_config.use_deepep_ll_kernels):
            self.batched_hidden_states = torch.zeros(
                (moe.max_num_tokens, self.hidden_size),
                dtype=moe.in_dtype,
                device=torch.cuda.current_device())

            # Note here we use `num_experts` which is logical expert count
            self.batched_router_logits = torch.zeros(
                (moe.max_num_tokens, num_experts),
                dtype=moe.in_dtype,
                device=torch.cuda.current_device())

    @property
    def tp_size(self):
        return self.moe_parallel_config.tp_size

    @property
    def dp_size(self):
        return self.moe_parallel_config.dp_size

    @property
    def ep_size(self):
        return self.moe_parallel_config.ep_size

    @property
    def tp_rank(self):
        return self.moe_parallel_config.tp_rank

    @property
    def dp_rank(self):
        return self.moe_parallel_config.dp_rank

    @property
    def ep_rank(self):
        return self.moe_parallel_config.ep_rank

    @property
    def use_ep(self):
        return self.moe_parallel_config.use_ep

    @property
    def use_pplx_kernels(self):
        return self.moe_parallel_config.use_pplx_kernels

    @property
    def use_deepep_ht_kernels(self):
        return self.moe_parallel_config.use_deepep_ht_kernels

    @property
    def use_deepep_ll_kernels(self):
        return self.moe_parallel_config.use_deepep_ll_kernels

    def _load_per_tensor_weight_scale(self, shard_id: str,
                                      param: torch.nn.Parameter,
                                      loaded_weight: torch.Tensor,
                                      expert_id: int):
        param_data = param.data
        # for per tensor weight quantization
        if shard_id in ("w1", "w3"):
            # We have to keep the weight scales of w1 and w3 because
            # we need to re-quantize w1/w3 weights after weight loading.
            idx = 0 if shard_id == "w1" else 1
            param_data[expert_id][idx] = loaded_weight
        # If we are in the row parallel case (down_proj)
        elif shard_id == "w2":
            param_data[expert_id] = loaded_weight

    def _load_model_weight_or_group_weight_scale(self,
                                                 shard_dim: int,
                                                 expert_data: torch.Tensor,
                                                 shard_id: str,
                                                 loaded_weight: torch.Tensor,
                                                 tp_rank: int,
                                                 load_full_w2: bool = False):
        """
        Load grouped weight scales for group quantization or model weights
            :param shard_dim: dimension to shard
            :param expert_data: parameter for a particular expert
            :param shard_id: either w1, w2, or w3
            :param loaded_weight: checkpoint weight to load into the param
            :param tp_rank: tensor parallel rank
            :param load_full_w2: whether or not the w2 loaded should be sharded.
        """
        if shard_id == "w2":
            # In the case where we have actorder/g_idx, we do not partition the
            # w2 scales, as indicated by `load_full` argument, for all tp cases
            self._load_w2(shard_dim=shard_dim,
                          loaded_weight=loaded_weight,
                          expert_data=expert_data,
                          tp_rank=tp_rank,
                          load_full=load_full_w2)
        elif shard_id in ("w1", "w3"):
            self._load_w13(shard_id=shard_id,
                           shard_dim=shard_dim,
                           loaded_weight=loaded_weight,
                           expert_data=expert_data,
                           tp_rank=tp_rank)

    def _load_per_channel_weight_scale(self, expert_data: torch.Tensor,
                                       shard_dim: int, shard_id: str,
                                       loaded_weight: torch.Tensor,
                                       tp_rank: int):
        # for per channel weight quantization
        if shard_id == "w2":
            expert_data.copy_(loaded_weight)
        elif shard_id in ("w1", "w3"):
            self._load_w13(shard_id=shard_id,
                           shard_dim=shard_dim,
                           loaded_weight=loaded_weight,
                           expert_data=expert_data,
                           tp_rank=tp_rank)

    def _load_w13(self, expert_data: torch.Tensor, shard_dim: int,
                  shard_id: str, loaded_weight: torch.Tensor, tp_rank: int):

        # Index the loaded weight for tp sharding.
        # gate_up_proj: "MergedColumnParallel", so tp sharding on output_dim
        shard_size = expert_data.shape[shard_dim] // 2
        loaded_weight = loaded_weight.narrow(shard_dim, shard_size * tp_rank,
                                             shard_size)
        # Narrow parameter and load.
        # w1, gate_proj: Load into first logical weight of w13.
        if shard_id == "w1":
            expert_data = expert_data.narrow(shard_dim, 0, shard_size)
        # w3, up_proj: Load into second logical weight of w13.
        else:
            assert shard_id == "w3"
            expert_data = expert_data.narrow(shard_dim, shard_size, shard_size)
        expert_data.copy_(loaded_weight)

    def _load_w2(self,
                 expert_data: torch.Tensor,
                 shard_dim: int,
                 loaded_weight: torch.Tensor,
                 tp_rank: int,
                 load_full: bool = False):

        # Index the loaded weight for tp sharding.
        # down_proj: "RowParallel" so tp sharding on input_dim
        # Narrow parameter and load.
        shard_size = expert_data.shape[shard_dim]
        if not load_full:
            loaded_weight = loaded_weight.narrow(shard_dim,
                                                 shard_size * tp_rank,
                                                 shard_size)
        # w2, down_proj: Load into only logical weight of w2.
        expert_data.copy_(loaded_weight)

    def _load_single_value(self, param: torch.nn.Parameter,
                           loaded_weight: torch.Tensor, expert_id: int):
        param_data = param.data

        # Input scales can be loaded directly and should be equal.
        param_data[expert_id] = loaded_weight

    def _load_g_idx(self, shard_id: str, expert_data: torch.Tensor,
                    shard_dim: int, loaded_weight: torch.Tensor, tp_rank: int):

        if shard_id == "w2":
            self._load_w2(shard_dim=shard_dim,
                          loaded_weight=loaded_weight,
                          expert_data=expert_data,
                          tp_rank=tp_rank)
        else:
            assert shard_id in ("w1", "w3")
            expert_data.copy_(loaded_weight)

    def _map_global_expert_id_to_local_expert_id(self, expert_id: int) -> int:
        if self.expert_map is None:
            return expert_id
        return self.expert_map[expert_id].item()

    @overload
    def weight_loader(self, param: torch.nn.Parameter,
                      loaded_weight: torch.Tensor, weight_name: str,
                      shard_id: str, expert_id: int,
                      return_success: Literal[False]) -> None:
        ...

    @overload
    def weight_loader(self, param: torch.nn.Parameter,
                      loaded_weight: torch.Tensor, weight_name: str,
                      shard_id: str, expert_id: int,
                      return_success: Literal[True]) -> bool:
        ...

    def weight_loader(self,
                      param: torch.nn.Parameter,
                      loaded_weight: torch.Tensor,
                      weight_name: str,
                      shard_id: str,
                      expert_id: int,
                      return_success: bool = False) -> Optional[bool]:
        expert_id = self._map_global_expert_id_to_local_expert_id(expert_id)
        if expert_id == -1:
            # Failed to load this param since it's not local to this rank
            return False if return_success else None
        # Hereafter, `expert_id` is local physical id

        quant_method_name = self.quant_method.__class__.__name__
        # compressed-tensors checkpoints with packed weights are stored flipped
        # TODO (mgoin): check self.quant_method.quant_config.quant_format
        # against known CompressionFormat enum values that have this quality
        if self.quant_method.__class__.__name__ in (
                "CompressedTensorsWNA16MarlinMoEMethod",
                "CompressedTensorsWNA16MoEMethod"):
            loaded_weight = loaded_weight.t().contiguous()

        if shard_id not in ("w1", "w2", "w3"):
            raise ValueError(f"shard_id must be ['w1','w2','w3'] but "
                             f"got {shard_id}.")

        WEIGHT_SCALE_SUPPORTED = [
            e.value for e in FusedMoeWeightScaleSupported
        ]
        # Fetch the dim to shard the parameter/loaded weight
        # based on the shard id. This will be whatever
        # dimension intermediate_size_per_partition is used.
        SHARD_ID_TO_SHARDED_DIM = {"w1": 0, "w2": 1, "w3": 0}

        is_gguf_weight = getattr(param, "is_gguf_weight", False)
        is_gguf_weight_type = getattr(param, "is_gguf_weight_type", False)
        if is_gguf_weight_type:
            param.weight_type = loaded_weight.item()
            param.data.copy_(loaded_weight)
            return True if return_success else None

        # is_transposed: if the dim to shard the weight
        # should be flipped. Required by GPTQ, compressed-tensors
        # should be whatever dimension intermediate_size_per_partition is
        is_transposed = getattr(param, "is_transposed", False)
        shard_dim = SHARD_ID_TO_SHARDED_DIM[shard_id]
        if is_transposed:
            shard_dim = int(not shard_dim)

        full_load = len(loaded_weight.shape) == 3
        if full_load:
            shard_dim += 1

        # Materialize GGUF UninitializedParameter
        if is_gguf_weight and isinstance(param, UninitializedParameter):
            final_shape = list(loaded_weight.shape)
            if shard_id in ["w1", "w3"]:
                final_shape[1] *= 2
            final_shape[shard_dim] = final_shape[shard_dim] // self.tp_size
            param.materialize(final_shape, dtype=loaded_weight.dtype)

        expert_data = param.data if full_load else param.data[expert_id]

        # Case input scale: input_scale loading is only supported for fp8
        if "input_scale" in weight_name:
            # this is needed for compressed-tensors only
            loaded_weight = loaded_weight.to(param.data.device)

            if ("compressed" in quant_method_name.lower()
                    and param.data[expert_id] != 1
                    and (param.data[expert_id] - loaded_weight).abs() > 1e-5):
                raise ValueError(
                    "input_scales of w1 and w3 of a layer "
                    f"must be equal. But got {param.data[expert_id]} "
                    f"vs. {loaded_weight}")

            self._load_single_value(param=param,
                                    loaded_weight=loaded_weight,
                                    expert_id=expert_id)
            return True if return_success else None

        # Case g_idx
        if "g_idx" in weight_name:
            self._load_g_idx(shard_dim=0,
                             shard_id=shard_id,
                             loaded_weight=loaded_weight,
                             expert_data=expert_data,
                             tp_rank=self.tp_rank)
            return True if return_success else None

        # TODO @dsikka: ModelOpt should follow the proper MoE loading pattern
        if "ModelOpt" in quant_method_name:
            if ('weight_scale_2' in weight_name
                    or 'input_scale' in weight_name):
                self._load_per_tensor_weight_scale(shard_id=shard_id,
                                                   param=param,
                                                   loaded_weight=loaded_weight,
                                                   expert_id=expert_id)
            elif "weight" in weight_name:
                self._load_model_weight_or_group_weight_scale(
                    shard_id=shard_id,
                    shard_dim=shard_dim,
                    loaded_weight=loaded_weight,
                    expert_data=expert_data,
                    tp_rank=self.tp_rank)
            return True if return_success else None

        # Case weight scales, zero_points and offset, weight/input global scales
        if ("scale" in weight_name or "zero" in weight_name
                or "offset" in weight_name):
            # load the weight scales and zp based on the quantization scheme
            # supported weight scales/zp can be found in
            # FusedMoeWeightScaleSupported
            # TODO @dsikka: once hardened, refactor to use vLLM Parameters
            # specific to each case
            quant_method = getattr(param, "quant_method", None)
            if quant_method == FusedMoeWeightScaleSupported.CHANNEL.value:
                self._load_per_channel_weight_scale(
                    shard_id=shard_id,
                    shard_dim=shard_dim,
                    loaded_weight=loaded_weight,
                    expert_data=expert_data,
                    tp_rank=self.tp_rank)
            elif quant_method in [
                    FusedMoeWeightScaleSupported.GROUP.value,
                    FusedMoeWeightScaleSupported.BLOCK.value,
            ]:
                self._load_model_weight_or_group_weight_scale(
                    shard_id=shard_id,
                    shard_dim=shard_dim,
                    loaded_weight=loaded_weight,
                    expert_data=expert_data,
                    tp_rank=self.tp_rank,
                    load_full_w2=getattr(param, "load_full_w2", False))
            elif quant_method == FusedMoeWeightScaleSupported.TENSOR.value:
                self._load_per_tensor_weight_scale(shard_id=shard_id,
                                                   param=param,
                                                   loaded_weight=loaded_weight,
                                                   expert_id=expert_id)
            else:
                raise ValueError(
                    f"quant method must be one of {WEIGHT_SCALE_SUPPORTED}")
            return True if return_success else None

        # Case weight_shape
        if "weight_shape" in weight_name:
            # only required by compressed-tensors
            self._load_single_value(param=param,
                                    loaded_weight=loaded_weight,
                                    expert_id=expert_id)
            return True if return_success else None

        # Case model weights
        if "weight" in weight_name:
            self._load_model_weight_or_group_weight_scale(
                shard_id=shard_id,
                shard_dim=shard_dim,
                loaded_weight=loaded_weight,
                expert_data=expert_data,
                tp_rank=self.tp_rank)
            return True if return_success else None

        return False if return_success else None

    def get_expert_weights(self) -> Iterable[torch.Tensor]:
        weights = list(self.named_parameters())
        assert all(weight.is_contiguous() for _, weight in weights)

        # Filter out the non-expert weights.
        # `e_score_correction_bias` is a bias for each logical expert,
        # with shape (num_logical_experts,), not an expert weight.
        NON_EXPERT_WEIGHTS = {
            "e_score_correction_bias",
        }

        return [
            weight.view(self.local_num_experts, -1) for name, weight in weights
            if name not in NON_EXPERT_WEIGHTS
        ]

    def set_eplb_state(
        self,
        moe_layer_idx: int,
        expert_load_view: torch.Tensor,
        logical_to_physical_map: torch.Tensor,
        logical_replica_count: torch.Tensor,
    ) -> None:
        """
        Register the EPLB state in this layer.

        This is used later in forward pass, where we get the expert mapping
        and record the load metrics in `expert_load_view`.
        """
        self.expert_load_view = expert_load_view[moe_layer_idx]
        self.logical_to_physical_map = logical_to_physical_map[moe_layer_idx]
        self.logical_replica_count = logical_replica_count[moe_layer_idx]

    @staticmethod
    def select_experts(
        hidden_states: torch.Tensor,
        router_logits: torch.Tensor,
        top_k: int,
        use_grouped_topk: bool,
        renormalize: bool,
        topk_group: Optional[int] = None,
        num_expert_group: Optional[int] = None,
        custom_routing_function: Optional[Callable] = None,
        scoring_func: str = "softmax",
        e_score_correction_bias: Optional[torch.Tensor] = None,
        indices_type: Optional[torch.dtype] = None,
        enable_eplb: bool = False,
        expert_map: Optional[torch.Tensor] = None,
        expert_load_view: Optional[torch.Tensor] = None,
        logical_to_physical_map: Optional[torch.Tensor] = None,
        logical_replica_count: Optional[torch.Tensor] = None,
    ) -> tuple[torch.Tensor, torch.Tensor]:
        """
        Route the input hidden states to the top-k experts based on the
        router logits.

        Returns:
            (topk_weights, topk_ids) (tuple[torch.Tensor, torch.Tensor]):
            The weights and *global physical* expert ids of the top-k experts.

            **Compatibility**: When EPLB is not enabled, the returned ids are
            equivalent to global logical ids, so should be compatible with
            plain MoE implementations without redundant experts.
        """
        from vllm.model_executor.layers.fused_moe.fused_moe import fused_topk

        # DeepSeekv2 uses grouped_top_k
        if use_grouped_topk:
            assert topk_group is not None
            assert num_expert_group is not None
            topk_weights, topk_ids = grouped_topk(
                hidden_states=hidden_states,
                gating_output=router_logits,
                topk=top_k,
                renormalize=renormalize,
                num_expert_group=num_expert_group,
                topk_group=topk_group,
                scoring_func=scoring_func,
                e_score_correction_bias=e_score_correction_bias)
            if indices_type is not None:
                topk_ids = topk_ids.to(dtype=indices_type)
        elif custom_routing_function is None:
            topk_weights, topk_ids, token_expert_indices = fused_topk(
                hidden_states=hidden_states,
                gating_output=router_logits,
                topk=top_k,
                renormalize=renormalize,
                indices_type=indices_type,
            )
        else:
            topk_weights, topk_ids = custom_routing_function(
                hidden_states=hidden_states,
                gating_output=router_logits,
                topk=top_k,
                renormalize=renormalize)
            if indices_type is not None:
                topk_ids = topk_ids.to(dtype=indices_type)

        if enable_eplb:
            assert expert_load_view is not None
            assert logical_to_physical_map is not None
            assert logical_replica_count is not None

            # 1. Convert the logical expert ids to physical expert ids
            # Directly select a random replica for each logical expert

            # TODO: maybe optimize this by using specified kernels,
            # or compute pseudo-random indices by modulo

            # In case `indices_type` is not `torch.long` or `torch.int`,
            # e.g. `torch.uint32` as required by dispatch/combine kernels
            topk_ids_long = topk_ids.long()
            replica_indices = (
                torch.rand_like(topk_ids, dtype=torch.float) *
                logical_replica_count[topk_ids_long]).long().unsqueeze(-1)
            physical_ids = logical_to_physical_map[topk_ids_long].gather(
                -1, replica_indices).squeeze(-1)

            topk_ids = physical_ids

            # 2. Record expert load metrics.

            # TODO(bowen): When using `FusedMoEModularKernel`, this
            # can be done in a more unified way, since
            # `FusedMoEPrepareAndFinalize` will return the expert
            # token count, in some cases directly from the kernel.
            # However, now there are many code paths not using
            # the modular kernel, e.g. calling `fused_experts`,
            # so we decide to keep the logic here.
            #
            # If later refactor moved all the MoE kernel calls
            # to the modular kernel, we can move this logic there
            # to achieve better efficiency.

            # `expert_load_view`: (num_logical_experts,)

            # Mask out non-local experts
            if expert_map is not None:
                topk_ids_local = expert_map[topk_ids]
                topk_ids_flatten = topk_ids_local.flatten()
            else:
                topk_ids_flatten = topk_ids.flatten()

            # Should be equivalent to:
            # ```
            # topk_ids_masked = topk_ids_local[topk_ids_local >= 0]
            # expert_load_view += topk_ids_masked.bincount(
            #     minlength=expert_load_view.shape[0])
            # ```
            # We use `scatter_add_` since `bincount` cannot be compiled

            # Performance optimization:
            # `masked_fill` is significantly faster than `masked_select`
            invalid_mask = topk_ids_flatten < 0
            # Replace invalid expert ids with 0 (just a dummy position)
            # to avoid out-of-bounds errors in scatter_add_
            index = topk_ids_flatten.masked_fill_(invalid_mask, 0)
            # `src` is the valid mask, which is 1 for valid and 0 for invalid
            src = ~invalid_mask

            expert_load_view.scatter_add_(dim=0,
                                          index=index.long(),
                                          src=src.to(expert_load_view))

            topk_ids = topk_ids.to(dtype=indices_type)

        assert topk_ids.dtype == indices_type or indices_type is None

        return topk_weights, topk_ids

    def must_reduce_shared_expert_outputs(self) -> bool:
        """
        The shared_experts are typically computed using the RowParallelLinear
        layer. The result of this function is typically used as
        the reduce_results argument to the module.
        When just tensor-parallel is used, it is not required to reduce
        the shared_experts results immediately. Instead we reduce at the
        once at the end of the MoE op. (Refer to DeepSeekV2MoE module)
        With EP and all2all kernels - this is no longer viable as all
        GPU ranks in DP, produce the complete set of hidden_states.
        Therefore it is required that we reduce the shared_experts output
        early.
        """
        return (self.use_pplx_kernels or self.use_deepep_ht_kernels
                or self.use_deepep_ll_kernels)

    def maybe_all_reduce_tensor_model_parallel(
            self, final_hidden_states: torch.Tensor):
        """
        The pplx combine kernel reduces across GPU ranks by default.
        """
        if (self.use_pplx_kernels or self.use_deepep_ht_kernels
                or self.use_deepep_ll_kernels):
            return final_hidden_states
        else:
            return tensor_model_parallel_all_reduce(final_hidden_states)

    def forward(self, hidden_states: torch.Tensor,
                router_logits: torch.Tensor):
        # TODO: Once the OOM issue for the TPU backend is resolved, we will
        # switch to using the moe_forward custom op.
        if current_platform.is_tpu():
            return self.forward_impl(hidden_states, router_logits)
        else:
            return torch.ops.vllm.moe_forward(hidden_states, router_logits,
                                              self.layer_name)

    def forward_impl_chunked(self, full_hidden_states: torch.Tensor,
                             full_router_logits: torch.Tensor):
        assert self.batched_hidden_states is not None
        assert self.batched_router_logits is not None
        assert self.batched_hidden_states.dtype == full_hidden_states.dtype
        assert self.batched_router_logits.dtype == full_router_logits.dtype
        # Check size compatibility.
        assert (
            self.batched_hidden_states.size(-1) == full_hidden_states.size(-1))
        assert (
            self.batched_router_logits.size(-1) == full_router_logits.size(-1))

        full_final_hidden_states = torch.empty_like(full_hidden_states)

        def process_chunk(chunk_start, chunk_end, skip_result_store=False):
            chunk_size = chunk_end - chunk_start
            hidden_states = full_hidden_states[chunk_start:chunk_end, :]
            router_logits = full_router_logits[chunk_start:chunk_end, :]

            assert (self.batched_hidden_states.size(0)  # type: ignore
                    >= chunk_size)
            assert (self.batched_router_logits.size(0)  # type: ignore
                    >= chunk_size)
            staged_hidden_states = self.batched_hidden_states[:
                                                              chunk_size, :]  # type: ignore
            staged_router_logits = self.batched_router_logits[:
                                                              chunk_size, :]  # type: ignore
            staged_hidden_states.copy_(hidden_states, non_blocking=True)
            staged_router_logits.copy_(router_logits, non_blocking=True)

            # Matrix multiply.
            final_hidden_states = self.quant_method.apply(
                layer=self,
                x=staged_hidden_states,
                router_logits=staged_router_logits,
                top_k=self.top_k,
                renormalize=self.renormalize,
                use_grouped_topk=self.use_grouped_topk,
                global_num_experts=self.global_num_experts,
                expert_map=self.expert_map,
                topk_group=self.topk_group,
                num_expert_group=self.num_expert_group,
                custom_routing_function=self.custom_routing_function,
                scoring_func=self.scoring_func,
                e_score_correction_bias=self.e_score_correction_bias,
                activation=self.activation,
                enable_eplb=self.enable_eplb,
                expert_load_view=self.expert_load_view,
                logical_to_physical_map=self.logical_to_physical_map,
                logical_replica_count=self.logical_replica_count,
            )

            if not skip_result_store:
                full_final_hidden_states[chunk_start:chunk_end, :].copy_(
                    final_hidden_states, non_blocking=True)

        ctx = get_forward_context()
        max_tokens_across_dp = ctx.dp_metadata.max_tokens_across_dp_cpu
        moe_dp_chunk_size_per_rank = self.moe_config.max_num_tokens

        num_tokens = full_hidden_states.size(0)
        for chunk_start_ in range(0, max_tokens_across_dp,
                                  moe_dp_chunk_size_per_rank):
            chunk_start = chunk_start_
            chunk_end = min(chunk_start + moe_dp_chunk_size_per_rank,
                            max_tokens_across_dp)
            # clamp start and end
            chunk_start = min(chunk_start, num_tokens - 1)
            chunk_end = min(chunk_end, num_tokens)

            process_chunk(chunk_start,
                          chunk_end,
                          skip_result_store=chunk_start_ >= num_tokens)

        return full_final_hidden_states

    def forward_impl(self, hidden_states: torch.Tensor,
                     router_logits: torch.Tensor):
        assert self.quant_method is not None
        if (self.moe_parallel_config.use_pplx_kernels
                or self.moe_parallel_config.use_deepep_ll_kernels):
            return self.forward_impl_chunked(hidden_states, router_logits)

        do_naive_dispatch_combine: bool = (
            self.dp_size > 1
            and not self.moe_parallel_config.use_deepep_ht_kernels)
        if do_naive_dispatch_combine:
            hidden_states, router_logits = get_ep_group().dispatch(
                hidden_states, router_logits)

        # Matrix multiply.
        final_hidden_states = self.quant_method.apply(
            layer=self,
            x=hidden_states,
            router_logits=router_logits,
            top_k=self.top_k,
            renormalize=self.renormalize,
            use_grouped_topk=self.use_grouped_topk,
            global_num_experts=self.global_num_experts,
            expert_map=self.expert_map,
            topk_group=self.topk_group,
            num_expert_group=self.num_expert_group,
            custom_routing_function=self.custom_routing_function,
            scoring_func=self.scoring_func,
            e_score_correction_bias=self.e_score_correction_bias,
            activation=self.activation,
            apply_router_weight_on_input=self.apply_router_weight_on_input,
            enable_eplb=self.enable_eplb,
            expert_load_view=self.expert_load_view,
            logical_to_physical_map=self.logical_to_physical_map,
            logical_replica_count=self.logical_replica_count,
        )

        if do_naive_dispatch_combine:
            final_hidden_states = get_ep_group().combine(final_hidden_states)

        if self.reduce_results and (self.tp_size > 1 or self.ep_size > 1):
            # Default set to False. (May have to add shared expert outputs.
            final_hidden_states = self.maybe_all_reduce_tensor_model_parallel(
                final_hidden_states)

        return final_hidden_states

    @classmethod
    def make_expert_params_mapping(
            cls,
            ckpt_gate_proj_name: str,
            ckpt_down_proj_name: str,
            ckpt_up_proj_name: str,
            num_experts: int,
            num_redundant_experts: int = 0) -> list[tuple[str, str, int, str]]:

        num_physical_experts = num_experts + num_redundant_experts

        # In the returned mapping:
        # - `expert_id` is the physical expert id
        # - `weight_name` contains the weight name of the logical expert
        # So that we should map the expert id to logical in `weight_name`
        physical_to_logical_map = \
            EplbState.build_initial_global_physical_to_logical_map(
            num_experts, num_redundant_experts)

        return [
            # (param_name, weight_name, expert_id, shard_id)
            ("experts.w13_" if weight_name
             in [ckpt_gate_proj_name, ckpt_up_proj_name] else "experts.w2_",
             f"experts.{physical_to_logical_map[expert_id]}.{weight_name}.",
             expert_id, shard_id) for expert_id in range(num_physical_experts)
            for shard_id, weight_name in [
                ("w1", ckpt_gate_proj_name),
                ("w2", ckpt_down_proj_name),
                ("w3", ckpt_up_proj_name),
            ]
        ]

    def extra_repr(self) -> str:

        s = (
            f"global_num_experts={self.global_num_experts}, "
            f"local_num_experts={self.local_num_experts}, "
            f"top_k={self.top_k}, "
            f"intermediate_size_per_partition={self.intermediate_size_per_partition}, "  # noqa: E501
            f"tp_size={self.tp_size},\n"
            f"ep_size={self.ep_size}, "
            f"reduce_results={self.reduce_results}, "
            f"renormalize={self.renormalize}, "
            f"use_grouped_topk={self.use_grouped_topk}")

        if self.use_grouped_topk:
            s += f", num_expert_group={self.num_expert_group}, topk_group={self.topk_group}"  # noqa: E501

        s += f", scoring_func='{self.scoring_func}', activation='{self.activation}'"  # noqa: E501

        return s


def moe_forward(hidden_states: torch.Tensor, router_logits: torch.Tensor,
                layer_name: str) -> torch.Tensor:
    forward_context: ForwardContext = get_forward_context()
    self = forward_context.no_compile_layers[layer_name]
    assert self.quant_method is not None

    return self.forward_impl(hidden_states, router_logits)


def moe_forward_fake(hidden_states: torch.Tensor, router_logits: torch.Tensor,
                     layer_name: str) -> torch.Tensor:
    return torch.empty_like(hidden_states)


direct_register_custom_op(
    op_name="moe_forward",
    op_func=moe_forward,
    mutates_args=["hidden_states"],
    fake_impl=moe_forward_fake,
    dispatch_key=current_platform.dispatch_key,
    tags=(torch.Tag.needs_fixed_stride_order, ),
)<|MERGE_RESOLUTION|>--- conflicted
+++ resolved
@@ -246,37 +246,11 @@
             logger.debug("BatchedTritonExperts %s", self.moe)
             return BatchedTritonExperts(
                 max_num_tokens=self.moe.max_num_tokens,
-<<<<<<< HEAD
-                world_size=all2all_manager.world_size,
-                # dp_size actually means tp_size, bug in pplx kernels
-                dp_size=all2all_manager.tp_group.world_size,
-                use_fp8_w8a8=False,
-                use_int8_w8a8=False,
-                use_int8_w8a16=False,
-                use_int4_w4a16=False,
-                use_mxfp4_w4a4=False,
-                block_shape=None,
-                per_channel_quant=False,
-            )
-        else:
-            logger.debug("TritonExperts %s", self.moe)
-            experts = TritonExperts(
-                use_fp8_w8a8=False,
-                use_int8_w8a8=False,
-                use_int8_w8a16=False,
-                use_int4_w4a16=False,
-                use_mxfp4_w4a4=False,
-                block_shape=None,
-                per_channel_quant=False,
-            )
-        return experts
-=======
                 num_dispatchers=prepare_finalize.num_dispatchers(),
             )
         else:
             logger.debug("TritonExperts %s", self.moe)
             return TritonExperts()
->>>>>>> b91cb3fa
 
     def create_weights(self, layer: torch.nn.Module, num_experts: int,
                        hidden_size: int, intermediate_size_per_partition: int,
