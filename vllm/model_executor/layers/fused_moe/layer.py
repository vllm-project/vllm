# SPDX-License-Identifier: Apache-2.0
# SPDX-FileCopyrightText: Copyright contributors to the vLLM project

from abc import abstractmethod
from collections.abc import Iterable
from contextlib import nullcontext
from enum import Enum
from typing import Callable, Literal, Optional, Union, get_args, overload

import torch
import torch.nn.functional as F
from torch.nn.parameter import UninitializedParameter

import vllm.envs as envs
from vllm.config import get_current_vllm_config
from vllm.config.parallel import ExpertPlacementStrategy
from vllm.distributed import (
    get_dp_group,
    get_ep_group,
    get_tensor_model_parallel_world_size,
    tensor_model_parallel_all_reduce,
)
from vllm.distributed.eplb.eplb_state import EplbState
from vllm.forward_context import ForwardContext, get_forward_context
from vllm.logger import init_logger
from vllm.model_executor.custom_op import CustomOp
from vllm.model_executor.layers.fused_moe.config import (
    FUSED_MOE_UNQUANTIZED_CONFIG,
    FusedMoEConfig,
    FusedMoEParallelConfig,
    FusedMoEQuantConfig,
    biased_moe_quant_config,
)
from vllm.model_executor.layers.fused_moe.fused_moe import zero_experts_compute_triton
from vllm.model_executor.layers.fused_moe.modular_kernel import (
    FusedMoEActivationFormat,
    FusedMoEModularKernel,
    FusedMoEPermuteExpertsUnpermute,
    FusedMoEPrepareAndFinalize,
)
from vllm.model_executor.layers.fused_moe.rocm_aiter_fused_moe import (
    is_rocm_aiter_moe_enabled,
)
from vllm.model_executor.layers.fused_moe.routing_simulator import RoutingSimulator
from vllm.model_executor.layers.quantization.base_config import (
    QuantizationConfig,
    QuantizeMethodBase,
)
from vllm.model_executor.utils import set_weight_attrs
from vllm.platforms import current_platform
from vllm.platforms.interface import CpuArchEnum
from vllm.utils import cdiv, direct_register_custom_op, has_deep_ep, has_pplx, round_up
from vllm.utils.flashinfer import has_flashinfer_cutlass_fused_moe
from vllm.v1.worker.ubatching import dbo_current_ubatch_id

if current_platform.is_cuda_alike():
    from .fused_batched_moe import BatchedTritonExperts
    from .fused_moe import TritonExperts, eplb_map_to_physical_and_record, fused_experts

    if has_pplx():
        from .pplx_prepare_finalize import (
            PplxPrepareAndFinalize,
            pplx_hidden_dim_scale_bytes,
        )
    if has_deep_ep():
        from .deepep_ht_prepare_finalize import DeepEPHTPrepareAndFinalize
        from .deepep_ll_prepare_finalize import (
            DEEPEP_QUANT_BLOCK_SHAPE,
            DeepEPLLPrepareAndFinalize,
        )
else:
    fused_experts = None  # type: ignore
    FusedMoEPermuteExpertsUnpermute = None  # type: ignore
    FusedMoEPrepareAndFinalize = None  # type: ignore

    def _eplb_map_to_physical_and_record(
        topk_ids: torch.Tensor,
        expert_load_view: torch.Tensor,
        logical_to_physical_map: torch.Tensor,
        logical_replica_count: torch.Tensor,
        indices_type: Optional[torch.dtype],
    ) -> torch.Tensor:
        # CPU fallback: no EPLB so just return as is
        return topk_ids

    eplb_map_to_physical_and_record = _eplb_map_to_physical_and_record

if is_rocm_aiter_moe_enabled():
    from vllm.model_executor.layers.fused_moe.rocm_aiter_fused_moe import (  # noqa: E501
        rocm_aiter_grouped_topk as grouped_topk,
    )
else:
    from vllm.model_executor.layers.fused_moe.fused_moe import grouped_topk
if current_platform.is_tpu():
    from .moe_pallas import fused_moe as fused_moe_pallas
else:
    fused_moe_pallas = None  # type: ignore

logger = init_logger(__name__)


class FusedMoeWeightScaleSupported(Enum):
    TENSOR = "tensor"
    CHANNEL = "channel"
    GROUP = "group"
    BLOCK = "block"


class FusedMoEMethodBase(QuantizeMethodBase):
    def __init__(self, moe: FusedMoEConfig):
        super().__init__()
        self.moe = moe
        self.moe_quant_config: Optional[FusedMoEQuantConfig] = None
        self.fused_experts: Optional[FusedMoEModularKernel] = None
        self.topk_indices_dtype = None

    @abstractmethod
    def create_weights(
        self,
        layer: torch.nn.Module,
        num_experts: int,
        hidden_size: int,
        intermediate_size_per_partition: int,
        params_dtype: torch.dtype,
        **extra_weight_attrs,
    ):
        raise NotImplementedError

    def uses_weight_scale_2_pattern(self) -> bool:
        """
        Returns True if this quantization method uses 'weight_scale_2' pattern
        for per-tensor weight scales (e.g., FP4 variants), False otherwise.

        This method should be overridden by subclasses that use the
        'weight_scale_2' pattern instead of the standard 'weight_scale' pattern.
        """
        return False

    @staticmethod
    def _maybe_make_prepare_finalize(
        moe: FusedMoEConfig,
        quant_config: Optional[FusedMoEQuantConfig],
    ) -> Optional[FusedMoEPrepareAndFinalize]:
        all2all_manager = get_ep_group().device_communicator.all2all_manager
        assert all2all_manager is not None

        prepare_finalize: Optional[FusedMoEPrepareAndFinalize] = None

        # TODO: could allow this now
        assert not moe.use_flashinfer_cutlass_kernels, "Must be created in modelopt.py"

        if moe.use_pplx_kernels:
            assert quant_config is not None

            hidden_dim_bytes, hidden_scale_bytes = pplx_hidden_dim_scale_bytes(
                moe.max_num_tokens,
                moe.hidden_dim,
                moe.in_dtype,
                quant_config.quant_dtype,
                per_act_token_quant=quant_config.per_act_token_quant,
                block_shape=quant_config.block_shape,
            )

            all_to_all_args = dict(
                max_num_tokens=moe.max_num_tokens,
                num_experts=moe.num_experts,
                experts_per_token=moe.experts_per_token,  # topk
                rank=all2all_manager.rank,
                world_size=all2all_manager.world_size,
                # dp_size actually means tp_size, bug in pplx kernels
                dp_size=all2all_manager.tp_group.world_size,
                hidden_dim=moe.hidden_dim,
                hidden_dim_bytes=hidden_dim_bytes,
                hidden_dim_scale_bytes=hidden_scale_bytes,
            )

            num_dispatchers = (
                all2all_manager.world_size // all2all_manager.tp_group.world_size
            )

            # Intranode pplx a2a takes a group name while internode does not.
            if not all2all_manager.internode:
                all_to_all_args["group_name"] = all2all_manager.cpu_group.group_name

            handle = all2all_manager.get_handle(all_to_all_args)

            prepare_finalize = PplxPrepareAndFinalize(
                handle,
                max_num_tokens=moe.max_num_tokens,
                num_local_experts=moe.num_local_experts,
                num_dispatchers=num_dispatchers,
            )
        elif moe.use_deepep_ht_kernels:
            assert moe.dp_size == all2all_manager.dp_world_size

            all_to_all_args = dict()
            handle = all2all_manager.get_handle(all_to_all_args)
            prepare_finalize = DeepEPHTPrepareAndFinalize(
                handle,
                num_dispatchers=all2all_manager.world_size,
                dp_size=all2all_manager.dp_world_size,
                rank_expert_offset=all2all_manager.rank * moe.num_local_experts,
            )

        elif moe.use_deepep_ll_kernels:
            assert quant_config is not None
            all_to_all_args = dict(
                max_num_tokens_per_dp_rank=moe.max_num_tokens,
                token_hidden_size=moe.hidden_dim,
                num_ep_ranks=all2all_manager.world_size,
                num_global_experts=moe.num_experts,
                num_local_experts=moe.num_experts // all2all_manager.world_size,
            )
            handle = all2all_manager.get_handle(all_to_all_args)

            # Note: We may want to use FP8 dispatch just to reduce
            # data movement.
            use_fp8_dispatch = (
                quant_config.quant_dtype == current_platform.fp8_dtype()
                and quant_config.block_shape == DEEPEP_QUANT_BLOCK_SHAPE
            )

            prepare_finalize = DeepEPLLPrepareAndFinalize(
                handle,
                max_tokens_per_rank=moe.max_num_tokens,
                num_dispatchers=all2all_manager.world_size,
                use_fp8_dispatch=use_fp8_dispatch,
            )

        return prepare_finalize

    def maybe_make_prepare_finalize(self) -> Optional[FusedMoEPrepareAndFinalize]:
        if self.moe.moe_parallel_config.use_all2all_kernels:
            return FusedMoEMethodBase._maybe_make_prepare_finalize(
                self.moe, self.moe_quant_config
            )
        else:
            return None

    # Note: init_prepare_finalize should only be called by
    # prepare_communication_buffer_for_model.
    def init_prepare_finalize(self, layer: torch.nn.Module):
        assert self.moe is not None

        # We must get the quant config here so that the layer is
        # completely initialized, i.e. all weights loaded and post
        # processed.
        self.moe_quant_config = self.get_fused_moe_quant_config(layer)

        prepare_finalize = self.maybe_make_prepare_finalize()

        if prepare_finalize is not None:
            logger.debug(
                "%s for %s(%s)", prepare_finalize.__class__.__name__, self, id(self)
            )
            assert self.topk_indices_dtype is None
            assert self.fused_experts is None, (
                f"Attempt to override experts for {id(self)}!"
            )
            self.topk_indices_dtype = prepare_finalize.topk_indices_dtype()
            experts = self.select_gemm_impl(prepare_finalize, layer)
            self.fused_experts = FusedMoEModularKernel(
                prepare_finalize,
                experts,
                layer.shared_experts,
            )

    def select_gemm_impl(
        self,
        prepare_finalize: FusedMoEPrepareAndFinalize,
        layer: torch.nn.Module,
    ) -> FusedMoEPermuteExpertsUnpermute:
        # based on the all2all implementation, select the appropriate
        # gemm implementation
        raise NotImplementedError(
            f"{self.__class__.__name__} must select appropriate gemm "
            "implementation based on the prepare_finalize"
        )

    @abstractmethod
    def get_fused_moe_quant_config(
        self, layer: torch.nn.Module
    ) -> Optional[FusedMoEQuantConfig]:
        raise NotImplementedError

    @abstractmethod
    def apply(
        self,
        layer: torch.nn.Module,
        x: torch.Tensor,
        router_logits: torch.Tensor,
        top_k: int,
        renormalize: bool,
        use_grouped_topk: bool = False,
        topk_group: Optional[int] = None,
        num_expert_group: Optional[int] = None,
        global_num_experts: int = -1,
        expert_map: Optional[torch.Tensor] = None,
        custom_routing_function: Optional[Callable] = None,
        scoring_func: str = "softmax",
        routed_scaling_factor: float = 1.0,
        e_score_correction_bias: Optional[torch.Tensor] = None,
        apply_router_weight_on_input: bool = False,
        activation: str = "silu",
        enable_eplb: bool = False,
        expert_load_view: Optional[torch.Tensor] = None,
        logical_to_physical_map: Optional[torch.Tensor] = None,
        logical_replica_count: Optional[torch.Tensor] = None,
    ) -> Union[torch.Tensor, tuple[torch.Tensor, torch.Tensor]]:
        raise NotImplementedError


@CustomOp.register("unquantized_fused_moe")
class UnquantizedFusedMoEMethod(FusedMoEMethodBase, CustomOp):
    """MoE method without quantization."""

    def __init__(self, moe: FusedMoEConfig):
        super().__init__(moe)
        self.rocm_aiter_moe_enabled = is_rocm_aiter_moe_enabled()
        if self.rocm_aiter_moe_enabled:
            from .rocm_aiter_fused_moe import rocm_aiter_fused_experts

            self.rocm_aiter_fused_experts = rocm_aiter_fused_experts
        else:
            self.rocm_aiter_fused_experts = None  # type: ignore

        # FlashInfer CUTLASS MoE is only supported on Hopper and later GPUS
        self.flashinfer_cutlass_moe_enabled = (
            has_flashinfer_cutlass_fused_moe()
            and envs.VLLM_USE_FLASHINFER_MOE_FP16
            and self.moe.moe_parallel_config.use_ep
            and self.moe.moe_parallel_config.dp_size == 1
            and current_platform.get_device_capability()[0] >= 9
        )
        if self.flashinfer_cutlass_moe_enabled:
            logger.info_once(
                "Enabling FlashInfer CUTLASS MoE for UnquantizedFusedMoEMethod"
            )
            from functools import partial

            from .flashinfer_cutlass_moe import flashinfer_cutlass_moe

            self.flashinfer_cutlass_moe = partial(
                flashinfer_cutlass_moe,
                quant_config=FUSED_MOE_UNQUANTIZED_CONFIG,
                tp_rank=self.moe.moe_parallel_config.tp_rank,
                tp_size=self.moe.moe_parallel_config.tp_size,
                ep_rank=self.moe.moe_parallel_config.ep_rank,
                ep_size=self.moe.moe_parallel_config.ep_size,
            )
        else:
            if (
                self.moe.moe_parallel_config.use_ep
                and self.moe.moe_parallel_config.dp_size == 1
            ):
                logger.info_once(
                    "FlashInfer CUTLASS MoE is available for EP"
                    " but not enabled, consider setting"
                    " VLLM_USE_FLASHINFER_MOE_FP16=1 to enable it."
                )
            elif self.moe.moe_parallel_config.dp_size > 1:
                logger.info_once(
                    "FlashInfer CUTLASS MoE is currently not available for DP."
                )
            self.flashinfer_cutlass_moe = None  # type: ignore

    def maybe_make_prepare_finalize(self) -> Optional[FusedMoEPrepareAndFinalize]:
        if self.rocm_aiter_moe_enabled:
            return None
        else:
            return super().maybe_make_prepare_finalize()

    def select_gemm_impl(
        self,
        prepare_finalize: FusedMoEPrepareAndFinalize,
        layer: torch.nn.Module,
    ) -> FusedMoEPermuteExpertsUnpermute:
        assert self.moe_quant_config is not None
        if (
            prepare_finalize.activation_format
            == FusedMoEActivationFormat.BatchedExperts
        ):
            logger.debug("BatchedTritonExperts %s", self.moe)
            return BatchedTritonExperts(
                max_num_tokens=self.moe.max_num_tokens,
                num_dispatchers=prepare_finalize.num_dispatchers(),
                quant_config=self.moe_quant_config,
            )
        else:
            logger.debug("TritonExperts %s", self.moe)
            return TritonExperts(self.moe_quant_config)

<<<<<<< HEAD
    def create_weights(self, layer: torch.nn.Module, num_experts: int,
                       hidden_size: int, intermediate_size_per_partition: int,
                       params_dtype: torch.dtype, **extra_weight_attrs):
        if self.moe.is_act_and_mul:
            w13_up_dim = 2 * intermediate_size_per_partition
        else:
            w13_up_dim = intermediate_size_per_partition
        # Fused gate_up_proj (column parallel)
        w13_weight = torch.nn.Parameter(torch.empty(num_experts,
                                                    w13_up_dim,
                                                    hidden_size,
                                                    dtype=params_dtype),
                                        requires_grad=False)
        layer.register_parameter("w13_weight", w13_weight)
        set_weight_attrs(w13_weight, extra_weight_attrs)
        if self.moe.has_bias:
            w13_bias = torch.nn.Parameter(torch.zeros(num_experts,
                                                      w13_up_dim,
                                                      dtype=params_dtype),
                                          requires_grad=False)
=======
    def create_weights(
        self,
        layer: torch.nn.Module,
        num_experts: int,
        hidden_size: int,
        intermediate_size_per_partition: int,
        params_dtype: torch.dtype,
        **extra_weight_attrs,
    ):
        # Fused gate_up_proj (column parallel)
        w13_weight = torch.nn.Parameter(
            torch.empty(
                num_experts,
                2 * intermediate_size_per_partition,
                hidden_size,
                dtype=params_dtype,
            ),
            requires_grad=False,
        )
        layer.register_parameter("w13_weight", w13_weight)
        set_weight_attrs(w13_weight, extra_weight_attrs)
        if self.moe.has_bias:
            w13_bias = torch.nn.Parameter(
                torch.zeros(
                    num_experts, 2 * intermediate_size_per_partition, dtype=params_dtype
                ),
                requires_grad=False,
            )
>>>>>>> c1b06fc1
            layer.register_parameter("w13_bias", w13_bias)
            set_weight_attrs(w13_bias, extra_weight_attrs)
        # down_proj (row parallel)
        w2_weight = torch.nn.Parameter(
            torch.empty(
                num_experts,
                hidden_size,
                intermediate_size_per_partition,
                dtype=params_dtype,
            ),
            requires_grad=False,
        )
        layer.register_parameter("w2_weight", w2_weight)
        set_weight_attrs(w2_weight, extra_weight_attrs)
        if self.moe.has_bias:
            w2_bias = torch.nn.Parameter(
                torch.zeros(num_experts, hidden_size, dtype=params_dtype),
                requires_grad=False,
            )
            layer.register_parameter("w2_bias", w2_bias)
            set_weight_attrs(w2_bias, extra_weight_attrs)

    def _maybe_pad_weight(self, weight: torch.Tensor) -> torch.Tensor:
        # Pad the weight tensor. This is an optimization on ROCm platform, which
        # can benefit from tensors located far enough from one another in memory
        if (
            envs.VLLM_ROCM_MOE_PADDING
            and current_platform.is_rocm()
            and weight.stride(-1) == 1
            and (weight.stride(-2) * weight.element_size()) % 512 == 0
        ):
            num_pad = 256 // weight.element_size()
            weight = F.pad(weight, (0, num_pad), "constant", 0)[..., :-num_pad]
            torch.cuda.empty_cache()

        return weight

    def process_weights_after_loading(self, layer: torch.nn.Module) -> None:
        super().process_weights_after_loading(layer)

        # Padding the weight for better performance on ROCm
        layer.w13_weight.data = self._maybe_pad_weight(layer.w13_weight.data)
        layer.w2_weight.data = self._maybe_pad_weight(layer.w2_weight.data)
        # Lazy import to avoid importing triton.
        from vllm.model_executor.layers.fused_moe.rocm_aiter_fused_moe import (
            shuffle_weights,
        )

        if self.rocm_aiter_moe_enabled:
            shuffled_w13, shuffled_w2 = shuffle_weights(
                layer.w13_weight.data, layer.w2_weight.data
            )

            layer.w13_weight.data = shuffled_w13
            layer.w2_weight.data = shuffled_w2

        if self.flashinfer_cutlass_moe_enabled:
            # Swap halves to arrange as [w3; w1] (kernel expectation)
            w1_w, w3_w = torch.chunk(layer.w13_weight.data, 2, dim=1)
            w13_weight_swapped = torch.cat([w3_w, w1_w], dim=1)
            layer.w13_weight.data = w13_weight_swapped.contiguous()

        if current_platform.is_xpu():
            import intel_extension_for_pytorch as ipex

            layer.ipex_fusion = ipex.llm.modules.GatedMLPMOE(
                layer.w13_weight,
                layer.w2_weight,
                use_prepack=True,
            )
        elif current_platform.is_cpu():
            from vllm.model_executor.layers.fused_moe import cpu_fused_moe

            if current_platform.get_cpu_architecture() == CpuArchEnum.X86:
                from vllm.model_executor.layers.utils import check_cpu_sgl_kernel

                dtype_w13 = layer.w13_weight.dtype
                _, n_w13, k_w13 = layer.w13_weight.size()
                dtype_w2 = layer.w2_weight.dtype
                _, n_w2, k_w2 = layer.w2_weight.size()
                if (
                    envs.VLLM_CPU_SGL_KERNEL
                    and check_cpu_sgl_kernel(n_w13, k_w13, dtype_w13)
                    and check_cpu_sgl_kernel(n_w2, k_w2, dtype_w2)
                ):
                    packed_w13_weight = torch.ops._C.convert_weight_packed(
                        layer.w13_weight
                    )
                    assert packed_w13_weight.size() == layer.w13_weight.size()
                    layer.w13_weight.copy_(packed_w13_weight)
                    del packed_w13_weight
                    packed_w2_weight = torch.ops._C.convert_weight_packed(
                        layer.w2_weight
                    )
                    assert packed_w2_weight.size() == layer.w2_weight.size()
                    layer.w2_weight.copy_(packed_w2_weight)
                    layer.cpu_fused_moe = cpu_fused_moe.SGLFusedMOE(layer)
                else:
                    layer.cpu_fused_moe = cpu_fused_moe.IPEXFusedMOE(layer)
            else:
                layer.cpu_fused_moe = cpu_fused_moe.CPUFusedMOE(layer)

    def apply(
        self,
        layer: torch.nn.Module,
        x: torch.Tensor,
        router_logits: torch.Tensor,
        top_k: int,
        renormalize: bool,
        use_grouped_topk: bool = False,
        topk_group: Optional[int] = None,
        num_expert_group: Optional[int] = None,
        global_num_experts: int = -1,
        expert_map: Optional[torch.Tensor] = None,
        custom_routing_function: Optional[Callable] = None,
        scoring_func: str = "softmax",
        routed_scaling_factor: float = 1.0,
        e_score_correction_bias: Optional[torch.Tensor] = None,
        apply_router_weight_on_input: bool = False,
        activation: str = "silu",
        enable_eplb: bool = False,
        expert_load_view: Optional[torch.Tensor] = None,
        logical_to_physical_map: Optional[torch.Tensor] = None,
        logical_replica_count: Optional[torch.Tensor] = None,
    ) -> Union[torch.Tensor, tuple[torch.Tensor, torch.Tensor]]:
        if enable_eplb:
            assert expert_load_view is not None
            assert logical_to_physical_map is not None
            assert logical_replica_count is not None
            assert isinstance(layer, FusedMoE)

        return self.forward(
            x=x,
            layer=layer,
            router_logits=router_logits,
            top_k=top_k,
            renormalize=renormalize,
            use_grouped_topk=use_grouped_topk,
            topk_group=topk_group,
            num_expert_group=num_expert_group,
            global_num_experts=global_num_experts,
            expert_map=expert_map,
            custom_routing_function=custom_routing_function,
            scoring_func=scoring_func,
            routed_scaling_factor=routed_scaling_factor,
            e_score_correction_bias=e_score_correction_bias,
            activation=activation,
            apply_router_weight_on_input=apply_router_weight_on_input,
            enable_eplb=enable_eplb,
            expert_load_view=expert_load_view,
            logical_to_physical_map=logical_to_physical_map,
            logical_replica_count=logical_replica_count,
        )

    def get_fused_moe_quant_config(
        self, layer: torch.nn.Module
    ) -> Optional[FusedMoEQuantConfig]:
        if self.moe.has_bias:
            return biased_moe_quant_config(
                layer.w13_bias,
                layer.w2_bias,
            )
        else:
            return FUSED_MOE_UNQUANTIZED_CONFIG

    def forward_cuda(
        self,
        layer: torch.nn.Module,
        x: torch.Tensor,
        use_grouped_topk: bool,
        top_k: int,
        router_logits: torch.Tensor,
        renormalize: bool,
        topk_group: Optional[int] = None,
        num_expert_group: Optional[int] = None,
        global_num_experts: int = -1,
        expert_map: Optional[torch.Tensor] = None,
        custom_routing_function: Optional[Callable] = None,
        scoring_func: str = "softmax",
        routed_scaling_factor: float = 1.0,
        e_score_correction_bias: Optional[torch.Tensor] = None,
        apply_router_weight_on_input: bool = False,
        activation: str = "silu",
        enable_eplb: bool = False,
        expert_load_view: Optional[torch.Tensor] = None,
        logical_to_physical_map: Optional[torch.Tensor] = None,
        logical_replica_count: Optional[torch.Tensor] = None,
    ) -> Union[torch.Tensor, tuple[torch.Tensor, torch.Tensor]]:
        zero_expert_num = getattr(layer, "zero_expert_num", 0)
        zero_expert_type = getattr(layer, "zero_expert_type", None)

        topk_weights, topk_ids, zero_expert_result = FusedMoE.select_experts(
            hidden_states=x,
            router_logits=router_logits,
            use_grouped_topk=use_grouped_topk,
            top_k=top_k,
            renormalize=renormalize,
            topk_group=topk_group,
            num_expert_group=num_expert_group,
            custom_routing_function=custom_routing_function,
            scoring_func=scoring_func,
            routed_scaling_factor=routed_scaling_factor,
            e_score_correction_bias=e_score_correction_bias,
            indices_type=self.topk_indices_dtype,
            enable_eplb=enable_eplb,
            expert_map=expert_map,
            expert_load_view=expert_load_view,
            logical_to_physical_map=logical_to_physical_map,
            logical_replica_count=logical_replica_count,
            global_num_experts=global_num_experts,
            zero_expert_num=zero_expert_num,
            zero_expert_type=zero_expert_type,
        )

        if self.rocm_aiter_moe_enabled:
            assert self.fused_experts is None
            result = self.rocm_aiter_fused_experts(
                hidden_states=x,
                w1=layer.w13_weight,
                w2=layer.w2_weight,
                topk_weights=topk_weights,
                topk_ids=topk_ids,
                expert_map=expert_map,
                activation=activation,
                apply_router_weight_on_input=apply_router_weight_on_input,
            )
        elif self.flashinfer_cutlass_moe_enabled:
            return self.flashinfer_cutlass_moe(
                hidden_states=x,
                w1=layer.w13_weight,
                w2=layer.w2_weight,
                topk_weights=topk_weights,
                topk_ids=topk_ids,
                activation=activation,
                apply_router_weight_on_input=apply_router_weight_on_input,
            )
        elif self.fused_experts is not None:
            if self.moe.has_bias:
                raise ValueError("FusedMoEModularKernel does not support bias.")
            result = self.fused_experts(
                hidden_states=x,
                w1=layer.w13_weight,
                w2=layer.w2_weight,
                topk_weights=topk_weights,
                topk_ids=topk_ids,
                inplace=True,
                activation=activation,
                apply_router_weight_on_input=apply_router_weight_on_input,
                global_num_experts=global_num_experts,
                expert_map=expert_map,
            )
        else:
            assert fused_experts is not None
            result = fused_experts(
                hidden_states=x,
                w1=layer.w13_weight,
                w2=layer.w2_weight,
                topk_weights=topk_weights,
                topk_ids=topk_ids,
                inplace=True,
                activation=activation,
                quant_config=self.moe_quant_config,
                apply_router_weight_on_input=apply_router_weight_on_input,
                global_num_experts=global_num_experts,
                expert_map=expert_map,
            )

        if zero_expert_num != 0 and zero_expert_type is not None:
            assert not isinstance(result, tuple), (
                "Shared + zero experts are mutually exclusive not yet supported"
            )
            return result, zero_expert_result
        else:
            return result

    def forward_cpu(
        self,
        layer: torch.nn.Module,
        x: torch.Tensor,
        use_grouped_topk: bool,
        top_k: int,
        router_logits: torch.Tensor,
        renormalize: bool,
        topk_group: Optional[int] = None,
        num_expert_group: Optional[int] = None,
        global_num_experts: int = -1,
        expert_map: Optional[torch.Tensor] = None,
        custom_routing_function: Optional[Callable] = None,
        scoring_func: str = "softmax",
        routed_scaling_factor: float = 1.0,
        e_score_correction_bias: Optional[torch.Tensor] = None,
        apply_router_weight_on_input: bool = False,
        activation: str = "silu",
        enable_eplb: bool = False,
        expert_load_view: Optional[torch.Tensor] = None,
        logical_to_physical_map: Optional[torch.Tensor] = None,
        logical_replica_count: Optional[torch.Tensor] = None,
    ) -> Union[torch.Tensor, tuple[torch.Tensor, torch.Tensor]]:
        if (
            enable_eplb is not False
            or expert_load_view is not None
            or logical_to_physical_map is not None
            or logical_replica_count is not None
        ):
            raise NotImplementedError("Expert load balancing is not supported for CPU.")
        return layer.cpu_fused_moe(
            layer,
            x,
            use_grouped_topk,
            top_k,
            router_logits,
            renormalize,
            topk_group,
            num_expert_group,
            global_num_experts,
            expert_map,
            custom_routing_function,
            scoring_func,
            routed_scaling_factor,
            e_score_correction_bias,
            apply_router_weight_on_input,
            activation,
        )

    def forward_xpu(
        self,
        layer: torch.nn.Module,
        x: torch.Tensor,
        use_grouped_topk: bool,
        top_k: int,
        router_logits: torch.Tensor,
        renormalize: bool,
        topk_group: Optional[int] = None,
        num_expert_group: Optional[int] = None,
        global_num_experts: int = -1,
        expert_map: Optional[torch.Tensor] = None,
        custom_routing_function: Optional[Callable] = None,
        scoring_func: str = "softmax",
        routed_scaling_factor: float = 1.0,
        e_score_correction_bias: Optional[torch.Tensor] = None,
        apply_router_weight_on_input: bool = False,
        activation: str = "silu",
        enable_eplb: bool = False,
        expert_load_view: Optional[torch.Tensor] = None,
        logical_to_physical_map: Optional[torch.Tensor] = None,
        logical_replica_count: Optional[torch.Tensor] = None,
    ) -> Union[torch.Tensor, tuple[torch.Tensor, torch.Tensor]]:
        if (
            enable_eplb is not False
            or expert_load_view is not None
            or logical_to_physical_map is not None
            or logical_replica_count is not None
        ):
            raise NotImplementedError("Expert load balancing is not supported for XPU.")
        assert custom_routing_function is None
        return layer.ipex_fusion(
            x,
            use_grouped_topk,
            top_k,
            router_logits,
            renormalize,
            topk_group,
            num_expert_group,
        )

    def forward_tpu(
        self,
        layer: torch.nn.Module,
        x: torch.Tensor,
        use_grouped_topk: bool,
        top_k: int,
        router_logits: torch.Tensor,
        renormalize: bool,
        topk_group: Optional[int] = None,
        num_expert_group: Optional[int] = None,
        global_num_experts: int = -1,
        expert_map: Optional[torch.Tensor] = None,
        custom_routing_function: Optional[Callable] = None,
        scoring_func: str = "softmax",
        routed_scaling_factor: float = 1.0,
        e_score_correction_bias: Optional[torch.Tensor] = None,
        apply_router_weight_on_input: bool = False,
        activation: str = "silu",
        enable_eplb: bool = False,
        expert_load_view: Optional[torch.Tensor] = None,
        logical_to_physical_map: Optional[torch.Tensor] = None,
        logical_replica_count: Optional[torch.Tensor] = None,
    ) -> Union[torch.Tensor, tuple[torch.Tensor, torch.Tensor]]:
        assert not use_grouped_topk
        assert num_expert_group is None
        assert topk_group is None
        assert custom_routing_function is None
        assert apply_router_weight_on_input is False
        if scoring_func != "softmax":
            raise NotImplementedError(
                "Only softmax scoring function is supported for TPU."
            )
        if e_score_correction_bias is not None:
            raise NotImplementedError(
                "Expert score correction bias is not supported for TPU."
            )
        assert activation == "silu", f"{activation} is not supported for TPU."
        assert routed_scaling_factor == 1.0, (
            f"routed_scaling_factor {routed_scaling_factor} is not supported for TPU."
        )
        if (
            enable_eplb is not False
            or expert_load_view is not None
            or logical_to_physical_map is not None
            or logical_replica_count is not None
        ):
            raise NotImplementedError("Expert load balancing is not supported for TPU.")
        return fused_moe_pallas(
            hidden_states=x,
            w1=layer.w13_weight,
            w2=layer.w2_weight,
            topk=top_k,
            gating_output=router_logits,
            global_num_experts=global_num_experts,
            expert_map=expert_map,
            renormalize=renormalize,
        )

    if current_platform.is_tpu():
        forward_native = forward_tpu
    elif current_platform.is_cpu():
        forward_native = forward_cpu
    elif current_platform.is_xpu():
        forward_native = forward_xpu
    else:
        forward_native = forward_cuda


def determine_expert_map(
    ep_size: int,
    ep_rank: int,
    global_num_experts: int,
    expert_placement_strategy: ExpertPlacementStrategy = "linear",
) -> tuple[int, Optional[torch.Tensor]]:
    """
    Calculates how many experts should be assigned to each rank for EP and
    creates a mapping from global to local expert index. Experts are
    distributed evenly across ranks. Any remaining are assigned to the
    last rank.

    Args:
        ep_size: The size of the expert parallel group
        ep_rank: The rank of the current process in the expert parallel
            group
        global_num_experts: The total number of experts in the model.
        expert_placement_strategy: The expert placement strategy.

    Returns:
        tuple[int, Optional[torch.Tensor]]: A tuple containing:
            - local_num_experts (int): The number of experts assigned
                to the current rank.
            - expert_map (Optional[torch.Tensor]): A tensor of shape
                (global_num_experts,) mapping from global to local index.
                Contains -1 for experts not assigned to the current rank.
                Returns None if ep_size is 1.
    """
    assert ep_size > 0
    if ep_size == 1:
        return (global_num_experts, None)

    # Distribute experts as evenly as possible to each rank.
    base_experts = global_num_experts // ep_size
    remainder = global_num_experts % ep_size
    local_num_experts = base_experts + 1 if ep_rank < remainder else base_experts

    # Create a tensor of size num_experts filled with -1
    expert_map = torch.full((global_num_experts,), -1, dtype=torch.int32)
    # Create an expert map for the local experts
    if expert_placement_strategy == "linear":
        start_idx = ep_rank * base_experts + min(ep_rank, remainder)
        expert_map[start_idx : start_idx + local_num_experts] = torch.arange(
            0, local_num_experts, dtype=torch.int32
        )
    elif expert_placement_strategy == "round_robin":
        local_log_experts = torch.arange(
            ep_rank, global_num_experts, ep_size, dtype=torch.int32
        )

        expert_map[local_log_experts] = torch.arange(
            0, local_num_experts, dtype=torch.int32
        )
    else:
        raise ValueError(
            "Unsupported expert placement strategy "
            f"'{expert_placement_strategy}', expected one of "
            f"{get_args(ExpertPlacementStrategy)}"
        )
    return (local_num_experts, expert_map)


def get_compressed_expert_map(expert_map: torch.Tensor) -> str:
    """
    Compresses the expert map by removing any -1 entries.

    Args:
        expert_map (torch.Tensor): A tensor of shape (global_num_experts,)
            mapping from global to local index. Contains -1 for experts not
            assigned to the current rank.

    Returns:
        str: A string mapping from local to global index.
            Using str to support hashing for logging once only.
    """
    global_indices = torch.where(expert_map != -1)[0]
    local_indices = expert_map[global_indices]
    return ", ".join(
        f"{local_index.item()}->{global_index.item()}"
        for local_index, global_index in zip(local_indices, global_indices)
    )


def maybe_roundup_hidden_size(
    hidden_size: int,
    act_dtype: torch.dtype,
    quant_config: Optional[QuantizationConfig],
    moe_parallel_config: FusedMoEParallelConfig,
) -> int:
    """
    Given layer hidden size and MoE configurations, round up hidden_size
    if necessary.

    Args:
        hidden_size: Layer hidden-size
        act_dtype: Data type of the layer activations.
        quant_config: Fused MoE quantization configuration.
        moe_parallel_config: Fused MoE parallelization strategy configuration.

    Return:
        Rounded up hidden_size if rounding up is required based on the configs.
        Original hidden size otherwise.
    """

    if moe_parallel_config.use_deepep_ht_kernels:
        hidden_size = DeepEPHTPrepareAndFinalize.maybe_roundup_layer_hidden_size(
            hidden_size, act_dtype
        )

    # we are padding globally so EP buffer allocation works
    if quant_config and quant_config.get_name() == "mxfp4":
        from vllm.model_executor.layers.quantization.mxfp4 import (
            Mxfp4Backend,
            get_mxfp4_backend,
        )

        current_mxfp4_backend = get_mxfp4_backend()
        if (
            current_mxfp4_backend == Mxfp4Backend.SM90_FI_MXFP4_BF16
            or current_mxfp4_backend == Mxfp4Backend.SM100_FI_MXFP4_MXFP8_CUTLASS
        ):
            hidden_size = round_up(hidden_size, 128)
        elif (
            current_platform.is_rocm()
            or current_mxfp4_backend == Mxfp4Backend.SM100_FI_MXFP4_MXFP8_TRTLLM
            or current_mxfp4_backend == Mxfp4Backend.SM100_FI_MXFP4_BF16
        ):
            hidden_size = round_up(hidden_size, 256)

    return hidden_size


@CustomOp.register("fused_moe")
class FusedMoE(CustomOp):
    """FusedMoE layer for MoE models.

    This layer contains both MergedColumnParallel weights (gate_up_proj /
    w13) and RowParallelLinear weights (down_proj/ w2).

    Note: Mixtral uses w1, w2, and w3 for gate, up, and down_proj. We
    copy that naming convention here and handle any remapping in the
    load_weights function in each model implementation.

    Args:
        num_experts: Number of experts in the model
        top_k: Number of experts selected for each token
        hidden_size: Input hidden state size of the transformer
        intermediate_size: Intermediate size of the experts
        params_dtype: Data type for the parameters.
        reduce_results: Whether to all all_reduce on the output of the layer
        renormalize: Whether to renormalize the logits in the fused_moe kernel
        quant_config: Quantization configure.
        enable_eplb: Whether to enable expert parallelism load balancer.
    """

    def __init__(
        self,
        num_experts: int,  # Global number of experts
        top_k: int,
        hidden_size: int,
        intermediate_size: int,
        params_dtype: Optional[torch.dtype] = None,
        reduce_results: bool = False,
        renormalize: bool = True,
        use_grouped_topk: bool = False,
        num_expert_group: Optional[int] = None,
        topk_group: Optional[int] = None,
        quant_config: Optional[QuantizationConfig] = None,
        tp_size: Optional[int] = None,
        ep_size: Optional[int] = None,
        dp_size: Optional[int] = None,
        prefix: str = "",
        custom_routing_function: Optional[Callable] = None,
        scoring_func: str = "softmax",
        routed_scaling_factor: float = 1.0,
        e_score_correction_bias: Optional[torch.Tensor] = None,
        apply_router_weight_on_input: bool = False,
        activation: str = "silu",
        is_act_and_mul: bool = True,
        enable_eplb: bool = False,
        num_redundant_experts: int = 0,
        has_bias: bool = False,
        is_sequence_parallel=False,
        zero_expert_num: Optional[int] = 0,
        zero_expert_type: Optional[str] = None,
        expert_mapping: Optional[list[tuple[str, str, int, str]]] = None,
    ):
        super().__init__()
        if params_dtype is None:
            params_dtype = torch.get_default_dtype()
        self.params_dtype = params_dtype

        vllm_config = get_current_vllm_config()

        # FIXME (varun): We should have a better way of inferring the activation
        # datatype. This works for now as the tensor datatype entering the MoE
        # operation is typically unquantized (i.e. float16/bfloat16).
        if vllm_config.model_config is not None:
            moe_in_dtype = vllm_config.model_config.dtype
        else:
            # TODO (bnell): This is a hack to get test_mixtral_moe to work
            # since model_config is not set in the pytest test.
            moe_in_dtype = params_dtype

        tp_size_ = (
            tp_size if tp_size is not None else get_tensor_model_parallel_world_size()
        )
        dp_size_ = dp_size if dp_size is not None else get_dp_group().world_size

        self.is_sequence_parallel = is_sequence_parallel
        self.sp_size = tp_size_ if is_sequence_parallel else 1

        self.moe_parallel_config: FusedMoEParallelConfig = FusedMoEParallelConfig.make(
            tp_size_=tp_size_,
            dp_size_=dp_size_,
            vllm_parallel_config=vllm_config.parallel_config,
        )

        self.global_num_experts = num_experts + num_redundant_experts
        self.zero_expert_num = zero_expert_num
        self.zero_expert_type = zero_expert_type

        # Expert mapping used in self.load_weights
        self.expert_mapping = expert_mapping

        # Round up hidden size if needed.
        hidden_size = maybe_roundup_hidden_size(
            hidden_size, moe_in_dtype, quant_config, self.moe_parallel_config
        )

        # For smuggling this layer into the fused moe custom op
        compilation_config = vllm_config.compilation_config
        if prefix in compilation_config.static_forward_context:
            raise ValueError("Duplicate layer name: {}".format(prefix))
        compilation_config.static_forward_context[prefix] = self
        self.layer_name = prefix

        self.enable_eplb = enable_eplb
        self.expert_load_view: Optional[torch.Tensor] = None
        self.logical_to_physical_map: Optional[torch.Tensor] = None
        self.logical_replica_count: Optional[torch.Tensor] = None

        # Determine expert maps
        if self.use_ep:
            if self.enable_eplb:
                assert self.global_num_experts % self.ep_size == 0, (
                    "EPLB currently only supports even distribution of "
                    "experts across ranks."
                )
            else:
                assert num_redundant_experts == 0, (
                    "Redundant experts are only supported with EPLB."
                )

            expert_placement_strategy = (
                vllm_config.parallel_config.expert_placement_strategy
            )
            if expert_placement_strategy == "round_robin":
                # TODO(Bruce): will support round robin expert placement with
                # EPLB enabled in the future.
                round_robin_supported = (
                    (num_expert_group is not None and num_expert_group > 1)
                    and num_redundant_experts == 0
                    and not self.enable_eplb
                )

                if not round_robin_supported:
                    logger.warning(
                        "Round-robin expert placement is only supported for "
                        "models with multiple expert groups and no redundant "
                        "experts. Falling back to linear expert placement."
                    )
                    expert_placement_strategy = "linear"

            self.expert_map: Optional[torch.Tensor]
            local_num_experts, expert_map = determine_expert_map(
                ep_size=self.ep_size,
                ep_rank=self.ep_rank,
                global_num_experts=self.global_num_experts,
                expert_placement_strategy=expert_placement_strategy,
            )
            self.local_num_experts = local_num_experts
            self.register_buffer("expert_map", expert_map)
            logger.info_once(
                "[EP Rank %s/%s] Expert parallelism is enabled. Expert "
                "placement strategy: %s. Local/global"
                " number of experts: %s/%s. Experts local to global index map:"
                " %s.",
                self.ep_rank,
                self.ep_size,
                expert_placement_strategy,
                self.local_num_experts,
                self.global_num_experts,
                get_compressed_expert_map(self.expert_map),
            )
        else:
            self.local_num_experts, self.expert_map = (self.global_num_experts, None)

        self.top_k = top_k

        assert intermediate_size % self.tp_size == 0
        self.hidden_size = hidden_size
        self.intermediate_size_per_partition = intermediate_size // self.tp_size
        self.reduce_results = reduce_results
        self.renormalize = renormalize
        self.use_grouped_topk = use_grouped_topk
        if self.use_grouped_topk:
            assert num_expert_group is not None and topk_group is not None
        self.num_expert_group = num_expert_group
        self.topk_group = topk_group
        self.custom_routing_function = custom_routing_function
        self.scoring_func = scoring_func
        self.routed_scaling_factor = routed_scaling_factor
        self.e_score_correction_bias = e_score_correction_bias
        self.apply_router_weight_on_input = apply_router_weight_on_input
        self.activation = activation

        if self.scoring_func != "softmax" and not self.use_grouped_topk:
            raise ValueError(
                "Only softmax scoring function is supported for non-grouped topk."
            )

        moe = FusedMoEConfig(
            num_experts=self.global_num_experts,
            experts_per_token=top_k,
            hidden_dim=hidden_size,
            num_local_experts=self.local_num_experts,
            moe_parallel_config=self.moe_parallel_config,
            in_dtype=moe_in_dtype,
            max_num_tokens=envs.VLLM_MOE_DP_CHUNK_SIZE,
            has_bias=has_bias,
            is_act_and_mul=is_act_and_mul,
        )
        self.moe_config = moe
        self.moe_quant_config: Optional[FusedMoEQuantConfig] = None
        self.quant_config = quant_config

        # Note: get_quant_method will look at the layer's local_num_experts
        # for heuristic purposes, so it must be initialized first.
        quant_method: Optional[QuantizeMethodBase] = None
        quant_method = (
            UnquantizedFusedMoEMethod(moe)
            if quant_config is None
            else quant_config.get_quant_method(self, prefix)
        )
        if quant_method is None:
            quant_method = UnquantizedFusedMoEMethod(moe)

        assert quant_method is not None
        assert isinstance(quant_method, FusedMoEMethodBase)
        self.quant_method = quant_method

        if not self.moe_config.is_act_and_mul:
            from vllm.model_executor.layers.quantization.modelopt import (
                ModelOptFp8MoEMethod)  # Avoid circular import
            if not isinstance(
                    quant_method,
                (UnquantizedFusedMoEMethod, ModelOptFp8MoEMethod)):
                raise NotImplementedError(
                    "is_act_and_mul=False is supported only for unquantized "
                    "and ModelOpt FP8 moe for now")
            if not current_platform.is_cuda():
                raise NotImplementedError(
                    "is_act_and_mul=False is supported only for CUDA for now")

        if self.enable_eplb:
            from vllm.model_executor.layers.quantization.fp8 import Fp8MoEMethod

            if not isinstance(quant_method, (Fp8MoEMethod, UnquantizedFusedMoEMethod)):
                # TODO: Add support for additional quantization methods.
                # The implementation for other quantization methods does not
                # contain essential differences, but the current quant API
                # design causes duplicated work when extending to new
                # quantization methods, so I'm leaving it for now.
                # If you plan to add support for more quantization methods,
                # please refer to the implementation in `Fp8MoEMethod`.
                raise NotImplementedError(
                    "EPLB is only supported for FP8 quantization for now."
                )

        moe_quant_params = {
            "num_experts": self.local_num_experts,
            "hidden_size": hidden_size,
            "intermediate_size_per_partition": self.intermediate_size_per_partition,
            "params_dtype": params_dtype,
            "weight_loader": self.weight_loader,
        }
        # need full intermediate size pre-sharding for WNA16 act order
        if self.quant_method.__class__.__name__ in (
            "GPTQMarlinMoEMethod",
            "CompressedTensorsWNA16MarlinMoEMethod",
            "CompressedTensorsWNA16MoEMethod",
        ):
            moe_quant_params["intermediate_size_full"] = intermediate_size

        self.quant_method.create_weights(layer=self, **moe_quant_params)

        # Chunked all2all staging tensor
        self.batched_hidden_states: Optional[torch.Tensor] = None
        self.batched_router_logits: Optional[torch.Tensor] = None

        # TODO(bnell): flashinfer uses non-batched format.
        # Does it really need a batched buffer?
        if (
            self.moe_parallel_config.use_pplx_kernels
            or self.moe_parallel_config.use_deepep_ll_kernels
            or self.moe_config.use_flashinfer_cutlass_kernels
        ):
            if vllm_config.parallel_config.enable_dbo:
                self.batched_hidden_states = torch.zeros(
                    (2, moe.max_num_tokens, self.hidden_size),
                    dtype=moe.in_dtype,
                    device=torch.cuda.current_device(),
                )

                # Note here we use `num_experts` which is logical expert count
                self.batched_router_logits = torch.zeros(
                    (2, moe.max_num_tokens, num_experts),
                    dtype=moe.in_dtype,
                    device=torch.cuda.current_device(),
                )
            else:
                self.batched_hidden_states = torch.zeros(
                    (moe.max_num_tokens, self.hidden_size),
                    dtype=moe.in_dtype,
                    device=torch.cuda.current_device(),
                )

                # Note here we use `num_experts` which is logical expert count
                self.batched_router_logits = torch.zeros(
                    (moe.max_num_tokens, num_experts),
                    dtype=moe.in_dtype,
                    device=torch.cuda.current_device(),
                )

    @property
    def shared_experts(self) -> Optional[torch.nn.Module]:
        return None

    @property
    def tp_size(self):
        return self.moe_parallel_config.tp_size

    @property
    def dp_size(self):
        return self.moe_parallel_config.dp_size

    @property
    def ep_size(self):
        return self.moe_parallel_config.ep_size

    @property
    def tp_rank(self):
        return self.moe_parallel_config.tp_rank

    @property
    def dp_rank(self):
        return self.moe_parallel_config.dp_rank

    @property
    def ep_rank(self):
        return self.moe_parallel_config.ep_rank

    @property
    def use_ep(self):
        return self.moe_parallel_config.use_ep

    @property
    def use_pplx_kernels(self):
        return self.moe_parallel_config.use_pplx_kernels

    @property
    def use_deepep_ht_kernels(self):
        return self.moe_parallel_config.use_deepep_ht_kernels

    @property
    def use_deepep_ll_kernels(self):
        return self.moe_parallel_config.use_deepep_ll_kernels

    @property
    def use_flashinfer_cutlass_kernels(self):
        return (
            self.moe_quant_config is not None
            and self.moe_quant_config.quant_dtype == "nvfp4"
            and self.moe_config.use_flashinfer_cutlass_kernels
        )

    def update_expert_map(self):
        # ep_size and ep_rank should already be updated
        assert self.expert_map is not None
        with self.expert_map.device:
            local_num_experts, expert_map = determine_expert_map(
                ep_size=self.ep_size,
                ep_rank=self.ep_rank,
                global_num_experts=self.global_num_experts,
            )
            self.local_num_experts = local_num_experts
            self.register_buffer("expert_map", expert_map)

    def _load_per_tensor_weight_scale(
        self,
        shard_id: str,
        param: torch.nn.Parameter,
        loaded_weight: torch.Tensor,
        expert_id: int,
    ):
        param_data = param.data
        # for per tensor weight quantization
        if shard_id in ("w1", "w3"):
            # We have to keep the weight scales of w1 and w3 because
            # we need to re-quantize w1/w3 weights after weight loading.
            idx = 0 if shard_id == "w1" else 1
            param_data[expert_id][idx] = loaded_weight
        # If we are in the row parallel case (down_proj)
        elif shard_id == "w2":
            param_data[expert_id] = loaded_weight

    def _load_combined_w13_weight_scale(
        self,
        shard_dim: int,
        loaded_weight: torch.Tensor,
        param: torch.Tensor,
        tp_rank: int,
    ):
        """
        Load w13 weight scales assuming that w1 weight scales and w3 weight
        scales are stored in the same loaded_weight tensor.
        """
        shard_size = param.shape[shard_dim]
        loaded_weight = loaded_weight.narrow(
            shard_dim, shard_size * tp_rank, shard_size
        )
        param.copy_(loaded_weight)

    def _load_model_weight_or_group_weight_scale(
        self,
        shard_dim: int,
        expert_data: torch.Tensor,
        shard_id: str,
        loaded_weight: torch.Tensor,
        tp_rank: int,
        load_full_w2: bool = False,
    ):
        """
        Load grouped weight scales for group quantization or model weights
            :param shard_dim: dimension to shard
            :param expert_data: parameter for a particular expert
            :param shard_id: either w1, w2, or w3
            :param loaded_weight: checkpoint weight to load into the param
            :param tp_rank: tensor parallel rank
            :param load_full_w2: whether or not the w2 loaded should be sharded.
        """
        if shard_id == "w2":
            # In the case where we have actorder/g_idx, we do not partition the
            # w2 scales, as indicated by `load_full` argument, for all tp cases
            self._load_w2(
                shard_dim=shard_dim,
                loaded_weight=loaded_weight,
                expert_data=expert_data,
                tp_rank=tp_rank,
                load_full=load_full_w2,
            )
        elif shard_id in ("w1", "w3"):
            self._load_w13(
                shard_id=shard_id,
                shard_dim=shard_dim,
                loaded_weight=loaded_weight,
                expert_data=expert_data,
                tp_rank=tp_rank,
            )

    def _load_per_channel_weight_scale(
        self,
        expert_data: torch.Tensor,
        shard_dim: int,
        shard_id: str,
        loaded_weight: torch.Tensor,
        tp_rank: int,
    ):
        # for per channel weight quantization
        if shard_id == "w2":
            expert_data.copy_(loaded_weight)
        elif shard_id in ("w1", "w3"):
            self._load_w13(
                shard_id=shard_id,
                shard_dim=shard_dim,
                loaded_weight=loaded_weight,
                expert_data=expert_data,
                tp_rank=tp_rank,
            )

    def _load_w13(
        self,
        expert_data: torch.Tensor,
        shard_dim: int,
        shard_id: str,
        loaded_weight: torch.Tensor,
        tp_rank: int,
        load_full: bool = False,
    ):
        # Index the loaded weight for tp sharding.
        # gate_up_proj: "MergedColumnParallel", so tp sharding on output_dim
        if self.moe_config.is_act_and_mul:
            shard_size = expert_data.shape[shard_dim] // 2
        else:
            shard_size = expert_data.shape[shard_dim]
        if not load_full:
            loaded_weight = loaded_weight.narrow(
                shard_dim, shard_size * tp_rank, shard_size
            )
        # Narrow parameter and load.
        # w1, gate_proj: Load into first logical weight of w13.
        if shard_id == "w1":
            expert_data = expert_data.narrow(shard_dim, 0, shard_size)
        # w3, up_proj: Load into second logical weight of w13.
        else:
            assert shard_id == "w3"
            expert_data = expert_data.narrow(shard_dim, shard_size, shard_size)
        expert_data.copy_(loaded_weight)

    def _load_w2(
        self,
        expert_data: torch.Tensor,
        shard_dim: int,
        loaded_weight: torch.Tensor,
        tp_rank: int,
        load_full: bool = False,
    ):
        # Index the loaded weight for tp sharding.
        # down_proj: "RowParallel" so tp sharding on input_dim
        # Narrow parameter and load.
        shard_size = expert_data.shape[shard_dim]
        if not load_full:
            loaded_weight = loaded_weight.narrow(
                shard_dim, shard_size * tp_rank, shard_size
            )
        # w2, down_proj: Load into only logical weight of w2.
        expert_data.copy_(loaded_weight)

    def _load_single_value(
        self, param: torch.nn.Parameter, loaded_weight: torch.Tensor, expert_id: int
    ):
        param_data = param.data

        # Input scales can be loaded directly and should be equal.
        param_data[expert_id] = loaded_weight

    def _load_g_idx(
        self,
        shard_id: str,
        expert_data: torch.Tensor,
        shard_dim: int,
        loaded_weight: torch.Tensor,
        tp_rank: int,
    ):
        if shard_id == "w2":
            self._load_w2(
                shard_dim=shard_dim,
                loaded_weight=loaded_weight,
                expert_data=expert_data,
                tp_rank=tp_rank,
            )
        else:
            assert shard_id in ("w1", "w3")
            expert_data.copy_(loaded_weight)

    def _map_global_expert_id_to_local_expert_id(self, expert_id: int) -> int:
        if self.expert_map is None:
            return expert_id
        return self.expert_map[expert_id].item()

    @overload
    def weight_loader(
        self,
        param: torch.nn.Parameter,
        loaded_weight: torch.Tensor,
        weight_name: str,
        shard_id: str,
        expert_id: int,
        return_success: Literal[False],
    ) -> None: ...

    @overload
    def weight_loader(
        self,
        param: torch.nn.Parameter,
        loaded_weight: torch.Tensor,
        weight_name: str,
        shard_id: str,
        expert_id: int,
        return_success: Literal[True],
    ) -> bool: ...

    def weight_loader(
        self,
        param: torch.nn.Parameter,
        loaded_weight: torch.Tensor,
        weight_name: str,
        shard_id: str,
        expert_id: int,
        return_success: bool = False,
    ) -> Optional[bool]:
        if self.quant_config and self.quant_config.get_name() == "mxfp4":
            # (FIXME) for gpt-oss all experts are combined
            if "bias" in weight_name:
                dim1 = loaded_weight.shape[1]
                param.data[:, :dim1].copy_(loaded_weight)
            else:
                dim1 = loaded_weight.shape[1]
                dim2 = loaded_weight.shape[2]
                param.data[:, :dim1, :dim2].copy_(loaded_weight)
            return True if return_success else None

        expert_id = self._map_global_expert_id_to_local_expert_id(expert_id)
        if expert_id == -1:
            # Failed to load this param since it's not local to this rank
            return False if return_success else None
        # Hereafter, `expert_id` is local physical id

        quant_method_name = self.quant_method.__class__.__name__
        # compressed-tensors checkpoints with packed weights are stored flipped
        # TODO (mgoin): check self.quant_method.quant_config.quant_format
        # against known CompressionFormat enum values that have this quality
        if self.quant_method.__class__.__name__ in (
            "CompressedTensorsWNA16MarlinMoEMethod",
            "CompressedTensorsWNA16MoEMethod",
        ):
            loaded_weight = loaded_weight.t().contiguous()

        if shard_id not in ("w1", "w2", "w3"):
            raise ValueError(f"shard_id must be ['w1','w2','w3'] but got {shard_id}.")

        # Fetch the dim to shard the parameter/loaded weight
        # based on the shard id. This will be whatever
        # dimension intermediate_size_per_partition is used.
        SHARD_ID_TO_SHARDED_DIM = {"w1": 0, "w2": 1, "w3": 0}

        is_gguf_weight = getattr(param, "is_gguf_weight", False)
        is_gguf_weight_type = getattr(param, "is_gguf_weight_type", False)
        if is_gguf_weight_type:
            param.weight_type = loaded_weight.item()
            param.data.copy_(loaded_weight)
            return True if return_success else None

        # Case for BitsAndBytes
        use_bitsandbytes_4bit = getattr(param, "use_bitsandbytes_4bit", False)
        if use_bitsandbytes_4bit:
            shard_dim = 0

            expert_data = param.data[expert_id]
            if shard_id == "w2":
                expert_data.copy_(loaded_weight)
            elif shard_id in ("w1", "w3"):
                # BNB inflight quantization has already sharded the weights
                full_load = True
                self._load_w13(
                    shard_id=shard_id,
                    shard_dim=shard_dim,
                    loaded_weight=loaded_weight,
                    expert_data=expert_data,
                    tp_rank=self.tp_rank,
                    load_full=full_load,
                )
            return True if return_success else None

        # is_transposed: if the dim to shard the weight
        # should be flipped. Required by GPTQ, compressed-tensors
        # should be whatever dimension intermediate_size_per_partition is
        is_transposed = getattr(param, "is_transposed", False)
        shard_dim = SHARD_ID_TO_SHARDED_DIM[shard_id]
        if is_transposed:
            shard_dim = int(not shard_dim)

        full_load = len(loaded_weight.shape) == 3
        if full_load:
            shard_dim += 1

        # Materialize GGUF UninitializedParameter
        if is_gguf_weight and isinstance(param, UninitializedParameter):
            final_shape = list(loaded_weight.shape)
            if shard_id in ["w1", "w3"]:
                final_shape[1] *= 2
            final_shape[shard_dim] = final_shape[shard_dim] // self.tp_size
            param.materialize(final_shape, dtype=loaded_weight.dtype)

        expert_data = param.data if full_load else param.data[expert_id]

        # Case input scale: input_scale loading is only supported for fp8
        if "input_scale" in weight_name:
            # this is needed for compressed-tensors only
            loaded_weight = loaded_weight.to(param.data.device)

            if (
                "compressed" in quant_method_name.lower()
                and param.data[expert_id] != 1
                and (param.data[expert_id] - loaded_weight).abs() > 1e-5
            ):
                raise ValueError(
                    "input_scales of w1 and w3 of a layer "
                    f"must be equal. But got {param.data[expert_id]} "
                    f"vs. {loaded_weight}"
                )

            self._load_single_value(
                param=param, loaded_weight=loaded_weight, expert_id=expert_id
            )
            return True if return_success else None

        # Case g_idx
        if "g_idx" in weight_name:
            self._load_g_idx(
                shard_dim=0,
                shard_id=shard_id,
                loaded_weight=loaded_weight,
                expert_data=expert_data,
                tp_rank=self.tp_rank,
            )
            return True if return_success else None

        # TODO @dsikka: ModelOpt should follow the proper MoE loading pattern
        if "ModelOpt" in quant_method_name:
            # Determine per-tensor weight scale patterns based on variant
            # Use the dedicated method instead of brittle string matching
            uses_weight_scale_2 = self.quant_method.uses_weight_scale_2_pattern()

            # Call _load_per_tensor_weight_scale() to load per-tensor (scalar)
            # weights scales.
            # Input scales are always per-tensor.
            # Weight scales: FP4 uses "weight_scale_2" and FP8 uses
            # "weight_scale" for per-tensor scales.
            is_per_tensor = (
                "weight_scale_2" in weight_name
                if uses_weight_scale_2
                else "weight_scale" in weight_name
            ) or "input_scale" in weight_name
            if is_per_tensor:
                self._load_per_tensor_weight_scale(
                    shard_id=shard_id,
                    param=param,
                    loaded_weight=loaded_weight,
                    expert_id=expert_id,
                )
                return True if return_success else None

            # If the weight is w13_weight_scale and w13_weight_scales are
            # combined into single loaded_weight, call
            # _load_combined_w13_weight_scale() to load it.
            # This is checked by comparing the hidden_out dims of the
            # loaded_weight and the param.
            if "w13_weight_scale" in weight_name:
                loaded_weight_hidden_out = loaded_weight.shape[-2]
                param_hidden_out = param.data.shape[-2] * self.tp_size
                if loaded_weight_hidden_out == param_hidden_out:
                    self._load_combined_w13_weight_scale(
                        shard_dim=shard_dim,
                        loaded_weight=loaded_weight,
                        param=param,
                        tp_rank=self.tp_rank,
                    )
                    return True if return_success else None

            # For other weights, call _load_model_weight_or_group_weight_scale()
            # to load it.
            if "weight" in weight_name:
                self._load_model_weight_or_group_weight_scale(
                    shard_id=shard_id,
                    shard_dim=shard_dim,
                    loaded_weight=loaded_weight,
                    expert_data=expert_data,
                    tp_rank=self.tp_rank,
                )
            return True if return_success else None

        # Case weight scales, zero_points and offset, weight/input global scales
        if "scale" in weight_name or "zero" in weight_name or "offset" in weight_name:
            # load the weight scales and zp based on the quantization scheme
            # supported weight scales/zp can be found in
            # FusedMoeWeightScaleSupported
            # TODO @dsikka: once hardened, refactor to use vLLM Parameters
            # specific to each case
            quant_method = getattr(param, "quant_method", None)
            if quant_method == FusedMoeWeightScaleSupported.CHANNEL.value:
                self._load_per_channel_weight_scale(
                    shard_id=shard_id,
                    shard_dim=shard_dim,
                    loaded_weight=loaded_weight,
                    expert_data=expert_data,
                    tp_rank=self.tp_rank,
                )
            elif quant_method in [
                FusedMoeWeightScaleSupported.GROUP.value,
                FusedMoeWeightScaleSupported.BLOCK.value,
            ]:
                self._load_model_weight_or_group_weight_scale(
                    shard_id=shard_id,
                    shard_dim=shard_dim,
                    loaded_weight=loaded_weight,
                    expert_data=expert_data,
                    tp_rank=self.tp_rank,
                    load_full_w2=getattr(param, "load_full_w2", False),
                )
            elif quant_method == FusedMoeWeightScaleSupported.TENSOR.value:
                self._load_per_tensor_weight_scale(
                    shard_id=shard_id,
                    param=param,
                    loaded_weight=loaded_weight,
                    expert_id=expert_id,
                )
            else:
                WEIGHT_SCALE_SUPPORTED = [e.value for e in FusedMoeWeightScaleSupported]
                raise ValueError(
                    f"quant method must be one of {WEIGHT_SCALE_SUPPORTED}"
                )
            return True if return_success else None

        # Case weight_shape
        if "weight_shape" in weight_name:
            # only required by compressed-tensors
            self._load_single_value(
                param=param, loaded_weight=loaded_weight, expert_id=expert_id
            )
            return True if return_success else None

        # Case model weights
        if "weight" in weight_name:
            self._load_model_weight_or_group_weight_scale(
                shard_id=shard_id,
                shard_dim=shard_dim,
                loaded_weight=loaded_weight,
                expert_data=expert_data,
                tp_rank=self.tp_rank,
            )
            return True if return_success else None

        return False if return_success else None

    def load_weights(
        self, weights: Iterable[tuple[str, torch.Tensor]]
    ) -> Iterable[str]:
        if (expert_mapping := self.expert_mapping) is None:
            raise ValueError(
                "`self.expert_mapping` must be provided to "
                "load weights using `self.load_weights`."
            )
        for expert_name, loaded_weight in weights:
            qual_name = f"{self.layer_name}.{expert_name}"
            for param_name, weight_name, expert_id, shard_id in expert_mapping:
                if weight_name not in qual_name:
                    continue
                weight_name = qual_name.replace(weight_name, param_name)
                param_name = weight_name.removeprefix(f"{self.layer_name}.")
                param = getattr(self, param_name)
                success = self.weight_loader(
                    param=param,
                    loaded_weight=loaded_weight,
                    weight_name=weight_name,
                    shard_id=shard_id,
                    expert_id=expert_id,
                    return_success=True,
                )
                if success:
                    logger.debug(
                        "Loaded %s for expert %d into %s",
                        param_name,
                        expert_id,
                        self.layer_name,
                    )
                    yield param_name

    def get_expert_weights(self) -> Iterable[torch.Tensor]:
        weights = list(self.named_parameters())
        assert all(weight.is_contiguous() for _, weight in weights)

        # Filter out the non-expert weights.
        # `e_score_correction_bias` is a bias for each logical expert,
        # with shape (num_logical_experts,), not an expert weight.
        NON_EXPERT_WEIGHTS = {
            "e_score_correction_bias",
        }

        return [
            weight.view(self.local_num_experts, -1)
            for name, weight in weights
            if name not in NON_EXPERT_WEIGHTS
            and weight.shape != torch.Size([])
            and not name.startswith("_shared_experts.")
        ]

    def set_eplb_state(
        self,
        moe_layer_idx: int,
        expert_load_view: torch.Tensor,
        logical_to_physical_map: torch.Tensor,
        logical_replica_count: torch.Tensor,
    ) -> None:
        """
        Register the EPLB state in this layer.

        This is used later in forward pass, where we get the expert mapping
        and record the load metrics in `expert_load_view`.
        """
        self.expert_load_view = expert_load_view[moe_layer_idx]
        self.logical_to_physical_map = logical_to_physical_map[moe_layer_idx]
        self.logical_replica_count = logical_replica_count[moe_layer_idx]

    def ensure_moe_quant_config(self):
        if self.quant_method.moe_quant_config is None:
            self.quant_method.moe_quant_config = (
                self.quant_method.get_fused_moe_quant_config(self)
            )

    @staticmethod
    def select_experts(
        hidden_states: torch.Tensor,
        router_logits: torch.Tensor,
        top_k: int,
        use_grouped_topk: bool,
        renormalize: bool,
        topk_group: Optional[int] = None,
        num_expert_group: Optional[int] = None,
        custom_routing_function: Optional[Callable] = None,
        scoring_func: str = "softmax",
        routed_scaling_factor: float = 1.0,
        e_score_correction_bias: Optional[torch.Tensor] = None,
        indices_type: Optional[torch.dtype] = None,
        enable_eplb: bool = False,
        expert_map: Optional[torch.Tensor] = None,
        expert_load_view: Optional[torch.Tensor] = None,
        logical_to_physical_map: Optional[torch.Tensor] = None,
        logical_replica_count: Optional[torch.Tensor] = None,
        global_num_experts: Optional[int] = None,
        zero_expert_num: Optional[int] = None,
        zero_expert_type: Optional[str] = None,
    ) -> tuple[torch.Tensor, torch.Tensor, torch.Tensor]:
        """
        Route the input hidden states to the top-k experts based on the
        router logits.

        Returns:
                (topk_weights, topk_ids, zero_expert_result)
                (tuple[torch.Tensor, torch.Tensor, torch.Tensor]):
                The weights, expert ids, and zero expert computation result.

            **Compatibility**: When EPLB is not enabled, the returned ids are
            equivalent to global logical ids, so should be compatible with
            plain MoE implementations without redundant experts.
        """
        from vllm.model_executor.layers.fused_moe.fused_moe import (
            fused_topk,
            fused_topk_bias,
        )

        # Check if we should use a routing simulation strategy
        routing_strategy = envs.VLLM_MOE_ROUTING_SIMULATION_STRATEGY
        if routing_strategy != "":
            topk_weights, topk_ids = RoutingSimulator.simulate_routing(
                hidden_states=hidden_states,
                router_logits=router_logits,
                strategy_name=routing_strategy,
                top_k=top_k,
                indices_type=indices_type,
            )

        # DeepSeekv2 uses grouped_top_k
        if use_grouped_topk:
            assert topk_group is not None
            assert num_expert_group is not None
            topk_weights, topk_ids = grouped_topk(
                hidden_states=hidden_states,
                gating_output=router_logits,
                topk=top_k,
                renormalize=renormalize,
                num_expert_group=num_expert_group,
                topk_group=topk_group,
                scoring_func=scoring_func,
                routed_scaling_factor=routed_scaling_factor,
                e_score_correction_bias=e_score_correction_bias,
            )
            if indices_type is not None:
                topk_ids = topk_ids.to(dtype=indices_type)
        elif e_score_correction_bias is not None:
            topk_weights, topk_ids = fused_topk_bias(
                hidden_states=hidden_states,
                gating_output=router_logits,
                e_score_correction_bias=e_score_correction_bias.data,
                topk=top_k,
                renormalize=renormalize,
            )
            if routed_scaling_factor is not None:
                topk_weights *= routed_scaling_factor
        elif custom_routing_function is None:
            topk_weights, topk_ids, token_expert_indices = fused_topk(
                hidden_states=hidden_states,
                gating_output=router_logits,
                topk=top_k,
                renormalize=renormalize,
                indices_type=indices_type,
            )
        else:
            topk_weights, topk_ids = custom_routing_function(
                hidden_states=hidden_states,
                gating_output=router_logits,
                topk=top_k,
                renormalize=renormalize,
            )
            if indices_type is not None:
                topk_ids = topk_ids.to(dtype=indices_type)

        if enable_eplb:
            assert expert_load_view is not None
            assert logical_to_physical_map is not None
            assert logical_replica_count is not None

            topk_ids = eplb_map_to_physical_and_record(
                topk_ids=topk_ids,
                expert_load_view=expert_load_view,
                logical_to_physical_map=logical_to_physical_map,
                logical_replica_count=logical_replica_count,
                indices_type=indices_type,
            )

        assert topk_ids.dtype == indices_type or indices_type is None

        # Compute zero expert result if needed
        if (
            zero_expert_num is not None
            and zero_expert_num > 0
            and zero_expert_type is not None
            and global_num_experts is not None
        ):
            zero_expert_result = zero_experts_compute_triton(
                expert_indices=topk_ids,
                expert_scales=topk_weights,
                num_experts=global_num_experts,
                zero_expert_type=zero_expert_type,
                hidden_states=hidden_states,
            )
        else:
            zero_expert_result = None
        return topk_weights, topk_ids, zero_expert_result

    def must_reduce_shared_expert_outputs(self) -> bool:
        """
        The shared_experts are typically computed using the RowParallelLinear
        layer. The result of this function is typically used as
        the reduce_results argument to the module.
        When just tensor-parallel is used, it is not required to reduce
        the shared_experts results immediately. Instead we reduce at the
        once at the end of the MoE op. (Refer to DeepSeekV2MoE module)
        With EP and all2all kernels - this is no longer viable as all
        GPU ranks in DP, produce the complete set of hidden_states.
        Therefore it is required that we reduce the shared_experts output
        early.
        """
        return (
            self.use_pplx_kernels
            or self.use_deepep_ht_kernels
            or self.use_deepep_ll_kernels
        )

    def maybe_all_reduce_tensor_model_parallel(self, final_hidden_states: torch.Tensor):
        """
        The pplx combine kernel reduces across GPU ranks by default.
        """
        if (
            self.use_pplx_kernels
            or self.use_deepep_ht_kernels
            or self.use_deepep_ll_kernels
        ):
            return final_hidden_states
        else:
            return tensor_model_parallel_all_reduce(final_hidden_states)

    def forward_native(
        self,
        hidden_states: torch.Tensor,
        router_logits: torch.Tensor,
    ) -> Union[torch.Tensor, tuple[torch.Tensor, torch.Tensor]]:
        og_hidden_states = hidden_states.shape[-1]
        if self.hidden_size != og_hidden_states:
            hidden_states = F.pad(
                hidden_states,
                (0, self.hidden_size - og_hidden_states),
                mode="constant",
                value=0.0,
            )

        if self.shared_experts is None:
            if current_platform.is_tpu():
                # TODO: Once the OOM issue for the TPU backend is resolved, we
                # will switch to using the moe_forward custom op.
                fused_output = self.forward_impl(hidden_states, router_logits)
                assert not isinstance(fused_output, tuple)
            else:
                fused_output = torch.ops.vllm.moe_forward(
                    hidden_states, router_logits, self.layer_name
                )
            return fused_output[..., :og_hidden_states]
        else:
            if current_platform.is_tpu():
                # TODO: Once the OOM issue for the TPU backend is resolved, we
                # will switch to using the moe_forward custom op.
                shared_output, fused_output = self.forward_impl(
                    hidden_states, router_logits
                )
            else:
                shared_output, fused_output = torch.ops.vllm.moe_forward_shared(
                    hidden_states, router_logits, self.layer_name
                )
            return (
                shared_output[..., :og_hidden_states],
                fused_output[..., :og_hidden_states],
            )

    def forward_cuda(
        self,
        hidden_states: torch.Tensor,
        router_logits: torch.Tensor,
    ) -> Union[torch.Tensor, tuple[torch.Tensor, torch.Tensor]]:
        return self.forward_native(hidden_states, router_logits)

    def forward_impl_chunked(
        self,
        full_hidden_states: torch.Tensor,
        full_router_logits: torch.Tensor,
    ) -> Union[torch.Tensor, tuple[torch.Tensor, torch.Tensor]]:
        assert self.batched_hidden_states is not None
        assert self.batched_router_logits is not None
        assert self.batched_hidden_states.dtype == full_hidden_states.dtype
        assert self.batched_router_logits.dtype == full_router_logits.dtype
        # Check size compatibility.
        assert self.batched_hidden_states.size(-1) == full_hidden_states.size(-1)
        assert self.batched_router_logits.size(-1) == full_router_logits.size(-1)

        self.ensure_moe_quant_config()

        full_fused_final_hidden_states = torch.empty_like(full_hidden_states)
        if self.shared_experts is not None:
            full_shared_final_hidden_states = torch.empty_like(full_hidden_states)

        def process_chunk(chunk_start, chunk_end, skip_result_store=False):
            chunk_size = chunk_end - chunk_start
            hidden_states = full_hidden_states[chunk_start:chunk_end, :]
            router_logits = full_router_logits[chunk_start:chunk_end, :]

            assert self.batched_hidden_states is not None
            assert self.batched_router_logits is not None
            # This is only true when DBO has been enabled in the config.
            # Both tensors will have an outer dimension for the ubatch id
            if self.batched_hidden_states.dim() == 3:
                assert self.batched_router_logits.dim() == 3
                batch_buffer_idx = dbo_current_ubatch_id()
                batched_hidden_states = self.batched_hidden_states[batch_buffer_idx, :]
                batched_router_logits = self.batched_router_logits[batch_buffer_idx, :]
            else:
                batched_hidden_states = self.batched_hidden_states
                batched_router_logits = self.batched_router_logits

            assert (
                batched_hidden_states.size(0)  # type: ignore
                >= chunk_size
            )
            assert (
                batched_router_logits.size(0)  # type: ignore
                >= chunk_size
            )
            staged_hidden_states = batched_hidden_states[:chunk_size, :]  # type: ignore
            staged_router_logits = batched_router_logits[:chunk_size, :]  # type: ignore
            staged_hidden_states.copy_(hidden_states, non_blocking=True)
            staged_router_logits.copy_(router_logits, non_blocking=True)

            # If there are shared experts but we are not using a modular kernel,
            # the shared experts must be called here
            if (
                not isinstance(self.quant_method.fused_experts, FusedMoEModularKernel)
                and self.shared_experts is not None
            ):
                shared_output = self.shared_experts(staged_hidden_states)
            else:
                shared_output = None

            # Matrix multiply.
            final_hidden_states = self.quant_method.apply(
                layer=self,
                x=staged_hidden_states,
                router_logits=staged_router_logits,
                top_k=self.top_k,
                renormalize=self.renormalize,
                use_grouped_topk=self.use_grouped_topk,
                global_num_experts=self.global_num_experts,
                expert_map=self.expert_map,
                topk_group=self.topk_group,
                num_expert_group=self.num_expert_group,
                custom_routing_function=self.custom_routing_function,
                scoring_func=self.scoring_func,
                routed_scaling_factor=self.routed_scaling_factor,
                e_score_correction_bias=self.e_score_correction_bias,
                activation=self.activation,
                enable_eplb=self.enable_eplb,
                expert_load_view=self.expert_load_view,
                logical_to_physical_map=self.logical_to_physical_map,
                logical_replica_count=self.logical_replica_count,
            )

            if shared_output is not None:
                assert not isinstance(final_hidden_states, tuple)
                assert self.shared_experts is not None
                final_hidden_states = (
                    shared_output,
                    final_hidden_states,
                )

            if self.zero_expert_num is not None and self.zero_expert_num > 0:
                assert isinstance(final_hidden_states, tuple)
                assert self.shared_experts is None
                final_hidden_states, zero_expert_result = final_hidden_states
                if zero_expert_result is not None:
                    final_hidden_states += zero_expert_result

            if not skip_result_store:
                if self.shared_experts is None:
                    full_fused_final_hidden_states[chunk_start:chunk_end, :].copy_(
                        final_hidden_states, non_blocking=True
                    )
                else:
                    full_shared_final_hidden_states[chunk_start:chunk_end, :].copy_(
                        final_hidden_states[0], non_blocking=True
                    )
                    full_fused_final_hidden_states[chunk_start:chunk_end, :].copy_(
                        final_hidden_states[1], non_blocking=True
                    )

        ctx = get_forward_context()
        # flashinfer_cutlass_kernels can handle: optional DP + TP/EP
        max_tokens_across_dispatchers = ctx.dp_metadata.max_tokens_across_dp_cpu
        moe_dp_chunk_size_per_rank = self.moe_config.max_num_tokens

        # If the input to the MoE is sequence parallel then divide by sp_size
        # to find the maximum number of tokens for any individual dispatcher.
        if self.is_sequence_parallel:
            max_tokens_across_dispatchers = cdiv(
                max_tokens_across_dispatchers, self.sp_size
            )

        num_tokens = full_hidden_states.size(0)
        for chunk_idx, chunk_start_ in enumerate(
            range(0, max_tokens_across_dispatchers, moe_dp_chunk_size_per_rank)
        ):
            chunk_start = chunk_start_
            chunk_end = min(
                chunk_start + moe_dp_chunk_size_per_rank, max_tokens_across_dispatchers
            )
            # clamp start and end
            chunk_start = min(chunk_start, num_tokens - 1)
            chunk_end = min(chunk_end, num_tokens)
            with ctx.dp_metadata.chunked_sizes(
                self.sp_size, moe_dp_chunk_size_per_rank, chunk_idx
            ):
                process_chunk(
                    chunk_start, chunk_end, skip_result_store=chunk_start_ >= num_tokens
                )

        if self.shared_experts is None:
            return full_fused_final_hidden_states
        else:
            return (full_shared_final_hidden_states, full_fused_final_hidden_states)

    def forward_impl(
        self,
        hidden_states: torch.Tensor,
        router_logits: torch.Tensor,
    ) -> Union[torch.Tensor, tuple[torch.Tensor, torch.Tensor]]:
        assert self.quant_method is not None

        self.ensure_moe_quant_config()

        # Route to the chunked forward path using the FlashInfer Cutlass kernel
        # only when data parallelism (DP) is enabled.
        _use_flashinfer_cutlass_kernels = (
            self.dp_size > 1 and self.use_flashinfer_cutlass_kernels
        )

        if (
            self.moe_parallel_config.use_pplx_kernels
            or self.moe_parallel_config.use_deepep_ll_kernels
            or _use_flashinfer_cutlass_kernels
        ):
            return self.forward_impl_chunked(hidden_states, router_logits)

        do_naive_dispatch_combine: bool = (
            self.dp_size > 1
            and not self.moe_parallel_config.use_deepep_ht_kernels
            and not self.moe_config.use_flashinfer_cutlass_kernels
        )

        # If there are shared experts but we are not using a modular kernel, the
        # shared experts must be called here
        if (
            not isinstance(self.quant_method.fused_experts, FusedMoEModularKernel)
            and self.shared_experts is not None
        ):
            shared_output = self.shared_experts(hidden_states)
        else:
            shared_output = None

        ctx = get_forward_context()
        sp_ctx = (
            ctx.dp_metadata.sp_local_sizes(self.sp_size)
            if ctx.dp_metadata
            else nullcontext()
        )

        with sp_ctx:
            if do_naive_dispatch_combine:
                hidden_states, router_logits = get_ep_group().dispatch(
                    hidden_states, router_logits, self.is_sequence_parallel
                )

            # Matrix multiply.
            final_hidden_states = self.quant_method.apply(
                layer=self,
                x=hidden_states,
                router_logits=router_logits,
                top_k=self.top_k,
                renormalize=self.renormalize,
                use_grouped_topk=self.use_grouped_topk,
                global_num_experts=self.global_num_experts,
                expert_map=self.expert_map,
                topk_group=self.topk_group,
                num_expert_group=self.num_expert_group,
                custom_routing_function=self.custom_routing_function,
                scoring_func=self.scoring_func,
                routed_scaling_factor=self.routed_scaling_factor,
                e_score_correction_bias=self.e_score_correction_bias,
                activation=self.activation,
                apply_router_weight_on_input=self.apply_router_weight_on_input,
                enable_eplb=self.enable_eplb,
                expert_load_view=self.expert_load_view,
                logical_to_physical_map=self.logical_to_physical_map,
                logical_replica_count=self.logical_replica_count,
            )

            if shared_output is not None:
                assert not isinstance(final_hidden_states, tuple)
                assert self.shared_experts is not None
                final_hidden_states = (
                    shared_output,
                    final_hidden_states,
                )
            elif self.zero_expert_num is not None and self.zero_expert_num > 0:
                assert isinstance(final_hidden_states, tuple)
                final_hidden_states, zero_expert_result = final_hidden_states

            def reduce_output(
                states: torch.Tensor, do_combine: bool = True
            ) -> torch.Tensor:
                if do_naive_dispatch_combine and do_combine:
                    states = get_ep_group().combine(states, self.is_sequence_parallel)

                if (
                    not self.is_sequence_parallel
                    and self.reduce_results
                    and (self.tp_size > 1 or self.ep_size > 1)
                ):
                    states = self.maybe_all_reduce_tensor_model_parallel(states)

                return states

            if self.shared_experts is not None:
                return (
                    reduce_output(final_hidden_states[0], do_combine=False),
                    reduce_output(final_hidden_states[1]),
                )
            elif self.zero_expert_num is not None and self.zero_expert_num > 0:
                assert isinstance(final_hidden_states, torch.Tensor)
                return reduce_output(final_hidden_states) + zero_expert_result
            else:
                return reduce_output(final_hidden_states)

    @classmethod
    def make_expert_params_mapping(
        cls,
        ckpt_gate_proj_name: str,
        ckpt_down_proj_name: str,
        ckpt_up_proj_name: str,
        num_experts: int,
        num_redundant_experts: int = 0,
    ) -> list[tuple[str, str, int, str]]:
        num_physical_experts = num_experts + num_redundant_experts

        # In the returned mapping:
        # - `expert_id` is the physical expert id
        # - `weight_name` contains the weight name of the logical expert
        # So that we should map the expert id to logical in `weight_name`
        physical_to_logical_map = (
            EplbState.build_initial_global_physical_to_logical_map(
                num_experts, num_redundant_experts
            )
        )

        return [
            # (param_name, weight_name, expert_id, shard_id)
            (
                "experts.w13_"
                if weight_name in [ckpt_gate_proj_name, ckpt_up_proj_name]
                else "experts.w2_",
                f"experts.{physical_to_logical_map[expert_id]}.{weight_name}.",
                expert_id,
                shard_id,
            )
            for expert_id in range(num_physical_experts)
            for shard_id, weight_name in [
                ("w1", ckpt_gate_proj_name),
                ("w2", ckpt_down_proj_name),
                ("w3", ckpt_up_proj_name),
            ]
        ]

    def extra_repr(self) -> str:
        s = (
            f"global_num_experts={self.global_num_experts}, "
            f"local_num_experts={self.local_num_experts}, "
            f"top_k={self.top_k}, "
            f"intermediate_size_per_partition={self.intermediate_size_per_partition}, "  # noqa: E501
            f"tp_size={self.tp_size},\n"
            f"ep_size={self.ep_size}, "
            f"reduce_results={self.reduce_results}, "
            f"renormalize={self.renormalize}, "
            f"use_grouped_topk={self.use_grouped_topk}"
        )

        if self.use_grouped_topk:
            s += f", num_expert_group={self.num_expert_group}, topk_group={self.topk_group}"  # noqa: E501

        s += f", scoring_func='{self.scoring_func}', activation='{self.activation}'"  # noqa: E501

        return s


def moe_forward(
    hidden_states: torch.Tensor,
    router_logits: torch.Tensor,
    layer_name: str,
) -> torch.Tensor:
    forward_context: ForwardContext = get_forward_context()
    self = forward_context.no_compile_layers[layer_name]
    assert self.shared_experts is None
    return self.forward_impl(hidden_states, router_logits)


def moe_forward_fake(
    hidden_states: torch.Tensor,
    router_logits: torch.Tensor,
    layer_name: str,
) -> torch.Tensor:
    return torch.empty_like(hidden_states)


direct_register_custom_op(
    op_name="moe_forward",
    op_func=moe_forward,
    mutates_args=["hidden_states"],
    fake_impl=moe_forward_fake,
    tags=(torch.Tag.needs_fixed_stride_order,),
)


def moe_forward_shared(
    hidden_states: torch.Tensor,
    router_logits: torch.Tensor,
    layer_name: str,
) -> tuple[torch.Tensor, torch.Tensor]:
    forward_context: ForwardContext = get_forward_context()
    self = forward_context.no_compile_layers[layer_name]
    assert self.shared_experts is not None
    return self.forward_impl(hidden_states, router_logits)


def moe_forward_shared_fake(
    hidden_states: torch.Tensor,
    router_logits: torch.Tensor,
    layer_name: str,
) -> tuple[torch.Tensor, torch.Tensor]:
    shared_out = torch.empty_like(hidden_states)
    fused_out = torch.empty_like(hidden_states)
    return shared_out, fused_out


direct_register_custom_op(
    op_name="moe_forward_shared",
    op_func=moe_forward_shared,
    mutates_args=["hidden_states"],
    fake_impl=moe_forward_shared_fake,
    tags=(torch.Tag.needs_fixed_stride_order,),
)

# Mark the FusedMoE weight_loader as supporting MoE-specific parameters
# to avoid expensive runtime reflection in model loading code
FusedMoE.weight_loader.supports_moe_loading = True  # type: ignore[attr-defined]<|MERGE_RESOLUTION|>--- conflicted
+++ resolved
@@ -390,28 +390,6 @@
             logger.debug("TritonExperts %s", self.moe)
             return TritonExperts(self.moe_quant_config)
 
-<<<<<<< HEAD
-    def create_weights(self, layer: torch.nn.Module, num_experts: int,
-                       hidden_size: int, intermediate_size_per_partition: int,
-                       params_dtype: torch.dtype, **extra_weight_attrs):
-        if self.moe.is_act_and_mul:
-            w13_up_dim = 2 * intermediate_size_per_partition
-        else:
-            w13_up_dim = intermediate_size_per_partition
-        # Fused gate_up_proj (column parallel)
-        w13_weight = torch.nn.Parameter(torch.empty(num_experts,
-                                                    w13_up_dim,
-                                                    hidden_size,
-                                                    dtype=params_dtype),
-                                        requires_grad=False)
-        layer.register_parameter("w13_weight", w13_weight)
-        set_weight_attrs(w13_weight, extra_weight_attrs)
-        if self.moe.has_bias:
-            w13_bias = torch.nn.Parameter(torch.zeros(num_experts,
-                                                      w13_up_dim,
-                                                      dtype=params_dtype),
-                                          requires_grad=False)
-=======
     def create_weights(
         self,
         layer: torch.nn.Module,
@@ -421,11 +399,15 @@
         params_dtype: torch.dtype,
         **extra_weight_attrs,
     ):
+        if self.moe.is_act_and_mul:
+            w13_up_dim = 2 * intermediate_size_per_partition
+        else:
+            w13_up_dim = intermediate_size_per_partition
         # Fused gate_up_proj (column parallel)
         w13_weight = torch.nn.Parameter(
             torch.empty(
                 num_experts,
-                2 * intermediate_size_per_partition,
+                w13_up_dim,
                 hidden_size,
                 dtype=params_dtype,
             ),
@@ -435,12 +417,9 @@
         set_weight_attrs(w13_weight, extra_weight_attrs)
         if self.moe.has_bias:
             w13_bias = torch.nn.Parameter(
-                torch.zeros(
-                    num_experts, 2 * intermediate_size_per_partition, dtype=params_dtype
-                ),
+                torch.zeros(num_experts, w13_up_dim, dtype=params_dtype),
                 requires_grad=False,
             )
->>>>>>> c1b06fc1
             layer.register_parameter("w13_bias", w13_bias)
             set_weight_attrs(w13_bias, extra_weight_attrs)
         # down_proj (row parallel)
@@ -1227,17 +1206,22 @@
         self.quant_method = quant_method
 
         if not self.moe_config.is_act_and_mul:
+            # Avoid circular import
             from vllm.model_executor.layers.quantization.modelopt import (
-                ModelOptFp8MoEMethod)  # Avoid circular import
+                ModelOptFp8MoEMethod,
+            )
+
             if not isinstance(
-                    quant_method,
-                (UnquantizedFusedMoEMethod, ModelOptFp8MoEMethod)):
+                quant_method, (UnquantizedFusedMoEMethod, ModelOptFp8MoEMethod)
+            ):
                 raise NotImplementedError(
                     "is_act_and_mul=False is supported only for unquantized "
-                    "and ModelOpt FP8 moe for now")
+                    "and ModelOpt FP8 moe for now"
+                )
             if not current_platform.is_cuda():
                 raise NotImplementedError(
-                    "is_act_and_mul=False is supported only for CUDA for now")
+                    "is_act_and_mul=False is supported only for CUDA for now"
+                )
 
         if self.enable_eplb:
             from vllm.model_executor.layers.quantization.fp8 import Fp8MoEMethod
