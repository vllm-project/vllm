--- conflicted
+++ resolved
@@ -4,12 +4,8 @@
 from abc import abstractmethod
 from collections.abc import Iterable
 from enum import Enum
-<<<<<<< HEAD
 from functools import partial
-from typing import Callable, Literal, Optional, overload
-=======
 from typing import Callable, Literal, Optional, Union, overload
->>>>>>> e599e2c6
 
 import torch
 import torch.nn.functional as F
@@ -259,12 +255,8 @@
         expert_load_view: Optional[torch.Tensor] = None,
         logical_to_physical_map: Optional[torch.Tensor] = None,
         logical_replica_count: Optional[torch.Tensor] = None,
-<<<<<<< HEAD
         num_fused_shared_experts: int = 0,
-    ) -> torch.Tensor:
-=======
     ) -> Union[torch.Tensor, tuple[torch.Tensor, torch.Tensor]]:
->>>>>>> e599e2c6
         raise NotImplementedError
 
 
@@ -421,12 +413,8 @@
         expert_load_view: Optional[torch.Tensor] = None,
         logical_to_physical_map: Optional[torch.Tensor] = None,
         logical_replica_count: Optional[torch.Tensor] = None,
-<<<<<<< HEAD
         num_fused_shared_experts: int = 0,
-    ) -> torch.Tensor:
-=======
     ) -> Union[torch.Tensor, tuple[torch.Tensor, torch.Tensor]]:
->>>>>>> e599e2c6
         if enable_eplb:
             assert expert_load_view is not None
             assert logical_to_physical_map is not None
@@ -479,12 +467,8 @@
         expert_load_view: Optional[torch.Tensor] = None,
         logical_to_physical_map: Optional[torch.Tensor] = None,
         logical_replica_count: Optional[torch.Tensor] = None,
-<<<<<<< HEAD
         num_fused_shared_experts: int = 0,
-    ) -> torch.Tensor:
-=======
     ) -> Union[torch.Tensor, tuple[torch.Tensor, torch.Tensor]]:
->>>>>>> e599e2c6
 
         topk_weights, topk_ids = FusedMoE.select_experts(
             hidden_states=x,
@@ -572,12 +556,8 @@
         expert_load_view: Optional[torch.Tensor] = None,
         logical_to_physical_map: Optional[torch.Tensor] = None,
         logical_replica_count: Optional[torch.Tensor] = None,
-<<<<<<< HEAD
         num_fused_shared_experts: int = 0,
-    ):
-=======
     ) -> Union[torch.Tensor, tuple[torch.Tensor, torch.Tensor]]:
->>>>>>> e599e2c6
         if enable_eplb is not False or expert_load_view is not None or \
                 logical_to_physical_map is not None or \
                 logical_replica_count is not None:
@@ -624,12 +604,8 @@
         expert_load_view: Optional[torch.Tensor] = None,
         logical_to_physical_map: Optional[torch.Tensor] = None,
         logical_replica_count: Optional[torch.Tensor] = None,
-<<<<<<< HEAD
         num_fused_shared_experts: int = 0,
-    ):
-=======
     ) -> Union[torch.Tensor, tuple[torch.Tensor, torch.Tensor]]:
->>>>>>> e599e2c6
         if enable_eplb is not False or expert_load_view is not None or \
                 logical_to_physical_map is not None or \
                 logical_replica_count is not None:
@@ -668,12 +644,8 @@
         expert_load_view: Optional[torch.Tensor] = None,
         logical_to_physical_map: Optional[torch.Tensor] = None,
         logical_replica_count: Optional[torch.Tensor] = None,
-<<<<<<< HEAD
         num_fused_shared_experts: int = 0,
-    ) -> torch.Tensor:
-=======
     ) -> Union[torch.Tensor, tuple[torch.Tensor, torch.Tensor]]:
->>>>>>> e599e2c6
         assert not use_grouped_topk
         assert num_expert_group is None
         assert topk_group is None
