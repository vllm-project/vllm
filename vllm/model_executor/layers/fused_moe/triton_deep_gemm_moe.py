# SPDX-License-Identifier: Apache-2.0
# SPDX-FileCopyrightText: Copyright contributors to the vLLM project
from typing import Optional

import torch

import vllm.model_executor.layers.fused_moe.modular_kernel as mk
from vllm.model_executor.layers.fused_moe.config import FusedMoEQuantConfig
from vllm.model_executor.layers.fused_moe.deep_gemm_moe import (
    DeepGemmExperts, _valid_deep_gemm, _valid_deep_gemm_shape)
from vllm.model_executor.layers.fused_moe.deep_gemm_utils import (
    deep_gemm_block_shape)
from vllm.model_executor.layers.fused_moe.fused_moe import TritonExperts
from vllm.model_executor.layers.quantization.utils.ocp_mx_utils import (
    OCP_MX_Scheme)
from vllm.utils.deep_gemm import is_deep_gemm_e8m0_used


class TritonOrDeepGemmExperts(mk.FusedMoEPermuteExpertsUnpermute):

    def __init__(
        self,
<<<<<<< HEAD
        use_fp8_w8a8: bool = False,
        use_int8_w8a8: bool = False,
        use_int8_w8a16: bool = False,
        use_int4_w4a16: bool = False,
        ocp_mx_scheme: Optional[OCP_MX_Scheme] = None,
        per_act_token_quant: bool = False,
        block_shape: Optional[list[int]] = None,
        allow_deep_gemm: bool = False,
    ):
        super().__init__(
            FusedMoEQuantConfig.make(
                use_fp8_w8a8=use_fp8_w8a8,
                use_int8_w8a8=use_int8_w8a8,
                use_int8_w8a16=use_int8_w8a16,
                use_int4_w4a16=use_int4_w4a16,
                ocp_mx_scheme=ocp_mx_scheme,
                per_act_token_quant=per_act_token_quant,
                block_shape=block_shape,
            ))
        self.triton_expert = TritonExperts(
            use_fp8_w8a8=use_fp8_w8a8,
            use_int8_w8a8=use_int8_w8a8,
            use_int4_w4a16=use_int4_w4a16,
            use_int8_w8a16=use_int8_w8a16,
            ocp_mx_scheme=ocp_mx_scheme,
            per_act_token_quant=per_act_token_quant,
            block_shape=block_shape,
        )

        self.allow_deep_gemm = (allow_deep_gemm and use_fp8_w8a8 and
=======
        quant_config: FusedMoEQuantConfig,
        allow_deep_gemm: bool = False,
    ):
        super().__init__(quant_config)

        self.triton_expert = TritonExperts(quant_config)

        self.allow_deep_gemm = (allow_deep_gemm
                                and self.quant_config.use_fp8_w8a8 and
>>>>>>> b1068903
                                self.block_shape == deep_gemm_block_shape())

        self.deep_gemm_expert = DeepGemmExperts(
            self.quant_config) if self.allow_deep_gemm else None

    @property
    def activation_formats(
        self
    ) -> tuple[mk.FusedMoEActivationFormat, mk.FusedMoEActivationFormat]:
        assert (self.deep_gemm_expert is None
                or self.triton_expert.activation_formats
                == self.deep_gemm_expert.activation_formats)
        return self.triton_expert.activation_formats

    def supports_chunking(self) -> bool:
        dge = self.deep_gemm_expert
        te = self.triton_expert
        return ((dge is None or dge.supports_chunking())
                and (te is None or te.supports_chunking()))

    def supports_expert_map(self) -> bool:
        dge = self.deep_gemm_expert
        te = self.triton_expert
        return ((dge is None or dge.supports_expert_map())
                and (te is None or te.supports_expert_map()))

    def finalize_weight_and_reduce_impl(self) -> mk.TopKWeightAndReduce:
        dge = self.deep_gemm_expert
        te = self.triton_expert
        dge_war = dge.finalize_weight_and_reduce_impl() if dge else None
        te_war = te.finalize_weight_and_reduce_impl() if te else None
        is_dge_war = dge_war is not None
        is_te_war = te_war is not None

        if is_dge_war and is_te_war:
            assert dge_war == te_war, (
                "Both implementations should agree on WeightAndReduce impls. "
                f"Got dge_war: {dge_war}, and te_war: {te_war}")

        if dge_war is not None:
            return dge_war

        assert te_war is not None
        return te_war

    def workspace_shapes(
        self,
        a: torch.Tensor,
        aq: torch.Tensor,
        M: int,
        N: int,
        K: int,
        topk: int,
        global_num_experts: int,
        local_num_experts: int,
        expert_tokens_meta: Optional[mk.ExpertTokensMetadata],
    ) -> tuple[tuple[int, ...], tuple[int, ...], tuple[int, ...], torch.dtype]:
        # Note: the deep gemm workspaces are strictly larger than the triton
        # workspaces so we can be pessimistic here and allocate for DeepGemm
        # even if we fall back to triton later, e.g. if expert maps are set.
        if self.allow_deep_gemm and (is_deep_gemm_e8m0_used()
                                     or _valid_deep_gemm_shape(M, N, K)):
            assert self.deep_gemm_expert is not None
            return self.deep_gemm_expert.workspace_shapes(
                a, aq, M, N, K, topk, global_num_experts, local_num_experts,
                expert_tokens_meta)
        else:
            return self.triton_expert.workspace_shapes(a, aq, M, N, K, topk,
                                                       global_num_experts,
                                                       local_num_experts,
                                                       expert_tokens_meta)

    def apply(
        self,
        output: torch.Tensor,
        hidden_states: torch.Tensor,
        w1: torch.Tensor,
        w2: torch.Tensor,
        topk_weights: torch.Tensor,
        topk_ids: torch.Tensor,
        activation: str,
        global_num_experts: int,
        expert_map: Optional[torch.Tensor],
        a1q_scale: Optional[torch.Tensor],
        a2_scale: Optional[torch.Tensor],
        workspace13: torch.Tensor,
        workspace2: torch.Tensor,
        expert_tokens_meta: Optional[mk.ExpertTokensMetadata],
        apply_router_weight_on_input: bool,
    ):
        use_deep_gemm = (self.allow_deep_gemm
                         and (_valid_deep_gemm(hidden_states, w1, w2)
                              or is_deep_gemm_e8m0_used()))

        experts = self.deep_gemm_expert if use_deep_gemm else self.triton_expert
        assert experts is not None

        experts.apply(
            output,
            hidden_states,
            w1,
            w2,
            topk_weights,
            topk_ids,
            activation,
            global_num_experts,
            expert_map,
            a1q_scale,
            a2_scale,
            workspace13,
            workspace2,
            expert_tokens_meta,
            apply_router_weight_on_input,
        )<|MERGE_RESOLUTION|>--- conflicted
+++ resolved
@@ -11,8 +11,6 @@
 from vllm.model_executor.layers.fused_moe.deep_gemm_utils import (
     deep_gemm_block_shape)
 from vllm.model_executor.layers.fused_moe.fused_moe import TritonExperts
-from vllm.model_executor.layers.quantization.utils.ocp_mx_utils import (
-    OCP_MX_Scheme)
 from vllm.utils.deep_gemm import is_deep_gemm_e8m0_used
 
 
@@ -20,38 +18,6 @@
 
     def __init__(
         self,
-<<<<<<< HEAD
-        use_fp8_w8a8: bool = False,
-        use_int8_w8a8: bool = False,
-        use_int8_w8a16: bool = False,
-        use_int4_w4a16: bool = False,
-        ocp_mx_scheme: Optional[OCP_MX_Scheme] = None,
-        per_act_token_quant: bool = False,
-        block_shape: Optional[list[int]] = None,
-        allow_deep_gemm: bool = False,
-    ):
-        super().__init__(
-            FusedMoEQuantConfig.make(
-                use_fp8_w8a8=use_fp8_w8a8,
-                use_int8_w8a8=use_int8_w8a8,
-                use_int8_w8a16=use_int8_w8a16,
-                use_int4_w4a16=use_int4_w4a16,
-                ocp_mx_scheme=ocp_mx_scheme,
-                per_act_token_quant=per_act_token_quant,
-                block_shape=block_shape,
-            ))
-        self.triton_expert = TritonExperts(
-            use_fp8_w8a8=use_fp8_w8a8,
-            use_int8_w8a8=use_int8_w8a8,
-            use_int4_w4a16=use_int4_w4a16,
-            use_int8_w8a16=use_int8_w8a16,
-            ocp_mx_scheme=ocp_mx_scheme,
-            per_act_token_quant=per_act_token_quant,
-            block_shape=block_shape,
-        )
-
-        self.allow_deep_gemm = (allow_deep_gemm and use_fp8_w8a8 and
-=======
         quant_config: FusedMoEQuantConfig,
         allow_deep_gemm: bool = False,
     ):
@@ -61,7 +27,6 @@
 
         self.allow_deep_gemm = (allow_deep_gemm
                                 and self.quant_config.use_fp8_w8a8 and
->>>>>>> b1068903
                                 self.block_shape == deep_gemm_block_shape())
 
         self.deep_gemm_expert = DeepGemmExperts(
