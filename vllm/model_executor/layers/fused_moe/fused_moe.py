# SPDX-License-Identifier: Apache-2.0
# SPDX-FileCopyrightText: Copyright contributors to the vLLM project
"""Fused MoE kernel."""
import functools
import json
import os
# torch.compile needs typing.List. It will fail torch.library.infer_schema
# otherwise
from typing import List  # noqa: UP035
from typing import Any, Callable, Optional

import torch
import torch.nn.functional as F

import vllm.envs as envs
import vllm.model_executor.layers.fused_moe.modular_kernel as mk
from vllm import _custom_ops as ops
from vllm.logger import init_logger
# yapf: disable
from vllm.model_executor.layers.fused_moe.config import (
    FusedMoEQuantConfig, get_config_quant_dtype)
# yapf: enable
from vllm.model_executor.layers.fused_moe.deep_gemm_moe import (
    _valid_deep_gemm, deep_gemm_moe_fp8)
from vllm.model_executor.layers.fused_moe.moe_align_block_size import (
    moe_align_block_size)
from vllm.model_executor.layers.fused_moe.prepare_finalize import (
    MoEPrepareAndFinalizeNoEP)
from vllm.model_executor.layers.fused_moe.topk_weight_and_reduce import (
    TopKWeightAndReduceNoOP)
from vllm.model_executor.layers.fused_moe.utils import (
    _resize_cache, moe_kernel_quantize_input, per_token_group_quant_fp8)
from vllm.model_executor.layers.quantization.utils.flashinfer_utils import (
    calculate_tile_tokens_dim)
from vllm.model_executor.layers.quantization.utils.mxfp4_utils import (
    dequant_mxfp4)
from vllm.platforms import current_platform
from vllm.triton_utils import tl, triton
from vllm.utils import direct_register_custom_op, is_torch_equal_or_newer
from vllm.utils.deep_gemm import is_blackwell_deep_gemm_e8m0_used

from .rocm_aiter_fused_moe import is_rocm_aiter_moe_enabled

logger = init_logger(__name__)


@triton.jit
def write_zeros_to_output(c_ptr, stride_cm, stride_cn, pid_n, N, offs_token,
                          token_mask, BLOCK_SIZE_M, BLOCK_SIZE_N,
                          compute_type):
    accumulator = tl.zeros((BLOCK_SIZE_M, BLOCK_SIZE_N), dtype=compute_type)
    offs_cn = pid_n * BLOCK_SIZE_N + tl.arange(0, BLOCK_SIZE_N)
    c_ptrs = c_ptr + stride_cm * offs_token[:, None] + stride_cn * offs_cn[
        None, :]
    c_mask = token_mask[:, None] & (offs_cn[None, :] < N)
    tl.store(c_ptrs, accumulator, mask=c_mask)


@triton.jit
def fused_moe_kernel_gptq_awq(
        # Pointers to matrices
        a_ptr,
        b_ptr,
        c_ptr,
        b_scale_ptr,
        b_zp_ptr,
        topk_weights_ptr,
        sorted_token_ids_ptr,
        expert_ids_ptr,
        num_tokens_post_padded_ptr,
        # Matrix dimensions
        N: tl.constexpr,
        K: tl.constexpr,
        EM,
        num_valid_tokens,
        # The stride variables represent how much to increase the ptr by when
        # moving by 1 element in a particular dimension. E.g. `stride_am` is
        # how much to increase `a_ptr` by to get the element one row down
        # (A has M rows).
        stride_am,
        stride_ak,
        stride_be,
        stride_bk,
        stride_bn,
        stride_cm,
        stride_cn,
        stride_bse,
        stride_bsk,
        stride_bsn,
        stride_bze,
        stride_bzk,
        stride_bzn,
        block_k_diviable: tl.constexpr,
        group_size: tl.constexpr,
        # Meta-parameters
        BLOCK_SIZE_M: tl.constexpr,
        BLOCK_SIZE_N: tl.constexpr,
        BLOCK_SIZE_K: tl.constexpr,
        GROUP_SIZE_M: tl.constexpr,
        MUL_ROUTED_WEIGHT: tl.constexpr,
        top_k: tl.constexpr,
        compute_type: tl.constexpr,
        has_zp: tl.constexpr,
        use_int4_w4a16: tl.constexpr,
        use_int8_w8a16: tl.constexpr):
    """
    Implements the fused computation for a Mixture of Experts (MOE) using
    token and expert matrices.

    Key Parameters:
    - A: The input tensor representing tokens with shape (*, K), where '*' can
        be any shape representing batches and K is the feature dimension of
        each token.
    - B: The stacked MOE weight tensor with shape (E, N, K), where E is
        the number of experts, K is the input feature dimension, and N is
        the output feature dimension.
    - C: The output cache tensor with shape (M, topk, N), where M is the
        total number of tokens post padding, topk is the number of times
        each token is repeated, and N is the output feature dimension.
    - sorted_token_ids: A tensor containing the sorted indices of tokens,
        repeated topk times and arranged by the expert index they are
        assigned to.
    - expert_ids: A tensor containing the indices of the expert for each
        block. It determines which expert matrix from B should be used for
        each block in A.
    This kernel performs the multiplication of a token by its corresponding
    expert matrix as determined by `expert_ids`. The sorting of
    `sorted_token_ids` by expert index and padding ensures divisibility by
    BLOCK_SIZE_M, which is necessary to maintain consistency in block matrix
    multiplication across different blocks processed by the same expert.
    """
    # -----------------------------------------------------------
    # Map program ids `pid` to the block of C it should compute.
    # This is done in a grouped ordering to promote L2 data reuse.
    pid = tl.program_id(axis=0)
    num_pid_m = tl.cdiv(EM, BLOCK_SIZE_M)
    num_pid_n = tl.cdiv(N, BLOCK_SIZE_N)
    num_pid_in_group = GROUP_SIZE_M * num_pid_n
    group_id = pid // num_pid_in_group
    first_pid_m = group_id * GROUP_SIZE_M
    group_size_m = min(num_pid_m - first_pid_m, GROUP_SIZE_M)
    pid_m = first_pid_m + ((pid % num_pid_in_group) % group_size_m)
    pid_n = (pid % num_pid_in_group) // group_size_m

    # ----------------------------------------------------------
    # Create pointers for the first blocks of A and B.
    # We will advance this pointer as we move in the K direction
    # and accumulate
    # `a_ptrs` is a block of [BLOCK_SIZE_M, BLOCK_SIZE_K] pointers
    # `b_ptrs` is a block of [BLOCK_SIZE_K, BLOCK_SIZE_N] pointers
    num_tokens_post_padded = tl.load(num_tokens_post_padded_ptr)
    if pid_m * BLOCK_SIZE_M >= num_tokens_post_padded:
        return
    offs_token_id = pid_m * BLOCK_SIZE_M + tl.arange(0, BLOCK_SIZE_M).to(
        tl.int64)
    offs_token = tl.load(sorted_token_ids_ptr + offs_token_id)
    token_mask = offs_token < num_valid_tokens

    off_experts = tl.load(expert_ids_ptr + pid_m).to(tl.int64)
    if off_experts == -1:
        # -----------------------------------------------------------
        # Write back zeros to the output when the expert is not
        # in the current expert parallel rank.
        write_zeros_to_output(c_ptr, stride_cm, stride_cn, pid_n, N,
                              offs_token, token_mask, BLOCK_SIZE_M,
                              BLOCK_SIZE_N, compute_type)
        return

    offs_bn = (pid_n * BLOCK_SIZE_N +
               tl.arange(0, BLOCK_SIZE_N).to(tl.int64)) % N
    offs_k = tl.arange(0, BLOCK_SIZE_K)
    a_ptrs = a_ptr + (offs_token[:, None] // top_k * stride_am +
                      offs_k[None, :] * stride_ak)

    if use_int4_w4a16:
        b_ptrs = b_ptr + off_experts * stride_be + \
            (offs_k[:, None] // 2) * stride_bk + offs_bn[None, :] * \
                stride_bn
        b_shifter = (offs_k[:, None] % 2) * 4
    elif use_int8_w8a16:
        b_ptrs = b_ptr + off_experts * stride_be + \
            offs_k[:, None] * stride_bk + offs_bn[None, :] * stride_bn

    if not has_zp and use_int4_w4a16:
        b_zp_num = 8
    if not has_zp and use_int8_w8a16:
        b_zp_num = 128
    elif has_zp and use_int4_w4a16:
        b_zp_shifter = (offs_bn[None, :] % 2) * 4

    # -----------------------------------------------------------
    # Iterate to compute a block of the C matrix.
    # We accumulate into a `[BLOCK_SIZE_M, BLOCK_SIZE_N]` block
    # of fp32 values for higher accuracy.
    # `accumulator` will be converted back to fp16 after the loop.
    accumulator = tl.zeros((BLOCK_SIZE_M, BLOCK_SIZE_N), dtype=tl.float32)
    for k in range(0, tl.cdiv(K, BLOCK_SIZE_K)):
        # Load the next block of A and B, generate a mask by checking the
        # K dimension.

        if not block_k_diviable:
            k_mask = offs_k[:, None] < K - k * BLOCK_SIZE_K
            k_other = 0.0
        else:
            k_mask = None
            k_other = None

        a = tl.load(a_ptrs,
                    mask=token_mask[:, None] &
                    (offs_k[None, :] < K - k * BLOCK_SIZE_K),
                    other=0.0)
        b = tl.load(b_ptrs)
        if use_int4_w4a16:
            b = (b >> b_shifter) & 0xF

        b_scale_ptrs = b_scale_ptr + off_experts * stride_bse + \
            offs_bn[None, :] * stride_bsn + \
            ((offs_k[:, None] + BLOCK_SIZE_K * k) // group_size) * \
                stride_bsk
        b_scale = tl.load(b_scale_ptrs, mask=k_mask, other=k_other)
        b_scale = b_scale.to(tl.float32)

        if has_zp and use_int4_w4a16:
            offs_k_true = (offs_k[:, None] + BLOCK_SIZE_K * k) // group_size
            b_zp_ptrs = b_zp_ptr + off_experts * stride_bze + \
                (offs_bn[None, :] // 2) * stride_bzn + \
                offs_k_true * stride_bzk
            b_zp = tl.load(b_zp_ptrs, mask=k_mask, other=k_other)
            b_zp = ((b_zp >> b_zp_shifter) & 0xF)
            b_zp = b_zp.to(tl.float32)
        elif has_zp and use_int8_w8a16:
            offs_k_true = (offs_k[:, None] + BLOCK_SIZE_K * k) // group_size
            b_zp_ptrs = b_zp_ptr + off_experts * stride_bze + \
                offs_bn[None, :] * stride_bzn + \
                offs_k_true * stride_bzk
            b_zp = tl.load(b_zp_ptrs, mask=k_mask, other=k_other)
            b_zp = b_zp.to(tl.float32)

        # We accumulate along the K dimension.
        if has_zp:
            b = ((b.to(tl.float32) - b_zp) * b_scale).to(compute_type)
        else:
            b = ((b.to(tl.float32) - b_zp_num) * b_scale).to(compute_type)
        accumulator = tl.dot(a, b, acc=accumulator)

        # Advance the ptrs to the next K block.
        a_ptrs += BLOCK_SIZE_K * stride_ak
        if use_int4_w4a16:
            b_ptrs += (BLOCK_SIZE_K // 2) * stride_bk
        else:
            b_ptrs += BLOCK_SIZE_K * stride_bk

    if MUL_ROUTED_WEIGHT:
        moe_weight = tl.load(topk_weights_ptr + offs_token,
                             mask=token_mask,
                             other=0)
        accumulator = accumulator * moe_weight[:, None]

    accumulator = accumulator.to(compute_type)
    # -----------------------------------------------------------
    # Write back the block of the output
    offs_cn = pid_n * BLOCK_SIZE_N + tl.arange(0, BLOCK_SIZE_N)
    c_ptrs = c_ptr + stride_cm * offs_token[:, None] + stride_cn * offs_cn[
        None, :]
    c_mask = token_mask[:, None] & (offs_cn[None, :] < N)
    tl.store(c_ptrs, accumulator, mask=c_mask)


@triton.jit
def fused_moe_kernel(
    # Pointers to matrices
    a_ptr,
    b_ptr,
    c_ptr,
    b_bias_ptr,
    a_scale_ptr,
    b_scale_ptr,
    topk_weights_ptr,
    sorted_token_ids_ptr,
    expert_ids_ptr,
    num_tokens_post_padded_ptr,
    # Matrix dimensions
    N,
    K,
    EM,
    num_valid_tokens,
    # The stride variables represent how much to increase the ptr by when
    # moving by 1 element in a particular dimension. E.g. `stride_am` is
    # how much to increase `a_ptr` by to get the element one row down
    # (A has M rows).
    stride_am,
    stride_ak,
    stride_be,
    stride_bk,
    stride_bn,
    stride_cm,
    stride_cn,
    stride_asm,
    stride_ask,
    stride_bse,
    stride_bsk,
    stride_bsn,
    stride_bbe,  # bias expert stride
    stride_bbn,  # bias N stride
    # Block size for block-wise quantization
    group_n: tl.constexpr,
    group_k: tl.constexpr,
    # Meta-parameters
    BLOCK_SIZE_M: tl.constexpr,
    BLOCK_SIZE_N: tl.constexpr,
    BLOCK_SIZE_K: tl.constexpr,
    GROUP_SIZE_M: tl.constexpr,
    MUL_ROUTED_WEIGHT: tl.constexpr,
    top_k: tl.constexpr,
    compute_type: tl.constexpr,
    use_fp8_w8a8: tl.constexpr,
    use_int8_w8a8: tl.constexpr,
    use_int8_w8a16: tl.constexpr,
    per_channel_quant: tl.constexpr,
    HAS_BIAS: tl.constexpr,
):
    """
    Implements the fused computation for a Mixture of Experts (MOE) using
    token and expert matrices.

    Key Parameters:
    - A: The input tensor representing tokens with shape (*, K), where '*' can
        be any shape representing batches and K is the feature dimension of
        each token.
    - B: The stacked MOE weight tensor with shape (E, N, K), where E is
        the number of experts, K is the input feature dimension, and N is
        the output feature dimension.
    - C: The output cache tensor with shape (M, topk, N), where M is the
        total number of tokens post padding, topk is the number of times
        each token is repeated, and N is the output feature dimension.
    - sorted_token_ids: A tensor containing the sorted indices of tokens,
        repeated topk times and arranged by the expert index they are
        assigned to.
    - expert_ids: A tensor containing the indices of the expert for each
        block. It determines which expert matrix from B should be used for
        each block in A.
    This kernel performs the multiplication of a token by its corresponding
    expert matrix as determined by `expert_ids`. The sorting of
    `sorted_token_ids` by expert index and padding ensures divisibility by
    BLOCK_SIZE_M, which is necessary to maintain consistency in block matrix
    multiplication across different blocks processed by the same expert.
    """
    # -----------------------------------------------------------
    # Map program ids `pid` to the block of C it should compute.
    # This is done in a grouped ordering to promote L2 data reuse.
    pid = tl.program_id(axis=0)
    num_pid_m = tl.cdiv(EM, BLOCK_SIZE_M)
    num_pid_n = tl.cdiv(N, BLOCK_SIZE_N)
    num_pid_in_group = GROUP_SIZE_M * num_pid_n
    group_id = pid // num_pid_in_group
    first_pid_m = group_id * GROUP_SIZE_M
    group_size_m = min(num_pid_m - first_pid_m, GROUP_SIZE_M)
    pid_m = first_pid_m + ((pid % num_pid_in_group) % group_size_m)
    pid_n = (pid % num_pid_in_group) // group_size_m

    # ----------------------------------------------------------
    # Create pointers for the first blocks of A and B.
    # We will advance this pointer as we move in the K direction
    # and accumulate
    # `a_ptrs` is a block of [BLOCK_SIZE_M, BLOCK_SIZE_K] pointers
    # `b_ptrs` is a block of [BLOCK_SIZE_K, BLOCK_SIZE_N] pointers
    num_tokens_post_padded = tl.load(num_tokens_post_padded_ptr)
    if pid_m * BLOCK_SIZE_M >= num_tokens_post_padded:
        return
    offs_token_id = pid_m * BLOCK_SIZE_M + tl.arange(0, BLOCK_SIZE_M).to(
        tl.int64)
    offs_token = tl.load(sorted_token_ids_ptr + offs_token_id)
    token_mask = offs_token < num_valid_tokens

    off_experts = tl.load(expert_ids_ptr + pid_m).to(tl.int64)
    if off_experts == -1:
        # -----------------------------------------------------------
        # Write back zeros to the output when the expert is not
        # in the current expert parallel rank.
        write_zeros_to_output(c_ptr, stride_cm, stride_cn, pid_n, N,
                              offs_token, token_mask, BLOCK_SIZE_M,
                              BLOCK_SIZE_N, compute_type)
        return

    offs_bn = (pid_n * BLOCK_SIZE_N +
               tl.arange(0, BLOCK_SIZE_N).to(tl.int64)) % N
    offs_k = tl.arange(0, BLOCK_SIZE_K)
    a_ptrs = a_ptr + (offs_token[:, None] // top_k * stride_am +
                      offs_k[None, :] * stride_ak)

    b_ptrs = b_ptr + off_experts * stride_be + (offs_k[:, None] * stride_bk +
                                                offs_bn[None, :] * stride_bn)
    if use_int8_w8a16:
        b_scale_ptrs = b_scale_ptr + off_experts * stride_bse + offs_bn[
            None, :] * stride_bsn
        b_scale = tl.load(b_scale_ptrs)

    if use_fp8_w8a8 or use_int8_w8a8:
        # block-wise
        if group_k > 0 and group_n > 0:
            a_scale_ptrs = a_scale_ptr + (offs_token // top_k) * stride_asm
            offs_bsn = offs_bn // group_n
            b_scale_ptrs = (b_scale_ptr + off_experts * stride_bse +
                            offs_bsn * stride_bsn)
        # channel-wise
        elif per_channel_quant:
            b_scale_ptrs = b_scale_ptr + off_experts * stride_bse + offs_bn[
                None, :] * stride_bsn
            b_scale = tl.load(b_scale_ptrs)
            # Load per-token scale for activations
            a_scale_ptrs = a_scale_ptr + (offs_token // top_k) * stride_asm
            a_scale = tl.load(a_scale_ptrs, mask=token_mask, other=0.0)[:,
                                                                        None]
        # tensor-wise
        else:
            a_scale = tl.load(a_scale_ptr)
            b_scale = tl.load(b_scale_ptr + off_experts)
    if HAS_BIAS:
        # bias shape: [num_experts, N]
        bias_ptrs = b_bias_ptr + off_experts * stride_bbe + offs_bn * stride_bbn
        bias = tl.load(bias_ptrs, mask=(offs_bn < N), other=0.0)
    # -----------------------------------------------------------
    # Iterate to compute a block of the C matrix.
    # We accumulate into a `[BLOCK_SIZE_M, BLOCK_SIZE_N]` block
    # of fp32 values for higher accuracy.
    # `accumulator` will be converted back to fp16 after the loop.
    accumulator = tl.zeros((BLOCK_SIZE_M, BLOCK_SIZE_N), dtype=tl.float32)
    for k in range(0, tl.cdiv(K, BLOCK_SIZE_K)):
        # Load the next block of A and B, generate a mask by checking the
        # K dimension.
        a = tl.load(a_ptrs,
                    mask=token_mask[:, None] &
                    (offs_k[None, :] < K - k * BLOCK_SIZE_K),
                    other=0.0)
        b = tl.load(b_ptrs,
                    mask=offs_k[:, None] < K - k * BLOCK_SIZE_K,
                    other=0.0)
        # We accumulate along the K dimension.
        if use_int8_w8a16:
            accumulator = tl.dot(a, b.to(compute_type), acc=accumulator)
        elif use_fp8_w8a8 or use_int8_w8a8:
            if group_k > 0 and group_n > 0:
                k_start = k * BLOCK_SIZE_K
                offs_ks = k_start // group_k
                a_scale = tl.load(a_scale_ptrs + offs_ks * stride_ask,
                                  mask=token_mask,
                                  other=0.0)
                b_scale = tl.load(b_scale_ptrs + offs_ks * stride_bsk)

                accumulator += tl.dot(a, b) * a_scale[:,
                                                      None] * b_scale[None, :]
            else:
                if use_fp8_w8a8:
                    # acc used to enable fp8_fast_accum
                    accumulator = tl.dot(a, b, acc=accumulator)
                else:
                    accumulator += tl.dot(a, b)
        else:
            accumulator += tl.dot(a, b)
        # Advance the ptrs to the next K block.
        a_ptrs += BLOCK_SIZE_K * stride_ak
        b_ptrs += BLOCK_SIZE_K * stride_bk
    if HAS_BIAS:
        accumulator = accumulator + bias[None, :]
    if MUL_ROUTED_WEIGHT:
        moe_weight = tl.load(topk_weights_ptr + offs_token,
                             mask=token_mask,
                             other=0)
        accumulator = accumulator * moe_weight[:, None]
    if use_int8_w8a16:
        accumulator = (accumulator * b_scale).to(compute_type)
    elif use_fp8_w8a8 or use_int8_w8a8:
        if group_k > 0 and group_n > 0:
            accumulator = accumulator.to(compute_type)
        else:
            accumulator = (accumulator * a_scale * b_scale).to(compute_type)
    else:
        accumulator = accumulator.to(compute_type)

    # -----------------------------------------------------------
    # Write back the block of the output
    offs_cn = pid_n * BLOCK_SIZE_N + tl.arange(0, BLOCK_SIZE_N)
    c_ptrs = c_ptr + stride_cm * offs_token[:, None] + stride_cn * offs_cn[
        None, :]
    c_mask = token_mask[:, None] & (offs_cn[None, :] < N)
    tl.store(c_ptrs, accumulator, mask=c_mask)


def invoke_fused_moe_kernel(A: torch.Tensor,
                            B: torch.Tensor,
                            C: torch.Tensor,
                            A_scale: Optional[torch.Tensor],
                            B_scale: Optional[torch.Tensor],
                            B_zp: Optional[torch.Tensor],
                            topk_weights: Optional[torch.Tensor],
                            sorted_token_ids: torch.Tensor,
                            expert_ids: torch.Tensor,
                            num_tokens_post_padded: torch.Tensor,
                            mul_routed_weight: bool,
                            top_k: int,
                            config: dict[str, Any],
                            compute_type: tl.dtype,
                            use_fp8_w8a8: bool,
                            use_int8_w8a8: bool,
                            use_int8_w8a16: bool,
                            use_int4_w4a16: bool,
                            per_channel_quant: bool,
                            block_shape: Optional[list[int]] = None,
                            B_bias: Optional[torch.Tensor] = None) -> None:
    assert topk_weights is not None or not mul_routed_weight
    assert topk_weights is None or topk_weights.stride(1) == 1
    assert sorted_token_ids.stride(0) == 1

    if use_fp8_w8a8 or use_int8_w8a8:
        assert B_scale is not None
        assert (block_shape is None
                or triton.cdiv(B.size(-2), block_shape[0]) == B_scale.size(-2))
        assert (block_shape is None
                or triton.cdiv(B.size(-1), block_shape[1]) == B_scale.size(-1))

    elif use_int8_w8a16 or use_int4_w4a16:
        assert B_scale is not None
        assert block_shape is None or block_shape[0] == 0
    else:
        assert A_scale is None
        assert B_scale is None

    M = A.size(0)
    num_tokens = M * top_k

    EM = sorted_token_ids.size(0)
    if A.size(0) < config["BLOCK_SIZE_M"]:
        # optimize for small batch_size.
        # We assume that top_ids of each token is unique, so
        # so num_valid_experts <= batch_size <= BLOCK_SIZE_M,
        # and we can skip some invalid blocks.
        EM = min(sorted_token_ids.size(0),
                 A.size(0) * top_k * config['BLOCK_SIZE_M'])
    grid = lambda META: (triton.cdiv(EM, META['BLOCK_SIZE_M']) * triton.cdiv(
        B.size(1), META['BLOCK_SIZE_N']), )
    HAS_BIAS = B_bias is not None
    if (use_int8_w8a16 or use_int4_w4a16) and \
            block_shape is not None and block_shape[1] > 0:
        assert B_scale is not None and B_scale.ndim == 3
        assert B_zp is None or B_zp.ndim == 3

        use_moe_wna16_cuda = should_moe_wna16_use_cuda(
            num_valid_tokens=num_tokens,
            group_size=block_shape[1],
            num_experts=B.size(0),
            bit=4 if use_int4_w4a16 else 8)
        config = config.copy()
        config.update(
            get_moe_wna16_block_config(config=config,
                                       use_moe_wna16_cuda=use_moe_wna16_cuda,
                                       num_valid_tokens=num_tokens,
                                       size_k=A.size(1),
                                       size_n=B.size(1),
                                       num_experts=B.size(1),
                                       group_size=block_shape[1],
                                       real_top_k=top_k,
                                       block_size_m=config["BLOCK_SIZE_M"]))

        if use_moe_wna16_cuda:
            bit = 4 if use_int4_w4a16 else 8
            ops.moe_wna16_gemm(A, C, B, B_scale, B_zp,
                               topk_weights if mul_routed_weight else None,
                               sorted_token_ids, expert_ids,
                               num_tokens_post_padded, top_k,
                               config["BLOCK_SIZE_M"], config["BLOCK_SIZE_N"],
                               config["BLOCK_SIZE_K"], bit)
            return

        fused_moe_kernel_gptq_awq[grid](
            A,
            B,
            C,
            B_scale,
            B_zp,
            topk_weights,
            sorted_token_ids,
            expert_ids,
            num_tokens_post_padded,
            B.size(1),
            A.size(1),
            EM,
            num_tokens,
            A.stride(0),
            A.stride(1),
            B.stride(0),
            B.stride(2),
            B.stride(1),
            C.stride(1),
            C.stride(2),
            B_scale.stride(0),
            B_scale.stride(2),
            B_scale.stride(1),
            B_zp.stride(0) if B_zp is not None else 0,
            B_zp.stride(2) if B_zp is not None else 0,
            B_zp.stride(1) if B_zp is not None else 0,
            block_k_diviable=A.size(1) % config["BLOCK_SIZE_K"] == 0,
            group_size=block_shape[1],
            MUL_ROUTED_WEIGHT=mul_routed_weight,
            top_k=top_k,
            compute_type=compute_type,
            has_zp=B_zp is not None,
            use_int4_w4a16=use_int4_w4a16,
            use_int8_w8a16=use_int8_w8a16,
            **config,
        )
    else:
        config = config.copy()
        BLOCK_SIZE_K = config.pop("BLOCK_SIZE_K")
        if block_shape is not None:
            BLOCK_SIZE_K = min(BLOCK_SIZE_K, min(block_shape[0],
                                                 block_shape[1]))
        fused_moe_kernel[grid](
            A,
            B,
            C,
            B_bias,
            A_scale,
            B_scale,
            topk_weights,
            sorted_token_ids,
            expert_ids,
            num_tokens_post_padded,
            B.size(1),
            B.size(2),
            EM,
            num_tokens,
            A.stride(0),
            A.stride(1),
            B.stride(0),
            B.stride(2),
            B.stride(1),
            C.stride(1),
            C.stride(2),
            A_scale.stride(0)
            if A_scale is not None and A_scale.ndim == 2 else 0,
            A_scale.stride(1)
            if A_scale is not None and A_scale.ndim == 2 else 0,
            B_scale.stride(0)
            if B_scale is not None and B_scale.ndim >= 2 else 0,
            B_scale.stride(2)
            if B_scale is not None and B_scale.ndim == 3 else 0,
            B_scale.stride(1)
            if B_scale is not None and B_scale.ndim >= 2 else 0,
            B_bias.stride(0) if B_bias is not None else 0,
            B_bias.stride(1) if B_bias is not None else 0,
            0 if block_shape is None else block_shape[0],
            0 if block_shape is None else block_shape[1],
            MUL_ROUTED_WEIGHT=mul_routed_weight,
            top_k=top_k,
            compute_type=compute_type,
            use_fp8_w8a8=use_fp8_w8a8,
            use_int8_w8a8=use_int8_w8a8,
            use_int8_w8a16=use_int8_w8a16,
            per_channel_quant=per_channel_quant,
            HAS_BIAS=HAS_BIAS,
            BLOCK_SIZE_K=BLOCK_SIZE_K,
            **config,
        )


# Adapted from: https://github.com/sgl-project/sglang/pull/2628
def get_config_file_name(E: int,
                         N: int,
                         dtype: Optional[str],
                         block_shape: Optional[list[int]] = None) -> str:
    device_name = current_platform.get_device_name().replace(" ", "_")
    dtype_selector = "" if not dtype else f",dtype={dtype}"
    block_shape_selector = ("" if not block_shape or not all(block_shape) else
                            f",block_shape={block_shape}").replace(" ", "")
    return f"E={E},N={N},device_name={device_name}{dtype_selector}{block_shape_selector}.json"  # noqa: E501


# Adapted from: https://github.com/sgl-project/sglang/pull/2628
@functools.lru_cache
def get_moe_configs(
    E: int,
    N: int,
    dtype: Optional[str],
    block_n: Optional[int] = None,
    block_k: Optional[int] = None,
) -> Optional[dict[int, Any]]:
    """
    Return optimized configurations for the fused MoE kernel.

    The return value will be a dictionary that maps an irregular grid of
    batch sizes to configurations of the fused_moe kernel. To evaluate the
    kernel on a given batch size bs, the closest batch size in the grid should
    be picked and the associated configuration chosen to invoke the kernel.
    """

    # First look up if an optimized configuration is available in the configs
    # directory
    block_shape = [block_n, block_k] if block_n and block_k else None
    json_file_name = get_config_file_name(E, N, dtype, block_shape)

    config_file_paths = []

    # note that we prioritize user defined config
    user_defined_config_folder = envs.VLLM_TUNED_CONFIG_FOLDER
    if user_defined_config_folder is not None:
        user_defined_config_file_path = os.path.join(
            user_defined_config_folder, json_file_name)
        config_file_paths.append(user_defined_config_file_path)

    default_config_file_path = os.path.join(
        os.path.dirname(os.path.realpath(__file__)), "configs", json_file_name)
    config_file_paths.append(default_config_file_path)

    for config_file_path in config_file_paths:
        if os.path.exists(config_file_path):
            with open(config_file_path) as f:
                logger.info("Using configuration from %s for MoE layer.",
                            config_file_path)
                # If a configuration has been found, return it
                return {int(key): val for key, val in json.load(f).items()}

    # If no optimized configuration is available, we will use the default
    # configuration
    logger.warning(
        ("Using default MoE config. Performance might be sub-optimal! "
         "Config file not found at %s"), config_file_paths)
    return None


def get_moe_wna16_block_config(config: dict[str,
                                            int], use_moe_wna16_cuda: bool,
                               num_valid_tokens: int, size_k: int, size_n: int,
                               num_experts: int, group_size: int,
                               real_top_k: int, block_size_m: int):
    if "BLOCK_SIZE_N" in config and "BLOCK_SIZE_K" in config:
        # optimal block config is set
        return {}
    if not use_moe_wna16_cuda:
        # triton moe wna16 kernel
        if num_valid_tokens // real_top_k == 1:
            # if bs=1, use a smaller BLOCK_SIZE_N
            return {"BLOCK_SIZE_N": 32, "BLOCK_SIZE_K": 64}
        else:
            return {"BLOCK_SIZE_N": 64, "BLOCK_SIZE_K": 32}
    else:
        # cuda moe wna16 kernel
        # set default block_size 128, and increase them when num_blocks
        # is too large.
        block_size_n = 128
        block_size_k = 128
        if block_size_k <= group_size:
            block_size_k = group_size

        num_n_blocks = size_k // block_size_k
        num_k_blocks = size_n // block_size_k
        num_m_blocks = (num_valid_tokens + block_size_m - 1) / block_size_m + \
            num_experts
        if num_valid_tokens // real_top_k <= block_size_m:
            num_m_blocks = min(num_m_blocks, num_valid_tokens)
        num_blocks = num_m_blocks * num_n_blocks * num_k_blocks

        if size_k % 256 == 0 and num_blocks >= 256 and \
                block_size_k < 256:
            block_size_k = 256
            num_blocks = num_blocks // (256 // block_size_k)

        if num_m_blocks <= 16 and size_k % (block_size_k * 2) == 0 and \
                size_k % (block_size_k * 2) == 0 and block_size_k <= 512 and \
                num_blocks >= 512:
            block_size_k = block_size_k * 2
            num_blocks = num_blocks // 2

        if num_blocks > 1024:
            block_size_n = 256
            num_n_blocks = num_n_blocks // 2
            num_blocks = num_blocks // 2

        if size_n <= 1024 and num_blocks >= 1024:
            # The kernel performance got much better with BLOCK_SIZE_N=1024
            # when num_blocks is large, event when N is small.
            # Not sure why, maybe it force the CUDA SM process only one block
            # at the same time.
            block_size_n = 1024

        return {"BLOCK_SIZE_N": block_size_n, "BLOCK_SIZE_K": block_size_k}


def should_moe_wna16_use_cuda(num_valid_tokens: int, group_size: int,
                              num_experts: int, bit: int):
    return current_platform.is_cuda() and bit == 4 and \
        group_size in [32, 64, 128] and num_valid_tokens / num_experts <= 6


def get_default_config(
    M: int,
    E: int,
    N: int,
    K: int,
    topk: int,
    dtype: Optional[str],
    block_shape: Optional[list[int]] = None,
) -> dict[str, int]:
    if dtype == "fp8_w8a8" and block_shape is not None:
        # Block-wise quant: BLOCK_SIZE_N must be divisible by block_shape[0]
        # BLOCK_SIZE_K must be divisible by block_shape[1]
        # num_stages=3 can cause triton.runtime.errors.OutOfResources
        # on ROCm, set it to 2 instead.
        config = {
            "BLOCK_SIZE_M": 64,
            "BLOCK_SIZE_N": block_shape[0],
            "BLOCK_SIZE_K": block_shape[1],
            "GROUP_SIZE_M": 32,
            "num_warps": 4,
            "num_stages": 3 if not current_platform.is_rocm() else 2,
        }
    elif dtype in ["int4_w4a16", "int8_w8a16"] and block_shape is not None:
        # moe wna16 kernels
        # only set BLOCK_SIZE_M
        # BLOCK_SIZE_N and BLOCK_SIZE_K would be set later
        bit = 4 if dtype == "int4_w4a16" else 8
        use_moe_wna16_cuda = should_moe_wna16_use_cuda(M * topk,
                                                       block_shape[1], E, bit)
        if use_moe_wna16_cuda:
            config = {"BLOCK_SIZE_M": min(16, M)}
        elif M <= 20:
            config = {"BLOCK_SIZE_M": 16, "GROUP_SIZE_M": 1}
        elif M <= 40:
            config = {"BLOCK_SIZE_M": 32, "GROUP_SIZE_M": 1}
        else:
            config = {"BLOCK_SIZE_M": 64, "GROUP_SIZE_M": 1}
    elif M <= E:
        config = {
            "BLOCK_SIZE_M": 16,
            "BLOCK_SIZE_N": 32,
            "BLOCK_SIZE_K": 64,
            "GROUP_SIZE_M": 1,
        }
    else:
        config = {
            "BLOCK_SIZE_M": 64,
            "BLOCK_SIZE_N": 64,
            "BLOCK_SIZE_K": 32,
            "GROUP_SIZE_M": 8,
        }
    return config


def try_get_optimal_moe_config(
    w1_shape: tuple[int, ...],
    w2_shape: tuple[int, ...],
    top_k: int,
    dtype: Optional[str],
    M: int,
    block_shape: Optional[list[int]] = None,
) -> dict[str, int]:
    from vllm.model_executor.layers.fused_moe import get_config
    override_config = get_config()
    if override_config:
        config = override_config
    else:
        # First try to load optimal config from the file
        E, _, N = w2_shape
        if dtype == "int4_w4a16":
            N = N * 2
        block_n = block_shape[0] if block_shape else 0
        block_k = block_shape[1] if block_shape else 0
        configs = get_moe_configs(E, N, dtype, block_n, block_k)

        if configs:
            # If an optimal configuration map has been found, look up the
            # optimal config
            config = configs[min(configs.keys(), key=lambda x: abs(x - M))]
        else:
            # Else use the default config
            config = get_default_config(M, E, N, w1_shape[2], top_k, dtype,
                                        block_shape)
    return config


def vllm_topk_softmax(topk_weights: torch.Tensor, topk_indices: torch.Tensor,
                      token_expert_indices: torch.Tensor,
                      gating_output: torch.Tensor,
                      renormalize: bool) -> tuple[torch.Tensor, ...]:
    ops.topk_softmax(
        topk_weights,
        topk_indices,
        token_expert_indices,
        gating_output,
    )
    if renormalize:
        topk_weights = topk_weights / topk_weights.sum(dim=-1, keepdim=True)

    return topk_weights, topk_indices


def dispatch_topk_func() -> Callable[..., tuple[torch.Tensor, ...]]:
    if is_rocm_aiter_moe_enabled():
        from .rocm_aiter_fused_moe import rocm_aiter_topk_softmax
        return rocm_aiter_topk_softmax
    return vllm_topk_softmax


def fused_topk(
    hidden_states: torch.Tensor,
    gating_output: torch.Tensor,
    topk: int,
    renormalize: bool,
    indices_type: Optional[torch.dtype] = None,
) -> tuple[torch.Tensor, torch.Tensor, torch.Tensor]:
    assert hidden_states.size(0) == gating_output.size(0), (
        "Number of tokens mismatch")

    M, _ = hidden_states.size()

    topk_weights = torch.empty(M,
                               topk,
                               dtype=torch.float32,
                               device=hidden_states.device)
    topk_ids = torch.empty(
        M,
        topk,
        dtype=torch.int32 if indices_type is None else indices_type,
        device=hidden_states.device)
    token_expert_indices = torch.empty(M,
                                       topk,
                                       dtype=torch.int32,
                                       device=hidden_states.device)

    gating_output_float = gating_output.float()  # TODO(woosuk): Optimize this.

    topk_func = dispatch_topk_func()
    topk_weights, topk_ids = topk_func(topk_weights, topk_ids,
                                       token_expert_indices,
                                       gating_output_float, renormalize)

    return topk_weights, topk_ids, token_expert_indices


# This is used by the Deepseek-V2 and Deepseek-V3 model
@torch.compile(dynamic=True, backend=current_platform.simple_compile_backend)
def grouped_topk(
    hidden_states: torch.Tensor,
    gating_output: torch.Tensor,
    topk: int,
    renormalize: bool,
    num_expert_group: int = 0,
    topk_group: int = 0,
    scoring_func: str = "softmax",
    e_score_correction_bias: Optional[torch.Tensor] = None
) -> tuple[torch.Tensor, torch.Tensor]:

    assert hidden_states.size(0) == gating_output.size(0), (
        "Number of tokens mismatch")

    if scoring_func == "softmax":
        scores = torch.softmax(gating_output, dim=-1)
    elif scoring_func == "sigmoid":
        scores = gating_output.sigmoid()
    else:
        raise ValueError(f"Unsupported scoring function: {scoring_func}")

    num_token = scores.size(0)
    if e_score_correction_bias is not None:
        # Store original scores before applying correction bias. We use biased
        # scores for expert selection but original scores for routing weights
        original_scores = scores
        scores = scores + e_score_correction_bias.unsqueeze(0)
        group_scores = (scores.view(num_token, num_expert_group,
                                    -1).topk(2, dim=-1)[0].sum(dim=-1))
    else:
        group_scores = scores.view(num_token, num_expert_group,
                                   -1).max(dim=-1).values  # [n, n_group]
    group_idx = torch.topk(group_scores, k=topk_group, dim=-1,
                           sorted=False)[1]  # [n, top_k_group]
    group_mask = torch.zeros_like(group_scores)  # [n, n_group]
    group_mask.scatter_(1, group_idx, 1)  # [n, n_group]
    score_mask = group_mask.unsqueeze(-1).expand(
        num_token, num_expert_group,
        scores.size(-1) // num_expert_group).reshape(num_token, -1)  # [n, e]
    tmp_scores = scores.masked_fill(~score_mask.bool(),
                                    float("-inf"))  # [n, e]

    if e_score_correction_bias is not None:
        topk_ids = torch.topk(tmp_scores, k=topk, dim=-1, sorted=False)[1]
        # Use original unbiased scores for the routing weights
        topk_weights = original_scores.gather(1, topk_ids)
    else:
        topk_weights, topk_ids = torch.topk(tmp_scores,
                                            k=topk,
                                            dim=-1,
                                            sorted=False)

    if renormalize:
        topk_weights = topk_weights / topk_weights.sum(dim=-1, keepdim=True)

    return topk_weights.to(torch.float32), topk_ids.to(torch.int32)


def get_config_dtype_str(
        dtype: torch.dtype,
        use_int4_w4a16: Optional[bool] = False,
        use_int8_w8a16: Optional[bool] = False,
        use_fp8_w8a8: Optional[bool] = False,
        use_mxfp4_w4a4: Optional[bool] = False) -> Optional[str]:
    if use_fp8_w8a8:
        return "fp8_w8a8"
    elif use_int8_w8a16:
        return "int8_w8a16"
    elif use_int4_w4a16:
        return "int4_w4a16"
    elif use_mxfp4_w4a4:
        return "mxfp4_w4a4"
    elif dtype == torch.float:
        # avoiding cases where kernel fails when float32 MoE
        # use fp16/bfloat16 configs
        return "float32"
    return None


def inplace_fused_experts(
        hidden_states: torch.Tensor,
        w1: torch.Tensor,
        w2: torch.Tensor,
        topk_weights: torch.Tensor,
        topk_ids: torch.Tensor,
        activation: str = "silu",
        is_act_and_mul: bool = True,
        apply_router_weight_on_input: bool = False,
        use_fp8_w8a8: bool = False,
        use_int8_w8a8: bool = False,
        use_int8_w8a16: bool = False,
        use_int4_w4a16: bool = False,
        use_mxfp4_w4a4: bool = False,
        per_channel_quant: bool = False,
        global_num_experts: int = -1,
        expert_map: Optional[torch.Tensor] = None,
        w1_scale: Optional[torch.Tensor] = None,
        w2_scale: Optional[torch.Tensor] = None,
        w1_zp: Optional[torch.Tensor] = None,
        w2_zp: Optional[torch.Tensor] = None,
        a1_scale: Optional[torch.Tensor] = None,
        a2_scale: Optional[torch.Tensor] = None,
        block_shape: Optional[List[int]] = None,  #noqa: UP006
        w1_bias: Optional[torch.Tensor] = None,
        w2_bias: Optional[torch.Tensor] = None) -> None:
    fused_experts_impl(hidden_states, w1, w2, topk_weights, topk_ids, True,
                       activation, is_act_and_mul,
                       apply_router_weight_on_input, use_fp8_w8a8,
                       use_int8_w8a8, use_int8_w8a16, use_int4_w4a16,
                       use_mxfp4_w4a4, per_channel_quant, global_num_experts,
                       expert_map, w1_scale, w2_scale, w1_zp, w2_zp, a1_scale,
                       a2_scale, block_shape, w1_bias, w2_bias)


def inplace_fused_experts_fake(hidden_states: torch.Tensor,
                               w1: torch.Tensor,
                               w2: torch.Tensor,
                               topk_weights: torch.Tensor,
                               topk_ids: torch.Tensor,
                               activation: str = "silu",
                               is_act_and_mul: bool = True,
                               apply_router_weight_on_input: bool = False,
                               use_fp8_w8a8: bool = False,
                               use_int8_w8a8: bool = False,
                               use_int8_w8a16: bool = False,
                               use_int4_w4a16: bool = False,
                               use_mxfp4_w4a4: bool = False,
                               per_channel_quant: bool = False,
                               global_num_experts: int = -1,
                               expert_map: Optional[torch.Tensor] = None,
                               w1_scale: Optional[torch.Tensor] = None,
                               w2_scale: Optional[torch.Tensor] = None,
                               w1_zp: Optional[torch.Tensor] = None,
                               w2_zp: Optional[torch.Tensor] = None,
                               a1_scale: Optional[torch.Tensor] = None,
                               a2_scale: Optional[torch.Tensor] = None,
                               block_shape: Optional[list[int]] = None,
                               w1_bias: Optional[torch.Tensor] = None,
                               w2_bias: Optional[torch.Tensor] = None) -> None:
    pass


direct_register_custom_op(
    op_name="inplace_fused_experts",
    op_func=inplace_fused_experts,
    mutates_args=["hidden_states"],
    fake_impl=inplace_fused_experts_fake,
    tags=(() if is_torch_equal_or_newer("2.7.0") else
          (torch.Tag.needs_fixed_stride_order, )),
)


def flashinfer_fused_moe_blockscale_fp8(
        routing_logits: torch.Tensor,
        routing_bias: torch.Tensor,
        x: torch.Tensor,
        w13_weight: torch.Tensor,
        w13_weight_scale_inv: torch.Tensor,
        w2_weight: torch.Tensor,
        w2_weight_scale_inv: torch.Tensor,
        global_num_experts: int,
        top_k: int,
        num_expert_group: int,
        topk_group: int,
        intermediate_size: int,
        expert_offset: int,
        local_num_experts: int,
        block_shape: List[int],  #noqa: UP006
        routed_scaling: float = 1.0) -> torch.Tensor:
    from vllm.utils.flashinfer import flashinfer_trtllm_fp8_block_scale_moe
    assert top_k <= global_num_experts
    assert top_k <= 8
    assert topk_group <= 4
    assert global_num_experts > num_expert_group
    assert global_num_experts % num_expert_group == 0
    assert global_num_experts % 4 == 0
    assert top_k < (topk_group * global_num_experts / num_expert_group)
    assert block_shape == [128, 128]

    a_q, a_sf = per_token_group_quant_fp8(x, block_shape[1])
    # NOTE: scales of hidden states have to be transposed!
    a_sf_t = a_sf.t().contiguous()
    return flashinfer_trtllm_fp8_block_scale_moe(
        routing_logits=routing_logits,
        routing_bias=routing_bias,
        hidden_states=a_q,
        hidden_states_scale=a_sf_t,
        gemm1_weights=w13_weight,
        gemm1_weights_scale=w13_weight_scale_inv,
        gemm2_weights=w2_weight,
        gemm2_weights_scale=w2_weight_scale_inv,
        num_experts=global_num_experts,
        top_k=top_k,
        n_group=num_expert_group,
        topk_group=topk_group,
        intermediate_size=intermediate_size,
        local_expert_offset=expert_offset,
        local_num_experts=local_num_experts,
        routed_scaling_factor=routed_scaling,
        tile_tokens_dim=calculate_tile_tokens_dim(x.shape[0], top_k,
                                                  global_num_experts),
        routing_method_type=2,  # DeepSeek-styled routing method
        use_shuffled_weight=False,
    )


def flashinfer_fused_moe_blockscale_fp8_fake(
        routing_logits: torch.Tensor,
        routing_bias: torch.Tensor,
        x: torch.Tensor,
        w13_weight: torch.Tensor,
        w13_weight_scale_inv: torch.Tensor,
        w2_weight: torch.Tensor,
        w2_weight_scale_inv: torch.Tensor,
        global_num_experts: int,
        top_k: int,
        num_expert_group: int,
        topk_group: int,
        intermediate_size: int,
        expert_offset: int,
        local_num_experts: int,
        block_shape: list[int],
        routed_scaling: float = 1.0) -> torch.Tensor:
    return torch.empty_like(x)


direct_register_custom_op(
    op_name="flashinfer_fused_moe_blockscale_fp8",
    op_func=flashinfer_fused_moe_blockscale_fp8,
    mutates_args=[],
    fake_impl=flashinfer_fused_moe_blockscale_fp8_fake,
    tags=(torch.Tag.needs_fixed_stride_order, ),
)


def flashinfer_fused_moe_per_tensor_scale_fp8(
        routing_logits: torch.Tensor,
        routing_bias: Optional[torch.Tensor],
        hidden_states: torch.Tensor,
        input_scale: torch.Tensor,
        gemm1_weights: torch.Tensor,
        gemm2_weights: torch.Tensor,
        output1_scales_scalar: torch.Tensor,
        output1_scales_gate_scalar: torch.Tensor,
        output2_scales_scalar: torch.Tensor,
        num_experts: int,
        top_k: int,
        num_expert_group: Optional[int],
        topk_group: Optional[int],
        intermediate_size: int,
        local_expert_offset: int,
        local_num_experts: int,
        use_routing_scales_on_input: bool,
        routing_method_type: int,
        routed_scaling_factor: float = 1.0) -> torch.Tensor:
    num_expert_group = num_expert_group if num_expert_group is not None else 0
    topk_group = topk_group if topk_group is not None else 0

    quant_hidden_states, _ = moe_kernel_quantize_input(
        hidden_states,
        input_scale,
        quant_dtype=torch.float8_e4m3fn,
        per_act_token_quant=False)

    from vllm.utils.flashinfer import (
        flashinfer_trtllm_fp8_per_tensor_scale_moe)
    return flashinfer_trtllm_fp8_per_tensor_scale_moe(
        routing_logits=routing_logits,
        routing_bias=routing_bias,
        hidden_states=quant_hidden_states,
        gemm1_weights=gemm1_weights,
        output1_scales_scalar=output1_scales_scalar,
        output1_scales_gate_scalar=output1_scales_gate_scalar,
        gemm2_weights=gemm2_weights,
        output2_scales_scalar=output2_scales_scalar,
        num_experts=num_experts,
        top_k=top_k,
        n_group=num_expert_group,
        topk_group=topk_group,
        intermediate_size=intermediate_size,
        local_expert_offset=local_expert_offset,
        local_num_experts=local_num_experts,
        routed_scaling_factor=routed_scaling_factor,
        use_routing_scales_on_input=use_routing_scales_on_input,
        tile_tokens_dim=calculate_tile_tokens_dim(hidden_states.shape[0],
                                                  top_k, num_experts),
        routing_method_type=routing_method_type)


def flashinfer_fused_moe_per_tensor_scale_fp8_fake(
        routing_logits: torch.Tensor,
        routing_bias: Optional[torch.Tensor],
        hidden_states: torch.Tensor,
        input_scale: torch.Tensor,
        gemm1_weights: torch.Tensor,
        gemm2_weights: torch.Tensor,
        output1_scales_scalar: torch.Tensor,
        output1_scales_gate_scalar: torch.Tensor,
        output2_scales_scalar: torch.Tensor,
        num_experts: int,
        top_k: int,
        num_expert_group: Optional[int],
        topk_group: Optional[int],
        intermediate_size: int,
        local_expert_offset: int,
        local_num_experts: int,
        use_routing_scales_on_input: bool,
        routing_method_type: int,
        routed_scaling_factor: float = 1.0) -> torch.Tensor:
    pass


direct_register_custom_op(
    op_name="flashinfer_fused_moe_per_tensor_scale_fp8",
    op_func=flashinfer_fused_moe_per_tensor_scale_fp8,
    mutates_args=["hidden_states"],
    fake_impl=flashinfer_fused_moe_per_tensor_scale_fp8_fake,
    tags=(torch.Tag.needs_fixed_stride_order, ),
)


def outplace_fused_experts(
    hidden_states: torch.Tensor,
    w1: torch.Tensor,
    w2: torch.Tensor,
    topk_weights: torch.Tensor,
    topk_ids: torch.Tensor,
    activation: str = "silu",
    is_act_and_mul: bool = True,
    apply_router_weight_on_input: bool = False,
    use_fp8_w8a8: bool = False,
    use_int8_w8a8: bool = False,
    use_int8_w8a16: bool = False,
    use_int4_w4a16: bool = False,
    use_mxfp4_w4a4: bool = False,
    per_channel_quant: bool = False,
    global_num_experts: int = -1,
    expert_map: Optional[torch.Tensor] = None,
    w1_scale: Optional[torch.Tensor] = None,
    w2_scale: Optional[torch.Tensor] = None,
    w1_zp: Optional[torch.Tensor] = None,
    w2_zp: Optional[torch.Tensor] = None,
    a1_scale: Optional[torch.Tensor] = None,
    a2_scale: Optional[torch.Tensor] = None,
    block_shape: Optional[List[int]] = None,  #noqa: UP006
    w1_bias: Optional[torch.Tensor] = None,
    w2_bias: Optional[torch.Tensor] = None,
) -> torch.Tensor:
    return fused_experts_impl(
        hidden_states, w1, w2, topk_weights, topk_ids, False, activation,
        is_act_and_mul, apply_router_weight_on_input, use_fp8_w8a8,
        use_int8_w8a8, use_int8_w8a16, use_int4_w4a16, use_mxfp4_w4a4,
        per_channel_quant, global_num_experts, expert_map, w1_scale, w2_scale,
        w1_zp, w2_zp, a1_scale, a2_scale, block_shape, w1_bias, w2_bias)


def outplace_fused_experts_fake(
        hidden_states: torch.Tensor,
        w1: torch.Tensor,
        w2: torch.Tensor,
        topk_weights: torch.Tensor,
        topk_ids: torch.Tensor,
        activation: str = "silu",
        is_act_and_mul: bool = True,
        use_fp8_w8a8: bool = False,
        use_int8_w8a8: bool = False,
        use_int8_w8a16: bool = False,
        use_int4_w4a16: bool = False,
        use_mxfp4_w4a4: bool = False,
        per_channel_quant: bool = False,
        global_num_experts: int = -1,
        expert_map: Optional[torch.Tensor] = None,
        w1_scale: Optional[torch.Tensor] = None,
        w2_scale: Optional[torch.Tensor] = None,
        w1_zp: Optional[torch.Tensor] = None,
        w2_zp: Optional[torch.Tensor] = None,
        a1_scale: Optional[torch.Tensor] = None,
        a2_scale: Optional[torch.Tensor] = None,
        block_shape: Optional[list[int]] = None,
        w1_bias: Optional[torch.Tensor] = None,
        w2_bias: Optional[torch.Tensor] = None) -> torch.Tensor:
    return torch.empty_like(hidden_states)


direct_register_custom_op(
    op_name="outplace_fused_experts",
    op_func=outplace_fused_experts,
    mutates_args=[],
    fake_impl=outplace_fused_experts_fake,
    tags=(() if is_torch_equal_or_newer("2.7.0") else
          (torch.Tag.needs_fixed_stride_order, )),
)


def torch_vllm_inplace_fused_experts(**kwargs) -> torch.Tensor:
    torch.ops.vllm.inplace_fused_experts(**kwargs)
    hidden_states = kwargs['hidden_states']
    return hidden_states


def torch_vllm_outplace_fused_experts(**kwargs) -> torch.Tensor:
    return torch.ops.vllm.outplace_fused_experts(**kwargs)


def dispatch_fused_experts_func(inplace: bool) -> Callable[..., torch.Tensor]:
    if inplace:
        return torch_vllm_inplace_fused_experts
    return torch_vllm_outplace_fused_experts


# TODO (bnell): replace this with modular op.  Can get rid of inplace/outplace
# torch ops.
def fused_experts(hidden_states: torch.Tensor,
                  w1: torch.Tensor,
                  w2: torch.Tensor,
                  topk_weights: torch.Tensor,
                  topk_ids: torch.Tensor,
                  inplace: bool = False,
                  activation: str = "silu",
<<<<<<< HEAD
=======
                  is_act_and_mul: bool = True,
>>>>>>> b17109be
                  apply_router_weight_on_input: bool = False,
                  use_fp8_w8a8: bool = False,
                  use_int8_w8a8: bool = False,
                  use_int8_w8a16: bool = False,
                  use_int4_w4a16: bool = False,
                  use_mxfp4_w4a4: bool = False,
                  per_channel_quant: bool = False,
                  global_num_experts: int = -1,
                  expert_map: Optional[torch.Tensor] = None,
                  w1_scale: Optional[torch.Tensor] = None,
                  w2_scale: Optional[torch.Tensor] = None,
                  w1_zp: Optional[torch.Tensor] = None,
                  w2_zp: Optional[torch.Tensor] = None,
                  a1_scale: Optional[torch.Tensor] = None,
                  a2_scale: Optional[torch.Tensor] = None,
                  block_shape: Optional[list[int]] = None,
<<<<<<< HEAD
                  allow_deep_gemm: bool = False) -> torch.Tensor:
=======
                  allow_deep_gemm: bool = False,
                  allow_cutlass_block_scaled_grouped_gemm: bool = False,
                  w1_bias: Optional[torch.Tensor] = None,
                  w2_bias: Optional[torch.Tensor] = None) -> torch.Tensor:
>>>>>>> b17109be
    # For now, disable DeepGemm for small N (<= 512) until better
    # permute/unpermute ops are available.
    # However, on B200, we use DeepGemm for all cases because they only support
    # E8M0 scale, which means we requantize the weight and input to the specific
    # scale. Fallen back to cutlass or triton for some cases would cause
    # accuracy issue.
    if (allow_deep_gemm and use_fp8_w8a8
            and (is_blackwell_deep_gemm_e8m0_used()
                 or _valid_deep_gemm(hidden_states, w1, w2))):
        assert apply_router_weight_on_input is False
        assert is_act_and_mul, (
            "DeepGemm only supports is_act_and_mul=True for now.")
        return deep_gemm_moe_fp8(
            hidden_states=hidden_states,
            w1=w1,
            w2=w2,
            topk_weights=topk_weights,
            topk_ids=topk_ids,
            inplace=inplace,
            activation=activation,
            global_num_experts=global_num_experts,
            expert_map=expert_map,
            w1_scale=w1_scale,
            w2_scale=w2_scale,
            a1_scale=a1_scale,
            a2_scale=a2_scale,
            apply_router_weight_on_input=apply_router_weight_on_input,
        )
<<<<<<< HEAD
    return dispatch_fused_experts_func(inplace)(
        hidden_states=hidden_states,
        w1=w1,
        w2=w2,
        topk_weights=topk_weights,
        topk_ids=topk_ids,
        activation=activation,
        apply_router_weight_on_input=apply_router_weight_on_input,
        use_fp8_w8a8=use_fp8_w8a8,
        use_int8_w8a8=use_int8_w8a8,
        use_int8_w8a16=use_int8_w8a16,
        use_int4_w4a16=use_int4_w4a16,
        use_mxfp4_w4a4=use_mxfp4_w4a4,
        per_channel_quant=per_channel_quant,
        global_num_experts=global_num_experts,
        expert_map=expert_map,
        w1_scale=w1_scale,
        w2_scale=w2_scale,
        w1_zp=w1_zp,
        w2_zp=w2_zp,
        a1_scale=a1_scale,
        a2_scale=a2_scale,
        block_shape=block_shape)
=======
    elif (allow_cutlass_block_scaled_grouped_gemm and use_fp8_w8a8
          and _valid_cutlass_block_scaled_grouped_gemm(
              w1, w2, inplace, activation, apply_router_weight_on_input,
              expert_map)):
        return run_cutlass_block_scaled_fused_experts(
            a=hidden_states,
            w1=w1,
            w2=w2,
            w1_scale=w1_scale,
            w2_scale=w2_scale,
            topk_weights=topk_weights,
            topk_ids=topk_ids)
    else:
        return dispatch_fused_experts_func(inplace)(
            hidden_states=hidden_states,
            w1=w1,
            w2=w2,
            topk_weights=topk_weights,
            topk_ids=topk_ids,
            activation=activation,
            is_act_and_mul=is_act_and_mul,
            apply_router_weight_on_input=apply_router_weight_on_input,
            use_fp8_w8a8=use_fp8_w8a8,
            use_int8_w8a8=use_int8_w8a8,
            use_int8_w8a16=use_int8_w8a16,
            use_int4_w4a16=use_int4_w4a16,
            use_mxfp4_w4a4=use_mxfp4_w4a4,
            per_channel_quant=per_channel_quant,
            global_num_experts=global_num_experts,
            expert_map=expert_map,
            w1_scale=w1_scale,
            w2_scale=w2_scale,
            w1_zp=w1_zp,
            w2_zp=w2_zp,
            a1_scale=a1_scale,
            a2_scale=a2_scale,
            block_shape=block_shape,
            w1_bias=w1_bias,
            w2_bias=w2_bias,
        )
>>>>>>> b17109be


def fused_experts_impl(
    hidden_states: torch.Tensor,
    w1: torch.Tensor,
    w2: torch.Tensor,
    topk_weights: torch.Tensor,
    topk_ids: torch.Tensor,
    inplace: bool = False,
    activation: str = "silu",
    is_act_and_mul: bool = True,
    apply_router_weight_on_input: bool = False,
    use_fp8_w8a8: bool = False,
    use_int8_w8a8: bool = False,
    use_int8_w8a16: bool = False,
    use_int4_w4a16: bool = False,
    use_mxfp4_w4a4: bool = False,
    per_channel_quant: bool = False,
    global_num_experts: int = -1,
    expert_map: Optional[torch.Tensor] = None,
    w1_scale: Optional[torch.Tensor] = None,
    w2_scale: Optional[torch.Tensor] = None,
    w1_zp: Optional[torch.Tensor] = None,
    w2_zp: Optional[torch.Tensor] = None,
    a1_scale: Optional[torch.Tensor] = None,
    a2_scale: Optional[torch.Tensor] = None,
    block_shape: Optional[list[int]] = None,
    w1_bias: Optional[torch.Tensor] = None,
    w2_bias: Optional[torch.Tensor] = None,
) -> torch.Tensor:
    # Check constraints.
    if use_int4_w4a16:
        assert hidden_states.size(1) // 2 == w1.size(2), (
            "Hidden size mismatch")
    elif use_mxfp4_w4a4:
        # 16bit activation and fp4x2 packed weight
        assert hidden_states.size(1) // 2 == w1.size(2), "hidden size mismatch"
    else:
        assert hidden_states.size(1) == w1.size(2), (
            f"Hidden size mismatch {hidden_states.size(1)} != {w1.size(2)}")

    assert topk_weights.size() == topk_ids.size(), "topk shape mismatch"
    assert hidden_states.is_contiguous(), "Hidden_states must be contiguous"
    assert w1.stride(-1) == 1, "Stride of last dimension must be 1"
    assert w2.stride(-1) == 1, "Stride of last dimension must be 1"
    assert hidden_states.dtype in [
        torch.float32, torch.float16, torch.bfloat16
    ]

    num_tokens = hidden_states.size(0)
    E, N, _ = w1.size()
    K = w2.size(1)
    if global_num_experts == -1:
        global_num_experts = E
    top_k_num = topk_ids.size(1)
    # We execute the fused_moe kernel in chunks to circumvent this issue:
    # https://github.com/vllm-project/vllm/issues/5938
    CHUNK_SIZE = envs.VLLM_FUSED_MOE_CHUNK_SIZE
    M = min(num_tokens, CHUNK_SIZE)
    config_dtype = get_config_dtype_str(use_fp8_w8a8=use_fp8_w8a8,
                                        use_int8_w8a16=use_int8_w8a16,
                                        use_int4_w4a16=use_int4_w4a16,
                                        use_mxfp4_w4a4=use_mxfp4_w4a4,
                                        dtype=hidden_states.dtype)

    qtype = get_config_quant_dtype(use_fp8_w8a8=use_fp8_w8a8,
                                   use_int8_w8a8=use_int8_w8a8,
                                   use_int8_w8a16=use_int8_w8a16,
                                   use_int4_w4a16=use_int4_w4a16,
                                   use_mxfp4_w4a4=use_mxfp4_w4a4)

    get_config_func = functools.partial(
        try_get_optimal_moe_config,
        w1.size(),
        w2.size(),
        top_k_num,
        config_dtype,
        block_shape=block_shape,
    )

    config = get_config_func(M)

    # We can reuse the memory between these because by the time we need
    # cache3, we're done with cache1
    cache13 = torch.empty(M * top_k_num * max(N, K),
                          device=hidden_states.device,
                          dtype=hidden_states.dtype)
    intermediate_cache1 = cache13[:M * top_k_num * N].view(M, top_k_num, N)
    intermediate_cache3 = cache13[:M * top_k_num * K].view(M, top_k_num, K)

    # This needs separate memory since it's used concurrently with cache1
    intermediate_cache2 = torch.empty((M * top_k_num, N // 2),
                                      device=hidden_states.device,
                                      dtype=hidden_states.dtype)

    if hidden_states.dtype == torch.bfloat16:
        compute_type = tl.bfloat16
    elif hidden_states.dtype == torch.float16:
        compute_type = tl.float16
    elif hidden_states.dtype == torch.float32:
        compute_type = tl.float32
    else:
        raise ValueError(f"Unsupported compute_type: {hidden_states.dtype}")

    if inplace:
        out_hidden_states = hidden_states
    else:
        out_hidden_states = torch.empty_like(hidden_states)

    if use_mxfp4_w4a4:
        # Weight has to be dequantized for mxfp4 emulation.
        w1 = dequant_mxfp4(w1, w1_scale, hidden_states.dtype)
        w1_scale = None
        w2 = dequant_mxfp4(w2, w2_scale, hidden_states.dtype)
        w2_scale = None

    for chunk in range((num_tokens // CHUNK_SIZE) + 1):
        begin_chunk_idx, end_chunk_idx = (chunk * CHUNK_SIZE,
                                          min((chunk + 1) * CHUNK_SIZE,
                                              num_tokens))
        curr_hidden_states = hidden_states[begin_chunk_idx:end_chunk_idx]
        tokens_in_chunk, _ = curr_hidden_states.size()

        if tokens_in_chunk == 0:
            break

        if tokens_in_chunk < CHUNK_SIZE and chunk > 0:
            # Adjust the intermediate cache size and config for the last
            # chunk. Note that in most cases we only have one chunk
            # so the cache size and config are already set correctly and
            # do not need to be adjusted.
            intermediate_cache1 = intermediate_cache1[:tokens_in_chunk]
            intermediate_cache2 = intermediate_cache2[:tokens_in_chunk *
                                                      topk_ids.size(1)]
            intermediate_cache3 = intermediate_cache3[:tokens_in_chunk]
            config = get_config_func(tokens_in_chunk)

        curr_topk_ids = topk_ids[begin_chunk_idx:end_chunk_idx]
        curr_topk_weights = topk_weights[begin_chunk_idx:end_chunk_idx]
        qcurr_hidden_states, a1q_scale = moe_kernel_quantize_input(
            A=curr_hidden_states,
            A_scale=a1_scale,
            quant_dtype=qtype,
            per_act_token_quant=per_channel_quant,
            block_shape=block_shape)

        sorted_token_ids, expert_ids, num_tokens_post_padded = (
            moe_align_block_size(curr_topk_ids, config['BLOCK_SIZE_M'],
                                 global_num_experts, expert_map))

        invoke_fused_moe_kernel(qcurr_hidden_states,
                                w1,
                                intermediate_cache1,
                                a1q_scale,
                                w1_scale,
                                w1_zp,
                                curr_topk_weights,
                                sorted_token_ids,
                                expert_ids,
                                num_tokens_post_padded,
                                apply_router_weight_on_input,
                                top_k_num,
                                config,
                                compute_type=compute_type,
                                use_fp8_w8a8=use_fp8_w8a8,
                                use_int8_w8a8=use_int8_w8a8,
                                use_int8_w8a16=use_int8_w8a16,
                                use_int4_w4a16=use_int4_w4a16,
                                per_channel_quant=per_channel_quant,
                                block_shape=block_shape,
                                B_bias=w1_bias)

        # Activation function with multiplication
        if activation == "silu" and is_act_and_mul:
            torch.ops._C.silu_and_mul(intermediate_cache2,
                                      intermediate_cache1.view(-1, N))
        elif activation == "gelu" and is_act_and_mul:
            torch.ops._C.gelu_and_mul(intermediate_cache2,
                                      intermediate_cache1.view(-1, N))
        elif activation == "swigluoai" and is_act_and_mul:
            # alpha = 1.702, limit = 7.0
            torch.ops._C.swigluoai_and_mul(intermediate_cache2,
                                           intermediate_cache1.view(-1, N))
        # Activation function without multiplication
        elif activation == "silu":
            intermediate_cache2 = F.silu(intermediate_cache1.view(-1, N))
        elif activation == "gelu":
            intermediate_cache2 = F.gelu(intermediate_cache1.view(-1, N))

        else:
            raise ValueError(f"Unsupported FusedMoe activation: {activation}, "
                             f"with is_act_and_mul={is_act_and_mul}.")

        qintermediate_cache2, a2q_scale = moe_kernel_quantize_input(
            A=intermediate_cache2,
            A_scale=a2_scale,
            quant_dtype=qtype,
            per_act_token_quant=per_channel_quant,
            block_shape=block_shape)

        invoke_fused_moe_kernel(qintermediate_cache2,
                                w2,
                                intermediate_cache3,
                                a2q_scale,
                                w2_scale,
                                w2_zp,
                                curr_topk_weights,
                                sorted_token_ids,
                                expert_ids,
                                num_tokens_post_padded,
                                not apply_router_weight_on_input,
                                1,
                                config,
                                compute_type=compute_type,
                                use_fp8_w8a8=use_fp8_w8a8,
                                use_int8_w8a8=use_int8_w8a8,
                                use_int8_w8a16=use_int8_w8a16,
                                use_int4_w4a16=use_int4_w4a16,
                                per_channel_quant=per_channel_quant,
                                block_shape=block_shape,
                                B_bias=w2_bias)

        ops.moe_sum(intermediate_cache3.view(*intermediate_cache3.size()),
                    out_hidden_states[begin_chunk_idx:end_chunk_idx])

    return out_hidden_states


def fused_moe(
    hidden_states: torch.Tensor,
    w1: torch.Tensor,
    w2: torch.Tensor,
    gating_output: torch.Tensor,
    topk: int,
    renormalize: bool,
    inplace: bool = False,
    activation: str = "silu",
    is_act_and_mul: bool = True,
    use_grouped_topk: bool = False,
    num_expert_group: Optional[int] = None,
    topk_group: Optional[int] = None,
    custom_routing_function: Optional[Callable] = None,
    use_fp8_w8a8: bool = False,
    use_int8_w8a8: bool = False,
    use_int8_w8a16: bool = False,
    use_int4_w4a16: bool = False,
    use_mxfp4_w4a4: bool = False,
    per_channel_quant: bool = False,
    global_num_experts: int = -1,
    expert_map: Optional[torch.Tensor] = None,
    w1_scale: Optional[torch.Tensor] = None,
    w2_scale: Optional[torch.Tensor] = None,
    w1_zp: Optional[torch.Tensor] = None,
    w2_zp: Optional[torch.Tensor] = None,
    a1_scale: Optional[torch.Tensor] = None,
    a2_scale: Optional[torch.Tensor] = None,
    block_shape: Optional[list[int]] = None,
    w1_bias: Optional[torch.Tensor] = None,
    w2_bias: Optional[torch.Tensor] = None,
) -> torch.Tensor:
    """
    This function computes a Mixture of Experts (MoE) layer using two sets of
    weights, w1 and w2, and top-k gating mechanism.

    Parameters:
    - hidden_states (torch.Tensor): The input tensor to the MoE layer.
    - w1 (torch.Tensor): The first set of expert weights.
    - w2 (torch.Tensor): The second set of expert weights.
    - gating_output (torch.Tensor): The output of the gating operation
        (before softmax).
    - topk (int): The number of top-k experts to select.
    - renormalize (bool): If True, renormalize the top-k weights to sum to 1.
    - inplace (bool): If True, perform the operation in-place.
        Defaults to False.
    - activation (str): The activation function to apply after the first
        MoE layer.
    - is_act_and_mul (bool): If True, use activation-and-mul function for
        activation (self-gated activation), otherwise use activation function
        for activation (ungated activation).
    - num_expert_group: Optional[int]: additional parameter for grouped_topk
    - topk_group: Optional[int]: additional parameter for grouped_topk
    - use_grouped_topk: If True, use grouped_topk instead of fused_topk
        note: Deepseekv2 model uses grouped_topk
    - use_fp8_w8a8 (bool): If True, use fp8 arithmetic to compute the inner
        products for w1 and w2. Defaults to False.
    - use_int8_w8a8 (bool): If True, use int8 arithmetic to compute the inner
        products for w1 and w2. Defaults to False.
    - use_int8_w8a16 (bool): If True, use matmul of int8 weight and bf16/fp16
        activation to compute the inner products for w1 and w2.
        Defaults to False.
    - use_int4_w4a16 (bool): If True, use matmul of int4 weight and bf16/fp16
        activation to compute the inner products for w1 and w2.
        Defaults to False.
    - use_mxfp4_w4a4 (bool): If True, use matmul of OCP MXFP4 weight and
        OCP MXFP4 activation to compute the inner products for w1 and w2.
        Defaults to False.
    - global_num_experts (int): The total number of experts in the global
        expert space.
    - expert_map (Optional[torch.Tensor]):  A tensor mapping expert indices 
        from the global expert space to the local expert space of the expert 
        parallel shard.
    - w1_scale (Optional[torch.Tensor]): Optional scale to be used for
        w1.
    - w2_scale (Optional[torch.Tensor]): Optional scale to be used for
        w2.
    - a1_scale (Optional[torch.Tensor]): Optional scale to be used for
        a1.
    - a2_scale (Optional[torch.Tensor]): Optional scale to be used for
        a2.
    - block_shape: (Optional[list[int]]): Optional block size for block-wise
        quantization.

    Returns:
    - torch.Tensor: The output tensor after applying the MoE layer.
    """
    if not is_act_and_mul:
        assert inplace is False, (
            "is_act_and_mul=False is not supported with inplace=True")

    if use_grouped_topk:
        assert num_expert_group is not None and topk_group is not None
        topk_weights, topk_ids = grouped_topk(hidden_states, gating_output,
                                              topk, renormalize,
                                              num_expert_group, topk_group)
    elif custom_routing_function is None:
        topk_weights, topk_ids, token_expert_indices = fused_topk(
            hidden_states, gating_output, topk, renormalize)
    else:
        topk_weights, topk_ids = custom_routing_function(
            hidden_states, gating_output, topk, renormalize)

    return fused_experts(hidden_states,
                         w1,
                         w2,
                         topk_weights,
                         topk_ids,
                         inplace=inplace,
                         activation=activation,
                         is_act_and_mul=is_act_and_mul,
                         use_fp8_w8a8=use_fp8_w8a8,
                         use_int8_w8a8=use_int8_w8a8,
                         use_int8_w8a16=use_int8_w8a16,
                         use_int4_w4a16=use_int4_w4a16,
                         use_mxfp4_w4a4=use_mxfp4_w4a4,
                         per_channel_quant=per_channel_quant,
                         global_num_experts=global_num_experts,
                         expert_map=expert_map,
                         w1_scale=w1_scale,
                         w2_scale=w2_scale,
                         w1_zp=w1_zp,
                         w2_zp=w2_zp,
                         a1_scale=a1_scale,
                         a2_scale=a2_scale,
                         block_shape=block_shape,
                         w1_bias=w1_bias,
                         w2_bias=w2_bias)


class TritonExperts(mk.FusedMoEPermuteExpertsUnpermute):

    def __init__(
        self,
        use_fp8_w8a8: bool = False,
        use_int8_w8a8: bool = False,
        use_int8_w8a16: bool = False,
        use_int4_w4a16: bool = False,
        use_mxfp4_w4a4: bool = False,
        per_act_token_quant: bool = False,
        block_shape: Optional[list[int]] = None,
    ):
        super().__init__(
            FusedMoEQuantConfig.make(
                use_fp8_w8a8=use_fp8_w8a8,
                use_int8_w8a8=use_int8_w8a8,
                use_int8_w8a16=use_int8_w8a16,
                use_int4_w4a16=use_int4_w4a16,
                use_mxfp4_w4a4=use_mxfp4_w4a4,
                per_act_token_quant=per_act_token_quant,
                block_shape=block_shape,
            ))

        self.use_fp8_w8a8 = use_fp8_w8a8
        self.use_int4_w4a16 = use_int4_w4a16
        self.use_int8_w8a8 = use_int8_w8a8
        self.use_int8_w8a16 = use_int8_w8a16
        self.use_mxfp4_w4a4 = use_mxfp4_w4a4

    @property
    def activation_formats(
        self
    ) -> tuple[mk.FusedMoEActivationFormat, mk.FusedMoEActivationFormat]:
        return (mk.FusedMoEActivationFormat.Standard,
                mk.FusedMoEActivationFormat.Standard)

    def supports_chunking(self) -> bool:
        return True

    def supports_expert_map(self) -> bool:
        return True

    def finalize_weight_and_reduce_impl(self) -> mk.TopKWeightAndReduce:
        return TopKWeightAndReduceNoOP()

    def workspace_shapes(
        self,
        a: torch.Tensor,
        aq: torch.Tensor,
        M: int,
        N: int,
        K: int,
        topk: int,
        global_num_experts: int,
        local_num_experts: int,
        expert_tokens_meta: Optional[mk.ExpertTokensMetadata],
    ) -> tuple[tuple[int, ...], tuple[int, ...], tuple[int, ...], torch.dtype]:
        workspace1 = (M, topk, max(N // 2, K))
        workspace2 = (M, topk, max(N, K))
        output = (M, K)
        return (workspace1, workspace2, output, a.dtype)

    def apply(
        self,
        output: torch.Tensor,
        hidden_states: torch.Tensor,
        w1: torch.Tensor,
        w2: torch.Tensor,
        topk_weights: torch.Tensor,
        topk_ids: torch.Tensor,
        activation: str,
        global_num_experts: int,
        expert_map: Optional[torch.Tensor],
        w1_scale: Optional[torch.Tensor],
        w2_scale: Optional[torch.Tensor],
        w1_zp: Optional[torch.Tensor],
        w2_zp: Optional[torch.Tensor],
        a1q_scale: Optional[torch.Tensor],
        a2_scale: Optional[torch.Tensor],
        workspace13: torch.Tensor,
        workspace2: torch.Tensor,
        expert_tokens_meta: Optional[mk.ExpertTokensMetadata],
        apply_router_weight_on_input: bool,
    ):
        # Check constraints.
        if self.use_int4_w4a16:
            assert hidden_states.size(-1) // 2 == w1.size(2), (
                "Hidden size mismatch")
        else:
            assert hidden_states.size(-1) == w1.size(2), \
                (f"Hidden size mismatch {hidden_states.size(-1)} "
                 f"!= {w1.size(2)}")

        assert hidden_states.is_contiguous(
        ), "Hidden_states must be contiguous"
        assert hidden_states.dim() == 2
        assert w1.stride(-1) == 1, "Stride of last dimension must be 1"
        assert w2.stride(-1) == 1, "Stride of last dimension must be 1"
        assert hidden_states.dtype in [
            torch.float32, torch.float16, torch.bfloat16, torch.float8_e4m3fn
        ]

        E, num_tokens, N, K, top_k_num = mk._moe_problem_size(
            hidden_states, w1, w2, topk_ids)

        if global_num_experts == -1:
            global_num_experts = E

        config_dtype = get_config_dtype_str(use_fp8_w8a8=self.use_fp8_w8a8,
                                            use_int8_w8a16=self.use_int8_w8a16,
                                            use_int4_w4a16=self.use_int4_w4a16,
                                            use_mxfp4_w4a4=self.use_mxfp4_w4a4,
                                            dtype=hidden_states.dtype)

        config = try_get_optimal_moe_config(
            w1.size(),
            w2.size(),
            top_k_num,
            config_dtype,
            num_tokens,
            block_shape=self.block_shape,
        )

        if hidden_states.dtype == torch.bfloat16:
            compute_type = tl.bfloat16
        elif hidden_states.dtype == torch.float16:
            compute_type = tl.float16
        elif hidden_states.dtype == torch.float32:
            compute_type = tl.float32
        elif hidden_states.dtype == torch.float8_e4m3fn:
            compute_type = tl.bfloat16
        else:
            raise ValueError(
                f"Unsupported compute_type: {hidden_states.dtype}")

        # Note that the output tensor might be in workspace1
        intermediate_cache1 = _resize_cache(workspace2,
                                            (num_tokens, top_k_num, N))
        intermediate_cache2 = _resize_cache(workspace13,
                                            (num_tokens * top_k_num, N // 2))
        intermediate_cache3 = _resize_cache(workspace2,
                                            (num_tokens, top_k_num, K))

        sorted_token_ids, expert_ids, num_tokens_post_padded = (
            moe_align_block_size(topk_ids, config['BLOCK_SIZE_M'],
                                 global_num_experts, expert_map))

        invoke_fused_moe_kernel(
            hidden_states,
            w1,
            intermediate_cache1,
            a1q_scale,
            w1_scale,
            w1_zp,
            None,  # topk_weights
            sorted_token_ids,
            expert_ids,
            num_tokens_post_padded,
            False,  # mul_routed_weights
            top_k_num,
            config,
            compute_type=compute_type,
            use_fp8_w8a8=self.use_fp8_w8a8,
            use_int8_w8a8=self.use_int8_w8a8,
            use_int8_w8a16=self.use_int8_w8a16,
            use_int4_w4a16=self.use_int4_w4a16,
            per_channel_quant=self.per_act_token_quant,
            block_shape=self.block_shape,
            B_bias=None  # TODO support B_bias
        )

        self.activation(activation, intermediate_cache2,
                        intermediate_cache1.view(-1, N))

        a2q_scale: Optional[torch.Tensor] = None

        qintermediate_cache2, a2q_scale = moe_kernel_quantize_input(
            intermediate_cache2, a2_scale, self.quant_dtype,
            self.per_act_token_quant, self.block_shape)

        invoke_fused_moe_kernel(
            qintermediate_cache2,
            w2,
            intermediate_cache3,
            a2q_scale,
            w2_scale,
            w2_zp,
            topk_weights,
            sorted_token_ids,
            expert_ids,
            num_tokens_post_padded,
            not apply_router_weight_on_input,
            1,
            config,
            compute_type=compute_type,
            use_fp8_w8a8=self.use_fp8_w8a8,
            use_int8_w8a8=self.use_int8_w8a8,
            use_int8_w8a16=self.use_int8_w8a16,
            use_int4_w4a16=self.use_int4_w4a16,
            per_channel_quant=self.per_act_token_quant,
            block_shape=self.block_shape,
            B_bias=None  # TODO support B_bias
        )

        ops.moe_sum(intermediate_cache3, output)


def modular_triton_fused_moe(
    use_fp8_w8a8: bool,
    use_int8_w8a8: bool,
    use_int8_w8a16: bool,
    use_int4_w4a16: bool,
    use_mxfp4_w4a4: bool,
    per_act_token_quant: bool,
    block_shape: Optional[list[int]] = None,
) -> mk.FusedMoEModularKernel:
    return mk.FusedMoEModularKernel(
        MoEPrepareAndFinalizeNoEP(),
        TritonExperts(
            use_fp8_w8a8=use_fp8_w8a8,
            use_int8_w8a8=use_int8_w8a8,
            use_int8_w8a16=use_int8_w8a16,
            use_int4_w4a16=use_int4_w4a16,
            use_mxfp4_w4a4=use_mxfp4_w4a4,
            per_act_token_quant=per_act_token_quant,
            block_shape=block_shape,
        ),
    )<|MERGE_RESOLUTION|>--- conflicted
+++ resolved
@@ -1357,10 +1357,7 @@
                   topk_ids: torch.Tensor,
                   inplace: bool = False,
                   activation: str = "silu",
-<<<<<<< HEAD
-=======
                   is_act_and_mul: bool = True,
->>>>>>> b17109be
                   apply_router_weight_on_input: bool = False,
                   use_fp8_w8a8: bool = False,
                   use_int8_w8a8: bool = False,
@@ -1377,14 +1374,10 @@
                   a1_scale: Optional[torch.Tensor] = None,
                   a2_scale: Optional[torch.Tensor] = None,
                   block_shape: Optional[list[int]] = None,
-<<<<<<< HEAD
-                  allow_deep_gemm: bool = False) -> torch.Tensor:
-=======
                   allow_deep_gemm: bool = False,
                   allow_cutlass_block_scaled_grouped_gemm: bool = False,
                   w1_bias: Optional[torch.Tensor] = None,
                   w2_bias: Optional[torch.Tensor] = None) -> torch.Tensor:
->>>>>>> b17109be
     # For now, disable DeepGemm for small N (<= 512) until better
     # permute/unpermute ops are available.
     # However, on B200, we use DeepGemm for all cases because they only support
@@ -1413,44 +1406,6 @@
             a2_scale=a2_scale,
             apply_router_weight_on_input=apply_router_weight_on_input,
         )
-<<<<<<< HEAD
-    return dispatch_fused_experts_func(inplace)(
-        hidden_states=hidden_states,
-        w1=w1,
-        w2=w2,
-        topk_weights=topk_weights,
-        topk_ids=topk_ids,
-        activation=activation,
-        apply_router_weight_on_input=apply_router_weight_on_input,
-        use_fp8_w8a8=use_fp8_w8a8,
-        use_int8_w8a8=use_int8_w8a8,
-        use_int8_w8a16=use_int8_w8a16,
-        use_int4_w4a16=use_int4_w4a16,
-        use_mxfp4_w4a4=use_mxfp4_w4a4,
-        per_channel_quant=per_channel_quant,
-        global_num_experts=global_num_experts,
-        expert_map=expert_map,
-        w1_scale=w1_scale,
-        w2_scale=w2_scale,
-        w1_zp=w1_zp,
-        w2_zp=w2_zp,
-        a1_scale=a1_scale,
-        a2_scale=a2_scale,
-        block_shape=block_shape)
-=======
-    elif (allow_cutlass_block_scaled_grouped_gemm and use_fp8_w8a8
-          and _valid_cutlass_block_scaled_grouped_gemm(
-              w1, w2, inplace, activation, apply_router_weight_on_input,
-              expert_map)):
-        return run_cutlass_block_scaled_fused_experts(
-            a=hidden_states,
-            w1=w1,
-            w2=w2,
-            w1_scale=w1_scale,
-            w2_scale=w2_scale,
-            topk_weights=topk_weights,
-            topk_ids=topk_ids)
-    else:
         return dispatch_fused_experts_func(inplace)(
             hidden_states=hidden_states,
             w1=w1,
@@ -1478,7 +1433,6 @@
             w1_bias=w1_bias,
             w2_bias=w2_bias,
         )
->>>>>>> b17109be
 
 
 def fused_experts_impl(
