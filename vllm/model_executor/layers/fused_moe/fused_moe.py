# SPDX-License-Identifier: Apache-2.0
"""Fused MoE kernel."""
import functools
import json
import os
from typing import Any, Callable, Optional

import torch

import vllm.envs as envs
import vllm.model_executor.layers.fused_moe.modular_kernel as mk
from vllm import _custom_ops as ops
from vllm.logger import init_logger
from vllm.model_executor.layers.fused_moe.deep_gemm_moe import (
    _valid_deep_gemm, deep_gemm_moe_fp8)
from vllm.model_executor.layers.fused_moe.moe_align_block_size import (
    moe_align_block_size)
<<<<<<< HEAD
from vllm.model_executor.layers.quantization.utils.fp8_utils import (
    per_token_group_quant_fp8)
from vllm.model_executor.layers.quantization.utils.int8_utils import (
    per_token_group_quant_int8, per_token_quant_int8)
from vllm.model_executor.layers.quantization.utils.mxfp4_utils import (
    dequant_mxfp4, quant_dequant_mxfp4)
=======
from vllm.model_executor.layers.fused_moe.prepare_finalize import (
    MoEPrepareAndFinalizeNoEP)
from vllm.model_executor.layers.fused_moe.utils import (
    _resize_cache, moe_kernel_quantize_input)
>>>>>>> 451da4bc
from vllm.platforms import current_platform
from vllm.triton_utils import tl, triton
from vllm.utils import direct_register_custom_op

from .rocm_aiter_fused_moe import is_rocm_aiter_moe_enabled

logger = init_logger(__name__)


@triton.jit
def write_zeros_to_output(c_ptr, stride_cm, stride_cn, pid_n, N, offs_token,
                          token_mask, BLOCK_SIZE_M, BLOCK_SIZE_N,
                          compute_type):
    accumulator = tl.zeros((BLOCK_SIZE_M, BLOCK_SIZE_N), dtype=compute_type)
    offs_cn = pid_n * BLOCK_SIZE_N + tl.arange(0, BLOCK_SIZE_N)
    c_ptrs = c_ptr + stride_cm * offs_token[:, None] + stride_cn * offs_cn[
        None, :]
    c_mask = token_mask[:, None] & (offs_cn[None, :] < N)
    tl.store(c_ptrs, accumulator, mask=c_mask)


@triton.jit
def fused_moe_kernel_gptq_awq(
        # Pointers to matrices
        a_ptr,
        b_ptr,
        c_ptr,
        b_scale_ptr,
        b_zp_ptr,
        topk_weights_ptr,
        sorted_token_ids_ptr,
        expert_ids_ptr,
        num_tokens_post_padded_ptr,
        # Matrix dimensions
        N: tl.constexpr,
        K: tl.constexpr,
        EM,
        num_valid_tokens,
        # The stride variables represent how much to increase the ptr by when
        # moving by 1 element in a particular dimension. E.g. `stride_am` is
        # how much to increase `a_ptr` by to get the element one row down
        # (A has M rows).
        stride_am,
        stride_ak,
        stride_be,
        stride_bk,
        stride_bn,
        stride_cm,
        stride_cn,
        stride_bse,
        stride_bsk,
        stride_bsn,
        stride_bze,
        stride_bzk,
        stride_bzn,
        block_k_diviable: tl.constexpr,
        group_size: tl.constexpr,
        # Meta-parameters
        BLOCK_SIZE_M: tl.constexpr,
        BLOCK_SIZE_N: tl.constexpr,
        BLOCK_SIZE_K: tl.constexpr,
        GROUP_SIZE_M: tl.constexpr,
        MUL_ROUTED_WEIGHT: tl.constexpr,
        top_k: tl.constexpr,
        compute_type: tl.constexpr,
        has_zp: tl.constexpr,
        use_int4_w4a16: tl.constexpr,
        use_int8_w8a16: tl.constexpr):
    """
    Implements the fused computation for a Mixture of Experts (MOE) using
    token and expert matrices.

    Key Parameters:
    - A: The input tensor representing tokens with shape (*, K), where '*' can
        be any shape representing batches and K is the feature dimension of
        each token.
    - B: The stacked MOE weight tensor with shape (E, N, K), where E is
        the number of experts, K is the input feature dimension, and N is
        the output feature dimension.
    - C: The output cache tensor with shape (M, topk, N), where M is the
        total number of tokens post padding, topk is the number of times
        each token is repeated, and N is the output feature dimension.
    - sorted_token_ids: A tensor containing the sorted indices of tokens,
        repeated topk times and arranged by the expert index they are
        assigned to.
    - expert_ids: A tensor containing the indices of the expert for each
        block. It determines which expert matrix from B should be used for
        each block in A.
    This kernel performs the multiplication of a token by its corresponding
    expert matrix as determined by `expert_ids`. The sorting of
    `sorted_token_ids` by expert index and padding ensures divisibility by
    BLOCK_SIZE_M, which is necessary to maintain consistency in block matrix
    multiplication across different blocks processed by the same expert.
    """
    # -----------------------------------------------------------
    # Map program ids `pid` to the block of C it should compute.
    # This is done in a grouped ordering to promote L2 data reuse.
    pid = tl.program_id(axis=0)
    num_pid_m = tl.cdiv(EM, BLOCK_SIZE_M)
    num_pid_n = tl.cdiv(N, BLOCK_SIZE_N)
    num_pid_in_group = GROUP_SIZE_M * num_pid_n
    group_id = pid // num_pid_in_group
    first_pid_m = group_id * GROUP_SIZE_M
    group_size_m = min(num_pid_m - first_pid_m, GROUP_SIZE_M)
    pid_m = first_pid_m + ((pid % num_pid_in_group) % group_size_m)
    pid_n = (pid % num_pid_in_group) // group_size_m

    # ----------------------------------------------------------
    # Create pointers for the first blocks of A and B.
    # We will advance this pointer as we move in the K direction
    # and accumulate
    # `a_ptrs` is a block of [BLOCK_SIZE_M, BLOCK_SIZE_K] pointers
    # `b_ptrs` is a block of [BLOCK_SIZE_K, BLOCK_SIZE_N] pointers
    num_tokens_post_padded = tl.load(num_tokens_post_padded_ptr)
    if pid_m * BLOCK_SIZE_M >= num_tokens_post_padded:
        return
    offs_token_id = pid_m * BLOCK_SIZE_M + tl.arange(0, BLOCK_SIZE_M).to(
        tl.int64)
    offs_token = tl.load(sorted_token_ids_ptr + offs_token_id)
    token_mask = offs_token < num_valid_tokens

    off_experts = tl.load(expert_ids_ptr + pid_m).to(tl.int64)
    if off_experts == -1:
        # -----------------------------------------------------------
        # Write back zeros to the output when the expert is not
        # in the current expert parallel rank.
        write_zeros_to_output(c_ptr, stride_cm, stride_cn, pid_n, N,
                              offs_token, token_mask, BLOCK_SIZE_M,
                              BLOCK_SIZE_N, compute_type)
        return

    offs_bn = (pid_n * BLOCK_SIZE_N +
               tl.arange(0, BLOCK_SIZE_N).to(tl.int64)) % N
    offs_k = tl.arange(0, BLOCK_SIZE_K)
    a_ptrs = a_ptr + (offs_token[:, None] // top_k * stride_am +
                      offs_k[None, :] * stride_ak)

    if use_int4_w4a16:
        b_ptrs = b_ptr + off_experts * stride_be + \
            (offs_k[:, None] // 2) * stride_bk + offs_bn[None, :] * \
                stride_bn
        b_shifter = (offs_k[:, None] % 2) * 4
    elif use_int8_w8a16:
        b_ptrs = b_ptr + off_experts * stride_be + \
            offs_k[:, None] * stride_bk + offs_bn[None, :] * stride_bn

    if not has_zp and use_int4_w4a16:
        b_zp_num = 8
    if not has_zp and use_int8_w8a16:
        b_zp_num = 128
    elif has_zp and use_int4_w4a16:
        b_zp_shifter = (offs_bn[None, :] % 2) * 4

    # -----------------------------------------------------------
    # Iterate to compute a block of the C matrix.
    # We accumulate into a `[BLOCK_SIZE_M, BLOCK_SIZE_N]` block
    # of fp32 values for higher accuracy.
    # `accumulator` will be converted back to fp16 after the loop.
    accumulator = tl.zeros((BLOCK_SIZE_M, BLOCK_SIZE_N), dtype=tl.float32)
    for k in range(0, tl.cdiv(K, BLOCK_SIZE_K)):
        # Load the next block of A and B, generate a mask by checking the
        # K dimension.

        if not block_k_diviable:
            k_mask = offs_k[:, None] < K - k * BLOCK_SIZE_K
            k_other = 0.0
        else:
            k_mask = None
            k_other = None

        a = tl.load(a_ptrs,
                    mask=token_mask[:, None] &
                    (offs_k[None, :] < K - k * BLOCK_SIZE_K),
                    other=0.0)
        b = tl.load(b_ptrs)
        if use_int4_w4a16:
            b = (b >> b_shifter) & 0xF

        b_scale_ptrs = b_scale_ptr + off_experts * stride_bse + \
            offs_bn[None, :] * stride_bsn + \
            ((offs_k[:, None] + BLOCK_SIZE_K * k) // group_size) * \
                stride_bsk
        b_scale = tl.load(b_scale_ptrs, mask=k_mask, other=k_other)
        b_scale = b_scale.to(tl.float32)

        if has_zp and use_int4_w4a16:
            offs_k_true = (offs_k[:, None] + BLOCK_SIZE_K * k) // group_size
            b_zp_ptrs = b_zp_ptr + off_experts * stride_bze + \
                (offs_bn[None, :] // 2) * stride_bzn + \
                offs_k_true * stride_bzk
            b_zp = tl.load(b_zp_ptrs, mask=k_mask, other=k_other)
            b_zp = ((b_zp >> b_zp_shifter) & 0xF)
            b_zp = b_zp.to(tl.float32)
        elif has_zp and use_int8_w8a16:
            offs_k_true = (offs_k[:, None] + BLOCK_SIZE_K * k) // group_size
            b_zp_ptrs = b_zp_ptr + off_experts * stride_bze + \
                offs_bn[None, :] * stride_bzn + \
                offs_k_true * stride_bzk
            b_zp = tl.load(b_zp_ptrs, mask=k_mask, other=k_other)
            b_zp = b_zp.to(tl.float32)

        # We accumulate along the K dimension.
        if has_zp:
            b = ((b.to(tl.float32) - b_zp) * b_scale).to(compute_type)
        else:
            b = ((b.to(tl.float32) - b_zp_num) * b_scale).to(compute_type)
        accumulator = tl.dot(a, b, acc=accumulator)

        # Advance the ptrs to the next K block.
        a_ptrs += BLOCK_SIZE_K * stride_ak
        if use_int4_w4a16:
            b_ptrs += (BLOCK_SIZE_K // 2) * stride_bk
        else:
            b_ptrs += BLOCK_SIZE_K * stride_bk

    if MUL_ROUTED_WEIGHT:
        moe_weight = tl.load(topk_weights_ptr + offs_token,
                             mask=token_mask,
                             other=0)
        accumulator = accumulator * moe_weight[:, None]

    accumulator = accumulator.to(compute_type)
    # -----------------------------------------------------------
    # Write back the block of the output
    offs_cn = pid_n * BLOCK_SIZE_N + tl.arange(0, BLOCK_SIZE_N)
    c_ptrs = c_ptr + stride_cm * offs_token[:, None] + stride_cn * offs_cn[
        None, :]
    c_mask = token_mask[:, None] & (offs_cn[None, :] < N)
    tl.store(c_ptrs, accumulator, mask=c_mask)


@triton.jit
def fused_moe_kernel(
    # Pointers to matrices
    a_ptr,
    b_ptr,
    c_ptr,
    a_scale_ptr,
    b_scale_ptr,
    topk_weights_ptr,
    sorted_token_ids_ptr,
    expert_ids_ptr,
    num_tokens_post_padded_ptr,
    # Matrix dimensions
    N,
    K,
    EM,
    num_valid_tokens,
    # The stride variables represent how much to increase the ptr by when
    # moving by 1 element in a particular dimension. E.g. `stride_am` is
    # how much to increase `a_ptr` by to get the element one row down
    # (A has M rows).
    stride_am,
    stride_ak,
    stride_be,
    stride_bk,
    stride_bn,
    stride_cm,
    stride_cn,
    stride_asm,
    stride_ask,
    stride_bse,
    stride_bsk,
    stride_bsn,
    # Block size for block-wise quantization
    group_n: tl.constexpr,
    group_k: tl.constexpr,
    # Meta-parameters
    BLOCK_SIZE_M: tl.constexpr,
    BLOCK_SIZE_N: tl.constexpr,
    BLOCK_SIZE_K: tl.constexpr,
    GROUP_SIZE_M: tl.constexpr,
    MUL_ROUTED_WEIGHT: tl.constexpr,
    top_k: tl.constexpr,
    compute_type: tl.constexpr,
    use_fp8_w8a8: tl.constexpr,
    use_int8_w8a8: tl.constexpr,
    use_int8_w8a16: tl.constexpr,
    per_channel_quant: tl.constexpr,
):
    """
    Implements the fused computation for a Mixture of Experts (MOE) using
    token and expert matrices.

    Key Parameters:
    - A: The input tensor representing tokens with shape (*, K), where '*' can
        be any shape representing batches and K is the feature dimension of
        each token.
    - B: The stacked MOE weight tensor with shape (E, N, K), where E is
        the number of experts, K is the input feature dimension, and N is
        the output feature dimension.
    - C: The output cache tensor with shape (M, topk, N), where M is the
        total number of tokens post padding, topk is the number of times
        each token is repeated, and N is the output feature dimension.
    - sorted_token_ids: A tensor containing the sorted indices of tokens,
        repeated topk times and arranged by the expert index they are
        assigned to.
    - expert_ids: A tensor containing the indices of the expert for each
        block. It determines which expert matrix from B should be used for
        each block in A.
    This kernel performs the multiplication of a token by its corresponding
    expert matrix as determined by `expert_ids`. The sorting of
    `sorted_token_ids` by expert index and padding ensures divisibility by
    BLOCK_SIZE_M, which is necessary to maintain consistency in block matrix
    multiplication across different blocks processed by the same expert.
    """
    # -----------------------------------------------------------
    # Map program ids `pid` to the block of C it should compute.
    # This is done in a grouped ordering to promote L2 data reuse.
    pid = tl.program_id(axis=0)
    num_pid_m = tl.cdiv(EM, BLOCK_SIZE_M)
    num_pid_n = tl.cdiv(N, BLOCK_SIZE_N)
    num_pid_in_group = GROUP_SIZE_M * num_pid_n
    group_id = pid // num_pid_in_group
    first_pid_m = group_id * GROUP_SIZE_M
    group_size_m = min(num_pid_m - first_pid_m, GROUP_SIZE_M)
    pid_m = first_pid_m + ((pid % num_pid_in_group) % group_size_m)
    pid_n = (pid % num_pid_in_group) // group_size_m

    # ----------------------------------------------------------
    # Create pointers for the first blocks of A and B.
    # We will advance this pointer as we move in the K direction
    # and accumulate
    # `a_ptrs` is a block of [BLOCK_SIZE_M, BLOCK_SIZE_K] pointers
    # `b_ptrs` is a block of [BLOCK_SIZE_K, BLOCK_SIZE_N] pointers
    num_tokens_post_padded = tl.load(num_tokens_post_padded_ptr)
    if pid_m * BLOCK_SIZE_M >= num_tokens_post_padded:
        return
    offs_token_id = pid_m * BLOCK_SIZE_M + tl.arange(0, BLOCK_SIZE_M).to(
        tl.int64)
    offs_token = tl.load(sorted_token_ids_ptr + offs_token_id)
    token_mask = offs_token < num_valid_tokens

    off_experts = tl.load(expert_ids_ptr + pid_m).to(tl.int64)
    if off_experts == -1:
        # -----------------------------------------------------------
        # Write back zeros to the output when the expert is not
        # in the current expert parallel rank.
        write_zeros_to_output(c_ptr, stride_cm, stride_cn, pid_n, N,
                              offs_token, token_mask, BLOCK_SIZE_M,
                              BLOCK_SIZE_N, compute_type)
        return

    offs_bn = (pid_n * BLOCK_SIZE_N +
               tl.arange(0, BLOCK_SIZE_N).to(tl.int64)) % N
    offs_k = tl.arange(0, BLOCK_SIZE_K)
    a_ptrs = a_ptr + (offs_token[:, None] // top_k * stride_am +
                      offs_k[None, :] * stride_ak)

    b_ptrs = b_ptr + off_experts * stride_be + (offs_k[:, None] * stride_bk +
                                                offs_bn[None, :] * stride_bn)
    if use_int8_w8a16:
        b_scale_ptrs = b_scale_ptr + off_experts * stride_bse + offs_bn[
            None, :] * stride_bsn
        b_scale = tl.load(b_scale_ptrs)

    if use_fp8_w8a8 or use_int8_w8a8:
        # block-wise
        if group_k > 0 and group_n > 0:
            a_scale_ptrs = a_scale_ptr + (offs_token // top_k) * stride_asm
            offs_bsn = offs_bn // group_n
            b_scale_ptrs = (b_scale_ptr + off_experts * stride_bse +
                            offs_bsn * stride_bsn)
        # channel-wise
        elif per_channel_quant:
            b_scale_ptrs = b_scale_ptr + off_experts * stride_bse + offs_bn[
                None, :] * stride_bsn
            b_scale = tl.load(b_scale_ptrs)
            # Load per-token scale for activations
            a_scale_ptrs = a_scale_ptr + (offs_token // top_k) * stride_asm
            a_scale = tl.load(a_scale_ptrs, mask=token_mask, other=0.0)[:,
                                                                        None]
        # tensor-wise
        else:
            a_scale = tl.load(a_scale_ptr)
            b_scale = tl.load(b_scale_ptr + off_experts)

    # -----------------------------------------------------------
    # Iterate to compute a block of the C matrix.
    # We accumulate into a `[BLOCK_SIZE_M, BLOCK_SIZE_N]` block
    # of fp32 values for higher accuracy.
    # `accumulator` will be converted back to fp16 after the loop.
    accumulator = tl.zeros((BLOCK_SIZE_M, BLOCK_SIZE_N), dtype=tl.float32)
    for k in range(0, tl.cdiv(K, BLOCK_SIZE_K)):
        # Load the next block of A and B, generate a mask by checking the
        # K dimension.
        a = tl.load(a_ptrs,
                    mask=token_mask[:, None] &
                    (offs_k[None, :] < K - k * BLOCK_SIZE_K),
                    other=0.0)
        b = tl.load(b_ptrs,
                    mask=offs_k[:, None] < K - k * BLOCK_SIZE_K,
                    other=0.0)
        # We accumulate along the K dimension.
        if use_int8_w8a16:
            accumulator = tl.dot(a, b.to(compute_type), acc=accumulator)
        elif use_fp8_w8a8 or use_int8_w8a8:
            if group_k > 0 and group_n > 0:
                k_start = k * BLOCK_SIZE_K
                offs_ks = k_start // group_k
                a_scale = tl.load(a_scale_ptrs + offs_ks * stride_ask,
                                  mask=token_mask,
                                  other=0.0)
                b_scale = tl.load(b_scale_ptrs + offs_ks * stride_bsk)

                accumulator += tl.dot(a, b) * a_scale[:,
                                                      None] * b_scale[None, :]
            else:
                if use_fp8_w8a8:
                    # acc used to enable fp8_fast_accum
                    accumulator = tl.dot(a, b, acc=accumulator)
                else:
                    accumulator += tl.dot(a, b)
        else:
            accumulator += tl.dot(a, b)
        # Advance the ptrs to the next K block.
        a_ptrs += BLOCK_SIZE_K * stride_ak
        b_ptrs += BLOCK_SIZE_K * stride_bk

    if MUL_ROUTED_WEIGHT:
        moe_weight = tl.load(topk_weights_ptr + offs_token,
                             mask=token_mask,
                             other=0)
        accumulator = accumulator * moe_weight[:, None]
    if use_int8_w8a16:
        accumulator = (accumulator * b_scale).to(compute_type)
    elif use_fp8_w8a8 or use_int8_w8a8:
        if group_k > 0 and group_n > 0:
            accumulator = accumulator.to(compute_type)
        else:
            accumulator = (accumulator * a_scale * b_scale).to(compute_type)
    else:
        accumulator = accumulator.to(compute_type)
    # -----------------------------------------------------------
    # Write back the block of the output
    offs_cn = pid_n * BLOCK_SIZE_N + tl.arange(0, BLOCK_SIZE_N)
    c_ptrs = c_ptr + stride_cm * offs_token[:, None] + stride_cn * offs_cn[
        None, :]
    c_mask = token_mask[:, None] & (offs_cn[None, :] < N)
    tl.store(c_ptrs, accumulator, mask=c_mask)


def invoke_fused_moe_kernel(A: torch.Tensor,
                            B: torch.Tensor,
                            C: torch.Tensor,
                            A_scale: Optional[torch.Tensor],
                            B_scale: Optional[torch.Tensor],
                            B_zp: Optional[torch.Tensor],
                            topk_weights: Optional[torch.Tensor],
                            sorted_token_ids: torch.Tensor,
                            expert_ids: torch.Tensor,
                            num_tokens_post_padded: torch.Tensor,
                            mul_routed_weight: bool,
                            top_k: int,
                            config: dict[str, Any],
                            compute_type: tl.dtype,
                            use_fp8_w8a8: bool,
                            use_int8_w8a8: bool,
                            use_int8_w8a16: bool,
                            use_int4_w4a16: bool,
                            per_channel_quant: bool,
                            block_shape: Optional[list[int]] = None) -> None:
    assert topk_weights is not None or not mul_routed_weight
    assert topk_weights is None or topk_weights.stride(1) == 1
    assert sorted_token_ids.stride(0) == 1

    if use_fp8_w8a8 or use_int8_w8a8:
        assert B_scale is not None
        assert (block_shape is None or triton.cdiv(B.shape[-2], block_shape[0])
                == B_scale.shape[-2])
        assert (block_shape is None or triton.cdiv(B.shape[-1], block_shape[1])
                == B_scale.shape[-1])

    elif use_int8_w8a16 or use_int4_w4a16:
        assert B_scale is not None
        assert block_shape is None or block_shape[0] == 0
    else:
        assert A_scale is None
        assert B_scale is None

    M = A.shape[0]
    num_tokens = M * top_k

    EM = sorted_token_ids.shape[0]
    if A.shape[0] < config["BLOCK_SIZE_M"]:
        # optimize for small batch_size.
        # We assume that top_ids of each token is unique, so
        # so num_valid_experts <= batch_size <= BLOCK_SIZE_M,
        # and we can skip some invalid blocks.
        EM = min(sorted_token_ids.shape[0],
                 A.shape[0] * top_k * config['BLOCK_SIZE_M'])
    grid = lambda META: (triton.cdiv(EM, META['BLOCK_SIZE_M']) * triton.cdiv(
        B.shape[1], META['BLOCK_SIZE_N']), )

    if (use_int8_w8a16 or use_int4_w4a16) and \
            block_shape is not None and block_shape[1] > 0:
        assert B_scale is not None and B_scale.ndim == 3
        assert B_zp is None or B_zp.ndim == 3

        use_moe_wna16_cuda = should_moe_wna16_use_cuda(
            num_valid_tokens=num_tokens,
            group_size=block_shape[1],
            num_experts=B.shape[0],
            bit=4 if use_int4_w4a16 else 8)
        config = config.copy()
        config.update(
            get_moe_wna16_block_config(config=config,
                                       use_moe_wna16_cuda=use_moe_wna16_cuda,
                                       num_valid_tokens=num_tokens,
                                       size_k=A.shape[1],
                                       size_n=B.shape[1],
                                       num_experts=B.shape[1],
                                       group_size=block_shape[1],
                                       real_top_k=top_k,
                                       block_size_m=config["BLOCK_SIZE_M"]))

        if use_moe_wna16_cuda:
            bit = 4 if use_int4_w4a16 else 8
            ops.moe_wna16_gemm(A, C, B, B_scale, B_zp,
                               topk_weights if mul_routed_weight else None,
                               sorted_token_ids, expert_ids,
                               num_tokens_post_padded, top_k,
                               config["BLOCK_SIZE_M"], config["BLOCK_SIZE_N"],
                               config["BLOCK_SIZE_K"], bit)
            return

        fused_moe_kernel_gptq_awq[grid](
            A,
            B,
            C,
            B_scale,
            B_zp,
            topk_weights,
            sorted_token_ids,
            expert_ids,
            num_tokens_post_padded,
            B.shape[1],
            A.shape[1],
            EM,
            num_tokens,
            A.stride(0),
            A.stride(1),
            B.stride(0),
            B.stride(2),
            B.stride(1),
            C.stride(1),
            C.stride(2),
            B_scale.stride(0),
            B_scale.stride(2),
            B_scale.stride(1),
            B_zp.stride(0) if B_zp is not None else 0,
            B_zp.stride(2) if B_zp is not None else 0,
            B_zp.stride(1) if B_zp is not None else 0,
            block_k_diviable=A.shape[1] % config["BLOCK_SIZE_K"] == 0,
            group_size=block_shape[1],
            MUL_ROUTED_WEIGHT=mul_routed_weight,
            top_k=top_k,
            compute_type=compute_type,
            has_zp=B_zp is not None,
            use_int4_w4a16=use_int4_w4a16,
            use_int8_w8a16=use_int8_w8a16,
            **config,
        )
    else:
        config = config.copy()
        BLOCK_SIZE_K = config.pop("BLOCK_SIZE_K")
        if block_shape is not None:
            BLOCK_SIZE_K = min(BLOCK_SIZE_K, min(block_shape[0],
                                                 block_shape[1]))
        fused_moe_kernel[grid](
            A,
            B,
            C,
            A_scale,
            B_scale,
            topk_weights,
            sorted_token_ids,
            expert_ids,
            num_tokens_post_padded,
            B.shape[1],
            B.shape[2],
            EM,
            num_tokens,
            A.stride(0),
            A.stride(1),
            B.stride(0),
            B.stride(2),
            B.stride(1),
            C.stride(1),
            C.stride(2),
            A_scale.stride(0)
            if A_scale is not None and A_scale.ndim == 2 else 0,
            A_scale.stride(1)
            if A_scale is not None and A_scale.ndim == 2 else 0,
            B_scale.stride(0)
            if B_scale is not None and B_scale.ndim >= 2 else 0,
            B_scale.stride(2)
            if B_scale is not None and B_scale.ndim == 3 else 0,
            B_scale.stride(1)
            if B_scale is not None and B_scale.ndim >= 2 else 0,
            0 if block_shape is None else block_shape[0],
            0 if block_shape is None else block_shape[1],
            MUL_ROUTED_WEIGHT=mul_routed_weight,
            top_k=top_k,
            compute_type=compute_type,
            use_fp8_w8a8=use_fp8_w8a8,
            use_int8_w8a8=use_int8_w8a8,
            use_int8_w8a16=use_int8_w8a16,
            per_channel_quant=per_channel_quant,
            BLOCK_SIZE_K=BLOCK_SIZE_K,
            **config,
        )


# Adapted from: https://github.com/sgl-project/sglang/pull/2628
def get_config_file_name(E: int,
                         N: int,
                         dtype: Optional[str],
                         block_shape: Optional[list[int]] = None) -> str:
    device_name = current_platform.get_device_name().replace(" ", "_")
    dtype_selector = "" if not dtype else f",dtype={dtype}"
    block_shape_selector = ("" if not block_shape or not all(block_shape) else
                            f",block_shape={block_shape}").replace(" ", "")
    return f"E={E},N={N},device_name={device_name}{dtype_selector}{block_shape_selector}.json"  # noqa: E501


# Adapted from: https://github.com/sgl-project/sglang/pull/2628
@functools.lru_cache
def get_moe_configs(
    E: int,
    N: int,
    dtype: Optional[str],
    block_n: Optional[int] = None,
    block_k: Optional[int] = None,
) -> Optional[dict[int, Any]]:
    """
    Return optimized configurations for the fused MoE kernel.

    The return value will be a dictionary that maps an irregular grid of
    batch sizes to configurations of the fused_moe kernel. To evaluate the
    kernel on a given batch size bs, the closest batch size in the grid should
    be picked and the associated configuration chosen to invoke the kernel.
    """

    # First look up if an optimized configuration is available in the configs
    # directory
    block_shape = [block_n, block_k] if block_n and block_k else None
    json_file_name = get_config_file_name(E, N, dtype, block_shape)

    config_file_path = os.path.join(
        os.path.dirname(os.path.realpath(__file__)), "configs", json_file_name)
    if os.path.exists(config_file_path):
        with open(config_file_path) as f:
            logger.info("Using configuration from %s for MoE layer.",
                        config_file_path)
            # If a configuration has been found, return it
            return {int(key): val for key, val in json.load(f).items()}

    # If no optimized configuration is available, we will use the default
    # configuration
    logger.warning(
        ("Using default MoE config. Performance might be sub-optimal! "
         "Config file not found at %s"), config_file_path)
    return None


def get_moe_wna16_block_config(config: dict[str,
                                            int], use_moe_wna16_cuda: bool,
                               num_valid_tokens: int, size_k: int, size_n: int,
                               num_experts: int, group_size: int,
                               real_top_k: int, block_size_m: int):
    if "BLOCK_SIZE_N" in config and "BLOCK_SIZE_K" in config:
        # optimal block config is set
        return {}
    if not use_moe_wna16_cuda:
        # triton moe wna16 kernel
        if num_valid_tokens // real_top_k == 1:
            # if bs=1, use a smaller BLOCK_SIZE_N
            return {"BLOCK_SIZE_N": 32, "BLOCK_SIZE_K": 64}
        else:
            return {"BLOCK_SIZE_N": 64, "BLOCK_SIZE_K": 32}
    else:
        # cuda moe wna16 kernel
        # set default block_size 128, and increase them when num_blocks
        # is too large.
        block_size_n = 128
        block_size_k = 128
        if block_size_k <= group_size:
            block_size_k = group_size

        num_n_blocks = size_k // block_size_k
        num_k_blocks = size_n // block_size_k
        num_m_blocks = (num_valid_tokens + block_size_m - 1) / block_size_m + \
            num_experts
        if num_valid_tokens // real_top_k <= block_size_m:
            num_m_blocks = min(num_m_blocks, num_valid_tokens)
        num_blocks = num_m_blocks * num_n_blocks * num_k_blocks

        if size_k % 256 == 0 and num_blocks >= 256 and \
                block_size_k < 256:
            block_size_k = 256
            num_blocks = num_blocks // (256 // block_size_k)

        if num_m_blocks <= 16 and size_k % (block_size_k * 2) == 0 and \
                size_k % (block_size_k * 2) == 0 and block_size_k <= 512 and \
                num_blocks >= 512:
            block_size_k = block_size_k * 2
            num_blocks = num_blocks // 2

        if num_blocks > 1024:
            block_size_n = 256
            num_n_blocks = num_n_blocks // 2
            num_blocks = num_blocks // 2

        if size_n <= 1024 and num_blocks >= 1024:
            # The kernel performance got much better with BLOCK_SIZE_N=1024
            # when num_blocks is large, event when N is small.
            # Not sure why, maybe it force the CUDA SM process only one block
            # at the same time.
            block_size_n = 1024

        return {"BLOCK_SIZE_N": block_size_n, "BLOCK_SIZE_K": block_size_k}


def should_moe_wna16_use_cuda(num_valid_tokens: int, group_size: int,
                              num_experts: int, bit: int):
    return bit == 4 and group_size in [32, 64, 128] and \
        num_valid_tokens / num_experts <= 6


def get_default_config(
    M: int,
    E: int,
    N: int,
    K: int,
    topk: int,
    dtype: Optional[str],
    is_marlin: bool,
    block_shape: Optional[list[int]] = None,
) -> dict[str, int]:
    if dtype == "fp8_w8a8" and block_shape is not None:
        # Block-wise quant: BLOCK_SIZE_N must be divisible by block_shape[0]
        # BLOCK_SIZE_K must be divisible by block_shape[1]
        # num_stages=3 can cause triton.runtime.errors.OutOfResources
        # on ROCm, set it to 2 instead.
        config = {
            "BLOCK_SIZE_M": 64,
            "BLOCK_SIZE_N": block_shape[0],
            "BLOCK_SIZE_K": block_shape[1],
            "GROUP_SIZE_M": 32,
            "num_warps": 4,
            "num_stages": 3 if not current_platform.is_rocm() else 2,
        }
    elif dtype in ["int4_w4a16", "int8_w8a16"] and block_shape is not None:
        # moe wna16 kernels
        # only set BLOCK_SIZE_M
        # BLOCK_SIZE_N and BLOCK_SIZE_K would be set later
        bit = 4 if dtype == "int4_w4a16" else 8
        use_moe_wna16_cuda = should_moe_wna16_use_cuda(M * topk,
                                                       block_shape[1], E, bit)
        if use_moe_wna16_cuda:
            config = {"BLOCK_SIZE_M": min(16, M)}
        elif M <= 20:
            config = {"BLOCK_SIZE_M": 16, "GROUP_SIZE_M": 1}
        elif M <= 40:
            config = {"BLOCK_SIZE_M": 32, "GROUP_SIZE_M": 1}
        else:
            config = {"BLOCK_SIZE_M": 64, "GROUP_SIZE_M": 1}
    elif is_marlin:
        for block_size_m in [8, 16, 32, 48, 64]:
            if M * topk / E / block_size_m < 0.9:
                break
        return {"BLOCK_SIZE_M": block_size_m}
    elif M <= E:
        config = {
            "BLOCK_SIZE_M": 16,
            "BLOCK_SIZE_N": 32,
            "BLOCK_SIZE_K": 64,
            "GROUP_SIZE_M": 1,
        }
    else:
        config = {
            "BLOCK_SIZE_M": 64,
            "BLOCK_SIZE_N": 64,
            "BLOCK_SIZE_K": 32,
            "GROUP_SIZE_M": 8,
        }
    return config


def try_get_optimal_moe_config(
    w1_shape: tuple[int, ...],
    w2_shape: tuple[int, ...],
    top_k: int,
    dtype: Optional[str],
    M: int,
    is_marlin: bool = False,
    block_shape: Optional[list[int]] = None,
):
    from vllm.model_executor.layers.fused_moe import get_config
    override_config = get_config()
    if override_config:
        config = override_config
    else:
        # First try to load optimal config from the file
        E, _, N = w2_shape
        if dtype == "int4_w4a16":
            N = N * 2
        block_n = block_shape[0] if block_shape else 0
        block_k = block_shape[1] if block_shape else 0
        configs = get_moe_configs(E, N, dtype, block_n, block_k)

        if configs:
            # If an optimal configuration map has been found, look up the
            # optimal config
            config = configs[min(configs.keys(), key=lambda x: abs(x - M))]
        else:
            # Else use the default config
            config = get_default_config(M, E, N, w1_shape[2], top_k, dtype,
                                        is_marlin, block_shape)
    return config


def vllm_topk_softmax(topk_weights: torch.Tensor, topk_indices: torch.Tensor,
                      token_expert_indices: torch.Tensor,
                      gating_output: torch.Tensor,
                      renormalize: bool) -> tuple[torch.Tensor, ...]:
    ops.topk_softmax(
        topk_weights,
        topk_indices,
        token_expert_indices,
        gating_output,
    )
    if renormalize:
        topk_weights = topk_weights / topk_weights.sum(dim=-1, keepdim=True)

    return topk_weights, topk_indices


def dispatch_topk_func() -> Callable[..., tuple[torch.Tensor, ...]]:
    if is_rocm_aiter_moe_enabled():
        from .rocm_aiter_fused_moe import rocm_aiter_topk_softmax
        return rocm_aiter_topk_softmax
    return vllm_topk_softmax


def fused_topk(
    hidden_states: torch.Tensor,
    gating_output: torch.Tensor,
    topk: int,
    renormalize: bool,
    indices_type: Optional[torch.dtype] = None,
) -> tuple[torch.Tensor, torch.Tensor, torch.Tensor]:
    assert hidden_states.shape[0] == gating_output.shape[0], (
        "Number of tokens mismatch")

    M, _ = hidden_states.shape

    topk_weights = torch.empty(M,
                               topk,
                               dtype=torch.float32,
                               device=hidden_states.device)
    topk_ids = torch.empty(
        M,
        topk,
        dtype=torch.int32 if indices_type is None else indices_type,
        device=hidden_states.device)
    token_expert_indices = torch.empty(M,
                                       topk,
                                       dtype=torch.int32,
                                       device=hidden_states.device)

    gating_output_float = gating_output.float()  # TODO(woosuk): Optimize this.

    topk_func = dispatch_topk_func()
    topk_weights, topk_ids = topk_func(topk_weights, topk_ids,
                                       token_expert_indices,
                                       gating_output_float, renormalize)

    return topk_weights, topk_ids, token_expert_indices


# This is used by the Deepseek-V2 and Deepseek-V3 model
@torch.compile(dynamic=True, backend=current_platform.simple_compile_backend)
def grouped_topk(
    hidden_states: torch.Tensor,
    gating_output: torch.Tensor,
    topk: int,
    renormalize: bool,
    num_expert_group: int = 0,
    topk_group: int = 0,
    scoring_func: str = "softmax",
    e_score_correction_bias: Optional[torch.Tensor] = None
) -> tuple[torch.Tensor, torch.Tensor]:

    assert hidden_states.shape[0] == gating_output.shape[0], (
        "Number of tokens mismatch")

    if scoring_func == "softmax":
        scores = torch.softmax(gating_output, dim=-1)
    elif scoring_func == "sigmoid":
        scores = gating_output.sigmoid()
    else:
        raise ValueError(f"Unsupported scoring function: {scoring_func}")

    num_token = scores.shape[0]
    if e_score_correction_bias is not None:
        # Store original scores before applying correction bias. We use biased
        # scores for expert selection but original scores for routing weights
        original_scores = scores
        scores = scores + e_score_correction_bias.unsqueeze(0)
        group_scores = (scores.view(num_token, num_expert_group,
                                    -1).topk(2, dim=-1)[0].sum(dim=-1))
    else:
        group_scores = scores.view(num_token, num_expert_group,
                                   -1).max(dim=-1).values  # [n, n_group]
    group_idx = torch.topk(group_scores, k=topk_group, dim=-1,
                           sorted=False)[1]  # [n, top_k_group]
    group_mask = torch.zeros_like(group_scores)  # [n, n_group]
    group_mask.scatter_(1, group_idx, 1)  # [n, n_group]
    score_mask = group_mask.unsqueeze(-1).expand(
        num_token, num_expert_group,
        scores.shape[-1] // num_expert_group).reshape(num_token, -1)  # [n, e]
    tmp_scores = scores.masked_fill(~score_mask.bool(),
                                    float("-inf"))  # [n, e]

    if e_score_correction_bias is not None:
        topk_ids = torch.topk(tmp_scores, k=topk, dim=-1, sorted=False)[1]
        # Use original unbiased scores for the routing weights
        topk_weights = original_scores.gather(1, topk_ids)
    else:
        topk_weights, topk_ids = torch.topk(tmp_scores,
                                            k=topk,
                                            dim=-1,
                                            sorted=False)

    if renormalize:
        topk_weights = topk_weights / topk_weights.sum(dim=-1, keepdim=True)

    return topk_weights.to(torch.float32), topk_ids.to(torch.int32)


def get_config_dtype_str(
        dtype: torch.dtype,
        use_int4_w4a16: Optional[bool] = False,
        use_int8_w8a16: Optional[bool] = False,
        use_fp8_w8a8: Optional[bool] = False) -> Optional[str]:
    if use_fp8_w8a8:
        return "fp8_w8a8"
    elif use_int8_w8a16:
        return "int8_w8a16"
    elif use_int4_w4a16:
        return "int4_w4a16"
    elif dtype == torch.float:
        # avoiding cases where kernel fails when float32 MoE
        # use fp16/bfloat16 configs
        return "float32"
    return None


# TODO (bnell): use scalar_type instead of bools?
def get_config_qtype(
    use_fp8_w8a8: bool,
    use_int8_w8a8: bool,
    use_int8_w8a16: bool,
    use_int4_w4a16: bool,
) -> Optional[torch.dtype]:
    if use_fp8_w8a8:
        return torch.float8_e4m3fn
    elif use_int8_w8a8:
        return torch.int8
    return None


def inplace_fused_experts(hidden_states: torch.Tensor,
                          w1: torch.Tensor,
                          w2: torch.Tensor,
                          topk_weights: torch.Tensor,
                          topk_ids: torch.Tensor,
                          activation: str = "silu",
                          apply_router_weight_on_input: bool = False,
                          use_fp8_w8a8: bool = False,
                          use_int8_w8a8: bool = False,
                          use_int8_w8a16: bool = False,
                          use_int4_w4a16: bool = False,
                          use_mxfp4_w4a4: bool = False,
                          per_channel_quant: bool = False,
                          global_num_experts: int = -1,
                          expert_map: Optional[torch.Tensor] = None,
                          w1_scale: Optional[torch.Tensor] = None,
                          w2_scale: Optional[torch.Tensor] = None,
                          w1_zp: Optional[torch.Tensor] = None,
                          w2_zp: Optional[torch.Tensor] = None,
                          a1_scale: Optional[torch.Tensor] = None,
                          a2_scale: Optional[torch.Tensor] = None,
                          block_shape: Optional[list[int]] = None) -> None:
    fused_experts_impl(hidden_states, w1, w2, topk_weights, topk_ids, True,
                       activation, apply_router_weight_on_input, use_fp8_w8a8,
                       use_int8_w8a8, use_int8_w8a16, use_int4_w4a16,
                       use_mxfp4_w4a4, per_channel_quant, global_num_experts,
                       expert_map, w1_scale, w2_scale, w1_zp, w2_zp, a1_scale,
                       a2_scale, block_shape)


def inplace_fused_experts_fake(
        hidden_states: torch.Tensor,
        w1: torch.Tensor,
        w2: torch.Tensor,
        topk_weights: torch.Tensor,
        topk_ids: torch.Tensor,
        activation: str = "silu",
        apply_router_weight_on_input: bool = False,
        use_fp8_w8a8: bool = False,
        use_int8_w8a8: bool = False,
        use_int8_w8a16: bool = False,
        use_int4_w4a16: bool = False,
        use_mxfp4_w4a4: bool = False,
        per_channel_quant: bool = False,
        global_num_experts: int = -1,
        expert_map: Optional[torch.Tensor] = None,
        w1_scale: Optional[torch.Tensor] = None,
        w2_scale: Optional[torch.Tensor] = None,
        w1_zp: Optional[torch.Tensor] = None,
        w2_zp: Optional[torch.Tensor] = None,
        a1_scale: Optional[torch.Tensor] = None,
        a2_scale: Optional[torch.Tensor] = None,
        block_shape: Optional[list[int]] = None) -> None:
    pass


direct_register_custom_op(
    op_name="inplace_fused_experts",
    op_func=inplace_fused_experts,
    mutates_args=["hidden_states"],
    fake_impl=inplace_fused_experts_fake,
    tags=(torch.Tag.needs_fixed_stride_order, ),
)


def outplace_fused_experts(
        hidden_states: torch.Tensor,
        w1: torch.Tensor,
        w2: torch.Tensor,
        topk_weights: torch.Tensor,
        topk_ids: torch.Tensor,
        activation: str = "silu",
        apply_router_weight_on_input: bool = False,
        use_fp8_w8a8: bool = False,
        use_int8_w8a8: bool = False,
        use_int8_w8a16: bool = False,
        use_int4_w4a16: bool = False,
        use_mxfp4_w4a4: bool = False,
        per_channel_quant: bool = False,
        global_num_experts: int = -1,
        expert_map: Optional[torch.Tensor] = None,
        w1_scale: Optional[torch.Tensor] = None,
        w2_scale: Optional[torch.Tensor] = None,
        w1_zp: Optional[torch.Tensor] = None,
        w2_zp: Optional[torch.Tensor] = None,
        a1_scale: Optional[torch.Tensor] = None,
        a2_scale: Optional[torch.Tensor] = None,
        block_shape: Optional[list[int]] = None) -> torch.Tensor:
    return fused_experts_impl(hidden_states, w1, w2, topk_weights, topk_ids,
                              False, activation, apply_router_weight_on_input,
                              use_fp8_w8a8, use_int8_w8a8, use_int8_w8a16,
                              use_int4_w4a16, use_mxfp4_w4a4,
                              per_channel_quant, global_num_experts,
                              expert_map, w1_scale, w2_scale, w1_zp, w2_zp,
                              a1_scale, a2_scale, block_shape)


def outplace_fused_experts_fake(
        hidden_states: torch.Tensor,
        w1: torch.Tensor,
        w2: torch.Tensor,
        topk_weights: torch.Tensor,
        topk_ids: torch.Tensor,
        activation: str = "silu",
        use_fp8_w8a8: bool = False,
        use_int8_w8a8: bool = False,
        use_int8_w8a16: bool = False,
        use_int4_w4a16: bool = False,
        use_mxfp4_w4a4: bool = False,
        per_channel_quant: bool = False,
        global_num_experts: int = -1,
        expert_map: Optional[torch.Tensor] = None,
        w1_scale: Optional[torch.Tensor] = None,
        w2_scale: Optional[torch.Tensor] = None,
        w1_zp: Optional[torch.Tensor] = None,
        w2_zp: Optional[torch.Tensor] = None,
        a1_scale: Optional[torch.Tensor] = None,
        a2_scale: Optional[torch.Tensor] = None,
        block_shape: Optional[list[int]] = None) -> torch.Tensor:
    return torch.empty_like(hidden_states)


direct_register_custom_op(
    op_name="outplace_fused_experts",
    op_func=outplace_fused_experts,
    mutates_args=[],
    fake_impl=outplace_fused_experts_fake,
    tags=(torch.Tag.needs_fixed_stride_order, ),
)


def torch_vllm_inplace_fused_experts(**kwargs) -> torch.Tensor:
    torch.ops.vllm.inplace_fused_experts(**kwargs)
    hidden_states = kwargs['hidden_states']
    return hidden_states


def torch_vllm_outplace_fused_experts(**kwargs) -> torch.Tensor:
    return torch.ops.vllm.outplace_fused_experts(**kwargs)


def dispatch_fused_experts_func(inplace: bool) -> Callable[..., torch.Tensor]:
    if inplace:
        return torch_vllm_inplace_fused_experts
    return torch_vllm_outplace_fused_experts


def fused_experts(hidden_states: torch.Tensor,
                  w1: torch.Tensor,
                  w2: torch.Tensor,
                  topk_weights: torch.Tensor,
                  topk_ids: torch.Tensor,
                  inplace: bool = False,
                  activation: str = "silu",
                  apply_router_weight_on_input: bool = False,
                  use_fp8_w8a8: bool = False,
                  use_int8_w8a8: bool = False,
                  use_int8_w8a16: bool = False,
                  use_int4_w4a16: bool = False,
                  use_mxfp4_w4a4: bool = False,
                  per_channel_quant: bool = False,
                  global_num_experts: int = -1,
                  expert_map: Optional[torch.Tensor] = None,
                  w1_scale: Optional[torch.Tensor] = None,
                  w2_scale: Optional[torch.Tensor] = None,
                  w1_zp: Optional[torch.Tensor] = None,
                  w2_zp: Optional[torch.Tensor] = None,
                  a1_scale: Optional[torch.Tensor] = None,
                  a2_scale: Optional[torch.Tensor] = None,
                  block_shape: Optional[list[int]] = None,
                  allow_deep_gemm: bool = False) -> torch.Tensor:
    # For now, disable DeepGemm for small N (<= 512) until better
    # permute/unpermute ops are available.
    N = w1.shape[1]
    if (allow_deep_gemm and use_fp8_w8a8 and N > 512
            and _valid_deep_gemm(hidden_states, w1, w2, expert_map)):
        assert apply_router_weight_on_input is False
        return deep_gemm_moe_fp8(
            hidden_states=hidden_states,
            w1=w1,
            w2=w2,
            topk_weights=topk_weights,
            topk_ids=topk_ids,
            inplace=inplace,
            activation=activation,
            global_num_experts=global_num_experts,
            expert_map=expert_map,
            w1_scale=w1_scale,
            w2_scale=w2_scale,
            a1_scale=a1_scale,
            a2_scale=a2_scale,
            apply_router_weight_on_input=apply_router_weight_on_input,
        )
    else:
        return dispatch_fused_experts_func(inplace)(
            hidden_states=hidden_states,
            w1=w1,
            w2=w2,
            topk_weights=topk_weights,
            topk_ids=topk_ids,
            activation=activation,
            apply_router_weight_on_input=apply_router_weight_on_input,
            use_fp8_w8a8=use_fp8_w8a8,
            use_int8_w8a8=use_int8_w8a8,
            use_int8_w8a16=use_int8_w8a16,
            use_int4_w4a16=use_int4_w4a16,
            use_mxfp4_w4a4=use_mxfp4_w4a4,
            per_channel_quant=per_channel_quant,
            global_num_experts=global_num_experts,
            expert_map=expert_map,
            w1_scale=w1_scale,
            w2_scale=w2_scale,
            w1_zp=w1_zp,
            w2_zp=w2_zp,
            a1_scale=a1_scale,
            a2_scale=a2_scale,
            block_shape=block_shape)


<<<<<<< HEAD
def moe_kernel_prepare_input(
    A: torch.Tensor,
    B: torch.Tensor,
    A_scale: Optional[torch.Tensor],
    B_scale: Optional[torch.Tensor],
    use_fp8_w8a8: bool,
    use_int8_w8a8: bool,
    use_int8_w8a16: bool,
    use_int4_w4a16: bool,
    use_mxfp4_w4a4: bool,
    per_channel_quant: bool,
    block_shape: Optional[list[int]] = None,
) -> tuple[torch.Tensor, Optional[torch.Tensor]]:
    if use_fp8_w8a8:
        assert B_scale is not None
        if block_shape is None:
            # If weights are per-channel (per_channel_quant=True), then
            # activations apply per-token quantization. Otherwise, assume
            # activation tensor-wise fp8 quantization, dynamic or static
            A, A_scale = ops.scaled_fp8_quant(
                A, A_scale, use_per_token_if_dynamic=per_channel_quant)
        else:
            # activation block-wise fp8 quantization
            assert len(block_shape) == 2
            _, block_k = block_shape[0], block_shape[1]
            A, A_scale = per_token_group_quant_fp8(A, block_k)
            assert triton.cdiv(A.shape[-1], block_k) == A_scale.shape[-1]
            # assert triton.cdiv(B.shape[-2], block_n) == B_scale.shape[-2]
            # assert triton.cdiv(B.shape[-1], block_k) == B_scale.shape[-1]
    elif use_int8_w8a8:
        assert B_scale is not None
        if block_shape is None:
            # activation channel-wise int8 quantization
            assert (per_channel_quant
                    ), "int8 quantization only supports block or channel-wise"
            A, A_scale = per_token_quant_int8(A)
        else:
            # activation block-wise int8 quantization
            assert len(block_shape) == 2
            _, block_k = block_shape[0], block_shape[1]
            A, A_scale = per_token_group_quant_int8(A, block_k)
            assert triton.cdiv(A.shape[-1], block_k) == A_scale.shape[-1]
            # assert triton.cdiv(B.shape[-2], block_n) == B_scale.shape[-2]
            # assert triton.cdiv(B.shape[-1], block_k) == B_scale.shape[-1]
    elif use_int8_w8a16 or use_int4_w4a16:
        assert B_scale is not None
        assert block_shape is None or block_shape[0] == 0
    elif use_mxfp4_w4a4:
        assert block_shape is None
        if not current_platform.supports_mx():
            A = quant_dequant_mxfp4(A)
        else:
            raise NotImplementedError()
    else:
        assert A_scale is None
        assert B_scale is None

    return A, A_scale


def fused_experts_impl(hidden_states: torch.Tensor,
                       w1: torch.Tensor,
                       w2: torch.Tensor,
                       topk_weights: torch.Tensor,
                       topk_ids: torch.Tensor,
                       inplace: bool = False,
                       activation: str = "silu",
                       apply_router_weight_on_input: bool = False,
                       use_fp8_w8a8: bool = False,
                       use_int8_w8a8: bool = False,
                       use_int8_w8a16: bool = False,
                       use_int4_w4a16: bool = False,
                       use_mxfp4_w4a4: bool = False,
                       per_channel_quant: bool = False,
                       global_num_experts: int = -1,
                       expert_map: Optional[torch.Tensor] = None,
                       w1_scale: Optional[torch.Tensor] = None,
                       w2_scale: Optional[torch.Tensor] = None,
                       w1_zp: Optional[torch.Tensor] = None,
                       w2_zp: Optional[torch.Tensor] = None,
                       a1_scale: Optional[torch.Tensor] = None,
                       a2_scale: Optional[torch.Tensor] = None,
                       block_shape: Optional[list[int]] = None):
=======
def fused_experts_impl(
    hidden_states: torch.Tensor,
    w1: torch.Tensor,
    w2: torch.Tensor,
    topk_weights: torch.Tensor,
    topk_ids: torch.Tensor,
    inplace: bool = False,
    activation: str = "silu",
    apply_router_weight_on_input: bool = False,
    use_fp8_w8a8: bool = False,
    use_int8_w8a8: bool = False,
    use_int8_w8a16: bool = False,
    use_int4_w4a16: bool = False,
    per_channel_quant: bool = False,
    global_num_experts: int = -1,
    expert_map: Optional[torch.Tensor] = None,
    w1_scale: Optional[torch.Tensor] = None,
    w2_scale: Optional[torch.Tensor] = None,
    w1_zp: Optional[torch.Tensor] = None,
    w2_zp: Optional[torch.Tensor] = None,
    a1_scale: Optional[torch.Tensor] = None,
    a2_scale: Optional[torch.Tensor] = None,
    block_shape: Optional[list[int]] = None,
) -> torch.Tensor:
>>>>>>> 451da4bc
    # Check constraints.
    if use_int4_w4a16:
        assert hidden_states.shape[1] // 2 == w1.shape[
            2], "Hidden size mismatch"
    elif use_mxfp4_w4a4:
        if current_platform.supports_mx() or envs.VLLM_QUARK_EMU_MEM_OPT:
            # 16bit activation and fp4x2 packed weight
            assert hidden_states.shape[1] // 2 == w1.shape[
                2], "hidden size mismatch"
        else:
            # 16bit activation and dequantized 16bit weight
            assert hidden_states.shape[1] == w1.shape[
                2], "hidden size mismatch"
    else:
        assert hidden_states.shape[1] == w1.shape[2], (
            f"Hidden size mismatch {hidden_states.shape[1]} != {w1.shape[2]}")

    assert topk_weights.shape == topk_ids.shape, "topk shape mismatch"
    assert hidden_states.is_contiguous(), "Hidden_states must be contiguous"
    assert w1.stride(-1) == 1, "Stride of last dimension must be 1"
    assert w2.stride(-1) == 1, "Stride of last dimension must be 1"
    assert hidden_states.dtype in [
        torch.float32, torch.float16, torch.bfloat16
    ]

    num_tokens = hidden_states.shape[0]
    E, N, _ = w1.shape
    K = w2.shape[1]
    if global_num_experts == -1:
        global_num_experts = E
    top_k_num = topk_ids.shape[1]
    # We execute the fused_moe kernel in chunks to circumvent this issue:
    # https://github.com/vllm-project/vllm/issues/5938
    CHUNK_SIZE = envs.VLLM_FUSED_MOE_CHUNK_SIZE
    M = min(num_tokens, CHUNK_SIZE)
    config_dtype = get_config_dtype_str(use_fp8_w8a8=use_fp8_w8a8,
                                        use_int8_w8a16=use_int8_w8a16,
                                        use_int4_w4a16=use_int4_w4a16,
                                        dtype=hidden_states.dtype)

    qtype = get_config_qtype(use_fp8_w8a8=use_fp8_w8a8,
                             use_int8_w8a8=use_int8_w8a8,
                             use_int8_w8a16=use_int8_w8a16,
                             use_int4_w4a16=use_int4_w4a16)

    get_config_func = functools.partial(
        try_get_optimal_moe_config,
        w1.shape,
        w2.shape,
        top_k_num,
        config_dtype,
        block_shape=block_shape,
    )

    config = get_config_func(M)

    # We can reuse the memory between these because by the time we need
    # cache3, we're done with cache1
    cache13 = torch.empty(M * top_k_num * max(N, K),
                          device=hidden_states.device,
                          dtype=hidden_states.dtype)
    intermediate_cache1 = cache13[:M * top_k_num * N].view(M, top_k_num, N)
    intermediate_cache3 = cache13[:M * top_k_num * K].view(M, top_k_num, K)

    # This needs separate memory since it's used concurrently with cache1
    intermediate_cache2 = torch.empty((M * top_k_num, N // 2),
                                      device=hidden_states.device,
                                      dtype=hidden_states.dtype)

    if hidden_states.dtype == torch.bfloat16:
        compute_type = tl.bfloat16
    elif hidden_states.dtype == torch.float16:
        compute_type = tl.float16
    elif hidden_states.dtype == torch.float32:
        compute_type = tl.float32
    else:
        raise ValueError(f"Unsupported compute_type: {hidden_states.dtype}")

    if inplace:
        out_hidden_states = hidden_states
    else:
        out_hidden_states = torch.empty_like(hidden_states)

    if use_mxfp4_w4a4 and not current_platform.supports_mx(
    ) and envs.VLLM_QUARK_EMU_MEM_OPT:
        # Weight has to be dequantized for mxfp4 emulation.
        w1 = dequant_mxfp4(w1, w1_scale, hidden_states.dtype)
        w1_scale = None
        w2 = dequant_mxfp4(w2, w2_scale, hidden_states.dtype)
        w2_scale = None

    for chunk in range((num_tokens // CHUNK_SIZE) + 1):
        begin_chunk_idx, end_chunk_idx = (chunk * CHUNK_SIZE,
                                          min((chunk + 1) * CHUNK_SIZE,
                                              num_tokens))
        curr_hidden_states = hidden_states[begin_chunk_idx:end_chunk_idx]
        tokens_in_chunk, _ = curr_hidden_states.shape

        if tokens_in_chunk == 0:
            break

        if tokens_in_chunk < CHUNK_SIZE and chunk > 0:
            # Adjust the intermediate cache size and config for the last
            # chunk. Note that in most cases we only have one chunk
            # so the cache size and config are already set correctly and
            # do not need to be adjusted.
            intermediate_cache1 = intermediate_cache1[:tokens_in_chunk]
            intermediate_cache2 = intermediate_cache2[:tokens_in_chunk *
                                                      topk_ids.shape[1]]
            intermediate_cache3 = intermediate_cache3[:tokens_in_chunk]
            config = get_config_func(tokens_in_chunk)

        curr_topk_ids = topk_ids[begin_chunk_idx:end_chunk_idx]
        curr_topk_weights = topk_weights[begin_chunk_idx:end_chunk_idx]

        qcurr_hidden_states, a1q_scale = moe_kernel_quantize_input(
            A=curr_hidden_states,
            A_scale=a1_scale,
<<<<<<< HEAD
            B_scale=w1_scale,
            use_fp8_w8a8=use_fp8_w8a8,
            use_int8_w8a8=use_int8_w8a8,
            use_int8_w8a16=use_int8_w8a16,
            use_int4_w4a16=use_int4_w4a16,
            use_mxfp4_w4a4=use_mxfp4_w4a4,
=======
            qtype=qtype,
>>>>>>> 451da4bc
            per_channel_quant=per_channel_quant,
            block_shape=block_shape,
        )

        sorted_token_ids, expert_ids, num_tokens_post_padded = (
            moe_align_block_size(curr_topk_ids, config['BLOCK_SIZE_M'],
                                 global_num_experts, expert_map))

        invoke_fused_moe_kernel(qcurr_hidden_states,
                                w1,
                                intermediate_cache1,
                                a1q_scale,
                                w1_scale,
                                w1_zp,
                                curr_topk_weights,
                                sorted_token_ids,
                                expert_ids,
                                num_tokens_post_padded,
                                apply_router_weight_on_input,
                                top_k_num,
                                config,
                                compute_type=compute_type,
                                use_fp8_w8a8=use_fp8_w8a8,
                                use_int8_w8a8=use_int8_w8a8,
                                use_int8_w8a16=use_int8_w8a16,
                                use_int4_w4a16=use_int4_w4a16,
                                per_channel_quant=per_channel_quant,
                                block_shape=block_shape)

        if activation == "silu":
            torch.ops._C.silu_and_mul(intermediate_cache2,
                                      intermediate_cache1.view(-1, N))
        elif activation == "gelu":
            torch.ops._C.gelu_and_mul(intermediate_cache2,
                                      intermediate_cache1.view(-1, N))
        else:
            raise ValueError(f"Unsupported FusedMoe activation: {activation}")

        qintermediate_cache2, a2q_scale = moe_kernel_quantize_input(
            A=intermediate_cache2,
            A_scale=a2_scale,
<<<<<<< HEAD
            B_scale=w2_scale,
            use_fp8_w8a8=use_fp8_w8a8,
            use_int8_w8a8=use_int8_w8a8,
            use_int8_w8a16=use_int8_w8a16,
            use_int4_w4a16=use_int4_w4a16,
            use_mxfp4_w4a4=use_mxfp4_w4a4,
=======
            qtype=qtype,
>>>>>>> 451da4bc
            per_channel_quant=per_channel_quant,
            block_shape=block_shape,
        )

        invoke_fused_moe_kernel(qintermediate_cache2,
                                w2,
                                intermediate_cache3,
                                a2q_scale,
                                w2_scale,
                                w2_zp,
                                curr_topk_weights,
                                sorted_token_ids,
                                expert_ids,
                                num_tokens_post_padded,
                                not apply_router_weight_on_input,
                                1,
                                config,
                                compute_type=compute_type,
                                use_fp8_w8a8=use_fp8_w8a8,
                                use_int8_w8a8=use_int8_w8a8,
                                use_int8_w8a16=use_int8_w8a16,
                                use_int4_w4a16=use_int4_w4a16,
                                per_channel_quant=per_channel_quant,
                                block_shape=block_shape)

        ops.moe_sum(intermediate_cache3.view(*intermediate_cache3.shape),
                    out_hidden_states[begin_chunk_idx:end_chunk_idx])

    return out_hidden_states


def fused_moe(
    hidden_states: torch.Tensor,
    w1: torch.Tensor,
    w2: torch.Tensor,
    gating_output: torch.Tensor,
    topk: int,
    renormalize: bool,
    inplace: bool = False,
    activation: str = "silu",
    use_grouped_topk: bool = False,
    num_expert_group: Optional[int] = None,
    topk_group: Optional[int] = None,
    custom_routing_function: Optional[Callable] = None,
    use_fp8_w8a8: bool = False,
    use_int8_w8a8: bool = False,
    use_int8_w8a16: bool = False,
    use_int4_w4a16: bool = False,
    use_mxfp4_w4a4: bool = False,
    per_channel_quant: bool = False,
    global_num_experts: int = -1,
    expert_map: Optional[torch.Tensor] = None,
    w1_scale: Optional[torch.Tensor] = None,
    w2_scale: Optional[torch.Tensor] = None,
    w1_zp: Optional[torch.Tensor] = None,
    w2_zp: Optional[torch.Tensor] = None,
    a1_scale: Optional[torch.Tensor] = None,
    a2_scale: Optional[torch.Tensor] = None,
    block_shape: Optional[list[int]] = None,
) -> torch.Tensor:
    """
    This function computes a Mixture of Experts (MoE) layer using two sets of
    weights, w1 and w2, and top-k gating mechanism.

    Parameters:
    - hidden_states (torch.Tensor): The input tensor to the MoE layer.
    - w1 (torch.Tensor): The first set of expert weights.
    - w2 (torch.Tensor): The second set of expert weights.
    - gating_output (torch.Tensor): The output of the gating operation
        (before softmax).
    - topk (int): The number of top-k experts to select.
    - renormalize (bool): If True, renormalize the top-k weights to sum to 1.
    - inplace (bool): If True, perform the operation in-place.
        Defaults to False.
    - activation (str): The activation function to apply after the first
        MoE layer.
    - num_expert_group: Optional[int]: additional parameter for grouped_topk
    - topk_group: Optional[int]: additional parameter for grouped_topk
    - use_grouped_topk: If True, use grouped_topk instead of fused_topk
        note: Deepseekv2 model uses grouped_topk
    - use_fp8_w8a8 (bool): If True, use fp8 arithmetic to compute the inner
        products for w1 and w2. Defaults to False.
    - use_int8_w8a8 (bool): If True, use int8 arithmetic to compute the inner
        products for w1 and w2. Defaults to False.
    - use_int8_w8a16 (bool): If True, use matmul of int8 weight and bf16/fp16
        activation to compute the inner products for w1 and w2.
        Defaults to False.
    - use_int4_w4a16 (bool): If True, use matmul of int4 weight and bf16/fp16
        activation to compute the inner products for w1 and w2.
        Defaults to False.
    - global_num_experts (int): The total number of experts in the global
        expert space.
    - expert_map (Optional[torch.Tensor]):  A tensor mapping expert indices 
        from the global expert space to the local expert space of the expert 
        parallel shard.
    - w1_scale (Optional[torch.Tensor]): Optional scale to be used for
        w1.
    - w2_scale (Optional[torch.Tensor]): Optional scale to be used for
        w2.
    - a1_scale (Optional[torch.Tensor]): Optional scale to be used for
        a1.
    - a2_scale (Optional[torch.Tensor]): Optional scale to be used for
        a2.
    - block_shape: (Optional[list[int]]): Optional block size for block-wise
        quantization.

    Returns:
    - torch.Tensor: The output tensor after applying the MoE layer.
    """

    if use_grouped_topk:
        assert num_expert_group is not None and topk_group is not None
        topk_weights, topk_ids = grouped_topk(hidden_states, gating_output,
                                              topk, renormalize,
                                              num_expert_group, topk_group)
    elif custom_routing_function is None:
        topk_weights, topk_ids, token_expert_indices = fused_topk(
            hidden_states, gating_output, topk, renormalize)
    else:
        topk_weights, topk_ids = custom_routing_function(
            hidden_states, gating_output, topk, renormalize)

    return fused_experts(hidden_states,
                         w1,
                         w2,
                         topk_weights,
                         topk_ids,
                         inplace=inplace,
                         activation=activation,
                         use_fp8_w8a8=use_fp8_w8a8,
                         use_int8_w8a8=use_int8_w8a8,
                         use_int8_w8a16=use_int8_w8a16,
                         use_int4_w4a16=use_int4_w4a16,
                         per_channel_quant=per_channel_quant,
                         global_num_experts=global_num_experts,
                         expert_map=expert_map,
                         w1_scale=w1_scale,
                         w2_scale=w2_scale,
                         w1_zp=w1_zp,
                         w2_zp=w2_zp,
                         a1_scale=a1_scale,
                         a2_scale=a2_scale,
                         block_shape=block_shape)


class TritonExperts(mk.FusedMoEPermuteExpertsUnpermute):

    def __init__(
        self,
        use_fp8_w8a8: bool,
        use_int8_w8a8: bool,
        use_int8_w8a16: bool,
        use_int4_w4a16: bool,
        per_channel_quant: bool,
        block_shape: Optional[list[int]] = None,
        block_m: Optional[int] = None,
    ):
        super().__init__()
        self.use_fp8_w8a8 = use_fp8_w8a8
        self.use_int4_w4a16 = use_int4_w4a16
        self.use_int8_w8a8 = use_int8_w8a8
        self.use_int8_w8a16 = use_int8_w8a16
        self.block_shape = block_shape
        self.block_m = block_m
        self.qtype = get_config_qtype(use_fp8_w8a8=use_fp8_w8a8,
                                      use_int8_w8a8=use_int8_w8a8,
                                      use_int8_w8a16=use_int8_w8a16,
                                      use_int4_w4a16=use_int4_w4a16)
        self.per_channel_quant = per_channel_quant

    def workspace_shapes(
        self,
        a: torch.Tensor,
        M: int,
        N: int,
        K: int,
        topk: int,
        num_experts: int,
    ) -> tuple[int, int, torch.dtype]:
        factor = num_experts if a.dim() == 3 else 1
        workspace1 = M * topk * max(N * 2, K) * factor
        workspace2 = M * topk * N * factor
        return (workspace1, workspace2, a.dtype)

    def apply(
        self,
        hidden_states: torch.Tensor,
        w1: torch.Tensor,
        w2: torch.Tensor,
        topk_ids: torch.Tensor,
        activation: str,
        global_num_experts: int,
        expert_map: Optional[torch.Tensor],
        w1_scale: Optional[torch.Tensor],
        w2_scale: Optional[torch.Tensor],
        w1_zp: Optional[torch.Tensor],
        w2_zp: Optional[torch.Tensor],
        a1q_scale: Optional[torch.Tensor],
        a2_scale: Optional[torch.Tensor],
        workspace13: torch.Tensor,
        workspace2: torch.Tensor,
        expert_num_tokens: Optional[torch.Tensor],
    ) -> torch.Tensor:
        # Check constraints.
        if self.use_int4_w4a16:
            assert hidden_states.size(-1) // 2 == w1.size(2), (
                "Hidden size mismatch")
        else:
            assert hidden_states.size(-1) == w1.size(2), \
                (f"Hidden size mismatch {hidden_states.size(-1)} "
                 f"!= {w1.size(2)}")

        assert hidden_states.is_contiguous(
        ), "Hidden_states must be contiguous"
        assert hidden_states.dim() == 2
        assert w1.stride(-1) == 1, "Stride of last dimension must be 1"
        assert w2.stride(-1) == 1, "Stride of last dimension must be 1"
        assert hidden_states.dtype in [
            torch.float32, torch.float16, torch.bfloat16, torch.float8_e4m3fn
        ]

        E, num_tokens, N, K, top_k_num = mk._moe_problem_size(
            hidden_states, w1, w2, topk_ids)

        if global_num_experts == -1:
            global_num_experts = E

        config_dtype = get_config_dtype_str(use_fp8_w8a8=self.use_fp8_w8a8,
                                            use_int8_w8a16=self.use_int8_w8a16,
                                            use_int4_w4a16=self.use_int4_w4a16,
                                            dtype=hidden_states.dtype)

        config = try_get_optimal_moe_config(
            w1.shape,
            w2.shape,
            top_k_num,
            config_dtype,
            num_tokens,
            block_shape=self.block_shape,
        )

        if hidden_states.dtype == torch.bfloat16:
            compute_type = tl.bfloat16
        elif hidden_states.dtype == torch.float16:
            compute_type = tl.float16
        elif hidden_states.dtype == torch.float32:
            compute_type = tl.float32
        elif hidden_states.dtype == torch.float8_e4m3fn:
            compute_type = tl.bfloat16
        else:
            raise ValueError(
                f"Unsupported compute_type: {hidden_states.dtype}")

        # We can reuse the memory between these because by the time we need
        # cache3, we're done with cache1
        intermediate_cache1 = _resize_cache(workspace13,
                                            (num_tokens, top_k_num, N))
        intermediate_cache2 = _resize_cache(workspace2,
                                            (num_tokens * top_k_num, N // 2))
        intermediate_cache3 = _resize_cache(workspace13,
                                            (num_tokens, top_k_num, K))

        sorted_token_ids, expert_ids, num_tokens_post_padded = (
            moe_align_block_size(topk_ids, config['BLOCK_SIZE_M'],
                                 global_num_experts, expert_map))

        invoke_fused_moe_kernel(hidden_states,
                                w1,
                                intermediate_cache1,
                                a1q_scale,
                                w1_scale,
                                w1_zp,
                                None,
                                sorted_token_ids,
                                expert_ids,
                                num_tokens_post_padded,
                                False,
                                top_k_num,
                                config,
                                compute_type=compute_type,
                                use_fp8_w8a8=self.use_fp8_w8a8,
                                use_int8_w8a8=self.use_int8_w8a8,
                                use_int8_w8a16=self.use_int8_w8a16,
                                use_int4_w4a16=self.use_int4_w4a16,
                                per_channel_quant=self.per_channel_quant,
                                block_shape=self.block_shape)

        self.activation(activation, intermediate_cache2,
                        intermediate_cache1.view(-1, N))

        a2q_scale: Optional[torch.Tensor] = None

        qintermediate_cache2, a2q_scale = moe_kernel_quantize_input(
            intermediate_cache2, a2_scale, self.qtype, self.per_channel_quant,
            self.block_shape)

        invoke_fused_moe_kernel(qintermediate_cache2,
                                w2,
                                intermediate_cache3,
                                a2q_scale,
                                w2_scale,
                                w2_zp,
                                None,
                                sorted_token_ids,
                                expert_ids,
                                num_tokens_post_padded,
                                False,
                                1,
                                config,
                                compute_type=compute_type,
                                use_fp8_w8a8=self.use_fp8_w8a8,
                                use_int8_w8a8=self.use_int8_w8a8,
                                use_int8_w8a16=self.use_int8_w8a16,
                                use_int4_w4a16=self.use_int4_w4a16,
                                per_channel_quant=self.per_channel_quant,
                                block_shape=self.block_shape)

        return intermediate_cache3


def modular_triton_fused_moe(
    use_fp8_w8a8: bool,
    use_int8_w8a8: bool,
    use_int8_w8a16: bool,
    use_int4_w4a16: bool,
    per_channel_quant: bool,
    block_shape: Optional[list[int]] = None,
) -> mk.FusedMoEModularKernel:
    qtype = get_config_qtype(
        use_fp8_w8a8=use_fp8_w8a8,
        use_int8_w8a8=use_int8_w8a8,
        use_int8_w8a16=use_int8_w8a16,
        use_int4_w4a16=use_int4_w4a16,
    )
    return mk.FusedMoEModularKernel(
        MoEPrepareAndFinalizeNoEP(
            quant_dtype=qtype,
            per_channel_quant=per_channel_quant,
            block_shape=block_shape,
        ),
        TritonExperts(
            use_fp8_w8a8=use_fp8_w8a8,
            use_int8_w8a8=use_int8_w8a8,
            use_int8_w8a16=use_int8_w8a16,
            use_int4_w4a16=use_int4_w4a16,
            per_channel_quant=per_channel_quant,
            block_shape=block_shape,
        ),
    )<|MERGE_RESOLUTION|>--- conflicted
+++ resolved
@@ -15,19 +15,12 @@
     _valid_deep_gemm, deep_gemm_moe_fp8)
 from vllm.model_executor.layers.fused_moe.moe_align_block_size import (
     moe_align_block_size)
-<<<<<<< HEAD
-from vllm.model_executor.layers.quantization.utils.fp8_utils import (
-    per_token_group_quant_fp8)
-from vllm.model_executor.layers.quantization.utils.int8_utils import (
-    per_token_group_quant_int8, per_token_quant_int8)
-from vllm.model_executor.layers.quantization.utils.mxfp4_utils import (
-    dequant_mxfp4, quant_dequant_mxfp4)
-=======
 from vllm.model_executor.layers.fused_moe.prepare_finalize import (
     MoEPrepareAndFinalizeNoEP)
 from vllm.model_executor.layers.fused_moe.utils import (
     _resize_cache, moe_kernel_quantize_input)
->>>>>>> 451da4bc
+from vllm.model_executor.layers.quantization.utils.mxfp4_utils import (
+    dequant_mxfp4, quant_dequant_mxfp4)
 from vllm.platforms import current_platform
 from vllm.triton_utils import tl, triton
 from vllm.utils import direct_register_custom_op
@@ -1221,91 +1214,6 @@
             block_shape=block_shape)
 
 
-<<<<<<< HEAD
-def moe_kernel_prepare_input(
-    A: torch.Tensor,
-    B: torch.Tensor,
-    A_scale: Optional[torch.Tensor],
-    B_scale: Optional[torch.Tensor],
-    use_fp8_w8a8: bool,
-    use_int8_w8a8: bool,
-    use_int8_w8a16: bool,
-    use_int4_w4a16: bool,
-    use_mxfp4_w4a4: bool,
-    per_channel_quant: bool,
-    block_shape: Optional[list[int]] = None,
-) -> tuple[torch.Tensor, Optional[torch.Tensor]]:
-    if use_fp8_w8a8:
-        assert B_scale is not None
-        if block_shape is None:
-            # If weights are per-channel (per_channel_quant=True), then
-            # activations apply per-token quantization. Otherwise, assume
-            # activation tensor-wise fp8 quantization, dynamic or static
-            A, A_scale = ops.scaled_fp8_quant(
-                A, A_scale, use_per_token_if_dynamic=per_channel_quant)
-        else:
-            # activation block-wise fp8 quantization
-            assert len(block_shape) == 2
-            _, block_k = block_shape[0], block_shape[1]
-            A, A_scale = per_token_group_quant_fp8(A, block_k)
-            assert triton.cdiv(A.shape[-1], block_k) == A_scale.shape[-1]
-            # assert triton.cdiv(B.shape[-2], block_n) == B_scale.shape[-2]
-            # assert triton.cdiv(B.shape[-1], block_k) == B_scale.shape[-1]
-    elif use_int8_w8a8:
-        assert B_scale is not None
-        if block_shape is None:
-            # activation channel-wise int8 quantization
-            assert (per_channel_quant
-                    ), "int8 quantization only supports block or channel-wise"
-            A, A_scale = per_token_quant_int8(A)
-        else:
-            # activation block-wise int8 quantization
-            assert len(block_shape) == 2
-            _, block_k = block_shape[0], block_shape[1]
-            A, A_scale = per_token_group_quant_int8(A, block_k)
-            assert triton.cdiv(A.shape[-1], block_k) == A_scale.shape[-1]
-            # assert triton.cdiv(B.shape[-2], block_n) == B_scale.shape[-2]
-            # assert triton.cdiv(B.shape[-1], block_k) == B_scale.shape[-1]
-    elif use_int8_w8a16 or use_int4_w4a16:
-        assert B_scale is not None
-        assert block_shape is None or block_shape[0] == 0
-    elif use_mxfp4_w4a4:
-        assert block_shape is None
-        if not current_platform.supports_mx():
-            A = quant_dequant_mxfp4(A)
-        else:
-            raise NotImplementedError()
-    else:
-        assert A_scale is None
-        assert B_scale is None
-
-    return A, A_scale
-
-
-def fused_experts_impl(hidden_states: torch.Tensor,
-                       w1: torch.Tensor,
-                       w2: torch.Tensor,
-                       topk_weights: torch.Tensor,
-                       topk_ids: torch.Tensor,
-                       inplace: bool = False,
-                       activation: str = "silu",
-                       apply_router_weight_on_input: bool = False,
-                       use_fp8_w8a8: bool = False,
-                       use_int8_w8a8: bool = False,
-                       use_int8_w8a16: bool = False,
-                       use_int4_w4a16: bool = False,
-                       use_mxfp4_w4a4: bool = False,
-                       per_channel_quant: bool = False,
-                       global_num_experts: int = -1,
-                       expert_map: Optional[torch.Tensor] = None,
-                       w1_scale: Optional[torch.Tensor] = None,
-                       w2_scale: Optional[torch.Tensor] = None,
-                       w1_zp: Optional[torch.Tensor] = None,
-                       w2_zp: Optional[torch.Tensor] = None,
-                       a1_scale: Optional[torch.Tensor] = None,
-                       a2_scale: Optional[torch.Tensor] = None,
-                       block_shape: Optional[list[int]] = None):
-=======
 def fused_experts_impl(
     hidden_states: torch.Tensor,
     w1: torch.Tensor,
@@ -1330,7 +1238,6 @@
     a2_scale: Optional[torch.Tensor] = None,
     block_shape: Optional[list[int]] = None,
 ) -> torch.Tensor:
->>>>>>> 451da4bc
     # Check constraints.
     if use_int4_w4a16:
         assert hidden_states.shape[1] // 2 == w1.shape[
@@ -1449,19 +1356,10 @@
         qcurr_hidden_states, a1q_scale = moe_kernel_quantize_input(
             A=curr_hidden_states,
             A_scale=a1_scale,
-<<<<<<< HEAD
-            B_scale=w1_scale,
-            use_fp8_w8a8=use_fp8_w8a8,
-            use_int8_w8a8=use_int8_w8a8,
-            use_int8_w8a16=use_int8_w8a16,
-            use_int4_w4a16=use_int4_w4a16,
+            qtype=qtype,
             use_mxfp4_w4a4=use_mxfp4_w4a4,
-=======
-            qtype=qtype,
->>>>>>> 451da4bc
             per_channel_quant=per_channel_quant,
-            block_shape=block_shape,
-        )
+            block_shape=block_shape)
 
         sorted_token_ids, expert_ids, num_tokens_post_padded = (
             moe_align_block_size(curr_topk_ids, config['BLOCK_SIZE_M'],
@@ -1500,19 +1398,10 @@
         qintermediate_cache2, a2q_scale = moe_kernel_quantize_input(
             A=intermediate_cache2,
             A_scale=a2_scale,
-<<<<<<< HEAD
-            B_scale=w2_scale,
-            use_fp8_w8a8=use_fp8_w8a8,
-            use_int8_w8a8=use_int8_w8a8,
-            use_int8_w8a16=use_int8_w8a16,
-            use_int4_w4a16=use_int4_w4a16,
+            qtype=qtype,
             use_mxfp4_w4a4=use_mxfp4_w4a4,
-=======
-            qtype=qtype,
->>>>>>> 451da4bc
             per_channel_quant=per_channel_quant,
-            block_shape=block_shape,
-        )
+            block_shape=block_shape)
 
         invoke_fused_moe_kernel(qintermediate_cache2,
                                 w2,
