# SPDX-License-Identifier: Apache-2.0
"""Fused MoE kernel."""
import functools
import json
import os
from typing import Any, Callable, Dict, List, Optional, Tuple

import torch
import triton
import triton.language as tl

import vllm.envs as envs
from vllm import _custom_ops as ops
from vllm.logger import init_logger
from vllm.model_executor.layers.quantization.utils.fp8_utils import (
    per_token_group_quant_fp8)
from vllm.platforms import current_platform
from vllm.utils import direct_register_custom_op

logger = init_logger(__name__)


@triton.jit
def fused_moe_kernel_gptq_awq(
        # Pointers to matrices
        a_ptr,
        b_ptr,
        c_ptr,
        b_scale_ptr,
        b_zp_ptr,
        topk_weights_ptr,
        sorted_token_ids_ptr,
        expert_ids_ptr,
        num_tokens_post_padded_ptr,
        # Matrix dimensions
        N: tl.constexpr,
        K: tl.constexpr,
        EM,
        num_valid_tokens,
        # The stride variables represent how much to increase the ptr by when
        # moving by 1 element in a particular dimension. E.g. `stride_am` is
        # how much to increase `a_ptr` by to get the element one row down
        # (A has M rows).
        stride_am,
        stride_ak,
        stride_be,
        stride_bk,
        stride_bn,
        stride_cm,
        stride_cn,
        stride_bse,
        stride_bsk,
        stride_bsn,
        stride_bze,
        stride_bzk,
        stride_bzn,
        block_k_diviable: tl.constexpr,
        group_size: tl.constexpr,
        # Meta-parameters
        BLOCK_SIZE_M: tl.constexpr,
        BLOCK_SIZE_N: tl.constexpr,
        BLOCK_SIZE_K: tl.constexpr,
        GROUP_SIZE_M: tl.constexpr,
        MUL_ROUTED_WEIGHT: tl.constexpr,
        top_k: tl.constexpr,
        compute_type: tl.constexpr,
        has_zp: tl.constexpr,
        use_int4_w4a16: tl.constexpr,
        use_int8_w8a16: tl.constexpr):
    """
    Implements the fused computation for a Mixture of Experts (MOE) using
    token and expert matrices.

    Key Parameters:
    - A: The input tensor representing tokens with shape (*, K), where '*' can
        be any shape representing batches and K is the feature dimension of
        each token.
    - B: The stacked MOE weight tensor with shape (E, N, K), where E is
        the number of experts, K is the input feature dimension, and N is
        the output feature dimension.
    - C: The output cache tensor with shape (M, topk, N), where M is the
        total number of tokens post padding, topk is the number of times
        each token is repeated, and N is the output feature dimension.
    - sorted_token_ids: A tensor containing the sorted indices of tokens,
        repeated topk times and arranged by the expert index they are
        assigned to.
    - expert_ids: A tensor containing the indices of the expert for each
        block. It determines which expert matrix from B should be used for
        each block in A.
    This kernel performs the multiplication of a token by its corresponding
    expert matrix as determined by `expert_ids`. The sorting of
    `sorted_token_ids` by expert index and padding ensures divisibility by
    BLOCK_SIZE_M, which is necessary to maintain consistency in block matrix
    multiplication across different blocks processed by the same expert.
    """
    # -----------------------------------------------------------
    # Map program ids `pid` to the block of C it should compute.
    # This is done in a grouped ordering to promote L2 data reuse.
    pid = tl.program_id(axis=0)
    num_pid_m = tl.cdiv(EM, BLOCK_SIZE_M)
    num_pid_n = tl.cdiv(N, BLOCK_SIZE_N)
    num_pid_in_group = GROUP_SIZE_M * num_pid_n
    group_id = pid // num_pid_in_group
    first_pid_m = group_id * GROUP_SIZE_M
    group_size_m = min(num_pid_m - first_pid_m, GROUP_SIZE_M)
    pid_m = first_pid_m + ((pid % num_pid_in_group) % group_size_m)
    pid_n = (pid % num_pid_in_group) // group_size_m

    # ----------------------------------------------------------
    # Create pointers for the first blocks of A and B.
    # We will advance this pointer as we move in the K direction
    # and accumulate
    # `a_ptrs` is a block of [BLOCK_SIZE_M, BLOCK_SIZE_K] pointers
    # `b_ptrs` is a block of [BLOCK_SIZE_K, BLOCK_SIZE_N] pointers
    num_tokens_post_padded = tl.load(num_tokens_post_padded_ptr)
    if pid_m * BLOCK_SIZE_M >= num_tokens_post_padded:
        return
    offs_token_id = pid_m * BLOCK_SIZE_M + tl.arange(0, BLOCK_SIZE_M).to(
        tl.int64)
    offs_token = tl.load(sorted_token_ids_ptr + offs_token_id)
    token_mask = offs_token < num_valid_tokens

    # We accumulate into a `[BLOCK_SIZE_M, BLOCK_SIZE_N]` block
    # of fp32 values for higher accuracy.
    # `accumulator` will be converted back to fp16 after the loop.
    accumulator = tl.zeros((BLOCK_SIZE_M, BLOCK_SIZE_N), dtype=tl.float32)
    off_experts = tl.load(expert_ids_ptr + pid_m).to(tl.int64)
    if off_experts != -1:

        offs_bn = (pid_n * BLOCK_SIZE_N +
                   tl.arange(0, BLOCK_SIZE_N).to(tl.int64)) % N
        offs_k = tl.arange(0, BLOCK_SIZE_K)
        a_ptrs = a_ptr + (offs_token[:, None] // top_k * stride_am +
                          offs_k[None, :] * stride_ak)

        if use_int4_w4a16:
            b_ptrs = b_ptr + off_experts * stride_be + \
                (offs_k[:, None] // 2) * stride_bk + offs_bn[None, :] * \
                    stride_bn
            b_shifter = (offs_k[:, None] % 2) * 4
        elif use_int8_w8a16:
            b_ptrs = b_ptr + off_experts * stride_be + \
                offs_k[:, None] * stride_bk + offs_bn[None, :] * stride_bn

        if not has_zp and use_int4_w4a16:
            b_zp_num = 8
        if not has_zp and use_int8_w8a16:
            b_zp_num = 128
        elif has_zp and use_int4_w4a16:
            b_zp_shifter = (offs_bn[None, :] % 2) * 4

        # -----------------------------------------------------------
        # Iterate to compute a block of the C matrix.
        for k in range(0, tl.cdiv(K, BLOCK_SIZE_K)):
            # Load the next block of A and B, generate a mask by checking the
            # K dimension.

            if not block_k_diviable:
                k_mask = offs_k[:, None] < K - k * BLOCK_SIZE_K
                k_other = 0.0
            else:
                k_mask = None
                k_other = None

            a = tl.load(a_ptrs,
                        mask=token_mask[:, None] &
                        (offs_k[None, :] < K - k * BLOCK_SIZE_K),
                        other=0.0)
            b = tl.load(b_ptrs)
            if use_int4_w4a16:
                b = (b >> b_shifter) & 0xF

            b_scale_ptrs = b_scale_ptr + off_experts * stride_bse + \
                offs_bn[None, :] * stride_bsn + \
                ((offs_k[:, None] + BLOCK_SIZE_K * k) // group_size) * \
                    stride_bsk
            b_scale = tl.load(b_scale_ptrs, mask=k_mask, other=k_other)
            b_scale = b_scale.to(tl.float32)

            if has_zp and use_int4_w4a16:
                offs_k_true = (offs_k[:, None] +
                               BLOCK_SIZE_K * k) // group_size
                b_zp_ptrs = b_zp_ptr + off_experts * stride_bze + \
                    (offs_bn[None, :] // 2) * stride_bzn + \
                    offs_k_true * stride_bzk
                b_zp = tl.load(b_zp_ptrs, mask=k_mask, other=k_other)
                b_zp = ((b_zp >> b_zp_shifter) & 0xF)
                b_zp = b_zp.to(tl.float32)
            elif has_zp and use_int8_w8a16:
                offs_k_true = (offs_k[:, None] +
                               BLOCK_SIZE_K * k) // group_size
                b_zp_ptrs = b_zp_ptr + off_experts * stride_bze + \
                    offs_bn[None, :] * stride_bzn + \
                    offs_k_true * stride_bzk
                b_zp = tl.load(b_zp_ptrs, mask=k_mask, other=k_other)
                b_zp = b_zp.to(tl.float32)

            # We accumulate along the K dimension.
            if has_zp:
                b = ((b.to(tl.float32) - b_zp) * b_scale).to(compute_type)
            else:
                b = ((b.to(tl.float32) - b_zp_num) * b_scale).to(compute_type)
            accumulator = tl.dot(a, b, acc=accumulator)

            # Advance the ptrs to the next K block.
            a_ptrs += BLOCK_SIZE_K * stride_ak
            if use_int4_w4a16:
                b_ptrs += (BLOCK_SIZE_K // 2) * stride_bk
            else:
                b_ptrs += BLOCK_SIZE_K * stride_bk

        if MUL_ROUTED_WEIGHT:
            moe_weight = tl.load(topk_weights_ptr + offs_token,
                                 mask=token_mask,
                                 other=0)
            accumulator = accumulator * moe_weight[:, None]

    accumulator = accumulator.to(compute_type)
    # -----------------------------------------------------------
    # Write back the block of the output
    offs_cn = pid_n * BLOCK_SIZE_N + tl.arange(0, BLOCK_SIZE_N)
    c_ptrs = c_ptr + stride_cm * offs_token[:, None] + stride_cn * offs_cn[
        None, :]
    c_mask = token_mask[:, None] & (offs_cn[None, :] < N)
    tl.store(c_ptrs, accumulator, mask=c_mask)


@triton.jit
def fused_moe_kernel(
        # Pointers to matrices
        a_ptr,
        b_ptr,
        c_ptr,
        a_scale_ptr,
        b_scale_ptr,
        topk_weights_ptr,
        sorted_token_ids_ptr,
        expert_ids_ptr,
        num_tokens_post_padded_ptr,
        # Matrix dimensions
        N,
        K,
        EM,
        num_valid_tokens,
        # The stride variables represent how much to increase the ptr by when
        # moving by 1 element in a particular dimension. E.g. `stride_am` is
        # how much to increase `a_ptr` by to get the element one row down
        # (A has M rows).
        stride_am,
        stride_ak,
        stride_be,
        stride_bk,
        stride_bn,
        stride_cm,
        stride_cn,
        stride_asm,
        stride_ask,
        stride_bse,
        stride_bsk,
        stride_bsn,
        # Block size for block-wise quantization
        group_n: tl.constexpr,
        group_k: tl.constexpr,
        # Meta-parameters
        BLOCK_SIZE_M: tl.constexpr,
        BLOCK_SIZE_N: tl.constexpr,
        BLOCK_SIZE_K: tl.constexpr,
        GROUP_SIZE_M: tl.constexpr,
        MUL_ROUTED_WEIGHT: tl.constexpr,
        top_k: tl.constexpr,
        compute_type: tl.constexpr,
        use_fp8_w8a8: tl.constexpr,
        use_int8_w8a16: tl.constexpr):
    """
    Implements the fused computation for a Mixture of Experts (MOE) using
    token and expert matrices.

    Key Parameters:
    - A: The input tensor representing tokens with shape (*, K), where '*' can
        be any shape representing batches and K is the feature dimension of
        each token.
    - B: The stacked MOE weight tensor with shape (E, N, K), where E is
        the number of experts, K is the input feature dimension, and N is
        the output feature dimension.
    - C: The output cache tensor with shape (M, topk, N), where M is the
        total number of tokens post padding, topk is the number of times
        each token is repeated, and N is the output feature dimension.
    - sorted_token_ids: A tensor containing the sorted indices of tokens,
        repeated topk times and arranged by the expert index they are
        assigned to.
    - expert_ids: A tensor containing the indices of the expert for each
        block. It determines which expert matrix from B should be used for
        each block in A.
    This kernel performs the multiplication of a token by its corresponding
    expert matrix as determined by `expert_ids`. The sorting of
    `sorted_token_ids` by expert index and padding ensures divisibility by
    BLOCK_SIZE_M, which is necessary to maintain consistency in block matrix
    multiplication across different blocks processed by the same expert.
    """
    # -----------------------------------------------------------
    # Map program ids `pid` to the block of C it should compute.
    # This is done in a grouped ordering to promote L2 data reuse.
    pid = tl.program_id(axis=0)
    num_pid_m = tl.cdiv(EM, BLOCK_SIZE_M)
    num_pid_n = tl.cdiv(N, BLOCK_SIZE_N)
    num_pid_in_group = GROUP_SIZE_M * num_pid_n
    group_id = pid // num_pid_in_group
    first_pid_m = group_id * GROUP_SIZE_M
    group_size_m = min(num_pid_m - first_pid_m, GROUP_SIZE_M)
    pid_m = first_pid_m + ((pid % num_pid_in_group) % group_size_m)
    pid_n = (pid % num_pid_in_group) // group_size_m

    # ----------------------------------------------------------
    # Create pointers for the first blocks of A and B.
    # We will advance this pointer as we move in the K direction
    # and accumulate
    # `a_ptrs` is a block of [BLOCK_SIZE_M, BLOCK_SIZE_K] pointers
    # `b_ptrs` is a block of [BLOCK_SIZE_K, BLOCK_SIZE_N] pointers
    num_tokens_post_padded = tl.load(num_tokens_post_padded_ptr)
    if pid_m * BLOCK_SIZE_M >= num_tokens_post_padded:
        return
    offs_token_id = pid_m * BLOCK_SIZE_M + tl.arange(0, BLOCK_SIZE_M).to(
        tl.int64)
    offs_token = tl.load(sorted_token_ids_ptr + offs_token_id)
    token_mask = offs_token < num_valid_tokens

    # We accumulate into a `[BLOCK_SIZE_M, BLOCK_SIZE_N]` block
    # of fp32 values for higher accuracy.
    # `accumulator` will be converted back to fp16 after the loop.
    accumulator = tl.zeros((BLOCK_SIZE_M, BLOCK_SIZE_N), dtype=tl.float32)
    off_experts = tl.load(expert_ids_ptr + pid_m).to(tl.int64)
    if off_experts != -1:
        offs_bn = (pid_n * BLOCK_SIZE_N +
                   tl.arange(0, BLOCK_SIZE_N).to(tl.int64)) % N
        offs_k = tl.arange(0, BLOCK_SIZE_K)
        a_ptrs = a_ptr + (offs_token[:, None] // top_k * stride_am +
                          offs_k[None, :] * stride_ak)

        b_ptrs = b_ptr + off_experts * stride_be + (
            offs_k[:, None] * stride_bk + offs_bn[None, :] * stride_bn)
        if use_int8_w8a16:
            b_scale_ptrs = b_scale_ptr + off_experts * stride_bse + offs_bn[
                None, :] * stride_bsn
            b_scale = tl.load(b_scale_ptrs)

        if use_fp8_w8a8:
            if group_k > 0 and group_n > 0:
                a_scale_ptrs = a_scale_ptr + (offs_token // top_k) * stride_asm
                offs_bsn = offs_bn // group_n
                b_scale_ptrs = (b_scale_ptr + off_experts * stride_bse +
                                offs_bsn * stride_bsn)
            else:
                a_scale = tl.load(a_scale_ptr)
                b_scale = tl.load(b_scale_ptr + off_experts)

        # -----------------------------------------------------------
        # Iterate to compute a block of the C matrix.
        for k in range(0, tl.cdiv(K, BLOCK_SIZE_K)):
            # Load the next block of A and B, generate a mask by checking the
            # K dimension.
            a = tl.load(a_ptrs,
                        mask=token_mask[:, None] &
                        (offs_k[None, :] < K - k * BLOCK_SIZE_K),
                        other=0.0)
            b = tl.load(b_ptrs,
                        mask=offs_k[:, None] < K - k * BLOCK_SIZE_K,
                        other=0.0)
            # We accumulate along the K dimension.
            if use_int8_w8a16:
                accumulator = tl.dot(a, b.to(compute_type), acc=accumulator)
            elif use_fp8_w8a8:
                if group_k > 0 and group_n > 0:
                    k_start = k * BLOCK_SIZE_K
                    offs_ks = k_start // group_k
                    a_scale = tl.load(a_scale_ptrs + offs_ks * stride_ask,
                                      mask=token_mask,
                                      other=0.0)
                    b_scale = tl.load(b_scale_ptrs + offs_ks * stride_bsk)

                    accumulator += tl.dot(
                        a, b) * a_scale[:, None] * b_scale[None, :]
                else:
                    accumulator = tl.dot(a, b, acc=accumulator)
            else:
                accumulator += tl.dot(a, b)
            # Advance the ptrs to the next K block.
            a_ptrs += BLOCK_SIZE_K * stride_ak
            b_ptrs += BLOCK_SIZE_K * stride_bk

        if MUL_ROUTED_WEIGHT:
            moe_weight = tl.load(topk_weights_ptr + offs_token,
                                 mask=token_mask,
                                 other=0)
            accumulator = accumulator * moe_weight[:, None]
        if use_int8_w8a16:
            accumulator = (accumulator * b_scale)
        elif use_fp8_w8a8 and not (group_k > 0 and group_n > 0):
            accumulator = (accumulator * a_scale * b_scale)

    accumulator = accumulator.to(compute_type)
    # -----------------------------------------------------------
    # Write back the block of the output
    offs_cn = pid_n * BLOCK_SIZE_N + tl.arange(0, BLOCK_SIZE_N)
    c_ptrs = c_ptr + stride_cm * offs_token[:, None] + stride_cn * offs_cn[
        None, :]
    c_mask = token_mask[:, None] & (offs_cn[None, :] < N)
    tl.store(c_ptrs, accumulator, mask=c_mask)


def ceil_div(a, b):
    return (a + b - 1) // b


@triton.jit
def moe_align_block_size_stage1(
    topk_ids_ptr,
    tokens_cnts_ptr,
    num_experts: tl.constexpr,
    numel: tl.constexpr,
    tokens_per_thread: tl.constexpr,
):
    pid = tl.program_id(0)

    start_idx = pid * tokens_per_thread

    off_c = (pid + 1) * num_experts

    for i in range(tokens_per_thread):
        if start_idx + i < numel:
            idx = tl.load(topk_ids_ptr + start_idx + i)
            token_cnt = tl.load(tokens_cnts_ptr + off_c + idx)
            tl.store(tokens_cnts_ptr + off_c + idx, token_cnt + 1)


@triton.jit
def moe_align_block_size_stage2(
    tokens_cnts_ptr,
    num_experts: tl.constexpr,
):
    pid = tl.program_id(0)

    last_cnt = 0
    for i in range(1, num_experts + 1):
        token_cnt = tl.load(tokens_cnts_ptr + i * num_experts + pid)
        last_cnt = last_cnt + token_cnt
        tl.store(tokens_cnts_ptr + i * num_experts + pid, last_cnt)


@triton.jit
def moe_align_block_size_stage3(
    total_tokens_post_pad_ptr,
    tokens_cnts_ptr,
    cumsum_ptr,
    num_experts: tl.constexpr,
    block_size: tl.constexpr,
):
    last_cumsum = 0
    off_cnt = num_experts * num_experts
    for i in range(1, num_experts + 1):
        token_cnt = tl.load(tokens_cnts_ptr + off_cnt + i - 1)
        last_cumsum = last_cumsum + tl.cdiv(token_cnt, block_size) * block_size
        tl.store(cumsum_ptr + i, last_cumsum)
    tl.store(total_tokens_post_pad_ptr, last_cumsum)


@triton.jit
def moe_align_block_size_stage4(
    topk_ids_ptr,
    sorted_token_ids_ptr,
    expert_ids_ptr,
    tokens_cnts_ptr,
    cumsum_ptr,
    num_experts: tl.constexpr,
    block_size: tl.constexpr,
    numel: tl.constexpr,
    tokens_per_thread: tl.constexpr,
):
    pid = tl.program_id(0)
    start_idx = tl.load(cumsum_ptr + pid)
    end_idx = tl.load(cumsum_ptr + pid + 1)

    for i in range(start_idx, end_idx, block_size):
        tl.store(expert_ids_ptr + i // block_size, pid)

    start_idx = pid * tokens_per_thread
    off_t = pid * num_experts

    for i in range(start_idx, tl.minimum(start_idx + tokens_per_thread,
                                         numel)):
        expert_id = tl.load(topk_ids_ptr + i)
        token_cnt = tl.load(tokens_cnts_ptr + off_t + expert_id)
        rank_post_pad = token_cnt + tl.load(cumsum_ptr + expert_id)
        tl.store(sorted_token_ids_ptr + rank_post_pad, i)
        tl.store(tokens_cnts_ptr + off_t + expert_id, token_cnt + 1)


# Triton implementation based on:
# https://github.com/sgl-project/sglang/commit/ba5112ff691d791a9e38c6c71f59324a5fcb49d0
def moe_align_block_size_triton(
    topk_ids: torch.Tensor,
    num_experts: int,
    block_size: int,
    sorted_token_ids: torch.Tensor,
    expert_ids: torch.Tensor,
    num_tokens_post_pad: torch.Tensor,
) -> None:
    numel = topk_ids.numel()
    grid = (num_experts, )
    tokens_cnts = torch.zeros((num_experts + 1, num_experts),
                              dtype=torch.int32,
                              device=topk_ids.device)
    cumsum = torch.zeros((num_experts + 1, ),
                         dtype=torch.int32,
                         device=topk_ids.device)
    tokens_per_thread = ceil_div(numel, num_experts)

    moe_align_block_size_stage1[grid](
        topk_ids,
        tokens_cnts,
        num_experts,
        numel,
        tokens_per_thread,
    )
    moe_align_block_size_stage2[grid](
        tokens_cnts,
        num_experts,
    )
    moe_align_block_size_stage3[(1, )](
        num_tokens_post_pad,
        tokens_cnts,
        cumsum,
        num_experts,
        block_size,
    )
    moe_align_block_size_stage4[grid](
        topk_ids,
        sorted_token_ids,
        expert_ids,
        tokens_cnts,
        cumsum,
        num_experts,
        block_size,
        numel,
        tokens_per_thread,
    )


def moe_align_block_size(
    topk_ids: torch.Tensor,
    block_size: int,
    num_experts: int,
    expert_map: torch.Tensor = None
) -> Tuple[torch.Tensor, torch.Tensor, torch.Tensor]:
    """
    Aligns the token distribution across experts to be compatible with block
    size for matrix multiplication.

    Parameters:
    - topk_ids: A tensor of shape [total_tokens, top_k] representing the
        top-k expert indices for each token.
    - block_size: The block size used in block matrix multiplication.
    - num_experts: The total number of experts.
    - expert_map: A tensor of shape [num_experts] that maps the expert index
        from the global space to the local expert index space of the current
        expert parallel shard.

    Returns:
    - sorted_token_ids: A tensor containing the sorted token indices according
        to their allocated expert.
    - expert_ids: A tensor indicating the assigned expert index for each block.
    - num_tokens_post_padded: The total number of tokens after padding,
        ensuring divisibility by block_size.

    This function pads the number of tokens that each expert needs to process
    so that it is divisible by block_size.
    Padding ensures that during block matrix multiplication, the dimensions
    align correctly.

    Example:
    Given topk_ids = [[2, 3, 4], [1, 2, 4], [1, 3, 4], [1, 2, 3]],
    block_size = 4, and num_experts = 4:
    - We initially have 12 tokens (after repeating 'top_k' times) and 4 experts,
        with each expert needing to process 3 tokens.
    - As block_size is 4, we pad 1 token for each expert.
    - First, flatten topk_ids to [2, 3, 4, 1, 2, 4, 1, 3, 4, 1, 2, 3].
    - Then append padding tokens [12, 12, 12, 12] for each block.
    - After sorting by expert index, we obtain token_ids
        [3, 6, 9, 12, 0, 4, 10, 12, 1, 7, 11, 12, 2, 5, 8, 12].
        Tokens 12 are non-existent (padding) and are ignored in
        the subsequent matrix multiplication.
    - The padding ensures that the total number of tokens is now divisible
        by block_size for proper block matrix operations.
    """
    max_num_tokens_padded = topk_ids.numel() + num_experts * (block_size - 1)
    sorted_ids = torch.empty((max_num_tokens_padded, ),
                             dtype=torch.int32,
                             device=topk_ids.device)
    sorted_ids.fill_(topk_ids.numel())
    max_num_m_blocks = triton.cdiv(max_num_tokens_padded, block_size)
    expert_ids = torch.zeros((max_num_m_blocks, ),
                             dtype=torch.int32,
                             device=topk_ids.device)
    num_tokens_post_pad = torch.empty((1),
                                      dtype=torch.int32,
                                      device=topk_ids.device)
<<<<<<< HEAD
    ops.moe_align_block_size(topk_ids, num_experts, block_size, sorted_ids,
                             expert_ids, num_tokens_post_pad)
    if expert_map is not None:
        expert_ids = expert_map[expert_ids]

=======
    if num_experts >= 224:
        if envs.VLLM_ENABLE_MOE_ALIGN_BLOCK_SIZE_TRITON:
            moe_align_block_size_triton(
                topk_ids,
                num_experts,
                block_size,
                sorted_ids,
                expert_ids,
                num_tokens_post_pad,
            )
        else:
            ops.sgl_moe_align_block_size(
                topk_ids,
                num_experts,
                block_size,
                sorted_ids,
                expert_ids,
                num_tokens_post_pad,
            )
    else:
        ops.moe_align_block_size(topk_ids, num_experts, block_size, sorted_ids,
                                 expert_ids, num_tokens_post_pad)
>>>>>>> 18016a5e
    return sorted_ids, expert_ids, num_tokens_post_pad


def invoke_fused_moe_kernel(A: torch.Tensor,
                            B: torch.Tensor,
                            C: torch.Tensor,
                            A_scale: Optional[torch.Tensor],
                            B_scale: Optional[torch.Tensor],
                            B_zp: Optional[torch.Tensor],
                            topk_weights: torch.Tensor,
                            topk_ids: torch.Tensor,
                            sorted_token_ids: torch.Tensor,
                            expert_ids: torch.Tensor,
                            num_tokens_post_padded: torch.Tensor,
                            mul_routed_weight: bool,
                            top_k: int,
                            config: Dict[str, Any],
                            compute_type: tl.dtype,
                            use_fp8_w8a8: bool,
                            use_int8_w8a16: bool,
                            use_int4_w4a16: bool,
                            block_shape: Optional[List[int]] = None) -> None:
    assert topk_weights.stride(1) == 1
    assert sorted_token_ids.stride(0) == 1

    if use_fp8_w8a8:
        assert B_scale is not None
        if block_shape is None:
            A, A_scale = ops.scaled_fp8_quant(A, A_scale)
        else:
            assert len(block_shape) == 2
            block_n, block_k = block_shape[0], block_shape[1]
            A, A_scale = per_token_group_quant_fp8(A, block_k)
            assert triton.cdiv(A.shape[-1], block_k) == A_scale.shape[-1]
            assert triton.cdiv(B.shape[-2], block_n) == B_scale.shape[-2]
            assert triton.cdiv(B.shape[-1], block_k) == B_scale.shape[-1]
    elif use_int8_w8a16 or use_int4_w4a16:
        assert B_scale is not None
        assert block_shape is None or block_shape[0] == 0
    else:
        assert A_scale is None
        assert B_scale is None

    EM = sorted_token_ids.shape[0]
    if A.shape[0] < config["BLOCK_SIZE_M"]:
        # optimize for small batch_size.
        # We assume that top_ids of each token is unique, so
        # so num_valid_experts <= batch_size <= BLOCK_SIZE_M,
        # and we can skip some invalid blocks.
        EM = min(sorted_token_ids.shape[0],
                 A.shape[0] * top_k * config['BLOCK_SIZE_M'])
    grid = lambda META: (triton.cdiv(EM, META['BLOCK_SIZE_M']) * triton.cdiv(
        B.shape[1], META['BLOCK_SIZE_N']), )

    if (use_int8_w8a16 or use_int4_w4a16) and \
            block_shape is not None and block_shape[1] > 0:
        assert B_scale is not None and B_scale.ndim == 3
        assert B_zp is None or B_zp.ndim == 3

        fused_moe_kernel_gptq_awq[grid](
            A,
            B,
            C,
            B_scale,
            B_zp,
            topk_weights,
            sorted_token_ids,
            expert_ids,
            num_tokens_post_padded,
            B.shape[1],
            A.shape[1],
            EM,
            topk_ids.numel(),
            A.stride(0),
            A.stride(1),
            B.stride(0),
            B.stride(2),
            B.stride(1),
            C.stride(1),
            C.stride(2),
            B_scale.stride(0),
            B_scale.stride(2),
            B_scale.stride(1),
            B_zp.stride(0) if B_zp is not None else 0,
            B_zp.stride(2) if B_zp is not None else 0,
            B_zp.stride(1) if B_zp is not None else 0,
            block_k_diviable=A.shape[1] % config["BLOCK_SIZE_K"] == 0,
            group_size=block_shape[1],
            MUL_ROUTED_WEIGHT=mul_routed_weight,
            top_k=top_k,
            compute_type=compute_type,
            has_zp=B_zp is not None,
            use_int4_w4a16=use_int4_w4a16,
            use_int8_w8a16=use_int8_w8a16,
            **config,
        )

    else:
        fused_moe_kernel[grid](
            A,
            B,
            C,
            A_scale,
            B_scale,
            topk_weights,
            sorted_token_ids,
            expert_ids,
            num_tokens_post_padded,
            B.shape[1],
            A.shape[1],
            EM,
            topk_ids.numel(),
            A.stride(0),
            A.stride(1),
            B.stride(0),
            B.stride(2),
            B.stride(1),
            C.stride(1),
            C.stride(2),
            A_scale.stride(0)
            if A_scale is not None and A_scale.ndim == 2 else 0,
            A_scale.stride(1)
            if A_scale is not None and A_scale.ndim == 2 else 0,
            B_scale.stride(0)
            if B_scale is not None and B_scale.ndim >= 2 else 0,
            B_scale.stride(2)
            if B_scale is not None and B_scale.ndim == 3 else 0,
            B_scale.stride(1)
            if B_scale is not None and B_scale.ndim >= 2 else 0,
            0 if block_shape is None else block_shape[0],
            0 if block_shape is None else block_shape[1],
            MUL_ROUTED_WEIGHT=mul_routed_weight,
            top_k=top_k,
            compute_type=compute_type,
            use_fp8_w8a8=use_fp8_w8a8,
            use_int8_w8a16=use_int8_w8a16,
            **config,
        )


# Adapted from: https://github.com/sgl-project/sglang/pull/2628
def get_config_file_name(E: int,
                         N: int,
                         dtype: Optional[str],
                         block_shape: Optional[List[int]] = None) -> str:
    device_name = current_platform.get_device_name().replace(" ", "_")
    dtype_selector = "" if not dtype else f",dtype={dtype}"
    block_shape_selector = ("" if not block_shape or not all(block_shape) else
                            f",block_shape={block_shape}")
    return f"E={E},N={N},device_name={device_name}{dtype_selector}{block_shape_selector}.json"  # noqa: E501


# Adapted from: https://github.com/sgl-project/sglang/pull/2628
@functools.lru_cache
def get_moe_configs(
    E: int,
    N: int,
    dtype: Optional[str],
    block_n: Optional[int] = None,
    block_k: Optional[int] = None,
) -> Optional[Dict[int, Any]]:
    """
    Return optimized configurations for the fused MoE kernel.

    The return value will be a dictionary that maps an irregular grid of
    batch sizes to configurations of the fused_moe kernel. To evaluate the
    kernel on a given batch size bs, the closest batch size in the grid should
    be picked and the associated configuration chosen to invoke the kernel.
    """

    # First look up if an optimized configuration is available in the configs
    # directory
    block_shape = [block_n, block_k] if block_n and block_k else None
    json_file_name = get_config_file_name(E, N, dtype, block_shape)

    config_file_path = os.path.join(
        os.path.dirname(os.path.realpath(__file__)), "configs", json_file_name)
    if os.path.exists(config_file_path):
        with open(config_file_path) as f:
            logger.info("Using configuration from %s for MoE layer.",
                        config_file_path)
            # If a configuration has been found, return it
            return {int(key): val for key, val in json.load(f).items()}

    # If no optimized configuration is available, we will use the default
    # configuration
    logger.warning(
        ("Using default MoE config. Performance might be sub-optimal! "
         "Config file not found at %s"), config_file_path)
    return None


def get_default_config(
    M: int,
    E: int,
    N: int,
    K: int,
    topk: int,
    dtype: Optional[str],
    is_marlin: bool,
    block_shape: Optional[List[int]] = None,
) -> Dict[str, int]:
    if dtype == "fp8_w8a8" and block_shape is not None:
        # Block-wise quant: BLOCK_SIZE_N must be divisible by block_shape[0]
        # BLOCK_SIZE_K must be divisible by block_shape[1]
        config = {
            "BLOCK_SIZE_M": 64,
            "BLOCK_SIZE_N": block_shape[0],
            "BLOCK_SIZE_K": block_shape[1],
            "GROUP_SIZE_M": 32,
            "num_warps": 4,
            "num_stages": 3,
        }
    else:
        config = {
            "BLOCK_SIZE_M": 64,
            "BLOCK_SIZE_N": 64,
            "BLOCK_SIZE_K": 32,
            "GROUP_SIZE_M": 8,
        }
        # A heuristic: fused marlin works faster with this config for small M
        if M <= E or (is_marlin and M <= 32):
            config = {
                "BLOCK_SIZE_M": 16,
                "BLOCK_SIZE_N": 32,
                "BLOCK_SIZE_K": 64,
                "GROUP_SIZE_M": 1,
            }
    return config


def try_get_optimal_moe_config(
    w1_shape: Tuple[int, ...],
    w2_shape: Tuple[int, ...],
    top_k: int,
    dtype: Optional[str],
    M: int,
    is_marlin: bool = False,
    block_shape: Optional[List[int]] = None,
):
    from vllm.model_executor.layers.fused_moe import get_config
    override_config = get_config()
    if override_config:
        config = override_config
    else:
        # First try to load optimal config from the file
        E, _, N = w2_shape
        block_n = block_shape[0] if block_shape else 0
        block_k = block_shape[1] if block_shape else 0
        configs = get_moe_configs(E, N, dtype, block_n, block_k)

        if configs:
            # If an optimal configuration map has been found, look up the
            # optimal config
            config = configs[min(configs.keys(), key=lambda x: abs(x - M))]
        else:
            # Else use the default config
            config = get_default_config(M, E, N, w1_shape[2], top_k, dtype,
                                        is_marlin, block_shape)
    return config


def fused_topk(
    hidden_states: torch.Tensor,
    gating_output: torch.Tensor,
    topk: int,
    renormalize: bool,
):
    assert hidden_states.shape[0] == gating_output.shape[0], (
        "Number of tokens mismatch")

    M, _ = hidden_states.shape

    topk_weights = torch.empty(M,
                               topk,
                               dtype=torch.float32,
                               device=hidden_states.device)
    topk_ids = torch.empty(M,
                           topk,
                           dtype=torch.int32,
                           device=hidden_states.device)
    token_expert_indicies = torch.empty(M,
                                        topk,
                                        dtype=torch.int32,
                                        device=hidden_states.device)

    ops.topk_softmax(
        topk_weights,
        topk_ids,
        token_expert_indicies,
        gating_output.float(),  # TODO(woosuk): Optimize this.
    )
    del token_expert_indicies  # Not used. Will be used in the future.

    if renormalize:
        topk_weights = topk_weights / topk_weights.sum(dim=-1, keepdim=True)

    return topk_weights, topk_ids


# This is used by the Deepseek-V2 and Deepseek-V3 model
@torch.compile(dynamic=True, backend=current_platform.simple_compile_backend)
def grouped_topk(hidden_states: torch.Tensor,
                 gating_output: torch.Tensor,
                 topk: int,
                 renormalize: bool,
                 num_expert_group: int = 0,
                 topk_group: int = 0,
                 scoring_func: str = "softmax",
                 e_score_correction_bias: Optional[torch.Tensor] = None):

    assert hidden_states.shape[0] == gating_output.shape[0], (
        "Number of tokens mismatch")

    if scoring_func == "softmax":
        scores = torch.softmax(gating_output, dim=-1)
    elif scoring_func == "sigmoid":
        scores = gating_output.sigmoid()
    else:
        raise ValueError(f"Unsupported scoring function: {scoring_func}")

    if e_score_correction_bias is not None:
        # Store original scores before applying correction bias. We use biased
        # scores for expert selection but original scores for routing weights
        original_scores = scores
        scores = scores + e_score_correction_bias.unsqueeze(0)

    num_token = scores.shape[0]
    group_scores = scores.view(num_token, num_expert_group,
                               -1).max(dim=-1).values  # [n, n_group]
    group_idx = torch.topk(group_scores, k=topk_group, dim=-1,
                           sorted=False)[1]  # [n, top_k_group]
    group_mask = torch.zeros_like(group_scores)  # [n, n_group]
    group_mask.scatter_(1, group_idx, 1)  # [n, n_group]
    score_mask = group_mask.unsqueeze(-1).expand(
        num_token, num_expert_group,
        scores.shape[-1] // num_expert_group).reshape(num_token, -1)  # [n, e]
    tmp_scores = scores.masked_fill(~score_mask.bool(), 0.0)  # [n, e]

    if e_score_correction_bias is not None:
        topk_ids = torch.topk(tmp_scores, k=topk, dim=-1, sorted=False)[1]
        # Use original unbiased scores for the routing weights
        topk_weights = original_scores.gather(1, topk_ids)
    else:
        topk_weights, topk_ids = torch.topk(tmp_scores,
                                            k=topk,
                                            dim=-1,
                                            sorted=False)

    if renormalize:
        topk_weights = topk_weights / topk_weights.sum(dim=-1, keepdim=True)

    return topk_weights.to(torch.float32), topk_ids.to(torch.int32)


def get_config_dtype_str(dtype: torch.dtype,
                         use_int4_w4a16: Optional[bool] = False,
                         use_int8_w8a16: Optional[bool] = False,
                         use_fp8_w8a8: Optional[bool] = False):
    if use_fp8_w8a8:
        return "fp8_w8a8"
    elif use_int8_w8a16:
        return "int8_w8a16"
    elif use_int4_w4a16:
        return "int4_w8a16"
    elif dtype == torch.float:
        # avoiding cases where kernel fails when float32 MoE
        # use fp16/bfloat16 configs
        return "float32"
    return None


def inplace_fused_experts(hidden_states: torch.Tensor,
                          w1: torch.Tensor,
                          w2: torch.Tensor,
                          topk_weights: torch.Tensor,
                          topk_ids: torch.Tensor,
                          use_fp8_w8a8: bool = False,
                          use_int8_w8a16: bool = False,
                          use_int4_w4a16: bool = False,
                          global_num_experts: int = -1,
                          expert_map: Optional[torch.Tensor] = None,
                          w1_scale: Optional[torch.Tensor] = None,
                          w2_scale: Optional[torch.Tensor] = None,
                          w1_zp: Optional[torch.Tensor] = None,
                          w2_zp: Optional[torch.Tensor] = None,
                          a1_scale: Optional[torch.Tensor] = None,
                          a2_scale: Optional[torch.Tensor] = None,
                          block_shape: Optional[List[int]] = None) -> None:
    fused_experts_impl(hidden_states, w1, w2, topk_weights, topk_ids, True,
                       use_fp8_w8a8, use_int8_w8a16, use_int4_w4a16,
                       global_num_experts, expert_map, w1_scale, w2_scale,
                       a1_scale, a2_scale, block_shape)


def inplace_fused_experts_fake(
        hidden_states: torch.Tensor,
        w1: torch.Tensor,
        w2: torch.Tensor,
        topk_weights: torch.Tensor,
        topk_ids: torch.Tensor,
        use_fp8_w8a8: bool = False,
        use_int8_w8a16: bool = False,
        use_int4_w4a16: bool = False,
        global_num_experts: int = -1,
        expert_map: Optional[torch.Tensor] = None,
        w1_scale: Optional[torch.Tensor] = None,
        w2_scale: Optional[torch.Tensor] = None,
        w1_zp: Optional[torch.Tensor] = None,
        w2_zp: Optional[torch.Tensor] = None,
        a1_scale: Optional[torch.Tensor] = None,
        a2_scale: Optional[torch.Tensor] = None,
        block_shape: Optional[List[int]] = None) -> None:
    pass


direct_register_custom_op(
    op_name="inplace_fused_experts",
    op_func=inplace_fused_experts,
    mutates_args=["hidden_states"],
    fake_impl=inplace_fused_experts_fake,
)


def outplace_fused_experts(
        hidden_states: torch.Tensor,
        w1: torch.Tensor,
        w2: torch.Tensor,
        topk_weights: torch.Tensor,
        topk_ids: torch.Tensor,
        use_fp8_w8a8: bool = False,
        use_int8_w8a16: bool = False,
        use_int4_w4a16: bool = False,
        global_num_experts: int = -1,
        expert_map: Optional[torch.Tensor] = None,
        w1_scale: Optional[torch.Tensor] = None,
        w2_scale: Optional[torch.Tensor] = None,
        w1_zp: Optional[torch.Tensor] = None,
        w2_zp: Optional[torch.Tensor] = None,
        a1_scale: Optional[torch.Tensor] = None,
        a2_scale: Optional[torch.Tensor] = None,
        block_shape: Optional[List[int]] = None) -> torch.Tensor:
    return fused_experts_impl(hidden_states, w1, w2, topk_weights, topk_ids,
                              False, use_fp8_w8a8, use_int8_w8a16,
                              use_int4_w4a16, global_num_experts, expert_map,
                              w1_scale, w2_scale, w1_zp, w2_zp, a1_scale,
                              a2_scale, block_shape)


def outplace_fused_experts_fake(
        hidden_states: torch.Tensor,
        w1: torch.Tensor,
        w2: torch.Tensor,
        topk_weights: torch.Tensor,
        topk_ids: torch.Tensor,
        use_fp8_w8a8: bool = False,
        use_int8_w8a16: bool = False,
        use_int4_w4a16: bool = False,
        global_num_experts: int = -1,
        expert_map: Optional[torch.Tensor] = None,
        w1_scale: Optional[torch.Tensor] = None,
        w2_scale: Optional[torch.Tensor] = None,
        w1_zp: Optional[torch.Tensor] = None,
        w2_zp: Optional[torch.Tensor] = None,
        a1_scale: Optional[torch.Tensor] = None,
        a2_scale: Optional[torch.Tensor] = None,
        block_shape: Optional[List[int]] = None) -> torch.Tensor:
    return torch.empty_like(hidden_states)


direct_register_custom_op(
    op_name="outplace_fused_experts",
    op_func=outplace_fused_experts,
    mutates_args=[],
    fake_impl=outplace_fused_experts_fake,
)


def fused_experts(hidden_states: torch.Tensor,
                  w1: torch.Tensor,
                  w2: torch.Tensor,
                  topk_weights: torch.Tensor,
                  topk_ids: torch.Tensor,
                  inplace: bool = False,
                  use_fp8_w8a8: bool = False,
                  use_int8_w8a16: bool = False,
                  use_int4_w4a16: bool = False,
                  global_num_experts: int = -1,
                  expert_map: Optional[torch.Tensor] = None,
                  w1_scale: Optional[torch.Tensor] = None,
                  w2_scale: Optional[torch.Tensor] = None,
                  w1_zp: Optional[torch.Tensor] = None,
                  w2_zp: Optional[torch.Tensor] = None,
                  a1_scale: Optional[torch.Tensor] = None,
                  a2_scale: Optional[torch.Tensor] = None,
                  block_shape: Optional[List[int]] = None) -> torch.Tensor:

    if inplace:
        torch.ops.vllm.inplace_fused_experts(
            hidden_states, w1, w2, topk_weights, topk_ids, use_fp8_w8a8,
            use_int8_w8a16, use_int4_w4a16, global_num_experts, expert_map,
            w1_scale, w2_scale, w1_zp, w2_zp, a1_scale, a2_scale, block_shape)
        return hidden_states
    else:
        return torch.ops.vllm.outplace_fused_experts(
            hidden_states, w1, w2, topk_weights, topk_ids, use_fp8_w8a8,
            use_int8_w8a16, use_int4_w4a16, global_num_experts, expert_map,
            w1_scale, w2_scale, w1_zp, w2_zp, a1_scale, a2_scale, block_shape)


def fused_experts_impl(hidden_states: torch.Tensor,
                       w1: torch.Tensor,
                       w2: torch.Tensor,
                       topk_weights: torch.Tensor,
                       topk_ids: torch.Tensor,
                       inplace: bool = False,
                       use_fp8_w8a8: bool = False,
                       use_int8_w8a16: bool = False,
                       use_int4_w4a16: bool = False,
                       global_num_experts: int = -1,
                       expert_map: Optional[torch.Tensor] = None,
                       w1_scale: Optional[torch.Tensor] = None,
                       w2_scale: Optional[torch.Tensor] = None,
                       w1_zp: Optional[torch.Tensor] = None,
                       w2_zp: Optional[torch.Tensor] = None,
                       a1_scale: Optional[torch.Tensor] = None,
                       a2_scale: Optional[torch.Tensor] = None,
                       block_shape: Optional[List[int]] = None):
    # Check constraints.
    if use_int4_w4a16:
        assert hidden_states.shape[1] // 2 == w1.shape[
            2], "Hidden size mismatch"
    else:
        assert hidden_states.shape[1] == w1.shape[2], "Hidden size mismatch"

    assert topk_weights.shape == topk_ids.shape, "topk shape mismatch"
    assert hidden_states.is_contiguous(), "Hidden_states must be contiguous"
    assert w1.is_contiguous(), "Expert weights1 must be contiguous"
    assert w2.is_contiguous(), "Expert weights2 must be contiguous"
    assert hidden_states.dtype in [
        torch.float32, torch.float16, torch.bfloat16
    ]

    num_tokens, _ = hidden_states.shape
    E, N, _ = w1.shape
    if global_num_experts == -1:
        global_num_experts = E
    top_k_num = topk_ids.shape[1]
    # We execute the fused_moe kernel in chunks to circumvent this issue:
    # https://github.com/vllm-project/vllm/issues/5938
    CHUNK_SIZE = envs.VLLM_FUSED_MOE_CHUNK_SIZE
    M = min(num_tokens, CHUNK_SIZE)
    config_dtype = get_config_dtype_str(use_fp8_w8a8=use_fp8_w8a8,
                                        use_int8_w8a16=use_int8_w8a16,
                                        use_int4_w4a16=use_int4_w4a16,
                                        dtype=hidden_states.dtype)

    get_config_func = functools.partial(
        try_get_optimal_moe_config,
        w1.shape,
        w2.shape,
        top_k_num,
        config_dtype,
        block_shape=block_shape,
    )

    config = get_config_func(M)

    intermediate_cache1 = torch.empty((M, top_k_num, N),
                                      device=hidden_states.device,
                                      dtype=hidden_states.dtype)
    intermediate_cache2 = torch.empty((M * top_k_num, N // 2),
                                      device=hidden_states.device,
                                      dtype=hidden_states.dtype)
    intermediate_cache3 = torch.empty((M, top_k_num, w2.shape[1]),
                                      device=hidden_states.device,
                                      dtype=hidden_states.dtype)

    if hidden_states.dtype == torch.bfloat16:
        compute_type = tl.bfloat16
    elif hidden_states.dtype == torch.float16:
        compute_type = tl.float16
    elif hidden_states.dtype == torch.float32:
        compute_type = tl.float32
    else:
        raise ValueError(f"Unsupported compute_type: {hidden_states.dtype}")

    if inplace:
        out_hidden_states = hidden_states
    else:
        out_hidden_states = torch.empty_like(hidden_states)

    for chunk in range((num_tokens // CHUNK_SIZE) + 1):
        begin_chunk_idx, end_chunk_idx = (chunk * CHUNK_SIZE,
                                          min((chunk + 1) * CHUNK_SIZE,
                                              num_tokens))
        curr_hidden_states = hidden_states[begin_chunk_idx:end_chunk_idx]
        tokens_in_chunk, _ = curr_hidden_states.shape

        if tokens_in_chunk == 0:
            break

        if tokens_in_chunk < CHUNK_SIZE and chunk > 0:
            # Adjust the intermediate cache size and config for the last
            # chunk. Note that in most cases we only have one chunk
            # so the cache size and config are already set correctly and
            # do not need to be adjusted.
            intermediate_cache1 = intermediate_cache1[:tokens_in_chunk]
            intermediate_cache2 = intermediate_cache2[:tokens_in_chunk]
            intermediate_cache3 = intermediate_cache3[:tokens_in_chunk]
            config = get_config_func(tokens_in_chunk)

        curr_topk_ids = topk_ids[begin_chunk_idx:end_chunk_idx]
        curr_topk_weights = topk_weights[begin_chunk_idx:end_chunk_idx]

        sorted_token_ids, expert_ids, num_tokens_post_padded = (
            moe_align_block_size(curr_topk_ids, config['BLOCK_SIZE_M'],
                                 global_num_experts, expert_map))

        invoke_fused_moe_kernel(curr_hidden_states,
                                w1,
                                intermediate_cache1,
                                a1_scale,
                                w1_scale,
                                w1_zp,
                                curr_topk_weights,
                                curr_topk_ids,
                                sorted_token_ids,
                                expert_ids,
                                num_tokens_post_padded,
                                False,
                                top_k_num,
                                config,
                                compute_type=compute_type,
                                use_fp8_w8a8=use_fp8_w8a8,
                                use_int8_w8a16=use_int8_w8a16,
                                use_int4_w4a16=use_int4_w4a16,
                                block_shape=block_shape)

        torch.ops._C.silu_and_mul(intermediate_cache2,
                                  intermediate_cache1.view(-1, N))

        invoke_fused_moe_kernel(intermediate_cache2,
                                w2,
                                intermediate_cache3,
                                a2_scale,
                                w2_scale,
                                w2_zp,
                                curr_topk_weights,
                                curr_topk_ids,
                                sorted_token_ids,
                                expert_ids,
                                num_tokens_post_padded,
                                True,
                                1,
                                config,
                                compute_type=compute_type,
                                use_fp8_w8a8=use_fp8_w8a8,
                                use_int8_w8a16=use_int8_w8a16,
                                use_int4_w4a16=use_int4_w4a16,
                                block_shape=block_shape)

        ops.moe_sum(intermediate_cache3.view(*intermediate_cache3.shape),
                    out_hidden_states[begin_chunk_idx:end_chunk_idx])
    return out_hidden_states


def fused_moe(
    hidden_states: torch.Tensor,
    w1: torch.Tensor,
    w2: torch.Tensor,
    gating_output: torch.Tensor,
    topk: int,
    renormalize: bool,
    inplace: bool = False,
    use_grouped_topk: bool = False,
    num_expert_group: Optional[int] = None,
    topk_group: Optional[int] = None,
    custom_routing_function: Optional[Callable] = None,
    use_fp8_w8a8: bool = False,
    use_int8_w8a16: bool = False,
    use_int4_w4a16: bool = False,
    global_num_experts: int = -1,
    expert_map: Optional[torch.Tensor] = None,
    w1_scale: Optional[torch.Tensor] = None,
    w2_scale: Optional[torch.Tensor] = None,
    w1_zp: Optional[torch.Tensor] = None,
    w2_zp: Optional[torch.Tensor] = None,
    a1_scale: Optional[torch.Tensor] = None,
    a2_scale: Optional[torch.Tensor] = None,
    block_shape: Optional[List[int]] = None,
) -> torch.Tensor:
    """
    This function computes a Mixture of Experts (MoE) layer using two sets of
    weights, w1 and w2, and top-k gating mechanism.

    Parameters:
    - hidden_states (torch.Tensor): The input tensor to the MoE layer.
    - w1 (torch.Tensor): The first set of expert weights.
    - w2 (torch.Tensor): The second set of expert weights.
    - gating_output (torch.Tensor): The output of the gating operation
        (before softmax).
    - topk (int): The number of top-k experts to select.
    - renormalize (bool): If True, renormalize the top-k weights to sum to 1.
    - inplace (bool): If True, perform the operation in-place.
        Defaults to False.
    - num_expert_group: Optional[int]: additional parameter for grouped_topk
    - topk_group: Optional[int]: additional parameter for grouped_topk
    - use_grouped_topk: If True, use grouped_topk instead of fused_topk
        note: Deepseekv2 model uses grouped_topk
    - use_fp8_w8a8 (bool): If True, use fp8 arithmetic to compute the inner
        products for w1 and w2. Defaults to False.
    - use_int8_w8a16 (bool): If True, use matmul of int8 weight and bf16/fp16
        activation to compute the inner products for w1 and w2.
        Defaults to False.
    - use_int4_w4a16 (bool): If True, use matmul of int4 weight and bf16/fp16
        activation to compute the inner products for w1 and w2.
        Defaults to False.
    - global_num_experts (int): The total number of experts in the global
        expert space.
    - expert_map (Optional[torch.Tensor]):  A tensor mapping expert indices 
        from the global expert space to the local expert space of the expert 
        parallel shard.
    - w1_scale (Optional[torch.Tensor]): Optional scale to be used for
        w1.
    - w2_scale (Optional[torch.Tensor]): Optional scale to be used for
        w2.
    - a1_scale (Optional[torch.Tensor]): Optional scale to be used for
        a1.
    - a2_scale (Optional[torch.Tensor]): Optional scale to be used for
        a2.
    - block_shape: (Optional[List[int]]): Optional block size for block-wise
        quantization.

    Returns:
    - torch.Tensor: The output tensor after applying the MoE layer.
    """
    # Check constraints.
    assert gating_output.shape[1] == w1.shape[0], "Number of experts mismatch"

    if use_grouped_topk:
        assert num_expert_group is not None and topk_group is not None
        topk_weights, topk_ids = grouped_topk(hidden_states, gating_output,
                                              topk, renormalize,
                                              num_expert_group, topk_group)
    elif custom_routing_function is None:
        topk_weights, topk_ids = fused_topk(hidden_states, gating_output, topk,
                                            renormalize)
    else:
        topk_weights, topk_ids = custom_routing_function(
            hidden_states, gating_output, topk, renormalize)

    return fused_experts(hidden_states,
                         w1,
                         w2,
                         topk_weights,
                         topk_ids,
                         inplace=inplace,
                         use_fp8_w8a8=use_fp8_w8a8,
                         use_int8_w8a16=use_int8_w8a16,
                         use_int4_w4a16=use_int4_w4a16,
                         global_num_experts=global_num_experts,
                         expert_map=expert_map,
                         w1_scale=w1_scale,
                         w2_scale=w2_scale,
                         w1_zp=w1_zp,
                         w2_zp=w2_zp,
                         a1_scale=a1_scale,
                         a2_scale=a2_scale,
                         block_shape=block_shape)<|MERGE_RESOLUTION|>--- conflicted
+++ resolved
@@ -603,13 +603,6 @@
     num_tokens_post_pad = torch.empty((1),
                                       dtype=torch.int32,
                                       device=topk_ids.device)
-<<<<<<< HEAD
-    ops.moe_align_block_size(topk_ids, num_experts, block_size, sorted_ids,
-                             expert_ids, num_tokens_post_pad)
-    if expert_map is not None:
-        expert_ids = expert_map[expert_ids]
-
-=======
     if num_experts >= 224:
         if envs.VLLM_ENABLE_MOE_ALIGN_BLOCK_SIZE_TRITON:
             moe_align_block_size_triton(
@@ -632,7 +625,9 @@
     else:
         ops.moe_align_block_size(topk_ids, num_experts, block_size, sorted_ids,
                                  expert_ids, num_tokens_post_pad)
->>>>>>> 18016a5e
+    if expert_map is not None:
+        expert_ids = expert_map[expert_ids]
+
     return sorted_ids, expert_ids, num_tokens_post_pad
 
 
