--- conflicted
+++ resolved
@@ -5,20 +5,7 @@
 import functools
 import json
 import os
-<<<<<<< HEAD
-
-# torch.compile needs typing.List. It will fail torch.library.infer_schema
-# otherwise
-from typing import (
-    Any,
-    Callable,
-    List,  # noqa: UP035
-    Optional,
-    Union,
-)
-=======
 from typing import Any, Callable, Optional, Union
->>>>>>> fc679696
 
 import torch
 import torch.nn.functional as F
@@ -27,11 +14,6 @@
 import vllm.model_executor.layers.fused_moe.modular_kernel as mk
 from vllm import _custom_ops as ops
 from vllm.logger import init_logger
-<<<<<<< HEAD
-
-# yapf: disable
-=======
->>>>>>> fc679696
 from vllm.model_executor.layers.fused_moe.config import (
     FUSED_MOE_UNQUANTIZED_CONFIG,
     FusedMoEQuantConfig,
@@ -41,11 +23,6 @@
     _valid_cutlass_block_scaled_grouped_gemm,
     run_cutlass_block_scaled_fused_experts,
 )
-<<<<<<< HEAD
-
-# yapf: enable
-=======
->>>>>>> fc679696
 from vllm.model_executor.layers.fused_moe.deep_gemm_moe import (
     _valid_deep_gemm,
     deep_gemm_moe_fp8,
@@ -65,11 +42,8 @@
     moe_kernel_quantize_input,
 )
 from vllm.model_executor.layers.quantization.utils.mxfp4_utils import dequant_mxfp4
-<<<<<<< HEAD
 from vllm.model_executor.layers.quantization.utils.mxfp6_utils import dequant_mxfp6
 from vllm.model_executor.layers.quantization.utils.ocp_mx_utils import OCP_MX_Scheme
-=======
->>>>>>> fc679696
 from vllm.platforms import current_platform
 from vllm.triton_utils import tl, triton
 from vllm.utils import direct_register_custom_op, is_torch_equal_or_newer
@@ -1361,11 +1335,7 @@
     w2_zp: Optional[torch.Tensor] = None,
     a1_scale: Optional[torch.Tensor] = None,
     a2_scale: Optional[torch.Tensor] = None,
-<<<<<<< HEAD
-    block_shape: Optional[List[int]] = None,  # noqa: UP006
-=======
     block_shape: Optional[list[int]] = None,
->>>>>>> fc679696
     w1_bias: Optional[torch.Tensor] = None,
     w2_bias: Optional[torch.Tensor] = None,
 ) -> None:
@@ -1382,11 +1352,7 @@
         use_int8_w8a8,
         use_int8_w8a16,
         use_int4_w4a16,
-<<<<<<< HEAD
         ocp_mx_scheme,
-=======
-        use_mxfp4_w4a4,
->>>>>>> fc679696
         per_channel_quant,
         global_num_experts,
         expert_map,
@@ -1424,11 +1390,7 @@
     w2_zp: Optional[torch.Tensor] = None,
     a1_scale: Optional[torch.Tensor] = None,
     a2_scale: Optional[torch.Tensor] = None,
-<<<<<<< HEAD
-    block_shape: Optional[List[int]] = None,  # noqa: UP006
-=======
     block_shape: Optional[list[int]] = None,
->>>>>>> fc679696
     w1_bias: Optional[torch.Tensor] = None,
     w2_bias: Optional[torch.Tensor] = None,
 ) -> None:
@@ -1470,11 +1432,7 @@
     w2_zp: Optional[torch.Tensor] = None,
     a1_scale: Optional[torch.Tensor] = None,
     a2_scale: Optional[torch.Tensor] = None,
-<<<<<<< HEAD
-    block_shape: Optional[List[int]] = None,  # noqa: UP006
-=======
     block_shape: Optional[list[int]] = None,
->>>>>>> fc679696
     w1_bias: Optional[torch.Tensor] = None,
     w2_bias: Optional[torch.Tensor] = None,
 ) -> torch.Tensor:
@@ -1491,11 +1449,7 @@
         use_int8_w8a8,
         use_int8_w8a16,
         use_int4_w4a16,
-<<<<<<< HEAD
         ocp_mx_scheme,
-=======
-        use_mxfp4_w4a4,
->>>>>>> fc679696
         per_channel_quant,
         global_num_experts,
         expert_map,
@@ -1722,7 +1676,6 @@
     # Check constraints.
     if use_int4_w4a16:
         assert hidden_states.size(1) // 2 == w1.size(2), "Hidden size mismatch"
-<<<<<<< HEAD
     elif ocp_mx_scheme is not None:
         if ocp_mx_scheme in {"w_fp4_a_fp4", "w_fp4_a_fp6_e3m2", "w_fp4_a_fp6_e2m3"}:
             # 16bit activation and fp4x2 packed weight
@@ -1733,11 +1686,6 @@
             )
         else:
             raise NotImplementedError(f"Unsupported ocp_mx_scheme={ocp_mx_scheme}")
-=======
-    elif use_mxfp4_w4a4:
-        # 16bit activation and fp4x2 packed weight
-        assert hidden_states.size(1) // 2 == w1.size(2), "hidden size mismatch"
->>>>>>> fc679696
     else:
         assert hidden_states.size(1) == w1.size(2), (
             f"Hidden size mismatch {hidden_states.size(1)} != {w1.size(2)}"
@@ -1764,11 +1712,7 @@
         use_fp8_w8a8=use_fp8_w8a8,
         use_int8_w8a16=use_int8_w8a16,
         use_int4_w4a16=use_int4_w4a16,
-<<<<<<< HEAD
         ocp_mx_scheme=ocp_mx_scheme,
-=======
-        use_mxfp4_w4a4=use_mxfp4_w4a4,
->>>>>>> fc679696
         dtype=hidden_states.dtype,
     )
 
@@ -1777,11 +1721,7 @@
     quant_dtype = _get_config_quant_dtype(
         use_fp8_w8a8=use_fp8_w8a8,
         use_int8_w8a8=use_int8_w8a8,
-<<<<<<< HEAD
         ocp_mx_scheme=ocp_mx_scheme,
-=======
-        use_mxfp4_w4a4=use_mxfp4_w4a4,
->>>>>>> fc679696
     )
 
     get_config_func = functools.partial(
@@ -2059,11 +1999,7 @@
             torch.float8_e4m3fn,
         ]
 
-<<<<<<< HEAD
-        E, num_tokens, N, K, top_k_num = mk._moe_problem_size(
-=======
         E, num_tokens, N, K, top_k_num = self.moe_problem_size(
->>>>>>> fc679696
             hidden_states, w1, w2, topk_ids
         )
 
