# SPDX-License-Identifier: Apache-2.0
# SPDX-FileCopyrightText: Copyright contributors to the vLLM project
"""Fused MoE kernel."""
import functools
import json
import os
# torch.compile needs typing.List. It will fail torch.library.infer_schema
# otherwise
from typing import List  # noqa: UP035
from typing import Any, Callable, Optional

import torch
import torch.nn.functional as F

import vllm.envs as envs
import vllm.model_executor.layers.fused_moe.modular_kernel as mk
from vllm import _custom_ops as ops
from vllm.logger import init_logger
# yapf: disable
from vllm.model_executor.layers.fused_moe.config import (
    FusedMoEQuantConfig, get_config_quant_dtype)
from vllm.model_executor.layers.fused_moe.cutlass_moe import (
    _valid_cutlass_block_scaled_grouped_gemm,
    run_cutlass_block_scaled_fused_experts)
# yapf: enable
from vllm.model_executor.layers.fused_moe.deep_gemm_moe import (
    _valid_deep_gemm, deep_gemm_moe_fp8)
from vllm.model_executor.layers.fused_moe.moe_align_block_size import (
    moe_align_block_size)
from vllm.model_executor.layers.fused_moe.prepare_finalize import (
    MoEPrepareAndFinalizeNoEP)
from vllm.model_executor.layers.fused_moe.topk_weight_and_reduce import (
    TopKWeightAndReduceNoOP)
from vllm.model_executor.layers.fused_moe.utils import (
    _resize_cache, moe_kernel_quantize_input, per_token_group_quant_fp8)
from vllm.model_executor.layers.quantization.utils.flashinfer_utils import (
    calculate_tile_tokens_dim)
from vllm.model_executor.layers.quantization.utils.mxfp4_utils import (
    dequant_mxfp4)
from vllm.platforms import current_platform
from vllm.triton_utils import tl, triton
from vllm.utils import direct_register_custom_op, is_torch_equal_or_newer
from vllm.utils.deep_gemm import is_deep_gemm_e8m0_used

from .rocm_aiter_fused_moe import is_rocm_aiter_moe_enabled

logger = init_logger(__name__)


@triton.jit
def write_zeros_to_output(c_ptr, stride_cm, stride_cn, pid_n, N, offs_token,
                          token_mask, BLOCK_SIZE_M, BLOCK_SIZE_N,
                          compute_type):
    accumulator = tl.zeros((BLOCK_SIZE_M, BLOCK_SIZE_N), dtype=compute_type)
    offs_cn = pid_n * BLOCK_SIZE_N + tl.arange(0, BLOCK_SIZE_N)
    c_ptrs = c_ptr + stride_cm * offs_token[:, None] + stride_cn * offs_cn[
        None, :]
    c_mask = token_mask[:, None] & (offs_cn[None, :] < N)
    tl.store(c_ptrs, accumulator, mask=c_mask)


@triton.jit
def fused_moe_kernel_gptq_awq(
        # Pointers to matrices
        a_ptr,
        b_ptr,
        c_ptr,
        b_scale_ptr,
        b_zp_ptr,
        topk_weights_ptr,
        sorted_token_ids_ptr,
        expert_ids_ptr,
        num_tokens_post_padded_ptr,
        # Matrix dimensions
        N: tl.constexpr,
        K: tl.constexpr,
        EM,
        num_valid_tokens,
        # The stride variables represent how much to increase the ptr by when
        # moving by 1 element in a particular dimension. E.g. `stride_am` is
        # how much to increase `a_ptr` by to get the element one row down
        # (A has M rows).
        stride_am,
        stride_ak,
        stride_be,
        stride_bk,
        stride_bn,
        stride_cm,
        stride_cn,
        stride_bse,
        stride_bsk,
        stride_bsn,
        stride_bze,
        stride_bzk,
        stride_bzn,
        block_k_diviable: tl.constexpr,
        group_size: tl.constexpr,
        # Meta-parameters
        BLOCK_SIZE_M: tl.constexpr,
        BLOCK_SIZE_N: tl.constexpr,
        BLOCK_SIZE_K: tl.constexpr,
        GROUP_SIZE_M: tl.constexpr,
        MUL_ROUTED_WEIGHT: tl.constexpr,
        top_k: tl.constexpr,
        compute_type: tl.constexpr,
        has_zp: tl.constexpr,
        use_int4_w4a16: tl.constexpr,
        use_int8_w8a16: tl.constexpr):
    """
    Implements the fused computation for a Mixture of Experts (MOE) using
    token and expert matrices.

    Key Parameters:
    - A: The input tensor representing tokens with shape (*, K), where '*' can
        be any shape representing batches and K is the feature dimension of
        each token.
    - B: The stacked MOE weight tensor with shape (E, N, K), where E is
        the number of experts, K is the input feature dimension, and N is
        the output feature dimension.
    - C: The output cache tensor with shape (M, topk, N), where M is the
        total number of tokens post padding, topk is the number of times
        each token is repeated, and N is the output feature dimension.
    - sorted_token_ids: A tensor containing the sorted indices of tokens,
        repeated topk times and arranged by the expert index they are
        assigned to.
    - expert_ids: A tensor containing the indices of the expert for each
        block. It determines which expert matrix from B should be used for
        each block in A.
    This kernel performs the multiplication of a token by its corresponding
    expert matrix as determined by `expert_ids`. The sorting of
    `sorted_token_ids` by expert index and padding ensures divisibility by
    BLOCK_SIZE_M, which is necessary to maintain consistency in block matrix
    multiplication across different blocks processed by the same expert.
    """
    # -----------------------------------------------------------
    # Map program ids `pid` to the block of C it should compute.
    # This is done in a grouped ordering to promote L2 data reuse.
    pid = tl.program_id(axis=0)
    num_pid_m = tl.cdiv(EM, BLOCK_SIZE_M)
    num_pid_n = tl.cdiv(N, BLOCK_SIZE_N)
    num_pid_in_group = GROUP_SIZE_M * num_pid_n
    group_id = pid // num_pid_in_group
    first_pid_m = group_id * GROUP_SIZE_M
    group_size_m = min(num_pid_m - first_pid_m, GROUP_SIZE_M)
    pid_m = first_pid_m + ((pid % num_pid_in_group) % group_size_m)
    pid_n = (pid % num_pid_in_group) // group_size_m

    # ----------------------------------------------------------
    # Create pointers for the first blocks of A and B.
    # We will advance this pointer as we move in the K direction
    # and accumulate
    # `a_ptrs` is a block of [BLOCK_SIZE_M, BLOCK_SIZE_K] pointers
    # `b_ptrs` is a block of [BLOCK_SIZE_K, BLOCK_SIZE_N] pointers
    num_tokens_post_padded = tl.load(num_tokens_post_padded_ptr)
    if pid_m * BLOCK_SIZE_M >= num_tokens_post_padded:
        return
    offs_token_id = pid_m * BLOCK_SIZE_M + tl.arange(0, BLOCK_SIZE_M).to(
        tl.int64)
    offs_token = tl.load(sorted_token_ids_ptr + offs_token_id)
    token_mask = offs_token < num_valid_tokens

    off_experts = tl.load(expert_ids_ptr + pid_m).to(tl.int64)
    if off_experts == -1:
        # -----------------------------------------------------------
        # Write back zeros to the output when the expert is not
        # in the current expert parallel rank.
        write_zeros_to_output(c_ptr, stride_cm, stride_cn, pid_n, N,
                              offs_token, token_mask, BLOCK_SIZE_M,
                              BLOCK_SIZE_N, compute_type)
        return

    offs_bn = (pid_n * BLOCK_SIZE_N +
               tl.arange(0, BLOCK_SIZE_N).to(tl.int64)) % N
    offs_k = tl.arange(0, BLOCK_SIZE_K)
    a_ptrs = a_ptr + (offs_token[:, None] // top_k * stride_am +
                      offs_k[None, :] * stride_ak)

    if use_int4_w4a16:
        b_ptrs = b_ptr + off_experts * stride_be + \
            (offs_k[:, None] // 2) * stride_bk + offs_bn[None, :] * \
                stride_bn
        b_shifter = (offs_k[:, None] % 2) * 4
    elif use_int8_w8a16:
        b_ptrs = b_ptr + off_experts * stride_be + \
            offs_k[:, None] * stride_bk + offs_bn[None, :] * stride_bn

    if not has_zp and use_int4_w4a16:
        b_zp_num = 8
    if not has_zp and use_int8_w8a16:
        b_zp_num = 128
    elif has_zp and use_int4_w4a16:
        b_zp_shifter = (offs_bn[None, :] % 2) * 4

    # -----------------------------------------------------------
    # Iterate to compute a block of the C matrix.
    # We accumulate into a `[BLOCK_SIZE_M, BLOCK_SIZE_N]` block
    # of fp32 values for higher accuracy.
    # `accumulator` will be converted back to fp16 after the loop.
    accumulator = tl.zeros((BLOCK_SIZE_M, BLOCK_SIZE_N), dtype=tl.float32)
    for k in range(0, tl.cdiv(K, BLOCK_SIZE_K)):
        # Load the next block of A and B, generate a mask by checking the
        # K dimension.

        if not block_k_diviable:
            k_mask = offs_k[:, None] < K - k * BLOCK_SIZE_K
            k_other = 0.0
        else:
            k_mask = None
            k_other = None

        a = tl.load(a_ptrs,
                    mask=token_mask[:, None] &
                    (offs_k[None, :] < K - k * BLOCK_SIZE_K),
                    other=0.0)
        b = tl.load(b_ptrs)
        if use_int4_w4a16:
            b = (b >> b_shifter) & 0xF

        b_scale_ptrs = b_scale_ptr + off_experts * stride_bse + \
            offs_bn[None, :] * stride_bsn + \
            ((offs_k[:, None] + BLOCK_SIZE_K * k) // group_size) * \
                stride_bsk
        b_scale = tl.load(b_scale_ptrs, mask=k_mask, other=k_other)
        b_scale = b_scale.to(tl.float32)

        if has_zp and use_int4_w4a16:
            offs_k_true = (offs_k[:, None] + BLOCK_SIZE_K * k) // group_size
            b_zp_ptrs = b_zp_ptr + off_experts * stride_bze + \
                (offs_bn[None, :] // 2) * stride_bzn + \
                offs_k_true * stride_bzk
            b_zp = tl.load(b_zp_ptrs, mask=k_mask, other=k_other)
            b_zp = ((b_zp >> b_zp_shifter) & 0xF)
            b_zp = b_zp.to(tl.float32)
        elif has_zp and use_int8_w8a16:
            offs_k_true = (offs_k[:, None] + BLOCK_SIZE_K * k) // group_size
            b_zp_ptrs = b_zp_ptr + off_experts * stride_bze + \
                offs_bn[None, :] * stride_bzn + \
                offs_k_true * stride_bzk
            b_zp = tl.load(b_zp_ptrs, mask=k_mask, other=k_other)
            b_zp = b_zp.to(tl.float32)

        # We accumulate along the K dimension.
        if has_zp:
            b = ((b.to(tl.float32) - b_zp) * b_scale).to(compute_type)
        else:
            b = ((b.to(tl.float32) - b_zp_num) * b_scale).to(compute_type)
        accumulator = tl.dot(a, b, acc=accumulator)

        # Advance the ptrs to the next K block.
        a_ptrs += BLOCK_SIZE_K * stride_ak
        if use_int4_w4a16:
            b_ptrs += (BLOCK_SIZE_K // 2) * stride_bk
        else:
            b_ptrs += BLOCK_SIZE_K * stride_bk

    if MUL_ROUTED_WEIGHT:
        moe_weight = tl.load(topk_weights_ptr + offs_token,
                             mask=token_mask,
                             other=0)
        accumulator = accumulator * moe_weight[:, None]

    accumulator = accumulator.to(compute_type)
    # -----------------------------------------------------------
    # Write back the block of the output
    offs_cn = pid_n * BLOCK_SIZE_N + tl.arange(0, BLOCK_SIZE_N)
    c_ptrs = c_ptr + stride_cm * offs_token[:, None] + stride_cn * offs_cn[
        None, :]
    c_mask = token_mask[:, None] & (offs_cn[None, :] < N)
    tl.store(c_ptrs, accumulator, mask=c_mask)


@triton.jit
def fused_moe_kernel(
    # Pointers to matrices
    a_ptr,
    b_ptr,
    c_ptr,
    b_bias_ptr,
    a_scale_ptr,
    b_scale_ptr,
    topk_weights_ptr,
    sorted_token_ids_ptr,
    expert_ids_ptr,
    num_tokens_post_padded_ptr,
    # Matrix dimensions
    N,
    K,
    EM,
    num_valid_tokens,
    # The stride variables represent how much to increase the ptr by when
    # moving by 1 element in a particular dimension. E.g. `stride_am` is
    # how much to increase `a_ptr` by to get the element one row down
    # (A has M rows).
    stride_am,
    stride_ak,
    stride_be,
    stride_bk,
    stride_bn,
    stride_cm,
    stride_cn,
    stride_asm,
    stride_ask,
    stride_bse,
    stride_bsk,
    stride_bsn,
    stride_bbe,  # bias expert stride
    stride_bbn,  # bias N stride
    # Block size for block-wise quantization
    group_n: tl.constexpr,
    group_k: tl.constexpr,
    # Meta-parameters
    BLOCK_SIZE_M: tl.constexpr,
    BLOCK_SIZE_N: tl.constexpr,
    BLOCK_SIZE_K: tl.constexpr,
    GROUP_SIZE_M: tl.constexpr,
    MUL_ROUTED_WEIGHT: tl.constexpr,
    top_k: tl.constexpr,
    compute_type: tl.constexpr,
    use_fp8_w8a8: tl.constexpr,
    use_int8_w8a8: tl.constexpr,
    use_int8_w8a16: tl.constexpr,
    per_channel_quant: tl.constexpr,
    HAS_BIAS: tl.constexpr,
):
    """
    Implements the fused computation for a Mixture of Experts (MOE) using
    token and expert matrices.

    Key Parameters:
    - A: The input tensor representing tokens with shape (*, K), where '*' can
        be any shape representing batches and K is the feature dimension of
        each token.
    - B: The stacked MOE weight tensor with shape (E, N, K), where E is
        the number of experts, K is the input feature dimension, and N is
        the output feature dimension.
    - C: The output cache tensor with shape (M, topk, N), where M is the
        total number of tokens post padding, topk is the number of times
        each token is repeated, and N is the output feature dimension.
    - sorted_token_ids: A tensor containing the sorted indices of tokens,
        repeated topk times and arranged by the expert index they are
        assigned to.
    - expert_ids: A tensor containing the indices of the expert for each
        block. It determines which expert matrix from B should be used for
        each block in A.
    This kernel performs the multiplication of a token by its corresponding
    expert matrix as determined by `expert_ids`. The sorting of
    `sorted_token_ids` by expert index and padding ensures divisibility by
    BLOCK_SIZE_M, which is necessary to maintain consistency in block matrix
    multiplication across different blocks processed by the same expert.
    """
    # -----------------------------------------------------------
    # Map program ids `pid` to the block of C it should compute.
    # This is done in a grouped ordering to promote L2 data reuse.
    pid = tl.program_id(axis=0)
    num_pid_m = tl.cdiv(EM, BLOCK_SIZE_M)
    num_pid_n = tl.cdiv(N, BLOCK_SIZE_N)
    num_pid_in_group = GROUP_SIZE_M * num_pid_n
    group_id = pid // num_pid_in_group
    first_pid_m = group_id * GROUP_SIZE_M
    group_size_m = min(num_pid_m - first_pid_m, GROUP_SIZE_M)
    pid_m = first_pid_m + ((pid % num_pid_in_group) % group_size_m)
    pid_n = (pid % num_pid_in_group) // group_size_m

    # ----------------------------------------------------------
    # Create pointers for the first blocks of A and B.
    # We will advance this pointer as we move in the K direction
    # and accumulate
    # `a_ptrs` is a block of [BLOCK_SIZE_M, BLOCK_SIZE_K] pointers
    # `b_ptrs` is a block of [BLOCK_SIZE_K, BLOCK_SIZE_N] pointers
    num_tokens_post_padded = tl.load(num_tokens_post_padded_ptr)
    if pid_m * BLOCK_SIZE_M >= num_tokens_post_padded:
        return
    offs_token_id = pid_m * BLOCK_SIZE_M + tl.arange(0, BLOCK_SIZE_M).to(
        tl.int64)
    offs_token = tl.load(sorted_token_ids_ptr + offs_token_id)
    token_mask = offs_token < num_valid_tokens

    off_experts = tl.load(expert_ids_ptr + pid_m).to(tl.int64)
    if off_experts == -1:
        # -----------------------------------------------------------
        # Write back zeros to the output when the expert is not
        # in the current expert parallel rank.
        write_zeros_to_output(c_ptr, stride_cm, stride_cn, pid_n, N,
                              offs_token, token_mask, BLOCK_SIZE_M,
                              BLOCK_SIZE_N, compute_type)
        return

    offs_bn = (pid_n * BLOCK_SIZE_N +
               tl.arange(0, BLOCK_SIZE_N).to(tl.int64)) % N
    offs_k = tl.arange(0, BLOCK_SIZE_K)
    a_ptrs = a_ptr + (offs_token[:, None] // top_k * stride_am +
                      offs_k[None, :] * stride_ak)

    b_ptrs = b_ptr + off_experts * stride_be + (offs_k[:, None] * stride_bk +
                                                offs_bn[None, :] * stride_bn)
    if use_int8_w8a16:
        b_scale_ptrs = b_scale_ptr + off_experts * stride_bse + offs_bn[
            None, :] * stride_bsn
        b_scale = tl.load(b_scale_ptrs)

    if use_fp8_w8a8 or use_int8_w8a8:
        # block-wise
        if group_k > 0 and group_n > 0:
            a_scale_ptrs = a_scale_ptr + (offs_token // top_k) * stride_asm
            offs_bsn = offs_bn // group_n
            b_scale_ptrs = (b_scale_ptr + off_experts * stride_bse +
                            offs_bsn * stride_bsn)
        # channel-wise
        elif per_channel_quant:
            b_scale_ptrs = b_scale_ptr + off_experts * stride_bse + offs_bn[
                None, :] * stride_bsn
            b_scale = tl.load(b_scale_ptrs)
            # Load per-token scale for activations
            a_scale_ptrs = a_scale_ptr + (offs_token // top_k) * stride_asm
            a_scale = tl.load(a_scale_ptrs, mask=token_mask, other=0.0)[:,
                                                                        None]
        # tensor-wise
        else:
            a_scale = tl.load(a_scale_ptr)
            b_scale = tl.load(b_scale_ptr + off_experts)
    if HAS_BIAS:
        # bias shape: [num_experts, N]
        bias_ptrs = b_bias_ptr + off_experts * stride_bbe + offs_bn * stride_bbn
        bias = tl.load(bias_ptrs, mask=(offs_bn < N), other=0.0)
    # -----------------------------------------------------------
    # Iterate to compute a block of the C matrix.
    # We accumulate into a `[BLOCK_SIZE_M, BLOCK_SIZE_N]` block
    # of fp32 values for higher accuracy.
    # `accumulator` will be converted back to fp16 after the loop.
    accumulator = tl.zeros((BLOCK_SIZE_M, BLOCK_SIZE_N), dtype=tl.float32)
    for k in range(0, tl.cdiv(K, BLOCK_SIZE_K)):
        # Load the next block of A and B, generate a mask by checking the
        # K dimension.
        a = tl.load(a_ptrs,
                    mask=token_mask[:, None] &
                    (offs_k[None, :] < K - k * BLOCK_SIZE_K),
                    other=0.0)
        b = tl.load(b_ptrs,
                    mask=offs_k[:, None] < K - k * BLOCK_SIZE_K,
                    other=0.0)
        # We accumulate along the K dimension.
        if use_int8_w8a16:
            accumulator = tl.dot(a, b.to(compute_type), acc=accumulator)
        elif use_fp8_w8a8 or use_int8_w8a8:
            if group_k > 0 and group_n > 0:
                k_start = k * BLOCK_SIZE_K
                offs_ks = k_start // group_k
                a_scale = tl.load(a_scale_ptrs + offs_ks * stride_ask,
                                  mask=token_mask,
                                  other=0.0)
                b_scale = tl.load(b_scale_ptrs + offs_ks * stride_bsk)

                accumulator += tl.dot(a, b) * a_scale[:,
                                                      None] * b_scale[None, :]
            else:
                if use_fp8_w8a8:
                    # acc used to enable fp8_fast_accum
                    accumulator = tl.dot(a, b, acc=accumulator)
                else:
                    accumulator += tl.dot(a, b)
        else:
            accumulator += tl.dot(a, b)
        # Advance the ptrs to the next K block.
        a_ptrs += BLOCK_SIZE_K * stride_ak
        b_ptrs += BLOCK_SIZE_K * stride_bk
    if HAS_BIAS:
        accumulator = accumulator + bias[None, :]
    if MUL_ROUTED_WEIGHT:
        moe_weight = tl.load(topk_weights_ptr + offs_token,
                             mask=token_mask,
                             other=0)
        accumulator = accumulator * moe_weight[:, None]
    if use_int8_w8a16:
        accumulator = (accumulator * b_scale).to(compute_type)
    elif use_fp8_w8a8 or use_int8_w8a8:
        if group_k > 0 and group_n > 0:
            accumulator = accumulator.to(compute_type)
        else:
            accumulator = (accumulator * a_scale * b_scale).to(compute_type)
    else:
        accumulator = accumulator.to(compute_type)

    # -----------------------------------------------------------
    # Write back the block of the output
    offs_cn = pid_n * BLOCK_SIZE_N + tl.arange(0, BLOCK_SIZE_N)
    c_ptrs = c_ptr + stride_cm * offs_token[:, None] + stride_cn * offs_cn[
        None, :]
    c_mask = token_mask[:, None] & (offs_cn[None, :] < N)
    tl.store(c_ptrs, accumulator, mask=c_mask)


def invoke_fused_moe_kernel(A: torch.Tensor,
                            B: torch.Tensor,
                            C: torch.Tensor,
                            A_scale: Optional[torch.Tensor],
                            B_scale: Optional[torch.Tensor],
                            B_zp: Optional[torch.Tensor],
                            topk_weights: Optional[torch.Tensor],
                            sorted_token_ids: torch.Tensor,
                            expert_ids: torch.Tensor,
                            num_tokens_post_padded: torch.Tensor,
                            mul_routed_weight: bool,
                            top_k: int,
                            config: dict[str, Any],
                            compute_type: tl.dtype,
                            use_fp8_w8a8: bool,
                            use_int8_w8a8: bool,
                            use_int8_w8a16: bool,
                            use_int4_w4a16: bool,
                            per_channel_quant: bool,
                            block_shape: Optional[list[int]] = None,
                            B_bias: Optional[torch.Tensor] = None) -> None:
    assert topk_weights is not None or not mul_routed_weight
    assert topk_weights is None or topk_weights.stride(1) == 1
    assert sorted_token_ids.stride(0) == 1

    if use_fp8_w8a8 or use_int8_w8a8:
        assert B_scale is not None
        assert (block_shape is None
                or triton.cdiv(B.size(-2), block_shape[0]) == B_scale.size(-2))
        assert (block_shape is None
                or triton.cdiv(B.size(-1), block_shape[1]) == B_scale.size(-1))

    elif use_int8_w8a16 or use_int4_w4a16:
        assert B_scale is not None
        assert block_shape is None or block_shape[0] == 0
    else:
        assert A_scale is None
        assert B_scale is None

    M = A.size(0)
    num_tokens = M * top_k

    EM = sorted_token_ids.size(0)
    if A.size(0) < config["BLOCK_SIZE_M"]:
        # optimize for small batch_size.
        # We assume that top_ids of each token is unique, so
        # so num_valid_experts <= batch_size <= BLOCK_SIZE_M,
        # and we can skip some invalid blocks.
        EM = min(sorted_token_ids.size(0),
                 A.size(0) * top_k * config['BLOCK_SIZE_M'])
    grid = lambda META: (triton.cdiv(EM, META['BLOCK_SIZE_M']) * triton.cdiv(
        B.size(1), META['BLOCK_SIZE_N']), )
    HAS_BIAS = B_bias is not None
    if (use_int8_w8a16 or use_int4_w4a16) and \
            block_shape is not None and block_shape[1] > 0:
        assert B_scale is not None and B_scale.ndim == 3
        assert B_zp is None or B_zp.ndim == 3

        use_moe_wna16_cuda = should_moe_wna16_use_cuda(
            num_valid_tokens=num_tokens,
            group_size=block_shape[1],
            num_experts=B.size(0),
            bit=4 if use_int4_w4a16 else 8)
        config = config.copy()
        config.update(
            get_moe_wna16_block_config(config=config,
                                       use_moe_wna16_cuda=use_moe_wna16_cuda,
                                       num_valid_tokens=num_tokens,
                                       size_k=A.size(1),
                                       size_n=B.size(1),
                                       num_experts=B.size(1),
                                       group_size=block_shape[1],
                                       real_top_k=top_k,
                                       block_size_m=config["BLOCK_SIZE_M"]))

        if use_moe_wna16_cuda:
            bit = 4 if use_int4_w4a16 else 8
            ops.moe_wna16_gemm(A, C, B, B_scale, B_zp,
                               topk_weights if mul_routed_weight else None,
                               sorted_token_ids, expert_ids,
                               num_tokens_post_padded, top_k,
                               config["BLOCK_SIZE_M"], config["BLOCK_SIZE_N"],
                               config["BLOCK_SIZE_K"], bit)
            return

        fused_moe_kernel_gptq_awq[grid](
            A,
            B,
            C,
            B_scale,
            B_zp,
            topk_weights,
            sorted_token_ids,
            expert_ids,
            num_tokens_post_padded,
            B.size(1),
            A.size(1),
            EM,
            num_tokens,
            A.stride(0),
            A.stride(1),
            B.stride(0),
            B.stride(2),
            B.stride(1),
            C.stride(1),
            C.stride(2),
            B_scale.stride(0),
            B_scale.stride(2),
            B_scale.stride(1),
            B_zp.stride(0) if B_zp is not None else 0,
            B_zp.stride(2) if B_zp is not None else 0,
            B_zp.stride(1) if B_zp is not None else 0,
            block_k_diviable=A.size(1) % config["BLOCK_SIZE_K"] == 0,
            group_size=block_shape[1],
            MUL_ROUTED_WEIGHT=mul_routed_weight,
            top_k=top_k,
            compute_type=compute_type,
            has_zp=B_zp is not None,
            use_int4_w4a16=use_int4_w4a16,
            use_int8_w8a16=use_int8_w8a16,
            **config,
        )
    else:
        config = config.copy()
        BLOCK_SIZE_K = config.pop("BLOCK_SIZE_K")
        if block_shape is not None:
            BLOCK_SIZE_K = min(BLOCK_SIZE_K, min(block_shape[0],
                                                 block_shape[1]))
        fused_moe_kernel[grid](
            A,
            B,
            C,
            B_bias,
            A_scale,
            B_scale,
            topk_weights,
            sorted_token_ids,
            expert_ids,
            num_tokens_post_padded,
            B.size(1),
            B.size(2),
            EM,
            num_tokens,
            A.stride(0),
            A.stride(1),
            B.stride(0),
            B.stride(2),
            B.stride(1),
            C.stride(1),
            C.stride(2),
            A_scale.stride(0)
            if A_scale is not None and A_scale.ndim == 2 else 0,
            A_scale.stride(1)
            if A_scale is not None and A_scale.ndim == 2 else 0,
            B_scale.stride(0)
            if B_scale is not None and B_scale.ndim >= 2 else 0,
            B_scale.stride(2)
            if B_scale is not None and B_scale.ndim == 3 else 0,
            B_scale.stride(1)
            if B_scale is not None and B_scale.ndim >= 2 else 0,
            B_bias.stride(0) if B_bias is not None else 0,
            B_bias.stride(1) if B_bias is not None else 0,
            0 if block_shape is None else block_shape[0],
            0 if block_shape is None else block_shape[1],
            MUL_ROUTED_WEIGHT=mul_routed_weight,
            top_k=top_k,
            compute_type=compute_type,
            use_fp8_w8a8=use_fp8_w8a8,
            use_int8_w8a8=use_int8_w8a8,
            use_int8_w8a16=use_int8_w8a16,
            per_channel_quant=per_channel_quant,
            HAS_BIAS=HAS_BIAS,
            BLOCK_SIZE_K=BLOCK_SIZE_K,
            **config,
        )


# Adapted from: https://github.com/sgl-project/sglang/pull/2628
def get_config_file_name(E: int,
                         N: int,
                         dtype: Optional[str],
                         block_shape: Optional[list[int]] = None) -> str:
    device_name = current_platform.get_device_name().replace(" ", "_")
    dtype_selector = "" if not dtype else f",dtype={dtype}"
    block_shape_selector = ("" if not block_shape or not all(block_shape) else
                            f",block_shape={block_shape}").replace(" ", "")
    return f"E={E},N={N},device_name={device_name}{dtype_selector}{block_shape_selector}.json"  # noqa: E501


# Adapted from: https://github.com/sgl-project/sglang/pull/2628
@functools.lru_cache
def get_moe_configs(
    E: int,
    N: int,
    dtype: Optional[str],
    block_n: Optional[int] = None,
    block_k: Optional[int] = None,
) -> Optional[dict[int, Any]]:
    """
    Return optimized configurations for the fused MoE kernel.

    The return value will be a dictionary that maps an irregular grid of
    batch sizes to configurations of the fused_moe kernel. To evaluate the
    kernel on a given batch size bs, the closest batch size in the grid should
    be picked and the associated configuration chosen to invoke the kernel.
    """

    # First look up if an optimized configuration is available in the configs
    # directory
    block_shape = [block_n, block_k] if block_n and block_k else None
    json_file_name = get_config_file_name(E, N, dtype, block_shape)

    config_file_paths = []

    # note that we prioritize user defined config
    user_defined_config_folder = envs.VLLM_TUNED_CONFIG_FOLDER
    if user_defined_config_folder is not None:
        user_defined_config_file_path = os.path.join(
            user_defined_config_folder, json_file_name)
        config_file_paths.append(user_defined_config_file_path)

    default_config_file_path = os.path.join(
        os.path.dirname(os.path.realpath(__file__)), "configs", json_file_name)
    config_file_paths.append(default_config_file_path)

    for config_file_path in config_file_paths:
        if os.path.exists(config_file_path):
            with open(config_file_path) as f:
                logger.info("Using configuration from %s for MoE layer.",
                            config_file_path)
                # If a configuration has been found, return it
                return {int(key): val for key, val in json.load(f).items()}

    # If no optimized configuration is available, we will use the default
    # configuration
    logger.warning(
        ("Using default MoE config. Performance might be sub-optimal! "
         "Config file not found at %s"), config_file_paths)
    return None


def get_moe_wna16_block_config(config: dict[str,
                                            int], use_moe_wna16_cuda: bool,
                               num_valid_tokens: int, size_k: int, size_n: int,
                               num_experts: int, group_size: int,
                               real_top_k: int, block_size_m: int):
    if "BLOCK_SIZE_N" in config and "BLOCK_SIZE_K" in config:
        # optimal block config is set
        return {}
    if not use_moe_wna16_cuda:
        # triton moe wna16 kernel
        if num_valid_tokens // real_top_k == 1:
            # if bs=1, use a smaller BLOCK_SIZE_N
            return {"BLOCK_SIZE_N": 32, "BLOCK_SIZE_K": 64}
        else:
            return {"BLOCK_SIZE_N": 64, "BLOCK_SIZE_K": 32}
    else:
        # cuda moe wna16 kernel
        # set default block_size 128, and increase them when num_blocks
        # is too large.
        block_size_n = 128
        block_size_k = 128
        if block_size_k <= group_size:
            block_size_k = group_size

        num_n_blocks = size_k // block_size_k
        num_k_blocks = size_n // block_size_k
        num_m_blocks = (num_valid_tokens + block_size_m - 1) / block_size_m + \
            num_experts
        if num_valid_tokens // real_top_k <= block_size_m:
            num_m_blocks = min(num_m_blocks, num_valid_tokens)
        num_blocks = num_m_blocks * num_n_blocks * num_k_blocks

        if size_k % 256 == 0 and num_blocks >= 256 and \
                block_size_k < 256:
            block_size_k = 256
            num_blocks = num_blocks // (256 // block_size_k)

        if num_m_blocks <= 16 and size_k % (block_size_k * 2) == 0 and \
                size_k % (block_size_k * 2) == 0 and block_size_k <= 512 and \
                num_blocks >= 512:
            block_size_k = block_size_k * 2
            num_blocks = num_blocks // 2

        if num_blocks > 1024:
            block_size_n = 256
            num_n_blocks = num_n_blocks // 2
            num_blocks = num_blocks // 2

        if size_n <= 1024 and num_blocks >= 1024:
            # The kernel performance got much better with BLOCK_SIZE_N=1024
            # when num_blocks is large, event when N is small.
            # Not sure why, maybe it force the CUDA SM process only one block
            # at the same time.
            block_size_n = 1024

        return {"BLOCK_SIZE_N": block_size_n, "BLOCK_SIZE_K": block_size_k}


def should_moe_wna16_use_cuda(num_valid_tokens: int, group_size: int,
                              num_experts: int, bit: int):
    return current_platform.is_cuda() and bit == 4 and \
        group_size in [32, 64, 128] and num_valid_tokens / num_experts <= 6


def get_default_config(
    M: int,
    E: int,
    N: int,
    K: int,
    topk: int,
    dtype: Optional[str],
    block_shape: Optional[list[int]] = None,
) -> dict[str, int]:
    if dtype == "fp8_w8a8" and block_shape is not None:
        # Block-wise quant: BLOCK_SIZE_N must be divisible by block_shape[0]
        # BLOCK_SIZE_K must be divisible by block_shape[1]
        # num_stages=3 can cause triton.runtime.errors.OutOfResources
        # on ROCm, set it to 2 instead.
        config = {
            "BLOCK_SIZE_M": 64,
            "BLOCK_SIZE_N": block_shape[0],
            "BLOCK_SIZE_K": block_shape[1],
            "GROUP_SIZE_M": 32,
            "num_warps": 4,
            "num_stages": 3 if not current_platform.is_rocm() else 2,
        }
    elif dtype in ["int4_w4a16", "int8_w8a16"] and block_shape is not None:
        # moe wna16 kernels
        # only set BLOCK_SIZE_M
        # BLOCK_SIZE_N and BLOCK_SIZE_K would be set later
        bit = 4 if dtype == "int4_w4a16" else 8
        use_moe_wna16_cuda = should_moe_wna16_use_cuda(M * topk,
                                                       block_shape[1], E, bit)
        if use_moe_wna16_cuda:
            config = {"BLOCK_SIZE_M": min(16, M)}
        elif M <= 20:
            config = {"BLOCK_SIZE_M": 16, "GROUP_SIZE_M": 1}
        elif M <= 40:
            config = {"BLOCK_SIZE_M": 32, "GROUP_SIZE_M": 1}
        else:
            config = {"BLOCK_SIZE_M": 64, "GROUP_SIZE_M": 1}
    elif M <= E:
        config = {
            "BLOCK_SIZE_M": 16,
            "BLOCK_SIZE_N": 32,
            "BLOCK_SIZE_K": 64,
            "GROUP_SIZE_M": 1,
        }
    else:
        config = {
            "BLOCK_SIZE_M": 64,
            "BLOCK_SIZE_N": 64,
            "BLOCK_SIZE_K": 32,
            "GROUP_SIZE_M": 8,
        }
    return config


def try_get_optimal_moe_config(
    w1_shape: tuple[int, ...],
    w2_shape: tuple[int, ...],
    top_k: int,
    dtype: Optional[str],
    M: int,
    block_shape: Optional[list[int]] = None,
) -> dict[str, int]:
    from vllm.model_executor.layers.fused_moe import get_config
    override_config = get_config()
    if override_config:
        config = override_config
    else:
        # First try to load optimal config from the file
        E, _, N = w2_shape
        if dtype == "int4_w4a16":
            N = N * 2
        block_n = block_shape[0] if block_shape else 0
        block_k = block_shape[1] if block_shape else 0
        configs = get_moe_configs(E, N, dtype, block_n, block_k)

        if configs:
            # If an optimal configuration map has been found, look up the
            # optimal config
            config = configs[min(configs.keys(), key=lambda x: abs(x - M))]
        else:
            # Else use the default config
            config = get_default_config(M, E, N, w1_shape[2], top_k, dtype,
                                        block_shape)
    return config


def vllm_topk_softmax(topk_weights: torch.Tensor, topk_indices: torch.Tensor,
                      token_expert_indices: torch.Tensor,
                      gating_output: torch.Tensor,
                      renormalize: bool) -> tuple[torch.Tensor, ...]:
    ops.topk_softmax(
        topk_weights,
        topk_indices,
        token_expert_indices,
        gating_output,
    )
    if renormalize:
        topk_weights = topk_weights / topk_weights.sum(dim=-1, keepdim=True)

    return topk_weights, topk_indices


def dispatch_topk_func() -> Callable[..., tuple[torch.Tensor, ...]]:
    if is_rocm_aiter_moe_enabled():
        from .rocm_aiter_fused_moe import rocm_aiter_topk_softmax
        return rocm_aiter_topk_softmax
    return vllm_topk_softmax


def fused_topk(
    hidden_states: torch.Tensor,
    gating_output: torch.Tensor,
    topk: int,
    renormalize: bool,
    indices_type: Optional[torch.dtype] = None,
) -> tuple[torch.Tensor, torch.Tensor, torch.Tensor]:
    assert hidden_states.size(0) == gating_output.size(0), (
        "Number of tokens mismatch")

    M, _ = hidden_states.size()

    topk_weights = torch.empty(M,
                               topk,
                               dtype=torch.float32,
                               device=hidden_states.device)
    topk_ids = torch.empty(
        M,
        topk,
        dtype=torch.int32 if indices_type is None else indices_type,
        device=hidden_states.device)
    token_expert_indices = torch.empty(M,
                                       topk,
                                       dtype=torch.int32,
                                       device=hidden_states.device)

    gating_output_float = gating_output.float()  # TODO(woosuk): Optimize this.

    topk_func = dispatch_topk_func()
    topk_weights, topk_ids = topk_func(topk_weights, topk_ids,
                                       token_expert_indices,
                                       gating_output_float, renormalize)

    return topk_weights, topk_ids, token_expert_indices


# This is used by the Deepseek-V2 and Deepseek-V3 model
@torch.compile(dynamic=True, backend=current_platform.simple_compile_backend)
def grouped_topk(
    hidden_states: torch.Tensor,
    gating_output: torch.Tensor,
    topk: int,
    renormalize: bool,
    num_expert_group: int = 0,
    topk_group: int = 0,
    scoring_func: str = "softmax",
    routed_scaling_factor: float = 1.0,
    e_score_correction_bias: Optional[torch.Tensor] = None,
) -> tuple[torch.Tensor, torch.Tensor]:
    if envs.VLLM_USE_FUSED_MOE_GROUPED_TOPK and \
            current_platform.is_cuda() and \
            num_expert_group <= 32 and topk <= 32 and \
            e_score_correction_bias is not None:
        return fused_grouped_topk(
            hidden_states=hidden_states,
            gating_output=gating_output,
            topk=topk,
            renormalize=renormalize,
            e_score_correction_bias=e_score_correction_bias,
            num_expert_group=num_expert_group,
            topk_group=topk_group,
            scoring_func=scoring_func,
            routed_scaling_factor=routed_scaling_factor)

    assert hidden_states.size(0) == gating_output.size(0), (
        "Number of tokens mismatch")

    if scoring_func == "softmax":
        scores = torch.softmax(gating_output, dim=-1)
    elif scoring_func == "sigmoid":
        scores = gating_output.sigmoid()
    else:
        raise ValueError(f"Unsupported scoring function: {scoring_func}")

    num_token = scores.size(0)
    if e_score_correction_bias is not None:
        # Store original scores before applying correction bias. We use biased
        # scores for expert selection but original scores for routing weights
        original_scores = scores
        scores = scores + e_score_correction_bias.unsqueeze(0)
        group_scores = (scores.view(num_token, num_expert_group,
                                    -1).topk(2, dim=-1)[0].sum(dim=-1))
    else:
        group_scores = scores.view(num_token, num_expert_group,
                                   -1).max(dim=-1).values  # [n, n_group]
    group_idx = torch.topk(group_scores, k=topk_group, dim=-1,
                           sorted=False)[1]  # [n, top_k_group]
    group_mask = torch.zeros_like(group_scores)  # [n, n_group]
    group_mask.scatter_(1, group_idx, 1)  # [n, n_group]
    score_mask = group_mask.unsqueeze(-1).expand(
        num_token, num_expert_group,
        scores.size(-1) // num_expert_group).reshape(num_token, -1)  # [n, e]
    tmp_scores = scores.masked_fill(~score_mask.bool(),
                                    float("-inf"))  # [n, e]

    if e_score_correction_bias is not None:
        topk_ids = torch.topk(tmp_scores, k=topk, dim=-1, sorted=False)[1]
        # Use original unbiased scores for the routing weights
        topk_weights = original_scores.gather(1, topk_ids)
    else:
        topk_weights, topk_ids = torch.topk(tmp_scores,
                                            k=topk,
                                            dim=-1,
                                            sorted=False)

    if renormalize:
        topk_weights = topk_weights / topk_weights.sum(dim=-1, keepdim=True)

    topk_weights = topk_weights * routed_scaling_factor
    return topk_weights.to(torch.float32), topk_ids.to(torch.int32)


def fused_grouped_topk(
    hidden_states: torch.Tensor,
    gating_output: torch.Tensor,
    topk: int,
    renormalize: bool,
    e_score_correction_bias: torch.Tensor,
    num_expert_group: int = 0,
    topk_group: int = 0,
    scoring_func: str = "softmax",
    routed_scaling_factor: float = 1.0,
) -> tuple[torch.Tensor, torch.Tensor]:
    assert hidden_states.size(0) == gating_output.size(0), (
        "Number of tokens mismatch")

    if scoring_func == "softmax":
        scores = torch.softmax(gating_output, dim=-1)
    elif scoring_func == "sigmoid":
        scores = gating_output.sigmoid()
    else:
        raise ValueError(f"Unsupported scoring function: {scoring_func}")

    scores_with_bias = scores + e_score_correction_bias.unsqueeze(0)
    topk_values, topk_indices = ops.grouped_topk(
        scores, scores_with_bias.to(scores.dtype), num_expert_group,
        topk_group, topk, renormalize, routed_scaling_factor)
    return topk_values.to(torch.float32), topk_indices.to(torch.int32)


def get_config_dtype_str(
        dtype: torch.dtype,
        use_int4_w4a16: Optional[bool] = False,
        use_int8_w8a16: Optional[bool] = False,
        use_fp8_w8a8: Optional[bool] = False,
        use_mxfp4_w4a4: Optional[bool] = False) -> Optional[str]:
    if use_fp8_w8a8:
        return "fp8_w8a8"
    elif use_int8_w8a16:
        return "int8_w8a16"
    elif use_int4_w4a16:
        return "int4_w4a16"
    elif use_mxfp4_w4a4:
        return "mxfp4_w4a4"
    elif dtype == torch.float:
        # avoiding cases where kernel fails when float32 MoE
        # use fp16/bfloat16 configs
        return "float32"
    return None


def inplace_fused_experts(
        hidden_states: torch.Tensor,
        w1: torch.Tensor,
        w2: torch.Tensor,
        topk_weights: torch.Tensor,
        topk_ids: torch.Tensor,
        activation: str = "silu",
        is_act_and_mul: bool = True,
        apply_router_weight_on_input: bool = False,
        use_fp8_w8a8: bool = False,
        use_int8_w8a8: bool = False,
        use_int8_w8a16: bool = False,
        use_int4_w4a16: bool = False,
        use_mxfp4_w4a4: bool = False,
        per_channel_quant: bool = False,
        global_num_experts: int = -1,
        expert_map: Optional[torch.Tensor] = None,
        w1_scale: Optional[torch.Tensor] = None,
        w2_scale: Optional[torch.Tensor] = None,
        w1_zp: Optional[torch.Tensor] = None,
        w2_zp: Optional[torch.Tensor] = None,
        a1_scale: Optional[torch.Tensor] = None,
        a2_scale: Optional[torch.Tensor] = None,
        block_shape: Optional[List[int]] = None,  #noqa: UP006
        w1_bias: Optional[torch.Tensor] = None,
        w2_bias: Optional[torch.Tensor] = None) -> None:
    fused_experts_impl(hidden_states, w1, w2, topk_weights, topk_ids, True,
                       activation, is_act_and_mul,
                       apply_router_weight_on_input, use_fp8_w8a8,
                       use_int8_w8a8, use_int8_w8a16, use_int4_w4a16,
                       use_mxfp4_w4a4, per_channel_quant, global_num_experts,
                       expert_map, w1_scale, w2_scale, w1_zp, w2_zp, a1_scale,
                       a2_scale, block_shape, w1_bias, w2_bias)


def inplace_fused_experts_fake(
        hidden_states: torch.Tensor,
        w1: torch.Tensor,
        w2: torch.Tensor,
        topk_weights: torch.Tensor,
        topk_ids: torch.Tensor,
        activation: str = "silu",
        is_act_and_mul: bool = True,
        apply_router_weight_on_input: bool = False,
        use_fp8_w8a8: bool = False,
        use_int8_w8a8: bool = False,
        use_int8_w8a16: bool = False,
        use_int4_w4a16: bool = False,
        use_mxfp4_w4a4: bool = False,
        per_channel_quant: bool = False,
        global_num_experts: int = -1,
        expert_map: Optional[torch.Tensor] = None,
        w1_scale: Optional[torch.Tensor] = None,
        w2_scale: Optional[torch.Tensor] = None,
        w1_zp: Optional[torch.Tensor] = None,
        w2_zp: Optional[torch.Tensor] = None,
        a1_scale: Optional[torch.Tensor] = None,
        a2_scale: Optional[torch.Tensor] = None,
        block_shape: Optional[list[int]] = None) -> None:
    pass


direct_register_custom_op(
    op_name="inplace_fused_experts",
    op_func=inplace_fused_experts,
    mutates_args=["hidden_states"],
    fake_impl=inplace_fused_experts_fake,
    tags=(() if is_torch_equal_or_newer("2.7.0") else
          (torch.Tag.needs_fixed_stride_order, )),
)


def flashinfer_fused_moe_blockscale_fp8(
        routing_logits: torch.Tensor,
        routing_bias: torch.Tensor,
        x: torch.Tensor,
        w13_weight: torch.Tensor,
        w13_weight_scale_inv: torch.Tensor,
        w2_weight: torch.Tensor,
        w2_weight_scale_inv: torch.Tensor,
        global_num_experts: int,
        top_k: int,
        num_expert_group: int,
        topk_group: int,
        intermediate_size: int,
        expert_offset: int,
        local_num_experts: int,
        block_shape: List[int],  #noqa: UP006
        routed_scaling: float = 1.0) -> torch.Tensor:
    from vllm.utils.flashinfer import flashinfer_trtllm_fp8_block_scale_moe
    assert top_k <= global_num_experts
    assert top_k <= 8
    assert topk_group <= 4
    assert global_num_experts > num_expert_group
    assert global_num_experts % num_expert_group == 0
    assert global_num_experts % 4 == 0
    assert top_k < (topk_group * global_num_experts / num_expert_group)
    assert block_shape == [128, 128]

    a_q, a_sf = per_token_group_quant_fp8(x, block_shape[1])
    # NOTE: scales of hidden states have to be transposed!
    a_sf_t = a_sf.t().contiguous()
    return flashinfer_trtllm_fp8_block_scale_moe(
        routing_logits=routing_logits,
        routing_bias=routing_bias,
        hidden_states=a_q,
        hidden_states_scale=a_sf_t,
        gemm1_weights=w13_weight,
        gemm1_weights_scale=w13_weight_scale_inv,
        gemm2_weights=w2_weight,
        gemm2_weights_scale=w2_weight_scale_inv,
        num_experts=global_num_experts,
        top_k=top_k,
        n_group=num_expert_group,
        topk_group=topk_group,
        intermediate_size=intermediate_size,
        local_expert_offset=expert_offset,
        local_num_experts=local_num_experts,
        routed_scaling_factor=routed_scaling,
        tile_tokens_dim=calculate_tile_tokens_dim(x.shape[0], top_k,
                                                  global_num_experts),
        routing_method_type=2,  # DeepSeek-styled routing method
        use_shuffled_weight=False,
    )


def flashinfer_fused_moe_blockscale_fp8_fake(
        routing_logits: torch.Tensor,
        routing_bias: torch.Tensor,
        x: torch.Tensor,
        w13_weight: torch.Tensor,
        w13_weight_scale_inv: torch.Tensor,
        w2_weight: torch.Tensor,
        w2_weight_scale_inv: torch.Tensor,
        global_num_experts: int,
        top_k: int,
        num_expert_group: int,
        topk_group: int,
        intermediate_size: int,
        expert_offset: int,
        local_num_experts: int,
        block_shape: list[int],
        routed_scaling: float = 1.0) -> torch.Tensor:
    return torch.empty_like(x)


direct_register_custom_op(
    op_name="flashinfer_fused_moe_blockscale_fp8",
    op_func=flashinfer_fused_moe_blockscale_fp8,
    mutates_args=[],
    fake_impl=flashinfer_fused_moe_blockscale_fp8_fake,
    tags=(torch.Tag.needs_fixed_stride_order, ),
)


def flashinfer_fused_moe_per_tensor_scale_fp8(
        routing_logits: torch.Tensor,
        routing_bias: Optional[torch.Tensor],
        hidden_states: torch.Tensor,
        input_scale: torch.Tensor,
        gemm1_weights: torch.Tensor,
        gemm2_weights: torch.Tensor,
        output1_scales_scalar: torch.Tensor,
        output1_scales_gate_scalar: torch.Tensor,
        output2_scales_scalar: torch.Tensor,
        num_experts: int,
        top_k: int,
        num_expert_group: Optional[int],
        topk_group: Optional[int],
        intermediate_size: int,
        local_expert_offset: int,
        local_num_experts: int,
        use_routing_scales_on_input: bool,
        routing_method_type: int,
        routed_scaling_factor: float = 1.0) -> torch.Tensor:
    num_expert_group = num_expert_group if num_expert_group is not None else 0
    topk_group = topk_group if topk_group is not None else 0

    quant_hidden_states, _ = moe_kernel_quantize_input(
        hidden_states,
        input_scale,
        quant_dtype=torch.float8_e4m3fn,
        per_act_token_quant=False)

    from vllm.utils.flashinfer import (
        flashinfer_trtllm_fp8_per_tensor_scale_moe)
    return flashinfer_trtllm_fp8_per_tensor_scale_moe(
        routing_logits=routing_logits,
        routing_bias=routing_bias,
        hidden_states=quant_hidden_states,
        gemm1_weights=gemm1_weights,
        output1_scales_scalar=output1_scales_scalar,
        output1_scales_gate_scalar=output1_scales_gate_scalar,
        gemm2_weights=gemm2_weights,
        output2_scales_scalar=output2_scales_scalar,
        num_experts=num_experts,
        top_k=top_k,
        n_group=num_expert_group,
        topk_group=topk_group,
        intermediate_size=intermediate_size,
        local_expert_offset=local_expert_offset,
        local_num_experts=local_num_experts,
        routed_scaling_factor=routed_scaling_factor,
        use_routing_scales_on_input=use_routing_scales_on_input,
        tile_tokens_dim=calculate_tile_tokens_dim(hidden_states.shape[0],
                                                  top_k, num_experts),
        routing_method_type=routing_method_type)


def flashinfer_fused_moe_per_tensor_scale_fp8_fake(
        routing_logits: torch.Tensor,
        routing_bias: Optional[torch.Tensor],
        hidden_states: torch.Tensor,
        input_scale: torch.Tensor,
        gemm1_weights: torch.Tensor,
        gemm2_weights: torch.Tensor,
        output1_scales_scalar: torch.Tensor,
        output1_scales_gate_scalar: torch.Tensor,
        output2_scales_scalar: torch.Tensor,
        num_experts: int,
        top_k: int,
        num_expert_group: Optional[int],
        topk_group: Optional[int],
        intermediate_size: int,
        local_expert_offset: int,
        local_num_experts: int,
        use_routing_scales_on_input: bool,
        routing_method_type: int,
        routed_scaling_factor: float = 1.0) -> torch.Tensor:
    pass


direct_register_custom_op(
    op_name="flashinfer_fused_moe_per_tensor_scale_fp8",
    op_func=flashinfer_fused_moe_per_tensor_scale_fp8,
    mutates_args=["hidden_states"],
    fake_impl=flashinfer_fused_moe_per_tensor_scale_fp8_fake,
    tags=(torch.Tag.needs_fixed_stride_order, ),
)


def outplace_fused_experts(
    hidden_states: torch.Tensor,
    w1: torch.Tensor,
    w2: torch.Tensor,
    topk_weights: torch.Tensor,
    topk_ids: torch.Tensor,
    activation: str = "silu",
    is_act_and_mul: bool = True,
    apply_router_weight_on_input: bool = False,
    use_fp8_w8a8: bool = False,
    use_int8_w8a8: bool = False,
    use_int8_w8a16: bool = False,
    use_int4_w4a16: bool = False,
    use_mxfp4_w4a4: bool = False,
    per_channel_quant: bool = False,
    global_num_experts: int = -1,
    expert_map: Optional[torch.Tensor] = None,
    w1_scale: Optional[torch.Tensor] = None,
    w2_scale: Optional[torch.Tensor] = None,
    w1_zp: Optional[torch.Tensor] = None,
    w2_zp: Optional[torch.Tensor] = None,
    a1_scale: Optional[torch.Tensor] = None,
    a2_scale: Optional[torch.Tensor] = None,
    block_shape: Optional[List[int]] = None,  #noqa: UP006
    w1_bias: Optional[torch.Tensor] = None,
    w2_bias: Optional[torch.Tensor] = None,
) -> torch.Tensor:
    return fused_experts_impl(
        hidden_states, w1, w2, topk_weights, topk_ids, False, activation,
        is_act_and_mul, apply_router_weight_on_input, use_fp8_w8a8,
        use_int8_w8a8, use_int8_w8a16, use_int4_w4a16, use_mxfp4_w4a4,
        per_channel_quant, global_num_experts, expert_map, w1_scale, w2_scale,
        w1_zp, w2_zp, a1_scale, a2_scale, block_shape, w1_bias, w2_bias)


def outplace_fused_experts_fake(
        hidden_states: torch.Tensor,
        w1: torch.Tensor,
        w2: torch.Tensor,
        topk_weights: torch.Tensor,
        topk_ids: torch.Tensor,
        activation: str = "silu",
        is_act_and_mul: bool = True,
        use_fp8_w8a8: bool = False,
        use_int8_w8a8: bool = False,
        use_int8_w8a16: bool = False,
        use_int4_w4a16: bool = False,
        use_mxfp4_w4a4: bool = False,
        per_channel_quant: bool = False,
        global_num_experts: int = -1,
        expert_map: Optional[torch.Tensor] = None,
        w1_scale: Optional[torch.Tensor] = None,
        w2_scale: Optional[torch.Tensor] = None,
        w1_zp: Optional[torch.Tensor] = None,
        w2_zp: Optional[torch.Tensor] = None,
        a1_scale: Optional[torch.Tensor] = None,
        a2_scale: Optional[torch.Tensor] = None,
        block_shape: Optional[list[int]] = None,
        w1_bias: Optional[torch.Tensor] = None,
        w2_bias: Optional[torch.Tensor] = None) -> torch.Tensor:
    return torch.empty_like(hidden_states)


direct_register_custom_op(
    op_name="outplace_fused_experts",
    op_func=outplace_fused_experts,
    mutates_args=[],
    fake_impl=outplace_fused_experts_fake,
    tags=(() if is_torch_equal_or_newer("2.7.0") else
          (torch.Tag.needs_fixed_stride_order, )),
)


def torch_vllm_inplace_fused_experts(**kwargs) -> torch.Tensor:
    torch.ops.vllm.inplace_fused_experts(**kwargs)
    hidden_states = kwargs['hidden_states']
    return hidden_states


def torch_vllm_outplace_fused_experts(**kwargs) -> torch.Tensor:
    return torch.ops.vllm.outplace_fused_experts(**kwargs)


def dispatch_fused_experts_func(inplace: bool) -> Callable[..., torch.Tensor]:
    if inplace:
        return torch_vllm_inplace_fused_experts
    return torch_vllm_outplace_fused_experts


# TODO (bnell): replace this with modular op.  Can get rid of inplace/outplace
# torch ops.
def fused_experts(hidden_states: torch.Tensor,
                  w1: torch.Tensor,
                  w2: torch.Tensor,
                  topk_weights: torch.Tensor,
                  topk_ids: torch.Tensor,
                  inplace: bool = False,
                  activation: str = "silu",
                  is_act_and_mul: bool = True,
                  apply_router_weight_on_input: bool = False,
                  use_fp8_w8a8: bool = False,
                  use_int8_w8a8: bool = False,
                  use_int8_w8a16: bool = False,
                  use_int4_w4a16: bool = False,
                  use_mxfp4_w4a4: bool = False,
                  per_channel_quant: bool = False,
                  global_num_experts: int = -1,
                  expert_map: Optional[torch.Tensor] = None,
                  w1_scale: Optional[torch.Tensor] = None,
                  w2_scale: Optional[torch.Tensor] = None,
                  w1_zp: Optional[torch.Tensor] = None,
                  w2_zp: Optional[torch.Tensor] = None,
                  a1_scale: Optional[torch.Tensor] = None,
                  a2_scale: Optional[torch.Tensor] = None,
                  block_shape: Optional[list[int]] = None,
                  allow_deep_gemm: bool = False,
                  allow_cutlass_block_scaled_grouped_gemm: bool = False,
                  w1_bias: Optional[torch.Tensor] = None,
                  w2_bias: Optional[torch.Tensor] = None) -> torch.Tensor:
    # For now, disable DeepGemm for small N (<= 512) until better
    # permute/unpermute ops are available.
    # However, on B200, we use DeepGemm for all cases because they only support
    # E8M0 scale, which means we requantize the weight and input to the specific
    # scale. Fallen back to cutlass or triton for some cases would cause
    # accuracy issue.
    if (allow_deep_gemm and use_fp8_w8a8 and
        (is_deep_gemm_e8m0_used() or _valid_deep_gemm(hidden_states, w1, w2))):
        assert apply_router_weight_on_input is False
        assert is_act_and_mul, (
            "DeepGemm only supports is_act_and_mul=True for now.")
        return deep_gemm_moe_fp8(
            hidden_states=hidden_states,
            w1=w1,
            w2=w2,
            topk_weights=topk_weights,
            topk_ids=topk_ids,
            inplace=inplace,
            activation=activation,
            global_num_experts=global_num_experts,
            expert_map=expert_map,
            w1_scale=w1_scale,
            w2_scale=w2_scale,
            a1_scale=a1_scale,
            a2_scale=a2_scale,
            apply_router_weight_on_input=apply_router_weight_on_input,
        )
    elif (allow_cutlass_block_scaled_grouped_gemm and use_fp8_w8a8
          and _valid_cutlass_block_scaled_grouped_gemm(
              w1, w2, inplace, activation, apply_router_weight_on_input,
              expert_map)):
        return run_cutlass_block_scaled_fused_experts(
            a=hidden_states,
            w1=w1,
            w2=w2,
            w1_scale=w1_scale,
            w2_scale=w2_scale,
            topk_weights=topk_weights,
            topk_ids=topk_ids)
    else:
        return dispatch_fused_experts_func(inplace)(
            hidden_states=hidden_states,
            w1=w1,
            w2=w2,
            topk_weights=topk_weights,
            topk_ids=topk_ids,
            activation=activation,
            is_act_and_mul=is_act_and_mul,
            apply_router_weight_on_input=apply_router_weight_on_input,
            use_fp8_w8a8=use_fp8_w8a8,
            use_int8_w8a8=use_int8_w8a8,
            use_int8_w8a16=use_int8_w8a16,
            use_int4_w4a16=use_int4_w4a16,
            use_mxfp4_w4a4=use_mxfp4_w4a4,
            per_channel_quant=per_channel_quant,
            global_num_experts=global_num_experts,
            expert_map=expert_map,
            w1_scale=w1_scale,
            w2_scale=w2_scale,
            w1_zp=w1_zp,
            w2_zp=w2_zp,
            a1_scale=a1_scale,
            a2_scale=a2_scale,
            block_shape=block_shape)


def fused_experts_impl(
    hidden_states: torch.Tensor,
    w1: torch.Tensor,
    w2: torch.Tensor,
    topk_weights: torch.Tensor,
    topk_ids: torch.Tensor,
    inplace: bool = False,
    activation: str = "silu",
    is_act_and_mul: bool = True,
    apply_router_weight_on_input: bool = False,
    use_fp8_w8a8: bool = False,
    use_int8_w8a8: bool = False,
    use_int8_w8a16: bool = False,
    use_int4_w4a16: bool = False,
    use_mxfp4_w4a4: bool = False,
    per_channel_quant: bool = False,
    global_num_experts: int = -1,
    expert_map: Optional[torch.Tensor] = None,
    w1_scale: Optional[torch.Tensor] = None,
    w2_scale: Optional[torch.Tensor] = None,
    w1_zp: Optional[torch.Tensor] = None,
    w2_zp: Optional[torch.Tensor] = None,
    a1_scale: Optional[torch.Tensor] = None,
    a2_scale: Optional[torch.Tensor] = None,
    block_shape: Optional[list[int]] = None,
    w1_bias: Optional[torch.Tensor] = None,
    w2_bias: Optional[torch.Tensor] = None,
) -> torch.Tensor:
    # Check constraints.
    if use_int4_w4a16:
        assert hidden_states.size(1) // 2 == w1.size(2), (
            "Hidden size mismatch")
    elif use_mxfp4_w4a4:
        # 16bit activation and fp4x2 packed weight
        assert hidden_states.size(1) // 2 == w1.size(2), "hidden size mismatch"
    else:
        assert hidden_states.size(1) == w1.size(2), (
            f"Hidden size mismatch {hidden_states.size(1)} != {w1.size(2)}")

    assert topk_weights.size() == topk_ids.size(), "topk shape mismatch"
    assert hidden_states.is_contiguous(), "Hidden_states must be contiguous"
    assert w1.stride(-1) == 1, "Stride of last dimension must be 1"
    assert w2.stride(-1) == 1, "Stride of last dimension must be 1"
    assert hidden_states.dtype in [
        torch.float32, torch.float16, torch.bfloat16
    ]

    num_tokens = hidden_states.size(0)
    E, N, _ = w1.size()
    K = w2.size(1)
    if global_num_experts == -1:
        global_num_experts = E
    top_k_num = topk_ids.size(1)
    # We execute the fused_moe kernel in chunks to circumvent this issue:
    # https://github.com/vllm-project/vllm/issues/5938
    CHUNK_SIZE = envs.VLLM_FUSED_MOE_CHUNK_SIZE
    M = min(num_tokens, CHUNK_SIZE)
    config_dtype = get_config_dtype_str(use_fp8_w8a8=use_fp8_w8a8,
                                        use_int8_w8a16=use_int8_w8a16,
                                        use_int4_w4a16=use_int4_w4a16,
                                        use_mxfp4_w4a4=use_mxfp4_w4a4,
                                        dtype=hidden_states.dtype)

    qtype = get_config_quant_dtype(use_fp8_w8a8=use_fp8_w8a8,
                                   use_int8_w8a8=use_int8_w8a8,
                                   use_int8_w8a16=use_int8_w8a16,
                                   use_int4_w4a16=use_int4_w4a16,
                                   use_mxfp4_w4a4=use_mxfp4_w4a4)

    get_config_func = functools.partial(
        try_get_optimal_moe_config,
        w1.size(),
        w2.size(),
        top_k_num,
        config_dtype,
        block_shape=block_shape,
    )

    config = get_config_func(M)

    # We can reuse the memory between these because by the time we need
    # cache3, we're done with cache1
    cache13 = torch.empty(M * top_k_num * max(N, K),
                          device=hidden_states.device,
                          dtype=hidden_states.dtype)
    intermediate_cache1 = cache13[:M * top_k_num * N].view(M, top_k_num, N)
    intermediate_cache3 = cache13[:M * top_k_num * K].view(M, top_k_num, K)

    # This needs separate memory since it's used concurrently with cache1
    intermediate_cache2 = torch.empty((M * top_k_num, N // 2),
                                      device=hidden_states.device,
                                      dtype=hidden_states.dtype)

    if hidden_states.dtype == torch.bfloat16:
        compute_type = tl.bfloat16
    elif hidden_states.dtype == torch.float16:
        compute_type = tl.float16
    elif hidden_states.dtype == torch.float32:
        compute_type = tl.float32
    else:
        raise ValueError(f"Unsupported compute_type: {hidden_states.dtype}")

    if inplace:
        out_hidden_states = hidden_states
    else:
        out_hidden_states = torch.empty_like(hidden_states)

    if use_mxfp4_w4a4:
        # Weight has to be dequantized for mxfp4 emulation.
        w1 = dequant_mxfp4(w1, w1_scale, hidden_states.dtype)
        w1_scale = None
        w2 = dequant_mxfp4(w2, w2_scale, hidden_states.dtype)
        w2_scale = None

    for chunk in range((num_tokens // CHUNK_SIZE) + 1):
        begin_chunk_idx, end_chunk_idx = (chunk * CHUNK_SIZE,
                                          min((chunk + 1) * CHUNK_SIZE,
                                              num_tokens))
        curr_hidden_states = hidden_states[begin_chunk_idx:end_chunk_idx]
        tokens_in_chunk, _ = curr_hidden_states.size()

        if tokens_in_chunk == 0:
            break

        if tokens_in_chunk < CHUNK_SIZE and chunk > 0:
            # Adjust the intermediate cache size and config for the last
            # chunk. Note that in most cases we only have one chunk
            # so the cache size and config are already set correctly and
            # do not need to be adjusted.
            intermediate_cache1 = intermediate_cache1[:tokens_in_chunk]
            intermediate_cache2 = intermediate_cache2[:tokens_in_chunk *
                                                      topk_ids.size(1)]
            intermediate_cache3 = intermediate_cache3[:tokens_in_chunk]
            config = get_config_func(tokens_in_chunk)

        curr_topk_ids = topk_ids[begin_chunk_idx:end_chunk_idx]
        curr_topk_weights = topk_weights[begin_chunk_idx:end_chunk_idx]
        qcurr_hidden_states, a1q_scale = moe_kernel_quantize_input(
            A=curr_hidden_states,
            A_scale=a1_scale,
            quant_dtype=qtype,
            per_act_token_quant=per_channel_quant,
            block_shape=block_shape)

        sorted_token_ids, expert_ids, num_tokens_post_padded = (
            moe_align_block_size(curr_topk_ids, config['BLOCK_SIZE_M'],
                                 global_num_experts, expert_map))

        invoke_fused_moe_kernel(qcurr_hidden_states,
                                w1,
                                intermediate_cache1,
                                a1q_scale,
                                w1_scale,
                                w1_zp,
                                curr_topk_weights,
                                sorted_token_ids,
                                expert_ids,
                                num_tokens_post_padded,
                                apply_router_weight_on_input,
                                top_k_num,
                                config,
                                compute_type=compute_type,
                                use_fp8_w8a8=use_fp8_w8a8,
                                use_int8_w8a8=use_int8_w8a8,
                                use_int8_w8a16=use_int8_w8a16,
                                use_int4_w4a16=use_int4_w4a16,
                                per_channel_quant=per_channel_quant,
                                block_shape=block_shape,
                                B_bias=w1_bias)

        # Activation function with multiplication
        if activation == "silu" and is_act_and_mul:
            torch.ops._C.silu_and_mul(intermediate_cache2,
                                      intermediate_cache1.view(-1, N))
        elif activation == "gelu" and is_act_and_mul:
            torch.ops._C.gelu_and_mul(intermediate_cache2,
                                      intermediate_cache1.view(-1, N))
        elif activation == "swigluoai" and is_act_and_mul:
            # alpha = 1.702, limit = 7.0
            torch.ops._C.swigluoai_and_mul(intermediate_cache2,
                                           intermediate_cache1.view(-1, N))
        # Activation function without multiplication
        elif activation == "silu":
            intermediate_cache2 = F.silu(intermediate_cache1.view(-1, N))
        elif activation == "gelu":
            intermediate_cache2 = F.gelu(intermediate_cache1.view(-1, N))

        else:
            raise ValueError(f"Unsupported FusedMoe activation: {activation}, "
                             f"with is_act_and_mul={is_act_and_mul}.")

        qintermediate_cache2, a2q_scale = moe_kernel_quantize_input(
            A=intermediate_cache2,
            A_scale=a2_scale,
            quant_dtype=qtype,
            per_act_token_quant=per_channel_quant,
            block_shape=block_shape)

        invoke_fused_moe_kernel(qintermediate_cache2,
                                w2,
                                intermediate_cache3,
                                a2q_scale,
                                w2_scale,
                                w2_zp,
                                curr_topk_weights,
                                sorted_token_ids,
                                expert_ids,
                                num_tokens_post_padded,
                                not apply_router_weight_on_input,
                                1,
                                config,
                                compute_type=compute_type,
                                use_fp8_w8a8=use_fp8_w8a8,
                                use_int8_w8a8=use_int8_w8a8,
                                use_int8_w8a16=use_int8_w8a16,
                                use_int4_w4a16=use_int4_w4a16,
                                per_channel_quant=per_channel_quant,
                                block_shape=block_shape,
                                B_bias=w2_bias)

        ops.moe_sum(intermediate_cache3.view(*intermediate_cache3.size()),
                    out_hidden_states[begin_chunk_idx:end_chunk_idx])

    return out_hidden_states


def fused_moe(
    hidden_states: torch.Tensor,
    w1: torch.Tensor,
    w2: torch.Tensor,
    gating_output: torch.Tensor,
    topk: int,
    renormalize: bool,
    inplace: bool = False,
    activation: str = "silu",
    is_act_and_mul: bool = True,
    use_grouped_topk: bool = False,
    num_expert_group: Optional[int] = None,
    topk_group: Optional[int] = None,
    custom_routing_function: Optional[Callable] = None,
    use_fp8_w8a8: bool = False,
    use_int8_w8a8: bool = False,
    use_int8_w8a16: bool = False,
    use_int4_w4a16: bool = False,
    use_mxfp4_w4a4: bool = False,
    per_channel_quant: bool = False,
    global_num_experts: int = -1,
    expert_map: Optional[torch.Tensor] = None,
    w1_scale: Optional[torch.Tensor] = None,
    w2_scale: Optional[torch.Tensor] = None,
    w1_zp: Optional[torch.Tensor] = None,
    w2_zp: Optional[torch.Tensor] = None,
    a1_scale: Optional[torch.Tensor] = None,
    a2_scale: Optional[torch.Tensor] = None,
    block_shape: Optional[list[int]] = None,
    w1_bias: Optional[torch.Tensor] = None,
    w2_bias: Optional[torch.Tensor] = None,
) -> torch.Tensor:
    """
    This function computes a Mixture of Experts (MoE) layer using two sets of
    weights, w1 and w2, and top-k gating mechanism.

    Parameters:
    - hidden_states (torch.Tensor): The input tensor to the MoE layer.
    - w1 (torch.Tensor): The first set of expert weights.
    - w2 (torch.Tensor): The second set of expert weights.
    - gating_output (torch.Tensor): The output of the gating operation
        (before softmax).
    - topk (int): The number of top-k experts to select.
    - renormalize (bool): If True, renormalize the top-k weights to sum to 1.
    - inplace (bool): If True, perform the operation in-place.
        Defaults to False.
    - activation (str): The activation function to apply after the first
        MoE layer.
    - is_act_and_mul (bool): If True, use activation-and-mul function for
        activation (self-gated activation), otherwise use activation function
        for activation (ungated activation).
    - num_expert_group: Optional[int]: additional parameter for grouped_topk
    - topk_group: Optional[int]: additional parameter for grouped_topk
    - use_grouped_topk: If True, use grouped_topk instead of fused_topk
        note: Deepseekv2 model uses grouped_topk
    - use_fp8_w8a8 (bool): If True, use fp8 arithmetic to compute the inner
        products for w1 and w2. Defaults to False.
    - use_int8_w8a8 (bool): If True, use int8 arithmetic to compute the inner
        products for w1 and w2. Defaults to False.
    - use_int8_w8a16 (bool): If True, use matmul of int8 weight and bf16/fp16
        activation to compute the inner products for w1 and w2.
        Defaults to False.
    - use_int4_w4a16 (bool): If True, use matmul of int4 weight and bf16/fp16
        activation to compute the inner products for w1 and w2.
        Defaults to False.
    - use_mxfp4_w4a4 (bool): If True, use matmul of OCP MXFP4 weight and
        OCP MXFP4 activation to compute the inner products for w1 and w2.
        Defaults to False.
    - global_num_experts (int): The total number of experts in the global
        expert space.
    - expert_map (Optional[torch.Tensor]):  A tensor mapping expert indices 
        from the global expert space to the local expert space of the expert 
        parallel shard.
    - w1_scale (Optional[torch.Tensor]): Optional scale to be used for
        w1.
    - w2_scale (Optional[torch.Tensor]): Optional scale to be used for
        w2.
    - a1_scale (Optional[torch.Tensor]): Optional scale to be used for
        a1.
    - a2_scale (Optional[torch.Tensor]): Optional scale to be used for
        a2.
    - block_shape: (Optional[list[int]]): Optional block size for block-wise
        quantization.

    Returns:
    - torch.Tensor: The output tensor after applying the MoE layer.
    """
    if not is_act_and_mul:
        assert inplace is False, (
            "is_act_and_mul=False is not supported with inplace=True")

    if use_grouped_topk:
        assert num_expert_group is not None and topk_group is not None
        topk_weights, topk_ids = grouped_topk(hidden_states, gating_output,
                                              topk, renormalize,
                                              num_expert_group, topk_group)
    elif custom_routing_function is None:
        topk_weights, topk_ids, token_expert_indices = fused_topk(
            hidden_states, gating_output, topk, renormalize)
    else:
        topk_weights, topk_ids = custom_routing_function(
            hidden_states, gating_output, topk, renormalize)

    return fused_experts(hidden_states,
                         w1,
                         w2,
                         topk_weights,
                         topk_ids,
                         inplace=inplace,
                         activation=activation,
                         is_act_and_mul=is_act_and_mul,
                         use_fp8_w8a8=use_fp8_w8a8,
                         use_int8_w8a8=use_int8_w8a8,
                         use_int8_w8a16=use_int8_w8a16,
                         use_int4_w4a16=use_int4_w4a16,
                         use_mxfp4_w4a4=use_mxfp4_w4a4,
                         per_channel_quant=per_channel_quant,
                         global_num_experts=global_num_experts,
                         expert_map=expert_map,
                         w1_scale=w1_scale,
                         w2_scale=w2_scale,
                         w1_zp=w1_zp,
                         w2_zp=w2_zp,
                         a1_scale=a1_scale,
                         a2_scale=a2_scale,
                         block_shape=block_shape,
                         w1_bias=w1_bias,
                         w2_bias=w2_bias)


class TritonExperts(mk.FusedMoEPermuteExpertsUnpermute):

    def __init__(
        self,
        use_fp8_w8a8: bool = False,
        use_int8_w8a8: bool = False,
        use_int8_w8a16: bool = False,
        use_int4_w4a16: bool = False,
        use_mxfp4_w4a4: bool = False,
        per_act_token_quant: bool = False,
        block_shape: Optional[list[int]] = None,
    ):
        super().__init__(
            FusedMoEQuantConfig.make(
                use_fp8_w8a8=use_fp8_w8a8,
                use_int8_w8a8=use_int8_w8a8,
                use_int8_w8a16=use_int8_w8a16,
                use_int4_w4a16=use_int4_w4a16,
                use_mxfp4_w4a4=use_mxfp4_w4a4,
                per_act_token_quant=per_act_token_quant,
                block_shape=block_shape,
            ))

        self.use_fp8_w8a8 = use_fp8_w8a8
        self.use_int4_w4a16 = use_int4_w4a16
        self.use_int8_w8a8 = use_int8_w8a8
        self.use_int8_w8a16 = use_int8_w8a16
        self.use_mxfp4_w4a4 = use_mxfp4_w4a4

    @property
    def activation_formats(
        self
    ) -> tuple[mk.FusedMoEActivationFormat, mk.FusedMoEActivationFormat]:
        return (mk.FusedMoEActivationFormat.Standard,
                mk.FusedMoEActivationFormat.Standard)

    def supports_chunking(self) -> bool:
        return True

    def supports_expert_map(self) -> bool:
        return True

    def finalize_weight_and_reduce_impl(self) -> mk.TopKWeightAndReduce:
        return TopKWeightAndReduceNoOP()

    def workspace_shapes(
        self,
        a: torch.Tensor,
        aq: torch.Tensor,
        M: int,
        N: int,
        K: int,
        topk: int,
        global_num_experts: int,
        local_num_experts: int,
        expert_tokens_meta: Optional[mk.ExpertTokensMetadata],
    ) -> tuple[tuple[int, ...], tuple[int, ...], tuple[int, ...], torch.dtype]:
        workspace1 = (M, topk, max(N // 2, K))
        workspace2 = (M, topk, max(N, K))
        output = (M, K)
        return (workspace1, workspace2, output, a.dtype)

<<<<<<< HEAD
    def apply(self, output: torch.Tensor, hidden_states: torch.Tensor,
              w1: torch.Tensor, w2: torch.Tensor, topk_weights: torch.Tensor,
              topk_ids: torch.Tensor, activation: str, global_num_experts: int,
              expert_map: Optional[torch.Tensor],
              w1_scale: Optional[torch.Tensor],
              w2_scale: Optional[torch.Tensor], w1_zp: Optional[torch.Tensor],
              w2_zp: Optional[torch.Tensor], a1q_scale: Optional[torch.Tensor],
              a2_scale: Optional[torch.Tensor], workspace13: torch.Tensor,
              workspace2: torch.Tensor,
              expert_tokens_meta: Optional[mk.ExpertTokensMetadata],
              apply_router_weight_on_input: bool,
              extra_expert_args: Optional[dict[str, Any]]):
=======
    def apply(
        self,
        output: torch.Tensor,
        hidden_states: torch.Tensor,
        w1: torch.Tensor,
        w2: torch.Tensor,
        topk_weights: torch.Tensor,
        topk_ids: torch.Tensor,
        activation: str,
        global_num_experts: int,
        expert_map: Optional[torch.Tensor],
        w1_scale: Optional[torch.Tensor],
        w2_scale: Optional[torch.Tensor],
        w1_zp: Optional[torch.Tensor],
        w2_zp: Optional[torch.Tensor],
        a1q_scale: Optional[torch.Tensor],
        a2_scale: Optional[torch.Tensor],
        workspace13: torch.Tensor,
        workspace2: torch.Tensor,
        expert_tokens_meta: Optional[mk.ExpertTokensMetadata],
        apply_router_weight_on_input: bool,
    ):
>>>>>>> de533ab2
        # Check constraints.
        if self.use_int4_w4a16:
            assert hidden_states.size(-1) // 2 == w1.size(2), (
                "Hidden size mismatch")
        else:
            assert hidden_states.size(-1) == w1.size(2), \
                (f"Hidden size mismatch {hidden_states.size(-1)} "
                 f"!= {w1.size(2)}")

        assert hidden_states.is_contiguous(
        ), "Hidden_states must be contiguous"
        assert hidden_states.dim() == 2
        assert w1.stride(-1) == 1, "Stride of last dimension must be 1"
        assert w2.stride(-1) == 1, "Stride of last dimension must be 1"
        assert hidden_states.dtype in [
            torch.float32, torch.float16, torch.bfloat16, torch.float8_e4m3fn
        ]

        E, num_tokens, N, K, top_k_num = mk._moe_problem_size(
            hidden_states, w1, w2, topk_ids)

        if global_num_experts == -1:
            global_num_experts = E

        config_dtype = get_config_dtype_str(use_fp8_w8a8=self.use_fp8_w8a8,
                                            use_int8_w8a16=self.use_int8_w8a16,
                                            use_int4_w4a16=self.use_int4_w4a16,
                                            use_mxfp4_w4a4=self.use_mxfp4_w4a4,
                                            dtype=hidden_states.dtype)

        config = try_get_optimal_moe_config(
            w1.size(),
            w2.size(),
            top_k_num,
            config_dtype,
            num_tokens,
            block_shape=self.block_shape,
        )

        if hidden_states.dtype == torch.bfloat16:
            compute_type = tl.bfloat16
        elif hidden_states.dtype == torch.float16:
            compute_type = tl.float16
        elif hidden_states.dtype == torch.float32:
            compute_type = tl.float32
        elif hidden_states.dtype == torch.float8_e4m3fn:
            compute_type = tl.bfloat16
        else:
            raise ValueError(
                f"Unsupported compute_type: {hidden_states.dtype}")

        # Note that the output tensor might be in workspace1
        intermediate_cache1 = _resize_cache(workspace2,
                                            (num_tokens, top_k_num, N))
        intermediate_cache2 = _resize_cache(workspace13,
                                            (num_tokens * top_k_num, N // 2))
        intermediate_cache3 = _resize_cache(workspace2,
                                            (num_tokens, top_k_num, K))

        sorted_token_ids, expert_ids, num_tokens_post_padded = (
            # The code `moe_align_block_size` appears to be a variable or
            # function name in Python. Without additional context or code,
            # it is not possible to determine exactly what it is doing.
            # The name suggests that it may be related to aligning blocks
            # of code or data to a specific size.
            moe_align_block_size(topk_ids, config['BLOCK_SIZE_M'],
                                 global_num_experts, expert_map))

        invoke_fused_moe_kernel(
            # The code `hidden_states` is not performing any specific action in
            # the provided snippet. It seems to be a variable name or
            # placeholder without any associated code or context.
            # The code `hidden_states` is not performing any specific action in
            # the provided snippet. It seems to be a variable or placeholder
            # that has been declared but not used or assigned any value.
            hidden_states,
            w1,
            intermediate_cache1,
            a1q_scale,
            w1_scale,
            w1_zp,
            None,  # topk_weights
            sorted_token_ids,
            expert_ids,
            num_tokens_post_padded,
            False,  # mul_routed_weights
            top_k_num,
            config,
            compute_type=compute_type,
            use_fp8_w8a8=self.use_fp8_w8a8,
            use_int8_w8a8=self.use_int8_w8a8,
            use_int8_w8a16=self.use_int8_w8a16,
            use_int4_w4a16=self.use_int4_w4a16,
            per_channel_quant=self.per_act_token_quant,
            block_shape=self.block_shape,
            B_bias=None  # TODO support B_bias
        )

        self.activation(activation, intermediate_cache2,
                        intermediate_cache1.view(-1, N))

        a2q_scale: Optional[torch.Tensor] = None

        qintermediate_cache2, a2q_scale = moe_kernel_quantize_input(
            intermediate_cache2, a2_scale, self.quant_dtype,
            self.per_act_token_quant, self.block_shape)

        invoke_fused_moe_kernel(
            qintermediate_cache2,
            w2,
            intermediate_cache3,
            a2q_scale,
            w2_scale,
            w2_zp,
            topk_weights,
            sorted_token_ids,
            expert_ids,
            num_tokens_post_padded,
            not apply_router_weight_on_input,
            1,
            config,
            compute_type=compute_type,
            use_fp8_w8a8=self.use_fp8_w8a8,
            use_int8_w8a8=self.use_int8_w8a8,
            use_int8_w8a16=self.use_int8_w8a16,
            use_int4_w4a16=self.use_int4_w4a16,
            per_channel_quant=self.per_act_token_quant,
            block_shape=self.block_shape,
            B_bias=None  # TODO support B_bias
        )

        # ops.moe_sum(intermediate_cache3, output)
        self.moe_sum(intermediate_cache3, output)

    def moe_sum(self, input: torch.Tensor, output: torch.Tensor) -> None:
        ops.moe_sum(input, output)


def modular_triton_fused_moe(
    use_fp8_w8a8: bool,
    use_int8_w8a8: bool,
    use_int8_w8a16: bool,
    use_int4_w4a16: bool,
    use_mxfp4_w4a4: bool,
    per_act_token_quant: bool,
    block_shape: Optional[list[int]] = None,
) -> mk.FusedMoEModularKernel:
    return mk.FusedMoEModularKernel(
        MoEPrepareAndFinalizeNoEP(),
        TritonExperts(
            use_fp8_w8a8=use_fp8_w8a8,
            use_int8_w8a8=use_int8_w8a8,
            use_int8_w8a16=use_int8_w8a16,
            use_int4_w4a16=use_int4_w4a16,
            use_mxfp4_w4a4=use_mxfp4_w4a4,
            per_act_token_quant=per_act_token_quant,
            block_shape=block_shape,
        ),
    )<|MERGE_RESOLUTION|>--- conflicted
+++ resolved
@@ -1908,7 +1908,6 @@
         output = (M, K)
         return (workspace1, workspace2, output, a.dtype)
 
-<<<<<<< HEAD
     def apply(self, output: torch.Tensor, hidden_states: torch.Tensor,
               w1: torch.Tensor, w2: torch.Tensor, topk_weights: torch.Tensor,
               topk_ids: torch.Tensor, activation: str, global_num_experts: int,
@@ -1921,30 +1920,6 @@
               expert_tokens_meta: Optional[mk.ExpertTokensMetadata],
               apply_router_weight_on_input: bool,
               extra_expert_args: Optional[dict[str, Any]]):
-=======
-    def apply(
-        self,
-        output: torch.Tensor,
-        hidden_states: torch.Tensor,
-        w1: torch.Tensor,
-        w2: torch.Tensor,
-        topk_weights: torch.Tensor,
-        topk_ids: torch.Tensor,
-        activation: str,
-        global_num_experts: int,
-        expert_map: Optional[torch.Tensor],
-        w1_scale: Optional[torch.Tensor],
-        w2_scale: Optional[torch.Tensor],
-        w1_zp: Optional[torch.Tensor],
-        w2_zp: Optional[torch.Tensor],
-        a1q_scale: Optional[torch.Tensor],
-        a2_scale: Optional[torch.Tensor],
-        workspace13: torch.Tensor,
-        workspace2: torch.Tensor,
-        expert_tokens_meta: Optional[mk.ExpertTokensMetadata],
-        apply_router_weight_on_input: bool,
-    ):
->>>>>>> de533ab2
         # Check constraints.
         if self.use_int4_w4a16:
             assert hidden_states.size(-1) // 2 == w1.size(2), (
