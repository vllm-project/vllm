--- conflicted
+++ resolved
@@ -1495,7 +1495,6 @@
         topk_weights, topk_ids = custom_routing_function(
             hidden_states, gating_output, topk, renormalize)
 
-<<<<<<< HEAD
     result = fused_experts(hidden_states,
                            w1,
                            w2,
@@ -1522,28 +1521,6 @@
         return result, topk_ids
     else:
         return result
-=======
-    return fused_experts(hidden_states,
-                         w1,
-                         w2,
-                         topk_weights,
-                         topk_ids,
-                         inplace=inplace,
-                         activation=activation,
-                         use_fp8_w8a8=use_fp8_w8a8,
-                         use_int8_w8a8=use_int8_w8a8,
-                         use_int8_w8a16=use_int8_w8a16,
-                         use_int4_w4a16=use_int4_w4a16,
-                         per_channel_quant=per_channel_quant,
-                         global_num_experts=global_num_experts,
-                         expert_map=expert_map,
-                         w1_scale=w1_scale,
-                         w2_scale=w2_scale,
-                         w1_zp=w1_zp,
-                         w2_zp=w2_zp,
-                         a1_scale=a1_scale,
-                         a2_scale=a2_scale,
-                         block_shape=block_shape)
 
 
 class TritonExperts(mk.FusedMoEPermuteExpertsUnpermute):
@@ -1749,5 +1726,4 @@
             per_channel_quant=per_channel_quant,
             block_shape=block_shape,
         ),
-    )
->>>>>>> dc1440cf
+    )