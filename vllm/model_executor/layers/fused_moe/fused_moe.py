# SPDX-License-Identifier: Apache-2.0
# SPDX-FileCopyrightText: Copyright contributors to the vLLM project
"""Fused MoE Triton kernels."""

import functools
import json
import os
from typing import Any, Callable, Optional, Union

import torch
import torch.nn.functional as F

import vllm.envs as envs
import vllm.model_executor.layers.fused_moe.modular_kernel as mk
from vllm import _custom_ops as ops
from vllm.logger import init_logger
from vllm.model_executor.layers.fused_moe.config import (
    FUSED_MOE_UNQUANTIZED_CONFIG,
    FusedMoEQuantConfig,
    _get_config_dtype_str,
)
from vllm.model_executor.layers.fused_moe.cutlass_moe import (
    _valid_cutlass_block_scaled_grouped_gemm,
    run_cutlass_block_scaled_fused_experts,
)
from vllm.model_executor.layers.fused_moe.deep_gemm_moe import (
    _valid_deep_gemm,
    deep_gemm_moe_fp8,
)
from vllm.model_executor.layers.fused_moe.moe_align_block_size import (
    moe_align_block_size,
)
from vllm.model_executor.layers.fused_moe.prepare_finalize import (
    MoEPrepareAndFinalizeNoEP,
)
from vllm.model_executor.layers.fused_moe.topk_weight_and_reduce import (
    TopKWeightAndReduceNoOP,
)
from vllm.model_executor.layers.fused_moe.utils import (
    _resize_cache,
    activation_without_mul,
    moe_kernel_quantize_input,
)
from vllm.model_executor.layers.quantization.utils.mxfp4_utils import dequant_mxfp4
from vllm.platforms import current_platform
from vllm.triton_utils import tl, triton
from vllm.utils import direct_register_custom_op, is_torch_equal_or_newer
from vllm.utils.deep_gemm import is_deep_gemm_e8m0_used

from .rocm_aiter_fused_moe import is_rocm_aiter_moe_enabled

logger = init_logger(__name__)


@triton.jit
def write_zeros_to_output(
    c_ptr,
    stride_cm,
    stride_cn,
    pid_n,
    N,
    offs_token,
    token_mask,
    BLOCK_SIZE_M,
    BLOCK_SIZE_N,
    compute_type,
):
    accumulator = tl.zeros((BLOCK_SIZE_M, BLOCK_SIZE_N), dtype=compute_type)
    offs_cn = pid_n * BLOCK_SIZE_N + tl.arange(0, BLOCK_SIZE_N)
    c_ptrs = c_ptr + stride_cm * offs_token[:, None] + stride_cn * offs_cn[None, :]
    c_mask = token_mask[:, None] & (offs_cn[None, :] < N)
    tl.store(c_ptrs, accumulator, mask=c_mask)


@triton.jit
def fused_moe_kernel_gptq_awq(
    # Pointers to matrices
    a_ptr,
    b_ptr,
    c_ptr,
    b_scale_ptr,
    b_zp_ptr,
    topk_weights_ptr,
    sorted_token_ids_ptr,
    expert_ids_ptr,
    num_tokens_post_padded_ptr,
    # Matrix dimensions
    N: tl.constexpr,
    K: tl.constexpr,
    EM,
    num_valid_tokens,
    # The stride variables represent how much to increase the ptr by when
    # moving by 1 element in a particular dimension. E.g. `stride_am` is
    # how much to increase `a_ptr` by to get the element one row down
    # (A has M rows).
    stride_am,
    stride_ak,
    stride_be,
    stride_bk,
    stride_bn,
    stride_cm,
    stride_cn,
    stride_bse,
    stride_bsk,
    stride_bsn,
    stride_bze,
    stride_bzk,
    stride_bzn,
    block_k_diviable: tl.constexpr,
    group_size: tl.constexpr,
    # Meta-parameters
    BLOCK_SIZE_M: tl.constexpr,
    BLOCK_SIZE_N: tl.constexpr,
    BLOCK_SIZE_K: tl.constexpr,
    GROUP_SIZE_M: tl.constexpr,
    MUL_ROUTED_WEIGHT: tl.constexpr,
    top_k: tl.constexpr,
    compute_type: tl.constexpr,
    has_zp: tl.constexpr,
    use_int4_w4a16: tl.constexpr,
    use_int8_w8a16: tl.constexpr,
):
    """
    Implements the fused computation for a Mixture of Experts (MOE) using
    token and expert matrices.

    Key Parameters:
    - A: The input tensor representing tokens with shape (*, K), where '*' can
        be any shape representing batches and K is the feature dimension of
        each token.
    - B: The stacked MOE weight tensor with shape (E, N, K), where E is
        the number of experts, K is the input feature dimension, and N is
        the output feature dimension.
    - C: The output cache tensor with shape (M, topk, N), where M is the
        total number of tokens post padding, topk is the number of times
        each token is repeated, and N is the output feature dimension.
    - sorted_token_ids: A tensor containing the sorted indices of tokens,
        repeated topk times and arranged by the expert index they are
        assigned to.
    - expert_ids: A tensor containing the indices of the expert for each
        block. It determines which expert matrix from B should be used for
        each block in A.
    This kernel performs the multiplication of a token by its corresponding
    expert matrix as determined by `expert_ids`. The sorting of
    `sorted_token_ids` by expert index and padding ensures divisibility by
    BLOCK_SIZE_M, which is necessary to maintain consistency in block matrix
    multiplication across different blocks processed by the same expert.
    """
    # -----------------------------------------------------------
    # Map program ids `pid` to the block of C it should compute.
    # This is done in a grouped ordering to promote L2 data reuse.
    pid = tl.program_id(axis=0)
    num_pid_m = tl.cdiv(EM, BLOCK_SIZE_M)
    num_pid_n = tl.cdiv(N, BLOCK_SIZE_N)
    num_pid_in_group = GROUP_SIZE_M * num_pid_n
    group_id = pid // num_pid_in_group
    first_pid_m = group_id * GROUP_SIZE_M
    group_size_m = min(num_pid_m - first_pid_m, GROUP_SIZE_M)
    pid_m = first_pid_m + ((pid % num_pid_in_group) % group_size_m)
    pid_n = (pid % num_pid_in_group) // group_size_m

    # ----------------------------------------------------------
    # Create pointers for the first blocks of A and B.
    # We will advance this pointer as we move in the K direction
    # and accumulate
    # `a_ptrs` is a block of [BLOCK_SIZE_M, BLOCK_SIZE_K] pointers
    # `b_ptrs` is a block of [BLOCK_SIZE_K, BLOCK_SIZE_N] pointers
    num_tokens_post_padded = tl.load(num_tokens_post_padded_ptr)
    if pid_m * BLOCK_SIZE_M >= num_tokens_post_padded:
        return
    offs_token_id = pid_m * BLOCK_SIZE_M + tl.arange(0, BLOCK_SIZE_M).to(tl.int64)
    offs_token = tl.load(sorted_token_ids_ptr + offs_token_id)
    token_mask = offs_token < num_valid_tokens

    off_experts = tl.load(expert_ids_ptr + pid_m).to(tl.int64)
    if off_experts == -1:
        # -----------------------------------------------------------
        # Write back zeros to the output when the expert is not
        # in the current expert parallel rank.
        write_zeros_to_output(
            c_ptr,
            stride_cm,
            stride_cn,
            pid_n,
            N,
            offs_token,
            token_mask,
            BLOCK_SIZE_M,
            BLOCK_SIZE_N,
            compute_type,
        )
        return

    offs_bn = (pid_n * BLOCK_SIZE_N + tl.arange(0, BLOCK_SIZE_N).to(tl.int64)) % N
    offs_k = tl.arange(0, BLOCK_SIZE_K)
    a_ptrs = a_ptr + (
        offs_token[:, None] // top_k * stride_am + offs_k[None, :] * stride_ak
    )

    if use_int4_w4a16:
        b_ptrs = (
            b_ptr
            + off_experts * stride_be
            + (offs_k[:, None] // 2) * stride_bk
            + offs_bn[None, :] * stride_bn
        )
        b_shifter = (offs_k[:, None] % 2) * 4
    elif use_int8_w8a16:
        b_ptrs = (
            b_ptr
            + off_experts * stride_be
            + offs_k[:, None] * stride_bk
            + offs_bn[None, :] * stride_bn
        )

    if not has_zp and use_int4_w4a16:
        b_zp_num = 8
    if not has_zp and use_int8_w8a16:
        b_zp_num = 128
    elif has_zp and use_int4_w4a16:
        b_zp_shifter = (offs_bn[None, :] % 2) * 4

    # -----------------------------------------------------------
    # Iterate to compute a block of the C matrix.
    # We accumulate into a `[BLOCK_SIZE_M, BLOCK_SIZE_N]` block
    # of fp32 values for higher accuracy.
    # `accumulator` will be converted back to fp16 after the loop.
    accumulator = tl.zeros((BLOCK_SIZE_M, BLOCK_SIZE_N), dtype=tl.float32)
    for k in range(0, tl.cdiv(K, BLOCK_SIZE_K)):
        # Load the next block of A and B, generate a mask by checking the
        # K dimension.

        if not block_k_diviable:
            k_mask = offs_k[:, None] < K - k * BLOCK_SIZE_K
            k_other = 0.0
        else:
            k_mask = None
            k_other = None

        a = tl.load(
            a_ptrs,
            mask=token_mask[:, None] & (offs_k[None, :] < K - k * BLOCK_SIZE_K),
            other=0.0,
        )
        b = tl.load(b_ptrs)
        if use_int4_w4a16:
            b = (b >> b_shifter) & 0xF

        b_scale_ptrs = (
            b_scale_ptr
            + off_experts * stride_bse
            + offs_bn[None, :] * stride_bsn
            + ((offs_k[:, None] + BLOCK_SIZE_K * k) // group_size) * stride_bsk
        )
        b_scale = tl.load(b_scale_ptrs, mask=k_mask, other=k_other)
        b_scale = b_scale.to(tl.float32)

        if has_zp and use_int4_w4a16:
            offs_k_true = (offs_k[:, None] + BLOCK_SIZE_K * k) // group_size
            b_zp_ptrs = (
                b_zp_ptr
                + off_experts * stride_bze
                + (offs_bn[None, :] // 2) * stride_bzn
                + offs_k_true * stride_bzk
            )
            b_zp = tl.load(b_zp_ptrs, mask=k_mask, other=k_other)
            b_zp = (b_zp >> b_zp_shifter) & 0xF
            b_zp = b_zp.to(tl.float32)
        elif has_zp and use_int8_w8a16:
            offs_k_true = (offs_k[:, None] + BLOCK_SIZE_K * k) // group_size
            b_zp_ptrs = (
                b_zp_ptr
                + off_experts * stride_bze
                + offs_bn[None, :] * stride_bzn
                + offs_k_true * stride_bzk
            )
            b_zp = tl.load(b_zp_ptrs, mask=k_mask, other=k_other)
            b_zp = b_zp.to(tl.float32)

        # We accumulate along the K dimension.
        if has_zp:
            b = ((b.to(tl.float32) - b_zp) * b_scale).to(compute_type)
        else:
            b = ((b.to(tl.float32) - b_zp_num) * b_scale).to(compute_type)
        accumulator = tl.dot(a, b, acc=accumulator)

        # Advance the ptrs to the next K block.
        a_ptrs += BLOCK_SIZE_K * stride_ak
        if use_int4_w4a16:
            b_ptrs += (BLOCK_SIZE_K // 2) * stride_bk
        else:
            b_ptrs += BLOCK_SIZE_K * stride_bk

    if MUL_ROUTED_WEIGHT:
        moe_weight = tl.load(topk_weights_ptr + offs_token, mask=token_mask, other=0)
        accumulator = accumulator * moe_weight[:, None]

    accumulator = accumulator.to(compute_type)
    # -----------------------------------------------------------
    # Write back the block of the output
    offs_cn = pid_n * BLOCK_SIZE_N + tl.arange(0, BLOCK_SIZE_N)
    c_ptrs = c_ptr + stride_cm * offs_token[:, None] + stride_cn * offs_cn[None, :]
    c_mask = token_mask[:, None] & (offs_cn[None, :] < N)
    tl.store(c_ptrs, accumulator, mask=c_mask)


@triton.jit
def fused_moe_kernel(
    # Pointers to matrices
    a_ptr,
    b_ptr,
    c_ptr,
    b_bias_ptr,
    a_scale_ptr,
    b_scale_ptr,
    topk_weights_ptr,
    sorted_token_ids_ptr,
    expert_ids_ptr,
    num_tokens_post_padded_ptr,
    # Matrix dimensions
    N,
    K,
    EM,
    num_valid_tokens,
    # The stride variables represent how much to increase the ptr by when
    # moving by 1 element in a particular dimension. E.g. `stride_am` is
    # how much to increase `a_ptr` by to get the element one row down
    # (A has M rows).
    stride_am,
    stride_ak,
    stride_be,
    stride_bk,
    stride_bn,
    stride_cm,
    stride_cn,
    stride_asm,
    stride_ask,
    stride_bse,
    stride_bsk,
    stride_bsn,
    stride_bbe,  # bias expert stride
    stride_bbn,  # bias N stride
    # Block size for block-wise quantization
    group_n: tl.constexpr,
    group_k: tl.constexpr,
    # Meta-parameters
    BLOCK_SIZE_M: tl.constexpr,
    BLOCK_SIZE_N: tl.constexpr,
    BLOCK_SIZE_K: tl.constexpr,
    GROUP_SIZE_M: tl.constexpr,
    MUL_ROUTED_WEIGHT: tl.constexpr,
    top_k: tl.constexpr,
    compute_type: tl.constexpr,
    use_fp8_w8a8: tl.constexpr,
    use_int8_w8a8: tl.constexpr,
    use_int8_w8a16: tl.constexpr,
    per_channel_quant: tl.constexpr,
    HAS_BIAS: tl.constexpr,
):
    """
    Implements the fused computation for a Mixture of Experts (MOE) using
    token and expert matrices.

    Key Parameters:
    - A: The input tensor representing tokens with shape (*, K), where '*' can
        be any shape representing batches and K is the feature dimension of
        each token.
    - B: The stacked MOE weight tensor with shape (E, N, K), where E is
        the number of experts, K is the input feature dimension, and N is
        the output feature dimension.
    - C: The output cache tensor with shape (M, topk, N), where M is the
        total number of tokens post padding, topk is the number of times
        each token is repeated, and N is the output feature dimension.
    - sorted_token_ids: A tensor containing the sorted indices of tokens,
        repeated topk times and arranged by the expert index they are
        assigned to.
    - expert_ids: A tensor containing the indices of the expert for each
        block. It determines which expert matrix from B should be used for
        each block in A.
    This kernel performs the multiplication of a token by its corresponding
    expert matrix as determined by `expert_ids`. The sorting of
    `sorted_token_ids` by expert index and padding ensures divisibility by
    BLOCK_SIZE_M, which is necessary to maintain consistency in block matrix
    multiplication across different blocks processed by the same expert.
    """
    # -----------------------------------------------------------
    # Map program ids `pid` to the block of C it should compute.
    # This is done in a grouped ordering to promote L2 data reuse.
    pid = tl.program_id(axis=0)
    num_pid_m = tl.cdiv(EM, BLOCK_SIZE_M)
    num_pid_n = tl.cdiv(N, BLOCK_SIZE_N)
    num_pid_in_group = GROUP_SIZE_M * num_pid_n
    group_id = pid // num_pid_in_group
    first_pid_m = group_id * GROUP_SIZE_M
    group_size_m = min(num_pid_m - first_pid_m, GROUP_SIZE_M)
    pid_m = first_pid_m + ((pid % num_pid_in_group) % group_size_m)
    pid_n = (pid % num_pid_in_group) // group_size_m

    # ----------------------------------------------------------
    # Create pointers for the first blocks of A and B.
    # We will advance this pointer as we move in the K direction
    # and accumulate
    # `a_ptrs` is a block of [BLOCK_SIZE_M, BLOCK_SIZE_K] pointers
    # `b_ptrs` is a block of [BLOCK_SIZE_K, BLOCK_SIZE_N] pointers
    num_tokens_post_padded = tl.load(num_tokens_post_padded_ptr)
    if pid_m * BLOCK_SIZE_M >= num_tokens_post_padded:
        return
    offs_token_id = pid_m * BLOCK_SIZE_M + tl.arange(0, BLOCK_SIZE_M).to(tl.int64)
    offs_token = tl.load(sorted_token_ids_ptr + offs_token_id)
    token_mask = offs_token < num_valid_tokens

    off_experts = tl.load(expert_ids_ptr + pid_m).to(tl.int64)
    if off_experts == -1:
        # -----------------------------------------------------------
        # Write back zeros to the output when the expert is not
        # in the current expert parallel rank.
        write_zeros_to_output(
            c_ptr,
            stride_cm,
            stride_cn,
            pid_n,
            N,
            offs_token,
            token_mask,
            BLOCK_SIZE_M,
            BLOCK_SIZE_N,
            compute_type,
        )
        return

    offs_bn = (pid_n * BLOCK_SIZE_N + tl.arange(0, BLOCK_SIZE_N).to(tl.int64)) % N
    offs_k = tl.arange(0, BLOCK_SIZE_K)
    a_ptrs = a_ptr + (
        offs_token[:, None] // top_k * stride_am + offs_k[None, :] * stride_ak
    )

    b_ptrs = (
        b_ptr
        + off_experts * stride_be
        + (offs_k[:, None] * stride_bk + offs_bn[None, :] * stride_bn)
    )
    if use_int8_w8a16:
        b_scale_ptrs = (
            b_scale_ptr + off_experts * stride_bse + offs_bn[None, :] * stride_bsn
        )
        b_scale = tl.load(b_scale_ptrs)

    if use_fp8_w8a8 or use_int8_w8a8:
        # block-wise
        if group_k > 0 and group_n > 0:
            a_scale_ptrs = a_scale_ptr + (offs_token // top_k) * stride_asm
            offs_bsn = offs_bn // group_n
            b_scale_ptrs = (
                b_scale_ptr + off_experts * stride_bse + offs_bsn * stride_bsn
            )
        # channel-wise
        elif per_channel_quant:
            b_scale_ptrs = (
                b_scale_ptr + off_experts * stride_bse + offs_bn[None, :] * stride_bsn
            )
            b_scale = tl.load(b_scale_ptrs)
            # Load per-token scale for activations
            a_scale_ptrs = a_scale_ptr + (offs_token // top_k) * stride_asm
            a_scale = tl.load(a_scale_ptrs, mask=token_mask, other=0.0)[:, None]
        # tensor-wise
        else:
            a_scale = tl.load(a_scale_ptr)
            b_scale = tl.load(b_scale_ptr + off_experts)
    if HAS_BIAS:
        # bias shape: [num_experts, N]
        bias_ptrs = b_bias_ptr + off_experts * stride_bbe + offs_bn * stride_bbn
        bias = tl.load(bias_ptrs, mask=(offs_bn < N), other=0.0)
    # -----------------------------------------------------------
    # Iterate to compute a block of the C matrix.
    # We accumulate into a `[BLOCK_SIZE_M, BLOCK_SIZE_N]` block
    # of fp32 values for higher accuracy.
    # `accumulator` will be converted back to fp16 after the loop.
    accumulator = tl.zeros((BLOCK_SIZE_M, BLOCK_SIZE_N), dtype=tl.float32)
    for k in range(0, tl.cdiv(K, BLOCK_SIZE_K)):
        # Load the next block of A and B, generate a mask by checking the
        # K dimension.
        a = tl.load(
            a_ptrs,
            mask=token_mask[:, None] & (offs_k[None, :] < K - k * BLOCK_SIZE_K),
            other=0.0,
        )
        b = tl.load(b_ptrs, mask=offs_k[:, None] < K - k * BLOCK_SIZE_K, other=0.0)
        # We accumulate along the K dimension.
        if use_int8_w8a16:
            accumulator = tl.dot(a, b.to(compute_type), acc=accumulator)
        elif use_fp8_w8a8 or use_int8_w8a8:
            if group_k > 0 and group_n > 0:
                k_start = k * BLOCK_SIZE_K
                offs_ks = k_start // group_k
                a_scale = tl.load(
                    a_scale_ptrs + offs_ks * stride_ask, mask=token_mask, other=0.0
                )
                b_scale = tl.load(b_scale_ptrs + offs_ks * stride_bsk)

                accumulator += tl.dot(a, b) * a_scale[:, None] * b_scale[None, :]
            else:
                if use_fp8_w8a8:
                    # acc used to enable fp8_fast_accum
                    accumulator = tl.dot(a, b, acc=accumulator)
                else:
                    accumulator += tl.dot(a, b)
        else:
            accumulator += tl.dot(a, b)
        # Advance the ptrs to the next K block.
        a_ptrs += BLOCK_SIZE_K * stride_ak
        b_ptrs += BLOCK_SIZE_K * stride_bk
    if HAS_BIAS:
        accumulator = accumulator + bias[None, :]
    if MUL_ROUTED_WEIGHT:
        moe_weight = tl.load(topk_weights_ptr + offs_token, mask=token_mask, other=0)
        accumulator = accumulator * moe_weight[:, None]
    if use_int8_w8a16:
        accumulator = (accumulator * b_scale).to(compute_type)
    elif use_fp8_w8a8 or use_int8_w8a8:
        if group_k > 0 and group_n > 0:
            accumulator = accumulator.to(compute_type)
        else:
            accumulator = (accumulator * a_scale * b_scale).to(compute_type)
    else:
        accumulator = accumulator.to(compute_type)

    # -----------------------------------------------------------
    # Write back the block of the output
    offs_cn = pid_n * BLOCK_SIZE_N + tl.arange(0, BLOCK_SIZE_N)
    c_ptrs = c_ptr + stride_cm * offs_token[:, None] + stride_cn * offs_cn[None, :]
    c_mask = token_mask[:, None] & (offs_cn[None, :] < N)
    tl.store(c_ptrs, accumulator, mask=c_mask)


def invoke_fused_moe_kernel(
    A: torch.Tensor,
    B: torch.Tensor,
    C: torch.Tensor,
    A_scale: Optional[torch.Tensor],
    B_scale: Optional[torch.Tensor],
    B_zp: Optional[torch.Tensor],
    topk_weights: Optional[torch.Tensor],
    sorted_token_ids: torch.Tensor,
    expert_ids: torch.Tensor,
    num_tokens_post_padded: torch.Tensor,
    mul_routed_weight: bool,
    top_k: int,
    config: dict[str, Any],
    compute_type: tl.dtype,
    use_fp8_w8a8: bool,
    use_int8_w8a8: bool,
    use_int8_w8a16: bool,
    use_int4_w4a16: bool,
    per_channel_quant: bool,
    block_shape: Optional[list[int]] = None,
    B_bias: Optional[torch.Tensor] = None,
) -> None:
    assert topk_weights is not None or not mul_routed_weight
    assert topk_weights is None or topk_weights.stride(1) == 1
    assert sorted_token_ids.stride(0) == 1

    if use_fp8_w8a8 or use_int8_w8a8:
        assert B_scale is not None
        assert block_shape is None or triton.cdiv(
            B.size(-2), block_shape[0]
        ) == B_scale.size(-2)
        assert block_shape is None or triton.cdiv(
            B.size(-1), block_shape[1]
        ) == B_scale.size(-1)

    elif use_int8_w8a16 or use_int4_w4a16:
        assert B_scale is not None
        assert block_shape is None or block_shape[0] == 0
    else:
        assert A_scale is None
        assert B_scale is None

    M = A.size(0)
    num_tokens = M * top_k

    EM = sorted_token_ids.size(0)
    if A.size(0) < config["BLOCK_SIZE_M"]:
        # optimize for small batch_size.
        # We assume that top_ids of each token is unique,
        # so num_valid_experts <= batch_size <= BLOCK_SIZE_M,
        # and we can skip some invalid blocks.
        EM = min(sorted_token_ids.size(0), A.size(0) * top_k * config["BLOCK_SIZE_M"])
    grid = lambda META: (
        triton.cdiv(EM, META["BLOCK_SIZE_M"])
        * triton.cdiv(B.size(1), META["BLOCK_SIZE_N"]),
    )
    HAS_BIAS = B_bias is not None
    if (
        (use_int8_w8a16 or use_int4_w4a16)
        and block_shape is not None
        and block_shape[1] > 0
    ):
        assert B_scale is not None and B_scale.ndim == 3
        assert B_zp is None or B_zp.ndim == 3

        use_moe_wna16_cuda = should_moe_wna16_use_cuda(
            num_valid_tokens=num_tokens,
            group_size=block_shape[1],
            num_experts=B.size(0),
            bit=4 if use_int4_w4a16 else 8,
        )
        config = config.copy()
        config.update(
            get_moe_wna16_block_config(
                config=config,
                use_moe_wna16_cuda=use_moe_wna16_cuda,
                num_valid_tokens=num_tokens,
                size_k=A.size(1),
                size_n=B.size(1),
                num_experts=B.size(1),
                group_size=block_shape[1],
                real_top_k=top_k,
                block_size_m=config["BLOCK_SIZE_M"],
            )
        )

        if use_moe_wna16_cuda:
            bit = 4 if use_int4_w4a16 else 8
            ops.moe_wna16_gemm(
                A,
                C,
                B,
                B_scale,
                B_zp,
                topk_weights if mul_routed_weight else None,
                sorted_token_ids,
                expert_ids,
                num_tokens_post_padded,
                top_k,
                config["BLOCK_SIZE_M"],
                config["BLOCK_SIZE_N"],
                config["BLOCK_SIZE_K"],
                bit,
            )
            return

        fused_moe_kernel_gptq_awq[grid](
            A,
            B,
            C,
            B_scale,
            B_zp,
            topk_weights,
            sorted_token_ids,
            expert_ids,
            num_tokens_post_padded,
            B.size(1),
            A.size(1),
            EM,
            num_tokens,
            A.stride(0),
            A.stride(1),
            B.stride(0),
            B.stride(2),
            B.stride(1),
            C.stride(1),
            C.stride(2),
            B_scale.stride(0),
            B_scale.stride(2),
            B_scale.stride(1),
            B_zp.stride(0) if B_zp is not None else 0,
            B_zp.stride(2) if B_zp is not None else 0,
            B_zp.stride(1) if B_zp is not None else 0,
            block_k_diviable=A.size(1) % config["BLOCK_SIZE_K"] == 0,
            group_size=block_shape[1],
            MUL_ROUTED_WEIGHT=mul_routed_weight,
            top_k=top_k,
            compute_type=compute_type,
            has_zp=B_zp is not None,
            use_int4_w4a16=use_int4_w4a16,
            use_int8_w8a16=use_int8_w8a16,
            **config,
        )
    else:
        config = config.copy()
        BLOCK_SIZE_K = config.pop("BLOCK_SIZE_K")
        if block_shape is not None:
            BLOCK_SIZE_K = min(BLOCK_SIZE_K, min(block_shape[0], block_shape[1]))
        fused_moe_kernel[grid](
            A,
            B,
            C,
            B_bias,
            A_scale,
            B_scale,
            topk_weights,
            sorted_token_ids,
            expert_ids,
            num_tokens_post_padded,
            B.size(1),
            B.size(2),
            EM,
            num_tokens,
            A.stride(0),
            A.stride(1),
            B.stride(0),
            B.stride(2),
            B.stride(1),
            C.stride(1),
            C.stride(2),
            A_scale.stride(0) if A_scale is not None and A_scale.ndim == 2 else 0,
            A_scale.stride(1) if A_scale is not None and A_scale.ndim == 2 else 0,
            B_scale.stride(0) if B_scale is not None and B_scale.ndim >= 2 else 0,
            B_scale.stride(2) if B_scale is not None and B_scale.ndim == 3 else 0,
            B_scale.stride(1) if B_scale is not None and B_scale.ndim >= 2 else 0,
            B_bias.stride(0) if B_bias is not None else 0,
            B_bias.stride(1) if B_bias is not None else 0,
            0 if block_shape is None else block_shape[0],
            0 if block_shape is None else block_shape[1],
            MUL_ROUTED_WEIGHT=mul_routed_weight,
            top_k=top_k,
            compute_type=compute_type,
            use_fp8_w8a8=use_fp8_w8a8,
            use_int8_w8a8=use_int8_w8a8,
            use_int8_w8a16=use_int8_w8a16,
            per_channel_quant=per_channel_quant,
            HAS_BIAS=HAS_BIAS,
            BLOCK_SIZE_K=BLOCK_SIZE_K,
            **config,
        )


@triton.jit
def compute_identity_kernel(
    top_k: int,
    hidden_states_ptr: tl.tensor,
    expert_scales_ptr: tl.tensor,
    num_tokens: int,
    output_ptr: tl.tensor,
    hidden_dim: int,
    scales_stride: int,
    BLOCK_SIZE: tl.constexpr,
) -> None:
    pid = tl.program_id(0)

    batch_id = pid // (hidden_dim // BLOCK_SIZE)
    dim_offset = pid % (hidden_dim // BLOCK_SIZE) * BLOCK_SIZE

    if batch_id >= num_tokens or dim_offset >= hidden_dim:
        return

    h = tl.load(
        hidden_states_ptr
        + batch_id * hidden_dim
        + dim_offset
        + tl.arange(0, BLOCK_SIZE),
        mask=(dim_offset + tl.arange(0, BLOCK_SIZE)) < hidden_dim,
    )

    result = tl.zeros([BLOCK_SIZE], dtype=tl.float32)
    for i in range(top_k):
        scale = tl.load(expert_scales_ptr + batch_id * scales_stride + i)
        result += h * scale

    tl.store(
        output_ptr + batch_id * hidden_dim + dim_offset + tl.arange(0, BLOCK_SIZE),
        result,
        mask=(dim_offset + tl.arange(0, BLOCK_SIZE)) < hidden_dim,
    )


def zero_experts_compute_triton(
    expert_indices: torch.Tensor,
    expert_scales: torch.Tensor,
    num_experts: int,
    zero_expert_type: str,
    hidden_states: torch.Tensor,
) -> torch.Tensor:
    N = expert_indices.numel()
    top_k = expert_indices.size(-1)
    grid = lambda meta: (triton.cdiv(N, meta["BLOCK_SIZE"]),)

    if zero_expert_type == "identity":
        zero_expert_mask = expert_indices < num_experts
        zero_expert_scales = expert_scales.clone()
        zero_expert_scales[zero_expert_mask] = 0.0

    normal_expert_mask = expert_indices >= num_experts
    expert_indices[normal_expert_mask] = 0
    expert_scales[normal_expert_mask] = 0.0

    output = torch.zeros_like(hidden_states).to(hidden_states.device)
    hidden_dim = hidden_states.size(-1)
    num_tokens = hidden_states.size(0)

    grid = lambda meta: (num_tokens * (hidden_dim // meta["BLOCK_SIZE"]),)
    compute_identity_kernel[grid](
        top_k,
        hidden_states,
        zero_expert_scales,
        num_tokens,
        output,
        hidden_dim,
        zero_expert_scales.stride(0),
        BLOCK_SIZE=256,
    )

    return output


# Adapted from: https://github.com/sgl-project/sglang/pull/2628
def get_config_file_name(
    E: int, N: int, dtype: Optional[str], block_shape: Optional[list[int]] = None
) -> str:
    device_name = current_platform.get_device_name().replace(" ", "_")
    dtype_selector = "" if not dtype else f",dtype={dtype}"
    block_shape_selector = (
        "" if not block_shape or not all(block_shape) else f",block_shape={block_shape}"
    ).replace(" ", "")
    return f"E={E},N={N},device_name={device_name}{dtype_selector}{block_shape_selector}.json"  # noqa: E501


# Adapted from: https://github.com/sgl-project/sglang/pull/2628
@functools.lru_cache
def get_moe_configs(
    E: int,
    N: int,
    dtype: Optional[str],
    block_n: Optional[int] = None,
    block_k: Optional[int] = None,
) -> Optional[dict[int, Any]]:
    """
    Return optimized configurations for the fused MoE kernel.

    The return value will be a dictionary that maps an irregular grid of
    batch sizes to configurations of the fused_moe kernel. To evaluate the
    kernel on a given batch size bs, the closest batch size in the grid should
    be picked and the associated configuration chosen to invoke the kernel.
    """

    # First look up if an optimized configuration is available in the configs
    # directory
    block_shape = [block_n, block_k] if block_n and block_k else None
    json_file_name = get_config_file_name(E, N, dtype, block_shape)

    config_file_paths = []

    # note that we prioritize user defined config
    user_defined_config_folder = envs.VLLM_TUNED_CONFIG_FOLDER
    if user_defined_config_folder is not None:
        user_defined_config_file_path = os.path.join(
            user_defined_config_folder, json_file_name
        )
        config_file_paths.append(user_defined_config_file_path)

    default_config_file_path = os.path.join(
        os.path.dirname(os.path.realpath(__file__)), "configs", json_file_name
    )
    config_file_paths.append(default_config_file_path)

    for config_file_path in config_file_paths:
        if os.path.exists(config_file_path):
            with open(config_file_path) as f:
                logger.info(
                    "Using configuration from %s for MoE layer.", config_file_path
                )
                # If a configuration has been found, return it
                tuned_config = json.load(f)
                # Delete triton_version from tuned_config
                tuned_config.pop("triton_version", None)
                return {int(key): val for key, val in tuned_config.items()}

    # If no optimized configuration is available, we will use the default
    # configuration
    logger.warning(
        (
            "Using default MoE config. Performance might be sub-optimal! "
            "Config file not found at %s"
        ),
        config_file_paths,
    )
    return None


def get_moe_wna16_block_config(
    config: dict[str, int],
    use_moe_wna16_cuda: bool,
    num_valid_tokens: int,
    size_k: int,
    size_n: int,
    num_experts: int,
    group_size: int,
    real_top_k: int,
    block_size_m: int,
):
    if "BLOCK_SIZE_N" in config and "BLOCK_SIZE_K" in config:
        # optimal block config is set
        return {}
    if not use_moe_wna16_cuda:
        # triton moe wna16 kernel
        if num_valid_tokens // real_top_k == 1:
            # if bs=1, use a smaller BLOCK_SIZE_N
            return {"BLOCK_SIZE_N": 32, "BLOCK_SIZE_K": 64}
        else:
            return {"BLOCK_SIZE_N": 64, "BLOCK_SIZE_K": 32}
    else:
        # cuda moe wna16 kernel
        # set default block_size 128, and increase them when num_blocks
        # is too large.
        block_size_n = 128
        block_size_k = 128
        if block_size_k <= group_size:
            block_size_k = group_size

        num_n_blocks = size_k // block_size_k
        num_k_blocks = size_n // block_size_k
        num_m_blocks = (
            num_valid_tokens + block_size_m - 1
        ) / block_size_m + num_experts
        if num_valid_tokens // real_top_k <= block_size_m:
            num_m_blocks = min(num_m_blocks, num_valid_tokens)
        num_blocks = num_m_blocks * num_n_blocks * num_k_blocks

        if size_k % 256 == 0 and num_blocks >= 256 and block_size_k < 256:
            block_size_k = 256
            num_blocks = num_blocks // (256 // block_size_k)

        if (
            num_m_blocks <= 16
            and size_k % (block_size_k * 2) == 0
            and size_k % (block_size_k * 2) == 0
            and block_size_k <= 512
            and num_blocks >= 512
        ):
            block_size_k = block_size_k * 2
            num_blocks = num_blocks // 2

        if num_blocks > 1024:
            block_size_n = 256
            num_n_blocks = num_n_blocks // 2
            num_blocks = num_blocks // 2

        if size_n <= 1024 and num_blocks >= 1024:
            # The kernel performance got much better with BLOCK_SIZE_N=1024
            # when num_blocks is large, event when N is small.
            # Not sure why, maybe it force the CUDA SM process only one block
            # at the same time.
            block_size_n = 1024

        return {"BLOCK_SIZE_N": block_size_n, "BLOCK_SIZE_K": block_size_k}


def should_moe_wna16_use_cuda(
    num_valid_tokens: int, group_size: int, num_experts: int, bit: int
):
    return (
        current_platform.is_cuda()
        and bit == 4
        and group_size in [32, 64, 128]
        and num_valid_tokens / num_experts <= 6
    )


def get_default_config(
    M: int,
    E: int,
    N: int,
    K: int,
    topk: int,
    dtype: Optional[str],
    block_shape: Optional[list[int]] = None,
) -> dict[str, int]:
    if dtype == "fp8_w8a8" and block_shape is not None:
        # Block-wise quant: BLOCK_SIZE_N must be divisible by block_shape[0]
        # BLOCK_SIZE_K must be divisible by block_shape[1]
        # num_stages=3 can cause triton.runtime.errors.OutOfResources
        # on ROCm, set it to 2 instead.
        config = {
            "BLOCK_SIZE_M": 64,
            "BLOCK_SIZE_N": block_shape[0],
            "BLOCK_SIZE_K": block_shape[1],
            "GROUP_SIZE_M": 32,
            "num_warps": 4,
            "num_stages": 3 if not current_platform.is_rocm() else 2,
        }
    elif dtype in ["int4_w4a16", "int8_w8a16"] and block_shape is not None:
        # moe wna16 kernels
        # only set BLOCK_SIZE_M
        # BLOCK_SIZE_N and BLOCK_SIZE_K would be set later
        bit = 4 if dtype == "int4_w4a16" else 8
        use_moe_wna16_cuda = should_moe_wna16_use_cuda(M * topk, block_shape[1], E, bit)
        if use_moe_wna16_cuda:
            config = {"BLOCK_SIZE_M": min(16, M)}
        elif M <= 20:
            config = {"BLOCK_SIZE_M": 16, "GROUP_SIZE_M": 1}
        elif M <= 40:
            config = {"BLOCK_SIZE_M": 32, "GROUP_SIZE_M": 1}
        else:
            config = {"BLOCK_SIZE_M": 64, "GROUP_SIZE_M": 1}
    elif M <= E:
        config = {
            "BLOCK_SIZE_M": 16,
            "BLOCK_SIZE_N": 32,
            "BLOCK_SIZE_K": 64,
            "GROUP_SIZE_M": 1,
        }
    else:
        config = {
            "BLOCK_SIZE_M": 64,
            "BLOCK_SIZE_N": 64,
            "BLOCK_SIZE_K": 32,
            "GROUP_SIZE_M": 8,
        }
    return config


def try_get_optimal_moe_config(
    w1_shape: tuple[int, ...],
    w2_shape: tuple[int, ...],
    top_k: int,
    dtype: Optional[str],
    M: int,
    block_shape: Optional[list[int]] = None,
) -> dict[str, int]:
    from vllm.model_executor.layers.fused_moe import get_config

    override_config = get_config()
    if override_config:
        config = override_config
    else:
        # First try to load optimal config from the file
        E, _, N = w2_shape
        if dtype == "int4_w4a16":
            N = N * 2
        block_n = block_shape[0] if block_shape else 0
        block_k = block_shape[1] if block_shape else 0
        configs = get_moe_configs(E, N, dtype, block_n, block_k)

        if configs:
            # If an optimal configuration map has been found, look up the
            # optimal config
            config = configs[min(configs.keys(), key=lambda x: abs(x - M))]
        else:
            # Else use the default config
            config = get_default_config(M, E, N, w1_shape[2], top_k, dtype, block_shape)
    return config


def vllm_topk_softmax(
    topk_weights: torch.Tensor,
    topk_indices: torch.Tensor,
    token_expert_indices: torch.Tensor,
    gating_output: torch.Tensor,
    renormalize: bool,
) -> tuple[torch.Tensor, ...]:
    ops.topk_softmax(
        topk_weights,
        topk_indices,
        token_expert_indices,
        gating_output,
    )
    if renormalize:
        topk_weights = topk_weights / topk_weights.sum(dim=-1, keepdim=True)

    return topk_weights, topk_indices


def dispatch_topk_func() -> Callable[..., tuple[torch.Tensor, ...]]:
    if is_rocm_aiter_moe_enabled():
        from .rocm_aiter_fused_moe import rocm_aiter_topk_softmax

        return rocm_aiter_topk_softmax
    return vllm_topk_softmax


def fused_topk(
    hidden_states: torch.Tensor,
    gating_output: torch.Tensor,
    topk: int,
    renormalize: bool,
    indices_type: Optional[torch.dtype] = None,
) -> tuple[torch.Tensor, torch.Tensor, torch.Tensor]:
    assert hidden_states.size(0) == gating_output.size(0), "Number of tokens mismatch"

    M, _ = hidden_states.size()

    topk_weights = torch.empty(
        M, topk, dtype=torch.float32, device=hidden_states.device
    )
    topk_ids = torch.empty(
        M,
        topk,
        dtype=torch.int32 if indices_type is None else indices_type,
        device=hidden_states.device,
    )
    token_expert_indices = torch.empty(
        M, topk, dtype=torch.int32, device=hidden_states.device
    )

    gating_output_float = gating_output.float()  # TODO(woosuk): Optimize this.

    topk_func = dispatch_topk_func()
    topk_weights, topk_ids = topk_func(
        topk_weights, topk_ids, token_expert_indices, gating_output_float, renormalize
    )

    return topk_weights, topk_ids, token_expert_indices


def fused_topk_bias(
    hidden_states: torch.Tensor,
    gating_output: torch.Tensor,
    e_score_correction_bias: torch.Tensor,
    topk: int,
    renormalize: bool,
):
    n_routed_experts = gating_output.shape[-1]
    scores = gating_output.softmax(dim=-1)
    scores_for_choice = scores.view(
        -1, n_routed_experts
    ) + e_score_correction_bias.unsqueeze(0)
    topk_indices = torch.topk(scores_for_choice, k=topk, dim=-1, sorted=False)[1]
    topk_weights = scores.gather(1, topk_indices)
    if renormalize:
        topk_weights = topk_weights / topk_weights.sum(dim=-1, keepdim=True)
    return topk_weights.to(torch.float32), topk_indices.to(torch.int32)


# This is used by the Deepseek-V2 and Deepseek-V3 model
@torch.compile(dynamic=True, backend=current_platform.simple_compile_backend)
def grouped_topk(
    hidden_states: torch.Tensor,
    gating_output: torch.Tensor,
    topk: int,
    renormalize: bool,
    num_expert_group: int = 0,
    topk_group: int = 0,
    scoring_func: str = "softmax",
    routed_scaling_factor: float = 1.0,
    e_score_correction_bias: Optional[torch.Tensor] = None,
) -> tuple[torch.Tensor, torch.Tensor]:
    if (
        envs.VLLM_USE_FUSED_MOE_GROUPED_TOPK
        and current_platform.is_cuda()
        and num_expert_group <= 32
        and topk <= 32
        and e_score_correction_bias is not None
    ):
        return fused_grouped_topk(
            hidden_states=hidden_states,
            gating_output=gating_output,
            topk=topk,
            renormalize=renormalize,
            e_score_correction_bias=e_score_correction_bias,
            num_expert_group=num_expert_group,
            topk_group=topk_group,
            scoring_func=scoring_func,
            routed_scaling_factor=routed_scaling_factor,
        )

    assert hidden_states.size(0) == gating_output.size(0), "Number of tokens mismatch"

    if scoring_func == "softmax":
        scores = torch.softmax(gating_output, dim=-1)
    elif scoring_func == "sigmoid":
        scores = gating_output.sigmoid()
    else:
        raise ValueError(f"Unsupported scoring function: {scoring_func}")

    num_token = scores.size(0)
    if e_score_correction_bias is not None:
        # Store original scores before applying correction bias. We use biased
        # scores for expert selection but original scores for routing weights
        original_scores = scores
        scores = scores + e_score_correction_bias.unsqueeze(0)
        group_scores = (
            scores.view(num_token, num_expert_group, -1).topk(2, dim=-1)[0].sum(dim=-1)
        )
    else:
        group_scores = (
            scores.view(num_token, num_expert_group, -1).max(dim=-1).values
        )  # [n, n_group]
    group_idx = torch.topk(group_scores, k=topk_group, dim=-1, sorted=False)[
        1
    ]  # [n, top_k_group]
    group_mask = torch.zeros_like(group_scores)  # [n, n_group]
    group_mask.scatter_(1, group_idx, 1)  # [n, n_group]
    score_mask = (
        group_mask.unsqueeze(-1)
        .expand(num_token, num_expert_group, scores.size(-1) // num_expert_group)
        .reshape(num_token, -1)
    )  # [n, e]
    tmp_scores = scores.masked_fill(~score_mask.bool(), float("-inf"))  # [n, e]

    if e_score_correction_bias is not None:
        topk_ids = torch.topk(tmp_scores, k=topk, dim=-1, sorted=False)[1]
        # Use original unbiased scores for the routing weights
        topk_weights = original_scores.gather(1, topk_ids)
    else:
        topk_weights, topk_ids = torch.topk(tmp_scores, k=topk, dim=-1, sorted=False)

    if renormalize:
        topk_weights = topk_weights / topk_weights.sum(dim=-1, keepdim=True)

    if routed_scaling_factor != 1.0:
        topk_weights = topk_weights * routed_scaling_factor
    return topk_weights.to(torch.float32), topk_ids.to(torch.int32)


@torch.compile(dynamic=True, backend=current_platform.simple_compile_backend)
def eplb_map_to_physical_and_record(
    topk_ids: torch.Tensor,
    expert_load_view: torch.Tensor,
    logical_to_physical_map: torch.Tensor,
    logical_replica_count: torch.Tensor,
    indices_type: Optional[torch.dtype] = None,
) -> torch.Tensor:
    """
    Map the logical expert ids to physical expert ids
    and record the expert load metrics.

    This will select a pseudo-random replica for each logical expert.
    Only used for EPLB.

    Args:
        topk_ids: The logical expert ids.
        expert_load_view: The expert load view.
        logical_to_physical_map: The logical to physical map.
        logical_replica_count: The logical replica count.
        indices_type: The indices type.

    Returns:
        The physical expert ids.
    """

    # 1. Convert the logical expert ids to physical expert ids
    # Directly select a random replica for each logical expert

    # In case `indices_type` is not `torch.long` or `torch.int`,
    # e.g. `torch.uint32` as required by dispatch/combine kernels
    topk_ids_long = topk_ids.long()
    # Use (token position) modulo (replica count)
    # to deterministically choose a replica
    replica_count = logical_replica_count[topk_ids_long]
    # Flatten-position based index, reshaped back to `topk_ids` shape
    pos_indices = torch.arange(
        topk_ids.numel(), device=topk_ids.device, dtype=torch.long
    ).reshape_as(topk_ids)
    # Compute pseudo-random indices by modulo
    replica_indices = (pos_indices % replica_count).unsqueeze(-1)
    physical_ids = (
        logical_to_physical_map[topk_ids_long].gather(-1, replica_indices).squeeze(-1)
    )

    topk_ids = physical_ids

    # 2. Record expert load metrics.

    # TODO(bowen): When using `FusedMoEModularKernel`, this
    # can be done in a more unified way, since
    # `FusedMoEPrepareAndFinalize` will return the expert
    # token count, in some cases directly from the kernel.
    # However, now there are many code paths not using
    # the modular kernel, e.g. calling `fused_experts`,
    # so we decide to keep the logic here.
    #
    # If later refactor moved all the MoE kernel calls
    # to the modular kernel, we can move this logic there
    # to achieve better efficiency.

    # `expert_load_view`: (num_physical_experts,)

    # `torch.bincount` is not compilable, so use `scatter_add_` instead.
    topk_ids_flatten = topk_ids.flatten()
    expert_load_view.scatter_add_(
        dim=0,
        index=topk_ids_flatten.long(),
        src=torch.ones_like(topk_ids_flatten).to(expert_load_view),
    )

    if indices_type is not None:
        topk_ids = topk_ids.to(dtype=indices_type)
    return topk_ids


def fused_grouped_topk(
    hidden_states: torch.Tensor,
    gating_output: torch.Tensor,
    topk: int,
    renormalize: bool,
    e_score_correction_bias: torch.Tensor,
    num_expert_group: int = 0,
    topk_group: int = 0,
    scoring_func: str = "softmax",
    routed_scaling_factor: float = 1.0,
) -> tuple[torch.Tensor, torch.Tensor]:
    assert hidden_states.size(0) == gating_output.size(0), "Number of tokens mismatch"

    if scoring_func == "softmax":
        scores = torch.softmax(gating_output, dim=-1)
    elif scoring_func == "sigmoid":
        scores = gating_output.sigmoid()
    else:
        raise ValueError(f"Unsupported scoring function: {scoring_func}")

    scores_with_bias = scores + e_score_correction_bias.unsqueeze(0)
    topk_values, topk_indices = ops.grouped_topk(
        scores,
        scores_with_bias.to(scores.dtype),
        num_expert_group,
        topk_group,
        topk,
        renormalize,
        routed_scaling_factor,
    )
    return topk_values.to(torch.float32), topk_indices.to(torch.int32)


def inplace_fused_experts(
    hidden_states: torch.Tensor,
    w1: torch.Tensor,
    w2: torch.Tensor,
    topk_weights: torch.Tensor,
    topk_ids: torch.Tensor,
    activation: str = "silu",
    apply_router_weight_on_input: bool = False,
    use_fp8_w8a8: bool = False,
    use_int8_w8a8: bool = False,
    use_int8_w8a16: bool = False,
    use_int4_w4a16: bool = False,
    use_mxfp4_w4a4: bool = False,
    per_channel_quant: bool = False,
    global_num_experts: int = -1,
    expert_map: Optional[torch.Tensor] = None,
    w1_scale: Optional[torch.Tensor] = None,
    w2_scale: Optional[torch.Tensor] = None,
    w1_zp: Optional[torch.Tensor] = None,
    w2_zp: Optional[torch.Tensor] = None,
    a1_scale: Optional[torch.Tensor] = None,
    a2_scale: Optional[torch.Tensor] = None,
    block_shape: Optional[list[int]] = None,
    w1_bias: Optional[torch.Tensor] = None,
    w2_bias: Optional[torch.Tensor] = None,
) -> None:
    fused_experts_impl(
        hidden_states,
        w1,
        w2,
        topk_weights,
        topk_ids,
        True,
        activation,
        apply_router_weight_on_input,
        use_fp8_w8a8,
        use_int8_w8a8,
        use_int8_w8a16,
        use_int4_w4a16,
        use_mxfp4_w4a4,
        per_channel_quant,
        global_num_experts,
        expert_map,
        w1_scale,
        w2_scale,
        w1_zp,
        w2_zp,
        a1_scale,
        a2_scale,
        block_shape,
        w1_bias,
        w2_bias,
    )


def inplace_fused_experts_fake(
    hidden_states: torch.Tensor,
    w1: torch.Tensor,
    w2: torch.Tensor,
    topk_weights: torch.Tensor,
    topk_ids: torch.Tensor,
    activation: str = "silu",
    apply_router_weight_on_input: bool = False,
    use_fp8_w8a8: bool = False,
    use_int8_w8a8: bool = False,
    use_int8_w8a16: bool = False,
    use_int4_w4a16: bool = False,
    use_mxfp4_w4a4: bool = False,
    per_channel_quant: bool = False,
    global_num_experts: int = -1,
    expert_map: Optional[torch.Tensor] = None,
    w1_scale: Optional[torch.Tensor] = None,
    w2_scale: Optional[torch.Tensor] = None,
    w1_zp: Optional[torch.Tensor] = None,
    w2_zp: Optional[torch.Tensor] = None,
    a1_scale: Optional[torch.Tensor] = None,
    a2_scale: Optional[torch.Tensor] = None,
    block_shape: Optional[list[int]] = None,
    w1_bias: Optional[torch.Tensor] = None,
    w2_bias: Optional[torch.Tensor] = None,
) -> None:
    pass


direct_register_custom_op(
    op_name="inplace_fused_experts",
    op_func=inplace_fused_experts,
    mutates_args=["hidden_states"],
    fake_impl=inplace_fused_experts_fake,
    tags=(
        ()
        if is_torch_equal_or_newer("2.7.0")
        else (torch.Tag.needs_fixed_stride_order,)
    ),
)


def outplace_fused_experts(
    hidden_states: torch.Tensor,
    w1: torch.Tensor,
    w2: torch.Tensor,
    topk_weights: torch.Tensor,
    topk_ids: torch.Tensor,
    activation: str = "silu",
    apply_router_weight_on_input: bool = False,
    use_fp8_w8a8: bool = False,
    use_int8_w8a8: bool = False,
    use_int8_w8a16: bool = False,
    use_int4_w4a16: bool = False,
    use_mxfp4_w4a4: bool = False,
    per_channel_quant: bool = False,
    global_num_experts: int = -1,
    expert_map: Optional[torch.Tensor] = None,
    w1_scale: Optional[torch.Tensor] = None,
    w2_scale: Optional[torch.Tensor] = None,
    w1_zp: Optional[torch.Tensor] = None,
    w2_zp: Optional[torch.Tensor] = None,
    a1_scale: Optional[torch.Tensor] = None,
    a2_scale: Optional[torch.Tensor] = None,
    block_shape: Optional[list[int]] = None,
    w1_bias: Optional[torch.Tensor] = None,
    w2_bias: Optional[torch.Tensor] = None,
) -> torch.Tensor:
    return fused_experts_impl(
        hidden_states,
        w1,
        w2,
        topk_weights,
        topk_ids,
        False,
        activation,
        apply_router_weight_on_input,
        use_fp8_w8a8,
        use_int8_w8a8,
        use_int8_w8a16,
        use_int4_w4a16,
        use_mxfp4_w4a4,
        per_channel_quant,
        global_num_experts,
        expert_map,
        w1_scale,
        w2_scale,
        w1_zp,
        w2_zp,
        a1_scale,
        a2_scale,
        block_shape,
        w1_bias,
        w2_bias,
    )


def outplace_fused_experts_fake(
    hidden_states: torch.Tensor,
    w1: torch.Tensor,
    w2: torch.Tensor,
    topk_weights: torch.Tensor,
    topk_ids: torch.Tensor,
    activation: str = "silu",
    use_fp8_w8a8: bool = False,
    use_int8_w8a8: bool = False,
    use_int8_w8a16: bool = False,
    use_int4_w4a16: bool = False,
    use_mxfp4_w4a4: bool = False,
    per_channel_quant: bool = False,
    global_num_experts: int = -1,
    expert_map: Optional[torch.Tensor] = None,
    w1_scale: Optional[torch.Tensor] = None,
    w2_scale: Optional[torch.Tensor] = None,
    w1_zp: Optional[torch.Tensor] = None,
    w2_zp: Optional[torch.Tensor] = None,
    a1_scale: Optional[torch.Tensor] = None,
    a2_scale: Optional[torch.Tensor] = None,
    block_shape: Optional[list[int]] = None,
    w1_bias: Optional[torch.Tensor] = None,
    w2_bias: Optional[torch.Tensor] = None,
) -> torch.Tensor:
    return torch.empty_like(hidden_states)


direct_register_custom_op(
    op_name="outplace_fused_experts",
    op_func=outplace_fused_experts,
    fake_impl=outplace_fused_experts_fake,
    tags=(
        ()
        if is_torch_equal_or_newer("2.7.0")
        else (torch.Tag.needs_fixed_stride_order,)
    ),
)


def torch_vllm_inplace_fused_experts(**kwargs) -> torch.Tensor:
    torch.ops.vllm.inplace_fused_experts(**kwargs)
    hidden_states = kwargs["hidden_states"]
    return hidden_states


def torch_vllm_outplace_fused_experts(**kwargs) -> torch.Tensor:
    return torch.ops.vllm.outplace_fused_experts(**kwargs)


def dispatch_fused_experts_func(inplace: bool) -> Callable[..., torch.Tensor]:
    if inplace:
        return torch_vllm_inplace_fused_experts
    return torch_vllm_outplace_fused_experts


# TODO (bnell): replace this with modular op.  Can get rid of inplace/outplace
# torch ops.
def fused_experts(
    hidden_states: torch.Tensor,
    w1: torch.Tensor,
    w2: torch.Tensor,
    topk_weights: torch.Tensor,
    topk_ids: torch.Tensor,
    inplace: bool = False,
    activation: str = "silu",
    apply_router_weight_on_input: bool = False,
    global_num_experts: int = -1,
    expert_map: Optional[torch.Tensor] = None,
    quant_config: Optional[FusedMoEQuantConfig] = None,
    allow_deep_gemm: bool = False,
    allow_cutlass_block_scaled_grouped_gemm: bool = False,
) -> torch.Tensor:
    if quant_config is None:
        quant_config = FUSED_MOE_UNQUANTIZED_CONFIG
    use_fp8_w8a8 = quant_config.use_fp8_w8a8

    # For now, disable DeepGemm for small N (<= 512) until better
    # permute/unpermute ops are available.
    # However, on B200, we use DeepGemm for all cases because they only support
    # E8M0 scale, which means we requantize the weight and input to the specific
    # scale. Fallen back to cutlass or triton for some cases would cause
    # accuracy issue.
    if (
        allow_deep_gemm
        and quant_config.use_fp8_w8a8
        and (is_deep_gemm_e8m0_used() or _valid_deep_gemm(hidden_states, w1, w2))
    ):
        assert quant_config is not None
        assert apply_router_weight_on_input is False
        return deep_gemm_moe_fp8(
            hidden_states=hidden_states,
            w1=w1,
            w2=w2,
            topk_weights=topk_weights,
            topk_ids=topk_ids,
            inplace=inplace,
            activation=activation,
            global_num_experts=global_num_experts,
            expert_map=expert_map,
            w1_scale=quant_config.w1_scale,
            w2_scale=quant_config.w2_scale,
            a1_scale=quant_config.a1_scale,
            a2_scale=quant_config.a2_scale,
            apply_router_weight_on_input=apply_router_weight_on_input,
        )
    elif (
        allow_cutlass_block_scaled_grouped_gemm
        and use_fp8_w8a8
        and _valid_cutlass_block_scaled_grouped_gemm(
            w1, w2, inplace, activation, apply_router_weight_on_input, expert_map
        )
    ):
        assert quant_config is not None
        return run_cutlass_block_scaled_fused_experts(
            a=hidden_states,
            w1=w1,
            w2=w2,
            w1_scale=quant_config.w1_scale,
            w2_scale=quant_config.w2_scale,
            topk_weights=topk_weights,
            topk_ids=topk_ids,
        )
    else:
        return dispatch_fused_experts_func(inplace)(
            hidden_states=hidden_states,
            w1=w1,
            w2=w2,
            topk_weights=topk_weights,
            topk_ids=topk_ids,
            activation=activation,
            apply_router_weight_on_input=apply_router_weight_on_input,
            use_fp8_w8a8=quant_config.use_fp8_w8a8,
            use_int8_w8a8=quant_config.use_int8_w8a8,
            use_int8_w8a16=quant_config.use_int8_w8a16,
            use_int4_w4a16=quant_config.use_int4_w4a16,
            use_mxfp4_w4a4=quant_config.use_mxfp4_w4a4,
            per_channel_quant=quant_config.per_act_token_quant,
            global_num_experts=global_num_experts,
            expert_map=expert_map,
            w1_scale=quant_config.w1_scale,
            w2_scale=quant_config.w2_scale,
            w1_zp=quant_config.w1_zp,
            w2_zp=quant_config.w2_zp,
            a1_scale=quant_config.a1_scale,
            a2_scale=quant_config.a2_scale,
            block_shape=quant_config.block_shape,
            w1_bias=quant_config.w1_bias,
            w2_bias=quant_config.w2_bias,
        )


SILU_NO_MUL: str = activation_without_mul("silu")
GELU_NO_MUL: str = activation_without_mul("gelu")


def _get_config_quant_dtype(
    use_fp8_w8a8: bool,
    use_int8_w8a8: bool,
    use_mxfp4_w4a4: bool,
) -> Union[None, torch.dtype, str]:
    """
    Get the quantization type based on the quantization strategy flags.
    We don't have a quant_config at this point so we need to work backwards.
    A return type of None means no quantization is required because the
    input is unquantized or has been quantized prior to calling
    fused_experts_impl.
    """
    if use_fp8_w8a8:
        return torch.float8_e4m3fn
    elif use_int8_w8a8:
        return torch.int8
    elif use_mxfp4_w4a4:
        return "mxfp4"
    return None


def fused_experts_impl(
    hidden_states: torch.Tensor,
    w1: torch.Tensor,
    w2: torch.Tensor,
    topk_weights: torch.Tensor,
    topk_ids: torch.Tensor,
    inplace: bool = False,
    activation: str = "silu",
    apply_router_weight_on_input: bool = False,
    use_fp8_w8a8: bool = False,
    use_int8_w8a8: bool = False,
    use_int8_w8a16: bool = False,
    use_int4_w4a16: bool = False,
    use_mxfp4_w4a4: bool = False,
    per_channel_quant: bool = False,
    global_num_experts: int = -1,
    expert_map: Optional[torch.Tensor] = None,
    w1_scale: Optional[torch.Tensor] = None,
    w2_scale: Optional[torch.Tensor] = None,
    w1_zp: Optional[torch.Tensor] = None,
    w2_zp: Optional[torch.Tensor] = None,
    a1_scale: Optional[torch.Tensor] = None,
    a2_scale: Optional[torch.Tensor] = None,
    block_shape: Optional[list[int]] = None,
    w1_bias: Optional[torch.Tensor] = None,
    w2_bias: Optional[torch.Tensor] = None,
) -> torch.Tensor:
    # Check constraints.
    if use_int4_w4a16:
        assert hidden_states.size(1) // 2 == w1.size(2), "Hidden size mismatch"
    elif use_mxfp4_w4a4:
        # 16bit activation and fp4x2 packed weight
        assert hidden_states.size(1) // 2 == w1.size(2), "hidden size mismatch"
    else:
        assert hidden_states.size(1) == w1.size(2), (
            f"Hidden size mismatch {hidden_states.size(1)} != {w1.size(2)}"
        )

    assert topk_weights.size() == topk_ids.size(), "topk shape mismatch"
    assert hidden_states.is_contiguous(), "Hidden_states must be contiguous"
    assert w1.stride(-1) == 1, "Stride of last dimension must be 1"
    assert w2.stride(-1) == 1, "Stride of last dimension must be 1"
    assert hidden_states.dtype in [torch.float32, torch.float16, torch.bfloat16]

    num_tokens = hidden_states.size(0)
    E, N, _ = w1.size()
    K = w2.size(1)
    if global_num_experts == -1:
        global_num_experts = E
    top_k_num = topk_ids.size(1)
    # We execute the fused_moe kernel in chunks to circumvent this issue:
    # https://github.com/vllm-project/vllm/issues/5938
    CHUNK_SIZE = envs.VLLM_FUSED_MOE_CHUNK_SIZE
    M = min(num_tokens, CHUNK_SIZE)

    config_dtype = _get_config_dtype_str(
        use_fp8_w8a8=use_fp8_w8a8,
        use_int8_w8a16=use_int8_w8a16,
        use_int4_w4a16=use_int4_w4a16,
        use_mxfp4_w4a4=use_mxfp4_w4a4,
        dtype=hidden_states.dtype,
    )

    # Note: for use_int8_w8a16 or use_int4_w4a16, the activations are
    # quantized prior to calling fused_experts.
    quant_dtype = _get_config_quant_dtype(
        use_fp8_w8a8=use_fp8_w8a8,
        use_int8_w8a8=use_int8_w8a8,
        use_mxfp4_w4a4=use_mxfp4_w4a4,
    )

    get_config_func = functools.partial(
        try_get_optimal_moe_config,
        w1.size(),
        w2.size(),
        top_k_num,
        config_dtype,
        block_shape=block_shape,
    )

    config = get_config_func(M)

    # We can reuse the memory between these because by the time we need
    # cache3, we're done with cache1
    cache13 = torch.empty(
        M * top_k_num * max(N, K),
        device=hidden_states.device,
        dtype=hidden_states.dtype,
    )
    intermediate_cache1 = cache13[: M * top_k_num * N].view(M, top_k_num, N)
    intermediate_cache3 = cache13[: M * top_k_num * K].view(M, top_k_num, K)

    # This needs separate memory since it's used concurrently with cache1
    intermediate_cache2 = torch.empty(
        (M * top_k_num, N // 2), device=hidden_states.device, dtype=hidden_states.dtype
    )

    if hidden_states.dtype == torch.bfloat16:
        compute_type = tl.bfloat16
    elif hidden_states.dtype == torch.float16:
        compute_type = tl.float16
    elif hidden_states.dtype == torch.float32:
        compute_type = tl.float32
    else:
        raise ValueError(f"Unsupported compute_type: {hidden_states.dtype}")

    out_hidden_states = hidden_states if inplace else torch.empty_like(hidden_states)

    if use_mxfp4_w4a4:
        # Weight has to be dequantized for mxfp4 emulation.
        w1 = dequant_mxfp4(w1, w1_scale, hidden_states.dtype)
        w1_scale = None
        w2 = dequant_mxfp4(w2, w2_scale, hidden_states.dtype)
        w2_scale = None

    for chunk in range((num_tokens // CHUNK_SIZE) + 1):
        begin_chunk_idx, end_chunk_idx = (
            chunk * CHUNK_SIZE,
            min((chunk + 1) * CHUNK_SIZE, num_tokens),
        )
        curr_hidden_states = hidden_states[begin_chunk_idx:end_chunk_idx]
        tokens_in_chunk, _ = curr_hidden_states.size()

        if tokens_in_chunk == 0:
            break

        if tokens_in_chunk < CHUNK_SIZE and chunk > 0:
            # Adjust the intermediate cache size and config for the last
            # chunk. Note that in most cases we only have one chunk
            # so the cache size and config are already set correctly and
            # do not need to be adjusted.
            intermediate_cache1 = intermediate_cache1[:tokens_in_chunk]
            intermediate_cache2 = intermediate_cache2[
                : tokens_in_chunk * topk_ids.size(1)
            ]
            intermediate_cache3 = intermediate_cache3[:tokens_in_chunk]
            config = get_config_func(tokens_in_chunk)

        curr_topk_ids = topk_ids[begin_chunk_idx:end_chunk_idx]
        curr_topk_weights = topk_weights[begin_chunk_idx:end_chunk_idx]
        qcurr_hidden_states, a1q_scale = moe_kernel_quantize_input(
            A=curr_hidden_states,
            A_scale=a1_scale,
            quant_dtype=quant_dtype,
            per_act_token_quant=per_channel_quant,
            block_shape=block_shape,
        )

        sorted_token_ids, expert_ids, num_tokens_post_padded = moe_align_block_size(
            curr_topk_ids, config["BLOCK_SIZE_M"], global_num_experts, expert_map
        )

        invoke_fused_moe_kernel(
            qcurr_hidden_states,
            w1,
            intermediate_cache1,
            a1q_scale,
            w1_scale,
            w1_zp,
            curr_topk_weights,
            sorted_token_ids,
            expert_ids,
            num_tokens_post_padded,
            apply_router_weight_on_input,
            top_k_num,
            config,
            compute_type=compute_type,
            use_fp8_w8a8=use_fp8_w8a8,
            use_int8_w8a8=use_int8_w8a8,
            use_int8_w8a16=use_int8_w8a16,
            use_int4_w4a16=use_int4_w4a16,
            per_channel_quant=per_channel_quant,
            block_shape=block_shape,
            B_bias=w1_bias,
        )

        # Activation function with multiplication
        if activation == "silu":
            torch.ops._C.silu_and_mul(
                intermediate_cache2, intermediate_cache1.view(-1, N)
            )
        elif activation == "gelu":
            torch.ops._C.gelu_and_mul(
                intermediate_cache2, intermediate_cache1.view(-1, N)
            )
        elif activation == "swigluoai":
            # alpha = 1.702, limit = 7.0
            torch.ops._C.swigluoai_and_mul(
                intermediate_cache2, intermediate_cache1.view(-1, N)
            )
        # Activation function without multiplication
        elif activation == SILU_NO_MUL:
            intermediate_cache2 = F.silu(intermediate_cache1.view(-1, N))
        elif activation == GELU_NO_MUL:
            intermediate_cache2 = F.gelu(intermediate_cache1.view(-1, N))

        else:
            raise ValueError(f"Unsupported FusedMoe activation: {activation}.")

        qintermediate_cache2, a2q_scale = moe_kernel_quantize_input(
            A=intermediate_cache2,
            A_scale=a2_scale,
            quant_dtype=quant_dtype,
            per_act_token_quant=per_channel_quant,
            block_shape=block_shape,
        )

        invoke_fused_moe_kernel(
            qintermediate_cache2,
            w2,
            intermediate_cache3,
            a2q_scale,
            w2_scale,
            w2_zp,
            curr_topk_weights,
            sorted_token_ids,
            expert_ids,
            num_tokens_post_padded,
            not apply_router_weight_on_input,
            1,
            config,
            compute_type=compute_type,
            use_fp8_w8a8=use_fp8_w8a8,
            use_int8_w8a8=use_int8_w8a8,
            use_int8_w8a16=use_int8_w8a16,
            use_int4_w4a16=use_int4_w4a16,
            per_channel_quant=per_channel_quant,
            block_shape=block_shape,
            B_bias=w2_bias,
        )

        ops.moe_sum(
            intermediate_cache3.view(*intermediate_cache3.size()),
            out_hidden_states[begin_chunk_idx:end_chunk_idx],
        )

    return out_hidden_states


class TritonExperts(mk.FusedMoEPermuteExpertsUnpermute):
    def __init__(
        self,
        quant_config: FusedMoEQuantConfig,
    ):
        super().__init__(quant_config)

    @property
    def activation_formats(
        self,
    ) -> tuple[mk.FusedMoEActivationFormat, mk.FusedMoEActivationFormat]:
        return (
            mk.FusedMoEActivationFormat.Standard,
            mk.FusedMoEActivationFormat.Standard,
        )

    def supports_chunking(self) -> bool:
        return True

    def supports_expert_map(self) -> bool:
        return True

    def finalize_weight_and_reduce_impl(self) -> mk.TopKWeightAndReduce:
        return TopKWeightAndReduceNoOP()

    def workspace_shapes(
        self,
        a: torch.Tensor,
        aq: torch.Tensor,
        M: int,
        N: int,
        K: int,
        topk: int,
        global_num_experts: int,
        local_num_experts: int,
        expert_tokens_meta: Optional[mk.ExpertTokensMetadata],
    ) -> tuple[tuple[int, ...], tuple[int, ...], tuple[int, ...], torch.dtype]:
        workspace1 = (M, topk, max(N // 2, K))
        workspace2 = (M, topk, max(N, K))
        output = (M, K)
        return (workspace1, workspace2, output, a.dtype)

    def apply(
        self,
        output: torch.Tensor,
        hidden_states: torch.Tensor,
        w1: torch.Tensor,
        w2: torch.Tensor,
        topk_weights: torch.Tensor,
        topk_ids: torch.Tensor,
        activation: str,
        global_num_experts: int,
        expert_map: Optional[torch.Tensor],
        a1q_scale: Optional[torch.Tensor],
        a2_scale: Optional[torch.Tensor],
        workspace13: torch.Tensor,
        workspace2: torch.Tensor,
        expert_tokens_meta: Optional[mk.ExpertTokensMetadata],
        apply_router_weight_on_input: bool,
    ):
        # Check constraints.
        if self.quant_config.use_int4_w4a16:
            assert hidden_states.size(-1) // 2 == w1.size(2), "Hidden size mismatch"
        else:
            assert hidden_states.size(-1) == w1.size(2), (
                f"Hidden size mismatch {hidden_states.size(-1)} != {w1.size(2)}"
            )

        assert hidden_states.is_contiguous(), "Hidden_states must be contiguous"
        assert hidden_states.dim() == 2
        assert w1.stride(-1) == 1, "Stride of last dimension must be 1"
        assert w2.stride(-1) == 1, "Stride of last dimension must be 1"
        assert hidden_states.dtype in [
            torch.float32,
            torch.float16,
            torch.bfloat16,
            torch.float8_e4m3fn,
        ]

        E, num_tokens, N, K, top_k_num = self.moe_problem_size(
            hidden_states, w1, w2, topk_ids
        )

        if global_num_experts == -1:
            global_num_experts = E

        config = try_get_optimal_moe_config(
            w1.size(),
            w2.size(),
            top_k_num,
            self.quant_config.config_name(hidden_states.dtype),
            num_tokens,
            block_shape=self.block_shape,
        )

        if hidden_states.dtype == torch.bfloat16:
            compute_type = tl.bfloat16
        elif hidden_states.dtype == torch.float16:
            compute_type = tl.float16
        elif hidden_states.dtype == torch.float32:
            compute_type = tl.float32
        elif hidden_states.dtype == torch.float8_e4m3fn:
            compute_type = tl.bfloat16
        else:
            raise ValueError(f"Unsupported compute_type: {hidden_states.dtype}")

        # Note that the output tensor might be in workspace1
        intermediate_cache1 = _resize_cache(workspace2, (num_tokens, top_k_num, N))
        intermediate_cache2 = _resize_cache(
            workspace13, (num_tokens * top_k_num, N // 2)
        )
        intermediate_cache3 = _resize_cache(workspace2, (num_tokens, top_k_num, K))

<<<<<<< HEAD
        sorted_token_ids, expert_ids, num_tokens_post_padded = (
            # The code `moe_align_block_size` appears to be a variable or
            # function name in Python. Without additional context or code,
            # it is not possible to determine exactly what it is doing.
            # The name suggests that it may be related to aligning blocks
            # of code or data to a specific size.
            moe_align_block_size(topk_ids, config['BLOCK_SIZE_M'],
                                 global_num_experts, expert_map))
=======
        sorted_token_ids, expert_ids, num_tokens_post_padded = moe_align_block_size(
            topk_ids, config["BLOCK_SIZE_M"], global_num_experts, expert_map
        )
>>>>>>> d3c84297

        invoke_fused_moe_kernel(
            # The code `hidden_states` is not performing any specific action in
            # the provided snippet. It seems to be a variable name or
            # placeholder without any associated code or context.
            # The code `hidden_states` is not performing any specific action in
            # the provided snippet. It seems to be a variable or placeholder
            # that has been declared but not used or assigned any value.
            hidden_states,
            w1,
            intermediate_cache1,
            a1q_scale,
            self.w1_scale,
            self.w1_zp,
            None,  # topk_weights
            sorted_token_ids,
            expert_ids,
            num_tokens_post_padded,
            False,  # mul_routed_weights
            top_k_num,
            config,
            compute_type=compute_type,
            use_fp8_w8a8=self.quant_config.use_fp8_w8a8,
            use_int8_w8a8=self.quant_config.use_int8_w8a8,
            use_int8_w8a16=self.quant_config.use_int8_w8a16,
            use_int4_w4a16=self.quant_config.use_int4_w4a16,
            per_channel_quant=self.per_act_token_quant,
            block_shape=self.block_shape,
            B_bias=self.w1_bias,
        )

        self.activation(
            activation, intermediate_cache2, intermediate_cache1.view(-1, N)
        )

        a2q_scale: Optional[torch.Tensor] = None

        qintermediate_cache2, a2q_scale = moe_kernel_quantize_input(
            intermediate_cache2,
            a2_scale,
            self.quant_dtype,
            self.per_act_token_quant,
            self.block_shape,
        )

        invoke_fused_moe_kernel(
            qintermediate_cache2,
            w2,
            intermediate_cache3,
            a2q_scale,
            self.w2_scale,
            self.w2_zp,
            topk_weights,
            sorted_token_ids,
            expert_ids,
            num_tokens_post_padded,
            not apply_router_weight_on_input,
            1,
            config,
            compute_type=compute_type,
            use_fp8_w8a8=self.quant_config.use_fp8_w8a8,
            use_int8_w8a8=self.quant_config.use_int8_w8a8,
            use_int8_w8a16=self.quant_config.use_int8_w8a16,
            use_int4_w4a16=self.quant_config.use_int4_w4a16,
            per_channel_quant=self.per_act_token_quant,
            block_shape=self.block_shape,
            B_bias=self.w2_bias,
        )

        # ops.moe_sum(intermediate_cache3, output)
        self.moe_sum(intermediate_cache3, output)

    def moe_sum(self, input: torch.Tensor, output: torch.Tensor) -> None:
        ops.moe_sum(input, output)


def modular_triton_fused_moe(
    quant_config: FusedMoEQuantConfig,
<<<<<<< HEAD
    shared_experts: Optional[torch.nn.Module] = None
=======
>>>>>>> d3c84297
) -> mk.FusedMoEModularKernel:
    return mk.FusedMoEModularKernel(
        MoEPrepareAndFinalizeNoEP(),
        TritonExperts(quant_config),
        shared_experts,
    )<|MERGE_RESOLUTION|>--- conflicted
+++ resolved
@@ -1992,20 +1992,9 @@
         )
         intermediate_cache3 = _resize_cache(workspace2, (num_tokens, top_k_num, K))
 
-<<<<<<< HEAD
-        sorted_token_ids, expert_ids, num_tokens_post_padded = (
-            # The code `moe_align_block_size` appears to be a variable or
-            # function name in Python. Without additional context or code,
-            # it is not possible to determine exactly what it is doing.
-            # The name suggests that it may be related to aligning blocks
-            # of code or data to a specific size.
-            moe_align_block_size(topk_ids, config['BLOCK_SIZE_M'],
-                                 global_num_experts, expert_map))
-=======
         sorted_token_ids, expert_ids, num_tokens_post_padded = moe_align_block_size(
             topk_ids, config["BLOCK_SIZE_M"], global_num_experts, expert_map
         )
->>>>>>> d3c84297
 
         invoke_fused_moe_kernel(
             # The code `hidden_states` is not performing any specific action in
@@ -2083,11 +2072,7 @@
 
 
 def modular_triton_fused_moe(
-    quant_config: FusedMoEQuantConfig,
-<<<<<<< HEAD
-    shared_experts: Optional[torch.nn.Module] = None
-=======
->>>>>>> d3c84297
+    quant_config: FusedMoEQuantConfig, shared_experts: Optional[torch.nn.Module] = None
 ) -> mk.FusedMoEModularKernel:
     return mk.FusedMoEModularKernel(
         MoEPrepareAndFinalizeNoEP(),
