--- conflicted
+++ resolved
@@ -30,15 +30,10 @@
     TopKWeightAndReduceNoOP)
 from vllm.model_executor.layers.fused_moe.utils import (
     _resize_cache, moe_kernel_quantize_input, per_token_group_quant_fp8)
-<<<<<<< HEAD
+from vllm.model_executor.layers.quantization.utils.flashinfer_utils import (
+    calculate_tile_tokens_dim)
 from vllm.model_executor.layers.quantization.utils.ocp_mx_utils import (
     OCP_MX_Scheme, dequant_mxfp4, dequant_mxfp6)
-=======
-from vllm.model_executor.layers.quantization.utils.flashinfer_utils import (
-    calculate_tile_tokens_dim)
-from vllm.model_executor.layers.quantization.utils.mxfp4_utils import (
-    dequant_mxfp4)
->>>>>>> 178d03fb
 from vllm.platforms import current_platform
 from vllm.triton_utils import tl, triton
 from vllm.utils import direct_register_custom_op, is_torch_equal_or_newer
@@ -1274,22 +1269,12 @@
         a1_scale: Optional[torch.Tensor] = None,
         a2_scale: Optional[torch.Tensor] = None,
         block_shape: Optional[list[int]] = None) -> torch.Tensor:
-<<<<<<< HEAD
-    return fused_experts_impl(hidden_states, w1, w2, topk_weights, topk_ids,
-                              False, activation, apply_router_weight_on_input,
-                              use_fp8_w8a8, use_int8_w8a8, use_int8_w8a16,
-                              use_int4_w4a16, ocp_mx_scheme, per_channel_quant,
-                              global_num_experts, expert_map, w1_scale,
-                              w2_scale, w1_zp, w2_zp, a1_scale, a2_scale,
-                              block_shape)
-=======
     return fused_experts_impl(
         hidden_states, w1, w2, topk_weights, topk_ids, False, activation,
         is_act_and_mul, apply_router_weight_on_input, use_fp8_w8a8,
-        use_int8_w8a8, use_int8_w8a16, use_int4_w4a16, use_mxfp4_w4a4,
+        use_int8_w8a8, use_int8_w8a16, use_int4_w4a16, ocp_mx_scheme,
         per_channel_quant, global_num_experts, expert_map, w1_scale, w2_scale,
         w1_zp, w2_zp, a1_scale, a2_scale, block_shape)
->>>>>>> 178d03fb
 
 
 def outplace_fused_experts_fake(
