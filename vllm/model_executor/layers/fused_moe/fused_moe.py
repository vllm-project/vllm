--- conflicted
+++ resolved
@@ -999,7 +999,6 @@
     return None
 
 
-<<<<<<< HEAD
 def inplace_fused_experts(
     hidden_states: torch.Tensor,
     w1: torch.Tensor,
@@ -1007,6 +1006,7 @@
     topk_weights: torch.Tensor,
     topk_ids: torch.Tensor,
     activation: str = "silu",
+    is_act_and_mul: bool = True,
     apply_router_weight_on_input: bool = False,
     use_fp8_w8a8: bool = False,
     use_int8_w8a8: bool = False,
@@ -1031,51 +1031,24 @@
     w3_lora_b_stacked: Optional[torch.Tensor] = None,
     token_lora_mapping: Optional[torch.Tensor] = None,
 ) -> None:
-=======
-def inplace_fused_experts(hidden_states: torch.Tensor,
-                          w1: torch.Tensor,
-                          w2: torch.Tensor,
-                          topk_weights: torch.Tensor,
-                          topk_ids: torch.Tensor,
-                          activation: str = "silu",
-                          is_act_and_mul: bool = True,
-                          apply_router_weight_on_input: bool = False,
-                          use_fp8_w8a8: bool = False,
-                          use_int8_w8a8: bool = False,
-                          use_int8_w8a16: bool = False,
-                          use_int4_w4a16: bool = False,
-                          use_mxfp4_w4a4: bool = False,
-                          per_channel_quant: bool = False,
-                          global_num_experts: int = -1,
-                          expert_map: Optional[torch.Tensor] = None,
-                          w1_scale: Optional[torch.Tensor] = None,
-                          w2_scale: Optional[torch.Tensor] = None,
-                          w1_zp: Optional[torch.Tensor] = None,
-                          w2_zp: Optional[torch.Tensor] = None,
-                          a1_scale: Optional[torch.Tensor] = None,
-                          a2_scale: Optional[torch.Tensor] = None,
-                          block_shape: Optional[list[int]] = None) -> None:
->>>>>>> 8ecb3e9e
-    fused_experts_impl(hidden_states, w1, w2, topk_weights, topk_ids, True,
-                       activation, is_act_and_mul,
-                       apply_router_weight_on_input, use_fp8_w8a8,
-                       use_int8_w8a8, use_int8_w8a16, use_int4_w4a16,
-                       use_mxfp4_w4a4, per_channel_quant, global_num_experts,
-                       expert_map, w1_scale, w2_scale, w1_zp, w2_zp, a1_scale,
-                       a2_scale, block_shape, w1_lora_a_stacked,
-                       w1_lora_b_stacked, w2_lora_a_stacked, w2_lora_b_stacked,
-                       w3_lora_a_stacked, w3_lora_b_stacked,
-                       token_lora_mapping)
+    fused_experts_impl(
+        hidden_states, w1, w2, topk_weights, topk_ids, True, activation,
+        is_act_and_mul, apply_router_weight_on_input, use_fp8_w8a8,
+        use_int8_w8a8, use_int8_w8a16, use_int4_w4a16, use_mxfp4_w4a4,
+        per_channel_quant, global_num_experts, expert_map, w1_scale, w2_scale,
+        w1_zp, w2_zp, a1_scale, a2_scale, block_shape, w1_lora_a_stacked,
+        w1_lora_b_stacked, w2_lora_a_stacked, w2_lora_b_stacked,
+        w3_lora_a_stacked, w3_lora_b_stacked, token_lora_mapping)
 
 
 def inplace_fused_experts_fake(
-<<<<<<< HEAD
     hidden_states: torch.Tensor,
     w1: torch.Tensor,
     w2: torch.Tensor,
     topk_weights: torch.Tensor,
     topk_ids: torch.Tensor,
     activation: str = "silu",
+    is_act_and_mul: bool = True,
     apply_router_weight_on_input: bool = False,
     use_fp8_w8a8: bool = False,
     use_int8_w8a8: bool = False,
@@ -1100,31 +1073,6 @@
     w3_lora_b_stacked: Optional[torch.Tensor] = None,
     token_lora_mapping: Optional[torch.Tensor] = None,
 ) -> None:
-=======
-        hidden_states: torch.Tensor,
-        w1: torch.Tensor,
-        w2: torch.Tensor,
-        topk_weights: torch.Tensor,
-        topk_ids: torch.Tensor,
-        activation: str = "silu",
-        is_act_and_mul: bool = True,
-        apply_router_weight_on_input: bool = False,
-        use_fp8_w8a8: bool = False,
-        use_int8_w8a8: bool = False,
-        use_int8_w8a16: bool = False,
-        use_int4_w4a16: bool = False,
-        use_mxfp4_w4a4: bool = False,
-        per_channel_quant: bool = False,
-        global_num_experts: int = -1,
-        expert_map: Optional[torch.Tensor] = None,
-        w1_scale: Optional[torch.Tensor] = None,
-        w2_scale: Optional[torch.Tensor] = None,
-        w1_zp: Optional[torch.Tensor] = None,
-        w2_zp: Optional[torch.Tensor] = None,
-        a1_scale: Optional[torch.Tensor] = None,
-        a2_scale: Optional[torch.Tensor] = None,
-        block_shape: Optional[list[int]] = None) -> None:
->>>>>>> 8ecb3e9e
     pass
 
 
@@ -1399,7 +1347,6 @@
 # TODO (bnell): replace this with modular op.  Can get rid of inplace/outplace
 # torch ops.
 def fused_experts(
-<<<<<<< HEAD
     hidden_states: torch.Tensor,
     w1: torch.Tensor,
     w2: torch.Tensor,
@@ -1407,6 +1354,7 @@
     topk_ids: torch.Tensor,
     inplace: bool = False,
     activation: str = "silu",
+    is_act_and_mul: bool = True,
     apply_router_weight_on_input: bool = False,
     use_fp8_w8a8: bool = False,
     use_int8_w8a8: bool = False,
@@ -1433,34 +1381,6 @@
     w3_lora_b_stacked: Optional[torch.Tensor] = None,
     token_lora_mapping: Optional[torch.Tensor] = None,
 ) -> torch.Tensor:
-=======
-        hidden_states: torch.Tensor,
-        w1: torch.Tensor,
-        w2: torch.Tensor,
-        topk_weights: torch.Tensor,
-        topk_ids: torch.Tensor,
-        inplace: bool = False,
-        activation: str = "silu",
-        is_act_and_mul: bool = True,
-        apply_router_weight_on_input: bool = False,
-        use_fp8_w8a8: bool = False,
-        use_int8_w8a8: bool = False,
-        use_int8_w8a16: bool = False,
-        use_int4_w4a16: bool = False,
-        use_mxfp4_w4a4: bool = False,
-        per_channel_quant: bool = False,
-        global_num_experts: int = -1,
-        expert_map: Optional[torch.Tensor] = None,
-        w1_scale: Optional[torch.Tensor] = None,
-        w2_scale: Optional[torch.Tensor] = None,
-        w1_zp: Optional[torch.Tensor] = None,
-        w2_zp: Optional[torch.Tensor] = None,
-        a1_scale: Optional[torch.Tensor] = None,
-        a2_scale: Optional[torch.Tensor] = None,
-        block_shape: Optional[list[int]] = None,
-        allow_deep_gemm: bool = False,
-        allow_cutlass_block_scaled_grouped_gemm: bool = False) -> torch.Tensor:
->>>>>>> 8ecb3e9e
     # For now, disable DeepGemm for small N (<= 512) until better
     # permute/unpermute ops are available.
     # However, on B200, we use DeepGemm for all cases because they only support
@@ -1711,7 +1631,6 @@
                                 per_channel_quant=per_channel_quant,
                                 block_shape=block_shape)
 
-<<<<<<< HEAD
         if token_lora_mapping is not None:  # fusedmoe with lora
             assert w1_lora_a_stacked is not None
             assert w1_lora_b_stacked is not None
@@ -1736,11 +1655,8 @@
                                num_tokens_post_padded_lora, max_lora_rank,
                                top_k_num, config, intermediate_cache1)
 
-        if activation == "silu":
-=======
         # Activation function with multiplication
         if activation == "silu" and is_act_and_mul:
->>>>>>> 8ecb3e9e
             torch.ops._C.silu_and_mul(intermediate_cache2,
                                       intermediate_cache1.view(-1, N))
         elif activation == "gelu" and is_act_and_mul:
