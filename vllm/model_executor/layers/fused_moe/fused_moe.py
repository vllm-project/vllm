# SPDX-License-Identifier: Apache-2.0
# SPDX-FileCopyrightText: Copyright contributors to the vLLM project
"""Fused MoE kernel."""
import functools
import json
import os
# torch.compile needs typing.List. It will fail torch.library.infer_schema
# otherwise
from typing import List  # noqa: UP035
from typing import Any, Callable, Optional

import torch
import torch.nn.functional as F

import vllm.envs as envs
import vllm.model_executor.layers.fused_moe.modular_kernel as mk
from vllm import _custom_ops as ops
from vllm.logger import init_logger
# yapf: disable
from vllm.model_executor.layers.fused_moe.config import (
    FusedMoEQuantConfig, get_config_quant_dtype)
from vllm.model_executor.layers.fused_moe.cutlass_moe import (
    _valid_cutlass_block_scaled_grouped_gemm,
    run_cutlass_block_scaled_fused_experts)
# yapf: enable
from vllm.model_executor.layers.fused_moe.deep_gemm_moe import (
    _valid_deep_gemm, deep_gemm_moe_fp8)
from vllm.model_executor.layers.fused_moe.moe_align_block_size import (
    moe_align_block_size)
from vllm.model_executor.layers.fused_moe.prepare_finalize import (
    MoEPrepareAndFinalizeNoEP)
from vllm.model_executor.layers.fused_moe.topk_weight_and_reduce import (
    TopKWeightAndReduceNoOP)
from vllm.model_executor.layers.fused_moe.utils import (
    _resize_cache, moe_kernel_quantize_input, per_token_group_quant_fp8)
from vllm.model_executor.layers.quantization.utils.flashinfer_utils import (
    calculate_tile_tokens_dim)
from vllm.model_executor.layers.quantization.utils.mxfp4_utils import (
    dequant_mxfp4)
from vllm.platforms import current_platform
from vllm.triton_utils import tl, triton
from vllm.utils import direct_register_custom_op, is_torch_equal_or_newer
from vllm.utils.deep_gemm import is_blackwell_deep_gemm_e8m0_used

from .rocm_aiter_fused_moe import is_rocm_aiter_moe_enabled

logger = init_logger(__name__)


@triton.jit
def write_zeros_to_output(c_ptr, stride_cm, stride_cn, pid_n, N, offs_token,
                          token_mask, BLOCK_SIZE_M, BLOCK_SIZE_N,
                          compute_type):
    accumulator = tl.zeros((BLOCK_SIZE_M, BLOCK_SIZE_N), dtype=compute_type)
    offs_cn = pid_n * BLOCK_SIZE_N + tl.arange(0, BLOCK_SIZE_N)
    c_ptrs = c_ptr + stride_cm * offs_token[:, None] + stride_cn * offs_cn[
        None, :]
    c_mask = token_mask[:, None] & (offs_cn[None, :] < N)
    tl.store(c_ptrs, accumulator, mask=c_mask)


@triton.jit
def fused_moe_kernel_gptq_awq(
        # Pointers to matrices
        a_ptr,
        b_ptr,
        c_ptr,
        b_scale_ptr,
        b_zp_ptr,
        topk_weights_ptr,
        sorted_token_ids_ptr,
        expert_ids_ptr,
        num_tokens_post_padded_ptr,
        # Matrix dimensions
        N: tl.constexpr,
        K: tl.constexpr,
        EM,
        num_valid_tokens,
        # The stride variables represent how much to increase the ptr by when
        # moving by 1 element in a particular dimension. E.g. `stride_am` is
        # how much to increase `a_ptr` by to get the element one row down
        # (A has M rows).
        stride_am,
        stride_ak,
        stride_be,
        stride_bk,
        stride_bn,
        stride_cm,
        stride_cn,
        stride_bse,
        stride_bsk,
        stride_bsn,
        stride_bze,
        stride_bzk,
        stride_bzn,
        block_k_diviable: tl.constexpr,
        group_size: tl.constexpr,
        # Meta-parameters
        BLOCK_SIZE_M: tl.constexpr,
        BLOCK_SIZE_N: tl.constexpr,
        BLOCK_SIZE_K: tl.constexpr,
        GROUP_SIZE_M: tl.constexpr,
        MUL_ROUTED_WEIGHT: tl.constexpr,
        top_k: tl.constexpr,
        compute_type: tl.constexpr,
        has_zp: tl.constexpr,
        use_int4_w4a16: tl.constexpr,
        use_int8_w8a16: tl.constexpr):
    """
    Implements the fused computation for a Mixture of Experts (MOE) using
    token and expert matrices.

    Key Parameters:
    - A: The input tensor representing tokens with shape (*, K), where '*' can
        be any shape representing batches and K is the feature dimension of
        each token.
    - B: The stacked MOE weight tensor with shape (E, N, K), where E is
        the number of experts, K is the input feature dimension, and N is
        the output feature dimension.
    - C: The output cache tensor with shape (M, topk, N), where M is the
        total number of tokens post padding, topk is the number of times
        each token is repeated, and N is the output feature dimension.
    - sorted_token_ids: A tensor containing the sorted indices of tokens,
        repeated topk times and arranged by the expert index they are
        assigned to.
    - expert_ids: A tensor containing the indices of the expert for each
        block. It determines which expert matrix from B should be used for
        each block in A.
    This kernel performs the multiplication of a token by its corresponding
    expert matrix as determined by `expert_ids`. The sorting of
    `sorted_token_ids` by expert index and padding ensures divisibility by
    BLOCK_SIZE_M, which is necessary to maintain consistency in block matrix
    multiplication across different blocks processed by the same expert.
    """
    # -----------------------------------------------------------
    # Map program ids `pid` to the block of C it should compute.
    # This is done in a grouped ordering to promote L2 data reuse.
    pid = tl.program_id(axis=0)
    num_pid_m = tl.cdiv(EM, BLOCK_SIZE_M)
    num_pid_n = tl.cdiv(N, BLOCK_SIZE_N)
    num_pid_in_group = GROUP_SIZE_M * num_pid_n
    group_id = pid // num_pid_in_group
    first_pid_m = group_id * GROUP_SIZE_M
    group_size_m = min(num_pid_m - first_pid_m, GROUP_SIZE_M)
    pid_m = first_pid_m + ((pid % num_pid_in_group) % group_size_m)
    pid_n = (pid % num_pid_in_group) // group_size_m

    # ----------------------------------------------------------
    # Create pointers for the first blocks of A and B.
    # We will advance this pointer as we move in the K direction
    # and accumulate
    # `a_ptrs` is a block of [BLOCK_SIZE_M, BLOCK_SIZE_K] pointers
    # `b_ptrs` is a block of [BLOCK_SIZE_K, BLOCK_SIZE_N] pointers
    num_tokens_post_padded = tl.load(num_tokens_post_padded_ptr)
    if pid_m * BLOCK_SIZE_M >= num_tokens_post_padded:
        return
    offs_token_id = pid_m * BLOCK_SIZE_M + tl.arange(0, BLOCK_SIZE_M).to(
        tl.int64)
    offs_token = tl.load(sorted_token_ids_ptr + offs_token_id)
    token_mask = offs_token < num_valid_tokens

    off_experts = tl.load(expert_ids_ptr + pid_m).to(tl.int64)
    if off_experts == -1:
        # -----------------------------------------------------------
        # Write back zeros to the output when the expert is not
        # in the current expert parallel rank.
        write_zeros_to_output(c_ptr, stride_cm, stride_cn, pid_n, N,
                              offs_token, token_mask, BLOCK_SIZE_M,
                              BLOCK_SIZE_N, compute_type)
        return

    offs_bn = (pid_n * BLOCK_SIZE_N +
               tl.arange(0, BLOCK_SIZE_N).to(tl.int64)) % N
    offs_k = tl.arange(0, BLOCK_SIZE_K)
    a_ptrs = a_ptr + (offs_token[:, None] // top_k * stride_am +
                      offs_k[None, :] * stride_ak)

    if use_int4_w4a16:
        b_ptrs = b_ptr + off_experts * stride_be + \
            (offs_k[:, None] // 2) * stride_bk + offs_bn[None, :] * \
                stride_bn
        b_shifter = (offs_k[:, None] % 2) * 4
    elif use_int8_w8a16:
        b_ptrs = b_ptr + off_experts * stride_be + \
            offs_k[:, None] * stride_bk + offs_bn[None, :] * stride_bn

    if not has_zp and use_int4_w4a16:
        b_zp_num = 8
    if not has_zp and use_int8_w8a16:
        b_zp_num = 128
    elif has_zp and use_int4_w4a16:
        b_zp_shifter = (offs_bn[None, :] % 2) * 4

    # -----------------------------------------------------------
    # Iterate to compute a block of the C matrix.
    # We accumulate into a `[BLOCK_SIZE_M, BLOCK_SIZE_N]` block
    # of fp32 values for higher accuracy.
    # `accumulator` will be converted back to fp16 after the loop.
    accumulator = tl.zeros((BLOCK_SIZE_M, BLOCK_SIZE_N), dtype=tl.float32)
    for k in range(0, tl.cdiv(K, BLOCK_SIZE_K)):
        # Load the next block of A and B, generate a mask by checking the
        # K dimension.

        if not block_k_diviable:
            k_mask = offs_k[:, None] < K - k * BLOCK_SIZE_K
            k_other = 0.0
        else:
            k_mask = None
            k_other = None

        a = tl.load(a_ptrs,
                    mask=token_mask[:, None] &
                    (offs_k[None, :] < K - k * BLOCK_SIZE_K),
                    other=0.0)
        b = tl.load(b_ptrs)
        if use_int4_w4a16:
            b = (b >> b_shifter) & 0xF

        b_scale_ptrs = b_scale_ptr + off_experts * stride_bse + \
            offs_bn[None, :] * stride_bsn + \
            ((offs_k[:, None] + BLOCK_SIZE_K * k) // group_size) * \
                stride_bsk
        b_scale = tl.load(b_scale_ptrs, mask=k_mask, other=k_other)
        b_scale = b_scale.to(tl.float32)

        if has_zp and use_int4_w4a16:
            offs_k_true = (offs_k[:, None] + BLOCK_SIZE_K * k) // group_size
            b_zp_ptrs = b_zp_ptr + off_experts * stride_bze + \
                (offs_bn[None, :] // 2) * stride_bzn + \
                offs_k_true * stride_bzk
            b_zp = tl.load(b_zp_ptrs, mask=k_mask, other=k_other)
            b_zp = ((b_zp >> b_zp_shifter) & 0xF)
            b_zp = b_zp.to(tl.float32)
        elif has_zp and use_int8_w8a16:
            offs_k_true = (offs_k[:, None] + BLOCK_SIZE_K * k) // group_size
            b_zp_ptrs = b_zp_ptr + off_experts * stride_bze + \
                offs_bn[None, :] * stride_bzn + \
                offs_k_true * stride_bzk
            b_zp = tl.load(b_zp_ptrs, mask=k_mask, other=k_other)
            b_zp = b_zp.to(tl.float32)

        # We accumulate along the K dimension.
        if has_zp:
            b = ((b.to(tl.float32) - b_zp) * b_scale).to(compute_type)
        else:
            b = ((b.to(tl.float32) - b_zp_num) * b_scale).to(compute_type)
        accumulator = tl.dot(a, b, acc=accumulator)

        # Advance the ptrs to the next K block.
        a_ptrs += BLOCK_SIZE_K * stride_ak
        if use_int4_w4a16:
            b_ptrs += (BLOCK_SIZE_K // 2) * stride_bk
        else:
            b_ptrs += BLOCK_SIZE_K * stride_bk

    if MUL_ROUTED_WEIGHT:
        moe_weight = tl.load(topk_weights_ptr + offs_token,
                             mask=token_mask,
                             other=0)
        accumulator = accumulator * moe_weight[:, None]

    accumulator = accumulator.to(compute_type)
    # -----------------------------------------------------------
    # Write back the block of the output
    offs_cn = pid_n * BLOCK_SIZE_N + tl.arange(0, BLOCK_SIZE_N)
    c_ptrs = c_ptr + stride_cm * offs_token[:, None] + stride_cn * offs_cn[
        None, :]
    c_mask = token_mask[:, None] & (offs_cn[None, :] < N)
    tl.store(c_ptrs, accumulator, mask=c_mask)


@triton.jit
def fused_moe_kernel(
    # Pointers to matrices
    a_ptr,
    b_ptr,
    c_ptr,
    b_bias_ptr,
    a_scale_ptr,
    b_scale_ptr,
    topk_weights_ptr,
    sorted_token_ids_ptr,
    expert_ids_ptr,
    num_tokens_post_padded_ptr,
    # Matrix dimensions
    N,
    K,
    EM,
    num_valid_tokens,
    # The stride variables represent how much to increase the ptr by when
    # moving by 1 element in a particular dimension. E.g. `stride_am` is
    # how much to increase `a_ptr` by to get the element one row down
    # (A has M rows).
    stride_am,
    stride_ak,
    stride_be,
    stride_bk,
    stride_bn,
    stride_cm,
    stride_cn,
    stride_asm,
    stride_ask,
    stride_bse,
    stride_bsk,
    stride_bsn,
    stride_bbe,  # bias expert stride
    stride_bbn,  # bias N stride
    # Block size for block-wise quantization
    group_n: tl.constexpr,
    group_k: tl.constexpr,
    # Meta-parameters
    BLOCK_SIZE_M: tl.constexpr,
    BLOCK_SIZE_N: tl.constexpr,
    BLOCK_SIZE_K: tl.constexpr,
    GROUP_SIZE_M: tl.constexpr,
    MUL_ROUTED_WEIGHT: tl.constexpr,
    top_k: tl.constexpr,
    compute_type: tl.constexpr,
    use_fp8_w8a8: tl.constexpr,
    use_int8_w8a8: tl.constexpr,
    use_int8_w8a16: tl.constexpr,
    per_channel_quant: tl.constexpr,
    HAS_BIAS: tl.constexpr,
):
    """
    Implements the fused computation for a Mixture of Experts (MOE) using
    token and expert matrices.

    Key Parameters:
    - A: The input tensor representing tokens with shape (*, K), where '*' can
        be any shape representing batches and K is the feature dimension of
        each token.
    - B: The stacked MOE weight tensor with shape (E, N, K), where E is
        the number of experts, K is the input feature dimension, and N is
        the output feature dimension.
    - C: The output cache tensor with shape (M, topk, N), where M is the
        total number of tokens post padding, topk is the number of times
        each token is repeated, and N is the output feature dimension.
    - sorted_token_ids: A tensor containing the sorted indices of tokens,
        repeated topk times and arranged by the expert index they are
        assigned to.
    - expert_ids: A tensor containing the indices of the expert for each
        block. It determines which expert matrix from B should be used for
        each block in A.
    This kernel performs the multiplication of a token by its corresponding
    expert matrix as determined by `expert_ids`. The sorting of
    `sorted_token_ids` by expert index and padding ensures divisibility by
    BLOCK_SIZE_M, which is necessary to maintain consistency in block matrix
    multiplication across different blocks processed by the same expert.
    """
    # -----------------------------------------------------------
    # Map program ids `pid` to the block of C it should compute.
    # This is done in a grouped ordering to promote L2 data reuse.
    pid = tl.program_id(axis=0)
    num_pid_m = tl.cdiv(EM, BLOCK_SIZE_M)
    num_pid_n = tl.cdiv(N, BLOCK_SIZE_N)
    num_pid_in_group = GROUP_SIZE_M * num_pid_n
    group_id = pid // num_pid_in_group
    first_pid_m = group_id * GROUP_SIZE_M
    group_size_m = min(num_pid_m - first_pid_m, GROUP_SIZE_M)
    pid_m = first_pid_m + ((pid % num_pid_in_group) % group_size_m)
    pid_n = (pid % num_pid_in_group) // group_size_m

    # ----------------------------------------------------------
    # Create pointers for the first blocks of A and B.
    # We will advance this pointer as we move in the K direction
    # and accumulate
    # `a_ptrs` is a block of [BLOCK_SIZE_M, BLOCK_SIZE_K] pointers
    # `b_ptrs` is a block of [BLOCK_SIZE_K, BLOCK_SIZE_N] pointers
    num_tokens_post_padded = tl.load(num_tokens_post_padded_ptr)
    if pid_m * BLOCK_SIZE_M >= num_tokens_post_padded:
        return
    offs_token_id = pid_m * BLOCK_SIZE_M + tl.arange(0, BLOCK_SIZE_M).to(
        tl.int64)
    offs_token = tl.load(sorted_token_ids_ptr + offs_token_id)
    token_mask = offs_token < num_valid_tokens

    off_experts = tl.load(expert_ids_ptr + pid_m).to(tl.int64)
    if off_experts == -1:
        # -----------------------------------------------------------
        # Write back zeros to the output when the expert is not
        # in the current expert parallel rank.
        write_zeros_to_output(c_ptr, stride_cm, stride_cn, pid_n, N,
                              offs_token, token_mask, BLOCK_SIZE_M,
                              BLOCK_SIZE_N, compute_type)
        return

    offs_bn = (pid_n * BLOCK_SIZE_N +
               tl.arange(0, BLOCK_SIZE_N).to(tl.int64)) % N
    offs_k = tl.arange(0, BLOCK_SIZE_K)
    a_ptrs = a_ptr + (offs_token[:, None] // top_k * stride_am +
                      offs_k[None, :] * stride_ak)

    b_ptrs = b_ptr + off_experts * stride_be + (offs_k[:, None] * stride_bk +
                                                offs_bn[None, :] * stride_bn)
    if use_int8_w8a16:
        b_scale_ptrs = b_scale_ptr + off_experts * stride_bse + offs_bn[
            None, :] * stride_bsn
        b_scale = tl.load(b_scale_ptrs)

    if use_fp8_w8a8 or use_int8_w8a8:
        # block-wise
        if group_k > 0 and group_n > 0:
            a_scale_ptrs = a_scale_ptr + (offs_token // top_k) * stride_asm
            offs_bsn = offs_bn // group_n
            b_scale_ptrs = (b_scale_ptr + off_experts * stride_bse +
                            offs_bsn * stride_bsn)
        # channel-wise
        elif per_channel_quant:
            b_scale_ptrs = b_scale_ptr + off_experts * stride_bse + offs_bn[
                None, :] * stride_bsn
            b_scale = tl.load(b_scale_ptrs)
            # Load per-token scale for activations
            a_scale_ptrs = a_scale_ptr + (offs_token // top_k) * stride_asm
            a_scale = tl.load(a_scale_ptrs, mask=token_mask, other=0.0)[:,
                                                                        None]
        # tensor-wise
        else:
            a_scale = tl.load(a_scale_ptr)
            b_scale = tl.load(b_scale_ptr + off_experts)
    if HAS_BIAS:
        # bias shape: [num_experts, N]
        bias_ptrs = b_bias_ptr + off_experts * stride_bbe + offs_bn * stride_bbn
        bias = tl.load(bias_ptrs, mask=(offs_bn < N), other=0.0)
    # -----------------------------------------------------------
    # Iterate to compute a block of the C matrix.
    # We accumulate into a `[BLOCK_SIZE_M, BLOCK_SIZE_N]` block
    # of fp32 values for higher accuracy.
    # `accumulator` will be converted back to fp16 after the loop.
    accumulator = tl.zeros((BLOCK_SIZE_M, BLOCK_SIZE_N), dtype=tl.float32)
    for k in range(0, tl.cdiv(K, BLOCK_SIZE_K)):
        # Load the next block of A and B, generate a mask by checking the
        # K dimension.
        a = tl.load(a_ptrs,
                    mask=token_mask[:, None] &
                    (offs_k[None, :] < K - k * BLOCK_SIZE_K),
                    other=0.0)
        b = tl.load(b_ptrs,
                    mask=offs_k[:, None] < K - k * BLOCK_SIZE_K,
                    other=0.0)
        # We accumulate along the K dimension.
        if use_int8_w8a16:
            accumulator = tl.dot(a, b.to(compute_type), acc=accumulator)
        elif use_fp8_w8a8 or use_int8_w8a8:
            if group_k > 0 and group_n > 0:
                k_start = k * BLOCK_SIZE_K
                offs_ks = k_start // group_k
                a_scale = tl.load(a_scale_ptrs + offs_ks * stride_ask,
                                  mask=token_mask,
                                  other=0.0)
                b_scale = tl.load(b_scale_ptrs + offs_ks * stride_bsk)

                accumulator += tl.dot(a, b) * a_scale[:,
                                                      None] * b_scale[None, :]
            else:
                if use_fp8_w8a8:
                    # acc used to enable fp8_fast_accum
                    accumulator = tl.dot(a, b, acc=accumulator)
                else:
                    accumulator += tl.dot(a, b)
        else:
            accumulator += tl.dot(a, b)
        # Advance the ptrs to the next K block.
        a_ptrs += BLOCK_SIZE_K * stride_ak
        b_ptrs += BLOCK_SIZE_K * stride_bk
    if HAS_BIAS:
        accumulator = accumulator + bias[None, :]
    if MUL_ROUTED_WEIGHT:
        moe_weight = tl.load(topk_weights_ptr + offs_token,
                             mask=token_mask,
                             other=0)
        accumulator = accumulator * moe_weight[:, None]
    if use_int8_w8a16:
        accumulator = (accumulator * b_scale).to(compute_type)
    elif use_fp8_w8a8 or use_int8_w8a8:
        if group_k > 0 and group_n > 0:
            accumulator = accumulator.to(compute_type)
        else:
            accumulator = (accumulator * a_scale * b_scale).to(compute_type)
    else:
        accumulator = accumulator.to(compute_type)

    # -----------------------------------------------------------
    # Write back the block of the output
    offs_cn = pid_n * BLOCK_SIZE_N + tl.arange(0, BLOCK_SIZE_N)
    c_ptrs = c_ptr + stride_cm * offs_token[:, None] + stride_cn * offs_cn[
        None, :]
    c_mask = token_mask[:, None] & (offs_cn[None, :] < N)
    tl.store(c_ptrs, accumulator, mask=c_mask)


def invoke_fused_moe_kernel(A: torch.Tensor,
                            B: torch.Tensor,
                            C: torch.Tensor,
                            A_scale: Optional[torch.Tensor],
                            B_scale: Optional[torch.Tensor],
                            B_zp: Optional[torch.Tensor],
                            topk_weights: Optional[torch.Tensor],
                            sorted_token_ids: torch.Tensor,
                            expert_ids: torch.Tensor,
                            num_tokens_post_padded: torch.Tensor,
                            mul_routed_weight: bool,
                            top_k: int,
                            config: dict[str, Any],
                            compute_type: tl.dtype,
                            use_fp8_w8a8: bool,
                            use_int8_w8a8: bool,
                            use_int8_w8a16: bool,
                            use_int4_w4a16: bool,
                            per_channel_quant: bool,
                            block_shape: Optional[list[int]] = None,
                            B_bias: Optional[torch.Tensor] = None) -> None:
    assert topk_weights is not None or not mul_routed_weight
    assert topk_weights is None or topk_weights.stride(1) == 1
    assert sorted_token_ids.stride(0) == 1

    if use_fp8_w8a8 or use_int8_w8a8:
        assert B_scale is not None
        assert (block_shape is None
                or triton.cdiv(B.size(-2), block_shape[0]) == B_scale.size(-2))
        assert (block_shape is None
                or triton.cdiv(B.size(-1), block_shape[1]) == B_scale.size(-1))

    elif use_int8_w8a16 or use_int4_w4a16:
        assert B_scale is not None
        assert block_shape is None or block_shape[0] == 0
    else:
        assert A_scale is None
        assert B_scale is None

    M = A.size(0)
    num_tokens = M * top_k

    EM = sorted_token_ids.size(0)
    if A.size(0) < config["BLOCK_SIZE_M"]:
        # optimize for small batch_size.
        # We assume that top_ids of each token is unique, so
        # so num_valid_experts <= batch_size <= BLOCK_SIZE_M,
        # and we can skip some invalid blocks.
        EM = min(sorted_token_ids.size(0),
                 A.size(0) * top_k * config['BLOCK_SIZE_M'])
    grid = lambda META: (triton.cdiv(EM, META['BLOCK_SIZE_M']) * triton.cdiv(
        B.size(1), META['BLOCK_SIZE_N']), )
    HAS_BIAS = B_bias is not None
    if (use_int8_w8a16 or use_int4_w4a16) and \
            block_shape is not None and block_shape[1] > 0:
        assert B_scale is not None and B_scale.ndim == 3
        assert B_zp is None or B_zp.ndim == 3

        use_moe_wna16_cuda = should_moe_wna16_use_cuda(
            num_valid_tokens=num_tokens,
            group_size=block_shape[1],
            num_experts=B.size(0),
            bit=4 if use_int4_w4a16 else 8)
        config = config.copy()
        config.update(
            get_moe_wna16_block_config(config=config,
                                       use_moe_wna16_cuda=use_moe_wna16_cuda,
                                       num_valid_tokens=num_tokens,
                                       size_k=A.size(1),
                                       size_n=B.size(1),
                                       num_experts=B.size(1),
                                       group_size=block_shape[1],
                                       real_top_k=top_k,
                                       block_size_m=config["BLOCK_SIZE_M"]))

        if use_moe_wna16_cuda:
            bit = 4 if use_int4_w4a16 else 8
            ops.moe_wna16_gemm(A, C, B, B_scale, B_zp,
                               topk_weights if mul_routed_weight else None,
                               sorted_token_ids, expert_ids,
                               num_tokens_post_padded, top_k,
                               config["BLOCK_SIZE_M"], config["BLOCK_SIZE_N"],
                               config["BLOCK_SIZE_K"], bit)
            return

        fused_moe_kernel_gptq_awq[grid](
            A,
            B,
            C,
            B_scale,
            B_zp,
            topk_weights,
            sorted_token_ids,
            expert_ids,
            num_tokens_post_padded,
            B.size(1),
            A.size(1),
            EM,
            num_tokens,
            A.stride(0),
            A.stride(1),
            B.stride(0),
            B.stride(2),
            B.stride(1),
            C.stride(1),
            C.stride(2),
            B_scale.stride(0),
            B_scale.stride(2),
            B_scale.stride(1),
            B_zp.stride(0) if B_zp is not None else 0,
            B_zp.stride(2) if B_zp is not None else 0,
            B_zp.stride(1) if B_zp is not None else 0,
            block_k_diviable=A.size(1) % config["BLOCK_SIZE_K"] == 0,
            group_size=block_shape[1],
            MUL_ROUTED_WEIGHT=mul_routed_weight,
            top_k=top_k,
            compute_type=compute_type,
            has_zp=B_zp is not None,
            use_int4_w4a16=use_int4_w4a16,
            use_int8_w8a16=use_int8_w8a16,
            **config,
        )
    else:
        config = config.copy()
        BLOCK_SIZE_K = config.pop("BLOCK_SIZE_K")
        if block_shape is not None:
            BLOCK_SIZE_K = min(BLOCK_SIZE_K, min(block_shape[0],
                                                 block_shape[1]))
        fused_moe_kernel[grid](
            A,
            B,
            C,
            B_bias,
            A_scale,
            B_scale,
            topk_weights,
            sorted_token_ids,
            expert_ids,
            num_tokens_post_padded,
            B.size(1),
            B.size(2),
            EM,
            num_tokens,
            A.stride(0),
            A.stride(1),
            B.stride(0),
            B.stride(2),
            B.stride(1),
            C.stride(1),
            C.stride(2),
            A_scale.stride(0)
            if A_scale is not None and A_scale.ndim == 2 else 0,
            A_scale.stride(1)
            if A_scale is not None and A_scale.ndim == 2 else 0,
            B_scale.stride(0)
            if B_scale is not None and B_scale.ndim >= 2 else 0,
            B_scale.stride(2)
            if B_scale is not None and B_scale.ndim == 3 else 0,
            B_scale.stride(1)
            if B_scale is not None and B_scale.ndim >= 2 else 0,
            B_bias.stride(0) if B_bias is not None else 0,
            B_bias.stride(1) if B_bias is not None else 0,
            0 if block_shape is None else block_shape[0],
            0 if block_shape is None else block_shape[1],
            MUL_ROUTED_WEIGHT=mul_routed_weight,
            top_k=top_k,
            compute_type=compute_type,
            use_fp8_w8a8=use_fp8_w8a8,
            use_int8_w8a8=use_int8_w8a8,
            use_int8_w8a16=use_int8_w8a16,
            per_channel_quant=per_channel_quant,
            HAS_BIAS=HAS_BIAS,
            BLOCK_SIZE_K=BLOCK_SIZE_K,
            **config,
        )


# Adapted from: https://github.com/sgl-project/sglang/pull/2628
def get_config_file_name(E: int,
                         N: int,
                         dtype: Optional[str],
                         block_shape: Optional[list[int]] = None) -> str:
    device_name = current_platform.get_device_name().replace(" ", "_")
    dtype_selector = "" if not dtype else f",dtype={dtype}"
    block_shape_selector = ("" if not block_shape or not all(block_shape) else
                            f",block_shape={block_shape}").replace(" ", "")
    return f"E={E},N={N},device_name={device_name}{dtype_selector}{block_shape_selector}.json"  # noqa: E501


# Adapted from: https://github.com/sgl-project/sglang/pull/2628
@functools.lru_cache
def get_moe_configs(
    E: int,
    N: int,
    dtype: Optional[str],
    block_n: Optional[int] = None,
    block_k: Optional[int] = None,
) -> Optional[dict[int, Any]]:
    """
    Return optimized configurations for the fused MoE kernel.

    The return value will be a dictionary that maps an irregular grid of
    batch sizes to configurations of the fused_moe kernel. To evaluate the
    kernel on a given batch size bs, the closest batch size in the grid should
    be picked and the associated configuration chosen to invoke the kernel.
    """

    # First look up if an optimized configuration is available in the configs
    # directory
    block_shape = [block_n, block_k] if block_n and block_k else None
    json_file_name = get_config_file_name(E, N, dtype, block_shape)

    config_file_path = os.path.join(
        os.path.dirname(os.path.realpath(__file__)), "configs", json_file_name)
    if os.path.exists(config_file_path):
        with open(config_file_path) as f:
            logger.info("Using configuration from %s for MoE layer.",
                        config_file_path)
            # If a configuration has been found, return it
            return {int(key): val for key, val in json.load(f).items()}

    # If no optimized configuration is available, we will use the default
    # configuration
    logger.warning(
        ("Using default MoE config. Performance might be sub-optimal! "
         "Config file not found at %s"), config_file_path)
    return None


def get_moe_wna16_block_config(config: dict[str,
                                            int], use_moe_wna16_cuda: bool,
                               num_valid_tokens: int, size_k: int, size_n: int,
                               num_experts: int, group_size: int,
                               real_top_k: int, block_size_m: int):
    if "BLOCK_SIZE_N" in config and "BLOCK_SIZE_K" in config:
        # optimal block config is set
        return {}
    if not use_moe_wna16_cuda:
        # triton moe wna16 kernel
        if num_valid_tokens // real_top_k == 1:
            # if bs=1, use a smaller BLOCK_SIZE_N
            return {"BLOCK_SIZE_N": 32, "BLOCK_SIZE_K": 64}
        else:
            return {"BLOCK_SIZE_N": 64, "BLOCK_SIZE_K": 32}
    else:
        # cuda moe wna16 kernel
        # set default block_size 128, and increase them when num_blocks
        # is too large.
        block_size_n = 128
        block_size_k = 128
        if block_size_k <= group_size:
            block_size_k = group_size

        num_n_blocks = size_k // block_size_k
        num_k_blocks = size_n // block_size_k
        num_m_blocks = (num_valid_tokens + block_size_m - 1) / block_size_m + \
            num_experts
        if num_valid_tokens // real_top_k <= block_size_m:
            num_m_blocks = min(num_m_blocks, num_valid_tokens)
        num_blocks = num_m_blocks * num_n_blocks * num_k_blocks

        if size_k % 256 == 0 and num_blocks >= 256 and \
                block_size_k < 256:
            block_size_k = 256
            num_blocks = num_blocks // (256 // block_size_k)

        if num_m_blocks <= 16 and size_k % (block_size_k * 2) == 0 and \
                size_k % (block_size_k * 2) == 0 and block_size_k <= 512 and \
                num_blocks >= 512:
            block_size_k = block_size_k * 2
            num_blocks = num_blocks // 2

        if num_blocks > 1024:
            block_size_n = 256
            num_n_blocks = num_n_blocks // 2
            num_blocks = num_blocks // 2

        if size_n <= 1024 and num_blocks >= 1024:
            # The kernel performance got much better with BLOCK_SIZE_N=1024
            # when num_blocks is large, event when N is small.
            # Not sure why, maybe it force the CUDA SM process only one block
            # at the same time.
            block_size_n = 1024

        return {"BLOCK_SIZE_N": block_size_n, "BLOCK_SIZE_K": block_size_k}


def should_moe_wna16_use_cuda(num_valid_tokens: int, group_size: int,
                              num_experts: int, bit: int):
    return current_platform.is_cuda() and bit == 4 and \
        group_size in [32, 64, 128] and num_valid_tokens / num_experts <= 6


def get_default_config(
    M: int,
    E: int,
    N: int,
    K: int,
    topk: int,
    dtype: Optional[str],
    is_marlin: bool,
    block_shape: Optional[list[int]] = None,
) -> dict[str, int]:
    if dtype == "fp8_w8a8" and block_shape is not None:
        # Block-wise quant: BLOCK_SIZE_N must be divisible by block_shape[0]
        # BLOCK_SIZE_K must be divisible by block_shape[1]
        # num_stages=3 can cause triton.runtime.errors.OutOfResources
        # on ROCm, set it to 2 instead.
        config = {
            "BLOCK_SIZE_M": 64,
            "BLOCK_SIZE_N": block_shape[0],
            "BLOCK_SIZE_K": block_shape[1],
            "GROUP_SIZE_M": 32,
            "num_warps": 4,
            "num_stages": 3 if not current_platform.is_rocm() else 2,
        }
    elif dtype in ["int4_w4a16", "int8_w8a16"] and block_shape is not None:
        # moe wna16 kernels
        # only set BLOCK_SIZE_M
        # BLOCK_SIZE_N and BLOCK_SIZE_K would be set later
        bit = 4 if dtype == "int4_w4a16" else 8
        use_moe_wna16_cuda = should_moe_wna16_use_cuda(M * topk,
                                                       block_shape[1], E, bit)
        if use_moe_wna16_cuda:
            config = {"BLOCK_SIZE_M": min(16, M)}
        elif M <= 20:
            config = {"BLOCK_SIZE_M": 16, "GROUP_SIZE_M": 1}
        elif M <= 40:
            config = {"BLOCK_SIZE_M": 32, "GROUP_SIZE_M": 1}
        else:
            config = {"BLOCK_SIZE_M": 64, "GROUP_SIZE_M": 1}
    elif is_marlin:
        for block_size_m in [8, 16, 32, 48, 64]:
            if M * topk / E / block_size_m < 0.9:
                break
        return {"BLOCK_SIZE_M": block_size_m}
    elif M <= E:
        config = {
            "BLOCK_SIZE_M": 16,
            "BLOCK_SIZE_N": 32,
            "BLOCK_SIZE_K": 64,
            "GROUP_SIZE_M": 1,
        }
    else:
        config = {
            "BLOCK_SIZE_M": 64,
            "BLOCK_SIZE_N": 64,
            "BLOCK_SIZE_K": 32,
            "GROUP_SIZE_M": 8,
        }
    return config


def try_get_optimal_moe_config(
    w1_shape: tuple[int, ...],
    w2_shape: tuple[int, ...],
    top_k: int,
    dtype: Optional[str],
    M: int,
    is_marlin: bool = False,
    block_shape: Optional[list[int]] = None,
) -> dict[str, int]:
    from vllm.model_executor.layers.fused_moe import get_config
    override_config = get_config()
    if override_config:
        config = override_config
    else:
        # First try to load optimal config from the file
        E, _, N = w2_shape
        if dtype == "int4_w4a16":
            N = N * 2
        block_n = block_shape[0] if block_shape else 0
        block_k = block_shape[1] if block_shape else 0
        configs = get_moe_configs(E, N, dtype, block_n, block_k)

        if configs:
            # If an optimal configuration map has been found, look up the
            # optimal config
            config = configs[min(configs.keys(), key=lambda x: abs(x - M))]
        else:
            # Else use the default config
            config = get_default_config(M, E, N, w1_shape[2], top_k, dtype,
                                        is_marlin, block_shape)
    return config


def vllm_topk_softmax(topk_weights: torch.Tensor, topk_indices: torch.Tensor,
                      token_expert_indices: torch.Tensor,
                      gating_output: torch.Tensor,
                      renormalize: bool) -> tuple[torch.Tensor, ...]:
    ops.topk_softmax(
        topk_weights,
        topk_indices,
        token_expert_indices,
        gating_output,
    )
    if renormalize:
        topk_weights = topk_weights / topk_weights.sum(dim=-1, keepdim=True)

    return topk_weights, topk_indices


def dispatch_topk_func() -> Callable[..., tuple[torch.Tensor, ...]]:
    if is_rocm_aiter_moe_enabled():
        from .rocm_aiter_fused_moe import rocm_aiter_topk_softmax
        return rocm_aiter_topk_softmax
    return vllm_topk_softmax


def fused_topk(
    hidden_states: torch.Tensor,
    gating_output: torch.Tensor,
    topk: int,
    renormalize: bool,
    indices_type: Optional[torch.dtype] = None,
) -> tuple[torch.Tensor, torch.Tensor, torch.Tensor]:
    assert hidden_states.size(0) == gating_output.size(0), (
        "Number of tokens mismatch")

    M, _ = hidden_states.size()

    topk_weights = torch.empty(M,
                               topk,
                               dtype=torch.float32,
                               device=hidden_states.device)
    topk_ids = torch.empty(
        M,
        topk,
        dtype=torch.int32 if indices_type is None else indices_type,
        device=hidden_states.device)
    token_expert_indices = torch.empty(M,
                                       topk,
                                       dtype=torch.int32,
                                       device=hidden_states.device)

    gating_output_float = gating_output.float()  # TODO(woosuk): Optimize this.

    topk_func = dispatch_topk_func()
    topk_weights, topk_ids = topk_func(topk_weights, topk_ids,
                                       token_expert_indices,
                                       gating_output_float, renormalize)

    return topk_weights, topk_ids, token_expert_indices


# This is used by the Deepseek-V2 and Deepseek-V3 model
@torch.compile(dynamic=True, backend=current_platform.simple_compile_backend)
def grouped_topk(
    hidden_states: torch.Tensor,
    gating_output: torch.Tensor,
    topk: int,
    renormalize: bool,
    num_expert_group: int = 0,
    topk_group: int = 0,
    scoring_func: str = "softmax",
    e_score_correction_bias: Optional[torch.Tensor] = None
) -> tuple[torch.Tensor, torch.Tensor]:

    assert hidden_states.size(0) == gating_output.size(0), (
        "Number of tokens mismatch")

    if scoring_func == "softmax":
        scores = torch.softmax(gating_output, dim=-1)
    elif scoring_func == "sigmoid":
        scores = gating_output.sigmoid()
    else:
        raise ValueError(f"Unsupported scoring function: {scoring_func}")

    num_token = scores.size(0)
    if e_score_correction_bias is not None:
        # Store original scores before applying correction bias. We use biased
        # scores for expert selection but original scores for routing weights
        original_scores = scores
        scores = scores + e_score_correction_bias.unsqueeze(0)
        group_scores = (scores.view(num_token, num_expert_group,
                                    -1).topk(2, dim=-1)[0].sum(dim=-1))
    else:
        group_scores = scores.view(num_token, num_expert_group,
                                   -1).max(dim=-1).values  # [n, n_group]
    group_idx = torch.topk(group_scores, k=topk_group, dim=-1,
                           sorted=False)[1]  # [n, top_k_group]
    group_mask = torch.zeros_like(group_scores)  # [n, n_group]
    group_mask.scatter_(1, group_idx, 1)  # [n, n_group]
    score_mask = group_mask.unsqueeze(-1).expand(
        num_token, num_expert_group,
        scores.size(-1) // num_expert_group).reshape(num_token, -1)  # [n, e]
    tmp_scores = scores.masked_fill(~score_mask.bool(),
                                    float("-inf"))  # [n, e]

    if e_score_correction_bias is not None:
        topk_ids = torch.topk(tmp_scores, k=topk, dim=-1, sorted=False)[1]
        # Use original unbiased scores for the routing weights
        topk_weights = original_scores.gather(1, topk_ids)
    else:
        topk_weights, topk_ids = torch.topk(tmp_scores,
                                            k=topk,
                                            dim=-1,
                                            sorted=False)

    if renormalize:
        topk_weights = topk_weights / topk_weights.sum(dim=-1, keepdim=True)

    return topk_weights.to(torch.float32), topk_ids.to(torch.int32)


def get_config_dtype_str(
        dtype: torch.dtype,
        use_int4_w4a16: Optional[bool] = False,
        use_int8_w8a16: Optional[bool] = False,
        use_fp8_w8a8: Optional[bool] = False,
        use_mxfp4_w4a4: Optional[bool] = False) -> Optional[str]:
    if use_fp8_w8a8:
        return "fp8_w8a8"
    elif use_int8_w8a16:
        return "int8_w8a16"
    elif use_int4_w4a16:
        return "int4_w4a16"
    elif use_mxfp4_w4a4:
        return "mxfp4_w4a4"
    elif dtype == torch.float:
        # avoiding cases where kernel fails when float32 MoE
        # use fp16/bfloat16 configs
        return "float32"
    return None


def inplace_fused_experts(
        hidden_states: torch.Tensor,
        w1: torch.Tensor,
        w2: torch.Tensor,
        topk_weights: torch.Tensor,
        topk_ids: torch.Tensor,
        activation: str = "silu",
        is_act_and_mul: bool = True,
        apply_router_weight_on_input: bool = False,
        use_fp8_w8a8: bool = False,
        use_int8_w8a8: bool = False,
        use_int8_w8a16: bool = False,
        use_int4_w4a16: bool = False,
        use_mxfp4_w4a4: bool = False,
        per_channel_quant: bool = False,
        global_num_experts: int = -1,
        expert_map: Optional[torch.Tensor] = None,
        w1_scale: Optional[torch.Tensor] = None,
        w2_scale: Optional[torch.Tensor] = None,
        w1_zp: Optional[torch.Tensor] = None,
        w2_zp: Optional[torch.Tensor] = None,
        a1_scale: Optional[torch.Tensor] = None,
        a2_scale: Optional[torch.Tensor] = None,
        block_shape: Optional[List[int]] = None,  #noqa: UP006
        w1_bias: Optional[torch.Tensor] = None,
        w2_bias: Optional[torch.Tensor] = None) -> None:
    fused_experts_impl(hidden_states, w1, w2, topk_weights, topk_ids, True,
                       activation, is_act_and_mul,
                       apply_router_weight_on_input, use_fp8_w8a8,
                       use_int8_w8a8, use_int8_w8a16, use_int4_w4a16,
                       use_mxfp4_w4a4, per_channel_quant, global_num_experts,
                       expert_map, w1_scale, w2_scale, w1_zp, w2_zp, a1_scale,
                       a2_scale, block_shape, w1_bias, w2_bias)


def inplace_fused_experts_fake(
        hidden_states: torch.Tensor,
        w1: torch.Tensor,
        w2: torch.Tensor,
        topk_weights: torch.Tensor,
        topk_ids: torch.Tensor,
        activation: str = "silu",
        is_act_and_mul: bool = True,
        apply_router_weight_on_input: bool = False,
        use_fp8_w8a8: bool = False,
        use_int8_w8a8: bool = False,
        use_int8_w8a16: bool = False,
        use_int4_w4a16: bool = False,
        use_mxfp4_w4a4: bool = False,
        per_channel_quant: bool = False,
        global_num_experts: int = -1,
        expert_map: Optional[torch.Tensor] = None,
        w1_scale: Optional[torch.Tensor] = None,
        w2_scale: Optional[torch.Tensor] = None,
        w1_zp: Optional[torch.Tensor] = None,
        w2_zp: Optional[torch.Tensor] = None,
        a1_scale: Optional[torch.Tensor] = None,
        a2_scale: Optional[torch.Tensor] = None,
        block_shape: Optional[list[int]] = None) -> None:
    pass


direct_register_custom_op(
    op_name="inplace_fused_experts",
    op_func=inplace_fused_experts,
    mutates_args=["hidden_states"],
    fake_impl=inplace_fused_experts_fake,
    tags=(() if is_torch_equal_or_newer("2.7.0") else
          (torch.Tag.needs_fixed_stride_order, )),
)


def flashinfer_fused_moe_blockscale_fp8(
        routing_logits: torch.Tensor,
        routing_bias: torch.Tensor,
        x: torch.Tensor,
        w13_weight: torch.Tensor,
        w13_weight_scale_inv: torch.Tensor,
        w2_weight: torch.Tensor,
        w2_weight_scale_inv: torch.Tensor,
        global_num_experts: int,
        top_k: int,
        num_expert_group: int,
        topk_group: int,
        intermediate_size: int,
        expert_offset: int,
        local_num_experts: int,
        block_shape: List[int],  #noqa: UP006
        routed_scaling: float = 1.0) -> torch.Tensor:
    from vllm.utils.flashinfer import flashinfer_trtllm_fp8_block_scale_moe
    assert top_k <= global_num_experts
    assert top_k <= 8
    assert topk_group <= 4
    assert global_num_experts > num_expert_group
    assert global_num_experts % num_expert_group == 0
    assert global_num_experts % 4 == 0
    assert top_k < (topk_group * global_num_experts / num_expert_group)
    assert block_shape == [128, 128]

    a_q, a_sf = per_token_group_quant_fp8(x, block_shape[1])
    # NOTE: scales of hidden states have to be transposed!
    a_sf_t = a_sf.t().contiguous()
    return flashinfer_trtllm_fp8_block_scale_moe(
        routing_logits=routing_logits,
        routing_bias=routing_bias,
        hidden_states=a_q,
        hidden_states_scale=a_sf_t,
        gemm1_weights=w13_weight,
        gemm1_weights_scale=w13_weight_scale_inv,
        gemm2_weights=w2_weight,
        gemm2_weights_scale=w2_weight_scale_inv,
        num_experts=global_num_experts,
        top_k=top_k,
        n_group=num_expert_group,
        topk_group=topk_group,
        intermediate_size=intermediate_size,
        local_expert_offset=expert_offset,
        local_num_experts=local_num_experts,
        routed_scaling_factor=routed_scaling,
        tile_tokens_dim=calculate_tile_tokens_dim(x.shape[0], top_k,
                                                  global_num_experts),
        routing_method_type=2,  # DeepSeek-styled routing method
        use_shuffled_weight=False,
    )


def flashinfer_fused_moe_blockscale_fp8_fake(
        routing_logits: torch.Tensor,
        routing_bias: torch.Tensor,
        x: torch.Tensor,
        w13_weight: torch.Tensor,
        w13_weight_scale_inv: torch.Tensor,
        w2_weight: torch.Tensor,
        w2_weight_scale_inv: torch.Tensor,
        global_num_experts: int,
        top_k: int,
        num_expert_group: int,
        topk_group: int,
        intermediate_size: int,
        expert_offset: int,
        local_num_experts: int,
        block_shape: list[int],
        routed_scaling: float = 1.0) -> torch.Tensor:
    return torch.empty_like(x)


direct_register_custom_op(
    op_name="flashinfer_fused_moe_blockscale_fp8",
    op_func=flashinfer_fused_moe_blockscale_fp8,
    mutates_args=[],
    fake_impl=flashinfer_fused_moe_blockscale_fp8_fake,
    tags=(torch.Tag.needs_fixed_stride_order, ),
)


def flashinfer_fused_moe_per_tensor_scale_fp8(
        routing_logits: torch.Tensor,
        routing_bias: Optional[torch.Tensor],
        hidden_states: torch.Tensor,
        input_scale: torch.Tensor,
        gemm1_weights: torch.Tensor,
        gemm1_weights_scale: torch.Tensor,
        activation_scale: torch.Tensor,
        gemm2_weights: torch.Tensor,
        gemm2_weights_scale: torch.Tensor,
        num_experts: int,
        top_k: int,
        num_expert_group: Optional[int],
        topk_group: Optional[int],
        intermediate_size: int,
        local_expert_offset: int,
        local_num_experts: int,
        use_routing_scales_on_input: bool,
        routing_method_type: int,
        routed_scaling_factor: float = 1.0) -> torch.Tensor:
    num_expert_group = num_expert_group if num_expert_group is not None else 0
    topk_group = topk_group if topk_group is not None else 0

    quant_hidden_states, input_scale = moe_kernel_quantize_input(
        hidden_states,
        input_scale,
        quant_dtype=torch.float8_e4m3fn,
        per_act_token_quant=False)

    output1_scales_scalar = gemm1_weights_scale * input_scale * (
        1.0 / activation_scale)
    output1_scales_gate_scalar = gemm1_weights_scale * input_scale
    output2_scales_scalar = activation_scale * gemm2_weights_scale

    from vllm.utils.flashinfer import (
        flashinfer_trtllm_fp8_per_tensor_scale_moe)
    return flashinfer_trtllm_fp8_per_tensor_scale_moe(
        routing_logits=routing_logits,
        routing_bias=routing_bias,
        hidden_states=quant_hidden_states,
        gemm1_weights=gemm1_weights,
        output1_scales_scalar=output1_scales_scalar,
        output1_scales_gate_scalar=output1_scales_gate_scalar,
        gemm2_weights=gemm2_weights,
        output2_scales_scalar=output2_scales_scalar,
        num_experts=num_experts,
        top_k=top_k,
        n_group=num_expert_group,
        topk_group=topk_group,
        intermediate_size=intermediate_size,
        local_expert_offset=local_expert_offset,
        local_num_experts=local_num_experts,
        routed_scaling_factor=routed_scaling_factor,
        use_routing_scales_on_input=use_routing_scales_on_input,
        tile_tokens_dim=calculate_tile_tokens_dim(hidden_states.shape[0],
                                                  top_k, num_experts),
        routing_method_type=routing_method_type)


def flashinfer_fused_moe_per_tensor_scale_fp8_fake(
        routing_logits: torch.Tensor,
        routing_bias: torch.Tensor,
        hidden_states: torch.Tensor,
        gemm1_weights: torch.Tensor,
        output1_scales_scalar: torch.Tensor,
        output1_scales_gate_scalar: torch.Tensor,
        gemm2_weights: torch.Tensor,
        output2_scales_scalar: torch.Tensor,
        num_experts: int,
        top_k: int,
        num_expert_group: int,
        topk_group: int,
        intermediate_size: int,
        local_expert_offset: int,
        local_num_experts: int,
        routed_scaling_factor: float = 1.0,
        use_routing_scales_on_input: bool = False,
        tile_tokens_dim: int = 8,
        routing_method_type: int = 0) -> torch.Tensor:
    pass


direct_register_custom_op(
    op_name="flashinfer_fused_moe_per_tensor_scale_fp8",
    op_func=flashinfer_fused_moe_per_tensor_scale_fp8,
    mutates_args=["hidden_states"],
    fake_impl=flashinfer_fused_moe_per_tensor_scale_fp8_fake,
    tags=(torch.Tag.needs_fixed_stride_order, ),
)


def outplace_fused_experts(
    hidden_states: torch.Tensor,
    w1: torch.Tensor,
    w2: torch.Tensor,
    topk_weights: torch.Tensor,
    topk_ids: torch.Tensor,
    activation: str = "silu",
    is_act_and_mul: bool = True,
    apply_router_weight_on_input: bool = False,
    use_fp8_w8a8: bool = False,
    use_int8_w8a8: bool = False,
    use_int8_w8a16: bool = False,
    use_int4_w4a16: bool = False,
    use_mxfp4_w4a4: bool = False,
    per_channel_quant: bool = False,
    global_num_experts: int = -1,
    expert_map: Optional[torch.Tensor] = None,
    w1_scale: Optional[torch.Tensor] = None,
    w2_scale: Optional[torch.Tensor] = None,
    w1_zp: Optional[torch.Tensor] = None,
    w2_zp: Optional[torch.Tensor] = None,
    a1_scale: Optional[torch.Tensor] = None,
    a2_scale: Optional[torch.Tensor] = None,
    block_shape: Optional[List[int]] = None,  #noqa: UP006
    w1_bias: Optional[torch.Tensor] = None,
    w2_bias: Optional[torch.Tensor] = None,
) -> torch.Tensor:
    return fused_experts_impl(
        hidden_states, w1, w2, topk_weights, topk_ids, False, activation,
        is_act_and_mul, apply_router_weight_on_input, use_fp8_w8a8,
        use_int8_w8a8, use_int8_w8a16, use_int4_w4a16, use_mxfp4_w4a4,
        per_channel_quant, global_num_experts, expert_map, w1_scale, w2_scale,
        w1_zp, w2_zp, a1_scale, a2_scale, block_shape, w1_bias, w2_bias)


def outplace_fused_experts_fake(
        hidden_states: torch.Tensor,
        w1: torch.Tensor,
        w2: torch.Tensor,
        topk_weights: torch.Tensor,
        topk_ids: torch.Tensor,
        activation: str = "silu",
        is_act_and_mul: bool = True,
        use_fp8_w8a8: bool = False,
        use_int8_w8a8: bool = False,
        use_int8_w8a16: bool = False,
        use_int4_w4a16: bool = False,
        use_mxfp4_w4a4: bool = False,
        per_channel_quant: bool = False,
        global_num_experts: int = -1,
        expert_map: Optional[torch.Tensor] = None,
        w1_scale: Optional[torch.Tensor] = None,
        w2_scale: Optional[torch.Tensor] = None,
        w1_zp: Optional[torch.Tensor] = None,
        w2_zp: Optional[torch.Tensor] = None,
        a1_scale: Optional[torch.Tensor] = None,
        a2_scale: Optional[torch.Tensor] = None,
        block_shape: Optional[list[int]] = None,
        w1_bias: Optional[torch.Tensor] = None,
        w2_bias: Optional[torch.Tensor] = None) -> torch.Tensor:
    return torch.empty_like(hidden_states)


direct_register_custom_op(
    op_name="outplace_fused_experts",
    op_func=outplace_fused_experts,
    mutates_args=[],
    fake_impl=outplace_fused_experts_fake,
    tags=(() if is_torch_equal_or_newer("2.7.0") else
          (torch.Tag.needs_fixed_stride_order, )),
)


def torch_vllm_inplace_fused_experts(**kwargs) -> torch.Tensor:
    torch.ops.vllm.inplace_fused_experts(**kwargs)
    hidden_states = kwargs['hidden_states']
    return hidden_states


def torch_vllm_outplace_fused_experts(**kwargs) -> torch.Tensor:
    return torch.ops.vllm.outplace_fused_experts(**kwargs)


def dispatch_fused_experts_func(inplace: bool) -> Callable[..., torch.Tensor]:
    if inplace:
        return torch_vllm_inplace_fused_experts
    return torch_vllm_outplace_fused_experts


# TODO (bnell): replace this with modular op.  Can get rid of inplace/outplace
# torch ops.
def fused_experts(hidden_states: torch.Tensor,
                  w1: torch.Tensor,
                  w2: torch.Tensor,
                  topk_weights: torch.Tensor,
                  topk_ids: torch.Tensor,
                  inplace: bool = False,
                  activation: str = "silu",
                  is_act_and_mul: bool = True,
                  apply_router_weight_on_input: bool = False,
                  use_fp8_w8a8: bool = False,
                  use_int8_w8a8: bool = False,
                  use_int8_w8a16: bool = False,
                  use_int4_w4a16: bool = False,
                  use_mxfp4_w4a4: bool = False,
                  per_channel_quant: bool = False,
                  global_num_experts: int = -1,
                  expert_map: Optional[torch.Tensor] = None,
                  w1_scale: Optional[torch.Tensor] = None,
                  w2_scale: Optional[torch.Tensor] = None,
                  w1_zp: Optional[torch.Tensor] = None,
                  w2_zp: Optional[torch.Tensor] = None,
                  a1_scale: Optional[torch.Tensor] = None,
                  a2_scale: Optional[torch.Tensor] = None,
                  block_shape: Optional[list[int]] = None,
                  allow_deep_gemm: bool = False,
                  allow_cutlass_block_scaled_grouped_gemm: bool = False,
                  w1_bias: Optional[torch.Tensor] = None,
                  w2_bias: Optional[torch.Tensor] = None) -> torch.Tensor:
    # For now, disable DeepGemm for small N (<= 512) until better
    # permute/unpermute ops are available.
    # However, on B200, we use DeepGemm for all cases because they only support
    # E8M0 scale, which means we requantize the weight and input to the specific
    # scale. Fallen back to cutlass or triton for some cases would cause
    # accuracy issue.
<<<<<<< HEAD
    N = w1.size(1)
    should_use_deep_gemm = ((N > 512
                             and _valid_deep_gemm(hidden_states, w1, w2))
                            or is_blackwell_deep_gemm_used())
=======
    should_use_deep_gemm = is_blackwell_deep_gemm_e8m0_used(
    ) or _valid_deep_gemm(hidden_states, w1, w2)
>>>>>>> 4fbd8bb5
    if (allow_deep_gemm and use_fp8_w8a8 and should_use_deep_gemm):
        assert apply_router_weight_on_input is False
        assert is_act_and_mul, (
            "DeepGemm only supports is_act_and_mul=True for now.")
        return deep_gemm_moe_fp8(
            hidden_states=hidden_states,
            w1=w1,
            w2=w2,
            topk_weights=topk_weights,
            topk_ids=topk_ids,
            inplace=inplace,
            activation=activation,
            global_num_experts=global_num_experts,
            expert_map=expert_map,
            w1_scale=w1_scale,
            w2_scale=w2_scale,
            a1_scale=a1_scale,
            a2_scale=a2_scale,
            apply_router_weight_on_input=apply_router_weight_on_input,
        )
    elif (allow_cutlass_block_scaled_grouped_gemm and use_fp8_w8a8
          and _valid_cutlass_block_scaled_grouped_gemm(
              w1, w2, inplace, activation, apply_router_weight_on_input,
              expert_map)):
        return run_cutlass_block_scaled_fused_experts(
            a=hidden_states,
            w1=w1,
            w2=w2,
            w1_scale=w1_scale,
            w2_scale=w2_scale,
            topk_weights=topk_weights,
            topk_ids=topk_ids)
    else:
        return dispatch_fused_experts_func(inplace)(
            hidden_states=hidden_states,
            w1=w1,
            w2=w2,
            topk_weights=topk_weights,
            topk_ids=topk_ids,
            activation=activation,
            is_act_and_mul=is_act_and_mul,
            apply_router_weight_on_input=apply_router_weight_on_input,
            use_fp8_w8a8=use_fp8_w8a8,
            use_int8_w8a8=use_int8_w8a8,
            use_int8_w8a16=use_int8_w8a16,
            use_int4_w4a16=use_int4_w4a16,
            use_mxfp4_w4a4=use_mxfp4_w4a4,
            per_channel_quant=per_channel_quant,
            global_num_experts=global_num_experts,
            expert_map=expert_map,
            w1_scale=w1_scale,
            w2_scale=w2_scale,
            w1_zp=w1_zp,
            w2_zp=w2_zp,
            a1_scale=a1_scale,
            a2_scale=a2_scale,
            block_shape=block_shape)


def fused_experts_impl(
    hidden_states: torch.Tensor,
    w1: torch.Tensor,
    w2: torch.Tensor,
    topk_weights: torch.Tensor,
    topk_ids: torch.Tensor,
    inplace: bool = False,
    activation: str = "silu",
    is_act_and_mul: bool = True,
    apply_router_weight_on_input: bool = False,
    use_fp8_w8a8: bool = False,
    use_int8_w8a8: bool = False,
    use_int8_w8a16: bool = False,
    use_int4_w4a16: bool = False,
    use_mxfp4_w4a4: bool = False,
    per_channel_quant: bool = False,
    global_num_experts: int = -1,
    expert_map: Optional[torch.Tensor] = None,
    w1_scale: Optional[torch.Tensor] = None,
    w2_scale: Optional[torch.Tensor] = None,
    w1_zp: Optional[torch.Tensor] = None,
    w2_zp: Optional[torch.Tensor] = None,
    a1_scale: Optional[torch.Tensor] = None,
    a2_scale: Optional[torch.Tensor] = None,
    block_shape: Optional[list[int]] = None,
    w1_bias: Optional[torch.Tensor] = None,
    w2_bias: Optional[torch.Tensor] = None,
) -> torch.Tensor:
    # Check constraints.
    if use_int4_w4a16:
        assert hidden_states.size(1) // 2 == w1.size(2), (
            "Hidden size mismatch")
    elif use_mxfp4_w4a4:
        # 16bit activation and fp4x2 packed weight
        assert hidden_states.size(1) // 2 == w1.size(2), "hidden size mismatch"
    else:
        assert hidden_states.size(1) == w1.size(2), (
            f"Hidden size mismatch {hidden_states.size(1)} != {w1.size(2)}")

    assert topk_weights.size() == topk_ids.size(), "topk shape mismatch"
    assert hidden_states.is_contiguous(), "Hidden_states must be contiguous"
    assert w1.stride(-1) == 1, "Stride of last dimension must be 1"
    assert w2.stride(-1) == 1, "Stride of last dimension must be 1"
    assert hidden_states.dtype in [
        torch.float32, torch.float16, torch.bfloat16
    ]

    num_tokens = hidden_states.size(0)
    E, N, _ = w1.size()
    K = w2.size(1)
    if global_num_experts == -1:
        global_num_experts = E
    top_k_num = topk_ids.size(1)
    # We execute the fused_moe kernel in chunks to circumvent this issue:
    # https://github.com/vllm-project/vllm/issues/5938
    CHUNK_SIZE = envs.VLLM_FUSED_MOE_CHUNK_SIZE
    M = min(num_tokens, CHUNK_SIZE)
    config_dtype = get_config_dtype_str(use_fp8_w8a8=use_fp8_w8a8,
                                        use_int8_w8a16=use_int8_w8a16,
                                        use_int4_w4a16=use_int4_w4a16,
                                        use_mxfp4_w4a4=use_mxfp4_w4a4,
                                        dtype=hidden_states.dtype)

    qtype = get_config_quant_dtype(use_fp8_w8a8=use_fp8_w8a8,
                                   use_int8_w8a8=use_int8_w8a8,
                                   use_int8_w8a16=use_int8_w8a16,
                                   use_int4_w4a16=use_int4_w4a16,
                                   use_mxfp4_w4a4=use_mxfp4_w4a4)

    get_config_func = functools.partial(
        try_get_optimal_moe_config,
        w1.size(),
        w2.size(),
        top_k_num,
        config_dtype,
        block_shape=block_shape,
    )

    config = get_config_func(M)

    # We can reuse the memory between these because by the time we need
    # cache3, we're done with cache1
    cache13 = torch.empty(M * top_k_num * max(N, K),
                          device=hidden_states.device,
                          dtype=hidden_states.dtype)
    intermediate_cache1 = cache13[:M * top_k_num * N].view(M, top_k_num, N)
    intermediate_cache3 = cache13[:M * top_k_num * K].view(M, top_k_num, K)

    # This needs separate memory since it's used concurrently with cache1
    intermediate_cache2 = torch.empty((M * top_k_num, N // 2),
                                      device=hidden_states.device,
                                      dtype=hidden_states.dtype)

    if hidden_states.dtype == torch.bfloat16:
        compute_type = tl.bfloat16
    elif hidden_states.dtype == torch.float16:
        compute_type = tl.float16
    elif hidden_states.dtype == torch.float32:
        compute_type = tl.float32
    else:
        raise ValueError(f"Unsupported compute_type: {hidden_states.dtype}")

    if inplace:
        out_hidden_states = hidden_states
    else:
        out_hidden_states = torch.empty_like(hidden_states)

    if use_mxfp4_w4a4:
        # Weight has to be dequantized for mxfp4 emulation.
        w1 = dequant_mxfp4(w1, w1_scale, hidden_states.dtype)
        w1_scale = None
        w2 = dequant_mxfp4(w2, w2_scale, hidden_states.dtype)
        w2_scale = None

    for chunk in range((num_tokens // CHUNK_SIZE) + 1):
        begin_chunk_idx, end_chunk_idx = (chunk * CHUNK_SIZE,
                                          min((chunk + 1) * CHUNK_SIZE,
                                              num_tokens))
        curr_hidden_states = hidden_states[begin_chunk_idx:end_chunk_idx]
        tokens_in_chunk, _ = curr_hidden_states.size()

        if tokens_in_chunk == 0:
            break

        if tokens_in_chunk < CHUNK_SIZE and chunk > 0:
            # Adjust the intermediate cache size and config for the last
            # chunk. Note that in most cases we only have one chunk
            # so the cache size and config are already set correctly and
            # do not need to be adjusted.
            intermediate_cache1 = intermediate_cache1[:tokens_in_chunk]
            intermediate_cache2 = intermediate_cache2[:tokens_in_chunk *
                                                      topk_ids.size(1)]
            intermediate_cache3 = intermediate_cache3[:tokens_in_chunk]
            config = get_config_func(tokens_in_chunk)

        curr_topk_ids = topk_ids[begin_chunk_idx:end_chunk_idx]
        curr_topk_weights = topk_weights[begin_chunk_idx:end_chunk_idx]
        qcurr_hidden_states, a1q_scale = moe_kernel_quantize_input(
            A=curr_hidden_states,
            A_scale=a1_scale,
            quant_dtype=qtype,
            per_act_token_quant=per_channel_quant,
            block_shape=block_shape)

        sorted_token_ids, expert_ids, num_tokens_post_padded = (
            moe_align_block_size(curr_topk_ids, config['BLOCK_SIZE_M'],
                                 global_num_experts, expert_map))

        invoke_fused_moe_kernel(qcurr_hidden_states,
                                w1,
                                intermediate_cache1,
                                a1q_scale,
                                w1_scale,
                                w1_zp,
                                curr_topk_weights,
                                sorted_token_ids,
                                expert_ids,
                                num_tokens_post_padded,
                                apply_router_weight_on_input,
                                top_k_num,
                                config,
                                compute_type=compute_type,
                                use_fp8_w8a8=use_fp8_w8a8,
                                use_int8_w8a8=use_int8_w8a8,
                                use_int8_w8a16=use_int8_w8a16,
                                use_int4_w4a16=use_int4_w4a16,
                                per_channel_quant=per_channel_quant,
                                block_shape=block_shape,
                                B_bias=w1_bias)

        # TODO fused kernel
        def swiglu_oai(gate_up):
            alpha = 1.702
            limit = 7.0
            gate, up = gate_up[..., ::2], gate_up[..., 1::2]
            gate = gate.clamp(min=None, max=limit)
            up = up.clamp(min=-limit, max=limit)
            glu = gate * torch.sigmoid(gate * alpha)
            gated_output = (up + 1) * glu
            return gated_output

        # Activation function with multiplication
        if activation == "silu" and is_act_and_mul:
            torch.ops._C.silu_and_mul(intermediate_cache2,
                                      intermediate_cache1.view(-1, N))
        elif activation == "gelu" and is_act_and_mul:
            torch.ops._C.gelu_and_mul(intermediate_cache2,
                                      intermediate_cache1.view(-1, N))
        # Activation function without multiplication
        elif activation == "silu":
            intermediate_cache2 = F.silu(intermediate_cache1.view(-1, N))
        elif activation == "gelu":
            intermediate_cache2 = F.gelu(intermediate_cache1.view(-1, N))
        elif activation == "swiglu_oai":
            intermediate_cache2 = swiglu_oai(intermediate_cache1.view(-1, N))
        else:
            raise ValueError(f"Unsupported FusedMoe activation: {activation}, "
                             f"with is_act_and_mul={is_act_and_mul}.")

        qintermediate_cache2, a2q_scale = moe_kernel_quantize_input(
            A=intermediate_cache2,
            A_scale=a2_scale,
            quant_dtype=qtype,
            per_act_token_quant=per_channel_quant,
            block_shape=block_shape)

        invoke_fused_moe_kernel(qintermediate_cache2,
                                w2,
                                intermediate_cache3,
                                a2q_scale,
                                w2_scale,
                                w2_zp,
                                curr_topk_weights,
                                sorted_token_ids,
                                expert_ids,
                                num_tokens_post_padded,
                                not apply_router_weight_on_input,
                                1,
                                config,
                                compute_type=compute_type,
                                use_fp8_w8a8=use_fp8_w8a8,
                                use_int8_w8a8=use_int8_w8a8,
                                use_int8_w8a16=use_int8_w8a16,
                                use_int4_w4a16=use_int4_w4a16,
                                per_channel_quant=per_channel_quant,
                                block_shape=block_shape,
                                B_bias=w2_bias)

        ops.moe_sum(intermediate_cache3.view(*intermediate_cache3.size()),
                    out_hidden_states[begin_chunk_idx:end_chunk_idx])

    return out_hidden_states


def fused_moe(
    hidden_states: torch.Tensor,
    w1: torch.Tensor,
    w2: torch.Tensor,
    gating_output: torch.Tensor,
    topk: int,
    renormalize: bool,
    inplace: bool = False,
    activation: str = "silu",
    is_act_and_mul: bool = True,
    use_grouped_topk: bool = False,
    num_expert_group: Optional[int] = None,
    topk_group: Optional[int] = None,
    custom_routing_function: Optional[Callable] = None,
    use_fp8_w8a8: bool = False,
    use_int8_w8a8: bool = False,
    use_int8_w8a16: bool = False,
    use_int4_w4a16: bool = False,
    use_mxfp4_w4a4: bool = False,
    per_channel_quant: bool = False,
    global_num_experts: int = -1,
    expert_map: Optional[torch.Tensor] = None,
    w1_scale: Optional[torch.Tensor] = None,
    w2_scale: Optional[torch.Tensor] = None,
    w1_zp: Optional[torch.Tensor] = None,
    w2_zp: Optional[torch.Tensor] = None,
    a1_scale: Optional[torch.Tensor] = None,
    a2_scale: Optional[torch.Tensor] = None,
    block_shape: Optional[list[int]] = None,
    w1_bias: Optional[torch.Tensor] = None,
    w2_bias: Optional[torch.Tensor] = None,
) -> torch.Tensor:
    """
    This function computes a Mixture of Experts (MoE) layer using two sets of
    weights, w1 and w2, and top-k gating mechanism.

    Parameters:
    - hidden_states (torch.Tensor): The input tensor to the MoE layer.
    - w1 (torch.Tensor): The first set of expert weights.
    - w2 (torch.Tensor): The second set of expert weights.
    - gating_output (torch.Tensor): The output of the gating operation
        (before softmax).
    - topk (int): The number of top-k experts to select.
    - renormalize (bool): If True, renormalize the top-k weights to sum to 1.
    - inplace (bool): If True, perform the operation in-place.
        Defaults to False.
    - activation (str): The activation function to apply after the first
        MoE layer.
    - is_act_and_mul (bool): If True, use activation-and-mul function for
        activation (self-gated activation), otherwise use activation function
        for activation (ungated activation).
    - num_expert_group: Optional[int]: additional parameter for grouped_topk
    - topk_group: Optional[int]: additional parameter for grouped_topk
    - use_grouped_topk: If True, use grouped_topk instead of fused_topk
        note: Deepseekv2 model uses grouped_topk
    - use_fp8_w8a8 (bool): If True, use fp8 arithmetic to compute the inner
        products for w1 and w2. Defaults to False.
    - use_int8_w8a8 (bool): If True, use int8 arithmetic to compute the inner
        products for w1 and w2. Defaults to False.
    - use_int8_w8a16 (bool): If True, use matmul of int8 weight and bf16/fp16
        activation to compute the inner products for w1 and w2.
        Defaults to False.
    - use_int4_w4a16 (bool): If True, use matmul of int4 weight and bf16/fp16
        activation to compute the inner products for w1 and w2.
        Defaults to False.
    - use_mxfp4_w4a4 (bool): If True, use matmul of OCP MXFP4 weight and
        OCP MXFP4 activation to compute the inner products for w1 and w2.
        Defaults to False.
    - global_num_experts (int): The total number of experts in the global
        expert space.
    - expert_map (Optional[torch.Tensor]):  A tensor mapping expert indices 
        from the global expert space to the local expert space of the expert 
        parallel shard.
    - w1_scale (Optional[torch.Tensor]): Optional scale to be used for
        w1.
    - w2_scale (Optional[torch.Tensor]): Optional scale to be used for
        w2.
    - a1_scale (Optional[torch.Tensor]): Optional scale to be used for
        a1.
    - a2_scale (Optional[torch.Tensor]): Optional scale to be used for
        a2.
    - block_shape: (Optional[list[int]]): Optional block size for block-wise
        quantization.

    Returns:
    - torch.Tensor: The output tensor after applying the MoE layer.
    """
    if not is_act_and_mul:
        assert inplace is False, (
            "is_act_and_mul=False is not supported with inplace=True")

    if use_grouped_topk:
        assert num_expert_group is not None and topk_group is not None
        topk_weights, topk_ids = grouped_topk(hidden_states, gating_output,
                                              topk, renormalize,
                                              num_expert_group, topk_group)
    elif custom_routing_function is None:
        topk_weights, topk_ids, token_expert_indices = fused_topk(
            hidden_states, gating_output, topk, renormalize)
    else:
        topk_weights, topk_ids = custom_routing_function(
            hidden_states, gating_output, topk, renormalize)

    return fused_experts(hidden_states,
                         w1,
                         w2,
                         topk_weights,
                         topk_ids,
                         inplace=inplace,
                         activation=activation,
                         is_act_and_mul=is_act_and_mul,
                         use_fp8_w8a8=use_fp8_w8a8,
                         use_int8_w8a8=use_int8_w8a8,
                         use_int8_w8a16=use_int8_w8a16,
                         use_int4_w4a16=use_int4_w4a16,
                         use_mxfp4_w4a4=use_mxfp4_w4a4,
                         per_channel_quant=per_channel_quant,
                         global_num_experts=global_num_experts,
                         expert_map=expert_map,
                         w1_scale=w1_scale,
                         w2_scale=w2_scale,
                         w1_zp=w1_zp,
                         w2_zp=w2_zp,
                         a1_scale=a1_scale,
                         a2_scale=a2_scale,
                         block_shape=block_shape,
                         w1_bias=w1_bias,
                         w2_bias=w2_bias)


class TritonExperts(mk.FusedMoEPermuteExpertsUnpermute):

    def __init__(
        self,
        use_fp8_w8a8: bool = False,
        use_int8_w8a8: bool = False,
        use_int8_w8a16: bool = False,
        use_int4_w4a16: bool = False,
        use_mxfp4_w4a4: bool = False,
        per_act_token_quant: bool = False,
        block_shape: Optional[list[int]] = None,
    ):
        super().__init__(
            FusedMoEQuantConfig.make(
                use_fp8_w8a8=use_fp8_w8a8,
                use_int8_w8a8=use_int8_w8a8,
                use_int8_w8a16=use_int8_w8a16,
                use_int4_w4a16=use_int4_w4a16,
                use_mxfp4_w4a4=use_mxfp4_w4a4,
                per_act_token_quant=per_act_token_quant,
                block_shape=block_shape,
            ))

        self.use_fp8_w8a8 = use_fp8_w8a8
        self.use_int4_w4a16 = use_int4_w4a16
        self.use_int8_w8a8 = use_int8_w8a8
        self.use_int8_w8a16 = use_int8_w8a16
        self.use_mxfp4_w4a4 = use_mxfp4_w4a4

    @property
    def activation_formats(
        self
    ) -> tuple[mk.FusedMoEActivationFormat, mk.FusedMoEActivationFormat]:
        return (mk.FusedMoEActivationFormat.Standard,
                mk.FusedMoEActivationFormat.Standard)

    def supports_chunking(self) -> bool:
        return True

    def supports_expert_map(self) -> bool:
        return True

    def finalize_weight_and_reduce_impl(self) -> mk.TopKWeightAndReduce:
        return TopKWeightAndReduceNoOP()

    def workspace_shapes(
        self,
        a: torch.Tensor,
        aq: torch.Tensor,
        M: int,
        N: int,
        K: int,
        topk: int,
        global_num_experts: int,
        local_num_experts: int,
        expert_tokens_meta: Optional[mk.ExpertTokensMetadata],
    ) -> tuple[tuple[int, ...], tuple[int, ...], tuple[int, ...], torch.dtype]:
        workspace1 = (M, topk, max(N // 2, K))
        workspace2 = (M, topk, max(N, K))
        output = (M, K)
        return (workspace1, workspace2, output, a.dtype)

    def apply(self, output: torch.Tensor, hidden_states: torch.Tensor,
              w1: torch.Tensor, w2: torch.Tensor, topk_weights: torch.Tensor,
              topk_ids: torch.Tensor, activation: str, global_num_experts: int,
              expert_map: Optional[torch.Tensor],
              w1_scale: Optional[torch.Tensor],
              w2_scale: Optional[torch.Tensor], w1_zp: Optional[torch.Tensor],
              w2_zp: Optional[torch.Tensor], a1q_scale: Optional[torch.Tensor],
              a2_scale: Optional[torch.Tensor], workspace13: torch.Tensor,
              workspace2: torch.Tensor,
              expert_tokens_meta: Optional[mk.ExpertTokensMetadata],
              apply_router_weight_on_input: bool,
              extra_expert_args: Optional[dict[str, Any]]):
        # Check constraints.
        if self.use_int4_w4a16:
            assert hidden_states.size(-1) // 2 == w1.size(2), (
                "Hidden size mismatch")
        else:
            assert hidden_states.size(-1) == w1.size(2), \
                (f"Hidden size mismatch {hidden_states.size(-1)} "
                 f"!= {w1.size(2)}")

        assert hidden_states.is_contiguous(
        ), "Hidden_states must be contiguous"
        assert hidden_states.dim() == 2
        assert w1.stride(-1) == 1, "Stride of last dimension must be 1"
        assert w2.stride(-1) == 1, "Stride of last dimension must be 1"
        assert hidden_states.dtype in [
            torch.float32, torch.float16, torch.bfloat16, torch.float8_e4m3fn
        ]

        E, num_tokens, N, K, top_k_num = mk._moe_problem_size(
            hidden_states, w1, w2, topk_ids)

        if global_num_experts == -1:
            global_num_experts = E

        config_dtype = get_config_dtype_str(use_fp8_w8a8=self.use_fp8_w8a8,
                                            use_int8_w8a16=self.use_int8_w8a16,
                                            use_int4_w4a16=self.use_int4_w4a16,
                                            use_mxfp4_w4a4=self.use_mxfp4_w4a4,
                                            dtype=hidden_states.dtype)

        config = try_get_optimal_moe_config(
            w1.size(),
            w2.size(),
            top_k_num,
            config_dtype,
            num_tokens,
            block_shape=self.block_shape,
        )

        if hidden_states.dtype == torch.bfloat16:
            compute_type = tl.bfloat16
        elif hidden_states.dtype == torch.float16:
            compute_type = tl.float16
        elif hidden_states.dtype == torch.float32:
            compute_type = tl.float32
        elif hidden_states.dtype == torch.float8_e4m3fn:
            compute_type = tl.bfloat16
        else:
            raise ValueError(
                f"Unsupported compute_type: {hidden_states.dtype}")

        # Note that the output tensor might be in workspace1
        intermediate_cache1 = _resize_cache(workspace2,
                                            (num_tokens, top_k_num, N))
        intermediate_cache2 = _resize_cache(workspace13,
                                            (num_tokens * top_k_num, N // 2))
        intermediate_cache3 = _resize_cache(workspace2,
                                            (num_tokens, top_k_num, K))

        sorted_token_ids, expert_ids, num_tokens_post_padded = (
            # The code `moe_align_block_size` appears to be a variable or
            # function name in Python. Without additional context or code,
            # it is not possible to determine exactly what it is doing.
            # The name suggests that it may be related to aligning blocks
            # of code or data to a specific size.
            moe_align_block_size(topk_ids, config['BLOCK_SIZE_M'],
                                 global_num_experts, expert_map))

        invoke_fused_moe_kernel(
            # The code `hidden_states` is not performing any specific action in
            # the provided snippet. It seems to be a variable name or
            # placeholder without any associated code or context.
            # The code `hidden_states` is not performing any specific action in
            # the provided snippet. It seems to be a variable or placeholder
            # that has been declared but not used or assigned any value.
            hidden_states,
            w1,
            intermediate_cache1,
            a1q_scale,
            w1_scale,
            w1_zp,
            None,  # topk_weights
            sorted_token_ids,
            expert_ids,
            num_tokens_post_padded,
            False,  # mul_routed_weights
            top_k_num,
            config,
            compute_type=compute_type,
            use_fp8_w8a8=self.use_fp8_w8a8,
            use_int8_w8a8=self.use_int8_w8a8,
            use_int8_w8a16=self.use_int8_w8a16,
            use_int4_w4a16=self.use_int4_w4a16,
            per_channel_quant=self.per_act_token_quant,
            block_shape=self.block_shape,
            B_bias=None  # TODO support B_bias
        )

        self.activation(activation, intermediate_cache2,
                        intermediate_cache1.view(-1, N))

        a2q_scale: Optional[torch.Tensor] = None

        qintermediate_cache2, a2q_scale = moe_kernel_quantize_input(
            intermediate_cache2, a2_scale, self.quant_dtype,
            self.per_act_token_quant, self.block_shape)

        invoke_fused_moe_kernel(
            qintermediate_cache2,
            w2,
            intermediate_cache3,
            a2q_scale,
            w2_scale,
            w2_zp,
            topk_weights,
            sorted_token_ids,
            expert_ids,
            num_tokens_post_padded,
            not apply_router_weight_on_input,
            1,
            config,
            compute_type=compute_type,
            use_fp8_w8a8=self.use_fp8_w8a8,
            use_int8_w8a8=self.use_int8_w8a8,
            use_int8_w8a16=self.use_int8_w8a16,
            use_int4_w4a16=self.use_int4_w4a16,
            per_channel_quant=self.per_act_token_quant,
            block_shape=self.block_shape,
            B_bias=None  # TODO support B_bias
        )

        # ops.moe_sum(intermediate_cache3, output)
        self.moe_sum(intermediate_cache3, output)

    def moe_sum(self, input: torch.Tensor, output: torch.Tensor) -> None:
        ops.moe_sum(input, output)


def modular_triton_fused_moe(
    use_fp8_w8a8: bool,
    use_int8_w8a8: bool,
    use_int8_w8a16: bool,
    use_int4_w4a16: bool,
    use_mxfp4_w4a4: bool,
    per_act_token_quant: bool,
    block_shape: Optional[list[int]] = None,
) -> mk.FusedMoEModularKernel:
    return mk.FusedMoEModularKernel(
        MoEPrepareAndFinalizeNoEP(),
        TritonExperts(
            use_fp8_w8a8=use_fp8_w8a8,
            use_int8_w8a8=use_int8_w8a8,
            use_int8_w8a16=use_int8_w8a16,
            use_int4_w4a16=use_int4_w4a16,
            use_mxfp4_w4a4=use_mxfp4_w4a4,
            per_act_token_quant=per_act_token_quant,
            block_shape=block_shape,
        ),
    )<|MERGE_RESOLUTION|>--- conflicted
+++ resolved
@@ -1386,15 +1386,8 @@
     # E8M0 scale, which means we requantize the weight and input to the specific
     # scale. Fallen back to cutlass or triton for some cases would cause
     # accuracy issue.
-<<<<<<< HEAD
-    N = w1.size(1)
-    should_use_deep_gemm = ((N > 512
-                             and _valid_deep_gemm(hidden_states, w1, w2))
-                            or is_blackwell_deep_gemm_used())
-=======
     should_use_deep_gemm = is_blackwell_deep_gemm_e8m0_used(
     ) or _valid_deep_gemm(hidden_states, w1, w2)
->>>>>>> 4fbd8bb5
     if (allow_deep_gemm and use_fp8_w8a8 and should_use_deep_gemm):
         assert apply_router_weight_on_input is False
         assert is_act_and_mul, (
