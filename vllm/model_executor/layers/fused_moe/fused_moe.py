# SPDX-License-Identifier: Apache-2.0
# SPDX-FileCopyrightText: Copyright contributors to the vLLM project
"""Fused MoE Triton kernels."""

import functools
import json
import os
from collections.abc import Callable
from typing import Any

import torch
import torch.nn.functional as F

import vllm.envs as envs
import vllm.model_executor.layers.fused_moe.modular_kernel as mk
from vllm import _custom_ops as ops
from vllm._aiter_ops import rocm_aiter_ops
from vllm.logger import init_logger
from vllm.model_executor.layers.batch_invariant import (
    vllm_is_batch_invariant,
)
from vllm.model_executor.layers.fused_moe.config import (
    FUSED_MOE_UNQUANTIZED_CONFIG,
    FusedMoEQuantConfig,
    _get_config_dtype_str,
)
from vllm.model_executor.layers.fused_moe.cutlass_moe import (
    _valid_cutlass_block_scaled_grouped_gemm,
    run_cutlass_block_scaled_fused_experts,
)
from vllm.model_executor.layers.fused_moe.deep_gemm_moe import (
    _valid_deep_gemm,
    deep_gemm_moe_fp8,
)
from vllm.model_executor.layers.fused_moe.moe_align_block_size import (
    moe_align_block_size,
)
from vllm.model_executor.layers.fused_moe.prepare_finalize import (
    MoEPrepareAndFinalizeNoEP,
)
from vllm.model_executor.layers.fused_moe.topk_weight_and_reduce import (
    TopKWeightAndReduceNoOP,
)
from vllm.model_executor.layers.fused_moe.utils import (
    _resize_cache,
    activation_without_mul,
    disable_inplace,
    moe_kernel_quantize_input,
)
from vllm.model_executor.layers.quantization.utils.mxfp4_utils import dequant_mxfp4
from vllm.model_executor.layers.quantization.utils.mxfp6_utils import dequant_mxfp6
from vllm.model_executor.layers.quantization.utils.ocp_mx_utils import OCP_MX_Scheme
from vllm.model_executor.utils import maybe_disable_graph_partition
from vllm.platforms import current_platform
from vllm.triton_utils import tl, triton
from vllm.utils.deep_gemm import is_deep_gemm_e8m0_used
from vllm.utils.torch_utils import direct_register_custom_op, is_torch_equal_or_newer

logger = init_logger(__name__)


@triton.jit
def write_zeros_to_output(
    c_ptr,
    stride_cm,
    stride_cn,
    pid_n,
    N,
    offs_token,
    token_mask,
    BLOCK_SIZE_M,
    BLOCK_SIZE_N,
    compute_type,
):
    accumulator = tl.zeros((BLOCK_SIZE_M, BLOCK_SIZE_N), dtype=compute_type)
    offs_cn = pid_n * BLOCK_SIZE_N + tl.arange(0, BLOCK_SIZE_N)
    c_ptrs = c_ptr + stride_cm * offs_token[:, None] + stride_cn * offs_cn[None, :]
    c_mask = token_mask[:, None] & (offs_cn[None, :] < N)
    tl.store(c_ptrs, accumulator, mask=c_mask)


@triton.jit
def fused_moe_kernel_gptq_awq(
    # Pointers to matrices
    a_ptr,
    b_ptr,
    c_ptr,
    b_scale_ptr,
    b_zp_ptr,
    topk_weights_ptr,
    sorted_token_ids_ptr,
    expert_ids_ptr,
    num_tokens_post_padded_ptr,
    # Matrix dimensions
    N: tl.constexpr,
    K: tl.constexpr,
    EM,
    num_valid_tokens,
    # The stride variables represent how much to increase the ptr by when
    # moving by 1 element in a particular dimension. E.g. `stride_am` is
    # how much to increase `a_ptr` by to get the element one row down
    # (A has M rows).
    stride_am,
    stride_ak,
    stride_be,
    stride_bk,
    stride_bn,
    stride_cm,
    stride_cn,
    stride_bse,
    stride_bsk,
    stride_bsn,
    stride_bze,
    stride_bzk,
    stride_bzn,
    block_k_diviable: tl.constexpr,
    group_size: tl.constexpr,
    # Meta-parameters
    BLOCK_SIZE_M: tl.constexpr,
    BLOCK_SIZE_N: tl.constexpr,
    BLOCK_SIZE_K: tl.constexpr,
    GROUP_SIZE_M: tl.constexpr,
    SPLIT_K: tl.constexpr,
    MUL_ROUTED_WEIGHT: tl.constexpr,
    top_k: tl.constexpr,
    compute_type: tl.constexpr,
    has_zp: tl.constexpr,
    use_int4_w4a16: tl.constexpr,
    use_int8_w8a16: tl.constexpr,
):
    """
    Implements the fused computation for a Mixture of Experts (MOE) using
    token and expert matrices.

    Key Parameters:
    - A: The input tensor representing tokens with shape (*, K), where '*' can
        be any shape representing batches and K is the feature dimension of
        each token.
    - B: The stacked MOE weight tensor with shape (E, N, K), where E is
        the number of experts, K is the input feature dimension, and N is
        the output feature dimension.
    - C: The output cache tensor with shape (M, topk, N), where M is the
        total number of tokens post padding, topk is the number of times
        each token is repeated, and N is the output feature dimension.
    - sorted_token_ids: A tensor containing the sorted indices of tokens,
        repeated topk times and arranged by the expert index they are
        assigned to.
    - expert_ids: A tensor containing the indices of the expert for each
        block. It determines which expert matrix from B should be used for
        each block in A.
    This kernel performs the multiplication of a token by its corresponding
    expert matrix as determined by `expert_ids`. The sorting of
    `sorted_token_ids` by expert index and padding ensures divisibility by
    BLOCK_SIZE_M, which is necessary to maintain consistency in block matrix
    multiplication across different blocks processed by the same expert.
    """
    # -----------------------------------------------------------
    # Map program ids `pid` to the block of C it should compute.
    # This is done in a grouped ordering to promote L2 data reuse.
    pid = tl.program_id(axis=0)
    num_pid_m = tl.cdiv(EM, BLOCK_SIZE_M)
    num_pid_n = tl.cdiv(N, BLOCK_SIZE_N)
    num_pid_in_group = GROUP_SIZE_M * num_pid_n
    group_id = pid // num_pid_in_group
    first_pid_m = group_id * GROUP_SIZE_M
    group_size_m = min(num_pid_m - first_pid_m, GROUP_SIZE_M)
    pid_m = first_pid_m + ((pid % num_pid_in_group) % group_size_m)
    pid_n = (pid % num_pid_in_group) // group_size_m

    # ----------------------------------------------------------
    # Create pointers for the first blocks of A and B.
    # We will advance this pointer as we move in the K direction
    # and accumulate
    # `a_ptrs` is a block of [BLOCK_SIZE_M, BLOCK_SIZE_K] pointers
    # `b_ptrs` is a block of [BLOCK_SIZE_K, BLOCK_SIZE_N] pointers
    num_tokens_post_padded = tl.load(num_tokens_post_padded_ptr)
    if pid_m * BLOCK_SIZE_M >= num_tokens_post_padded:
        return
    offs_token_id = pid_m * BLOCK_SIZE_M + tl.arange(0, BLOCK_SIZE_M).to(tl.int64)
    offs_token = tl.load(sorted_token_ids_ptr + offs_token_id)
    token_mask = offs_token < num_valid_tokens

    off_experts = tl.load(expert_ids_ptr + pid_m).to(tl.int64)
    if off_experts == -1:
        # -----------------------------------------------------------
        # Write back zeros to the output when the expert is not
        # in the current expert parallel rank.
        write_zeros_to_output(
            c_ptr,
            stride_cm,
            stride_cn,
            pid_n,
            N,
            offs_token,
            token_mask,
            BLOCK_SIZE_M,
            BLOCK_SIZE_N,
            compute_type,
        )
        return

    offs_bn = (pid_n * BLOCK_SIZE_N + tl.arange(0, BLOCK_SIZE_N).to(tl.int64)) % N
    offs_k = tl.arange(0, BLOCK_SIZE_K)
    a_ptrs = a_ptr + (
        offs_token[:, None] // top_k * stride_am + offs_k[None, :] * stride_ak
    )

    if use_int4_w4a16:
        b_ptrs = (
            b_ptr
            + off_experts * stride_be
            + (offs_k[:, None] // 2) * stride_bk
            + offs_bn[None, :] * stride_bn
        )
        b_shifter = (offs_k[:, None] % 2) * 4
    elif use_int8_w8a16:
        b_ptrs = (
            b_ptr
            + off_experts * stride_be
            + offs_k[:, None] * stride_bk
            + offs_bn[None, :] * stride_bn
        )

    if not has_zp and use_int4_w4a16:
        b_zp_num = 8
    if not has_zp and use_int8_w8a16:
        b_zp_num = 128
    elif has_zp and use_int4_w4a16:
        b_zp_shifter = (offs_bn[None, :] % 2) * 4

    # -----------------------------------------------------------
    # Iterate to compute a block of the C matrix.
    # We accumulate into a `[BLOCK_SIZE_M, BLOCK_SIZE_N]` block
    # of fp32 values for higher accuracy.
    # `accumulator` will be converted back to fp16 after the loop.
    accumulator = tl.zeros((BLOCK_SIZE_M, BLOCK_SIZE_N), dtype=tl.float32)
    for k in range(0, tl.cdiv(K, BLOCK_SIZE_K)):
        # Load the next block of A and B, generate a mask by checking the
        # K dimension.

        if not block_k_diviable:
            k_mask = offs_k[:, None] < K - k * BLOCK_SIZE_K
            k_other = 0.0
        else:
            k_mask = None
            k_other = None

        a = tl.load(
            a_ptrs,
            mask=token_mask[:, None] & (offs_k[None, :] < K - k * BLOCK_SIZE_K),
            other=0.0,
        )
        b = tl.load(b_ptrs)
        if use_int4_w4a16:
            b = (b >> b_shifter) & 0xF

        b_scale_ptrs = (
            b_scale_ptr
            + off_experts * stride_bse
            + offs_bn[None, :] * stride_bsn
            + ((offs_k[:, None] + BLOCK_SIZE_K * k) // group_size) * stride_bsk
        )
        b_scale = tl.load(b_scale_ptrs, mask=k_mask, other=k_other)
        b_scale = b_scale.to(tl.float32)

        if has_zp and use_int4_w4a16:
            offs_k_true = (offs_k[:, None] + BLOCK_SIZE_K * k) // group_size
            b_zp_ptrs = (
                b_zp_ptr
                + off_experts * stride_bze
                + (offs_bn[None, :] // 2) * stride_bzn
                + offs_k_true * stride_bzk
            )
            b_zp = tl.load(b_zp_ptrs, mask=k_mask, other=k_other)
            b_zp = (b_zp >> b_zp_shifter) & 0xF
            b_zp = b_zp.to(tl.float32)
        elif has_zp and use_int8_w8a16:
            offs_k_true = (offs_k[:, None] + BLOCK_SIZE_K * k) // group_size
            b_zp_ptrs = (
                b_zp_ptr
                + off_experts * stride_bze
                + offs_bn[None, :] * stride_bzn
                + offs_k_true * stride_bzk
            )
            b_zp = tl.load(b_zp_ptrs, mask=k_mask, other=k_other)
            b_zp = b_zp.to(tl.float32)

        # We accumulate along the K dimension.
        if has_zp:
            b = ((b.to(tl.float32) - b_zp) * b_scale).to(compute_type)
        else:
            b = ((b.to(tl.float32) - b_zp_num) * b_scale).to(compute_type)
        accumulator = tl.dot(a, b, acc=accumulator)

        # Advance the ptrs to the next K block.
        a_ptrs += BLOCK_SIZE_K * stride_ak
        if use_int4_w4a16:
            b_ptrs += (BLOCK_SIZE_K // 2) * stride_bk
        else:
            b_ptrs += BLOCK_SIZE_K * stride_bk

    if MUL_ROUTED_WEIGHT:
        moe_weight = tl.load(topk_weights_ptr + offs_token, mask=token_mask, other=0)
        accumulator = accumulator * moe_weight[:, None]

    accumulator = accumulator.to(compute_type)
    # -----------------------------------------------------------
    # Write back the block of the output
    offs_cn = pid_n * BLOCK_SIZE_N + tl.arange(0, BLOCK_SIZE_N)
    c_ptrs = c_ptr + stride_cm * offs_token[:, None] + stride_cn * offs_cn[None, :]
    c_mask = token_mask[:, None] & (offs_cn[None, :] < N)
    tl.store(c_ptrs, accumulator, mask=c_mask)


@triton.jit
def fused_moe_kernel(
    # Pointers to matrices
    a_ptr,
    b_ptr,
    c_ptr,
    b_bias_ptr,
    a_scale_ptr,
    b_scale_ptr,
    topk_weights_ptr,
    sorted_token_ids_ptr,
    expert_ids_ptr,
    num_tokens_post_padded_ptr,
    # Matrix dimensions
    N,
    K,
    EM,
    num_valid_tokens,
    # The stride variables represent how much to increase the ptr by when
    # moving by 1 element in a particular dimension. E.g. `stride_am` is
    # how much to increase `a_ptr` by to get the element one row down
    # (A has M rows).
    stride_am,
    stride_ak,
    stride_be,
    stride_bk,
    stride_bn,
    stride_cm,
    stride_cn,
    stride_asm,
    stride_ask,
    stride_bse,
    stride_bsk,
    stride_bsn,
    stride_bbe,  # bias expert stride
    stride_bbn,  # bias N stride
    # Block size for block-wise quantization
    group_n: tl.constexpr,
    group_k: tl.constexpr,
    # Meta-parameters
    BLOCK_SIZE_M: tl.constexpr,
    BLOCK_SIZE_N: tl.constexpr,
    BLOCK_SIZE_K: tl.constexpr,
    GROUP_SIZE_M: tl.constexpr,
    SPLIT_K: tl.constexpr,
    MUL_ROUTED_WEIGHT: tl.constexpr,
    top_k: tl.constexpr,
    compute_type: tl.constexpr,
    use_fp8_w8a8: tl.constexpr,
    use_int8_w8a8: tl.constexpr,
    use_int8_w8a16: tl.constexpr,
    per_channel_quant: tl.constexpr,
    HAS_BIAS: tl.constexpr,
):
    """
    Implements the fused computation for a Mixture of Experts (MOE) using
    token and expert matrices.

    Key Parameters:
    - A: The input tensor representing tokens with shape (*, K), where '*' can
        be any shape representing batches and K is the feature dimension of
        each token.
    - B: The stacked MOE weight tensor with shape (E, N, K), where E is
        the number of experts, K is the input feature dimension, and N is
        the output feature dimension.
    - C: The output cache tensor with shape (M, topk, N), where M is the
        total number of tokens post padding, topk is the number of times
        each token is repeated, and N is the output feature dimension.
    - sorted_token_ids: A tensor containing the sorted indices of tokens,
        repeated topk times and arranged by the expert index they are
        assigned to.
    - expert_ids: A tensor containing the indices of the expert for each
        block. It determines which expert matrix from B should be used for
        each block in A.
    This kernel performs the multiplication of a token by its corresponding
    expert matrix as determined by `expert_ids`. The sorting of
    `sorted_token_ids` by expert index and padding ensures divisibility by
    BLOCK_SIZE_M, which is necessary to maintain consistency in block matrix
    multiplication across different blocks processed by the same expert.
    """
    # -----------------------------------------------------------
    # Map program ids `pid` to the block of C it should compute.
    # This is done in a grouped ordering to promote L2 data reuse.
    pid = tl.program_id(axis=0)
    num_pid_m = tl.cdiv(EM, BLOCK_SIZE_M)
    num_pid_n = tl.cdiv(N, BLOCK_SIZE_N)
    num_pid_in_group = GROUP_SIZE_M * num_pid_n
    group_id = pid // num_pid_in_group
    first_pid_m = group_id * GROUP_SIZE_M
    group_size_m = min(num_pid_m - first_pid_m, GROUP_SIZE_M)
    pid_m = first_pid_m + ((pid % num_pid_in_group) % group_size_m)
    pid_n = (pid % num_pid_in_group) // group_size_m

    # ----------------------------------------------------------
    # Create pointers for the first blocks of A and B.
    # We will advance this pointer as we move in the K direction
    # and accumulate
    # `a_ptrs` is a block of [BLOCK_SIZE_M, BLOCK_SIZE_K] pointers
    # `b_ptrs` is a block of [BLOCK_SIZE_K, BLOCK_SIZE_N] pointers
    num_tokens_post_padded = tl.load(num_tokens_post_padded_ptr)
    if pid_m * BLOCK_SIZE_M >= num_tokens_post_padded:
        return
    offs_token_id = pid_m * BLOCK_SIZE_M + tl.arange(0, BLOCK_SIZE_M).to(tl.int64)
    offs_token = tl.load(sorted_token_ids_ptr + offs_token_id)
    token_mask = offs_token < num_valid_tokens

    off_experts = tl.load(expert_ids_ptr + pid_m).to(tl.int64)
    if off_experts == -1:
        # -----------------------------------------------------------
        # Write back zeros to the output when the expert is not
        # in the current expert parallel rank.
        write_zeros_to_output(
            c_ptr,
            stride_cm,
            stride_cn,
            pid_n,
            N,
            offs_token,
            token_mask,
            BLOCK_SIZE_M,
            BLOCK_SIZE_N,
            compute_type,
        )
        return

    offs_bn = (pid_n * BLOCK_SIZE_N + tl.arange(0, BLOCK_SIZE_N).to(tl.int64)) % N
    offs_k = tl.arange(0, BLOCK_SIZE_K)
    a_ptrs = a_ptr + (
        offs_token[:, None] // top_k * stride_am + offs_k[None, :] * stride_ak
    )

    b_ptrs = (
        b_ptr
        + off_experts * stride_be
        + (offs_k[:, None] * stride_bk + offs_bn[None, :] * stride_bn)
    )
    if use_int8_w8a16:
        b_scale_ptrs = (
            b_scale_ptr + off_experts * stride_bse + offs_bn[None, :] * stride_bsn
        )
        b_scale = tl.load(b_scale_ptrs)

    if use_fp8_w8a8 or use_int8_w8a8:
        # block-wise
        if group_k > 0 and group_n > 0:
            a_scale_ptrs = a_scale_ptr + (offs_token // top_k) * stride_asm
            offs_bsn = offs_bn // group_n
            b_scale_ptrs = (
                b_scale_ptr + off_experts * stride_bse + offs_bsn * stride_bsn
            )
        # channel-wise
        elif per_channel_quant:
            b_scale_ptrs = (
                b_scale_ptr + off_experts * stride_bse + offs_bn[None, :] * stride_bsn
            )
            b_scale = tl.load(b_scale_ptrs)
            # Load per-token scale for activations
            a_scale_ptrs = a_scale_ptr + (offs_token // top_k) * stride_asm
            a_scale = tl.load(a_scale_ptrs, mask=token_mask, other=0.0)[:, None]
        # tensor-wise
        else:
            a_scale = tl.load(a_scale_ptr)
            b_scale = tl.load(b_scale_ptr + off_experts)
    if HAS_BIAS:
        # bias shape: [num_experts, N]
        bias_ptrs = b_bias_ptr + off_experts * stride_bbe + offs_bn * stride_bbn
        bias = tl.load(bias_ptrs, mask=(offs_bn < N), other=0.0)
    # -----------------------------------------------------------
    # Iterate to compute a block of the C matrix.
    # We accumulate into a `[BLOCK_SIZE_M, BLOCK_SIZE_N]` block
    # of fp32 values for higher accuracy.
    # `accumulator` will be converted back to fp16 after the loop.
    accumulator = tl.zeros((BLOCK_SIZE_M, BLOCK_SIZE_N), dtype=tl.float32)
    for k in range(0, tl.cdiv(K, BLOCK_SIZE_K)):
        # Load the next block of A and B, generate a mask by checking the
        # K dimension.
        a = tl.load(
            a_ptrs,
            mask=token_mask[:, None] & (offs_k[None, :] < K - k * BLOCK_SIZE_K),
            other=0.0,
        )
        b = tl.load(b_ptrs, mask=offs_k[:, None] < K - k * BLOCK_SIZE_K, other=0.0)
        # We accumulate along the K dimension.
        if use_int8_w8a16:
            accumulator = tl.dot(a, b.to(compute_type), acc=accumulator)
        elif use_fp8_w8a8 or use_int8_w8a8:
            if group_k > 0 and group_n > 0:
                k_start = k * BLOCK_SIZE_K
                offs_ks = k_start // group_k
                a_scale = tl.load(
                    a_scale_ptrs + offs_ks * stride_ask, mask=token_mask, other=0.0
                )
                b_scale = tl.load(b_scale_ptrs + offs_ks * stride_bsk)

                accumulator += tl.dot(a, b) * a_scale[:, None] * b_scale[None, :]
            else:
                if use_fp8_w8a8:
                    # acc used to enable fp8_fast_accum
                    accumulator = tl.dot(a, b, acc=accumulator)
                else:
                    accumulator += tl.dot(a, b)
        else:
            accumulator += tl.dot(a, b)
        # Advance the ptrs to the next K block.
        a_ptrs += BLOCK_SIZE_K * stride_ak
        b_ptrs += BLOCK_SIZE_K * stride_bk
    if HAS_BIAS:
        accumulator = accumulator + bias[None, :]
    if MUL_ROUTED_WEIGHT:
        moe_weight = tl.load(topk_weights_ptr + offs_token, mask=token_mask, other=0)
        accumulator = accumulator * moe_weight[:, None]
    if use_int8_w8a16:
        accumulator = (accumulator * b_scale).to(compute_type)
    elif use_fp8_w8a8 or use_int8_w8a8:
        if group_k > 0 and group_n > 0:
            accumulator = accumulator.to(compute_type)
        else:
            accumulator = (accumulator * a_scale * b_scale).to(compute_type)
    else:
        accumulator = accumulator.to(compute_type)

    # -----------------------------------------------------------
    # Write back the block of the output
    offs_cn = pid_n * BLOCK_SIZE_N + tl.arange(0, BLOCK_SIZE_N)
    c_ptrs = c_ptr + stride_cm * offs_token[:, None] + stride_cn * offs_cn[None, :]
    c_mask = token_mask[:, None] & (offs_cn[None, :] < N)
    tl.store(c_ptrs, accumulator, mask=c_mask)


def invoke_fused_moe_kernel(
    A: torch.Tensor,
    B: torch.Tensor,
    C: torch.Tensor,
    A_scale: torch.Tensor | None,
    B_scale: torch.Tensor | None,
    B_zp: torch.Tensor | None,
    topk_weights: torch.Tensor | None,
    sorted_token_ids: torch.Tensor,
    expert_ids: torch.Tensor,
    num_tokens_post_padded: torch.Tensor,
    mul_routed_weight: bool,
    top_k: int,
    config: dict[str, Any],
    compute_type: tl.dtype,
    use_fp8_w8a8: bool,
    use_int8_w8a8: bool,
    use_int8_w8a16: bool,
    use_int4_w4a16: bool,
    per_channel_quant: bool,
    block_shape: list[int] | None = None,
    B_bias: torch.Tensor | None = None,
) -> None:
    assert topk_weights is not None or not mul_routed_weight
    assert topk_weights is None or topk_weights.stride(1) == 1
    assert sorted_token_ids.stride(0) == 1

    if use_fp8_w8a8 or use_int8_w8a8:
        assert B_scale is not None
        assert block_shape is None or triton.cdiv(
            B.size(-2), block_shape[0]
        ) == B_scale.size(-2)
        assert block_shape is None or triton.cdiv(
            B.size(-1), block_shape[1]
        ) == B_scale.size(-1)

    elif use_int8_w8a16 or use_int4_w4a16:
        assert B_scale is not None
        assert block_shape is None or block_shape[0] == 0
    else:
        assert A_scale is None
        assert B_scale is None

    M = A.size(0)
    num_tokens = M * top_k

    EM = sorted_token_ids.size(0)
    if A.size(0) < config["BLOCK_SIZE_M"]:
        # optimize for small batch_size.
        # We assume that top_ids of each token is unique,
        # so num_valid_experts <= batch_size <= BLOCK_SIZE_M,
        # and we can skip some invalid blocks.
        EM = min(sorted_token_ids.size(0), A.size(0) * top_k * config["BLOCK_SIZE_M"])
    grid = lambda META: (
        triton.cdiv(EM, META["BLOCK_SIZE_M"])
        * triton.cdiv(B.size(1), META["BLOCK_SIZE_N"]),
    )
    HAS_BIAS = B_bias is not None
    if (
        (use_int8_w8a16 or use_int4_w4a16)
        and block_shape is not None
        and block_shape[1] > 0
    ):
        assert B_scale is not None and B_scale.ndim == 3
        assert B_zp is None or B_zp.ndim == 3

        use_moe_wna16_cuda = should_moe_wna16_use_cuda(
            num_valid_tokens=num_tokens,
            group_size=block_shape[1],
            num_experts=B.size(0),
            bit=4 if use_int4_w4a16 else 8,
        )
        config = config.copy()
        config.update(
            get_moe_wna16_block_config(
                config=config,
                use_moe_wna16_cuda=use_moe_wna16_cuda,
                num_valid_tokens=num_tokens,
                size_k=A.size(1),
                size_n=B.size(1),
                num_experts=B.size(1),
                group_size=block_shape[1],
                real_top_k=top_k,
                block_size_m=config["BLOCK_SIZE_M"],
            )
        )

        if use_moe_wna16_cuda:
            bit = 4 if use_int4_w4a16 else 8
            ops.moe_wna16_gemm(
                A,
                C,
                B,
                B_scale,
                B_zp,
                topk_weights if mul_routed_weight else None,
                sorted_token_ids,
                expert_ids,
                num_tokens_post_padded,
                top_k,
                config["BLOCK_SIZE_M"],
                config["BLOCK_SIZE_N"],
                config["BLOCK_SIZE_K"],
                bit,
            )
            return
        fused_moe_kernel_gptq_awq[grid](
            A,
            B,
            C,
            B_scale,
            B_zp,
            topk_weights,
            sorted_token_ids,
            expert_ids,
            num_tokens_post_padded,
            B.size(1),
            A.size(1),
            EM,
            num_tokens,
            A.stride(0),
            A.stride(1),
            B.stride(0),
            B.stride(2),
            B.stride(1),
            C.stride(1),
            C.stride(2),
            B_scale.stride(0),
            B_scale.stride(2),
            B_scale.stride(1),
            B_zp.stride(0) if B_zp is not None else 0,
            B_zp.stride(2) if B_zp is not None else 0,
            B_zp.stride(1) if B_zp is not None else 0,
            block_k_diviable=A.size(1) % config["BLOCK_SIZE_K"] == 0,
            group_size=block_shape[1],
            MUL_ROUTED_WEIGHT=mul_routed_weight,
            top_k=top_k,
            compute_type=compute_type,
            has_zp=B_zp is not None,
            use_int4_w4a16=use_int4_w4a16,
            use_int8_w8a16=use_int8_w8a16,
            **config,
        )
    else:
        config = config.copy()
        config["SPLIT_K"] = 1
        BLOCK_SIZE_K = config.pop("BLOCK_SIZE_K")
        if block_shape is not None:
            BLOCK_SIZE_K = min(BLOCK_SIZE_K, min(block_shape[0], block_shape[1]))
        fused_moe_kernel[grid](
            A,
            B,
            C,
            B_bias,
            A_scale,
            B_scale,
            topk_weights,
            sorted_token_ids,
            expert_ids,
            num_tokens_post_padded,
            B.size(1),
            B.size(2),
            EM,
            num_tokens,
            A.stride(0),
            A.stride(1),
            B.stride(0),
            B.stride(2),
            B.stride(1),
            C.stride(1),
            C.stride(2),
            A_scale.stride(0) if A_scale is not None and A_scale.ndim == 2 else 0,
            A_scale.stride(1) if A_scale is not None and A_scale.ndim == 2 else 0,
            B_scale.stride(0) if B_scale is not None and B_scale.ndim >= 2 else 0,
            B_scale.stride(2) if B_scale is not None and B_scale.ndim == 3 else 0,
            B_scale.stride(1) if B_scale is not None and B_scale.ndim >= 2 else 0,
            B_bias.stride(0) if B_bias is not None else 0,
            B_bias.stride(1) if B_bias is not None else 0,
            0 if block_shape is None else block_shape[0],
            0 if block_shape is None else block_shape[1],
            MUL_ROUTED_WEIGHT=mul_routed_weight,
            top_k=top_k,
            compute_type=compute_type,
            use_fp8_w8a8=use_fp8_w8a8,
            use_int8_w8a8=use_int8_w8a8,
            use_int8_w8a16=use_int8_w8a16,
            per_channel_quant=per_channel_quant,
            HAS_BIAS=HAS_BIAS,
            BLOCK_SIZE_K=BLOCK_SIZE_K,
            **config,
        )


@triton.jit
def compute_identity_kernel(
    top_k: int,
    hidden_states_ptr: tl.tensor,
    expert_scales_ptr: tl.tensor,
    num_tokens: int,
    output_ptr: tl.tensor,
    hidden_dim: int,
    scales_stride: int,
    BLOCK_SIZE: tl.constexpr,
) -> None:
    pid = tl.program_id(0)

    batch_id = pid // (hidden_dim // BLOCK_SIZE)
    dim_offset = pid % (hidden_dim // BLOCK_SIZE) * BLOCK_SIZE

    if batch_id >= num_tokens or dim_offset >= hidden_dim:
        return

    h = tl.load(
        hidden_states_ptr
        + batch_id * hidden_dim
        + dim_offset
        + tl.arange(0, BLOCK_SIZE),
        mask=(dim_offset + tl.arange(0, BLOCK_SIZE)) < hidden_dim,
    )

    result = tl.zeros([BLOCK_SIZE], dtype=tl.float32)
    for i in range(top_k):
        scale = tl.load(expert_scales_ptr + batch_id * scales_stride + i)
        result += h * scale

    tl.store(
        output_ptr + batch_id * hidden_dim + dim_offset + tl.arange(0, BLOCK_SIZE),
        result,
        mask=(dim_offset + tl.arange(0, BLOCK_SIZE)) < hidden_dim,
    )


def zero_experts_compute_triton(
    expert_indices: torch.Tensor,
    expert_scales: torch.Tensor,
    num_experts: int,
    zero_expert_type: str,
    hidden_states: torch.Tensor,
) -> torch.Tensor:
    N = expert_indices.numel()
    top_k = expert_indices.size(-1)
    grid = lambda meta: (triton.cdiv(N, meta["BLOCK_SIZE"]),)

    if zero_expert_type == "identity":
        zero_expert_mask = expert_indices < num_experts
        zero_expert_scales = expert_scales.clone()
        zero_expert_scales[zero_expert_mask] = 0.0

    normal_expert_mask = expert_indices >= num_experts
    expert_indices[normal_expert_mask] = 0
    expert_scales[normal_expert_mask] = 0.0

    output = torch.zeros_like(hidden_states).to(hidden_states.device)
    hidden_dim = hidden_states.size(-1)
    num_tokens = hidden_states.size(0)

    grid = lambda meta: (num_tokens * (hidden_dim // meta["BLOCK_SIZE"]),)
    compute_identity_kernel[grid](
        top_k,
        hidden_states,
        zero_expert_scales,
        num_tokens,
        output,
        hidden_dim,
        zero_expert_scales.stride(0),
        BLOCK_SIZE=256,
    )

    return output


# Adapted from: https://github.com/sgl-project/sglang/pull/2628
def get_config_file_name(
    E: int, N: int, dtype: str | None, block_shape: list[int] | None = None
) -> str:
    device_name = current_platform.get_device_name().replace(" ", "_")
    # Set device_name to H200 if a device from the H200 family is detected
    if "H200" in device_name.split("_"):
        device_name = "NVIDIA_H200"
    dtype_selector = "" if not dtype else f",dtype={dtype}"
    block_shape_selector = (
        "" if not block_shape or not all(block_shape) else f",block_shape={block_shape}"
    ).replace(" ", "")
    return f"E={E},N={N},device_name={device_name}{dtype_selector}{block_shape_selector}.json"  # noqa: E501


# Adapted from: https://github.com/sgl-project/sglang/pull/2628
@functools.lru_cache
def get_moe_configs(
    E: int,
    N: int,
    dtype: str | None,
    block_n: int | None = None,
    block_k: int | None = None,
) -> dict[int, Any] | None:
    """
    Return optimized configurations for the fused MoE kernel.

    The return value will be a dictionary that maps an irregular grid of
    batch sizes to configurations of the fused_moe kernel. To evaluate the
    kernel on a given batch size bs, the closest batch size in the grid should
    be picked and the associated configuration chosen to invoke the kernel.
    """

    # Avoid optimizing for the batch invariant case. Use default config
    if vllm_is_batch_invariant():
        return None

    # First look up if an optimized configuration is available in the configs
    # directory
    block_shape = [block_n, block_k] if block_n and block_k else None
    json_file_name = get_config_file_name(E, N, dtype, block_shape)

    config_file_paths = []

    # note that we prioritize user defined config
    user_defined_config_folder = envs.VLLM_TUNED_CONFIG_FOLDER
    if user_defined_config_folder is not None:
        user_defined_config_file_path = os.path.join(
            user_defined_config_folder, json_file_name
        )
        config_file_paths.append(user_defined_config_file_path)

    default_config_file_path = os.path.join(
        os.path.dirname(os.path.realpath(__file__)), "configs", json_file_name
    )
    config_file_paths.append(default_config_file_path)

    for config_file_path in config_file_paths:
        if os.path.exists(config_file_path):
            with open(config_file_path) as f:
                logger.info_once(
                    "Using configuration from %s for MoE layer.",
                    config_file_path,
                    scope="global",
                )
                # If a configuration has been found, return it
                tuned_config = json.load(f)
                # Delete triton_version from tuned_config
                tuned_config.pop("triton_version", None)
                return {int(key): val for key, val in tuned_config.items()}

    # If no optimized configuration is available, we will use the default
    # configuration
    logger.warning(
        (
            "Using default MoE config. Performance might be sub-optimal! "
            "Config file not found at %s"
        ),
        config_file_paths,
    )
    return None


def get_moe_wna16_block_config(
    config: dict[str, int],
    use_moe_wna16_cuda: bool,
    num_valid_tokens: int,
    size_k: int,
    size_n: int,
    num_experts: int,
    group_size: int,
    real_top_k: int,
    block_size_m: int,
):
    if "BLOCK_SIZE_N" in config and "BLOCK_SIZE_K" in config:
        # optimal block config is set
        return {}
    if not use_moe_wna16_cuda:
        # triton moe wna16 kernel
        if num_valid_tokens // real_top_k == 1:
            # if bs=1, use a smaller BLOCK_SIZE_N
            return {"BLOCK_SIZE_N": 32, "BLOCK_SIZE_K": 64}
        else:
            return {"BLOCK_SIZE_N": 64, "BLOCK_SIZE_K": 32}
    else:
        # cuda moe wna16 kernel
        # set default block_size 128, and increase them when num_blocks
        # is too large.
        block_size_n = 128
        block_size_k = 128
        if block_size_k <= group_size:
            block_size_k = group_size

        num_n_blocks = size_k // block_size_k
        num_k_blocks = size_n // block_size_k
        num_m_blocks = (
            num_valid_tokens + block_size_m - 1
        ) / block_size_m + num_experts
        if num_valid_tokens // real_top_k <= block_size_m:
            num_m_blocks = min(num_m_blocks, num_valid_tokens)
        num_blocks = num_m_blocks * num_n_blocks * num_k_blocks

        if size_k % 256 == 0 and num_blocks >= 256 and block_size_k < 256:
            block_size_k = 256
            num_blocks = num_blocks // (256 // block_size_k)

        if (
            num_m_blocks <= 16
            and size_k % (block_size_k * 2) == 0
            and size_k % (block_size_k * 2) == 0
            and block_size_k <= 512
            and num_blocks >= 512
        ):
            block_size_k = block_size_k * 2
            num_blocks = num_blocks // 2

        if num_blocks > 1024:
            block_size_n = 256
            num_n_blocks = num_n_blocks // 2
            num_blocks = num_blocks // 2

        if size_n <= 1024 and num_blocks >= 1024:
            # The kernel performance got much better with BLOCK_SIZE_N=1024
            # when num_blocks is large, event when N is small.
            # Not sure why, maybe it force the CUDA SM process only one block
            # at the same time.
            block_size_n = 1024

        return {"BLOCK_SIZE_N": block_size_n, "BLOCK_SIZE_K": block_size_k}


def should_moe_wna16_use_cuda(
    num_valid_tokens: int, group_size: int, num_experts: int, bit: int
):
    return (
        current_platform.is_cuda()
        and bit == 4
        and group_size in [32, 64, 128]
        and num_valid_tokens / num_experts <= 6
    )


def get_default_config(
    M: int,
    E: int,
    N: int,
    K: int,
    topk: int,
    dtype: str | None,
    block_shape: list[int] | None = None,
) -> dict[str, int]:
    if vllm_is_batch_invariant():
        config = {
            "BLOCK_SIZE_M": 64,
            "BLOCK_SIZE_N": 64,
            "BLOCK_SIZE_K": 32,
            "GROUP_SIZE_M": 8,
            "SPLIT_K": 1,
        }
        return config

    if dtype == "fp8_w8a8" and block_shape is not None:
        # Block-wise quant: BLOCK_SIZE_N must be divisible by block_shape[0]
        # BLOCK_SIZE_K must be divisible by block_shape[1]
        # num_stages=3 can cause triton.runtime.errors.OutOfResources
        # on ROCm, set it to 2 instead.
        config = {
            "BLOCK_SIZE_M": 64,
            "BLOCK_SIZE_N": block_shape[0],
            "BLOCK_SIZE_K": block_shape[1],
            "GROUP_SIZE_M": 32,
            "SPLIT_K": 1,
            "num_warps": 4,
            "num_stages": 3 if not current_platform.is_rocm() else 2,
        }
    elif dtype in ["int4_w4a16", "int8_w8a16"] and block_shape is not None:
        # moe wna16 kernels
        # only set BLOCK_SIZE_M
        # BLOCK_SIZE_N and BLOCK_SIZE_K would be set later
        bit = 4 if dtype == "int4_w4a16" else 8
        use_moe_wna16_cuda = should_moe_wna16_use_cuda(M * topk, block_shape[1], E, bit)
        if use_moe_wna16_cuda:
            config = {"BLOCK_SIZE_M": min(16, M), "SPLIT_K": 1}
        elif M <= 20:
            config = {"BLOCK_SIZE_M": 16, "GROUP_SIZE_M": 1, "SPLIT_K": 1}
        elif M <= 40:
            config = {"BLOCK_SIZE_M": 32, "GROUP_SIZE_M": 1, "SPLIT_K": 1}
        else:
            config = {"BLOCK_SIZE_M": 64, "GROUP_SIZE_M": 1, "SPLIT_K": 1}
    elif M <= E:
        config = {
            "BLOCK_SIZE_M": 16,
            "BLOCK_SIZE_N": 32,
            "BLOCK_SIZE_K": 64,
            "GROUP_SIZE_M": 1,
            "SPLIT_K": 1,
        }
    else:
        config = {
            "BLOCK_SIZE_M": 64,
            "BLOCK_SIZE_N": 64,
            "BLOCK_SIZE_K": 32,
            "GROUP_SIZE_M": 8,
            "SPLIT_K": 1,
        }
    return config


def try_get_optimal_moe_config(
    w1_shape: tuple[int, ...],
    w2_shape: tuple[int, ...],
    top_k: int,
    dtype: str | None,
    M: int,
    block_shape: list[int] | None = None,
) -> dict[str, int]:
    from vllm.model_executor.layers.fused_moe import get_config

    override_config = get_config()
    if override_config:
        config = override_config
    else:
        # First try to load optimal config from the file
        E, _, N = w2_shape
        if dtype == "int4_w4a16":
            N = N * 2
        block_n = block_shape[0] if block_shape else 0
        block_k = block_shape[1] if block_shape else 0
        configs = get_moe_configs(E, N, dtype, block_n, block_k)

        if configs:
            # If an optimal configuration map has been found, look up the
            # optimal config
            config = configs[min(configs.keys(), key=lambda x: abs(x - M))]
        else:
            # Else use the default config
            config = get_default_config(M, E, N, w1_shape[2], top_k, dtype, block_shape)
    return config


def vllm_topk_softmax(
    topk_weights: torch.Tensor,
    topk_indices: torch.Tensor,
    token_expert_indices: torch.Tensor,
    gating_output: torch.Tensor,
    renormalize: bool,
) -> tuple[torch.Tensor, ...]:
    ops.topk_softmax(
        topk_weights,
        topk_indices,
        token_expert_indices,
        gating_output,
        renormalize,
    )

    return topk_weights, topk_indices


def dispatch_topk_func(
    use_rocm_aiter: bool = False,
) -> Callable[..., tuple[torch.Tensor, ...]]:
    if use_rocm_aiter:
        return rocm_aiter_ops.topk_softmax
    return vllm_topk_softmax


def fused_topk(
    hidden_states: torch.Tensor,
    gating_output: torch.Tensor,
    topk: int,
    renormalize: bool,
    indices_type: torch.dtype | None = None,
) -> tuple[torch.Tensor, torch.Tensor, torch.Tensor]:
    assert hidden_states.size(0) == gating_output.size(0), "Number of tokens mismatch"

    M, _ = hidden_states.size()

    topk_weights = torch.empty(
        M, topk, dtype=torch.float32, device=hidden_states.device
    )
    topk_ids = torch.empty(
        M,
        topk,
        dtype=torch.int32 if indices_type is None else indices_type,
        device=hidden_states.device,
    )
    token_expert_indices = torch.empty(
        M, topk, dtype=torch.int32, device=hidden_states.device
    )

    topk_func = dispatch_topk_func(use_rocm_aiter=rocm_aiter_ops.is_fused_moe_enabled())
    topk_weights, topk_ids = topk_func(
        topk_weights, topk_ids, token_expert_indices, gating_output, renormalize
    )

    return topk_weights, topk_ids, token_expert_indices


def fused_topk_bias(
    hidden_states: torch.Tensor,
    gating_output: torch.Tensor,
    e_score_correction_bias: torch.Tensor,
    topk: int,
    renormalize: bool,
):
    n_routed_experts = gating_output.shape[-1]
    scores = gating_output.softmax(dim=-1)
    scores_for_choice = scores.view(
        -1, n_routed_experts
    ) + e_score_correction_bias.unsqueeze(0)

    # For batch invariance, use sorted=True to ensure deterministic expert selection
    use_sorted = vllm_is_batch_invariant()
    topk_indices = torch.topk(scores_for_choice, k=topk, dim=-1, sorted=use_sorted)[1]
    topk_weights = scores.gather(1, topk_indices)
    if renormalize:
        topk_weights = topk_weights / topk_weights.sum(dim=-1, keepdim=True)
    return topk_weights.to(torch.float32), topk_indices.to(torch.int32)


# This is used by the Deepseek-V2 and Deepseek-V3 model
@torch.compile(
    dynamic=True,
    backend=current_platform.simple_compile_backend,
    options=maybe_disable_graph_partition(current_platform.simple_compile_backend),
)
def grouped_topk(
    hidden_states: torch.Tensor,
    gating_output: torch.Tensor,
    topk: int,
    renormalize: bool,
    num_expert_group: int = 0,
    topk_group: int = 0,
    scoring_func: str = "softmax",
    routed_scaling_factor: float = 1.0,
    e_score_correction_bias: torch.Tensor | None = None,
) -> tuple[torch.Tensor, torch.Tensor]:
    if (
        envs.VLLM_USE_FUSED_MOE_GROUPED_TOPK
        and current_platform.is_cuda()
        and num_expert_group <= 32
        and topk <= 32
        and e_score_correction_bias is not None
    ):
        return fused_grouped_topk(
            hidden_states=hidden_states,
            gating_output=gating_output,
            topk=topk,
            renormalize=renormalize,
            e_score_correction_bias=e_score_correction_bias,
            num_expert_group=num_expert_group,
            topk_group=topk_group,
            scoring_func=scoring_func,
            routed_scaling_factor=routed_scaling_factor,
        )

    assert hidden_states.size(0) == gating_output.size(0), "Number of tokens mismatch"

    if scoring_func == "softmax":
        scores = torch.softmax(gating_output, dim=-1)
    elif scoring_func == "sigmoid":
        scores = gating_output.sigmoid()
    else:
        raise ValueError(f"Unsupported scoring function: {scoring_func}")

    num_token = scores.size(0)
    if e_score_correction_bias is not None:
        # Store original scores before applying correction bias. We use biased
        # scores for expert selection but original scores for routing weights
        original_scores = scores
        scores = scores + e_score_correction_bias.unsqueeze(0)
        group_scores = (
            scores.view(num_token, num_expert_group, -1).topk(2, dim=-1)[0].sum(dim=-1)
        )
    else:
        group_scores = (
            scores.view(num_token, num_expert_group, -1).max(dim=-1).values
        )  # [n, n_group]

    # For batch invariance, use sorted=True to ensure deterministic expert selection
    use_sorted = vllm_is_batch_invariant()
    group_idx = torch.topk(group_scores, k=topk_group, dim=-1, sorted=use_sorted)[
        1
    ]  # [n, top_k_group]
    group_mask = torch.zeros_like(group_scores)  # [n, n_group]
    group_mask.scatter_(1, group_idx, 1)  # [n, n_group]
    score_mask = (
        group_mask.unsqueeze(-1)
        .expand(num_token, num_expert_group, scores.size(-1) // num_expert_group)
        .reshape(num_token, -1)
    )  # [n, e]
    tmp_scores = scores.masked_fill(~score_mask.bool(), float("-inf"))  # [n, e]

    if e_score_correction_bias is not None:
        topk_ids = torch.topk(tmp_scores, k=topk, dim=-1, sorted=use_sorted)[1]
        # Use original unbiased scores for the routing weights
        topk_weights = original_scores.gather(1, topk_ids)
    else:
        topk_weights, topk_ids = torch.topk(
            tmp_scores, k=topk, dim=-1, sorted=use_sorted
        )

    if renormalize:
        topk_weights = topk_weights / topk_weights.sum(dim=-1, keepdim=True)

    if routed_scaling_factor != 1.0:
        topk_weights = topk_weights * routed_scaling_factor
    return topk_weights.to(torch.float32), topk_ids.to(torch.int32)


@torch.compile(dynamic=True, backend=current_platform.simple_compile_backend)
def eplb_map_to_physical_and_record(
    topk_ids: torch.Tensor,
    expert_load_view: torch.Tensor,
    logical_to_physical_map: torch.Tensor,
    logical_replica_count: torch.Tensor,
<<<<<<< HEAD
    eplb_static: bool = False,
    indices_type: torch.dtype | None = None,
=======
>>>>>>> 42c19496
) -> torch.Tensor:
    """
    Map the logical expert ids to physical expert ids
    and record the expert load metrics.

    This will select a pseudo-random replica for each logical expert.
    Only used for EPLB.

    Args:
        topk_ids: The logical expert ids.
        expert_load_view: The expert load view.
        logical_to_physical_map: The logical to physical map.
        logical_replica_count: The logical replica count.

    Returns:
        The physical expert ids.
    """

    # 1. Convert the logical expert ids to physical expert ids
    # Directly select a random replica for each logical expert

    # In case `indices_type` is not `torch.long` or `torch.int`,
    # e.g. `torch.uint32` as required by dispatch/combine kernels
    topk_ids_long = topk_ids.long()
    # Use (token position) modulo (replica count)
    # to deterministically choose a replica
    replica_count = logical_replica_count[topk_ids_long]
    # Flatten-position based index, reshaped back to `topk_ids` shape
    pos_indices = torch.arange(
        topk_ids.numel(), device=topk_ids.device, dtype=torch.long
    ).reshape_as(topk_ids)
    # Compute pseudo-random indices by modulo
    replica_indices = (pos_indices % replica_count).unsqueeze(-1)
    physical_ids = (
        logical_to_physical_map[topk_ids_long].gather(-1, replica_indices).squeeze(-1)
    )

    topk_ids = physical_ids

<<<<<<< HEAD
    if eplb_static:
        # 2. Record expert load metrics.

        # TODO(bowen): When using `FusedMoEModularKernel`, this
        # can be done in a more unified way, since
        # `FusedMoEPrepareAndFinalize` will return the expert
        # token count, in some cases directly from the kernel.
        # However, now there are many code paths not using
        # the modular kernel, e.g. calling `fused_experts`,
        # so we decide to keep the logic here.
        #
        # If later refactor moved all the MoE kernel calls
        # to the modular kernel, we can move this logic there
        # to achieve better efficiency.

        # `expert_load_view`: (num_physical_experts,)

        # `torch.bincount` is not compilable, so use `scatter_add_` instead.
        topk_ids_flatten = topk_ids.flatten()
        expert_load_view.scatter_add_(
            dim=0,
            index=topk_ids_flatten.long(),
            src=torch.ones_like(topk_ids_flatten).to(expert_load_view),
        )

    if indices_type is not None:
        topk_ids = topk_ids.to(dtype=indices_type)
=======
    # 2. Record expert load metrics.

    # TODO(bowen): When using `FusedMoEModularKernel`, this
    # can be done in a more unified way, since
    # `FusedMoEPrepareAndFinalize` will return the expert
    # token count, in some cases directly from the kernel.
    # However, now there are many code paths not using
    # the modular kernel, e.g. calling `fused_experts`,
    # so we decide to keep the logic here.
    #
    # If later refactor moved all the MoE kernel calls
    # to the modular kernel, we can move this logic there
    # to achieve better efficiency.

    # `expert_load_view`: (num_physical_experts,)

    # `torch.bincount` is not compilable, so use `scatter_add_` instead.
    topk_ids_flatten = topk_ids.flatten()
    expert_load_view.scatter_add_(
        dim=0,
        index=topk_ids_flatten.long(),
        src=torch.ones_like(topk_ids_flatten).to(expert_load_view),
    )
>>>>>>> 42c19496
    return topk_ids


def fused_grouped_topk(
    hidden_states: torch.Tensor,
    gating_output: torch.Tensor,
    topk: int,
    renormalize: bool,
    e_score_correction_bias: torch.Tensor,
    num_expert_group: int = 0,
    topk_group: int = 0,
    scoring_func: str = "softmax",
    routed_scaling_factor: float = 1.0,
) -> tuple[torch.Tensor, torch.Tensor]:
    assert hidden_states.size(0) == gating_output.size(0), "Number of tokens mismatch"

    if scoring_func == "sigmoid":
        # Fully fused kernel path for sigmoid
        topk_values, topk_indices = ops.grouped_topk(
            gating_output,  # raw logits
            num_expert_group,
            topk_group,
            topk,
            renormalize,
            routed_scaling_factor,
            e_score_correction_bias.to(gating_output.dtype),
            1,  # scoring_func=1 for sigmoid
        )
    elif scoring_func == "softmax":
        # Apply softmax in Python, then use fused kernel
        # TODO: Add support for softmax in kernel
        scores = torch.softmax(gating_output, dim=-1)
        topk_values, topk_indices = ops.grouped_topk(
            scores,  # pre-computed scores
            num_expert_group,
            topk_group,
            topk,
            renormalize,
            routed_scaling_factor,
            e_score_correction_bias.to(gating_output.dtype),
            0,  # scoring_func=0 (no activation, scores already computed)
        )
    else:
        raise ValueError(f"Unsupported scoring function: {scoring_func}")

    # Fused kernel outputs float32 values and int32 indices directly
    return topk_values, topk_indices


def inplace_fused_experts(
    hidden_states: torch.Tensor,
    w1: torch.Tensor,
    w2: torch.Tensor,
    topk_weights: torch.Tensor,
    topk_ids: torch.Tensor,
    activation: str = "silu",
    apply_router_weight_on_input: bool = False,
    use_fp8_w8a8: bool = False,
    use_int8_w8a8: bool = False,
    use_int8_w8a16: bool = False,
    use_int4_w4a16: bool = False,
    ocp_mx_scheme: str | None = None,
    per_channel_quant: bool = False,
    global_num_experts: int = -1,
    expert_map: torch.Tensor | None = None,
    w1_scale: torch.Tensor | None = None,
    w2_scale: torch.Tensor | None = None,
    w1_zp: torch.Tensor | None = None,
    w2_zp: torch.Tensor | None = None,
    a1_scale: torch.Tensor | None = None,
    a2_scale: torch.Tensor | None = None,
    block_shape: list[int] | None = None,
    w1_bias: torch.Tensor | None = None,
    w2_bias: torch.Tensor | None = None,
) -> None:
    fused_experts_impl(
        hidden_states,
        w1,
        w2,
        topk_weights,
        topk_ids,
        True,
        activation,
        apply_router_weight_on_input,
        use_fp8_w8a8,
        use_int8_w8a8,
        use_int8_w8a16,
        use_int4_w4a16,
        ocp_mx_scheme,
        per_channel_quant,
        global_num_experts,
        expert_map,
        w1_scale,
        w2_scale,
        w1_zp,
        w2_zp,
        a1_scale,
        a2_scale,
        block_shape,
        w1_bias,
        w2_bias,
    )


def inplace_fused_experts_fake(
    hidden_states: torch.Tensor,
    w1: torch.Tensor,
    w2: torch.Tensor,
    topk_weights: torch.Tensor,
    topk_ids: torch.Tensor,
    activation: str = "silu",
    apply_router_weight_on_input: bool = False,
    use_fp8_w8a8: bool = False,
    use_int8_w8a8: bool = False,
    use_int8_w8a16: bool = False,
    use_int4_w4a16: bool = False,
    ocp_mx_scheme: str | None = None,
    per_channel_quant: bool = False,
    global_num_experts: int = -1,
    expert_map: torch.Tensor | None = None,
    w1_scale: torch.Tensor | None = None,
    w2_scale: torch.Tensor | None = None,
    w1_zp: torch.Tensor | None = None,
    w2_zp: torch.Tensor | None = None,
    a1_scale: torch.Tensor | None = None,
    a2_scale: torch.Tensor | None = None,
    block_shape: list[int] | None = None,
    w1_bias: torch.Tensor | None = None,
    w2_bias: torch.Tensor | None = None,
) -> None:
    pass


direct_register_custom_op(
    op_name="inplace_fused_experts",
    op_func=inplace_fused_experts,
    mutates_args=["hidden_states"],
    fake_impl=inplace_fused_experts_fake,
    tags=(
        ()
        if is_torch_equal_or_newer("2.7.0")
        else (torch.Tag.needs_fixed_stride_order,)
    ),
)


def outplace_fused_experts(
    hidden_states: torch.Tensor,
    w1: torch.Tensor,
    w2: torch.Tensor,
    topk_weights: torch.Tensor,
    topk_ids: torch.Tensor,
    activation: str = "silu",
    apply_router_weight_on_input: bool = False,
    use_fp8_w8a8: bool = False,
    use_int8_w8a8: bool = False,
    use_int8_w8a16: bool = False,
    use_int4_w4a16: bool = False,
    ocp_mx_scheme: str | None = None,
    per_channel_quant: bool = False,
    global_num_experts: int = -1,
    expert_map: torch.Tensor | None = None,
    w1_scale: torch.Tensor | None = None,
    w2_scale: torch.Tensor | None = None,
    w1_zp: torch.Tensor | None = None,
    w2_zp: torch.Tensor | None = None,
    a1_scale: torch.Tensor | None = None,
    a2_scale: torch.Tensor | None = None,
    block_shape: list[int] | None = None,
    w1_bias: torch.Tensor | None = None,
    w2_bias: torch.Tensor | None = None,
) -> torch.Tensor:
    return fused_experts_impl(
        hidden_states,
        w1,
        w2,
        topk_weights,
        topk_ids,
        False,
        activation,
        apply_router_weight_on_input,
        use_fp8_w8a8,
        use_int8_w8a8,
        use_int8_w8a16,
        use_int4_w4a16,
        ocp_mx_scheme,
        per_channel_quant,
        global_num_experts,
        expert_map,
        w1_scale,
        w2_scale,
        w1_zp,
        w2_zp,
        a1_scale,
        a2_scale,
        block_shape,
        w1_bias,
        w2_bias,
    )


def outplace_fused_experts_fake(
    hidden_states: torch.Tensor,
    w1: torch.Tensor,
    w2: torch.Tensor,
    topk_weights: torch.Tensor,
    topk_ids: torch.Tensor,
    activation: str = "silu",
    use_fp8_w8a8: bool = False,
    use_int8_w8a8: bool = False,
    use_int8_w8a16: bool = False,
    use_int4_w4a16: bool = False,
    ocp_mx_scheme: str | None = None,
    per_channel_quant: bool = False,
    global_num_experts: int = -1,
    expert_map: torch.Tensor | None = None,
    w1_scale: torch.Tensor | None = None,
    w2_scale: torch.Tensor | None = None,
    w1_zp: torch.Tensor | None = None,
    w2_zp: torch.Tensor | None = None,
    a1_scale: torch.Tensor | None = None,
    a2_scale: torch.Tensor | None = None,
    block_shape: list[int] | None = None,
    w1_bias: torch.Tensor | None = None,
    w2_bias: torch.Tensor | None = None,
) -> torch.Tensor:
    return torch.empty_like(hidden_states)


direct_register_custom_op(
    op_name="outplace_fused_experts",
    op_func=outplace_fused_experts,
    fake_impl=outplace_fused_experts_fake,
    tags=(
        ()
        if is_torch_equal_or_newer("2.7.0")
        else (torch.Tag.needs_fixed_stride_order,)
    ),
)


def torch_vllm_inplace_fused_experts(**kwargs) -> torch.Tensor:
    torch.ops.vllm.inplace_fused_experts(**kwargs)
    hidden_states = kwargs["hidden_states"]
    return hidden_states


def torch_vllm_outplace_fused_experts(**kwargs) -> torch.Tensor:
    return torch.ops.vllm.outplace_fused_experts(**kwargs)


def dispatch_fused_experts_func(inplace: bool) -> Callable[..., torch.Tensor]:
    if inplace and not disable_inplace():
        return torch_vllm_inplace_fused_experts
    return torch_vllm_outplace_fused_experts


# TODO (bnell): replace this with modular op.  Can get rid of inplace/outplace
# torch ops.
def fused_experts(
    hidden_states: torch.Tensor,
    w1: torch.Tensor,
    w2: torch.Tensor,
    topk_weights: torch.Tensor,
    topk_ids: torch.Tensor,
    inplace: bool = False,
    activation: str = "silu",
    apply_router_weight_on_input: bool = False,
    global_num_experts: int = -1,
    expert_map: torch.Tensor | None = None,
    quant_config: FusedMoEQuantConfig | None = None,
    allow_deep_gemm: bool = False,
    allow_cutlass_block_scaled_grouped_gemm: bool = False,
) -> torch.Tensor:
    if quant_config is None:
        quant_config = FUSED_MOE_UNQUANTIZED_CONFIG
    use_fp8_w8a8 = quant_config.use_fp8_w8a8

    # For now, disable DeepGemm for small N (<= 512) until better
    # permute/unpermute ops are available.
    # However, on B200, we use DeepGemm for all cases because they only support
    # E8M0 scale, which means we requantize the weight and input to the specific
    # scale. Fallen back to cutlass or triton for some cases would cause
    # accuracy issue.
    if (
        allow_deep_gemm
        and quant_config.use_fp8_w8a8
        and (is_deep_gemm_e8m0_used() or _valid_deep_gemm(hidden_states, w1, w2))
    ):
        assert quant_config is not None
        assert apply_router_weight_on_input is False
        return deep_gemm_moe_fp8(
            hidden_states=hidden_states,
            w1=w1,
            w2=w2,
            topk_weights=topk_weights,
            topk_ids=topk_ids,
            inplace=inplace,
            activation=activation,
            global_num_experts=global_num_experts,
            expert_map=expert_map,
            w1_scale=quant_config.w1_scale,
            w2_scale=quant_config.w2_scale,
            a1_scale=quant_config.a1_scale,
            a2_scale=quant_config.a2_scale,
            apply_router_weight_on_input=apply_router_weight_on_input,
        )
    elif (
        allow_cutlass_block_scaled_grouped_gemm
        and use_fp8_w8a8
        and _valid_cutlass_block_scaled_grouped_gemm(
            w1, w2, inplace, activation, apply_router_weight_on_input, expert_map
        )
    ):
        assert quant_config is not None
        return run_cutlass_block_scaled_fused_experts(
            a=hidden_states,
            w1=w1,
            w2=w2,
            w1_scale=quant_config.w1_scale,
            w2_scale=quant_config.w2_scale,
            topk_weights=topk_weights,
            topk_ids=topk_ids,
        )
    else:
        return dispatch_fused_experts_func(inplace)(
            hidden_states=hidden_states,
            w1=w1,
            w2=w2,
            topk_weights=topk_weights,
            topk_ids=topk_ids,
            activation=activation,
            apply_router_weight_on_input=apply_router_weight_on_input,
            use_fp8_w8a8=quant_config.use_fp8_w8a8,
            use_int8_w8a8=quant_config.use_int8_w8a8,
            use_int8_w8a16=quant_config.use_int8_w8a16,
            use_int4_w4a16=quant_config.use_int4_w4a16,
            ocp_mx_scheme=quant_config.ocp_mx_scheme,
            per_channel_quant=quant_config.per_act_token_quant,
            global_num_experts=global_num_experts,
            expert_map=expert_map,
            w1_scale=quant_config.w1_scale,
            w2_scale=quant_config.w2_scale,
            w1_zp=quant_config.w1_zp,
            w2_zp=quant_config.w2_zp,
            a1_scale=quant_config.a1_scale,
            a2_scale=quant_config.a2_scale,
            block_shape=quant_config.block_shape,
            w1_bias=quant_config.w1_bias,
            w2_bias=quant_config.w2_bias,
        )


SILU_NO_MUL: str = activation_without_mul("silu")
GELU_NO_MUL: str = activation_without_mul("gelu")
RELU2_NO_MUL: str = activation_without_mul("relu2")


def _get_config_quant_dtype(
    use_fp8_w8a8: bool,
    use_int8_w8a8: bool,
    ocp_mx_scheme: str | None,
) -> None | torch.dtype | str:
    """
    Get the quantization type based on the quantization strategy flags.
    We don't have a quant_config at this point so we need to work backwards.
    A return type of None means no quantization is required because the
    input is unquantized or has been quantized prior to calling
    fused_experts_impl.
    """
    if use_fp8_w8a8:
        return torch.float8_e4m3fn
    elif use_int8_w8a8:
        return torch.int8
    elif ocp_mx_scheme == "w_mxfp4_a_mxfp4":
        return "mxfp4"
    elif ocp_mx_scheme in {"w_mxfp4_a_mxfp6_e3m2", "w_mxfp6_e3m2_a_mxfp6_e3m2"}:
        return "mxfp6_e3m2"
    elif ocp_mx_scheme in {"w_mxfp4_a_mxfp6_e2m3", "w_mxfp6_e2m3_a_mxfp6_e2m3"}:
        return "mxfp6_e2m3"
    return None


def fused_experts_impl(
    hidden_states: torch.Tensor,
    w1: torch.Tensor,
    w2: torch.Tensor,
    topk_weights: torch.Tensor,
    topk_ids: torch.Tensor,
    inplace: bool = False,
    activation: str = "silu",
    apply_router_weight_on_input: bool = False,
    use_fp8_w8a8: bool = False,
    use_int8_w8a8: bool = False,
    use_int8_w8a16: bool = False,
    use_int4_w4a16: bool = False,
    ocp_mx_scheme: str | None = None,
    per_channel_quant: bool = False,
    global_num_experts: int = -1,
    expert_map: torch.Tensor | None = None,
    w1_scale: torch.Tensor | None = None,
    w2_scale: torch.Tensor | None = None,
    w1_zp: torch.Tensor | None = None,
    w2_zp: torch.Tensor | None = None,
    a1_scale: torch.Tensor | None = None,
    a2_scale: torch.Tensor | None = None,
    block_shape: list[int] | None = None,
    w1_bias: torch.Tensor | None = None,
    w2_bias: torch.Tensor | None = None,
) -> torch.Tensor:
    # Check constraints.
    if use_int4_w4a16:
        assert hidden_states.size(1) // 2 == w1.size(2), "Hidden size mismatch"
    elif ocp_mx_scheme is not None:
        if ocp_mx_scheme in {
            "w_mxfp4_a_mxfp4",
            "w_mxfp4_a_mxfp6_e3m2",
            "w_mxfp4_a_mxfp6_e2m3",
        }:
            # 16bit activation and fp4x2 packed weight
            assert hidden_states.size(1) == w1.size(2) * 2, "hidden size mismatch"
        elif ocp_mx_scheme in {
            "w_mxfp6_e3m2_a_mxfp6_e3m2",
            "w_mxfp6_e2m3_a_mxfp6_e2m3",
        }:
            assert hidden_states.size(1) == (w1.size(2) * 4) // 3, (
                "hidden size mismatch"
            )
        else:
            raise NotImplementedError(f"Unsupported ocp_mx_scheme={ocp_mx_scheme}")
    else:
        assert hidden_states.size(1) == w1.size(2), (
            f"Hidden size mismatch {hidden_states.size(1)} != {w1.size(2)}"
        )

    assert topk_weights.size() == topk_ids.size(), "topk shape mismatch"
    assert hidden_states.is_contiguous(), "Hidden_states must be contiguous"
    assert w1.stride(-1) == 1, "Stride of last dimension must be 1"
    assert w2.stride(-1) == 1, "Stride of last dimension must be 1"
    assert hidden_states.dtype in [torch.float32, torch.float16, torch.bfloat16]

    num_tokens = hidden_states.size(0)
    E, N, _ = w1.size()
    K = w2.size(1)
    if global_num_experts == -1:
        global_num_experts = E
    top_k_num = topk_ids.size(1)
    # We execute the fused_moe kernel in chunks to circumvent this issue:
    # https://github.com/vllm-project/vllm/issues/5938
    CHUNK_SIZE = envs.VLLM_FUSED_MOE_CHUNK_SIZE
    M = min(num_tokens, CHUNK_SIZE)

    config_dtype = _get_config_dtype_str(
        use_fp8_w8a8=use_fp8_w8a8,
        use_int8_w8a16=use_int8_w8a16,
        use_int4_w4a16=use_int4_w4a16,
        ocp_mx_scheme=ocp_mx_scheme,
        dtype=hidden_states.dtype,
    )

    # Note: for use_int8_w8a16 or use_int4_w4a16, the activations are
    # quantized prior to calling fused_experts.
    quant_dtype = _get_config_quant_dtype(
        use_fp8_w8a8=use_fp8_w8a8,
        use_int8_w8a8=use_int8_w8a8,
        ocp_mx_scheme=ocp_mx_scheme,
    )

    get_config_func = functools.partial(
        try_get_optimal_moe_config,
        w1.size(),
        w2.size(),
        top_k_num,
        config_dtype,
        block_shape=block_shape,
    )

    config = get_config_func(M)

    # We can reuse the memory between these because by the time we need
    # cache3, we're done with cache1
    cache13 = torch.empty(
        M * top_k_num * max(N, K),
        device=hidden_states.device,
        dtype=hidden_states.dtype,
    )
    intermediate_cache1 = cache13[: M * top_k_num * N].view(M, top_k_num, N)
    intermediate_cache3 = cache13[: M * top_k_num * K].view(M, top_k_num, K)

    # This needs separate memory since it's used concurrently with cache1
    intermediate_cache2 = torch.empty(
        (M * top_k_num, N // 2), device=hidden_states.device, dtype=hidden_states.dtype
    )

    if hidden_states.dtype == torch.bfloat16:
        compute_type = tl.bfloat16
    elif hidden_states.dtype == torch.float16:
        compute_type = tl.float16
    elif hidden_states.dtype == torch.float32:
        compute_type = tl.float32
    else:
        raise ValueError(f"Unsupported compute_type: {hidden_states.dtype}")

    if inplace and not disable_inplace():
        out_hidden_states = hidden_states
    else:
        out_hidden_states = torch.empty_like(hidden_states)

    if ocp_mx_scheme is not None:
        # TODO: On platforms for which `current_platform.supports_mx()` is True
        # and for which we have a native OCP mx fused MOE kernel,
        # this dequantization step should not be done.
        if ocp_mx_scheme in {
            OCP_MX_Scheme.w_mxfp4_a_mxfp4,
            OCP_MX_Scheme.w_mxfp4_a_mxfp6_e3m2,
            OCP_MX_Scheme.w_mxfp4_a_mxfp6_e2m3,
        }:
            # Weight has to be dequantized for mxfp4 emulation.
            w1 = dequant_mxfp4(w1, w1_scale, hidden_states.dtype)
            w1_scale = None
            w2 = dequant_mxfp4(w2, w2_scale, hidden_states.dtype)
            w2_scale = None
        elif ocp_mx_scheme == OCP_MX_Scheme.w_mxfp6_e3m2_a_mxfp6_e3m2:
            w1 = dequant_mxfp6(
                w1, w1_scale, quant_dtype="fp6_e3m2", float_dtype=hidden_states.dtype
            )
            w1_scale = None
            w2 = dequant_mxfp6(
                w2, w2_scale, quant_dtype="fp6_e3m2", float_dtype=hidden_states.dtype
            )
            w2_scale = None
        elif ocp_mx_scheme == OCP_MX_Scheme.w_mxfp6_e2m3_a_mxfp6_e2m3:
            w1 = dequant_mxfp6(
                w1, w1_scale, quant_dtype="fp6_e2m3", float_dtype=hidden_states.dtype
            )
            w1_scale = None
            w2 = dequant_mxfp6(
                w2, w2_scale, quant_dtype="fp6_e2m3", float_dtype=hidden_states.dtype
            )
            w2_scale = None
        else:
            raise NotImplementedError(f"Unsupported ocp_mx_scheme={ocp_mx_scheme}")

    for chunk in range((num_tokens // CHUNK_SIZE) + 1):
        begin_chunk_idx, end_chunk_idx = (
            chunk * CHUNK_SIZE,
            min((chunk + 1) * CHUNK_SIZE, num_tokens),
        )
        curr_hidden_states = hidden_states[begin_chunk_idx:end_chunk_idx]
        tokens_in_chunk, _ = curr_hidden_states.size()

        if tokens_in_chunk == 0:
            break

        if tokens_in_chunk < CHUNK_SIZE and chunk > 0:
            # Adjust the intermediate cache size and config for the last
            # chunk. Note that in most cases we only have one chunk
            # so the cache size and config are already set correctly and
            # do not need to be adjusted.
            intermediate_cache1 = intermediate_cache1[:tokens_in_chunk]
            intermediate_cache2 = intermediate_cache2[
                : tokens_in_chunk * topk_ids.size(1)
            ]
            intermediate_cache3 = intermediate_cache3[:tokens_in_chunk]
            config = get_config_func(tokens_in_chunk)

        curr_topk_ids = topk_ids[begin_chunk_idx:end_chunk_idx]
        curr_topk_weights = topk_weights[begin_chunk_idx:end_chunk_idx]
        qcurr_hidden_states, a1q_scale = moe_kernel_quantize_input(
            A=curr_hidden_states,
            A_scale=a1_scale,
            quant_dtype=quant_dtype,
            per_act_token_quant=per_channel_quant,
            block_shape=block_shape,
        )

        sorted_token_ids, expert_ids, num_tokens_post_padded = moe_align_block_size(
            curr_topk_ids, config["BLOCK_SIZE_M"], global_num_experts, expert_map
        )

        invoke_fused_moe_kernel(
            qcurr_hidden_states,
            w1,
            intermediate_cache1,
            a1q_scale,
            w1_scale,
            w1_zp,
            curr_topk_weights,
            sorted_token_ids,
            expert_ids,
            num_tokens_post_padded,
            apply_router_weight_on_input,
            top_k_num,
            config,
            compute_type=compute_type,
            use_fp8_w8a8=use_fp8_w8a8,
            use_int8_w8a8=use_int8_w8a8,
            use_int8_w8a16=use_int8_w8a16,
            use_int4_w4a16=use_int4_w4a16,
            per_channel_quant=per_channel_quant,
            block_shape=block_shape,
            B_bias=w1_bias,
        )

        # Activation function with multiplication
        if activation == "silu":
            torch.ops._C.silu_and_mul(
                intermediate_cache2, intermediate_cache1.view(-1, N)
            )
        elif activation == "gelu":
            torch.ops._C.gelu_and_mul(
                intermediate_cache2, intermediate_cache1.view(-1, N)
            )
        elif activation == "swigluoai":
            # alpha = 1.702, limit = 7.0
            torch.ops._C.swigluoai_and_mul(
                intermediate_cache2, intermediate_cache1.view(-1, N)
            )
        # Activation function without multiplication
        elif activation == SILU_NO_MUL:
            intermediate_cache2 = F.silu(intermediate_cache1.view(-1, N))
        elif activation == GELU_NO_MUL:
            intermediate_cache2 = F.gelu(intermediate_cache1.view(-1, N))
        elif activation == RELU2_NO_MUL:
            intermediate_cache2 = torch.square(F.relu(intermediate_cache1.view(-1, N)))
        else:
            raise ValueError(f"Unsupported FusedMoe activation: {activation}.")

        qintermediate_cache2, a2q_scale = moe_kernel_quantize_input(
            A=intermediate_cache2,
            A_scale=a2_scale,
            quant_dtype=quant_dtype,
            per_act_token_quant=per_channel_quant,
            block_shape=block_shape,
        )

        invoke_fused_moe_kernel(
            qintermediate_cache2,
            w2,
            intermediate_cache3,
            a2q_scale,
            w2_scale,
            w2_zp,
            curr_topk_weights,
            sorted_token_ids,
            expert_ids,
            num_tokens_post_padded,
            not apply_router_weight_on_input,
            1,
            config,
            compute_type=compute_type,
            use_fp8_w8a8=use_fp8_w8a8,
            use_int8_w8a8=use_int8_w8a8,
            use_int8_w8a16=use_int8_w8a16,
            use_int4_w4a16=use_int4_w4a16,
            per_channel_quant=per_channel_quant,
            block_shape=block_shape,
            B_bias=w2_bias,
        )

        ops.moe_sum(
            intermediate_cache3.view(*intermediate_cache3.size()),
            out_hidden_states[begin_chunk_idx:end_chunk_idx],
        )

    return out_hidden_states


class TritonExperts(mk.FusedMoEPermuteExpertsUnpermute):
    def __init__(
        self,
        quant_config: FusedMoEQuantConfig,
    ):
        super().__init__(quant_config)

    @property
    def activation_formats(
        self,
    ) -> tuple[mk.FusedMoEActivationFormat, mk.FusedMoEActivationFormat]:
        return (
            mk.FusedMoEActivationFormat.Standard,
            mk.FusedMoEActivationFormat.Standard,
        )

    def supports_chunking(self) -> bool:
        return True

    def supports_expert_map(self) -> bool:
        return True

    def finalize_weight_and_reduce_impl(self) -> mk.TopKWeightAndReduce:
        return TopKWeightAndReduceNoOP()

    def workspace_shapes(
        self,
        M: int,
        N: int,
        K: int,
        topk: int,
        global_num_experts: int,
        local_num_experts: int,
        expert_tokens_meta: mk.ExpertTokensMetadata | None,
    ) -> tuple[tuple[int, ...], tuple[int, ...], tuple[int, ...]]:
        workspace1 = (M, topk, max(N // 2, K))
        workspace2 = (M, topk, max(N, K))
        output = (M, K)
        return (workspace1, workspace2, output)

    def apply(
        self,
        output: torch.Tensor,
        hidden_states: torch.Tensor,
        w1: torch.Tensor,
        w2: torch.Tensor,
        topk_weights: torch.Tensor,
        topk_ids: torch.Tensor,
        activation: str,
        global_num_experts: int,
        expert_map: torch.Tensor | None,
        a1q_scale: torch.Tensor | None,
        a2_scale: torch.Tensor | None,
        workspace13: torch.Tensor,
        workspace2: torch.Tensor,
        expert_tokens_meta: mk.ExpertTokensMetadata | None,
        apply_router_weight_on_input: bool,
    ):
        # Check constraints.
        if self.quant_config.use_int4_w4a16:
            assert hidden_states.size(-1) // 2 == w1.size(2), "Hidden size mismatch"
        else:
            assert hidden_states.size(-1) == w1.size(2), (
                f"Hidden size mismatch {hidden_states.size(-1)} != {w1.size(2)}"
            )

        assert hidden_states.is_contiguous(), "Hidden_states must be contiguous"
        assert hidden_states.dim() == 2
        assert w1.stride(-1) == 1, "Stride of last dimension must be 1"
        assert w2.stride(-1) == 1, "Stride of last dimension must be 1"
        assert hidden_states.dtype in [
            torch.float32,
            torch.float16,
            torch.bfloat16,
            torch.float8_e4m3fn,
        ]

        E, num_tokens, N, K, top_k_num = self.moe_problem_size(
            hidden_states, w1, w2, topk_ids
        )

        if global_num_experts == -1:
            global_num_experts = E

        config = try_get_optimal_moe_config(
            w1.size(),
            w2.size(),
            top_k_num,
            self.quant_config.config_name(hidden_states.dtype),
            num_tokens,
            block_shape=self.block_shape,
        )

        if hidden_states.dtype == torch.bfloat16:
            compute_type = tl.bfloat16
        elif hidden_states.dtype == torch.float16:
            compute_type = tl.float16
        elif hidden_states.dtype == torch.float32:
            compute_type = tl.float32
        elif hidden_states.dtype == torch.float8_e4m3fn:
            compute_type = tl.bfloat16
        else:
            raise ValueError(f"Unsupported compute_type: {hidden_states.dtype}")

        # Note that the output tensor might be in workspace1
        intermediate_cache1 = _resize_cache(workspace2, (num_tokens, top_k_num, N))
        intermediate_cache2 = _resize_cache(
            workspace13, (num_tokens * top_k_num, N // 2)
        )
        intermediate_cache3 = _resize_cache(workspace2, (num_tokens, top_k_num, K))

        sorted_token_ids, expert_ids, num_tokens_post_padded = moe_align_block_size(
            topk_ids, config["BLOCK_SIZE_M"], global_num_experts, expert_map
        )

        invoke_fused_moe_kernel(
            hidden_states,
            w1,
            intermediate_cache1,
            a1q_scale,
            self.w1_scale,
            self.w1_zp,
            None,  # topk_weights
            sorted_token_ids,
            expert_ids,
            num_tokens_post_padded,
            False,  # mul_routed_weights
            top_k_num,
            config,
            compute_type=compute_type,
            use_fp8_w8a8=self.quant_config.use_fp8_w8a8,
            use_int8_w8a8=self.quant_config.use_int8_w8a8,
            use_int8_w8a16=self.quant_config.use_int8_w8a16,
            use_int4_w4a16=self.quant_config.use_int4_w4a16,
            per_channel_quant=self.per_act_token_quant,
            block_shape=self.block_shape,
            B_bias=self.w1_bias,
        )

        self.activation(
            activation, intermediate_cache2, intermediate_cache1.view(-1, N)
        )

        a2q_scale: torch.Tensor | None = None

        qintermediate_cache2, a2q_scale = moe_kernel_quantize_input(
            intermediate_cache2,
            a2_scale,
            self.quant_dtype,
            self.per_act_token_quant,
            self.block_shape,
        )

        invoke_fused_moe_kernel(
            qintermediate_cache2,
            w2,
            intermediate_cache3,
            a2q_scale,
            self.w2_scale,
            self.w2_zp,
            topk_weights,
            sorted_token_ids,
            expert_ids,
            num_tokens_post_padded,
            not apply_router_weight_on_input,
            1,
            config,
            compute_type=compute_type,
            use_fp8_w8a8=self.quant_config.use_fp8_w8a8,
            use_int8_w8a8=self.quant_config.use_int8_w8a8,
            use_int8_w8a16=self.quant_config.use_int8_w8a16,
            use_int4_w4a16=self.quant_config.use_int4_w4a16,
            per_channel_quant=self.per_act_token_quant,
            block_shape=self.block_shape,
            B_bias=self.w2_bias,
        )

        # separate function is required for MoE + LoRA
        self.moe_sum(intermediate_cache3, output)

    def moe_sum(self, input: torch.Tensor, output: torch.Tensor) -> None:
        ops.moe_sum(input, output)


def modular_triton_fused_moe(
    quant_config: FusedMoEQuantConfig, shared_experts: torch.nn.Module | None = None
) -> mk.FusedMoEModularKernel:
    return mk.FusedMoEModularKernel(
        MoEPrepareAndFinalizeNoEP(),
        TritonExperts(quant_config),
        shared_experts,
    )<|MERGE_RESOLUTION|>--- conflicted
+++ resolved
@@ -1248,11 +1248,8 @@
     expert_load_view: torch.Tensor,
     logical_to_physical_map: torch.Tensor,
     logical_replica_count: torch.Tensor,
-<<<<<<< HEAD
     eplb_static: bool = False,
     indices_type: torch.dtype | None = None,
-=======
->>>>>>> 42c19496
 ) -> torch.Tensor:
     """
     Map the logical expert ids to physical expert ids
@@ -1291,60 +1288,31 @@
     )
 
     topk_ids = physical_ids
-
-<<<<<<< HEAD
+  
     if eplb_static:
-        # 2. Record expert load metrics.
-
-        # TODO(bowen): When using `FusedMoEModularKernel`, this
-        # can be done in a more unified way, since
-        # `FusedMoEPrepareAndFinalize` will return the expert
-        # token count, in some cases directly from the kernel.
-        # However, now there are many code paths not using
-        # the modular kernel, e.g. calling `fused_experts`,
-        # so we decide to keep the logic here.
-        #
-        # If later refactor moved all the MoE kernel calls
-        # to the modular kernel, we can move this logic there
-        # to achieve better efficiency.
-
-        # `expert_load_view`: (num_physical_experts,)
-
-        # `torch.bincount` is not compilable, so use `scatter_add_` instead.
-        topk_ids_flatten = topk_ids.flatten()
-        expert_load_view.scatter_add_(
-            dim=0,
-            index=topk_ids_flatten.long(),
-            src=torch.ones_like(topk_ids_flatten).to(expert_load_view),
-        )
-
-    if indices_type is not None:
-        topk_ids = topk_ids.to(dtype=indices_type)
-=======
-    # 2. Record expert load metrics.
-
-    # TODO(bowen): When using `FusedMoEModularKernel`, this
-    # can be done in a more unified way, since
-    # `FusedMoEPrepareAndFinalize` will return the expert
-    # token count, in some cases directly from the kernel.
-    # However, now there are many code paths not using
-    # the modular kernel, e.g. calling `fused_experts`,
-    # so we decide to keep the logic here.
-    #
-    # If later refactor moved all the MoE kernel calls
-    # to the modular kernel, we can move this logic there
-    # to achieve better efficiency.
-
-    # `expert_load_view`: (num_physical_experts,)
-
-    # `torch.bincount` is not compilable, so use `scatter_add_` instead.
-    topk_ids_flatten = topk_ids.flatten()
-    expert_load_view.scatter_add_(
-        dim=0,
-        index=topk_ids_flatten.long(),
-        src=torch.ones_like(topk_ids_flatten).to(expert_load_view),
-    )
->>>>>>> 42c19496
+      # 2. Record expert load metrics.
+
+      # TODO(bowen): When using `FusedMoEModularKernel`, this
+      # can be done in a more unified way, since
+      # `FusedMoEPrepareAndFinalize` will return the expert
+      # token count, in some cases directly from the kernel.
+      # However, now there are many code paths not using
+      # the modular kernel, e.g. calling `fused_experts`,
+      # so we decide to keep the logic here.
+      #
+      # If later refactor moved all the MoE kernel calls
+      # to the modular kernel, we can move this logic there
+      # to achieve better efficiency.
+
+      # `expert_load_view`: (num_physical_experts,)
+
+      # `torch.bincount` is not compilable, so use `scatter_add_` instead.
+      topk_ids_flatten = topk_ids.flatten()
+      expert_load_view.scatter_add_(
+          dim=0,
+          index=topk_ids_flatten.long(),
+          src=torch.ones_like(topk_ids_flatten).to(expert_load_view),
+      )
     return topk_ids
 
 
