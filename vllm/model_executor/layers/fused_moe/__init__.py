# SPDX-License-Identifier: Apache-2.0
# SPDX-FileCopyrightText: Copyright contributors to the vLLM project

from contextlib import contextmanager
from typing import Any, Optional

from vllm.model_executor.layers.fused_moe.config import FusedMoEConfig
from vllm.model_executor.layers.fused_moe.layer import (
    FusedMoE, FusedMoEMethodBase, FusedMoeWeightScaleSupported)
from vllm.model_executor.layers.fused_moe.modular_kernel import (
    FusedMoEActivationFormat, FusedMoEPermuteExpertsUnpermute,
    FusedMoEPrepareAndFinalize)
from vllm.triton_utils import HAS_TRITON

_config: Optional[dict[str, Any]] = None


@contextmanager
def override_config(config):
    global _config
    old_config = _config
    _config = config
    yield
    _config = old_config


def get_config() -> Optional[dict[str, Any]]:
    return _config


__all__ = [
    "FusedMoE",
    "FusedMoEConfig",
    "FusedMoEMethodBase",
    "FusedMoeWeightScaleSupported",
    "FusedMoEPermuteExpertsUnpermute",
    "FusedMoEActivationFormat",
    "FusedMoEPrepareAndFinalize",
    "override_config",
    "get_config",
]

if HAS_TRITON:
    # import to register the custom ops
    import vllm.model_executor.layers.fused_moe.fused_marlin_moe  # noqa
    import vllm.model_executor.layers.fused_moe.fused_moe  # noqa
    from vllm.model_executor.layers.fused_moe.batched_deep_gemm_moe import (
        BatchedDeepGemmExperts)
    from vllm.model_executor.layers.fused_moe.batched_triton_or_deep_gemm_moe import (  # noqa: E501
        BatchedTritonOrDeepGemmExperts)
    from vllm.model_executor.layers.fused_moe.cutlass_moe import (
<<<<<<< HEAD
        cutlass_moe_fp4, cutlass_moe_fp8)
    from vllm.model_executor.layers.fused_moe.fused_moe import (
        TritonExperts, fused_experts, fused_moe, fused_topk,
        get_config_file_name, grouped_topk)
=======
        CutlassExpertsFp8, cutlass_moe_fp4, cutlass_moe_fp8)
    from vllm.model_executor.layers.fused_moe.deep_gemm_moe import (
        DeepGemmExperts)
    from vllm.model_executor.layers.fused_moe.fused_batched_moe import (
        BatchedTritonExperts)
    from vllm.model_executor.layers.fused_moe.fused_moe import (
        TritonExperts, fused_experts, fused_moe, fused_topk,
        get_config_file_name, grouped_topk)
    from vllm.model_executor.layers.fused_moe.triton_deep_gemm_moe import (
        TritonOrDeepGemmExperts)
>>>>>>> 110df743

    __all__ += [
        "fused_moe",
        "fused_topk",
        "fused_experts",
        "get_config_file_name",
        "grouped_topk",
        "cutlass_moe_fp8",
        "cutlass_moe_fp4",
<<<<<<< HEAD
        "TritonExperts",
=======
        "CutlassExpertsFp8",
        "TritonExperts",
        "BatchedTritonExperts",
        "DeepGemmExperts",
        "BatchedDeepGemmExperts",
        "TritonOrDeepGemmExperts",
        "BatchedTritonOrDeepGemmExperts",
>>>>>>> 110df743
    ]<|MERGE_RESOLUTION|>--- conflicted
+++ resolved
@@ -49,12 +49,6 @@
     from vllm.model_executor.layers.fused_moe.batched_triton_or_deep_gemm_moe import (  # noqa: E501
         BatchedTritonOrDeepGemmExperts)
     from vllm.model_executor.layers.fused_moe.cutlass_moe import (
-<<<<<<< HEAD
-        cutlass_moe_fp4, cutlass_moe_fp8)
-    from vllm.model_executor.layers.fused_moe.fused_moe import (
-        TritonExperts, fused_experts, fused_moe, fused_topk,
-        get_config_file_name, grouped_topk)
-=======
         CutlassExpertsFp8, cutlass_moe_fp4, cutlass_moe_fp8)
     from vllm.model_executor.layers.fused_moe.deep_gemm_moe import (
         DeepGemmExperts)
@@ -65,7 +59,6 @@
         get_config_file_name, grouped_topk)
     from vllm.model_executor.layers.fused_moe.triton_deep_gemm_moe import (
         TritonOrDeepGemmExperts)
->>>>>>> 110df743
 
     __all__ += [
         "fused_moe",
@@ -75,9 +68,6 @@
         "grouped_topk",
         "cutlass_moe_fp8",
         "cutlass_moe_fp4",
-<<<<<<< HEAD
-        "TritonExperts",
-=======
         "CutlassExpertsFp8",
         "TritonExperts",
         "BatchedTritonExperts",
@@ -85,5 +75,4 @@
         "BatchedDeepGemmExperts",
         "TritonOrDeepGemmExperts",
         "BatchedTritonOrDeepGemmExperts",
->>>>>>> 110df743
     ]