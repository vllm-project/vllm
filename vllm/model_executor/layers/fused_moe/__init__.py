--- conflicted
+++ resolved
@@ -98,11 +98,7 @@
         "DeepGemmExperts",
         "BatchedDeepGemmExperts",
         "TritonOrDeepGemmExperts",
-<<<<<<< HEAD
-        "BatchedTritonOrDeepGemmExperts",
         "AiterExperts",
-=======
->>>>>>> 2902c348
     ]
 else:
     # Some model classes directly use the custom ops. Add placeholders
