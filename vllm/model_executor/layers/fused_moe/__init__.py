<<<<<<< HEAD
from vllm.model_executor.layers.fused_moe.fused_moe import (
    fused_experts, fused_moe, fused_topk, get_config_file_name, grouped_topk)
from vllm.model_executor.layers.fused_moe.fused_moe_awq import (
    fused_experts_awq)
=======
>>>>>>> af647fb8
from vllm.model_executor.layers.fused_moe.layer import (FusedMoE,
                                                        FusedMoEMethodBase)
from vllm.triton_utils import HAS_TRITON

__all__ = [
<<<<<<< HEAD
    "fused_moe",
    "fused_topk",
    "fused_experts",
    "fused_experts_awq",
    "get_config_file_name",
    "grouped_topk",
=======
>>>>>>> af647fb8
    "FusedMoE",
    "FusedMoEMethodBase",
]

if HAS_TRITON:

    from vllm.model_executor.layers.fused_moe.fused_moe import (
        fused_experts, fused_moe, fused_topk, get_config_file_name,
        grouped_topk)

    __all__ += [
        "fused_moe",
        "fused_topk",
        "fused_experts",
        "get_config_file_name",
        "grouped_topk",
    ]<|MERGE_RESOLUTION|>--- conflicted
+++ resolved
@@ -1,24 +1,11 @@
-<<<<<<< HEAD
-from vllm.model_executor.layers.fused_moe.fused_moe import (
-    fused_experts, fused_moe, fused_topk, get_config_file_name, grouped_topk)
 from vllm.model_executor.layers.fused_moe.fused_moe_awq import (
     fused_experts_awq)
-=======
->>>>>>> af647fb8
 from vllm.model_executor.layers.fused_moe.layer import (FusedMoE,
                                                         FusedMoEMethodBase)
 from vllm.triton_utils import HAS_TRITON
 
 __all__ = [
-<<<<<<< HEAD
-    "fused_moe",
-    "fused_topk",
-    "fused_experts",
     "fused_experts_awq",
-    "get_config_file_name",
-    "grouped_topk",
-=======
->>>>>>> af647fb8
     "FusedMoE",
     "FusedMoEMethodBase",
 ]
