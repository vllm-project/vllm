# SPDX-License-Identifier: Apache-2.0
# SPDX-FileCopyrightText: Copyright contributors to the vLLM project

import torch

import vllm.model_executor.layers.fused_moe.modular_kernel as mk
from vllm.distributed import get_dp_group, get_ep_group
from vllm.distributed.device_communicators.base_device_communicator import (
    All2AllManagerBase,
)
from vllm.forward_context import get_forward_context
from vllm.model_executor.layers.fused_moe.config import FusedMoEQuantConfig
from vllm.model_executor.layers.fused_moe.topk_weight_and_reduce import (
    TopKWeightAndReduceNoOP,
)
from vllm.model_executor.layers.fused_moe.utils import moe_kernel_quantize_input
from vllm.utils.flashinfer import nvfp4_block_scale_interleave


def get_local_sizes():
    return get_forward_context().dp_metadata.get_chunk_sizes_across_dp_rank()


class FlashInferCutlassMoEPrepareAndFinalize(mk.FusedMoEPrepareAndFinalize):
    """Base class for FlashInfer MoE prepare and finalize operations."""

    def __init__(
        self,
        use_dp: bool,
        num_dispatchers: int = 1,
        use_deepseek_fp8_block_scale: bool = False,
    ):
        super().__init__()
        self.num_dispatchers_ = num_dispatchers
        self.use_dp = use_dp
        self.local_tokens = None
        # Toggle for DeepSeek-style FP8 block-scale path where activations are
        # not quantized here and weight block scales are consumed by the kernel.
        self.use_deepseek_fp8_block_scale = use_deepseek_fp8_block_scale

    @property
    def activation_format(self) -> mk.FusedMoEActivationFormat:
        return mk.FusedMoEActivationFormat.Standard

    def max_num_tokens_per_rank(self) -> int | None:
        return None

    def topk_indices_dtype(self) -> torch.dtype | None:
        return None

    def num_dispatchers(self) -> int:
        return self.num_dispatchers_

    def output_is_reduced(self) -> bool:
        return False

    def _apply_router_weight_on_input(
        self,
        a1: torch.Tensor,
        topk_weights: torch.Tensor,
        topk_ids: torch.Tensor,
        apply_router_weight_on_input: bool,
    ) -> None:
        """Apply router weight on input if needed."""
        if apply_router_weight_on_input:
            topk = topk_ids.size(1)
            assert topk == 1, (
                "apply_router_weight_on_input is only implemented for topk=1"
            )
            a1.mul_(topk_weights.to(a1.dtype))


class FlashInferAllToAllMoEPrepareAndFinalize(FlashInferCutlassMoEPrepareAndFinalize):
    """FlashInfer implementation using AllToAll communication."""

    def __init__(
        self,
        use_dp: bool,
        num_dispatchers: int = 1,
        use_deepseek_fp8_block_scale: bool = False,
    ):
        super().__init__(use_dp, num_dispatchers, use_deepseek_fp8_block_scale)
        self.alltoall_info = None

        # Initialize all2all_manager only for DP case
        self.all2all_manager = None
        if self.use_dp:
            self.all2all_manager = get_ep_group().device_communicator.all2all_manager

    def prepare(
        self,
        a1: torch.Tensor,
        topk_weights: torch.Tensor,
        topk_ids: torch.Tensor,
        num_experts: int,
        expert_map: torch.Tensor | None,
        apply_router_weight_on_input: bool,
        quant_config: FusedMoEQuantConfig,
    ) -> mk.PrepareResultType:
        self._apply_router_weight_on_input(
            a1, topk_weights, topk_ids, apply_router_weight_on_input
        )

        if not self.use_dp:
            # Non-DP case: quantize activations unless using block-scale path
            if not self.use_deepseek_fp8_block_scale:
                a1q, a1q_scale = moe_kernel_quantize_input(
                    a1,
                    quant_config.a1_gscale,
                    quant_config.quant_dtype,
                    quant_config.per_act_token_quant,
                    quant_config.block_shape,
                    is_fp4_scale_swizzled=not self.use_dp,
                )
        else:
            # DP case: use FlashInfer AllToAll
            global_num_tokens_cpu = get_local_sizes()
            top_k = topk_ids.size(1)

            (self.alltoall_info, topk_ids, topk_weights, a1q, a1q_scale) = (
                flashinfer_alltoall_dispatch(
                    self.all2all_manager,
                    global_num_tokens_cpu,
                    a1,
                    quant_config.a1_gscale,
                    topk_ids,
                    topk_weights,
                    top_k,
                    num_experts,
                    quant_config,
                )
            )

        return a1q, a1q_scale, None, topk_ids, topk_weights

    def finalize(
        self,
        output: torch.Tensor,
        fused_expert_output: torch.Tensor,
        topk_weights: torch.Tensor,
        topk_ids: torch.Tensor,
        apply_router_weight_on_input: bool,
        weight_and_reduce_impl: mk.TopKWeightAndReduce,
    ) -> None:
        if self.use_dp:
            top_k = topk_ids.size(1)
            token_count = output.shape[0]
            fused_expert_output = flashinfer_alltoall_combine(
                self.all2all_manager,
                fused_expert_output,
                top_k=top_k,
                token_count=token_count,
                alltoall_info=self.alltoall_info,
            )
        output.copy_(fused_expert_output)


class FlashInferAllGatherMoEPrepareAndFinalize(FlashInferCutlassMoEPrepareAndFinalize):
    def __init__(
        self,
        use_dp: bool,
        num_dispatchers: int = 1,
        use_deepseek_fp8_block_scale: bool = False,
    ):
        super().__init__(use_dp, num_dispatchers, use_deepseek_fp8_block_scale)

    def prepare(
        self,
        a1: torch.Tensor,
        topk_weights: torch.Tensor,
        topk_ids: torch.Tensor,
        num_experts: int,
        expert_map: torch.Tensor | None,
        apply_router_weight_on_input: bool,
        quant_config: FusedMoEQuantConfig,
    ) -> mk.PrepareResultType:
        self._apply_router_weight_on_input(
            a1, topk_weights, topk_ids, apply_router_weight_on_input
        )
        if not self.use_dp:
            return a1, None, None, topk_ids, topk_weights

<<<<<<< HEAD
        if not self.use_deepseek_fp8_block_scale:
            a1q, a1q_scale = moe_kernel_quantize_input(
                a1,
                quant_config.a1_gscale,
                quant_config.quant_dtype,
                quant_config.per_act_token_quant,
                quant_config.block_shape,
                is_fp4_scale_swizzled=not self.use_dp,
            )
        else:
            # Block-scale path: pass activations through, omit per-token scales
            a1q = a1
            a1q_scale = None

        if self.use_dp:
            topk_weights, topk_ids, a1q, a1q_scale = get_dp_group().all_gatherv(
                [topk_weights, topk_ids, a1q, a1q_scale],
                dim=0,
                sizes=get_local_sizes(),
            )
            if quant_config.quant_dtype == "nvfp4":
                a1q_scale = nvfp4_block_scale_interleave(a1q_scale)
=======
        a1q, a1q_scale = moe_kernel_quantize_input(
            a1,
            quant_config.a1_gscale,
            quant_config.quant_dtype,
            quant_config.per_act_token_quant,
            quant_config.block_shape,
            is_fp4_scale_swizzled=not self.use_dp,
        )
        topk_weights, topk_ids, a1q, a1q_scale = get_dp_group().all_gatherv(
            [topk_weights, topk_ids, a1q, a1q_scale],
            dim=0,
            sizes=get_local_sizes(),
        )
        if quant_config.quant_dtype == "nvfp4":
            a1q_scale = nvfp4_block_scale_interleave(a1q_scale)
>>>>>>> 878fd5a1

        return a1q, a1q_scale, None, topk_ids, topk_weights

    def finalize(
        self,
        output: torch.Tensor,
        fused_expert_output: torch.Tensor,
        topk_weights: torch.Tensor,
        topk_ids: torch.Tensor,
        apply_router_weight_on_input: bool,
        weight_and_reduce_impl: mk.TopKWeightAndReduce,
    ) -> None:
        assert isinstance(weight_and_reduce_impl, TopKWeightAndReduceNoOP)

        if self.use_dp:
            fused_expert_output = get_dp_group().reduce_scatterv(
                fused_expert_output, dim=0, sizes=get_local_sizes()
            )
        output.copy_(fused_expert_output)


def flashinfer_alltoall_dispatch(
    all2all_manager: All2AllManagerBase,
    global_num_tokens_cpu: list[int],
    x: torch.Tensor,
    gs: torch.Tensor,
    topk_ids: torch.Tensor,
    topk_weights: torch.Tensor,
    top_k: int,
    num_experts: int,
    quant_config: FusedMoEQuantConfig,
):
    from flashinfer.comm.trtllm_alltoall import MnnvlMoe

    assert all2all_manager.ensure_alltoall_workspace_initialized(), (
        "FlashInfer AllToAll workspace not available"
    )

    ep_rank = all2all_manager.rank
    ep_size = all2all_manager.world_size
    max_num_token = (
        max(global_num_tokens_cpu) if global_num_tokens_cpu is not None else x.shape[0]
    )
    alltoall_info, topk_ids, topk_weights, _ = (
        MnnvlMoe.mnnvl_moe_alltoallv_prepare_without_allgather(
            topk_ids,
            topk_weights,
            None,
            all2all_manager.prepare_workspace,
            max_num_token,
            ep_rank,
            ep_size,
            num_experts,
            num_experts,
            top_k,
        )
    )

    x, x_sf = moe_kernel_quantize_input(
        x,
        gs,
        quant_config.quant_dtype,
        quant_config.per_act_token_quant,
        quant_config.block_shape,
        is_fp4_scale_swizzled=False,  # delay swizzle to after comm
    )
    x = MnnvlMoe.mnnvl_moe_alltoallv(
        x,
        alltoall_info,
        all2all_manager.workspace_tensor,
        ep_rank,
        ep_size,
    )

    x_sf = MnnvlMoe.mnnvl_moe_alltoallv(
        x_sf,
        alltoall_info,
        all2all_manager.workspace_tensor,
        ep_rank,
        ep_size,
    )
    x_sf = nvfp4_block_scale_interleave(x_sf)
    return alltoall_info, topk_ids, topk_weights, x, x_sf


def flashinfer_alltoall_combine(
    all2all_manager: All2AllManagerBase,
    output: torch.Tensor,
    top_k: int,
    token_count: int,
    alltoall_info,
):
    from flashinfer.comm.trtllm_alltoall import MnnvlMoe

    assert all2all_manager.ensure_alltoall_workspace_initialized(), (
        "FlashInfer AllToAll workspace not available"
    )
    return MnnvlMoe.mnnvl_moe_alltoallv_combine(
        output,
        alltoall_info,
        all2all_manager.workspace_tensor,
        ep_rank=all2all_manager.rank,
        ep_size=all2all_manager.world_size,
        top_k=top_k,
        token_count=token_count,
    )


def create_flashinfer_prepare_finalize(
    use_dp: bool,
    use_nvfp4: bool = False,
    enable_alltoallv: bool = False,
    use_deepseek_fp8_block_scale: bool = False,
) -> FlashInferCutlassMoEPrepareAndFinalize:
    """Factory function to create the appropriate FlashInfer implementation."""
    if use_nvfp4:
        if enable_alltoallv:
            return FlashInferAllToAllMoEPrepareAndFinalize(use_dp)
        else:
            return FlashInferAllGatherMoEPrepareAndFinalize(use_dp)
    # FP8 path currently supported via AllGather; optionally enable block-scale
    return FlashInferAllGatherMoEPrepareAndFinalize(
        use_dp=use_dp, use_deepseek_fp8_block_scale=use_deepseek_fp8_block_scale
    )<|MERGE_RESOLUTION|>--- conflicted
+++ resolved
@@ -178,48 +178,34 @@
             a1, topk_weights, topk_ids, apply_router_weight_on_input
         )
         if not self.use_dp:
-            return a1, None, None, topk_ids, topk_weights
-
-<<<<<<< HEAD
-        if not self.use_deepseek_fp8_block_scale:
-            a1q, a1q_scale = moe_kernel_quantize_input(
-                a1,
-                quant_config.a1_gscale,
-                quant_config.quant_dtype,
-                quant_config.per_act_token_quant,
-                quant_config.block_shape,
-                is_fp4_scale_swizzled=not self.use_dp,
-            )
+            # Non-DP case: quantize activations unless using block-scale path
+            if not self.use_deepseek_fp8_block_scale:
+                a1q, a1q_scale = moe_kernel_quantize_input(
+                    a1,
+                    quant_config.a1_gscale,
+                    quant_config.quant_dtype,
+                    quant_config.per_act_token_quant,
+                    quant_config.block_shape,
+                    is_fp4_scale_swizzled=not self.use_dp,
+                )
         else:
-            # Block-scale path: pass activations through, omit per-token scales
-            a1q = a1
-            a1q_scale = None
-
-        if self.use_dp:
-            topk_weights, topk_ids, a1q, a1q_scale = get_dp_group().all_gatherv(
-                [topk_weights, topk_ids, a1q, a1q_scale],
-                dim=0,
-                sizes=get_local_sizes(),
-            )
-            if quant_config.quant_dtype == "nvfp4":
-                a1q_scale = nvfp4_block_scale_interleave(a1q_scale)
-=======
-        a1q, a1q_scale = moe_kernel_quantize_input(
-            a1,
-            quant_config.a1_gscale,
-            quant_config.quant_dtype,
-            quant_config.per_act_token_quant,
-            quant_config.block_shape,
-            is_fp4_scale_swizzled=not self.use_dp,
-        )
-        topk_weights, topk_ids, a1q, a1q_scale = get_dp_group().all_gatherv(
-            [topk_weights, topk_ids, a1q, a1q_scale],
-            dim=0,
-            sizes=get_local_sizes(),
-        )
-        if quant_config.quant_dtype == "nvfp4":
-            a1q_scale = nvfp4_block_scale_interleave(a1q_scale)
->>>>>>> 878fd5a1
+            # DP case: use FlashInfer AllToAll
+            global_num_tokens_cpu = get_local_sizes()
+            top_k = topk_ids.size(1)
+
+            (self.alltoall_info, topk_ids, topk_weights, a1q, a1q_scale) = (
+                flashinfer_alltoall_dispatch(
+                    self.all2all_manager,
+                    global_num_tokens_cpu,
+                    a1,
+                    quant_config.a1_gscale,
+                    topk_ids,
+                    topk_weights,
+                    top_k,
+                    num_experts,
+                    quant_config,
+                )
+            )
 
         return a1q, a1q_scale, None, topk_ids, topk_weights
 
