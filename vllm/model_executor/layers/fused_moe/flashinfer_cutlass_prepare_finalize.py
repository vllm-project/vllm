# SPDX-License-Identifier: Apache-2.0
# SPDX-FileCopyrightText: Copyright contributors to the vLLM project
from typing import Optional

import torch

import vllm.model_executor.layers.fused_moe.modular_kernel as mk
from vllm.distributed import get_dp_group, get_ep_group
from vllm.distributed.device_communicators.base_device_communicator import (
    All2AllManagerBase)
from vllm.forward_context import get_forward_context
from vllm.model_executor.layers.fused_moe.config import FusedMoEQuantConfig
from vllm.model_executor.layers.fused_moe.utils import (
    moe_kernel_quantize_input)
from vllm.utils.flashinfer import nvfp4_block_scale_interleave


def get_local_sizes():
    return get_forward_context().dp_metadata.get_chunk_sizes_across_dp_rank()


class FlashInferCutlassMoEPrepareAndFinalize(mk.FusedMoEPrepareAndFinalize):
    """Base class for FlashInfer MoE prepare and finalize operations."""

    def __init__(
        self,
        use_dp: bool,
        num_dispatchers: int = 1,
    ):
        super().__init__()
        self.num_dispatchers_ = num_dispatchers
        self.use_dp = use_dp
        self.local_tokens = None

    @property
    def activation_format(self) -> mk.FusedMoEActivationFormat:
        return mk.FusedMoEActivationFormat.Standard

    def max_num_tokens_per_rank(self) -> Optional[int]:
        return None

    def topk_indices_dtype(self) -> Optional[torch.dtype]:
        return None

    def num_dispatchers(self) -> int:
        return self.num_dispatchers_

    def _apply_router_weight_on_input(
        self,
        a1: torch.Tensor,
        topk_weights: torch.Tensor,
        topk_ids: torch.Tensor,
        apply_router_weight_on_input: bool,
    ) -> None:
        """Apply router weight on input if needed."""
        if apply_router_weight_on_input:
            topk = topk_ids.size(1)
            assert topk == 1, \
                "apply_router_weight_on_input is only implemented for topk=1"
            a1.mul_(topk_weights.to(a1.dtype))


class FlashInferAllToAllMoEPrepareAndFinalize(
        FlashInferCutlassMoEPrepareAndFinalize):
    """FlashInfer implementation using AllToAll communication."""

    def __init__(
        self,
        use_dp: bool,
        num_dispatchers: int = 1,
    ):
        super().__init__(use_dp, num_dispatchers)
        self.alltoall_info = None

        # Initialize all2all_manager only for DP case
        self.all2all_manager = None
        if self.use_dp:
            self.all2all_manager = get_ep_group(
            ).device_communicator.all2all_manager

    def prepare(
        self,
        a1: torch.Tensor,
        topk_weights: torch.Tensor,
        topk_ids: torch.Tensor,
        num_experts: int,
        expert_map: Optional[torch.Tensor],
        apply_router_weight_on_input: bool,
        quant_config: FusedMoEQuantConfig,
    ) -> mk.PrepareResultType:

        self._apply_router_weight_on_input(a1, topk_weights, topk_ids,
                                           apply_router_weight_on_input)

        if not self.use_dp:
            # Non-DP case: standard quantization
            a1q, a1q_scale = moe_kernel_quantize_input(
                a1,
                quant_config.a1_gscale,
                quant_config.quant_dtype,
                quant_config.per_act_token_quant,
                quant_config.block_shape,
                is_fp4_scale_swizzled=not self.use_dp,
            )
        else:
            # DP case: use FlashInfer AllToAll
            global_num_tokens_cpu = get_local_sizes()
            top_k = topk_ids.size(1)

            (self.alltoall_info, topk_ids, topk_weights, a1q,
             a1q_scale) = flashinfer_alltoall_dispatch(
                 self.all2all_manager,
                 global_num_tokens_cpu,
                 a1,
                 quant_config.a1_gscale,
                 topk_ids,
                 topk_weights,
                 top_k,
                 num_experts,
                 quant_config,
             )

        return a1q, a1q_scale, None, topk_ids, topk_weights

    def finalize(
        self,
        output: torch.Tensor,
        fused_expert_output: torch.Tensor,
        topk_weights: torch.Tensor,
        topk_ids: torch.Tensor,
        apply_router_weight_on_input: bool,
        weight_and_reduce_impl: mk.TopKWeightAndReduce,
    ) -> None:
        if self.use_dp:
            top_k = topk_ids.size(1)
            token_count = output.shape[0]
            fused_expert_output = flashinfer_alltoall_combine(
                self.all2all_manager,
                fused_expert_output,
                top_k=top_k,
                token_count=token_count,
                alltoall_info=self.alltoall_info,
            )
        output.copy_(fused_expert_output)


class FlashInferAllGatherMoEPrepareAndFinalize(
        FlashInferCutlassMoEPrepareAndFinalize):

    def __init__(
        self,
        use_dp: bool,
        num_dispatchers: int = 1,
    ):
        super().__init__(use_dp, num_dispatchers)

    def prepare(
        self,
        a1: torch.Tensor,
        topk_weights: torch.Tensor,
        topk_ids: torch.Tensor,
        num_experts: int,
        expert_map: Optional[torch.Tensor],
        apply_router_weight_on_input: bool,
        quant_config: FusedMoEQuantConfig,
    ) -> mk.PrepareResultType:

        self._apply_router_weight_on_input(a1, topk_weights, topk_ids,
                                           apply_router_weight_on_input)

        a1q, a1q_scale = moe_kernel_quantize_input(
            a1,
            quant_config.a1_gscale,
            quant_config.quant_dtype,
            quant_config.per_act_token_quant,
            quant_config.block_shape,
            is_fp4_scale_swizzled=not self.use_dp,
        )
        if self.use_dp:
            topk_weights, topk_ids, a1q, a1q_scale = \
                get_dp_group().all_gatherv(
                    [topk_weights, topk_ids, a1q, a1q_scale],
                    dim=0,
                    sizes=get_local_sizes(),
                )
<<<<<<< HEAD
            a1_m, a1_n = a1q.shape
            if quant_config.quant_dtype == "nvfp4":
                a1q_scale = nvfp4_block_scale_interleave(a1q_scale)
=======
            a1q_scale = nvfp4_block_scale_interleave(a1q_scale)
>>>>>>> 8c853050

        return a1q, a1q_scale, None, topk_ids, topk_weights

    def finalize(
        self,
        output: torch.Tensor,
        fused_expert_output: torch.Tensor,
        topk_weights: torch.Tensor,
        topk_ids: torch.Tensor,
        apply_router_weight_on_input: bool,
        weight_and_reduce_impl: mk.TopKWeightAndReduce,
    ) -> None:

        if self.use_dp:
            fused_expert_output = get_dp_group().reduce_scatterv(
                fused_expert_output, dim=0, sizes=get_local_sizes())
        output.copy_(fused_expert_output)


def flashinfer_alltoall_dispatch(
    all2all_manager: All2AllManagerBase,
    global_num_tokens_cpu: list[int],
    x: torch.Tensor,
    gs: torch.Tensor,
    topk_ids: torch.Tensor,
    topk_weights: torch.Tensor,
    top_k: int,
    num_experts: int,
    quant_config: FusedMoEQuantConfig,
):
    from flashinfer.comm.trtllm_alltoall import MnnvlMoe
    assert (all2all_manager.ensure_alltoall_workspace_initialized()
            ), "FlashInfer AllToAll workspace not available"

    ep_rank = all2all_manager.rank
    ep_size = all2all_manager.world_size
    max_num_token = max(global_num_tokens_cpu
                        ) if global_num_tokens_cpu is not None else x.shape[0]
    alltoall_info, topk_ids, topk_weights, _ = (
        MnnvlMoe.mnnvl_moe_alltoallv_prepare_without_allgather(
            topk_ids,
            topk_weights,
            None,
            all2all_manager.prepare_workspace,
            max_num_token,
            ep_rank,
            ep_size,
            num_experts,
            num_experts,
            top_k,
        ))

    x, x_sf = moe_kernel_quantize_input(
        x,
        gs,
        quant_config.quant_dtype,
        quant_config.per_act_token_quant,
        quant_config.block_shape,
        is_fp4_scale_swizzled=False,  # delay swizzle to after comm
    )
    x = MnnvlMoe.mnnvl_moe_alltoallv(
        x,
        alltoall_info,
        all2all_manager.workspace_tensor,
        ep_rank,
        ep_size,
    )

    x_sf = MnnvlMoe.mnnvl_moe_alltoallv(
        x_sf,
        alltoall_info,
        all2all_manager.workspace_tensor,
        ep_rank,
        ep_size,
    )
    x_sf = nvfp4_block_scale_interleave(x_sf)
    return alltoall_info, topk_ids, topk_weights, x, x_sf


def flashinfer_alltoall_combine(
    all2all_manager: All2AllManagerBase,
    output: torch.Tensor,
    top_k: int,
    token_count: int,
    alltoall_info,
):
    from flashinfer.comm.trtllm_alltoall import MnnvlMoe
    assert (all2all_manager.ensure_alltoall_workspace_initialized()
            ), "FlashInfer AllToAll workspace not available"
    return MnnvlMoe.mnnvl_moe_alltoallv_combine(
        output,
        alltoall_info,
        all2all_manager.workspace_tensor,
        ep_rank=all2all_manager.rank,
        ep_size=all2all_manager.world_size,
        top_k=top_k,
        token_count=token_count,
    )


def create_flashinfer_prepare_finalize(
    use_dp: bool,
    use_nvfp4: bool = False,
    enable_alltoallv: bool = False,
) -> FlashInferCutlassMoEPrepareAndFinalize:
    """Factory function to create the appropriate FlashInfer implementation."""
    if use_nvfp4:
        if enable_alltoallv:
            return FlashInferAllToAllMoEPrepareAndFinalize(use_dp)
        else:
            return FlashInferAllGatherMoEPrepareAndFinalize(use_dp)
    # Fp8 only supports AllGather
    return FlashInferAllGatherMoEPrepareAndFinalize(use_dp)<|MERGE_RESOLUTION|>--- conflicted
+++ resolved
@@ -183,13 +183,8 @@
                     dim=0,
                     sizes=get_local_sizes(),
                 )
-<<<<<<< HEAD
-            a1_m, a1_n = a1q.shape
             if quant_config.quant_dtype == "nvfp4":
                 a1q_scale = nvfp4_block_scale_interleave(a1q_scale)
-=======
-            a1q_scale = nvfp4_block_scale_interleave(a1q_scale)
->>>>>>> 8c853050
 
         return a1q, a1q_scale, None, topk_ids, topk_weights
 
