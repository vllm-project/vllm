# SPDX-License-Identifier: Apache-2.0
from functools import cache
from typing import List, Optional, Tuple

import torch

from vllm import envs
from vllm.platforms import current_platform
from vllm.utils import direct_register_custom_op


@cache
def is_rocm_aiter_moe_enabled() -> bool:
    return current_platform.is_rocm() \
        and envs.VLLM_ROCM_USE_AITER_MOE \
        and envs.VLLM_ROCM_USE_AITER


<<<<<<< HEAD
def is_rocm_aiter_2stage_moe_enabled() -> bool:
    return current_platform.is_rocm() \
        and envs.VLLM_ROCM_USE_AITER_2STAGE_MOE \
        and envs.VLLM_ROCM_USE_AITER


def rocm_aiter_asm_moe_tkw1(hidden_states,
                            w1,
                            w2,
                            topk_weight,
                            topk_ids,
                            fc1_scale=None,
                            fc2_scale=None,
                            fc1_smooth_scale=None,
                            fc2_smooth_scale=None,
                            a16=False,
                            per_tensor_quant_scale=None,
                            expert_mask=None,
                            activation_str: str = "silu") -> None:
=======
def rocm_aiter_asm_moe_tkw1_impl(
        hidden_states: torch.Tensor,
        w1: torch.Tensor,
        w2: torch.Tensor,
        topk_weight: torch.Tensor,
        topk_ids: torch.Tensor,
        fc1_scale: Optional[torch.Tensor] = None,
        fc2_scale: Optional[torch.Tensor] = None,
        fc1_smooth_scale: Optional[torch.Tensor] = None,
        fc2_smooth_scale: Optional[torch.Tensor] = None,
        a16: bool = False,
        per_tensor_quant_scale: Optional[torch.Tensor] = None,
        expert_mask: Optional[torch.Tensor] = None,
        activation_str: str = "silu") -> torch.Tensor:
>>>>>>> d5615af9

    from aiter import ActivationType
    from aiter.fused_moe_bf16_asm import asm_moe_tkw1

    activation = \
        ActivationType.Gelu if activation_str == "gelu" else ActivationType.Silu

    return asm_moe_tkw1(hidden_states,
                        w1,
                        w2,
                        topk_weight,
                        topk_ids,
                        fc1_scale=fc1_scale,
                        fc2_scale=fc2_scale,
                        fc1_smooth_scale=fc1_smooth_scale,
                        fc2_smooth_scale=fc2_smooth_scale,
                        a16=a16,
                        per_tensor_quant_scale=per_tensor_quant_scale,
                        expert_mask=expert_mask,
                        activation=activation)


def rocm_aiter_asm_moe_tkw1_fake(
        hidden_states: torch.Tensor,
        w1: torch.Tensor,
        w2: torch.Tensor,
        topk_weight: torch.Tensor,
        topk_ids: torch.Tensor,
        fc1_scale: Optional[torch.Tensor] = None,
        fc2_scale: Optional[torch.Tensor] = None,
        fc1_smooth_scale: Optional[torch.Tensor] = None,
        fc2_smooth_scale: Optional[torch.Tensor] = None,
        a16: bool = False,
        per_tensor_quant_scale: Optional[torch.Tensor] = None,
        expert_mask: Optional[torch.Tensor] = None,
        activation_str: str = "silu") -> torch.Tensor:
    return torch.empty_like(hidden_states)


def rocm_aiter_ck_moe_impl(hidden_states: torch.Tensor, w1: torch.Tensor,
                           w2: torch.Tensor, topk_weights: torch.Tensor,
                           topk_ids: torch.Tensor) -> torch.Tensor:
    from aiter import ck_moe
    return ck_moe(hidden_states=hidden_states,
                  w1=w1,
                  w2=w2,
                  topk_weights=topk_weights,
                  topk_ids=topk_ids)


def rocm_aiter_ck_moe_fake(hidden_states: torch.Tensor, w1: torch.Tensor,
                           w2: torch.Tensor, topk_weights: torch.Tensor,
                           topk_ids: torch.Tensor) -> torch.Tensor:
    return torch.empty_like(hidden_states)


def rocm_aiter_fmoe_fp8_blockscale_g1u1_impl(
        topk_ids: torch.Tensor,
        topk_weights: torch.Tensor,
        hidden_states_dtype: torch.dtype,
        expert_mask: torch.Tensor,
        a1: torch.Tensor,
        w1: torch.Tensor,
        w2: torch.Tensor,
        w1_scale: torch.Tensor,
        w2_scale: torch.Tensor,
        a1_scale: torch.Tensor,
        block_shape: List[int],
        smooth_scale: Optional[torch.Tensor] = None) -> torch.Tensor:
    from aiter import fmoe_fp8_blockscale_g1u1
    from aiter.fused_moe_bf16_asm import moe_sorting_ck

    topk = topk_ids.shape[1]
    model_dim = w1.shape[-1]
    local_E = E = w1.shape[0]
    if expert_mask is not None:
        E = expert_mask.numel()

    (
        sorted_token_ids,
        sorted_weight_buf,
        sorted_expert_ids,
        num_valid_ids,
        out_asm,
    ) = moe_sorting_ck(topk_ids,
                       topk_weights,
                       E,
                       model_dim,
                       hidden_states_dtype,
                       expert_mask=expert_mask)

    fmoe_fp8_blockscale_g1u1(out_asm, a1, w1, w2, sorted_token_ids,
                             sorted_weight_buf, sorted_expert_ids,
                             num_valid_ids, topk, w1_scale.view(local_E, -1),
                             w2_scale.view(local_E, -1),
                             a1_scale.t().contiguous(), *block_shape,
                             smooth_scale)

    return out_asm


def rocm_aiter_fmoe_fp8_blockscale_g1u1_fake(
        topk_ids: torch.Tensor,
        topk_weights: torch.Tensor,
        hidden_states_dtype: torch.dtype,
        expert_mask: torch.Tensor,
        a1: torch.Tensor,
        w1: torch.Tensor,
        w2: torch.Tensor,
        w1_scale: torch.Tensor,
        w2_scale: torch.Tensor,
        a1_scale: torch.Tensor,
        block_shape: List[int],
        smooth_scale: Optional[torch.Tensor] = None) -> torch.Tensor:

    return torch.empty_like(a1, dtype=torch.bf16)


def rocm_aiter_asm_moe_impl(hidden_states: torch.Tensor,
                            w1: torch.Tensor,
                            w2: torch.Tensor,
                            topk_weight: torch.Tensor,
                            topk_ids: torch.Tensor,
                            fc1_scale: Optional[torch.Tensor] = None,
                            fc2_scale: Optional[torch.Tensor] = None,
                            fc1_smooth_scale: Optional[torch.Tensor] = None,
                            fc2_smooth_scale: Optional[torch.Tensor] = None,
                            a16: bool = False,
                            activation: str = "silu") -> torch.Tensor:
    import aiter.fused_moe_bf16_asm as rocm_aiter_asm_fmoe
    from aiter import ActivationType

    assert activation in ["silu", "gelu"], "The given activation:" \
                                          f" {activation}"         \
                                           " is not supported in" \
                                           " AITER."
    if activation == "silu":
        aiter_activation = ActivationType.Silu
    else:
        aiter_activation = ActivationType.Gelu

    return rocm_aiter_asm_fmoe.asm_moe(hidden_states=hidden_states,
                                       w1=w1,
                                       w2=w2,
                                       topk_weight=topk_weight,
                                       topk_ids=topk_ids,
                                       fc1_scale=fc1_scale,
                                       fc2_scale=fc2_scale,
                                       fc1_smooth_scale=fc1_smooth_scale,
                                       fc2_smooth_scale=fc2_smooth_scale,
                                       a16=a16,
                                       activation=aiter_activation)


def rocm_aiter_asm_moe_fake(hidden_states: torch.Tensor,
                            w1: torch.Tensor,
                            w2: torch.Tensor,
                            topk_weight: torch.Tensor,
                            topk_ids: torch.Tensor,
                            fc1_scale: Optional[torch.Tensor] = None,
                            fc2_scale: Optional[torch.Tensor] = None,
                            fc1_smooth_scale: Optional[torch.Tensor] = None,
                            fc2_smooth_scale: Optional[torch.Tensor] = None,
                            a16: bool = False,
                            activation: str = "silu") -> torch.Tensor:
    return torch.empty_like(hidden_states)


def rocm_aiter_topk_softmax_impl(topk_weights: torch.Tensor,
                                 topk_indices: torch.Tensor,
                                 token_expert_indices: torch.Tensor,
                                 gating_output: torch.Tensor,
                                 renormalize: bool) -> None:
    from aiter import topk_softmax
    topk_softmax(topk_weights, topk_indices, token_expert_indices,
                 gating_output, renormalize)


def rocm_aiter_topk_softmax_fake(topk_weights: torch.Tensor,
                                 topk_indices: torch.Tensor,
                                 token_expert_indices: torch.Tensor,
                                 gating_output: torch.Tensor,
                                 renormalize: bool) -> None:
    pass


if current_platform.is_rocm():

    direct_register_custom_op(
        op_name="rocm_aiter_asm_moe_tkw1",
        op_func=rocm_aiter_asm_moe_tkw1_impl,
        mutates_args=[],
        fake_impl=rocm_aiter_asm_moe_tkw1_fake,
        dispatch_key=current_platform.dispatch_key,
    )

    direct_register_custom_op(
        op_name="rocm_aiter_ck_moe",
        op_func=rocm_aiter_ck_moe_impl,
        mutates_args=[],
        fake_impl=rocm_aiter_ck_moe_fake,
        dispatch_key=current_platform.dispatch_key,
    )

    direct_register_custom_op(
        op_name="rocm_aiter_fmoe_fp8_blockscale_g1u1",
        op_func=rocm_aiter_fmoe_fp8_blockscale_g1u1_impl,
        mutates_args=[],
        fake_impl=rocm_aiter_fmoe_fp8_blockscale_g1u1_fake,
        dispatch_key=current_platform.dispatch_key,
    )

    direct_register_custom_op(
        op_name="rocm_aiter_asm_moe",
        op_func=rocm_aiter_asm_moe_impl,
        mutates_args=[],
        fake_impl=rocm_aiter_asm_moe_fake,
        dispatch_key=current_platform.dispatch_key,
    )

    direct_register_custom_op(
        op_name="rocm_aiter_topk_softmax",
        op_func=rocm_aiter_topk_softmax_impl,
        mutates_args=["topk_weights", "topk_indices", "token_expert_indices"],
        fake_impl=rocm_aiter_topk_softmax_fake,
        dispatch_key=current_platform.dispatch_key,
    )


def rocm_aiter_fused_experts(hidden_states: torch.Tensor,
                             w1: torch.Tensor,
                             w2: torch.Tensor,
                             topk_weights: torch.Tensor,
                             topk_ids: torch.Tensor,
                             inplace: bool = False,
                             activation: str = "silu",
                             apply_router_weight_on_input: bool = False,
                             use_fp8_w8a8: bool = False,
                             use_int8_w8a8: bool = False,
                             use_int8_w8a16: bool = False,
                             use_int4_w4a16: bool = False,
                             per_channel_quant: bool = False,
                             global_num_experts: int = -1,
                             expert_map: Optional[torch.Tensor] = None,
                             w1_scale: Optional[torch.Tensor] = None,
                             w2_scale: Optional[torch.Tensor] = None,
                             w1_zp: Optional[torch.Tensor] = None,
                             w2_zp: Optional[torch.Tensor] = None,
                             a1_scale: Optional[torch.Tensor] = None,
                             a2_scale: Optional[torch.Tensor] = None,
                             block_shape: Optional[List[int]] = None,
                             allow_deep_gemm: bool = False) -> torch.Tensor:

    from vllm.model_executor.layers.quantization.utils.fp8_utils import (
        per_token_group_quant_fp8)

    # All AITER Fused MoE kernels are expecting the following datatypes
    topk_weights = topk_weights.to(torch.float32)
    topk_ids = topk_ids.to(torch.int32)

    # w8a8 block-scaled
    if block_shape is not None and use_fp8_w8a8:
        assert not apply_router_weight_on_input, (
            "apply_router_weight_on_input is not supported for block scaled moe"
        )
        assert w1_scale is not None
        assert w2_scale is not None

        # The default block sizes are 128 in AITER.
        block_shape = [128, 128] if block_shape is None else block_shape

        a1, a1_scale = per_token_group_quant_fp8(hidden_states, block_shape[1])

        return torch.ops.vllm.rocm_aiter_fmoe_fp8_blockscale_g1u1(
            topk_ids, topk_weights, hidden_states.dtype, expert_map, a1, w1,
            w2, w1_scale, w2_scale, a1_scale, block_shape, None)

    # w8a8 per-channel quantization
    elif per_channel_quant and apply_router_weight_on_input and use_fp8_w8a8:
        # AITER tkw1 kernel for FP8 models with `apply_router_weight_on_input`
        # This applies topk_weights on the GEMM output of the first FC layer
        #  rather than the second FC.
        assert (topk_weights.dim() == 2
                ), "`topk_weights` should be in shape (num_tokens, topk)"
        assert topk_weights.shape[-1] == 1, (
            "Only support topk=1 when"
            " `apply_router_weight_on_input` is True")

        return torch.ops.vllm.rocm_aiter_asm_moe_tkw1(
            hidden_states,
            w1,
            w2,
            topk_weights,
            topk_ids,
            fc1_scale=w1_scale,
            fc2_scale=w2_scale,
            fc1_smooth_scale=None,
            fc2_smooth_scale=None,
            a16=False,
            per_tensor_quant_scale=None,
            expert_mask=expert_map,
            activation_str=activation)

    # w8a8 per-tensor activation per-tensor weight
    elif use_fp8_w8a8:
        assert not apply_router_weight_on_input, (
            "apply_router_weight_on_input is not supported for fp8_w8a8")
<<<<<<< HEAD
        if is_rocm_aiter_2stage_moe_enabled():
            from aiter.fused_moe_bf16_asm import ck_moe_2stages
            return ck_moe_2stages(a1=hidden_states,
                                  w1=w1,
                                  w2=w2,
                                  topk_weight=topk_weights,
                                  topk_ids=topk_ids,
                                  fc1_scale=w1_scale,
                                  fc2_scale=w2_scale,
                                  a1_scale=a1_scale,
                                  a2_scale=a2_scale)
        return rocm_aiter_asm_fmoe.asm_moe(hidden_states=hidden_states,
                                           w1=w1,
                                           w2=w2,
                                           topk_weight=topk_weights,
                                           topk_ids=topk_ids,
                                           fc1_scale=w1_scale,
                                           fc2_scale=w2_scale,
                                           fc1_smooth_scale=None,
                                           fc2_smooth_scale=None,
                                           a16=False)

=======
        return torch.ops.vllm.rocm_aiter_asm_moe(hidden_states=hidden_states,
                                                 w1=w1,
                                                 w2=w2,
                                                 topk_weight=topk_weights,
                                                 topk_ids=topk_ids,
                                                 fc1_scale=w1_scale,
                                                 fc2_scale=w2_scale,
                                                 fc1_smooth_scale=None,
                                                 fc2_smooth_scale=None,
                                                 a16=False,
                                                 activation=activation)
>>>>>>> d5615af9
    if apply_router_weight_on_input:
        assert (topk_weights.dim() == 2
                ), "`topk_weights` should be in shape (num_tokens, topk)"
        _, topk = topk_weights.shape
        assert (
            topk == 1
        ), "Only support topk=1 when `apply_router_weight_on_input` is True"

        hidden_states = hidden_states * topk_weights.to(hidden_states.dtype)
        topk_ids = topk_ids.to(torch.int32)
        topk_weights = torch.ones_like(topk_weights, dtype=torch.float32)
<<<<<<< HEAD
    if is_rocm_aiter_2stage_moe_enabled():
        from aiter.fused_moe_bf16_asm import ck_moe_2stages
        return ck_moe_2stages(a1=hidden_states,
                              w1=w1,
                              w2=w2,
                              topk_weight=topk_weights,
                              topk_ids=topk_ids,
                              fc1_scale=w1_scale,
                              fc2_scale=w2_scale,
                              a1_scale=a1_scale,
                              a2_scale=a2_scale)
    return rocm_aiter.ck_moe(hidden_states=hidden_states,
                             w1=w1,
                             w2=w2,
                             topk_weights=topk_weights,
                             topk_ids=topk_ids)
=======

    # w16a16 fallback to rocm_aiter_ck_moe w16a16
    return torch.ops.vllm.rocm_aiter_ck_moe(hidden_states=hidden_states,
                                            w1=w1,
                                            w2=w2,
                                            topk_weights=topk_weights,
                                            topk_ids=topk_ids)
>>>>>>> d5615af9


def rocm_aiter_topk_softmax(topk_weights: torch.Tensor,
                            topk_indices: torch.Tensor,
                            token_expert_indices: torch.Tensor,
                            gating_output: torch.Tensor,
                            renormalize: bool) -> Tuple[torch.Tensor, ...]:
    torch.ops.vllm.rocm_aiter_topk_softmax(topk_weights, topk_indices,
                                           token_expert_indices, gating_output,
                                           renormalize)
    return topk_weights, topk_indices


<<<<<<< HEAD
def shuffle_weights(
    *tensors: torch.Tensor, layout: tuple[int, int] = (16, 16)
) -> tuple[torch.Tensor, ...]:
=======
def shuffle_weights(*tensors: torch.Tensor) -> Tuple[torch.Tensor, ...]:
>>>>>>> d5615af9
    """
    Applies shuffle_weight function from AITER to each 
    input tensor and returns them.

    Args:
    *tensors: Variable number of torch.Tensor objects.

    Returns:
    A Tuple of shuffled tensors.
    """
    from aiter.ops.shuffle import shuffle_weight
<<<<<<< HEAD

    return tuple(shuffle_weight(tensor, layout=layout) for tensor in tensors)
=======
    return tuple(shuffle_weight(tensor) for tensor in tensors)
>>>>>>> d5615af9


def expand_weights(*tensors: torch.Tensor,
                   expansion_dims: list[int]) -> Tuple[torch.Tensor, ...]:
    """
    Expands the dimensions of input tensors.

    Args:
        *tensors: A variable number of torch.Tensor objects.
        expansion_dims: A list of expansion dimensions 
        corresponding to each tensor.

    Returns:
        A Tuple of tensors with expanded dimensions.
    """

    assert len(tensors) == len(expansion_dims), \
    "Number of tensors must match the number of expansion dimensions."

    return tuple(
        tensor.unsqueeze(-1).unsqueeze(-1).expand((-1, dim, -1))
        for tensor, dim in zip(tensors, expansion_dims))<|MERGE_RESOLUTION|>--- conflicted
+++ resolved
@@ -16,27 +16,12 @@
         and envs.VLLM_ROCM_USE_AITER
 
 
-<<<<<<< HEAD
 def is_rocm_aiter_2stage_moe_enabled() -> bool:
     return current_platform.is_rocm() \
         and envs.VLLM_ROCM_USE_AITER_2STAGE_MOE \
         and envs.VLLM_ROCM_USE_AITER
 
 
-def rocm_aiter_asm_moe_tkw1(hidden_states,
-                            w1,
-                            w2,
-                            topk_weight,
-                            topk_ids,
-                            fc1_scale=None,
-                            fc2_scale=None,
-                            fc1_smooth_scale=None,
-                            fc2_smooth_scale=None,
-                            a16=False,
-                            per_tensor_quant_scale=None,
-                            expert_mask=None,
-                            activation_str: str = "silu") -> None:
-=======
 def rocm_aiter_asm_moe_tkw1_impl(
         hidden_states: torch.Tensor,
         w1: torch.Tensor,
@@ -51,7 +36,6 @@
         per_tensor_quant_scale: Optional[torch.Tensor] = None,
         expert_mask: Optional[torch.Tensor] = None,
         activation_str: str = "silu") -> torch.Tensor:
->>>>>>> d5615af9
 
     from aiter import ActivationType
     from aiter.fused_moe_bf16_asm import asm_moe_tkw1
@@ -359,7 +343,6 @@
     elif use_fp8_w8a8:
         assert not apply_router_weight_on_input, (
             "apply_router_weight_on_input is not supported for fp8_w8a8")
-<<<<<<< HEAD
         if is_rocm_aiter_2stage_moe_enabled():
             from aiter.fused_moe_bf16_asm import ck_moe_2stages
             return ck_moe_2stages(a1=hidden_states,
@@ -371,18 +354,6 @@
                                   fc2_scale=w2_scale,
                                   a1_scale=a1_scale,
                                   a2_scale=a2_scale)
-        return rocm_aiter_asm_fmoe.asm_moe(hidden_states=hidden_states,
-                                           w1=w1,
-                                           w2=w2,
-                                           topk_weight=topk_weights,
-                                           topk_ids=topk_ids,
-                                           fc1_scale=w1_scale,
-                                           fc2_scale=w2_scale,
-                                           fc1_smooth_scale=None,
-                                           fc2_smooth_scale=None,
-                                           a16=False)
-
-=======
         return torch.ops.vllm.rocm_aiter_asm_moe(hidden_states=hidden_states,
                                                  w1=w1,
                                                  w2=w2,
@@ -394,7 +365,6 @@
                                                  fc2_smooth_scale=None,
                                                  a16=False,
                                                  activation=activation)
->>>>>>> d5615af9
     if apply_router_weight_on_input:
         assert (topk_weights.dim() == 2
                 ), "`topk_weights` should be in shape (num_tokens, topk)"
@@ -406,7 +376,6 @@
         hidden_states = hidden_states * topk_weights.to(hidden_states.dtype)
         topk_ids = topk_ids.to(torch.int32)
         topk_weights = torch.ones_like(topk_weights, dtype=torch.float32)
-<<<<<<< HEAD
     if is_rocm_aiter_2stage_moe_enabled():
         from aiter.fused_moe_bf16_asm import ck_moe_2stages
         return ck_moe_2stages(a1=hidden_states,
@@ -418,20 +387,12 @@
                               fc2_scale=w2_scale,
                               a1_scale=a1_scale,
                               a2_scale=a2_scale)
-    return rocm_aiter.ck_moe(hidden_states=hidden_states,
-                             w1=w1,
-                             w2=w2,
-                             topk_weights=topk_weights,
-                             topk_ids=topk_ids)
-=======
-
     # w16a16 fallback to rocm_aiter_ck_moe w16a16
     return torch.ops.vllm.rocm_aiter_ck_moe(hidden_states=hidden_states,
                                             w1=w1,
                                             w2=w2,
                                             topk_weights=topk_weights,
                                             topk_ids=topk_ids)
->>>>>>> d5615af9
 
 
 def rocm_aiter_topk_softmax(topk_weights: torch.Tensor,
@@ -445,13 +406,9 @@
     return topk_weights, topk_indices
 
 
-<<<<<<< HEAD
 def shuffle_weights(
     *tensors: torch.Tensor, layout: tuple[int, int] = (16, 16)
 ) -> tuple[torch.Tensor, ...]:
-=======
-def shuffle_weights(*tensors: torch.Tensor) -> Tuple[torch.Tensor, ...]:
->>>>>>> d5615af9
     """
     Applies shuffle_weight function from AITER to each 
     input tensor and returns them.
@@ -463,12 +420,8 @@
     A Tuple of shuffled tensors.
     """
     from aiter.ops.shuffle import shuffle_weight
-<<<<<<< HEAD
 
     return tuple(shuffle_weight(tensor, layout=layout) for tensor in tensors)
-=======
-    return tuple(shuffle_weight(tensor) for tensor in tensors)
->>>>>>> d5615af9
 
 
 def expand_weights(*tensors: torch.Tensor,
