# SPDX-License-Identifier: Apache-2.0
# SPDX-FileCopyrightText: Copyright contributors to the vLLM project
from enum import IntEnum
from functools import cache, lru_cache
from typing import Optional

import torch

from vllm import envs
from vllm.model_executor.layers.fused_moe.config import (
    FUSED_MOE_UNQUANTIZED_CONFIG,
    FusedMoEQuantConfig,
)
from vllm.platforms import current_platform
from vllm.utils import direct_register_custom_op


class QuantMethod(IntEnum):
    # This allows interfacing with AITER QuantType Enum
    # without importing the QuantType from AITER globally.

    # Note that these quantization methods are
    # supported in AITER package. However,
    # not all are used in this module.

    NO = 0  # a16w16
    PER_TENSOR = 1  # w8a8 (pre_Tensor)
    PER_TOKEN = 2  # w8a8/w8a4 (per_Token)
    BLOCK_1X32 = 3  # fp4x2
    BLOCK_1X128 = 4  # block quantized w8a8 (per_1x128)
    BLOCK_128x128 = 5  # block quantized w8a8 (per_128x128)


class ActivationMethod(IntEnum):
    # This allows interfacing with AITER ActivationType enum
    # without importing the ActivationType enum from AITER globally.
    SILU = 0
    GELU = 1


@cache
def is_rocm_aiter_moe_enabled() -> bool:
    return (
        current_platform.is_rocm()
        and envs.VLLM_ROCM_USE_AITER_MOE
        and envs.VLLM_ROCM_USE_AITER
    )


@cache
def is_rocm_aiter_fusion_shared_expert_enabled() -> bool:
    return envs.VLLM_ROCM_USE_AITER_FUSION_SHARED_EXPERTS \
        and is_rocm_aiter_moe_enabled()


aiter_topK_meta_data = None


@lru_cache(maxsize=1)
def init_aiter_topK_meta_data(n_routed_experts: int,
                              n_shared_experts: int,
                              top_k: int,
                              tp_rank: int,
                              tp_size: int,
                              shared_experts_score: float = 1.0,
                              max_num_tokens: int = 32768,
                              is_EP: bool = False):
    global aiter_topK_meta_data
    fake_expertid = n_routed_experts + n_shared_experts

    # all layers reuse same buffer
    total_topk_ids = torch.empty(
        (max_num_tokens, top_k + n_shared_experts + is_EP),
        dtype=torch.int32,
        device='cuda')
    ns_topk_ids, s_topk_ids = total_topk_ids.split(
        [top_k, n_shared_experts + is_EP], dim=1)
    shared_expert_ids = [
        n_routed_experts + i for i in range(n_shared_experts + is_EP)
    ]
    if is_EP:
        s_topk_ids_list = [[fake_expertid] *
                           (n_shared_experts + is_EP)] * max_num_tokens
        for i in range(tp_rank, max_num_tokens, tp_size):
            s_topk_ids_list[i] = shared_expert_ids
    else:
        s_topk_ids_list = [list(range(n_routed_experts, fake_expertid))
                           ] * max_num_tokens
    s_topk_ids[:] = torch.tensor(s_topk_ids_list,
                                 dtype=torch.int32,
                                 device='cuda')

    total_topk_weights = torch.empty(
        (max_num_tokens, top_k + n_shared_experts + is_EP),
        dtype=torch.float32,
        device='cuda')
    ns_topk_weights, s_topk_weights = total_topk_weights.split(
        [top_k, n_shared_experts + is_EP], dim=1)
    s_topk_weights.fill_(shared_experts_score)
    aiter_topK_meta_data = (total_topk_weights, total_topk_ids)


def rocm_aiter_asm_moe_tkw1_impl(
    hidden_states: torch.Tensor,
    w1: torch.Tensor,
    w2: torch.Tensor,
    topk_weights: torch.Tensor,
    topk_ids: torch.Tensor,
    fc1_scale: Optional[torch.Tensor] = None,
    fc2_scale: Optional[torch.Tensor] = None,
    fc1_smooth_scale: Optional[torch.Tensor] = None,
    fc2_smooth_scale: Optional[torch.Tensor] = None,
    a16: bool = False,
    per_tensor_quant_scale: Optional[torch.Tensor] = None,
    expert_mask: Optional[torch.Tensor] = None,
    activation_method: int = ActivationMethod.SILU.value,
) -> torch.Tensor:
    from aiter import ActivationType
    from aiter.fused_moe_bf16_asm import asm_moe_tkw1

    activation = ActivationType(activation_method)

    return asm_moe_tkw1(
        hidden_states,
        w1,
        w2,
        topk_weights,
        topk_ids,
        fc1_scale=fc1_scale,
        fc2_scale=fc2_scale,
        fc1_smooth_scale=fc1_smooth_scale,
        fc2_smooth_scale=fc2_smooth_scale,
        a16=a16,
        per_tensor_quant_scale=per_tensor_quant_scale,
        expert_mask=expert_mask,
        activation=activation,
    )


def rocm_aiter_asm_moe_tkw1_fake(
    hidden_states: torch.Tensor,
    w1: torch.Tensor,
    w2: torch.Tensor,
    topk_weights: torch.Tensor,
    topk_ids: torch.Tensor,
    fc1_scale: Optional[torch.Tensor] = None,
    fc2_scale: Optional[torch.Tensor] = None,
    fc1_smooth_scale: Optional[torch.Tensor] = None,
    fc2_smooth_scale: Optional[torch.Tensor] = None,
    a16: bool = False,
    per_tensor_quant_scale: Optional[torch.Tensor] = None,
    expert_mask: Optional[torch.Tensor] = None,
    activation_method: int = ActivationMethod.SILU.value,
) -> torch.Tensor:
    return torch.empty_like(hidden_states)


def rocm_aiter_topk_softmax_impl(
    topk_weights: torch.Tensor,
    topk_indices: torch.Tensor,
    token_expert_indices: torch.Tensor,
    gating_output: torch.Tensor,
    renormalize: bool,
) -> None:
    from aiter import topk_softmax

    topk_softmax(
        topk_weights, topk_indices, token_expert_indices, gating_output, renormalize
    )


def rocm_aiter_topk_softmax_fake(
    topk_weights: torch.Tensor,
    topk_indices: torch.Tensor,
    token_expert_indices: torch.Tensor,
    gating_output: torch.Tensor,
    renormalize: bool,
) -> None:
    pass


def rocm_aiter_biased_grouped_topk_impl(
    gating_output: torch.Tensor,
    correction_bias: torch.Tensor,
    topk_weights: torch.Tensor,
    topk_ids: torch.Tensor,
    num_expert_group: int,
    topk_group: int,
    need_renorm: bool,
    routed_scaling_factor: float = 1.0,  # mul to topk_weights
) -> None:
    from aiter import biased_grouped_topk

    biased_grouped_topk(
        gating_output,
        correction_bias,
        topk_weights,
        topk_ids,
        num_expert_group,
        topk_group,
        need_renorm,
        routed_scaling_factor,
    )


def rocm_aiter_biased_grouped_topk_fake(
    gating_output: torch.Tensor,
    correction_bias: torch.Tensor,
    topk_weights: torch.Tensor,
    topk_ids: torch.Tensor,
    num_expert_group: int,
    topk_group: int,
    need_renorm: bool,
    routed_scaling_factor: float = 1.0,  # mul to topk_weights
) -> None:
    pass


def rocm_aiter_grouped_topk_impl(
    gating_output: torch.Tensor,
    topk_weights: torch.Tensor,
    topk_ids: torch.Tensor,
    num_expert_group: int,
    topk_group: int,
    need_renorm: bool,
    scoring_func: str = "softmax",
    routed_scaling_factor: float = 1.0,  # mul to topk_weights
) -> None:
    from aiter import grouped_topk

    grouped_topk(
        gating_output,
        topk_weights,
        topk_ids,
        num_expert_group,
        topk_group,
        need_renorm,
        scoring_func,
        routed_scaling_factor,
    )


def rocm_aiter_grouped_topk_fake(
    gating_output: torch.Tensor,
    topk_weights: torch.Tensor,
    topk_ids: torch.Tensor,
    num_expert_group: int,
    topk_group: int,
    need_renorm: bool,
    scoring_func: str = "softmax",
    routed_scaling_factor: float = 1.0,  # mul to topk_weights
) -> None:
    pass


def rocm_aiter_fused_moe_impl(
    hidden_states: torch.Tensor,
    w1: torch.Tensor,
    w2: torch.Tensor,
    topk_weight: torch.Tensor,
    topk_ids: torch.Tensor,
    expert_mask: Optional[torch.Tensor] = None,
    activation_method: int = ActivationMethod.SILU.value,
    quant_method: int = QuantMethod.NO.value,
    doweight_stage1: bool = False,
    w1_scale: Optional[torch.Tensor] = None,
    w2_scale: Optional[torch.Tensor] = None,
    a1_scale: Optional[torch.Tensor] = None,
    a2_scale: Optional[torch.Tensor] = None,
) -> torch.Tensor:
    from aiter import ActivationType, QuantType
    from aiter.fused_moe import fused_moe

    activation = ActivationType(activation_method)
    quant_type = QuantType(quant_method)

    return fused_moe(
        hidden_states,
        w1,
        w2,
        topk_weight,
        topk_ids,
        expert_mask,
        activation,
        quant_type,
        doweight_stage1,
        w1_scale,
        w2_scale,
        a1_scale,
        a2_scale,
    )


def rocm_aiter_fused_moe_fake(
    hidden_states: torch.Tensor,
    w1: torch.Tensor,
    w2: torch.Tensor,
    topk_weight: torch.Tensor,
    topk_ids: torch.Tensor,
    expert_mask: Optional[torch.Tensor] = None,
    activation_method: int = ActivationMethod.SILU.value,
    quant_method: int = QuantMethod.NO.value,
    doweight_stage1: bool = False,
    w1_scale: Optional[torch.Tensor] = None,
    w2_scale: Optional[torch.Tensor] = None,
    a1_scale: Optional[torch.Tensor] = None,
    a2_scale: Optional[torch.Tensor] = None,
) -> torch.Tensor:
    return torch.empty_like(hidden_states)


if current_platform.is_rocm():
    direct_register_custom_op(
        op_name="rocm_aiter_asm_moe_tkw1",
        op_func=rocm_aiter_asm_moe_tkw1_impl,
        fake_impl=rocm_aiter_asm_moe_tkw1_fake,
    )

    direct_register_custom_op(
        op_name="rocm_aiter_fused_moe",
        op_func=rocm_aiter_fused_moe_impl,
        fake_impl=rocm_aiter_fused_moe_fake,
    )

    direct_register_custom_op(
        op_name="rocm_aiter_topk_softmax",
        op_func=rocm_aiter_topk_softmax_impl,
        mutates_args=["topk_weights", "topk_indices", "token_expert_indices"],
        fake_impl=rocm_aiter_topk_softmax_fake,
    )

    direct_register_custom_op(
        op_name="rocm_aiter_biased_grouped_topk",
        op_func=rocm_aiter_biased_grouped_topk_impl,
        mutates_args=["topk_weights", "topk_ids"],
        fake_impl=rocm_aiter_biased_grouped_topk_fake,
    )

    direct_register_custom_op(
        op_name="rocm_aiter_grouped_topk",
        op_func=rocm_aiter_grouped_topk_impl,
        mutates_args=["topk_weights", "topk_ids"],
        fake_impl=rocm_aiter_grouped_topk_fake,
    )


def rocm_aiter_grouped_topk(
    hidden_states: torch.Tensor,
    gating_output: torch.Tensor,
    topk: int,
    renormalize: bool,
    num_expert_group: int = 0,
    topk_group: int = 0,
    scoring_func: str = "softmax",
    routed_scaling_factor: float = 1.0,
    e_score_correction_bias: Optional[torch.Tensor] = None,
<<<<<<< HEAD
    num_fused_shared_experts: int = 0,
) -> tuple[torch.Tensor, torch.Tensor]:
    token = hidden_states.shape[0]
    device = hidden_states.device
    if is_rocm_aiter_fusion_shared_expert_enabled(
    ) and num_fused_shared_experts > 0:
        assert aiter_topK_meta_data is not None, (
            "AITER topK meta data is not initialized. "
            "Please ensure that init_aiter_topK_meta_data "
            "is called before this function.")
        total_topk_weights, total_topk_ids = aiter_topK_meta_data
        assert total_topk_weights.shape[0] >= token, (
            f"AITER topK meta data support {total_topk_weights.shape[0]} "
            f"tokens which is determined by max_num_batched_tokens, "
            f"but got {token} tokens now.")
        total_topk_weights = total_topk_weights[:token]
        total_topk_ids = total_topk_ids[:token]
        topk_weights, _ = total_topk_weights.split(
            [topk, total_topk_weights.shape[1] - topk], dim=1)
        topk_ids, _ = total_topk_ids.split(
            [topk, total_topk_ids.shape[1] - topk], dim=1)
    else:
        topk_ids = torch.empty((token, topk), dtype=torch.int32, device=device)
        topk_weights = torch.empty((token, topk),
                                   dtype=torch.float32,
                                   device=device)
=======
) -> tuple[torch.Tensor, torch.Tensor]:
    token = hidden_states.shape[0]
    device = hidden_states.device
    topk_ids = torch.empty((token, topk), dtype=torch.int32, device=device)
    topk_weights = torch.empty((token, topk), dtype=torch.float32, device=device)
>>>>>>> 0d4f48fa

    if e_score_correction_bias is not None:
        torch.ops.vllm.rocm_aiter_biased_grouped_topk(
            gating_output,
            e_score_correction_bias.to(gating_output.dtype),
            topk_weights,
            topk_ids,
            num_expert_group,
            topk_group,
            renormalize,
            routed_scaling_factor=routed_scaling_factor,
        )
    else:
        assert scoring_func == "softmax" or scoring_func == "sigmoid"
        torch.ops.vllm.rocm_aiter_grouped_topk(
            gating_output,
            topk_weights,
            topk_ids,
            num_expert_group,
            topk_group,
            renormalize,
            scoring_func,
            routed_scaling_factor=routed_scaling_factor,
        )

    if is_rocm_aiter_fusion_shared_expert_enabled(
    ) and num_fused_shared_experts > 0:
        return total_topk_weights, total_topk_ids
    return topk_weights, topk_ids


def rocm_aiter_fused_experts(
    hidden_states: torch.Tensor,
    w1: torch.Tensor,
    w2: torch.Tensor,
    topk_weights: torch.Tensor,
    topk_ids: torch.Tensor,
    activation: str = "silu",
    apply_router_weight_on_input: bool = False,
    expert_map: Optional[torch.Tensor] = None,
    quant_config: Optional[FusedMoEQuantConfig] = None,
) -> torch.Tensor:
    if quant_config is None:
        quant_config = FUSED_MOE_UNQUANTIZED_CONFIG

    activation_method = (
        ActivationMethod.SILU if activation == "silu" else ActivationMethod.GELU
    )
    # All AITER Fused MoE kernels are expecting the following datatypes
    topk_weights = topk_weights.to(torch.float32)
    topk_ids = topk_ids.to(torch.int32)

<<<<<<< HEAD
    expert_mask = expert_map if expert_map is not None else None
=======
    expert_mask = (expert_map > -1).to(torch.int32) if expert_map is not None else None
>>>>>>> 0d4f48fa

    # w8a8 per-channel quantization
    if (
        quant_config.per_act_token_quant
        and apply_router_weight_on_input
        and quant_config.use_fp8_w8a8
    ):
        # AITER tkw1 kernel for FP8 models with `apply_router_weight_on_input`
        # This applies topk_weights on the GEMM output of the first FC layer
        #  rather than the second FC.
        assert topk_weights.dim() == 2, (
            "`topk_weights` should be in shape (num_tokens, topk)"
        )
        assert topk_weights.shape[-1] == 1, (
            "Only support topk=1 when `apply_router_weight_on_input` is True"
        )

        return torch.ops.vllm.rocm_aiter_asm_moe_tkw1(
            hidden_states,
            w1,
            w2,
            topk_weights,
            topk_ids,
            fc1_scale=quant_config.w1_scale,
            fc2_scale=quant_config.w2_scale,
            fc1_smooth_scale=None,
            fc2_smooth_scale=None,
            a16=False,
            per_tensor_quant_scale=None,
            expert_mask=expert_mask,
            activation_method=activation_method,
        )

    else:
        quant_method = QuantMethod.NO.value

        # w8a8 block-scaled
        if quant_config.block_shape is not None and quant_config.use_fp8_w8a8:
            assert not apply_router_weight_on_input, (
                "apply_router_weight_on_input is\
                not supported for block scaled moe"
            )
            assert quant_config.w1_scale is not None
            assert quant_config.w2_scale is not None
            quant_method = QuantMethod.BLOCK_128x128.value
        elif quant_config.use_fp8_w8a8:
            # Currently only per tensor quantization method is enabled.
            quant_method = QuantMethod.PER_TENSOR.value

        if apply_router_weight_on_input:
            assert topk_weights.dim() == 2, (
                "`topk_weights` should be in shape (num_tokens, topk)"
            )
            _, topk = topk_weights.shape
            assert topk == 1, (
                "Only support topk=1 when `apply_router_weight_on_input` is True"
            )

        return torch.ops.vllm.rocm_aiter_fused_moe(
            hidden_states,
            w1,
            w2,
            topk_weights,
            topk_ids,
            expert_mask=expert_mask,
            quant_method=quant_method,
            activation_method=activation_method,
            w1_scale=quant_config.w1_scale,
            w2_scale=quant_config.w2_scale,
            a1_scale=quant_config.a1_scale,
            a2_scale=quant_config.a2_scale,
            doweight_stage1=apply_router_weight_on_input,
        )


def rocm_aiter_topk_softmax(
    topk_weights: torch.Tensor,
    topk_indices: torch.Tensor,
    token_expert_indices: torch.Tensor,
    gating_output: torch.Tensor,
    renormalize: bool,
) -> tuple[torch.Tensor, ...]:
    torch.ops.vllm.rocm_aiter_topk_softmax(
        topk_weights, topk_indices, token_expert_indices, gating_output, renormalize
    )
    return topk_weights, topk_indices


def shuffle_weights(
    *tensors: torch.Tensor, layout: tuple[int, int] = (16, 16)
) -> tuple[torch.Tensor, ...]:
    """
    Applies shuffle_weight function from AITER to each
    input tensor and returns them.

    Rearranges (shuffles) the input tensor/s
    into a specified block layout for optimized computation.

    Args:
        *tensors: Variable number of torch.Tensor objects.
        layout: A pair of integers specifying the block sizes used to divide
            the tensors during shuffling. Default is (16, 16).

    Returns:
    A Tuple of shuffled tensors.
    """
    from aiter.ops.shuffle import shuffle_weight

    return tuple(shuffle_weight(tensor, layout=layout) for tensor in tensors)<|MERGE_RESOLUTION|>--- conflicted
+++ resolved
@@ -49,22 +49,25 @@
 
 @cache
 def is_rocm_aiter_fusion_shared_expert_enabled() -> bool:
-    return envs.VLLM_ROCM_USE_AITER_FUSION_SHARED_EXPERTS \
-        and is_rocm_aiter_moe_enabled()
+    return (
+        envs.VLLM_ROCM_USE_AITER_FUSION_SHARED_EXPERTS and is_rocm_aiter_moe_enabled()
+    )
 
 
 aiter_topK_meta_data = None
 
 
 @lru_cache(maxsize=1)
-def init_aiter_topK_meta_data(n_routed_experts: int,
-                              n_shared_experts: int,
-                              top_k: int,
-                              tp_rank: int,
-                              tp_size: int,
-                              shared_experts_score: float = 1.0,
-                              max_num_tokens: int = 32768,
-                              is_EP: bool = False):
+def init_aiter_topK_meta_data(
+    n_routed_experts: int,
+    n_shared_experts: int,
+    top_k: int,
+    tp_rank: int,
+    tp_size: int,
+    shared_experts_score: float = 1.0,
+    max_num_tokens: int = 32768,
+    is_EP: bool = False,
+):
     global aiter_topK_meta_data
     fake_expertid = n_routed_experts + n_shared_experts
 
@@ -72,30 +75,32 @@
     total_topk_ids = torch.empty(
         (max_num_tokens, top_k + n_shared_experts + is_EP),
         dtype=torch.int32,
-        device='cuda')
+        device="cuda",
+    )
     ns_topk_ids, s_topk_ids = total_topk_ids.split(
-        [top_k, n_shared_experts + is_EP], dim=1)
-    shared_expert_ids = [
-        n_routed_experts + i for i in range(n_shared_experts + is_EP)
-    ]
+        [top_k, n_shared_experts + is_EP], dim=1
+    )
+    shared_expert_ids = [n_routed_experts + i for i in range(n_shared_experts + is_EP)]
     if is_EP:
-        s_topk_ids_list = [[fake_expertid] *
-                           (n_shared_experts + is_EP)] * max_num_tokens
+        s_topk_ids_list = [
+            [fake_expertid] * (n_shared_experts + is_EP)
+        ] * max_num_tokens
         for i in range(tp_rank, max_num_tokens, tp_size):
             s_topk_ids_list[i] = shared_expert_ids
     else:
-        s_topk_ids_list = [list(range(n_routed_experts, fake_expertid))
-                           ] * max_num_tokens
-    s_topk_ids[:] = torch.tensor(s_topk_ids_list,
-                                 dtype=torch.int32,
-                                 device='cuda')
+        s_topk_ids_list = [
+            list(range(n_routed_experts, fake_expertid))
+        ] * max_num_tokens
+    s_topk_ids[:] = torch.tensor(s_topk_ids_list, dtype=torch.int32, device="cuda")
 
     total_topk_weights = torch.empty(
         (max_num_tokens, top_k + n_shared_experts + is_EP),
         dtype=torch.float32,
-        device='cuda')
+        device="cuda",
+    )
     ns_topk_weights, s_topk_weights = total_topk_weights.split(
-        [top_k, n_shared_experts + is_EP], dim=1)
+        [top_k, n_shared_experts + is_EP], dim=1
+    )
     s_topk_weights.fill_(shared_experts_score)
     aiter_topK_meta_data = (total_topk_weights, total_topk_ids)
 
@@ -354,40 +359,33 @@
     scoring_func: str = "softmax",
     routed_scaling_factor: float = 1.0,
     e_score_correction_bias: Optional[torch.Tensor] = None,
-<<<<<<< HEAD
     num_fused_shared_experts: int = 0,
 ) -> tuple[torch.Tensor, torch.Tensor]:
     token = hidden_states.shape[0]
     device = hidden_states.device
-    if is_rocm_aiter_fusion_shared_expert_enabled(
-    ) and num_fused_shared_experts > 0:
+    if is_rocm_aiter_fusion_shared_expert_enabled() and num_fused_shared_experts > 0:
         assert aiter_topK_meta_data is not None, (
             "AITER topK meta data is not initialized. "
             "Please ensure that init_aiter_topK_meta_data "
-            "is called before this function.")
+            "is called before this function."
+        )
         total_topk_weights, total_topk_ids = aiter_topK_meta_data
         assert total_topk_weights.shape[0] >= token, (
             f"AITER topK meta data support {total_topk_weights.shape[0]} "
             f"tokens which is determined by max_num_batched_tokens, "
-            f"but got {token} tokens now.")
+            f"but got {token} tokens now."
+        )
         total_topk_weights = total_topk_weights[:token]
         total_topk_ids = total_topk_ids[:token]
         topk_weights, _ = total_topk_weights.split(
-            [topk, total_topk_weights.shape[1] - topk], dim=1)
+            [topk, total_topk_weights.shape[1] - topk], dim=1
+        )
         topk_ids, _ = total_topk_ids.split(
-            [topk, total_topk_ids.shape[1] - topk], dim=1)
+            [topk, total_topk_ids.shape[1] - topk], dim=1
+        )
     else:
         topk_ids = torch.empty((token, topk), dtype=torch.int32, device=device)
-        topk_weights = torch.empty((token, topk),
-                                   dtype=torch.float32,
-                                   device=device)
-=======
-) -> tuple[torch.Tensor, torch.Tensor]:
-    token = hidden_states.shape[0]
-    device = hidden_states.device
-    topk_ids = torch.empty((token, topk), dtype=torch.int32, device=device)
-    topk_weights = torch.empty((token, topk), dtype=torch.float32, device=device)
->>>>>>> 0d4f48fa
+        topk_weights = torch.empty((token, topk), dtype=torch.float32, device=device)
 
     if e_score_correction_bias is not None:
         torch.ops.vllm.rocm_aiter_biased_grouped_topk(
@@ -413,8 +411,7 @@
             routed_scaling_factor=routed_scaling_factor,
         )
 
-    if is_rocm_aiter_fusion_shared_expert_enabled(
-    ) and num_fused_shared_experts > 0:
+    if is_rocm_aiter_fusion_shared_expert_enabled() and num_fused_shared_experts > 0:
         return total_topk_weights, total_topk_ids
     return topk_weights, topk_ids
 
@@ -440,11 +437,7 @@
     topk_weights = topk_weights.to(torch.float32)
     topk_ids = topk_ids.to(torch.int32)
 
-<<<<<<< HEAD
     expert_mask = expert_map if expert_map is not None else None
-=======
-    expert_mask = (expert_map > -1).to(torch.int32) if expert_map is not None else None
->>>>>>> 0d4f48fa
 
     # w8a8 per-channel quantization
     if (
