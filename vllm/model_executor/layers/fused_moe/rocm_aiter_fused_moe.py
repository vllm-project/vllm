# SPDX-License-Identifier: Apache-2.0
# SPDX-FileCopyrightText: Copyright contributors to the vLLM project
from enum import IntEnum
<<<<<<< HEAD
from functools import cache, lru_cache
from typing import Optional
=======
from functools import cache
>>>>>>> 29350922

import torch

from vllm import envs
from vllm.model_executor.layers.fused_moe.config import (
    FUSED_MOE_UNQUANTIZED_CONFIG,
    FusedMoEQuantConfig,
)
from vllm.platforms import current_platform
from vllm.utils import direct_register_custom_op


class QuantMethod(IntEnum):
    # This allows interfacing with AITER QuantType Enum
    # without importing the QuantType from AITER globally.

    # Note that these quantization methods are
    # supported in AITER package. However,
    # not all are used in this module.

    NO = 0  # a16w16
    PER_TENSOR = 1  # w8a8 (pre_Tensor)
    PER_TOKEN = 2  # w8a8/w8a4 (per_Token)
    BLOCK_1X32 = 3  # fp4x2
    BLOCK_1X128 = 4  # block quantized w8a8 (per_1x128)
    BLOCK_128x128 = 5  # block quantized w8a8 (per_128x128)


class ActivationMethod(IntEnum):
    # This allows interfacing with AITER ActivationType enum
    # without importing the ActivationType enum from AITER globally.
    SILU = 0
    GELU = 1


@cache
def is_rocm_aiter_moe_enabled() -> bool:
    return (
        current_platform.is_rocm()
        and envs.VLLM_ROCM_USE_AITER_MOE
        and envs.VLLM_ROCM_USE_AITER
    )


@cache
def is_rocm_aiter_fusion_shared_expert_enabled() -> bool:
    return (
        envs.VLLM_ROCM_USE_AITER_FUSION_SHARED_EXPERTS and is_rocm_aiter_moe_enabled()
    )


aiter_topK_meta_data = None


@lru_cache(maxsize=1)
def init_aiter_topK_meta_data(
    n_routed_experts: int,
    n_shared_experts: int,
    top_k: int,
    tp_rank: int,
    tp_size: int,
    shared_experts_score: float = 1.0,
    max_num_tokens: int = 32768,
    is_EP: bool = False,
):
    global aiter_topK_meta_data
    fake_expertid = n_routed_experts + n_shared_experts

    # all layers reuse same buffer
    total_topk_ids = torch.empty(
        (max_num_tokens, top_k + n_shared_experts + is_EP),
        dtype=torch.int32,
        device="cuda",
    )
    ns_topk_ids, s_topk_ids = total_topk_ids.split(
        [top_k, n_shared_experts + is_EP], dim=1
    )
    shared_expert_ids = [n_routed_experts + i for i in range(n_shared_experts + is_EP)]
    if is_EP:
        s_topk_ids_list = [
            [fake_expertid] * (n_shared_experts + is_EP)
        ] * max_num_tokens
        for i in range(tp_rank, max_num_tokens, tp_size):
            s_topk_ids_list[i] = shared_expert_ids
    else:
        s_topk_ids_list = [
            list(range(n_routed_experts, fake_expertid))
        ] * max_num_tokens
    s_topk_ids[:] = torch.tensor(s_topk_ids_list, dtype=torch.int32, device="cuda")

    total_topk_weights = torch.empty(
        (max_num_tokens, top_k + n_shared_experts + is_EP),
        dtype=torch.float32,
        device="cuda",
    )
    ns_topk_weights, s_topk_weights = total_topk_weights.split(
        [top_k, n_shared_experts + is_EP], dim=1
    )
    s_topk_weights.fill_(shared_experts_score)
    aiter_topK_meta_data = (total_topk_weights, total_topk_ids)


def rocm_aiter_asm_moe_tkw1_impl(
    hidden_states: torch.Tensor,
    w1: torch.Tensor,
    w2: torch.Tensor,
    topk_weights: torch.Tensor,
    topk_ids: torch.Tensor,
    fc1_scale: torch.Tensor | None = None,
    fc2_scale: torch.Tensor | None = None,
    fc1_smooth_scale: torch.Tensor | None = None,
    fc2_smooth_scale: torch.Tensor | None = None,
    a16: bool = False,
    per_tensor_quant_scale: torch.Tensor | None = None,
    expert_mask: torch.Tensor | None = None,
    activation_method: int = ActivationMethod.SILU.value,
) -> torch.Tensor:
    from aiter import ActivationType
    from aiter.fused_moe_bf16_asm import asm_moe_tkw1

    activation = ActivationType(activation_method)

    return asm_moe_tkw1(
        hidden_states,
        w1,
        w2,
        topk_weights,
        topk_ids,
        fc1_scale=fc1_scale,
        fc2_scale=fc2_scale,
        fc1_smooth_scale=fc1_smooth_scale,
        fc2_smooth_scale=fc2_smooth_scale,
        a16=a16,
        per_tensor_quant_scale=per_tensor_quant_scale,
        expert_mask=expert_mask,
        activation=activation,
    )


def rocm_aiter_asm_moe_tkw1_fake(
    hidden_states: torch.Tensor,
    w1: torch.Tensor,
    w2: torch.Tensor,
    topk_weights: torch.Tensor,
    topk_ids: torch.Tensor,
    fc1_scale: torch.Tensor | None = None,
    fc2_scale: torch.Tensor | None = None,
    fc1_smooth_scale: torch.Tensor | None = None,
    fc2_smooth_scale: torch.Tensor | None = None,
    a16: bool = False,
    per_tensor_quant_scale: torch.Tensor | None = None,
    expert_mask: torch.Tensor | None = None,
    activation_method: int = ActivationMethod.SILU.value,
) -> torch.Tensor:
    return torch.empty_like(hidden_states)


def rocm_aiter_topk_softmax_impl(
    topk_weights: torch.Tensor,
    topk_indices: torch.Tensor,
    token_expert_indices: torch.Tensor,
    gating_output: torch.Tensor,
    renormalize: bool,
) -> None:
    from aiter import topk_softmax

    topk_softmax(
        topk_weights, topk_indices, token_expert_indices, gating_output, renormalize
    )


def rocm_aiter_topk_softmax_fake(
    topk_weights: torch.Tensor,
    topk_indices: torch.Tensor,
    token_expert_indices: torch.Tensor,
    gating_output: torch.Tensor,
    renormalize: bool,
) -> None:
    pass


def rocm_aiter_biased_grouped_topk_impl(
    gating_output: torch.Tensor,
    correction_bias: torch.Tensor,
    topk_weights: torch.Tensor,
    topk_ids: torch.Tensor,
    num_expert_group: int,
    topk_group: int,
    need_renorm: bool,
    routed_scaling_factor: float = 1.0,  # mul to topk_weights
) -> None:
    from aiter import biased_grouped_topk

    biased_grouped_topk(
        gating_output,
        correction_bias,
        topk_weights,
        topk_ids,
        num_expert_group,
        topk_group,
        need_renorm,
        routed_scaling_factor,
    )


def rocm_aiter_biased_grouped_topk_fake(
    gating_output: torch.Tensor,
    correction_bias: torch.Tensor,
    topk_weights: torch.Tensor,
    topk_ids: torch.Tensor,
    num_expert_group: int,
    topk_group: int,
    need_renorm: bool,
    routed_scaling_factor: float = 1.0,  # mul to topk_weights
) -> None:
    pass


def rocm_aiter_grouped_topk_impl(
    gating_output: torch.Tensor,
    topk_weights: torch.Tensor,
    topk_ids: torch.Tensor,
    num_expert_group: int,
    topk_group: int,
    need_renorm: bool,
    scoring_func: str = "softmax",
    routed_scaling_factor: float = 1.0,  # mul to topk_weights
) -> None:
    from aiter import grouped_topk

    grouped_topk(
        gating_output,
        topk_weights,
        topk_ids,
        num_expert_group,
        topk_group,
        need_renorm,
        scoring_func,
        routed_scaling_factor,
    )


def rocm_aiter_grouped_topk_fake(
    gating_output: torch.Tensor,
    topk_weights: torch.Tensor,
    topk_ids: torch.Tensor,
    num_expert_group: int,
    topk_group: int,
    need_renorm: bool,
    scoring_func: str = "softmax",
    routed_scaling_factor: float = 1.0,  # mul to topk_weights
) -> None:
    pass


def rocm_aiter_fused_moe_impl(
    hidden_states: torch.Tensor,
    w1: torch.Tensor,
    w2: torch.Tensor,
    topk_weight: torch.Tensor,
    topk_ids: torch.Tensor,
    expert_mask: torch.Tensor | None = None,
    activation_method: int = ActivationMethod.SILU.value,
    quant_method: int = QuantMethod.NO.value,
    doweight_stage1: bool = False,
    w1_scale: torch.Tensor | None = None,
    w2_scale: torch.Tensor | None = None,
    a1_scale: torch.Tensor | None = None,
    a2_scale: torch.Tensor | None = None,
) -> torch.Tensor:
    from aiter import ActivationType, QuantType
    from aiter.fused_moe import fused_moe

    activation = ActivationType(activation_method)
    quant_type = QuantType(quant_method)

    return fused_moe(
        hidden_states,
        w1,
        w2,
        topk_weight,
        topk_ids,
        expert_mask,
        activation,
        quant_type,
        doweight_stage1,
        w1_scale,
        w2_scale,
        a1_scale,
        a2_scale,
    )


def rocm_aiter_fused_moe_fake(
    hidden_states: torch.Tensor,
    w1: torch.Tensor,
    w2: torch.Tensor,
    topk_weight: torch.Tensor,
    topk_ids: torch.Tensor,
    expert_mask: torch.Tensor | None = None,
    activation_method: int = ActivationMethod.SILU.value,
    quant_method: int = QuantMethod.NO.value,
    doweight_stage1: bool = False,
    w1_scale: torch.Tensor | None = None,
    w2_scale: torch.Tensor | None = None,
    a1_scale: torch.Tensor | None = None,
    a2_scale: torch.Tensor | None = None,
) -> torch.Tensor:
    return torch.empty_like(hidden_states)


if current_platform.is_rocm():
    direct_register_custom_op(
        op_name="rocm_aiter_asm_moe_tkw1",
        op_func=rocm_aiter_asm_moe_tkw1_impl,
        fake_impl=rocm_aiter_asm_moe_tkw1_fake,
    )

    direct_register_custom_op(
        op_name="rocm_aiter_fused_moe",
        op_func=rocm_aiter_fused_moe_impl,
        fake_impl=rocm_aiter_fused_moe_fake,
    )

    direct_register_custom_op(
        op_name="rocm_aiter_topk_softmax",
        op_func=rocm_aiter_topk_softmax_impl,
        mutates_args=["topk_weights", "topk_indices", "token_expert_indices"],
        fake_impl=rocm_aiter_topk_softmax_fake,
    )

    direct_register_custom_op(
        op_name="rocm_aiter_biased_grouped_topk",
        op_func=rocm_aiter_biased_grouped_topk_impl,
        mutates_args=["topk_weights", "topk_ids"],
        fake_impl=rocm_aiter_biased_grouped_topk_fake,
    )

    direct_register_custom_op(
        op_name="rocm_aiter_grouped_topk",
        op_func=rocm_aiter_grouped_topk_impl,
        mutates_args=["topk_weights", "topk_ids"],
        fake_impl=rocm_aiter_grouped_topk_fake,
    )


def rocm_aiter_grouped_topk(
    hidden_states: torch.Tensor,
    gating_output: torch.Tensor,
    topk: int,
    renormalize: bool,
    num_expert_group: int = 0,
    topk_group: int = 0,
    scoring_func: str = "softmax",
    routed_scaling_factor: float = 1.0,
<<<<<<< HEAD
    e_score_correction_bias: Optional[torch.Tensor] = None,
    num_fused_shared_experts: int = 0,
=======
    e_score_correction_bias: torch.Tensor | None = None,
>>>>>>> 29350922
) -> tuple[torch.Tensor, torch.Tensor]:
    token = hidden_states.shape[0]
    device = hidden_states.device
    if is_rocm_aiter_fusion_shared_expert_enabled() and num_fused_shared_experts > 0:
        assert aiter_topK_meta_data is not None, (
            "AITER topK meta data is not initialized. "
            "Please ensure that init_aiter_topK_meta_data "
            "is called before this function."
        )
        total_topk_weights, total_topk_ids = aiter_topK_meta_data
        assert total_topk_weights.shape[0] >= token, (
            f"AITER topK meta data support {total_topk_weights.shape[0]} "
            f"tokens which is determined by max_num_batched_tokens, "
            f"but got {token} tokens now."
        )
        total_topk_weights = total_topk_weights[:token]
        total_topk_ids = total_topk_ids[:token]
        topk_weights, _ = total_topk_weights.split(
            [topk, total_topk_weights.shape[1] - topk], dim=1
        )
        topk_ids, _ = total_topk_ids.split(
            [topk, total_topk_ids.shape[1] - topk], dim=1
        )
    else:
        topk_ids = torch.empty((token, topk), dtype=torch.int32, device=device)
        topk_weights = torch.empty((token, topk), dtype=torch.float32, device=device)

    if e_score_correction_bias is not None:
        torch.ops.vllm.rocm_aiter_biased_grouped_topk(
            gating_output,
            e_score_correction_bias.to(gating_output.dtype),
            topk_weights,
            topk_ids,
            num_expert_group,
            topk_group,
            renormalize,
            routed_scaling_factor=routed_scaling_factor,
        )
    else:
        assert scoring_func == "softmax" or scoring_func == "sigmoid"
        torch.ops.vllm.rocm_aiter_grouped_topk(
            gating_output,
            topk_weights,
            topk_ids,
            num_expert_group,
            topk_group,
            renormalize,
            scoring_func,
            routed_scaling_factor=routed_scaling_factor,
        )

    if is_rocm_aiter_fusion_shared_expert_enabled() and num_fused_shared_experts > 0:
        return total_topk_weights, total_topk_ids
    return topk_weights, topk_ids


def rocm_aiter_fused_experts(
    hidden_states: torch.Tensor,
    w1: torch.Tensor,
    w2: torch.Tensor,
    topk_weights: torch.Tensor,
    topk_ids: torch.Tensor,
    activation: str = "silu",
    apply_router_weight_on_input: bool = False,
    expert_map: torch.Tensor | None = None,
    quant_config: FusedMoEQuantConfig | None = None,
) -> torch.Tensor:
    if quant_config is None:
        quant_config = FUSED_MOE_UNQUANTIZED_CONFIG

    activation_method = (
        ActivationMethod.SILU if activation == "silu" else ActivationMethod.GELU
    )
    # All AITER Fused MoE kernels are expecting the following datatypes
    topk_weights = topk_weights.to(torch.float32)
    topk_ids = topk_ids.to(torch.int32)

    expert_mask = expert_map if expert_map is not None else None

    # w8a8 per-channel quantization
    if (
        quant_config.per_act_token_quant
        and apply_router_weight_on_input
        and quant_config.use_fp8_w8a8
    ):
        # AITER tkw1 kernel for FP8 models with `apply_router_weight_on_input`
        # This applies topk_weights on the GEMM output of the first FC layer
        #  rather than the second FC.
        assert topk_weights.dim() == 2, (
            "`topk_weights` should be in shape (num_tokens, topk)"
        )
        assert topk_weights.shape[-1] == 1, (
            "Only support topk=1 when `apply_router_weight_on_input` is True"
        )

        return torch.ops.vllm.rocm_aiter_asm_moe_tkw1(
            hidden_states,
            w1,
            w2,
            topk_weights,
            topk_ids,
            fc1_scale=quant_config.w1_scale,
            fc2_scale=quant_config.w2_scale,
            fc1_smooth_scale=None,
            fc2_smooth_scale=None,
            a16=False,
            per_tensor_quant_scale=None,
            expert_mask=expert_mask,
            activation_method=activation_method,
        )

    else:
        quant_method = QuantMethod.NO.value

        # w8a8 block-scaled
        if quant_config.block_shape is not None and quant_config.use_fp8_w8a8:
            assert not apply_router_weight_on_input, (
                "apply_router_weight_on_input is\
                not supported for block scaled moe"
            )
            assert quant_config.w1_scale is not None
            assert quant_config.w2_scale is not None
            quant_method = QuantMethod.BLOCK_128x128.value
        elif quant_config.use_fp8_w8a8:
            # Currently only per tensor quantization method is enabled.
            quant_method = QuantMethod.PER_TENSOR.value

        if apply_router_weight_on_input:
            assert topk_weights.dim() == 2, (
                "`topk_weights` should be in shape (num_tokens, topk)"
            )
            _, topk = topk_weights.shape
            assert topk == 1, (
                "Only support topk=1 when `apply_router_weight_on_input` is True"
            )

        return torch.ops.vllm.rocm_aiter_fused_moe(
            hidden_states,
            w1,
            w2,
            topk_weights,
            topk_ids,
            expert_mask=expert_mask,
            quant_method=quant_method,
            activation_method=activation_method,
            w1_scale=quant_config.w1_scale,
            w2_scale=quant_config.w2_scale,
            a1_scale=quant_config.a1_scale,
            a2_scale=quant_config.a2_scale,
            doweight_stage1=apply_router_weight_on_input,
        )


def rocm_aiter_topk_softmax(
    topk_weights: torch.Tensor,
    topk_indices: torch.Tensor,
    token_expert_indices: torch.Tensor,
    gating_output: torch.Tensor,
    renormalize: bool,
) -> tuple[torch.Tensor, ...]:
    torch.ops.vllm.rocm_aiter_topk_softmax(
        topk_weights, topk_indices, token_expert_indices, gating_output, renormalize
    )
    return topk_weights, topk_indices


def shuffle_weights(
    *tensors: torch.Tensor, layout: tuple[int, int] = (16, 16)
) -> tuple[torch.Tensor, ...]:
    """
    Applies shuffle_weight function from AITER to each
    input tensor and returns them.

    Rearranges (shuffles) the input tensor/s
    into a specified block layout for optimized computation.

    Args:
        *tensors: Variable number of torch.Tensor objects.
        layout: A pair of integers specifying the block sizes used to divide
            the tensors during shuffling. Default is (16, 16).

    Returns:
    A Tuple of shuffled tensors.
    """
    from aiter.ops.shuffle import shuffle_weight

    return tuple(shuffle_weight(tensor, layout=layout) for tensor in tensors)<|MERGE_RESOLUTION|>--- conflicted
+++ resolved
@@ -1,12 +1,7 @@
 # SPDX-License-Identifier: Apache-2.0
 # SPDX-FileCopyrightText: Copyright contributors to the vLLM project
 from enum import IntEnum
-<<<<<<< HEAD
 from functools import cache, lru_cache
-from typing import Optional
-=======
-from functools import cache
->>>>>>> 29350922
 
 import torch
 
@@ -362,12 +357,8 @@
     topk_group: int = 0,
     scoring_func: str = "softmax",
     routed_scaling_factor: float = 1.0,
-<<<<<<< HEAD
-    e_score_correction_bias: Optional[torch.Tensor] = None,
+    e_score_correction_bias: torch.Tensor | None = None,
     num_fused_shared_experts: int = 0,
-=======
-    e_score_correction_bias: torch.Tensor | None = None,
->>>>>>> 29350922
 ) -> tuple[torch.Tensor, torch.Tensor]:
     token = hidden_states.shape[0]
     device = hidden_states.device
