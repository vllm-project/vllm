--- conflicted
+++ resolved
@@ -10,38 +10,6 @@
 def is_rocm_aiter_moe_enabled() -> bool:
     return current_platform.is_rocm() \
         and envs.VLLM_ROCM_USE_AITER_MOE \
-<<<<<<< HEAD
-        and envs.VLLM_ROCM_USE_AITER \
-
-
-def is_rocm_aiter_2stage_moe_enabled() -> bool:
-    return current_platform.is_rocm() \
-        and envs.VLLM_ROCM_USE_AITER_2STAGE_MOE \
-        and envs.VLLM_ROCM_USE_AITER
-
-
-def is_rocm_aiter_block_scaled_moe_enabled() -> bool:
-    return is_rocm_aiter_moe_enabled() and \
-        envs.VLLM_ROCM_USE_AITER_FP8_BLOCK_SCALED_MOE
-
-
-def rocm_aiter_fused_experts(
-        *,
-        hidden_states: torch.Tensor,
-        w1: torch.Tensor,
-        w2: torch.Tensor,
-        topk_weights: torch.Tensor,
-        topk_ids: torch.Tensor,
-        use_fp8_w8a8: bool = False,
-        apply_router_weight_on_input: bool = False,
-        w1_scale: Optional[torch.Tensor] = None,
-        w2_scale: Optional[torch.Tensor] = None,
-        block_shape: Optional[List[int]] = None,
-        expert_mask: Optional[torch.Tensor] = None,
-        a1_scale: Optional[torch.Tensor] = None,
-        a2_scale: Optional[torch.Tensor] = None,
-        **kwagrs  # Ignore additional keyword arguments
-=======
         and envs.VLLM_ROCM_USE_AITER
 
 
@@ -104,7 +72,6 @@
     a2_scale: Optional[torch.Tensor] = None,
     block_shape: Optional[List[int]] = None,
     allow_deep_gemm: bool = False,
->>>>>>> 5536b30a
 ) -> torch.Tensor:
 
     import aiter as rocm_aiter
@@ -196,22 +163,8 @@
                                        activation_str=activation)
 
     elif use_fp8_w8a8:
-<<<<<<< HEAD
-        if is_rocm_aiter_2stage_moe_enabled():
-            from aiter.fused_moe_bf16_asm import ck_moe_2stages
-            return ck_moe_2stages(a1=hidden_states,
-                                  w1=w1,
-                                  w2=w2,
-                                  topk_weight=topk_weights,
-                                  topk_ids=topk_ids,
-                                  fc1_scale=w1_scale,
-                                  fc2_scale=w2_scale,
-                                  a1_scale=a1_scale,
-                                  a2_scale=a2_scale)
-=======
         assert not apply_router_weight_on_input, (
             "apply_router_weight_on_input is not supported for fp8_w8a8")
->>>>>>> 5536b30a
         return rocm_aiter_asm_fmoe.asm_moe(hidden_states=hidden_states,
                                            w1=w1,
                                            w2=w2,
@@ -223,15 +176,6 @@
                                            fc2_smooth_scale=None,
                                            a16=False)
 
-<<<<<<< HEAD
-    if is_rocm_aiter_2stage_moe_enabled():
-        from aiter.fused_moe_bf16_asm import ck_moe_2stages
-        return ck_moe_2stages(a1=hidden_states,
-                              w1=w1,
-                              w2=w2,
-                              topk_weight=topk_weights,
-                              topk_ids=topk_ids)
-=======
     if apply_router_weight_on_input:
         assert (topk_weights.dim() == 2
                 ), "`topk_weights` should be in shape (num_tokens, topk)"
@@ -243,7 +187,6 @@
         hidden_states = hidden_states * topk_weights.to(hidden_states.dtype)
         topk_ids = topk_ids.to(torch.int32)
         topk_weights = torch.ones_like(topk_weights, dtype=torch.float32)
->>>>>>> 5536b30a
 
     return rocm_aiter.ck_moe(hidden_states=hidden_states,
                              w1=w1,
@@ -264,8 +207,7 @@
     return topk_weights, topk_indices
 
 
-def shuffle_weights(*tensors: torch.Tensor,
-                    layout: tuple[int, int]) -> tuple[torch.Tensor, ...]:
+def shuffle_weights(*tensors: torch.Tensor) -> tuple[torch.Tensor, ...]:
     """
     Applies shuffle_weight function from AITER to each 
     input tensor and returns them.
@@ -278,7 +220,7 @@
     """
     from aiter.ops.shuffle import shuffle_weight
 
-    return tuple(shuffle_weight(tensor, layout=layout) for tensor in tensors)
+    return tuple(shuffle_weight(tensor) for tensor in tensors)
 
 
 def expand_weights(*tensors: torch.Tensor,
