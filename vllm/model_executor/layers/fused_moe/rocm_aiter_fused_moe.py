# SPDX-License-Identifier: Apache-2.0
from typing import List, Optional

import torch

import vllm.envs as envs
from vllm.platforms import current_platform


def is_rocm_aiter_moe_enabled() -> bool:
    return current_platform.is_rocm() \
        and envs.VLLM_ROCM_USE_AITER_MOE \
        and envs.VLLM_ROCM_USE_AITER


def rocm_aiter_asm_moe_tkw1(hidden_states,
                            w1,
                            w2,
                            topk_weight,
                            topk_ids,
                            fc1_scale=None,
                            fc2_scale=None,
                            fc1_smooth_scale=None,
                            fc2_smooth_scale=None,
                            a16=False,
                            per_tensor_quant_scale=None,
                            expert_mask=None,
                            activation_str: str = "silu") -> None:

    from aiter import ActivationType
    from aiter.fused_moe_bf16_asm import asm_moe_tkw1

    activation = \
        ActivationType.Gelu if activation_str == "gelu" else ActivationType.Silu

    return asm_moe_tkw1(hidden_states,
                        w1,
                        w2,
                        topk_weight,
                        topk_ids,
                        fc1_scale=fc1_scale,
                        fc2_scale=fc2_scale,
                        fc1_smooth_scale=fc1_smooth_scale,
                        fc2_smooth_scale=fc2_smooth_scale,
                        a16=a16,
                        per_tensor_quant_scale=per_tensor_quant_scale,
                        expert_mask=expert_mask,
                        activation=activation)


def rocm_aiter_fused_experts(
        hidden_states: torch.Tensor,
        w1: torch.Tensor,
        w2: torch.Tensor,
        topk_weights: torch.Tensor,
        topk_ids: torch.Tensor,
        use_fp8_w8a8: bool = False,
<<<<<<< HEAD
        per_channel_quant: bool = False,
=======
>>>>>>> 183dad7a
        apply_router_weight_on_input: bool = False,
        w1_scale: Optional[torch.Tensor] = None,
        w2_scale: Optional[torch.Tensor] = None,
        block_shape: Optional[List[int]] = None,
        expert_mask: Optional[torch.Tensor] = None,
        activation: str = "silu",
        **kwagrs  # Ignore additional keyword arguments
) -> torch.Tensor:

    import aiter as rocm_aiter
    import aiter.fused_moe_bf16_asm as rocm_aiter_asm_fmoe

    from vllm.model_executor.layers.quantization.utils.fp8_utils import (
        per_token_group_quant_fp8)

<<<<<<< HEAD
    # All AITER Fused MoE kernels are expecting the following datatypes
    topk_weights = topk_weights.to(torch.float32)
    topk_ids = topk_ids.to(torch.int32)

    if (block_shape is not None) and use_fp8_w8a8:
        assert not apply_router_weight_on_input, (
            "apply_router_weight_on_input is not supported for block scaled moe"
        )

        # TODO: verify this code path for DeepSeekV3
=======
    if apply_router_weight_on_input:
        assert (topk_weights.dim() == 2
                ), "`topk_weights` should be in shape (num_tokens, topk)"
        _, topk = topk_weights.shape
        assert (
            topk == 1
        ), "Only support topk=1 when `apply_router_weight_on_input` is True"

        hidden_states = hidden_states * topk_weights.to(hidden_states.dtype)
        topk_ids = topk_ids.to(torch.int32)
        topk_weights = torch.ones_like(topk_weights, dtype=torch.float32)

    if envs.VLLM_ROCM_USE_AITER_FP8_BLOCK_SCALED_MOE and use_fp8_w8a8:
>>>>>>> 183dad7a
        assert w1_scale is not None
        assert w2_scale is not None

        local_E = E = w1.shape[0]
        if expert_mask is not None:
            E = expert_mask.numel()

        topk = topk_ids.shape[1]
        model_dim = w1.shape[-1]
        dtype = hidden_states.dtype
        # The default block sizes are 128 in AITER.
        if block_shape is None:
            block_shape = [128, 128]

        scale_blk_k = block_shape[1]

        (
            sorted_token_ids,
            sorted_weight_buf,
            sorted_expert_ids,
            num_valid_ids,
            out_asm,
        ) = rocm_aiter_asm_fmoe.moe_sorting_ck(topk_ids,
                                               topk_weights,
                                               E,
                                               model_dim,
                                               dtype,
                                               expert_mask=expert_mask)

        a1, a1_scale = per_token_group_quant_fp8(hidden_states, scale_blk_k)
        rocm_aiter.fmoe_fp8_blockscale_g1u1(
            out_asm,
            a1,
            w1,
            w2,
            sorted_token_ids,
            sorted_weight_buf,
            sorted_expert_ids,
            num_valid_ids,
            topk,
            w1_scale.view(local_E, -1),
            w2_scale.view(local_E, -1),
            a1_scale.t().contiguous(),
            block_shape[0],
            block_shape[1],
            None,
        )
        return out_asm

    elif per_channel_quant and apply_router_weight_on_input and use_fp8_w8a8:
        assert apply_router_weight_on_input, (
            "aiter's tkw1 MoE only supports models with"
            " apply_router_weight_on_input.")
        assert topk_weights.shape[-1] == 1, (
            "Only support topk=1 when"
            " `apply_router_weight_on_input` is True")

        return rocm_aiter_asm_moe_tkw1(hidden_states,
                                       w1,
                                       w2,
                                       topk_weights,
                                       topk_ids,
                                       fc1_scale=w1_scale,
                                       fc2_scale=w2_scale,
                                       fc1_smooth_scale=None,
                                       fc2_smooth_scale=None,
                                       a16=False,
                                       per_tensor_quant_scale=None,
                                       expert_mask=expert_mask,
                                       activation_str=activation)

    elif use_fp8_w8a8:
        assert not apply_router_weight_on_input, (
            "apply_router_weight_on_input is not supported for fp8_w8a8")
        return rocm_aiter_asm_fmoe.asm_moe(hidden_states=hidden_states,
                                           w1=w1,
                                           w2=w2,
                                           topk_weight=topk_weights,
                                           topk_ids=topk_ids,
                                           fc1_scale=w1_scale,
                                           fc2_scale=w2_scale,
                                           fc1_smooth_scale=None,
                                           fc2_smooth_scale=None,
                                           a16=False)

    if apply_router_weight_on_input:
        _, topk = topk_weights.shape
        assert (
            topk == 1
        ), "Only support topk=1 when `apply_router_weight_on_input` is True"

        hidden_states = hidden_states * topk_weights.to(hidden_states.dtype)
        topk_ids = topk_ids.to(torch.int32)
        topk_weights = torch.ones_like(topk_weights, dtype=torch.float32)

    return rocm_aiter.ck_moe(hidden_states=hidden_states,
                             w1=w1,
                             w2=w2,
                             topk_weights=topk_weights,
                             topk_ids=topk_ids)


def rocm_aiter_topk_softmax(topk_weights: torch.Tensor,
                            topk_indices: torch.Tensor,
                            token_expert_indices: torch.Tensor,
                            gating_output: torch.Tensor,
                            renormalize: bool) -> tuple[torch.Tensor, ...]:
    import aiter as rocm_aiter
    rocm_aiter.topk_softmax(topk_weights, topk_indices, token_expert_indices,
                            gating_output, renormalize)

    return topk_weights, topk_indices


def shuffle_weights(*tensors: torch.Tensor) -> tuple[torch.Tensor, ...]:
    """
    Applies shuffle_weight function from AITER to each 
    input tensor and returns them.

    Args:
    *tensors: Variable number of torch.Tensor objects.

    Returns:
    A tuple of shuffled tensors.
    """
    from aiter.ops.shuffle import shuffle_weight

    return tuple(shuffle_weight(tensor) for tensor in tensors)


def expand_weights(*tensors: torch.Tensor,
                   expansion_dims: list[int]) -> tuple[torch.Tensor, ...]:
    """
    Expands the dimensions of input tensors.

    Args:
        *tensors: A variable number of torch.Tensor objects.
        expansion_dims: A list of expansion dimensions 
        corresponding to each tensor.

    Returns:
        A tuple of tensors with expanded dimensions.
    """

    assert len(tensors) == len(expansion_dims), \
    "Number of tensors must match the number of expansion dimensions."

    return tuple(
        tensor.unsqueeze(-1).unsqueeze(-1).expand((-1, dim, -1))
        for tensor, dim in zip(tensors, expansion_dims))<|MERGE_RESOLUTION|>--- conflicted
+++ resolved
@@ -55,10 +55,7 @@
         topk_weights: torch.Tensor,
         topk_ids: torch.Tensor,
         use_fp8_w8a8: bool = False,
-<<<<<<< HEAD
         per_channel_quant: bool = False,
-=======
->>>>>>> 183dad7a
         apply_router_weight_on_input: bool = False,
         w1_scale: Optional[torch.Tensor] = None,
         w2_scale: Optional[torch.Tensor] = None,
@@ -74,7 +71,6 @@
     from vllm.model_executor.layers.quantization.utils.fp8_utils import (
         per_token_group_quant_fp8)
 
-<<<<<<< HEAD
     # All AITER Fused MoE kernels are expecting the following datatypes
     topk_weights = topk_weights.to(torch.float32)
     topk_ids = topk_ids.to(torch.int32)
@@ -85,21 +81,6 @@
         )
 
         # TODO: verify this code path for DeepSeekV3
-=======
-    if apply_router_weight_on_input:
-        assert (topk_weights.dim() == 2
-                ), "`topk_weights` should be in shape (num_tokens, topk)"
-        _, topk = topk_weights.shape
-        assert (
-            topk == 1
-        ), "Only support topk=1 when `apply_router_weight_on_input` is True"
-
-        hidden_states = hidden_states * topk_weights.to(hidden_states.dtype)
-        topk_ids = topk_ids.to(torch.int32)
-        topk_weights = torch.ones_like(topk_weights, dtype=torch.float32)
-
-    if envs.VLLM_ROCM_USE_AITER_FP8_BLOCK_SCALED_MOE and use_fp8_w8a8:
->>>>>>> 183dad7a
         assert w1_scale is not None
         assert w2_scale is not None
 
@@ -150,9 +131,14 @@
         return out_asm
 
     elif per_channel_quant and apply_router_weight_on_input and use_fp8_w8a8:
+        # AITER tkw1 kernel for FP8 models with `apply_router_weight_on_input`
+        # This applies topk_weights on the GEMM output of the first FC layer
+        #  rather than the second FC.
         assert apply_router_weight_on_input, (
             "aiter's tkw1 MoE only supports models with"
             " apply_router_weight_on_input.")
+        assert (topk_weights.dim() == 2
+                ), "`topk_weights` should be in shape (num_tokens, topk)"
         assert topk_weights.shape[-1] == 1, (
             "Only support topk=1 when"
             " `apply_router_weight_on_input` is True")
@@ -186,6 +172,8 @@
                                            a16=False)
 
     if apply_router_weight_on_input:
+        assert (topk_weights.dim() == 2
+                ), "`topk_weights` should be in shape (num_tokens, topk)"
         _, topk = topk_weights.shape
         assert (
             topk == 1
