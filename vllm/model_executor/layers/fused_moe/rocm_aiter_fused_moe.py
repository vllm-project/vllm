# SPDX-License-Identifier: Apache-2.0
# SPDX-FileCopyrightText: Copyright contributors to the vLLM project
from enum import IntEnum
from functools import cache
from typing import Optional

import torch

from vllm import envs
from vllm.platforms import current_platform
from vllm.utils import direct_register_custom_op


class QuantMethod(IntEnum):
    # This allows interfacing with AITER QuantType Enum
    # without importing the QuantType from AITER globally.

    # Note that these quantization methods are
    # supported in AITER package. However,
    # not all are used in this module.

    NO = 0  # a16w16
    PER_TENSOR = 1  # w8a8 (pre_Tensor)
    PER_TOKEN = 2  # w8a8/w8a4 (per_Token)
<<<<<<< HEAD
    BLOCK_1X128 = 3  # block quantized w8a8 (per_1x128)
    BLOCK_128x128 = 4  # block quantized w8a8 (per_128x128)
=======
    BLOCK_1X32 = 3  # fp4x2
    BLOCK_1X128 = 4  # block quantized w8a8 (per_1x128)
    BLOCK_128x128 = 5  # block quantized w8a8 (per_128x128)
>>>>>>> 110df743


class ActivationMethod(IntEnum):
    # This allows interfacing with AITER ActivationType enum
    # without importing the ActivationType enum from AITER globally.
    SILU = 0
    GELU = 1


@cache
def is_rocm_aiter_moe_enabled() -> bool:
    return current_platform.is_rocm() \
        and envs.VLLM_ROCM_USE_AITER_MOE \
        and envs.VLLM_ROCM_USE_AITER


def rocm_aiter_asm_moe_tkw1_impl(
        hidden_states: torch.Tensor,
        w1: torch.Tensor,
        w2: torch.Tensor,
        topk_weights: torch.Tensor,
        topk_ids: torch.Tensor,
        fc1_scale: Optional[torch.Tensor] = None,
        fc2_scale: Optional[torch.Tensor] = None,
        fc1_smooth_scale: Optional[torch.Tensor] = None,
        fc2_smooth_scale: Optional[torch.Tensor] = None,
        a16: bool = False,
        per_tensor_quant_scale: Optional[torch.Tensor] = None,
        expert_mask: Optional[torch.Tensor] = None,
        activation_method: int = ActivationMethod.SILU.value) -> torch.Tensor:

    from aiter import ActivationType
    from aiter.fused_moe_bf16_asm import asm_moe_tkw1

    activation = ActivationType(activation_method)

    return asm_moe_tkw1(hidden_states,
                        w1,
                        w2,
                        topk_weights,
                        topk_ids,
                        fc1_scale=fc1_scale,
                        fc2_scale=fc2_scale,
                        fc1_smooth_scale=fc1_smooth_scale,
                        fc2_smooth_scale=fc2_smooth_scale,
                        a16=a16,
                        per_tensor_quant_scale=per_tensor_quant_scale,
                        expert_mask=expert_mask,
                        activation=activation)


def rocm_aiter_asm_moe_tkw1_fake(
        hidden_states: torch.Tensor,
        w1: torch.Tensor,
        w2: torch.Tensor,
        topk_weights: torch.Tensor,
        topk_ids: torch.Tensor,
        fc1_scale: Optional[torch.Tensor] = None,
        fc2_scale: Optional[torch.Tensor] = None,
        fc1_smooth_scale: Optional[torch.Tensor] = None,
        fc2_smooth_scale: Optional[torch.Tensor] = None,
        a16: bool = False,
        per_tensor_quant_scale: Optional[torch.Tensor] = None,
        expert_mask: Optional[torch.Tensor] = None,
        activation_method: int = ActivationMethod.SILU.value) -> torch.Tensor:
    return torch.empty_like(hidden_states)


def rocm_aiter_topk_softmax_impl(topk_weights: torch.Tensor,
                                 topk_indices: torch.Tensor,
                                 token_expert_indices: torch.Tensor,
                                 gating_output: torch.Tensor,
                                 renormalize: bool) -> None:
    from aiter import topk_softmax
    topk_softmax(topk_weights, topk_indices, token_expert_indices,
                 gating_output, renormalize)


def rocm_aiter_topk_softmax_fake(topk_weights: torch.Tensor,
                                 topk_indices: torch.Tensor,
                                 token_expert_indices: torch.Tensor,
                                 gating_output: torch.Tensor,
                                 renormalize: bool) -> None:
    pass


def rocm_aiter_biased_grouped_topk_impl(
        gating_output: torch.Tensor,
        correction_bias: torch.Tensor,
        topk_weights: torch.Tensor,
        topk_ids: torch.Tensor,
        num_expert_group: int,
        topk_group: int,
        need_renorm: bool,
        routed_scaling_factor: float = 1.0  # mul to topk_weights
) -> None:

    from aiter import biased_grouped_topk

    biased_grouped_topk(gating_output, correction_bias, topk_weights, topk_ids,
                        num_expert_group, topk_group, need_renorm,
                        routed_scaling_factor)


def rocm_aiter_biased_grouped_topk_fake(
        gating_output: torch.Tensor,
        correction_bias: torch.Tensor,
        topk_weights: torch.Tensor,
        topk_ids: torch.Tensor,
        num_expert_group: int,
        topk_group: int,
        need_renorm: bool,
        routed_scaling_factor: float = 1.0  # mul to topk_weights
) -> None:
    pass


def rocm_aiter_grouped_topk_impl(
        gating_output: torch.Tensor,
        topk_weights: torch.Tensor,
        topk_ids: torch.Tensor,
        num_expert_group: int,
        topk_group: int,
        need_renorm: bool,
        scoring_func: str = "softmax",
        routed_scaling_factor: float = 1.0  # mul to topk_weights
) -> None:

    from aiter import grouped_topk

    grouped_topk(gating_output, topk_weights, topk_ids, num_expert_group,
                 topk_group, need_renorm, scoring_func, routed_scaling_factor)


def rocm_aiter_grouped_topk_fake(
        gating_output: torch.Tensor,
        topk_weights: torch.Tensor,
        topk_ids: torch.Tensor,
        num_expert_group: int,
        topk_group: int,
        need_renorm: bool,
        scoring_func: str = "softmax",
        routed_scaling_factor: float = 1.0  # mul to topk_weights
) -> None:
    pass


def rocm_aiter_fused_moe_impl(
    hidden_states: torch.Tensor,
    w1: torch.Tensor,
    w2: torch.Tensor,
    topk_weight: torch.Tensor,
    topk_ids: torch.Tensor,
    expert_mask: Optional[torch.Tensor] = None,
    activation_method: int = ActivationMethod.SILU.value,
    quant_method: int = QuantMethod.NO.value,
    doweight_stage1: bool = False,
    w1_scale: Optional[torch.Tensor] = None,
    w2_scale: Optional[torch.Tensor] = None,
    a1_scale: Optional[torch.Tensor] = None,
    a2_scale: Optional[torch.Tensor] = None,
) -> torch.Tensor:
    from aiter import ActivationType, QuantType
    from aiter.fused_moe import fused_moe

    activation = ActivationType(activation_method)
    quant_type = QuantType(quant_method)

    return fused_moe(hidden_states, w1, w2, topk_weight, topk_ids, expert_mask,
                     activation, quant_type, doweight_stage1, w1_scale,
                     w2_scale, a1_scale, a2_scale)


def rocm_aiter_fused_moe_fake(
    hidden_states: torch.Tensor,
    w1: torch.Tensor,
    w2: torch.Tensor,
    topk_weight: torch.Tensor,
    topk_ids: torch.Tensor,
    expert_mask: Optional[torch.Tensor] = None,
    activation_method: int = ActivationMethod.SILU.value,
    quant_method: int = QuantMethod.NO.value,
    doweight_stage1: bool = False,
    w1_scale: Optional[torch.Tensor] = None,
    w2_scale: Optional[torch.Tensor] = None,
    a1_scale: Optional[torch.Tensor] = None,
    a2_scale: Optional[torch.Tensor] = None,
) -> torch.Tensor:
    return torch.empty_like(hidden_states)


if current_platform.is_rocm():

    direct_register_custom_op(
        op_name="rocm_aiter_asm_moe_tkw1",
        op_func=rocm_aiter_asm_moe_tkw1_impl,
        mutates_args=[],
        fake_impl=rocm_aiter_asm_moe_tkw1_fake,
        dispatch_key=current_platform.dispatch_key,
    )

    direct_register_custom_op(
        op_name="rocm_aiter_fused_moe",
        op_func=rocm_aiter_fused_moe_impl,
        mutates_args=[],
        fake_impl=rocm_aiter_fused_moe_fake,
        dispatch_key=current_platform.dispatch_key,
    )

    direct_register_custom_op(
        op_name="rocm_aiter_topk_softmax",
        op_func=rocm_aiter_topk_softmax_impl,
        mutates_args=["topk_weights", "topk_indices", "token_expert_indices"],
        fake_impl=rocm_aiter_topk_softmax_fake,
        dispatch_key=current_platform.dispatch_key,
    )

    direct_register_custom_op(
        op_name="rocm_aiter_biased_grouped_topk",
        op_func=rocm_aiter_biased_grouped_topk_impl,
        mutates_args=["topk_weights", "topk_ids"],
        fake_impl=rocm_aiter_biased_grouped_topk_fake,
        dispatch_key=current_platform.dispatch_key,
    )

    direct_register_custom_op(
        op_name="rocm_aiter_grouped_topk",
        op_func=rocm_aiter_grouped_topk_impl,
        mutates_args=["topk_weights", "topk_ids"],
        fake_impl=rocm_aiter_grouped_topk_fake,
        dispatch_key=current_platform.dispatch_key,
    )


def rocm_aiter_grouped_topk(
    hidden_states: torch.Tensor,
    gating_output: torch.Tensor,
    topk: int,
    renormalize: bool,
    num_expert_group: int = 0,
    topk_group: int = 0,
    scoring_func: str = "softmax",
    e_score_correction_bias: Optional[torch.Tensor] = None
) -> tuple[torch.Tensor, torch.Tensor]:
    token = hidden_states.shape[0]
    device = hidden_states.device
    topk_ids = torch.empty((token, topk), dtype=torch.int32, device=device)
    topk_weights = torch.empty((token, topk),
                               dtype=torch.float32,
                               device=device)

    if e_score_correction_bias is not None:
        torch.ops.vllm.rocm_aiter_biased_grouped_topk(
            gating_output,
            e_score_correction_bias,
            topk_weights,
            topk_ids,
            num_expert_group,
            topk_group,
            renormalize,
        )
    else:
        assert (scoring_func == "softmax" or scoring_func == "sigmoid")
        torch.ops.vllm.rocm_aiter_grouped_topk(
            gating_output,
            topk_weights,
            topk_ids,
            num_expert_group,
            topk_group,
            renormalize,
            scoring_func,
        )

    return topk_weights, topk_ids


def rocm_aiter_fused_experts(
        hidden_states: torch.Tensor,
        w1: torch.Tensor,
        w2: torch.Tensor,
        topk_weights: torch.Tensor,
        topk_ids: torch.Tensor,
        activation: str = "silu",
        apply_router_weight_on_input: bool = False,
        use_fp8_w8a8: bool = False,
        per_channel_quant: bool = False,
        w1_scale: Optional[torch.Tensor] = None,
        w2_scale: Optional[torch.Tensor] = None,
        a1_scale: Optional[torch.Tensor] = None,
        a2_scale: Optional[torch.Tensor] = None,
<<<<<<< HEAD
        block_shape: Optional[list[int]] = None) -> torch.Tensor:
=======
        block_shape: Optional[list[int]] = None,
        expert_map: Optional[torch.Tensor] = None) -> torch.Tensor:
>>>>>>> 110df743

    activation_method = (ActivationMethod.SILU
                         if activation == "silu" else ActivationMethod.GELU)
    # All AITER Fused MoE kernels are expecting the following datatypes
    topk_weights = topk_weights.to(torch.float32)
    topk_ids = topk_ids.to(torch.int32)
<<<<<<< HEAD
=======

    if expert_map is not None:
        expert_mask = (expert_map > -1).to(torch.int32)
    else:
        expert_mask = None
>>>>>>> 110df743

    # w8a8 per-channel quantization
    if per_channel_quant and apply_router_weight_on_input and use_fp8_w8a8:
        # AITER tkw1 kernel for FP8 models with `apply_router_weight_on_input`
        # This applies topk_weights on the GEMM output of the first FC layer
        #  rather than the second FC.
        assert (topk_weights.dim() == 2
                ), "`topk_weights` should be in shape (num_tokens, topk)"
        assert topk_weights.shape[-1] == 1, (
            "Only support topk=1 when"
            " `apply_router_weight_on_input` is True")

        return torch.ops.vllm.rocm_aiter_asm_moe_tkw1(
            hidden_states,
            w1,
            w2,
            topk_weights,
            topk_ids,
            fc1_scale=w1_scale,
            fc2_scale=w2_scale,
            fc1_smooth_scale=None,
            fc2_smooth_scale=None,
            a16=False,
            per_tensor_quant_scale=None,
<<<<<<< HEAD
            expert_mask=None,
=======
            expert_mask=expert_mask,
>>>>>>> 110df743
            activation_method=activation_method)

    else:
        quant_method = QuantMethod.NO.value

        # w8a8 block-scaled
        if block_shape is not None and use_fp8_w8a8:
            assert not apply_router_weight_on_input, (
                "apply_router_weight_on_input is\
                not supported for block scaled moe")
            assert w1_scale is not None
            assert w2_scale is not None
            quant_method = QuantMethod.BLOCK_128x128.value
        elif use_fp8_w8a8:
            # Currently only per tensor quantization method is enabled.
            quant_method = QuantMethod.PER_TENSOR.value

        if apply_router_weight_on_input:
            assert (topk_weights.dim() == 2
                    ), "`topk_weights` should be in shape (num_tokens, topk)"
            _, topk = topk_weights.shape
            assert (
                topk == 1
            ), "Only support topk=1 when `apply_router_weight_on_input` is True"

        return torch.ops.vllm.rocm_aiter_fused_moe(
            hidden_states,
            w1,
            w2,
            topk_weights,
            topk_ids,
<<<<<<< HEAD
=======
            expert_mask=expert_mask,
>>>>>>> 110df743
            quant_method=quant_method,
            activation_method=activation_method,
            w1_scale=w1_scale,
            w2_scale=w2_scale,
            a1_scale=a1_scale,
            a2_scale=a2_scale,
            doweight_stage1=apply_router_weight_on_input)


def rocm_aiter_topk_softmax(topk_weights: torch.Tensor,
                            topk_indices: torch.Tensor,
                            token_expert_indices: torch.Tensor,
                            gating_output: torch.Tensor,
                            renormalize: bool) -> tuple[torch.Tensor, ...]:
    torch.ops.vllm.rocm_aiter_topk_softmax(topk_weights, topk_indices,
                                           token_expert_indices, gating_output,
                                           renormalize)
    return topk_weights, topk_indices


def shuffle_weights(
    *tensors: torch.Tensor, layout: tuple[int, int] = (16, 16)
) -> tuple[torch.Tensor, ...]:
    """
    Applies shuffle_weight function from AITER to each 
    input tensor and returns them.
    
    Rearranges (shuffles) the input tensor/s
    into a specified block layout for optimized computation.

    Args:
        *tensors: Variable number of torch.Tensor objects.
        layout: A pair of integers specifying the 
        block sizes used to divide the tensors during shuffling.
        Default is (16, 16).

    Returns:
    A Tuple of shuffled tensors.
    """
    from aiter.ops.shuffle import shuffle_weight

    return tuple(shuffle_weight(tensor, layout=layout) for tensor in tensors)<|MERGE_RESOLUTION|>--- conflicted
+++ resolved
@@ -22,14 +22,9 @@
     NO = 0  # a16w16
     PER_TENSOR = 1  # w8a8 (pre_Tensor)
     PER_TOKEN = 2  # w8a8/w8a4 (per_Token)
-<<<<<<< HEAD
-    BLOCK_1X128 = 3  # block quantized w8a8 (per_1x128)
-    BLOCK_128x128 = 4  # block quantized w8a8 (per_128x128)
-=======
     BLOCK_1X32 = 3  # fp4x2
     BLOCK_1X128 = 4  # block quantized w8a8 (per_1x128)
     BLOCK_128x128 = 5  # block quantized w8a8 (per_128x128)
->>>>>>> 110df743
 
 
 class ActivationMethod(IntEnum):
@@ -320,26 +315,19 @@
         w2_scale: Optional[torch.Tensor] = None,
         a1_scale: Optional[torch.Tensor] = None,
         a2_scale: Optional[torch.Tensor] = None,
-<<<<<<< HEAD
-        block_shape: Optional[list[int]] = None) -> torch.Tensor:
-=======
         block_shape: Optional[list[int]] = None,
         expert_map: Optional[torch.Tensor] = None) -> torch.Tensor:
->>>>>>> 110df743
 
     activation_method = (ActivationMethod.SILU
                          if activation == "silu" else ActivationMethod.GELU)
     # All AITER Fused MoE kernels are expecting the following datatypes
     topk_weights = topk_weights.to(torch.float32)
     topk_ids = topk_ids.to(torch.int32)
-<<<<<<< HEAD
-=======
 
     if expert_map is not None:
         expert_mask = (expert_map > -1).to(torch.int32)
     else:
         expert_mask = None
->>>>>>> 110df743
 
     # w8a8 per-channel quantization
     if per_channel_quant and apply_router_weight_on_input and use_fp8_w8a8:
@@ -364,11 +352,7 @@
             fc2_smooth_scale=None,
             a16=False,
             per_tensor_quant_scale=None,
-<<<<<<< HEAD
-            expert_mask=None,
-=======
             expert_mask=expert_mask,
->>>>>>> 110df743
             activation_method=activation_method)
 
     else:
@@ -400,10 +384,7 @@
             w2,
             topk_weights,
             topk_ids,
-<<<<<<< HEAD
-=======
             expert_mask=expert_mask,
->>>>>>> 110df743
             quant_method=quant_method,
             activation_method=activation_method,
             w1_scale=w1_scale,
