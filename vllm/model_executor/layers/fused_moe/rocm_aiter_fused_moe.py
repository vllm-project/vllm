# SPDX-License-Identifier: Apache-2.0
# SPDX-FileCopyrightText: Copyright contributors to the vLLM project
from enum import IntEnum
from functools import cache
from typing import Optional

import torch

from vllm import envs
from vllm.model_executor.layers.fused_moe.config import (
    FUSED_MOE_UNQUANTIZED_CONFIG,
    FusedMoEQuantConfig,
)
from vllm.platforms import current_platform
from vllm.utils import direct_register_custom_op


class QuantMethod(IntEnum):
    # This allows interfacing with AITER QuantType Enum
    # without importing the QuantType from AITER globally.

    # Note that these quantization methods are
    # supported in AITER package. However,
    # not all are used in this module.

    NO = 0  # a16w16
    PER_TENSOR = 1  # w8a8 (pre_Tensor)
    PER_TOKEN = 2  # w8a8/w8a4 (per_Token)
    BLOCK_1X32 = 3  # fp4x2
    BLOCK_1X128 = 4  # block quantized w8a8 (per_1x128)
    BLOCK_128x128 = 5  # block quantized w8a8 (per_128x128)


class ActivationMethod(IntEnum):
    # This allows interfacing with AITER ActivationType enum
    # without importing the ActivationType enum from AITER globally.
    SILU = 0
    GELU = 1


@cache
def is_rocm_aiter_moe_enabled() -> bool:
<<<<<<< HEAD
    return current_platform.is_rocm() \
        and (envs.VLLM_ROCM_USE_AITER_MOE or envs.VLLM_ROCM_USE_AITER_ASMMOE) \
=======
    return (
        current_platform.is_rocm()
        and envs.VLLM_ROCM_USE_AITER_MOE
>>>>>>> 08d26a1b
        and envs.VLLM_ROCM_USE_AITER
    )


def rocm_aiter_asm_moe_tkw1_impl(
    hidden_states: torch.Tensor,
    w1: torch.Tensor,
    w2: torch.Tensor,
    topk_weights: torch.Tensor,
    topk_ids: torch.Tensor,
    fc1_scale: Optional[torch.Tensor] = None,
    fc2_scale: Optional[torch.Tensor] = None,
    fc1_smooth_scale: Optional[torch.Tensor] = None,
    fc2_smooth_scale: Optional[torch.Tensor] = None,
    a16: bool = False,
    per_tensor_quant_scale: Optional[torch.Tensor] = None,
    expert_mask: Optional[torch.Tensor] = None,
    activation_method: int = ActivationMethod.SILU.value,
) -> torch.Tensor:
    from aiter import ActivationType
    from aiter.fused_moe_bf16_asm import asm_moe_tkw1

    activation = ActivationType(activation_method)

    return asm_moe_tkw1(
        hidden_states,
        w1,
        w2,
        topk_weights,
        topk_ids,
        fc1_scale=fc1_scale,
        fc2_scale=fc2_scale,
        fc1_smooth_scale=fc1_smooth_scale,
        fc2_smooth_scale=fc2_smooth_scale,
        a16=a16,
        per_tensor_quant_scale=per_tensor_quant_scale,
        expert_mask=expert_mask,
        activation=activation,
    )


def rocm_aiter_asm_moe_tkw1_fake(
    hidden_states: torch.Tensor,
    w1: torch.Tensor,
    w2: torch.Tensor,
    topk_weights: torch.Tensor,
    topk_ids: torch.Tensor,
    fc1_scale: Optional[torch.Tensor] = None,
    fc2_scale: Optional[torch.Tensor] = None,
    fc1_smooth_scale: Optional[torch.Tensor] = None,
    fc2_smooth_scale: Optional[torch.Tensor] = None,
    a16: bool = False,
    per_tensor_quant_scale: Optional[torch.Tensor] = None,
    expert_mask: Optional[torch.Tensor] = None,
    activation_method: int = ActivationMethod.SILU.value,
) -> torch.Tensor:
    return torch.empty_like(hidden_states)


def rocm_aiter_topk_softmax_impl(
    topk_weights: torch.Tensor,
    topk_indices: torch.Tensor,
    token_expert_indices: torch.Tensor,
    gating_output: torch.Tensor,
    renormalize: bool,
) -> None:
    from aiter import topk_softmax

    topk_softmax(
        topk_weights, topk_indices, token_expert_indices, gating_output, renormalize
    )


def rocm_aiter_topk_softmax_fake(
    topk_weights: torch.Tensor,
    topk_indices: torch.Tensor,
    token_expert_indices: torch.Tensor,
    gating_output: torch.Tensor,
    renormalize: bool,
) -> None:
    pass


def rocm_aiter_biased_grouped_topk_impl(
    gating_output: torch.Tensor,
    correction_bias: torch.Tensor,
    topk_weights: torch.Tensor,
    topk_ids: torch.Tensor,
    num_expert_group: int,
    topk_group: int,
    need_renorm: bool,
    routed_scaling_factor: float = 1.0,  # mul to topk_weights
) -> None:
    from aiter import biased_grouped_topk

    biased_grouped_topk(
        gating_output,
        correction_bias,
        topk_weights,
        topk_ids,
        num_expert_group,
        topk_group,
        need_renorm,
        routed_scaling_factor,
    )


def rocm_aiter_biased_grouped_topk_fake(
    gating_output: torch.Tensor,
    correction_bias: torch.Tensor,
    topk_weights: torch.Tensor,
    topk_ids: torch.Tensor,
    num_expert_group: int,
    topk_group: int,
    need_renorm: bool,
    routed_scaling_factor: float = 1.0,  # mul to topk_weights
) -> None:
    pass


def rocm_aiter_grouped_topk_impl(
    gating_output: torch.Tensor,
    topk_weights: torch.Tensor,
    topk_ids: torch.Tensor,
    num_expert_group: int,
    topk_group: int,
    need_renorm: bool,
    scoring_func: str = "softmax",
    routed_scaling_factor: float = 1.0,  # mul to topk_weights
) -> None:
    from aiter import grouped_topk

    grouped_topk(
        gating_output,
        topk_weights,
        topk_ids,
        num_expert_group,
        topk_group,
        need_renorm,
        scoring_func,
        routed_scaling_factor,
    )


def rocm_aiter_grouped_topk_fake(
    gating_output: torch.Tensor,
    topk_weights: torch.Tensor,
    topk_ids: torch.Tensor,
    num_expert_group: int,
    topk_group: int,
    need_renorm: bool,
    scoring_func: str = "softmax",
    routed_scaling_factor: float = 1.0,  # mul to topk_weights
) -> None:
    pass


def rocm_aiter_fused_moe_impl(
    hidden_states: torch.Tensor,
    w1: torch.Tensor,
    w2: torch.Tensor,
    topk_weights: torch.Tensor,
    topk_ids: torch.Tensor,
    expert_mask: Optional[torch.Tensor] = None,
    activation_method: int = ActivationMethod.SILU.value,
    quant_method: int = QuantMethod.NO.value,
    doweight_stage1: bool = False,
    w1_scale: Optional[torch.Tensor] = None,
    w2_scale: Optional[torch.Tensor] = None,
    a1_scale: Optional[torch.Tensor] = None,
    a2_scale: Optional[torch.Tensor] = None,
) -> torch.Tensor:
    from aiter import ActivationType, QuantType
    from aiter.fused_moe import fused_moe

    activation = ActivationType(activation_method)
    quant_type = QuantType(quant_method)

<<<<<<< HEAD
    return fused_moe(hidden_states, w1, w2, topk_weights, topk_ids,
                     expert_mask, activation, quant_type, doweight_stage1,
                     w1_scale, w2_scale, a1_scale, a2_scale)
=======
    return fused_moe(
        hidden_states,
        w1,
        w2,
        topk_weight,
        topk_ids,
        expert_mask,
        activation,
        quant_type,
        doweight_stage1,
        w1_scale,
        w2_scale,
        a1_scale,
        a2_scale,
    )
>>>>>>> 08d26a1b


def rocm_aiter_fused_moe_fake(
    hidden_states: torch.Tensor,
    w1: torch.Tensor,
    w2: torch.Tensor,
    topk_weights: torch.Tensor,
    topk_ids: torch.Tensor,
    expert_mask: Optional[torch.Tensor] = None,
    activation_method: int = ActivationMethod.SILU.value,
    quant_method: int = QuantMethod.NO.value,
    doweight_stage1: bool = False,
    w1_scale: Optional[torch.Tensor] = None,
    w2_scale: Optional[torch.Tensor] = None,
    a1_scale: Optional[torch.Tensor] = None,
    a2_scale: Optional[torch.Tensor] = None,
) -> torch.Tensor:
    return torch.empty_like(hidden_states)


def rocm_aiter_asm_moe_impl(
    hidden_states: torch.Tensor,
    w1: torch.Tensor,
    w2: torch.Tensor,
    topk_weights: torch.Tensor,
    topk_ids: torch.Tensor,
    fc1_scale: Optional[torch.Tensor] = None,
    fc2_scale: Optional[torch.Tensor] = None,
    fc1_smooth_scale: Optional[torch.Tensor] = None,
    fc2_smooth_scale: Optional[torch.Tensor] = None,
    a16: bool = False,
    per_tensor_quant_scale: Optional[torch.Tensor] = None,
    block_shape: Optional[list[int]] = None,
    expert_mask: Optional[torch.Tensor] = None,
    activation_method: int = ActivationMethod.SILU.value,
) -> torch.Tensor:
    from aiter import ActivationType
    from aiter.fused_moe_bf16_asm import asm_moe

    activation = ActivationType(activation_method)
    return asm_moe(
        hidden_states,
        w1,
        w2,
        topk_weights,
        topk_ids,
        fc1_scale=fc1_scale,
        fc2_scale=fc2_scale,
        fc1_smooth_scale=fc1_smooth_scale,
        fc2_smooth_scale=fc2_smooth_scale,
        a16=a16,
        per_tensor_quant_scale=per_tensor_quant_scale,
        block_shape=None if block_shape is None else tuple(block_shape),
        activation=activation,
        expert_mask=expert_mask,
    )


def rocm_aiter_asm_moe_fake(
    hidden_states: torch.Tensor,
    w1: torch.Tensor,
    w2: torch.Tensor,
    topk_weight: torch.Tensor,
    topk_ids: torch.Tensor,
    fc1_scale: Optional[torch.Tensor] = None,
    fc2_scale: Optional[torch.Tensor] = None,
    fc1_smooth_scale: Optional[torch.Tensor] = None,
    fc2_smooth_scale: Optional[torch.Tensor] = None,
    a16: bool = False,
    per_tensor_quant_scale: Optional[torch.Tensor] = None,
    block_shape: Optional[list[int]] = None,
    expert_mask: Optional[torch.Tensor] = None,
    activation_method: int = ActivationMethod.SILU.value,
) -> torch.Tensor:
    return torch.empty_like(hidden_states)


if current_platform.is_rocm():
    direct_register_custom_op(
        op_name="rocm_aiter_asm_moe_tkw1",
        op_func=rocm_aiter_asm_moe_tkw1_impl,
        fake_impl=rocm_aiter_asm_moe_tkw1_fake,
    )

    direct_register_custom_op(
        op_name="rocm_aiter_fused_moe",
        op_func=rocm_aiter_fused_moe_impl,
        fake_impl=rocm_aiter_fused_moe_fake,
    )

    direct_register_custom_op(
        op_name="rocm_aiter_asm_moe",
        op_func=rocm_aiter_asm_moe_impl,
        mutates_args=[],
        fake_impl=rocm_aiter_asm_moe_fake,
        dispatch_key=current_platform.dispatch_key,
    )

    direct_register_custom_op(
        op_name="rocm_aiter_topk_softmax",
        op_func=rocm_aiter_topk_softmax_impl,
        mutates_args=["topk_weights", "topk_indices", "token_expert_indices"],
        fake_impl=rocm_aiter_topk_softmax_fake,
    )

    direct_register_custom_op(
        op_name="rocm_aiter_biased_grouped_topk",
        op_func=rocm_aiter_biased_grouped_topk_impl,
        mutates_args=["topk_weights", "topk_ids"],
        fake_impl=rocm_aiter_biased_grouped_topk_fake,
    )

    direct_register_custom_op(
        op_name="rocm_aiter_grouped_topk",
        op_func=rocm_aiter_grouped_topk_impl,
        mutates_args=["topk_weights", "topk_ids"],
        fake_impl=rocm_aiter_grouped_topk_fake,
    )


def rocm_aiter_grouped_topk(
    hidden_states: torch.Tensor,
    gating_output: torch.Tensor,
    topk: int,
    renormalize: bool,
    num_expert_group: int = 0,
    topk_group: int = 0,
    scoring_func: str = "softmax",
    routed_scaling_factor: float = 1.0,
    e_score_correction_bias: Optional[torch.Tensor] = None,
) -> tuple[torch.Tensor, torch.Tensor]:
    token = hidden_states.shape[0]
    device = hidden_states.device
    topk_ids = torch.empty((token, topk), dtype=torch.int32, device=device)
    topk_weights = torch.empty((token, topk), dtype=torch.float32, device=device)

    if e_score_correction_bias is not None:
        torch.ops.vllm.rocm_aiter_biased_grouped_topk(
            gating_output,
            e_score_correction_bias.to(gating_output.dtype),
            topk_weights,
            topk_ids,
            num_expert_group,
            topk_group,
            renormalize,
        )
    else:
        assert scoring_func == "softmax" or scoring_func == "sigmoid"
        torch.ops.vllm.rocm_aiter_grouped_topk(
            gating_output,
            topk_weights,
            topk_ids,
            num_expert_group,
            topk_group,
            renormalize,
            scoring_func,
        )

    if routed_scaling_factor != 1.0:
        topk_weights = topk_weights * routed_scaling_factor
    return topk_weights, topk_ids


def rocm_aiter_fused_experts(
    hidden_states: torch.Tensor,
    w1: torch.Tensor,
    w2: torch.Tensor,
    topk_weights: torch.Tensor,
    topk_ids: torch.Tensor,
    activation: str = "silu",
    apply_router_weight_on_input: bool = False,
<<<<<<< HEAD
    use_fp8_w8a8: bool = False,
    per_channel_quant: bool = False,
    w1_scale: Optional[torch.Tensor] = None,
    w2_scale: Optional[torch.Tensor] = None,
    a1_scale: Optional[torch.Tensor] = None,
    a2_scale: Optional[torch.Tensor] = None,
    block_shape: Optional[list[int]] = None,
    expert_map: Optional[torch.Tensor] = None,
    use_asm: bool = False,
) -> torch.Tensor:

    activation_method = (ActivationMethod.SILU
                         if activation == "silu" else ActivationMethod.GELU)
=======
    expert_map: Optional[torch.Tensor] = None,
    quant_config: Optional[FusedMoEQuantConfig] = None,
) -> torch.Tensor:
    if quant_config is None:
        quant_config = FUSED_MOE_UNQUANTIZED_CONFIG

    activation_method = (
        ActivationMethod.SILU if activation == "silu" else ActivationMethod.GELU
    )
>>>>>>> 08d26a1b
    # All AITER Fused MoE kernels are expecting the following datatypes
    topk_weights = topk_weights.to(torch.float32)
    topk_ids = topk_ids.to(torch.int32)

    expert_mask = (expert_map > -1).to(torch.int32) if expert_map is not None else None

    # w8a8 per-channel quantization
    if (
        quant_config.per_act_token_quant
        and apply_router_weight_on_input
        and quant_config.use_fp8_w8a8
    ):
        # AITER tkw1 kernel for FP8 models with `apply_router_weight_on_input`
        # This applies topk_weights on the GEMM output of the first FC layer
        #  rather than the second FC.
        assert topk_weights.dim() == 2, (
            "`topk_weights` should be in shape (num_tokens, topk)"
        )
        assert topk_weights.shape[-1] == 1, (
            "Only support topk=1 when `apply_router_weight_on_input` is True"
        )

        return torch.ops.vllm.rocm_aiter_asm_moe_tkw1(
            hidden_states,
            w1,
            w2,
            topk_weights,
            topk_ids,
            fc1_scale=quant_config.w1_scale,
            fc2_scale=quant_config.w2_scale,
            fc1_smooth_scale=None,
            fc2_smooth_scale=None,
            a16=False,
            per_tensor_quant_scale=None,
            expert_mask=expert_mask,
            activation_method=activation_method,
        )

    elif use_asm:
        return torch.ops.vllm.rocm_aiter_asm_moe(
            hidden_states,
            w1,
            w2,
            topk_weights,
            topk_ids,
            fc1_scale=w1_scale,
            fc2_scale=w2_scale,
            fc1_smooth_scale=a1_scale,
            fc2_smooth_scale=a2_scale,
            a16=False,
            block_shape=block_shape,
            activation_method=activation_method,
            expert_mask=expert_mask,
        )
    else:
        quant_method = QuantMethod.NO.value

        # w8a8 block-scaled
        if quant_config.block_shape is not None and quant_config.use_fp8_w8a8:
            assert not apply_router_weight_on_input, (
                "apply_router_weight_on_input is\
                not supported for block scaled moe"
            )
            assert quant_config.w1_scale is not None
            assert quant_config.w2_scale is not None
            quant_method = QuantMethod.BLOCK_128x128.value
<<<<<<< HEAD
        elif per_channel_quant and use_fp8_w8a8:
            quant_method = QuantMethod.PER_TOKEN.value
        elif use_fp8_w8a8:
=======
        elif quant_config.use_fp8_w8a8:
>>>>>>> 08d26a1b
            # Currently only per tensor quantization method is enabled.
            quant_method = QuantMethod.PER_TENSOR.value

        if apply_router_weight_on_input:
            assert topk_weights.dim() == 2, (
                "`topk_weights` should be in shape (num_tokens, topk)"
            )
            _, topk = topk_weights.shape
            assert topk == 1, (
                "Only support topk=1 when `apply_router_weight_on_input` is True"
            )

        return torch.ops.vllm.rocm_aiter_fused_moe(
            hidden_states,
            w1,
            w2,
            topk_weights,
            topk_ids,
            expert_mask=expert_mask,
            quant_method=quant_method,
            activation_method=activation_method,
            w1_scale=quant_config.w1_scale,
            w2_scale=quant_config.w2_scale,
            a1_scale=quant_config.a1_scale,
            a2_scale=quant_config.a2_scale,
            doweight_stage1=apply_router_weight_on_input,
        )


def rocm_aiter_topk_softmax(
    topk_weights: torch.Tensor,
    topk_indices: torch.Tensor,
    token_expert_indices: torch.Tensor,
    gating_output: torch.Tensor,
    renormalize: bool,
) -> tuple[torch.Tensor, ...]:
    torch.ops.vllm.rocm_aiter_topk_softmax(
        topk_weights, topk_indices, token_expert_indices, gating_output, renormalize
    )
    return topk_weights, topk_indices


def shuffle_weights(
    *tensors: torch.Tensor, layout: tuple[int, int] = (16, 16)
) -> tuple[torch.Tensor, ...]:
    """
    Applies shuffle_weight function from AITER to each
    input tensor and returns them.

    Rearranges (shuffles) the input tensor/s
    into a specified block layout for optimized computation.

    Args:
        *tensors: Variable number of torch.Tensor objects.
        layout: A pair of integers specifying the block sizes used to divide
            the tensors during shuffling. Default is (16, 16).

    Returns:
    A Tuple of shuffled tensors.
    """
    from aiter.ops.shuffle import shuffle_weight

    return tuple(shuffle_weight(tensor, layout=layout) for tensor in tensors)<|MERGE_RESOLUTION|>--- conflicted
+++ resolved
@@ -40,14 +40,9 @@
 
 @cache
 def is_rocm_aiter_moe_enabled() -> bool:
-<<<<<<< HEAD
-    return current_platform.is_rocm() \
-        and (envs.VLLM_ROCM_USE_AITER_MOE or envs.VLLM_ROCM_USE_AITER_ASMMOE) \
-=======
     return (
         current_platform.is_rocm()
-        and envs.VLLM_ROCM_USE_AITER_MOE
->>>>>>> 08d26a1b
+        and (envs.VLLM_ROCM_USE_AITER_MOE or envs.VLLM_ROCM_USE_AITER_ASMMOE)
         and envs.VLLM_ROCM_USE_AITER
     )
 
@@ -226,16 +221,11 @@
     activation = ActivationType(activation_method)
     quant_type = QuantType(quant_method)
 
-<<<<<<< HEAD
-    return fused_moe(hidden_states, w1, w2, topk_weights, topk_ids,
-                     expert_mask, activation, quant_type, doweight_stage1,
-                     w1_scale, w2_scale, a1_scale, a2_scale)
-=======
     return fused_moe(
         hidden_states,
         w1,
         w2,
-        topk_weight,
+        topk_weights,
         topk_ids,
         expert_mask,
         activation,
@@ -246,7 +236,6 @@
         a1_scale,
         a2_scale,
     )
->>>>>>> 08d26a1b
 
 
 def rocm_aiter_fused_moe_fake(
@@ -418,23 +407,9 @@
     topk_ids: torch.Tensor,
     activation: str = "silu",
     apply_router_weight_on_input: bool = False,
-<<<<<<< HEAD
-    use_fp8_w8a8: bool = False,
-    per_channel_quant: bool = False,
-    w1_scale: Optional[torch.Tensor] = None,
-    w2_scale: Optional[torch.Tensor] = None,
-    a1_scale: Optional[torch.Tensor] = None,
-    a2_scale: Optional[torch.Tensor] = None,
-    block_shape: Optional[list[int]] = None,
-    expert_map: Optional[torch.Tensor] = None,
-    use_asm: bool = False,
-) -> torch.Tensor:
-
-    activation_method = (ActivationMethod.SILU
-                         if activation == "silu" else ActivationMethod.GELU)
-=======
     expert_map: Optional[torch.Tensor] = None,
     quant_config: Optional[FusedMoEQuantConfig] = None,
+    use_asm: bool = False,
 ) -> torch.Tensor:
     if quant_config is None:
         quant_config = FUSED_MOE_UNQUANTIZED_CONFIG
@@ -442,7 +417,6 @@
     activation_method = (
         ActivationMethod.SILU if activation == "silu" else ActivationMethod.GELU
     )
->>>>>>> 08d26a1b
     # All AITER Fused MoE kernels are expecting the following datatypes
     topk_weights = topk_weights.to(torch.float32)
     topk_ids = topk_ids.to(torch.int32)
@@ -488,12 +462,12 @@
             w2,
             topk_weights,
             topk_ids,
-            fc1_scale=w1_scale,
-            fc2_scale=w2_scale,
-            fc1_smooth_scale=a1_scale,
-            fc2_smooth_scale=a2_scale,
+            fc1_scale=quant_config.w1_scale,
+            fc2_scale=quant_config.w2_scale,
+            fc1_smooth_scale=quant_config.a1_scale,
+            fc2_smooth_scale=quant_config.a2_scale,
             a16=False,
-            block_shape=block_shape,
+            block_shape=quant_config.block_shape,
             activation_method=activation_method,
             expert_mask=expert_mask,
         )
@@ -509,13 +483,7 @@
             assert quant_config.w1_scale is not None
             assert quant_config.w2_scale is not None
             quant_method = QuantMethod.BLOCK_128x128.value
-<<<<<<< HEAD
-        elif per_channel_quant and use_fp8_w8a8:
-            quant_method = QuantMethod.PER_TOKEN.value
-        elif use_fp8_w8a8:
-=======
         elif quant_config.use_fp8_w8a8:
->>>>>>> 08d26a1b
             # Currently only per tensor quantization method is enabled.
             quant_method = QuantMethod.PER_TENSOR.value
 
