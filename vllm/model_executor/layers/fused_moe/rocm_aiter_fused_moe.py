--- conflicted
+++ resolved
@@ -1,10 +1,6 @@
 # SPDX-License-Identifier: Apache-2.0
 from functools import cache
-<<<<<<< HEAD
-from typing import List, Optional
-=======
 from typing import Optional
->>>>>>> 0b217da6
 
 import torch
 
