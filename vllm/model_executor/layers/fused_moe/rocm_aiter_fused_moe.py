# SPDX-License-Identifier: Apache-2.0
# SPDX-FileCopyrightText: Copyright contributors to the vLLM project
from enum import IntEnum
from functools import cache, lru_cache

import torch

from vllm import envs
from vllm.model_executor.layers.fused_moe.config import (
    FUSED_MOE_UNQUANTIZED_CONFIG,
    FusedMoEQuantConfig,
)
from vllm.platforms import current_platform
from vllm.utils import direct_register_custom_op


class QuantMethod(IntEnum):
    # This allows interfacing with AITER QuantType Enum
    # without importing the QuantType from AITER globally.

    # Note that these quantization methods are
    # supported in AITER package. However,
    # not all are used in this module.

    NO = 0  # a16w16
    PER_TENSOR = 1  # w8a8 (pre_Tensor)
    PER_TOKEN = 2  # w8a8/w8a4 (per_Token)
    BLOCK_1X32 = 3  # fp4x2
    BLOCK_1X128 = 4  # block quantized w8a8 (per_1x128)
    BLOCK_128x128 = 5  # block quantized w8a8 (per_128x128)


class ActivationMethod(IntEnum):
    # This allows interfacing with AITER ActivationType enum
    # without importing the ActivationType enum from AITER globally.
    SILU = 0
    GELU = 1


@cache
def is_rocm_aiter_moe_enabled() -> bool:
    return (
        current_platform.is_rocm()
        and envs.VLLM_ROCM_USE_AITER_MOE
        and envs.VLLM_ROCM_USE_AITER
    )


@cache
<<<<<<< HEAD
def use_mxfp4_aiter_moe() -> bool:
    return current_platform.is_rocm() and envs.VLLM_ROCM_USE_AITER
=======
def is_rocm_aiter_fusion_shared_expert_enabled() -> bool:
    return (
        envs.VLLM_ROCM_USE_AITER_FUSION_SHARED_EXPERTS and is_rocm_aiter_moe_enabled()
    )


aiter_topK_meta_data = None


@lru_cache(maxsize=1)
def init_aiter_topK_meta_data(
    n_routed_experts: int,
    n_shared_experts: int,
    top_k: int,
    tp_rank: int,
    tp_size: int,
    shared_experts_score: float = 1.0,
    max_num_tokens: int = 32768,
    is_EP: bool = False,
):
    global aiter_topK_meta_data
    fake_expertid = n_routed_experts + n_shared_experts

    # all layers reuse same buffer
    # This extra element when EP is enabled is used as a sentinel
    # to mask out shared expert processing for tokens not owned by
    # the current EP rank. This is necessary to avoid double-processing
    # of shared experts.
    total_topk_ids = torch.empty(
        (max_num_tokens, top_k + n_shared_experts + is_EP),
        dtype=torch.int32,
        device="cuda",
    )
    ns_topk_ids, s_topk_ids = total_topk_ids.split(
        [top_k, n_shared_experts + is_EP], dim=1
    )
    shared_expert_ids = [n_routed_experts + i for i in range(n_shared_experts + is_EP)]
    if is_EP:
        s_topk_ids_list = [
            [fake_expertid] * (n_shared_experts + is_EP)
        ] * max_num_tokens
        for i in range(tp_rank, max_num_tokens, tp_size):
            s_topk_ids_list[i] = shared_expert_ids
    else:
        s_topk_ids_list = [
            list(range(n_routed_experts, fake_expertid))
        ] * max_num_tokens
    s_topk_ids[:] = torch.tensor(s_topk_ids_list, dtype=torch.int32, device="cuda")

    total_topk_weights = torch.empty(
        (max_num_tokens, top_k + n_shared_experts + is_EP),
        dtype=torch.float32,
        device="cuda",
    )
    ns_topk_weights, s_topk_weights = total_topk_weights.split(
        [top_k, n_shared_experts + is_EP], dim=1
    )
    s_topk_weights.fill_(shared_experts_score)
    assert aiter_topK_meta_data is None, "AITER topK meta data is already initialized"
    aiter_topK_meta_data = (total_topk_weights, total_topk_ids)
>>>>>>> 7bb736d0


def rocm_aiter_asm_moe_tkw1_impl(
    hidden_states: torch.Tensor,
    w1: torch.Tensor,
    w2: torch.Tensor,
    topk_weights: torch.Tensor,
    topk_ids: torch.Tensor,
    fc1_scale: torch.Tensor | None = None,
    fc2_scale: torch.Tensor | None = None,
    fc1_smooth_scale: torch.Tensor | None = None,
    fc2_smooth_scale: torch.Tensor | None = None,
    a16: bool = False,
    per_tensor_quant_scale: torch.Tensor | None = None,
    expert_mask: torch.Tensor | None = None,
    activation_method: int = ActivationMethod.SILU.value,
) -> torch.Tensor:
    from aiter import ActivationType
    from aiter.fused_moe_bf16_asm import asm_moe_tkw1

    activation = ActivationType(activation_method)

    return asm_moe_tkw1(
        hidden_states,
        w1,
        w2,
        topk_weights,
        topk_ids,
        fc1_scale=fc1_scale,
        fc2_scale=fc2_scale,
        fc1_smooth_scale=fc1_smooth_scale,
        fc2_smooth_scale=fc2_smooth_scale,
        a16=a16,
        per_tensor_quant_scale=per_tensor_quant_scale,
        expert_mask=expert_mask,
        activation=activation,
    )


def rocm_aiter_asm_moe_tkw1_fake(
    hidden_states: torch.Tensor,
    w1: torch.Tensor,
    w2: torch.Tensor,
    topk_weights: torch.Tensor,
    topk_ids: torch.Tensor,
    fc1_scale: torch.Tensor | None = None,
    fc2_scale: torch.Tensor | None = None,
    fc1_smooth_scale: torch.Tensor | None = None,
    fc2_smooth_scale: torch.Tensor | None = None,
    a16: bool = False,
    per_tensor_quant_scale: torch.Tensor | None = None,
    expert_mask: torch.Tensor | None = None,
    activation_method: int = ActivationMethod.SILU.value,
) -> torch.Tensor:
    return torch.empty_like(hidden_states)


def rocm_aiter_topk_softmax_impl(
    topk_weights: torch.Tensor,
    topk_indices: torch.Tensor,
    token_expert_indices: torch.Tensor,
    gating_output: torch.Tensor,
    renormalize: bool,
) -> None:
    from aiter import topk_softmax

    topk_softmax(
        topk_weights, topk_indices, token_expert_indices, gating_output, renormalize
    )


def rocm_aiter_topk_softmax_fake(
    topk_weights: torch.Tensor,
    topk_indices: torch.Tensor,
    token_expert_indices: torch.Tensor,
    gating_output: torch.Tensor,
    renormalize: bool,
) -> None:
    pass


def rocm_aiter_biased_grouped_topk_impl(
    gating_output: torch.Tensor,
    correction_bias: torch.Tensor,
    topk_weights: torch.Tensor,
    topk_ids: torch.Tensor,
    num_expert_group: int,
    topk_group: int,
    need_renorm: bool,
    routed_scaling_factor: float = 1.0,  # mul to topk_weights
) -> None:
    from aiter import biased_grouped_topk

    biased_grouped_topk(
        gating_output,
        correction_bias,
        topk_weights,
        topk_ids,
        num_expert_group,
        topk_group,
        need_renorm,
        routed_scaling_factor,
    )


def rocm_aiter_biased_grouped_topk_fake(
    gating_output: torch.Tensor,
    correction_bias: torch.Tensor,
    topk_weights: torch.Tensor,
    topk_ids: torch.Tensor,
    num_expert_group: int,
    topk_group: int,
    need_renorm: bool,
    routed_scaling_factor: float = 1.0,  # mul to topk_weights
) -> None:
    pass


def rocm_aiter_grouped_topk_impl(
    gating_output: torch.Tensor,
    topk_weights: torch.Tensor,
    topk_ids: torch.Tensor,
    num_expert_group: int,
    topk_group: int,
    need_renorm: bool,
    scoring_func: str = "softmax",
    routed_scaling_factor: float = 1.0,  # mul to topk_weights
) -> None:
    from aiter import grouped_topk

    grouped_topk(
        gating_output,
        topk_weights,
        topk_ids,
        num_expert_group,
        topk_group,
        need_renorm,
        scoring_func,
        routed_scaling_factor,
    )


def rocm_aiter_grouped_topk_fake(
    gating_output: torch.Tensor,
    topk_weights: torch.Tensor,
    topk_ids: torch.Tensor,
    num_expert_group: int,
    topk_group: int,
    need_renorm: bool,
    scoring_func: str = "softmax",
    routed_scaling_factor: float = 1.0,  # mul to topk_weights
) -> None:
    pass


def rocm_aiter_fused_moe_impl(
    hidden_states: torch.Tensor,
    w1: torch.Tensor,
    w2: torch.Tensor,
    topk_weight: torch.Tensor,
    topk_ids: torch.Tensor,
    expert_mask: torch.Tensor | None = None,
    activation_method: int = ActivationMethod.SILU.value,
    quant_method: int = QuantMethod.NO.value,
    doweight_stage1: bool = False,
    w1_scale: torch.Tensor | None = None,
    w2_scale: torch.Tensor | None = None,
    a1_scale: torch.Tensor | None = None,
    a2_scale: torch.Tensor | None = None,
) -> torch.Tensor:
    from aiter import ActivationType, QuantType
    from aiter.fused_moe import fused_moe

    activation = ActivationType(activation_method)
    quant_type = QuantType(quant_method)

    return fused_moe(
        hidden_states,
        w1,
        w2,
        topk_weight,
        topk_ids,
        expert_mask,
        activation,
        quant_type,
        doweight_stage1,
        w1_scale,
        w2_scale,
        a1_scale,
        a2_scale,
    )


def rocm_aiter_fused_moe_fake(
    hidden_states: torch.Tensor,
    w1: torch.Tensor,
    w2: torch.Tensor,
    topk_weight: torch.Tensor,
    topk_ids: torch.Tensor,
    expert_mask: torch.Tensor | None = None,
    activation_method: int = ActivationMethod.SILU.value,
    quant_method: int = QuantMethod.NO.value,
    doweight_stage1: bool = False,
    w1_scale: torch.Tensor | None = None,
    w2_scale: torch.Tensor | None = None,
    a1_scale: torch.Tensor | None = None,
    a2_scale: torch.Tensor | None = None,
) -> torch.Tensor:
    return torch.empty_like(hidden_states)


if current_platform.is_rocm():
    direct_register_custom_op(
        op_name="rocm_aiter_asm_moe_tkw1",
        op_func=rocm_aiter_asm_moe_tkw1_impl,
        fake_impl=rocm_aiter_asm_moe_tkw1_fake,
    )

    direct_register_custom_op(
        op_name="rocm_aiter_fused_moe",
        op_func=rocm_aiter_fused_moe_impl,
        fake_impl=rocm_aiter_fused_moe_fake,
    )

    direct_register_custom_op(
        op_name="rocm_aiter_topk_softmax",
        op_func=rocm_aiter_topk_softmax_impl,
        mutates_args=["topk_weights", "topk_indices", "token_expert_indices"],
        fake_impl=rocm_aiter_topk_softmax_fake,
    )

    direct_register_custom_op(
        op_name="rocm_aiter_biased_grouped_topk",
        op_func=rocm_aiter_biased_grouped_topk_impl,
        mutates_args=["topk_weights", "topk_ids"],
        fake_impl=rocm_aiter_biased_grouped_topk_fake,
    )

    direct_register_custom_op(
        op_name="rocm_aiter_grouped_topk",
        op_func=rocm_aiter_grouped_topk_impl,
        mutates_args=["topk_weights", "topk_ids"],
        fake_impl=rocm_aiter_grouped_topk_fake,
    )


def rocm_aiter_grouped_topk(
    hidden_states: torch.Tensor,
    gating_output: torch.Tensor,
    topk: int,
    renormalize: bool,
    num_expert_group: int = 0,
    topk_group: int = 0,
    scoring_func: str = "softmax",
    routed_scaling_factor: float = 1.0,
    e_score_correction_bias: torch.Tensor | None = None,
    num_fused_shared_experts: int = 0,
) -> tuple[torch.Tensor, torch.Tensor]:
    token = hidden_states.shape[0]
    device = hidden_states.device
    if is_rocm_aiter_fusion_shared_expert_enabled() and num_fused_shared_experts > 0:
        assert aiter_topK_meta_data is not None, (
            "AITER topK meta data is not initialized. "
            "Please ensure that init_aiter_topK_meta_data "
            "is called before this function."
        )
        total_topk_weights, total_topk_ids = aiter_topK_meta_data
        assert total_topk_weights.shape[0] >= token, (
            f"AITER topK meta data support {total_topk_weights.shape[0]} "
            f"tokens which is determined by max_num_batched_tokens, "
            f"but got {token} tokens now."
        )
        total_topk_weights = total_topk_weights[:token]
        total_topk_ids = total_topk_ids[:token]
        topk_weights, _ = total_topk_weights.split(
            [topk, total_topk_weights.shape[1] - topk], dim=1
        )
        topk_ids, _ = total_topk_ids.split(
            [topk, total_topk_ids.shape[1] - topk], dim=1
        )
    else:
        topk_ids = torch.empty((token, topk), dtype=torch.int32, device=device)
        topk_weights = torch.empty((token, topk), dtype=torch.float32, device=device)

    if e_score_correction_bias is not None:
        torch.ops.vllm.rocm_aiter_biased_grouped_topk(
            gating_output,
            e_score_correction_bias.to(gating_output.dtype),
            topk_weights,
            topk_ids,
            num_expert_group,
            topk_group,
            renormalize,
            routed_scaling_factor=routed_scaling_factor,
        )
    else:
        assert scoring_func == "softmax" or scoring_func == "sigmoid"
        torch.ops.vllm.rocm_aiter_grouped_topk(
            gating_output,
            topk_weights,
            topk_ids,
            num_expert_group,
            topk_group,
            renormalize,
            scoring_func,
            routed_scaling_factor=routed_scaling_factor,
        )

    if is_rocm_aiter_fusion_shared_expert_enabled() and num_fused_shared_experts > 0:
        return total_topk_weights, total_topk_ids
    return topk_weights, topk_ids


def rocm_aiter_fused_experts(
    hidden_states: torch.Tensor,
    w1: torch.Tensor,
    w2: torch.Tensor,
    topk_weights: torch.Tensor,
    topk_ids: torch.Tensor,
    activation: str = "silu",
    apply_router_weight_on_input: bool = False,
    expert_map: torch.Tensor | None = None,
    quant_config: FusedMoEQuantConfig | None = None,
) -> torch.Tensor:
    if quant_config is None:
        quant_config = FUSED_MOE_UNQUANTIZED_CONFIG

    activation_method = (
        ActivationMethod.SILU if activation == "silu" else ActivationMethod.GELU
    )
    # All AITER Fused MoE kernels are expecting the following datatypes
    topk_weights = topk_weights.to(torch.float32)
    topk_ids = topk_ids.to(torch.int32)

    expert_mask = expert_map if expert_map is not None else None

    # w8a8 per-channel quantization
    if (
        quant_config.per_act_token_quant
        and apply_router_weight_on_input
        and quant_config.use_fp8_w8a8
    ):
        # AITER tkw1 kernel for FP8 models with `apply_router_weight_on_input`
        # This applies topk_weights on the GEMM output of the first FC layer
        #  rather than the second FC.
        assert topk_weights.dim() == 2, (
            "`topk_weights` should be in shape (num_tokens, topk)"
        )
        assert topk_weights.shape[-1] == 1, (
            "Only support topk=1 when `apply_router_weight_on_input` is True"
        )

        return torch.ops.vllm.rocm_aiter_asm_moe_tkw1(
            hidden_states,
            w1,
            w2,
            topk_weights,
            topk_ids,
            fc1_scale=quant_config.w1_scale,
            fc2_scale=quant_config.w2_scale,
            fc1_smooth_scale=None,
            fc2_smooth_scale=None,
            a16=False,
            per_tensor_quant_scale=None,
            expert_mask=expert_mask,
            activation_method=activation_method,
        )

    else:
        quant_method = QuantMethod.NO.value

        # w8a8 block-scaled
        if quant_config.block_shape is not None and quant_config.use_fp8_w8a8:
            assert not apply_router_weight_on_input, (
                "apply_router_weight_on_input is\
                not supported for block scaled moe"
            )
            assert quant_config.w1_scale is not None
            assert quant_config.w2_scale is not None
            quant_method = QuantMethod.BLOCK_128x128.value
        elif quant_config.use_fp8_w8a8:
            # Currently only per tensor quantization method is enabled.
            quant_method = QuantMethod.PER_TENSOR.value

        if apply_router_weight_on_input:
            assert topk_weights.dim() == 2, (
                "`topk_weights` should be in shape (num_tokens, topk)"
            )
            _, topk = topk_weights.shape
            assert topk == 1, (
                "Only support topk=1 when `apply_router_weight_on_input` is True"
            )

        return torch.ops.vllm.rocm_aiter_fused_moe(
            hidden_states,
            w1,
            w2,
            topk_weights,
            topk_ids,
            expert_mask=expert_mask,
            quant_method=quant_method,
            activation_method=activation_method,
            w1_scale=quant_config.w1_scale,
            w2_scale=quant_config.w2_scale,
            a1_scale=quant_config.a1_scale,
            a2_scale=quant_config.a2_scale,
            doweight_stage1=apply_router_weight_on_input,
        )


def rocm_aiter_topk_softmax(
    topk_weights: torch.Tensor,
    topk_indices: torch.Tensor,
    token_expert_indices: torch.Tensor,
    gating_output: torch.Tensor,
    renormalize: bool,
) -> tuple[torch.Tensor, ...]:
    torch.ops.vllm.rocm_aiter_topk_softmax(
        topk_weights, topk_indices, token_expert_indices, gating_output, renormalize
    )
    return topk_weights, topk_indices


def shuffle_weights(
    *tensors: torch.Tensor, layout: tuple[int, int] = (16, 16)
) -> tuple[torch.Tensor, ...]:
    """
    Applies shuffle_weight function from AITER to each
    input tensor and returns them.

    Rearranges (shuffles) the input tensor/s
    into a specified block layout for optimized computation.

    Args:
        *tensors: Variable number of torch.Tensor objects.
        layout: A pair of integers specifying the block sizes used to divide
            the tensors during shuffling. Default is (16, 16).

    Returns:
    A Tuple of shuffled tensors.
    """
    from aiter.ops.shuffle import shuffle_weight

    return tuple(shuffle_weight(tensor, layout=layout) for tensor in tensors)<|MERGE_RESOLUTION|>--- conflicted
+++ resolved
@@ -47,10 +47,11 @@
 
 
 @cache
-<<<<<<< HEAD
 def use_mxfp4_aiter_moe() -> bool:
     return current_platform.is_rocm() and envs.VLLM_ROCM_USE_AITER
-=======
+
+
+@cache
 def is_rocm_aiter_fusion_shared_expert_enabled() -> bool:
     return (
         envs.VLLM_ROCM_USE_AITER_FUSION_SHARED_EXPERTS and is_rocm_aiter_moe_enabled()
@@ -111,7 +112,6 @@
     s_topk_weights.fill_(shared_experts_score)
     assert aiter_topK_meta_data is None, "AITER topK meta data is already initialized"
     aiter_topK_meta_data = (total_topk_weights, total_topk_ids)
->>>>>>> 7bb736d0
 
 
 def rocm_aiter_asm_moe_tkw1_impl(
