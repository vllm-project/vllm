--- conflicted
+++ resolved
@@ -12,13 +12,6 @@
 @cache
 def is_rocm_aiter_moe_enabled() -> bool:
     return current_platform.is_rocm() \
-        and envs.VLLM_ROCM_USE_AITER_MOE \
-        and envs.VLLM_ROCM_USE_AITER
-
-
-def is_rocm_aiter_2stage_moe_enabled() -> bool:
-    return current_platform.is_rocm() \
-        and envs.VLLM_ROCM_USE_AITER_2STAGE_MOE \
         and envs.VLLM_ROCM_USE_AITER_MOE \
         and envs.VLLM_ROCM_USE_AITER
 
@@ -113,11 +106,10 @@
 
     fmoe_fp8_blockscale_g1u1(out_asm, a1, w1, w2, sorted_token_ids,
                              sorted_weight_buf, sorted_expert_ids,
-                             num_valid_ids, topk,
-                             a1_scale.t().contiguous(),
-                             w1_scale.view(local_E, -1),
-                             w2_scale.view(local_E,
-                                           -1), *block_shape, smooth_scale)
+                             num_valid_ids, topk, w1_scale.view(local_E, -1),
+                             w2_scale.view(local_E, -1),
+                             a1_scale.t().contiguous(), *block_shape,
+                             smooth_scale)
 
     return out_asm
 
@@ -199,16 +191,9 @@
     fc2_scale: Optional[torch.Tensor] = None,
     a1_scale: Optional[torch.Tensor] = None,
     a2_scale: Optional[torch.Tensor] = None,
-<<<<<<< HEAD
-    block_size: Optional[List[int]] = None,
-    expert_mask: Optional[torch.Tensor] = None,
-) -> torch.Tensor:
-
-=======
     block_size: Optional[list[int]] = None,
     expert_mask: Optional[torch.Tensor] = None,
 ) -> torch.Tensor:
->>>>>>> 67da5720
     from aiter.fused_moe_bf16_asm import ck_moe_2stages
     return ck_moe_2stages(a1=hidden_states,
                           w1=w1,
@@ -233,11 +218,7 @@
     fc2_scale: Optional[torch.Tensor] = None,
     a1_scale: Optional[torch.Tensor] = None,
     a2_scale: Optional[torch.Tensor] = None,
-<<<<<<< HEAD
-    block_size: Optional[List[int]] = None,
-=======
     block_size: Optional[list[int]] = None,
->>>>>>> 67da5720
     expert_mask: Optional[torch.Tensor] = None,
 ) -> torch.Tensor:
     return torch.empty_like(hidden_states)
@@ -374,34 +355,6 @@
     )
     return topk_weights, topk_ids
 
-<<<<<<< HEAD
-def rocm_aiter_fused_experts(
-    hidden_states: torch.Tensor,
-    w1: torch.Tensor,
-    w2: torch.Tensor,
-    topk_weights: torch.Tensor,
-    topk_ids: torch.Tensor,
-    inplace: bool = False,
-    activation: str = "silu",
-    apply_router_weight_on_input: bool = False,
-    use_fp8_w8a8: bool = False,
-    use_int8_w8a8: bool = False,
-    use_int8_w8a16: bool = False,
-    use_int4_w4a16: bool = False,
-    per_channel_quant: bool = False,
-    global_num_experts: int = -1,
-    expert_map: Optional[torch.Tensor] = None,
-    w1_scale: Optional[torch.Tensor] = None,
-    w2_scale: Optional[torch.Tensor] = None,
-    w1_zp: Optional[torch.Tensor] = None,
-    w2_zp: Optional[torch.Tensor] = None,
-    a1_scale: Optional[torch.Tensor] = None,
-    a2_scale: Optional[torch.Tensor] = None,
-    block_shape: Optional[List[int]] = None,
-    allow_deep_gemm: bool = False,
-    use_ck_moe_2stages: bool = False,
-) -> torch.Tensor:
-=======
 
 def rocm_aiter_fused_experts(
         hidden_states: torch.Tensor,
@@ -418,7 +371,6 @@
         a1_scale: Optional[torch.Tensor] = None,
         a2_scale: Optional[torch.Tensor] = None,
         block_shape: Optional[list[int]] = None) -> torch.Tensor:
->>>>>>> 67da5720
 
     from vllm.model_executor.layers.quantization.utils.fp8_utils import (
         per_token_group_quant_fp8)
@@ -440,8 +392,6 @@
 
         a1, a1_scale = per_token_group_quant_fp8(hidden_states, block_shape[1])
 
-        assert expert_map is None, (
-            "expert_map is not supported for block scaled moe")
         return torch.ops.vllm.rocm_aiter_fmoe_fp8_blockscale_g1u1(
             topk_ids, topk_weights, hidden_states.dtype, None, a1, w1, w2,
             w1_scale, w2_scale, a1_scale, block_shape, None)
@@ -479,11 +429,7 @@
 
         # - faster static per-tensor-activation static per-tensor-weight
         #   fp8 quantization w8a8
-<<<<<<< HEAD
-        if use_ck_moe_2stages and a1_scale is not None and a2_scale is not None:
-=======
         if a1_scale is not None and a2_scale is not None:
->>>>>>> 67da5720
             return torch.ops.vllm.rocm_aiter_ck_moe_2stages(
                 hidden_states=hidden_states,
                 w1=w1,
@@ -522,30 +468,12 @@
         topk_ids = topk_ids.to(torch.int32)
         topk_weights = torch.ones_like(topk_weights, dtype=torch.float32)
 
-<<<<<<< HEAD
-    # faster w16a16
-    if use_ck_moe_2stages:
-        return torch.ops.vllm.rocm_aiter_ck_moe_2stages(
-            hidden_states=hidden_states,
-            w1=w1,
-            w2=w2,
-            topk_weights=topk_weights,
-            topk_ids=topk_ids)
-
-    # w16a16 fallback to rocm_aiter_ck_moe w16a16
-    return torch.ops.vllm.rocm_aiter_ck_moe(hidden_states=hidden_states,
-                                            w1=w1,
-                                            w2=w2,
-                                            topk_weights=topk_weights,
-                                            topk_ids=topk_ids)
-=======
     return torch.ops.vllm.rocm_aiter_ck_moe_2stages(
         hidden_states=hidden_states,
         w1=w1,
         w2=w2,
         topk_weights=topk_weights,
         topk_ids=topk_ids)
->>>>>>> 67da5720
 
 
 def rocm_aiter_topk_softmax(topk_weights: torch.Tensor,
@@ -577,11 +505,7 @@
 
 
 def expand_weights(*tensors: torch.Tensor,
-<<<<<<< HEAD
-                   expansion_dims: List[int]) -> Tuple[torch.Tensor, ...]:
-=======
                    expansion_dims: list[int]) -> tuple[torch.Tensor, ...]:
->>>>>>> 67da5720
     """
     Expands the dimensions of input tensors.
 
