--- conflicted
+++ resolved
@@ -22,11 +22,7 @@
     NO = 0  # a16w16
     PER_TENSOR = 1  # w8a8 (pre_Tensor)
     PER_TOKEN = 2  # w8a8/w8a4 (per_Token)
-<<<<<<< HEAD
-    BLOCK_1X32 = 3  # block quantized w8a8 1x32)
-=======
     BLOCK_1X32 = 3  # fp4x2
->>>>>>> 3b1e4c6a
     BLOCK_1X128 = 4  # block quantized w8a8 (per_1x128)
     BLOCK_128x128 = 5  # block quantized w8a8 (per_128x128)
 
