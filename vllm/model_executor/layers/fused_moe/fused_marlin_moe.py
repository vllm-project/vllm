# SPDX-License-Identifier: Apache-2.0
# SPDX-FileCopyrightText: Copyright contributors to the vLLM project
"""Fused MoE utilities for GPTQ."""

import torch
from typing_extensions import override

import vllm._custom_ops as ops
import vllm.model_executor.layers.fused_moe.modular_kernel as mk
from vllm.model_executor.layers.fused_moe.config import FusedMoEQuantConfig
from vllm.model_executor.layers.fused_moe.fused_moe import moe_align_block_size
from vllm.model_executor.layers.fused_moe.prepare_finalize import (
    MoEPrepareAndFinalizeNoEP,
)
from vllm.model_executor.layers.fused_moe.topk_weight_and_reduce import (
    TopKWeightAndReduceNoOP,
)
from vllm.model_executor.layers.fused_moe.utils import _resize_cache, disable_inplace
from vllm.model_executor.layers.quantization.utils.marlin_utils import (
    marlin_make_workspace_new,
    marlin_moe_intermediate_size,
    maybe_warn_marlin_atomic_add,
)
from vllm.scalar_type import ScalarType, scalar_types
from vllm.utils import direct_register_custom_op


def fused_marlin_moe(
    hidden_states: torch.Tensor,
    w1: torch.Tensor,
    w2: torch.Tensor,
    bias1: torch.Tensor | None,
    bias2: torch.Tensor | None,
    w1_scale: torch.Tensor,
    w2_scale: torch.Tensor,
    gating_output: torch.Tensor | None,
    topk_weights: torch.Tensor,
    topk_ids: torch.Tensor,
    quant_type_id: int,
    apply_router_weight_on_input: bool = False,
    global_num_experts: int = -1,
<<<<<<< HEAD
    activation: Optional[str] = "silu",
    activation_func: Optional[str] = None,  # FIXME: type Callable
    moe_sum: Optional[str] = None,  # FIXME: type Callable
    expert_map: Optional[torch.Tensor] = None,
    global_scale1: Optional[torch.Tensor] = None,
    global_scale2: Optional[torch.Tensor] = None,
    g_idx1: Optional[torch.Tensor] = None,
    g_idx2: Optional[torch.Tensor] = None,
    sort_indices1: Optional[torch.Tensor] = None,
    sort_indices2: Optional[torch.Tensor] = None,
    w1_zeros: Optional[torch.Tensor] = None,
    w2_zeros: Optional[torch.Tensor] = None,
    workspace: Optional[torch.Tensor] = None,
    intermediate_cache13: Optional[torch.Tensor] = None,
    intermediate_cache2: Optional[torch.Tensor] = None,
=======
    activation: str | None = "silu",
    expert_map: torch.Tensor | None = None,
    global_scale1: torch.Tensor | None = None,
    global_scale2: torch.Tensor | None = None,
    g_idx1: torch.Tensor | None = None,
    g_idx2: torch.Tensor | None = None,
    sort_indices1: torch.Tensor | None = None,
    sort_indices2: torch.Tensor | None = None,
    w1_zeros: torch.Tensor | None = None,
    w2_zeros: torch.Tensor | None = None,
    workspace: torch.Tensor | None = None,
    intermediate_cache13: torch.Tensor | None = None,
    intermediate_cache2: torch.Tensor | None = None,
>>>>>>> 4f207c71
    is_k_full: bool = True,
    output: torch.Tensor | None = None,
    inplace: bool = False,
) -> torch.Tensor:
    """
    This function computes a Mixture of Experts (MoE) layer using two sets of
    weights, w1 and w2, and top-k gating mechanism.

    Parameters:
    - hidden_states (torch.Tensor): The input tensor to the MoE layer.
    - w1 (torch.Tensor): The first set of expert weights.
    - w2 (torch.Tensor): The second set of expert weights.
    - w1_scale (torch.Tensor): Scale to be used for w1.
    - w2_scale (torch.Tensor): Scale to be used for w2.
    - gating_output (Optional[torch.Tensor]): The output of the gating
        operation (before softmax).
    - g_idx1 (Optional[torch.Tensor]): The first set of act_order indices.
    - g_idx2 (Optional[torch.Tensor]): The second set of act_order indices.
    - sort_indices1 (Optional[torch.Tensor]): The first act_order input
        permutation.
    - sort_indices2 (Optional[torch.Tensor]): The second act_order input
        permutation.
    - topk_weights (torch.Tensor): Top-k weights.
    - topk_ids (torch.Tensor): Indices of topk-k elements.
    - w1_zeros (Optional[torch.Tensor]): Optional zero points to be used for w1.
    - w2_zeros (Optional[torch.Tensor]): Optional zero points to be used for w2.
    - num_bits (bool): The number of bits in expert weights quantization.

    Returns:
    - torch.Tensor: The output tensor after applying the MoE layer.
    """
    quant_type = ScalarType.from_id(quant_type_id)
    assert quant_type in [
        scalar_types.uint4,
        scalar_types.uint8b128,
        scalar_types.uint4b8,
        scalar_types.float8_e4m3fn,
        scalar_types.float4_e2m1f,
    ]

    bit4_scalar_types = [
        scalar_types.uint4,
        scalar_types.uint4b8,
        scalar_types.float4_e2m1f,
    ]
    num_bits = 4 if quant_type in bit4_scalar_types else 8

    # Check constraints.
    if gating_output is not None:
        assert hidden_states.shape[0] == gating_output.shape[0], (
            "Number of tokens mismatch"
        )
    assert hidden_states.shape[1] == w1.shape[1] * 16, "Hidden size mismatch w1"
    assert hidden_states.shape[1] == w2.shape[2] // (num_bits // 2), (
        "Hidden size mismatch w2"
    )
    assert hidden_states.is_contiguous(), "Hidden_states must be contiguous"
    assert w1.is_contiguous(), "Expert weights1 must be contiguous"
    assert w2.is_contiguous(), "Expert weights2 must be contiguous"
    assert hidden_states.dtype in [torch.float16, torch.bfloat16]
    assert num_bits in [4, 8]
    assert topk_weights.dtype == torch.float32

    M, K = hidden_states.shape
    E = w1.shape[0]
    N = marlin_moe_intermediate_size(w1, w2)
    topk = topk_ids.shape[1]

    # M block size selection logic
    # TODO: tune this further for specific models
    for block_size_m in [8, 16, 32, 48, 64]:
        if M * topk / E / block_size_m < 0.9:
            break

    if global_num_experts == -1:
        global_num_experts = E
    sorted_token_ids, expert_ids, num_tokens_post_padded = moe_align_block_size(
        topk_ids, block_size_m, global_num_experts, expert_map
    )

    if workspace is None:
        workspace = marlin_make_workspace_new(hidden_states.device, 4)

    if intermediate_cache2 is None:
        intermediate_cache2 = torch.empty(
            (M * topk, N),
            device=hidden_states.device,
            dtype=hidden_states.dtype,
        )

    if intermediate_cache13 is None:
        intermediate_cache13 = torch.empty(
            (M * topk * max(2 * N, K),),
            device=hidden_states.device,
            dtype=hidden_states.dtype,
        )

    intermediate_cache1 = _resize_cache(intermediate_cache13, (M * topk, 2 * N))
    intermediate_cache3 = _resize_cache(intermediate_cache13, (M * topk, K))
    intermediate_cache2 = _resize_cache(intermediate_cache2, (M * topk, N))

    maybe_warn_marlin_atomic_add(hidden_states.device, hidden_states.dtype)
    use_atomic_add = (
        hidden_states.dtype == torch.half
        or torch.cuda.get_device_capability(hidden_states.device)[0] >= 9
    )

    intermediate_cache1 = ops.moe_wna16_marlin_gemm(
        hidden_states,
        intermediate_cache1,
        w1,
        bias1,
        w1_scale,
        global_scale1,
        w1_zeros,
        g_idx1,
        sort_indices1,
        workspace,
        sorted_token_ids,
        expert_ids,
        num_tokens_post_padded,
        topk_weights,
        moe_block_size=block_size_m,
        top_k=topk,
        mul_topk_weights=apply_router_weight_on_input,
        is_ep=expert_map is not None,
        b_q_type=quant_type,
        size_m=M,
        size_n=2 * N,
        size_k=K,
        is_k_full=is_k_full,
        use_atomic_add=use_atomic_add,
        use_fp32_reduce=True,
        is_zp_float=False,
    )

    if activation_func is None:

        def activation_func(
            activation: str, output: torch.Tensor, input: torch.Tensor
        ) -> None:
            if activation == "silu":
                torch.ops._C.silu_and_mul(output, input)
            elif activation == "swigluoai":
                # alpha = 1.702, limit = 7.0
                torch.ops._C.swigluoai_and_mul(output, input)
            else:
                raise ValueError(
                    f"Unsupported activation: {activation}. "
                    "Only silu and swigluoai activations are supported."
                )

    activation_func(
        activation, intermediate_cache2, intermediate_cache1.view(-1, 2 * N)
    )

    if expert_map is not None:
        intermediate_cache3.zero_()

    intermediate_cache3 = ops.moe_wna16_marlin_gemm(
        intermediate_cache2,
        intermediate_cache3,
        w2,
        bias2,
        w2_scale,
        global_scale2,
        w2_zeros,
        g_idx2,
        sort_indices2,
        workspace,
        sorted_token_ids,
        expert_ids,
        num_tokens_post_padded,
        topk_weights,
        moe_block_size=block_size_m,
        top_k=1,
        mul_topk_weights=not apply_router_weight_on_input,
        is_ep=expert_map is not None,
        b_q_type=quant_type,
        size_m=M * topk,
        size_n=K,
        size_k=N,
        is_k_full=is_k_full,
        use_atomic_add=use_atomic_add,
        use_fp32_reduce=True,
        is_zp_float=False,
    ).view(-1, topk, K)

    if output is None:
        if inplace and not disable_inplace():
            output = hidden_states
        else:
            output = torch.empty_like(hidden_states)

    if moe_sum is None:
        return torch.sum(intermediate_cache3.view(-1, topk, K), dim=1, out=output)
    else:
        return moe_sum(intermediate_cache3, output)


def fused_marlin_moe_fake(
    hidden_states: torch.Tensor,
    w1: torch.Tensor,
    w2: torch.Tensor,
    w1_scale: torch.Tensor,
    w2_scale: torch.Tensor,
    gating_output: torch.Tensor | None,
    topk_weights: torch.Tensor,
    topk_ids: torch.Tensor,
    quant_type_id: int,
    apply_router_weight_on_input: bool = False,
    global_num_experts: int = -1,
    global_scale1: torch.Tensor | None = None,
    global_scale2: torch.Tensor | None = None,
    expert_map: torch.Tensor | None = None,
    g_idx1: torch.Tensor | None = None,
    g_idx2: torch.Tensor | None = None,
    sort_indices1: torch.Tensor | None = None,
    sort_indices2: torch.Tensor | None = None,
    w1_zeros: torch.Tensor | None = None,
    w2_zeros: torch.Tensor | None = None,
    workspace: torch.Tensor | None = None,
    intermediate_cache13: torch.Tensor | None = None,
    intermediate_cache2: torch.Tensor | None = None,
    is_k_full: bool = True,
    output: torch.Tensor | None = None,
    inplace: bool = False,
) -> torch.Tensor:
    return torch.empty_like(hidden_states)


direct_register_custom_op(
    op_name="fused_marlin_moe",
    op_func=fused_marlin_moe,
    fake_impl=fused_marlin_moe_fake,
)


class MarlinExperts(mk.FusedMoEPermuteExpertsUnpermute):
    def __init__(self, quant_config: FusedMoEQuantConfig):
        # TODO (varun) : Enable activation quantization
        assert quant_config.use_mxfp4_w4a16, "Supports only mxfp4_w4a16"
        super().__init__(quant_config)

    @override
    def moe_problem_size(
        self,
        a1: torch.Tensor,
        w1: torch.Tensor,
        w2: torch.Tensor,
        topk_ids: torch.Tensor,
    ) -> tuple[int, int, int, int, int]:
        assert w1.dim() == 3 and w2.dim() == 3

        E = w1.size(0)
        K = a1.size(-1)
        N = marlin_moe_intermediate_size(w1, w2)

        if a1.dim() == 2:
            # Make sure we are using the correct a1 (pre-permute).
            assert topk_ids.size(0) == a1.size(0), f"{topk_ids.size(0)} != {a1.size(0)}"
            M = a1.size(0)
        else:
            assert a1.dim() == 3
            assert a1.size(0) == E, f"{a1.size(0)} == {E}"
            M = a1.size(1)  # This is max_num_tokens

        assert topk_ids.dim() == 2
        topk = topk_ids.size(1)

        return E, M, N, K, topk

    def supports_expert_map(self) -> bool:
        return True

    def finalize_weight_and_reduce_impl(self) -> mk.TopKWeightAndReduce:
        return TopKWeightAndReduceNoOP()

    @property
    def activation_formats(
        self,
    ) -> tuple[mk.FusedMoEActivationFormat, mk.FusedMoEActivationFormat]:
        return (
            mk.FusedMoEActivationFormat.Standard,
            mk.FusedMoEActivationFormat.Standard,
        )

    def supports_chunking(self) -> bool:
        return True

    def workspace_shapes(
        self,
        M: int,
        N: int,
        K: int,
        topk: int,
        global_num_experts: int,
        local_num_experts: int,
        expert_tokens_meta: mk.ExpertTokensMetadata | None,
    ) -> tuple[tuple[int, ...], tuple[int, ...], tuple[int, ...]]:
        # Modular Kernel provisions output buffer from workspace1. However in
        # the fused_marlin_moe() function, the final torch.sum(), is defined
        # essentially as,
        # `torch.sum(workspace1, dim=1, out=output)`
        # Having overlapping input and output tensors for torch.sum seems
        # error prone and depends on how the torch.sum is implemented.
        # For this reason we swap let the output buffer provision from
        # workspace2.

        # Workspace/IntermediateCache allocation matching fused_marlin_moe()
        # workspace1 = (M * topk * max(2 * N, K),)
        # workspace2 = (M * topk, N)

        # Workspace/IntermediateCache allocation accounting for output buffer
        # provisioning
        workspace1 = (M * topk, max(N, K))
        workspace2 = (M * topk * max(2 * N, K),)
        output = (M, K)

        return (workspace1, workspace2, output)

    def apply(
        self,
        output: torch.Tensor,
        hidden_states: torch.Tensor,
        w1: torch.Tensor,
        w2: torch.Tensor,
        topk_weights: torch.Tensor,
        topk_ids: torch.Tensor,
        activation: str,
        global_num_experts: int,
        expert_map: torch.Tensor | None,
        a1q_scale: torch.Tensor | None,
        a2_scale: torch.Tensor | None,
        workspace13: torch.Tensor,
        workspace2: torch.Tensor,
        expert_tokens_meta: mk.ExpertTokensMetadata | None,
        apply_router_weight_on_input: bool,
    ):
        assert self.w1_scale is not None
        assert self.w2_scale is not None
        return fused_marlin_moe(
            hidden_states=hidden_states,
            w1=w1,
            w2=w2,
            bias1=self.w1_bias,
            bias2=self.w2_bias,
            w1_scale=self.w1_scale,
            w2_scale=self.w2_scale,
            gating_output=None,
            topk_weights=topk_weights,
            topk_ids=topk_ids,
            quant_type_id=scalar_types.float4_e2m1f.id,  # works only for w4a16
            apply_router_weight_on_input=apply_router_weight_on_input,
            global_num_experts=global_num_experts,
            activation=activation,
            activation_func=self.activation,
            moe_sum=self.moe_sum,
            expert_map=expert_map,
            output=output,
            # Workspaces are swapped in workspace_shapes() to account for proper
            # output buffer allocation. Please refer to workspace_shapes().
            intermediate_cache13=workspace2,
            intermediate_cache2=workspace13,
        )

    def moe_sum(self, input: torch.Tensor, output: torch.Tensor) -> None:
        ops.moe_sum(input, output)


def modular_marlin_fused_moe(
    quant_config: FusedMoEQuantConfig, shared_experts: Optional[torch.nn.Module] = None
) -> mk.FusedMoEModularKernel:
    return mk.FusedMoEModularKernel(
        MoEPrepareAndFinalizeNoEP(),
        MarlinExperts(quant_config),
        shared_experts,
    )<|MERGE_RESOLUTION|>--- conflicted
+++ resolved
@@ -39,24 +39,9 @@
     quant_type_id: int,
     apply_router_weight_on_input: bool = False,
     global_num_experts: int = -1,
-<<<<<<< HEAD
-    activation: Optional[str] = "silu",
-    activation_func: Optional[str] = None,  # FIXME: type Callable
-    moe_sum: Optional[str] = None,  # FIXME: type Callable
-    expert_map: Optional[torch.Tensor] = None,
-    global_scale1: Optional[torch.Tensor] = None,
-    global_scale2: Optional[torch.Tensor] = None,
-    g_idx1: Optional[torch.Tensor] = None,
-    g_idx2: Optional[torch.Tensor] = None,
-    sort_indices1: Optional[torch.Tensor] = None,
-    sort_indices2: Optional[torch.Tensor] = None,
-    w1_zeros: Optional[torch.Tensor] = None,
-    w2_zeros: Optional[torch.Tensor] = None,
-    workspace: Optional[torch.Tensor] = None,
-    intermediate_cache13: Optional[torch.Tensor] = None,
-    intermediate_cache2: Optional[torch.Tensor] = None,
-=======
     activation: str | None = "silu",
+    activation_func: str | None = None,  # FIXME: type Callable
+    moe_sum: str | None = None,  # FIXME: type Callable
     expert_map: torch.Tensor | None = None,
     global_scale1: torch.Tensor | None = None,
     global_scale2: torch.Tensor | None = None,
@@ -69,7 +54,6 @@
     workspace: torch.Tensor | None = None,
     intermediate_cache13: torch.Tensor | None = None,
     intermediate_cache2: torch.Tensor | None = None,
->>>>>>> 4f207c71
     is_k_full: bool = True,
     output: torch.Tensor | None = None,
     inplace: bool = False,
@@ -441,7 +425,7 @@
 
 
 def modular_marlin_fused_moe(
-    quant_config: FusedMoEQuantConfig, shared_experts: Optional[torch.nn.Module] = None
+    quant_config: FusedMoEQuantConfig, shared_experts: torch.nn.Module | None = None
 ) -> mk.FusedMoEModularKernel:
     return mk.FusedMoEModularKernel(
         MoEPrepareAndFinalizeNoEP(),
