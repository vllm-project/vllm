--- conflicted
+++ resolved
@@ -29,7 +29,6 @@
 from vllm.scalar_type import ScalarType, scalar_types
 
 
-<<<<<<< HEAD
 def get_marlin_moe_workspace_size(quant_type: ScalarType) -> int:
     """Get the workspace size (max_blocks_per_sm) for Marlin MoE based on quantization type."""
     bit4_scalar_types = [
@@ -39,7 +38,8 @@
     ]
     num_bits = 4 if quant_type in bit4_scalar_types else 8
     return 8 if num_bits == 8 else 4
-=======
+
+
 def default_activation_func(
     activation: str, output: torch.Tensor, input: torch.Tensor
 ) -> None:
@@ -53,7 +53,6 @@
             f"Unsupported activation: {activation}. "
             "Only silu and swigluoai activations are supported."
         )
->>>>>>> aef368aa
 
 
 def _fused_marlin_moe(
