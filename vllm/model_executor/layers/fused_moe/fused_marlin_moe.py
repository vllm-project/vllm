# SPDX-License-Identifier: Apache-2.0
# SPDX-FileCopyrightText: Copyright contributors to the vLLM project
"""Fused MoE utilities for GPTQ."""

from collections.abc import Callable

import torch

import vllm._custom_ops as ops
import vllm.model_executor.layers.fused_moe.modular_kernel as mk
from vllm.model_executor.layers.fused_moe.config import FusedMoEQuantConfig
from vllm.model_executor.layers.fused_moe.moe_align_block_size import (
    batched_moe_align_block_size,
    moe_align_block_size,
)
from vllm.model_executor.layers.fused_moe.prepare_finalize import (
    MoEPrepareAndFinalizeNoEP,
)
from vllm.model_executor.layers.fused_moe.topk_weight_and_reduce import (
    TopKWeightAndReduceDelegate,
    TopKWeightAndReduceNoOP,
)
from vllm.model_executor.layers.fused_moe.utils import _resize_cache, disable_inplace
from vllm.model_executor.layers.quantization.utils.int8_utils import (
    per_token_quant_int8,
)
from vllm.model_executor.layers.quantization.utils.marlin_utils import (
    marlin_make_workspace_new,
    marlin_moe_intermediate_size,
)
from vllm.scalar_type import ScalarType, scalar_types


def default_activation_func(
    activation: str, output: torch.Tensor, input: torch.Tensor
) -> None:
    if activation == "silu":
        torch.ops._C.silu_and_mul(output, input)
    elif activation == "swigluoai":
        # alpha = 1.702, limit = 7.0
        torch.ops._C.swigluoai_and_mul(output, input)
    else:
        raise ValueError(
            f"Unsupported activation: {activation}. "
            "Only silu and swigluoai activations are supported."
        )


def _fused_marlin_moe(
    hidden_states: torch.Tensor,
    w1: torch.Tensor,
    w2: torch.Tensor,
    bias1: torch.Tensor | None,
    bias2: torch.Tensor | None,
    w1_scale: torch.Tensor,
    w2_scale: torch.Tensor,
<<<<<<< HEAD
    gating_output: torch.Tensor,
    topk_weights: torch.Tensor,
    topk_ids: torch.Tensor,
    quant_type_id: int,
    apply_router_weight_on_input: bool = False,
    global_num_experts: int = -1,
    activation: str | None = "silu",
    expert_map: torch.Tensor | None = None,
    input_global_scale1: torch.Tensor | None = None,
    input_global_scale2: torch.Tensor | None = None,
=======
    topk_weights: torch.Tensor,
    num_topk: int,
    quant_type: ScalarType,
    apply_router_weight_on_input: bool,
    expert_map: torch.Tensor | None,
    block_size_m: int,
    sorted_token_ids: torch.Tensor,
    expert_ids: torch.Tensor,
    num_tokens_post_padded: torch.Tensor,
    activation: str = "silu",
    activation_func: Callable[
        [str, torch.Tensor, torch.Tensor], None
    ] = default_activation_func,
>>>>>>> 70022ffc
    global_scale1: torch.Tensor | None = None,
    global_scale2: torch.Tensor | None = None,
    g_idx1: torch.Tensor | None = None,
    g_idx2: torch.Tensor | None = None,
    sort_indices1: torch.Tensor | None = None,
    sort_indices2: torch.Tensor | None = None,
    w1_zeros: torch.Tensor | None = None,
    w2_zeros: torch.Tensor | None = None,
    workspace: torch.Tensor | None = None,
    intermediate_cache13: torch.Tensor | None = None,
    intermediate_cache2: torch.Tensor | None = None,
<<<<<<< HEAD
    input_dtype: torch.dtype | None = None,
    is_k_full: bool = True,
=======
>>>>>>> 70022ffc
    output: torch.Tensor | None = None,
    is_k_full: bool = True,
) -> torch.Tensor:
<<<<<<< HEAD
    """
    This function computes a Mixture of Experts (MoE) layer using two sets of
    weights, w1 and w2, and top-k gating mechanism.

    Parameters:
    - hidden_states (torch.Tensor): The input tensor to the MoE layer.
    - w1 (torch.Tensor): The first set of expert weights.
    - w2 (torch.Tensor): The second set of expert weights.
    - w1_scale (torch.Tensor): Scale to be used for w1.
    - w2_scale (torch.Tensor): Scale to be used for w2.
    - gating_output (Optional[torch.Tensor]): The output of the gating
        operation (before softmax).
    - g_idx1 (Optional[torch.Tensor]): The first set of act_order indices.
    - g_idx2 (Optional[torch.Tensor]): The second set of act_order indices.
    - sort_indices1 (Optional[torch.Tensor]): The first act_order input
        permutation.
    - sort_indices2 (Optional[torch.Tensor]): The second act_order input
        permutation.
    - topk_weights (torch.Tensor): Top-k weights.
    - topk_ids (torch.Tensor): Indices of topk-k elements.
    - w1_zeros (Optional[torch.Tensor]): Optional zero points to be used for w1.
    - w2_zeros (Optional[torch.Tensor]): Optional zero points to be used for w2.
    - num_bits (bool): The number of bits in expert weights quantization.

    Returns:
    - torch.Tensor: The output tensor after applying the MoE layer.
    """
    quant_type = ScalarType.from_id(quant_type_id)
    assert quant_type in [
        scalar_types.uint4,
        scalar_types.uint8b128,
        scalar_types.uint4b8,
        scalar_types.float8_e4m3fn,
        scalar_types.float4_e2m1f,
    ]

    bit4_scalar_types = [
        scalar_types.uint4,
        scalar_types.uint4b8,
        scalar_types.float4_e2m1f,
    ]
    num_bits = 4 if quant_type in bit4_scalar_types else 8

    # Check constraints.
    if gating_output is not None:
        assert hidden_states.shape[0] == gating_output.shape[0], (
            "Number of tokens mismatch"
        )
    assert hidden_states.shape[1] == w1.shape[1] * 16, "Hidden size mismatch w1"
    assert hidden_states.shape[1] == w2.shape[2] // (num_bits // 2), (
        "Hidden size mismatch w2"
    )
    assert hidden_states.is_contiguous(), "Hidden_states must be contiguous"
    assert w1.is_contiguous(), "Expert weights1 must be contiguous"
    assert w2.is_contiguous(), "Expert weights2 must be contiguous"
    assert num_bits in [4, 8]
    assert topk_weights.dtype == torch.float32

    M, K = hidden_states.shape
    E = w1.shape[0]
    N = marlin_moe_intermediate_size(w1, w2)
    topk = topk_ids.shape[1]

    # M block size selection logic
    # TODO: tune this further for specific models
    for block_size_m in [8, 16, 32, 48, 64]:
        if M * topk / E / block_size_m < 0.9:
            break

    if input_dtype is not None and input_dtype.itemsize == 1:
        block_size_m = max(block_size_m, 16)

    if global_num_experts == -1:
        global_num_experts = E
    sorted_token_ids, expert_ids, num_tokens_post_padded = moe_align_block_size(
        topk_ids, block_size_m, global_num_experts, expert_map
    )
=======
    assert hidden_states.ndim == 2
    M, K = hidden_states.size()
    N = marlin_moe_intermediate_size(w1, w2)
>>>>>>> 70022ffc

    if workspace is None:
        workspace = marlin_make_workspace_new(hidden_states.device, 4)

    if intermediate_cache13 is None:
        intermediate_cache13 = torch.empty(
            (M * num_topk * max(2 * N, K),),
            device=hidden_states.device,
            dtype=hidden_states.dtype,
        )

    if intermediate_cache2 is None:
        intermediate_cache2 = torch.empty(
            (M * num_topk, N),
            device=hidden_states.device,
            dtype=hidden_states.dtype,
        )

    intermediate_cache1 = _resize_cache(intermediate_cache13, (M * num_topk, 2 * N))

    intermediate_cache3 = _resize_cache(intermediate_cache13, (M * num_topk, K))

    intermediate_cache2 = _resize_cache(intermediate_cache2, (M * num_topk, N))

    a_scales1 = None
    gate_up_input = hidden_states
    if input_dtype == torch.int8:
        gate_up_input, a_scales1 = per_token_quant_int8(hidden_states)
        if input_global_scale1 is not None:
            a_scales1 = a_scales1 * input_global_scale1
    elif input_dtype == torch.float8_e4m3fn:
        gate_up_input, a_scales1 = ops.scaled_fp8_quant(
            hidden_states, use_per_token_if_dynamic=True
        )

    intermediate_cache1 = ops.moe_wna16_marlin_gemm(
        gate_up_input,
        intermediate_cache1,
        w1,
        bias1,
        w1_scale,
        a_scales1,
        global_scale1,
        w1_zeros,
        g_idx1,
        sort_indices1,
        workspace,
        sorted_token_ids,
        expert_ids,
        num_tokens_post_padded,
        topk_weights,
        moe_block_size=block_size_m,
        top_k=num_topk,
        mul_topk_weights=apply_router_weight_on_input,
        is_ep=expert_map is not None,
        b_q_type=quant_type,
        size_m=M,
        size_n=2 * N,
        size_k=K,
        is_k_full=is_k_full,
        use_atomic_add=False,
        use_fp32_reduce=True,
        is_zp_float=False,
    )

    activation_func(
        activation, intermediate_cache2, intermediate_cache1.view(-1, 2 * N)
    )

    if output is None:
        output = intermediate_cache3

    if expert_map is not None:
        output.zero_()

<<<<<<< HEAD
    a_scales2 = None
    if input_dtype == torch.int8:
        intermediate_cache2, a_scales2 = per_token_quant_int8(intermediate_cache2)
        if input_global_scale2 is not None:
            a_scales2 = a_scales2 * input_global_scale2
    elif input_dtype == torch.float8_e4m3fn:
        intermediate_cache2, a_scales2 = ops.scaled_fp8_quant(
            intermediate_cache2, use_per_token_if_dynamic=True
        )

    intermediate_cache3 = ops.moe_wna16_marlin_gemm(
=======
    output = ops.moe_wna16_marlin_gemm(
>>>>>>> 70022ffc
        intermediate_cache2,
        output,
        w2,
        bias2,
        w2_scale,
        a_scales2,
        global_scale2,
        w2_zeros,
        g_idx2,
        sort_indices2,
        workspace,
        sorted_token_ids,
        expert_ids,
        num_tokens_post_padded,
        topk_weights,
        moe_block_size=block_size_m,
        top_k=1,
        mul_topk_weights=not apply_router_weight_on_input,
        is_ep=expert_map is not None,
        b_q_type=quant_type,
        size_m=M * num_topk,
        size_n=K,
        size_k=N,
        is_k_full=is_k_full,
        use_atomic_add=False,
        use_fp32_reduce=True,
        is_zp_float=False,
    )

    return output


def fused_marlin_moe(
    hidden_states: torch.Tensor,
    w1: torch.Tensor,
    w2: torch.Tensor,
    bias1: torch.Tensor | None,
    bias2: torch.Tensor | None,
    w1_scale: torch.Tensor,
    w2_scale: torch.Tensor,
    gating_output: torch.Tensor | None,
    topk_weights: torch.Tensor,
    topk_ids: torch.Tensor,
    quant_type_id: int,
    apply_router_weight_on_input: bool = False,
    global_num_experts: int = -1,
    activation: str = "silu",
    activation_func: Callable[
        [str, torch.Tensor, torch.Tensor], None
    ] = default_activation_func,
    moe_sum: Callable[[torch.Tensor, torch.Tensor], None] | None = None,
    expert_map: torch.Tensor | None = None,
    global_scale1: torch.Tensor | None = None,
    global_scale2: torch.Tensor | None = None,
    g_idx1: torch.Tensor | None = None,
    g_idx2: torch.Tensor | None = None,
    sort_indices1: torch.Tensor | None = None,
    sort_indices2: torch.Tensor | None = None,
    w1_zeros: torch.Tensor | None = None,
    w2_zeros: torch.Tensor | None = None,
    workspace: torch.Tensor | None = None,
    intermediate_cache13: torch.Tensor | None = None,
    intermediate_cache2: torch.Tensor | None = None,
    is_k_full: bool = True,
    output: torch.Tensor | None = None,
    inplace: bool = False,
) -> torch.Tensor:
    """
    This function computes a Mixture of Experts (MoE) layer using two sets of
    weights, w1 and w2, and top-k gating mechanism.

    Parameters:
    - hidden_states (torch.Tensor): The input tensor to the MoE layer.
    - w1 (torch.Tensor): The first set of expert weights.
    - w2 (torch.Tensor): The second set of expert weights.
    - w1_scale (torch.Tensor): Scale to be used for w1.
    - w2_scale (torch.Tensor): Scale to be used for w2.
    - gating_output (torch.Tensor|None): The output of the gating
        operation (before softmax).
    - g_idx1 (torch.Tensor|None): The first set of act_order indices.
    - g_idx2 (torch.Tensor|None): The second set of act_order indices.
    - sort_indices1 (torch.Tensor|None): The first act_order input
        permutation.
    - sort_indices2 (torch.Tensor|None): The second act_order input
        permutation.
    - topk_weights (torch.Tensor): Top-k weights.
    - topk_ids (torch.Tensor): Indices of topk-k elements.
    - w1_zeros (torch.Tensor|None): Optional zero points to be used for w1.
    - w2_zeros (torch.Tensor|None): Optional zero points to be used for w2.
    - num_bits (bool): The number of bits in expert weights quantization.

    Returns:
    - torch.Tensor: The output tensor after applying the MoE layer.
    """

    if inplace:
        assert output is None, "Conflicting request"

    quant_type = ScalarType.from_id(quant_type_id)
    assert quant_type in [
        scalar_types.uint4,
        scalar_types.uint8b128,
        scalar_types.uint4b8,
        scalar_types.float8_e4m3fn,
        scalar_types.float4_e2m1f,
    ]

    bit4_scalar_types = [
        scalar_types.uint4,
        scalar_types.uint4b8,
        scalar_types.float4_e2m1f,
    ]
    num_bits = 4 if quant_type in bit4_scalar_types else 8

    M, K = hidden_states.size()
    E = w1.size(0)
    topk = topk_ids.size(1)

    # Check constraints.
    if gating_output is not None:
        assert gating_output.size(0) == M, "Number of tokens mismatch"
    assert w1.size(1) * 16 == K, "Hidden size mismatch w1"
    assert w2.size(2) // (num_bits // 2) == K, "Hidden size mismatch w2"
    assert hidden_states.is_contiguous(), "Hidden_states must be contiguous"
    assert w1.is_contiguous(), "Expert weights1 must be contiguous"
    assert w2.is_contiguous(), "Expert weights2 must be contiguous"
    assert hidden_states.dtype in [torch.float16, torch.bfloat16]
    assert num_bits in [4, 8]
    assert topk_weights.dtype == torch.float32

    # M block size selection logic
    # TODO: tune this further for specific models
    for block_size_m in [8, 16, 32, 48, 64]:
        if M * topk / E / block_size_m < 0.9:
            break

    if global_num_experts == -1:
        global_num_experts = E
    sorted_token_ids, expert_ids, num_tokens_post_padded = moe_align_block_size(
        topk_ids, block_size_m, global_num_experts, expert_map
    )

    assert activation is not None
    moe_output = _fused_marlin_moe(
        hidden_states=hidden_states,
        w1=w1,
        w2=w2,
        bias1=bias1,
        bias2=bias2,
        w1_scale=w1_scale,
        w2_scale=w2_scale,
        topk_weights=topk_weights,
        num_topk=topk,
        quant_type=quant_type,
        apply_router_weight_on_input=apply_router_weight_on_input,
        expert_map=expert_map,
        block_size_m=block_size_m,
        sorted_token_ids=sorted_token_ids,
        expert_ids=expert_ids,
        num_tokens_post_padded=num_tokens_post_padded,
        activation=activation,
        activation_func=activation_func,
        global_scale1=global_scale1,
        global_scale2=global_scale2,
        g_idx1=g_idx1,
        g_idx2=g_idx2,
        sort_indices1=sort_indices1,
        sort_indices2=sort_indices2,
        w1_zeros=w1_zeros,
        w2_zeros=w2_zeros,
        workspace=workspace,
        intermediate_cache13=intermediate_cache13,
        intermediate_cache2=intermediate_cache2,
        output=None,
        is_k_full=is_k_full,
    ).view(-1, topk, K)

    if output is None:
        if inplace and not disable_inplace():
            output = hidden_states
        else:
            output = torch.empty_like(hidden_states)

    if moe_sum is None:
        return torch.sum(moe_output.view(-1, topk, K), dim=1, out=output)
    else:
        return moe_sum(moe_output, output)


def batched_fused_marlin_moe(
    hidden_states: torch.Tensor,
    expert_num_tokens: torch.Tensor,
    w1: torch.Tensor,
    w2: torch.Tensor,
    bias1: torch.Tensor | None,
    bias2: torch.Tensor | None,
    w1_scale: torch.Tensor,
    w2_scale: torch.Tensor,
    gating_output: torch.Tensor | None,
    quant_type_id: int,
    apply_router_weight_on_input: bool = False,
    global_num_experts: int = -1,
    activation: str | None = "silu",
    expert_map: torch.Tensor | None = None,
    global_scale1: torch.Tensor | None = None,
    global_scale2: torch.Tensor | None = None,
    g_idx1: torch.Tensor | None = None,
    g_idx2: torch.Tensor | None = None,
    sort_indices1: torch.Tensor | None = None,
    sort_indices2: torch.Tensor | None = None,
    w1_zeros: torch.Tensor | None = None,
    w2_zeros: torch.Tensor | None = None,
    workspace: torch.Tensor | None = None,
    intermediate_cache13: torch.Tensor | None = None,
    intermediate_cache2: torch.Tensor | None = None,
    is_k_full: bool = True,
    output: torch.Tensor | None = None,
    inplace: bool = False,
) -> torch.Tensor:
    """
    This function massages the inputs so the batched hidden_states can be
    presented as a 2D contiguous tensor that could be used with
    _fused_marlin_moe.

    Note that both batched_fused_marlin_moe and fused_marlin_moe ultimately
    use `ops.moe_wna16_marlin_gemm` for the gemm operation and
    `ops.moe_mna16_marlin_gemm` supports only 2D contiguous hidden_states.
    Note that the moe_align_block_size function indicates,
        - What rows of the A matrix (hidden_states) to access during the
        matmul, via sorted_ids output.
        - What expert_id to use for each block matmul, via expert_ids ouptut.

    In the batched version, the tokens are already grouped/batched by experts
    they subscribe to. Due to this, we can represent the batched hidden_states
    tensor of shape [B, MAX_TOKENS_PER_BATCH, K] as a 2D tensor of shape,
    [B * MAX_TOKENS_PER_BATCH, K]. We may treat this a 2D contiguous tensor
    with topk=1 as each token (row in the tensor) subscribes to exactly one
    expert_id (which is the batch_id). With the expert_num_tokens tensor, that
    indicates how many tokens are actually valid in each batch, the
    batched_moe_align_block_size function constructs the sorted_ids and
    expert_ids tensors, so only relevant/valid rows of A (hidden_states)
    are accessed and are processed with the correct expert_ids.
    """

    assert hidden_states.ndim == 3, (
        f"hidden states must be batched. e.g. [B, MAX_TOKENS, K]."
        f"But got {hidden_states.size()}"
    )
    if inplace:
        assert output is None, "Conflicting request."

    quant_type = ScalarType.from_id(quant_type_id)
    assert quant_type in [
        scalar_types.uint4,
        scalar_types.uint8b128,
        scalar_types.uint4b8,
        scalar_types.float8_e4m3fn,
        scalar_types.float4_e2m1f,
    ]

    bit4_scalar_types = [
        scalar_types.uint4,
        scalar_types.uint4b8,
        scalar_types.float4_e2m1f,
    ]
    num_bits = 4 if quant_type in bit4_scalar_types else 8

    B, BATCH_TOKENS_MAX, K = hidden_states.size()
    M = hidden_states.view(-1, K).size(0)
    E = w1.size(0)

    # Check constraints.
    assert hidden_states.is_contiguous(), "Hidden_states must be contiguous"
    assert hidden_states.dtype in [torch.float16, torch.bfloat16]
    assert expert_num_tokens.size(0) == E
    assert B == E, (
        "Batch must be as big as number of experts as the tokens"
        "are sorted into the batch/expert they belong to"
    )
    assert w1.size(1) * 16 == K, "Hidden size mismatch w1"
    assert w2.size(2) // (num_bits // 2) == K, "Hidden size mismatch w2"
    assert w1.is_contiguous(), "Expert weights1 must be contiguous"
    assert w2.is_contiguous(), "Expert weights2 must be contiguous"
    assert num_bits in [4, 8]

    # Technically, the tokens are already separated by their expert ids.
    # Hidden-States can just be squeezed to have just 2 dimensions,
    # [B * MAX_TOKENS, K] and top_k can be interpreted as just 1.
    topk = 1

    # TODO(varun) : Choose a decent block size like in fused_marlin_moe
    block_size_m = 64

    sorted_token_ids, expert_ids, num_tokens_post_padded = batched_moe_align_block_size(
        max_tokens_per_batch=BATCH_TOKENS_MAX,
        block_size=block_size_m,
        expert_num_tokens=expert_num_tokens,
    )

    if output is None and inplace:
        output = hidden_states

    # TODO (varun): This can be avoided by plumbing the marlin kernel to
    # ignore topk_weights when topk_weights_ptr is a nullptr.
    topk_weights = torch.ones(
        (M, topk), device=hidden_states.device, dtype=torch.float32
    )

    assert activation is not None
    output = _fused_marlin_moe(
        hidden_states=hidden_states.view(-1, K),
        w1=w1,
        w2=w2,
        bias1=bias1,
        bias2=bias2,
        w1_scale=w1_scale,
        w2_scale=w2_scale,
        topk_weights=topk_weights,
        num_topk=topk,
        quant_type=quant_type,
        apply_router_weight_on_input=apply_router_weight_on_input,
        activation=activation,
        expert_map=expert_map,
        block_size_m=block_size_m,
        sorted_token_ids=sorted_token_ids,
        expert_ids=expert_ids,
        num_tokens_post_padded=num_tokens_post_padded,
        global_scale1=global_scale1,
        global_scale2=global_scale2,
        g_idx1=g_idx1,
        g_idx2=g_idx2,
        sort_indices1=sort_indices1,
        sort_indices2=sort_indices2,
        w1_zeros=w1_zeros,
        w2_zeros=w2_zeros,
        workspace=workspace,
        intermediate_cache13=intermediate_cache13,
        intermediate_cache2=intermediate_cache2,
        output=output.view(-1, K) if output is not None else output,
        is_k_full=is_k_full,
    )

    output = output.view(B, BATCH_TOKENS_MAX, K)

    return output


class MarlinExpertsBase(mk.FusedMoEPermuteExpertsUnpermute):
    def __init__(self, quant_config: FusedMoEQuantConfig):
        # TODO (varun) : Enable activation quantization
        assert quant_config.use_mxfp4_w4a16, "Supports only mxfp4_w4a16"
        super().__init__(quant_config)

    def moe_problem_size(
        self,
        a1: torch.Tensor,
        w1: torch.Tensor,
        w2: torch.Tensor,
        topk_ids: torch.Tensor,
    ) -> tuple[int, int, int, int, int]:
        assert w1.dim() == 3 and w2.dim() == 3

        E = w1.size(0)
        K = a1.size(-1)
        N = marlin_moe_intermediate_size(w1, w2)

        if a1.dim() == 2:
            # Make sure we are using the correct a1 (pre-permute).
            assert topk_ids.size(0) == a1.size(0), f"{topk_ids.size(0)} != {a1.size(0)}"
            M = a1.size(0)
        else:
            assert a1.dim() == 3
            assert a1.size(0) == E, f"{a1.size(0)} == {E}"
            M = a1.size(1)  # This is max_num_tokens

        assert topk_ids.dim() == 2
        topk = topk_ids.size(1)

        return E, M, N, K, topk


class MarlinExperts(MarlinExpertsBase):
    def __init__(self, quant_config: FusedMoEQuantConfig):
        super().__init__(quant_config)

    def supports_expert_map(self) -> bool:
        return True

    def finalize_weight_and_reduce_impl(self) -> mk.TopKWeightAndReduce:
        return TopKWeightAndReduceNoOP()

    @property
    def activation_formats(
        self,
    ) -> tuple[mk.FusedMoEActivationFormat, mk.FusedMoEActivationFormat]:
        return (
            mk.FusedMoEActivationFormat.Standard,
            mk.FusedMoEActivationFormat.Standard,
        )

    def supports_chunking(self) -> bool:
        return True

    def workspace_shapes(
        self,
        M: int,
        N: int,
        K: int,
        topk: int,
        global_num_experts: int,
        local_num_experts: int,
        expert_tokens_meta: mk.ExpertTokensMetadata | None,
    ) -> tuple[tuple[int, ...], tuple[int, ...], tuple[int, ...]]:
        # Modular Kernel provisions output buffer from workspace1. However in
        # the fused_marlin_moe() function, the final torch.sum(), is defined
        # essentially as,
        # `torch.sum(workspace1, dim=1, out=output)`
        # Having overlapping input and output tensors for torch.sum seems
        # error prone and depends on how the torch.sum is implemented.
        # For this reason we swap let the output buffer provision from
        # workspace2.

        # Workspace/IntermediateCache allocation matching fused_marlin_moe()
        # workspace1 = (M * topk * max(2 * N, K),)
        # workspace2 = (M * topk, N)

        # Workspace/IntermediateCache allocation accounting for output buffer
        # provisioning
        workspace1 = (M * topk, max(N, K))
        workspace2 = (M * topk * max(2 * N, K),)
        output = (M, K)

        return (workspace1, workspace2, output)

    def apply(
        self,
        output: torch.Tensor,
        hidden_states: torch.Tensor,
        w1: torch.Tensor,
        w2: torch.Tensor,
        topk_weights: torch.Tensor,
        topk_ids: torch.Tensor,
        activation: str,
        global_num_experts: int,
        expert_map: torch.Tensor | None,
        a1q_scale: torch.Tensor | None,
        a2_scale: torch.Tensor | None,
        workspace13: torch.Tensor,
        workspace2: torch.Tensor,
        expert_tokens_meta: mk.ExpertTokensMetadata | None,
        apply_router_weight_on_input: bool,
    ):
        assert self.w1_scale is not None
        assert self.w2_scale is not None
        return fused_marlin_moe(
            hidden_states=hidden_states,
            w1=w1,
            w2=w2,
            bias1=self.w1_bias,
            bias2=self.w2_bias,
            w1_scale=self.w1_scale,
            w2_scale=self.w2_scale,
            gating_output=None,
            topk_weights=topk_weights,
            topk_ids=topk_ids,
            quant_type_id=scalar_types.float4_e2m1f.id,  # works only for w4a16
            apply_router_weight_on_input=apply_router_weight_on_input,
            global_num_experts=global_num_experts,
            activation=activation,
            activation_func=self.activation,
            moe_sum=self.moe_sum,
            expert_map=expert_map,
            output=output,
            # Workspaces are swapped in workspace_shapes() to account for proper
            # output buffer allocation. Please refer to workspace_shapes().
            intermediate_cache13=workspace2,
            intermediate_cache2=workspace13,
        )

    def moe_sum(self, input: torch.Tensor, output: torch.Tensor) -> None:
        ops.moe_sum(input, output)


def modular_marlin_fused_moe(
    quant_config: FusedMoEQuantConfig, shared_experts: torch.nn.Module | None = None
) -> mk.FusedMoEModularKernel:
    return mk.FusedMoEModularKernel(
        MoEPrepareAndFinalizeNoEP(),
        MarlinExperts(quant_config),
        shared_experts,
    )


class BatchedMarlinExperts(MarlinExpertsBase):
    def __init__(
        self,
        max_num_tokens: int,
        num_dispatchers: int,
        quant_config: FusedMoEQuantConfig,
    ):
        super().__init__(quant_config)
        self.max_num_tokens = max_num_tokens
        self.num_dispatchers = num_dispatchers

    def supports_expert_map(self) -> bool:
        return True

    def finalize_weight_and_reduce_impl(self) -> mk.TopKWeightAndReduce:
        return TopKWeightAndReduceDelegate()

    @property
    def activation_formats(
        self,
    ) -> tuple[mk.FusedMoEActivationFormat, mk.FusedMoEActivationFormat]:
        return (
            mk.FusedMoEActivationFormat.BatchedExperts,
            mk.FusedMoEActivationFormat.BatchedExperts,
        )

    def supports_chunking(self) -> bool:
        return False

    def workspace_shapes(
        self,
        M: int,
        N: int,
        K: int,
        topk: int,
        global_num_experts: int,
        local_num_experts: int,
        expert_tokens_meta: mk.ExpertTokensMetadata | None,
    ) -> tuple[tuple[int, ...], tuple[int, ...], tuple[int, ...]]:
        num_dispatchers = self.num_dispatchers
        num_experts = local_num_experts
        max_num_tokens = M if self.max_num_tokens is None else self.max_num_tokens
        workspace13 = (num_experts * max_num_tokens * num_dispatchers, max(K, N * 2))
        workspace2 = (num_experts * max_num_tokens * num_dispatchers, N)
        output = (num_experts, max_num_tokens * num_dispatchers, K)
        return (workspace13, workspace2, output)

    def apply(
        self,
        output: torch.Tensor,
        hidden_states: torch.Tensor,
        w1: torch.Tensor,
        w2: torch.Tensor,
        topk_weights: torch.Tensor,
        topk_ids: torch.Tensor,
        activation: str,
        global_num_experts: int,
        expert_map: torch.Tensor | None,
        a1q_scale: torch.Tensor | None,
        a2_scale: torch.Tensor | None,
        workspace13: torch.Tensor,
        workspace2: torch.Tensor,
        expert_tokens_meta: mk.ExpertTokensMetadata | None,
        apply_router_weight_on_input: bool,
    ):
        assert expert_tokens_meta is not None, "Num valid tokens per batch is required"
        return batched_fused_marlin_moe(
            hidden_states=hidden_states,
            expert_num_tokens=expert_tokens_meta.expert_num_tokens,
            w1=w1,
            w2=w2,
            bias1=self.w1_bias,
            bias2=self.w2_bias,
            w1_scale=self.w1_scale,
            w2_scale=self.w2_scale,
            gating_output=None,
            quant_type_id=scalar_types.float4_e2m1f.id,  # works only for w4a16
            apply_router_weight_on_input=apply_router_weight_on_input,
            global_num_experts=global_num_experts,
            activation=activation,
            expert_map=expert_map,
            output=output,
            intermediate_cache13=workspace13,
            intermediate_cache2=workspace2,
        )<|MERGE_RESOLUTION|>--- conflicted
+++ resolved
@@ -54,18 +54,6 @@
     bias2: torch.Tensor | None,
     w1_scale: torch.Tensor,
     w2_scale: torch.Tensor,
-<<<<<<< HEAD
-    gating_output: torch.Tensor,
-    topk_weights: torch.Tensor,
-    topk_ids: torch.Tensor,
-    quant_type_id: int,
-    apply_router_weight_on_input: bool = False,
-    global_num_experts: int = -1,
-    activation: str | None = "silu",
-    expert_map: torch.Tensor | None = None,
-    input_global_scale1: torch.Tensor | None = None,
-    input_global_scale2: torch.Tensor | None = None,
-=======
     topk_weights: torch.Tensor,
     num_topk: int,
     quant_type: ScalarType,
@@ -79,7 +67,8 @@
     activation_func: Callable[
         [str, torch.Tensor, torch.Tensor], None
     ] = default_activation_func,
->>>>>>> 70022ffc
+    input_global_scale1: torch.Tensor | None = None,
+    input_global_scale2: torch.Tensor | None = None,
     global_scale1: torch.Tensor | None = None,
     global_scale2: torch.Tensor | None = None,
     g_idx1: torch.Tensor | None = None,
@@ -91,97 +80,13 @@
     workspace: torch.Tensor | None = None,
     intermediate_cache13: torch.Tensor | None = None,
     intermediate_cache2: torch.Tensor | None = None,
-<<<<<<< HEAD
+    output: torch.Tensor | None = None,
     input_dtype: torch.dtype | None = None,
     is_k_full: bool = True,
-=======
->>>>>>> 70022ffc
-    output: torch.Tensor | None = None,
-    is_k_full: bool = True,
 ) -> torch.Tensor:
-<<<<<<< HEAD
-    """
-    This function computes a Mixture of Experts (MoE) layer using two sets of
-    weights, w1 and w2, and top-k gating mechanism.
-
-    Parameters:
-    - hidden_states (torch.Tensor): The input tensor to the MoE layer.
-    - w1 (torch.Tensor): The first set of expert weights.
-    - w2 (torch.Tensor): The second set of expert weights.
-    - w1_scale (torch.Tensor): Scale to be used for w1.
-    - w2_scale (torch.Tensor): Scale to be used for w2.
-    - gating_output (Optional[torch.Tensor]): The output of the gating
-        operation (before softmax).
-    - g_idx1 (Optional[torch.Tensor]): The first set of act_order indices.
-    - g_idx2 (Optional[torch.Tensor]): The second set of act_order indices.
-    - sort_indices1 (Optional[torch.Tensor]): The first act_order input
-        permutation.
-    - sort_indices2 (Optional[torch.Tensor]): The second act_order input
-        permutation.
-    - topk_weights (torch.Tensor): Top-k weights.
-    - topk_ids (torch.Tensor): Indices of topk-k elements.
-    - w1_zeros (Optional[torch.Tensor]): Optional zero points to be used for w1.
-    - w2_zeros (Optional[torch.Tensor]): Optional zero points to be used for w2.
-    - num_bits (bool): The number of bits in expert weights quantization.
-
-    Returns:
-    - torch.Tensor: The output tensor after applying the MoE layer.
-    """
-    quant_type = ScalarType.from_id(quant_type_id)
-    assert quant_type in [
-        scalar_types.uint4,
-        scalar_types.uint8b128,
-        scalar_types.uint4b8,
-        scalar_types.float8_e4m3fn,
-        scalar_types.float4_e2m1f,
-    ]
-
-    bit4_scalar_types = [
-        scalar_types.uint4,
-        scalar_types.uint4b8,
-        scalar_types.float4_e2m1f,
-    ]
-    num_bits = 4 if quant_type in bit4_scalar_types else 8
-
-    # Check constraints.
-    if gating_output is not None:
-        assert hidden_states.shape[0] == gating_output.shape[0], (
-            "Number of tokens mismatch"
-        )
-    assert hidden_states.shape[1] == w1.shape[1] * 16, "Hidden size mismatch w1"
-    assert hidden_states.shape[1] == w2.shape[2] // (num_bits // 2), (
-        "Hidden size mismatch w2"
-    )
-    assert hidden_states.is_contiguous(), "Hidden_states must be contiguous"
-    assert w1.is_contiguous(), "Expert weights1 must be contiguous"
-    assert w2.is_contiguous(), "Expert weights2 must be contiguous"
-    assert num_bits in [4, 8]
-    assert topk_weights.dtype == torch.float32
-
-    M, K = hidden_states.shape
-    E = w1.shape[0]
-    N = marlin_moe_intermediate_size(w1, w2)
-    topk = topk_ids.shape[1]
-
-    # M block size selection logic
-    # TODO: tune this further for specific models
-    for block_size_m in [8, 16, 32, 48, 64]:
-        if M * topk / E / block_size_m < 0.9:
-            break
-
-    if input_dtype is not None and input_dtype.itemsize == 1:
-        block_size_m = max(block_size_m, 16)
-
-    if global_num_experts == -1:
-        global_num_experts = E
-    sorted_token_ids, expert_ids, num_tokens_post_padded = moe_align_block_size(
-        topk_ids, block_size_m, global_num_experts, expert_map
-    )
-=======
     assert hidden_states.ndim == 2
     M, K = hidden_states.size()
     N = marlin_moe_intermediate_size(w1, w2)
->>>>>>> 70022ffc
 
     if workspace is None:
         workspace = marlin_make_workspace_new(hidden_states.device, 4)
@@ -257,7 +162,6 @@
     if expert_map is not None:
         output.zero_()
 
-<<<<<<< HEAD
     a_scales2 = None
     if input_dtype == torch.int8:
         intermediate_cache2, a_scales2 = per_token_quant_int8(intermediate_cache2)
@@ -268,10 +172,7 @@
             intermediate_cache2, use_per_token_if_dynamic=True
         )
 
-    intermediate_cache3 = ops.moe_wna16_marlin_gemm(
-=======
     output = ops.moe_wna16_marlin_gemm(
->>>>>>> 70022ffc
         intermediate_cache2,
         output,
         w2,
@@ -324,6 +225,8 @@
     ] = default_activation_func,
     moe_sum: Callable[[torch.Tensor, torch.Tensor], None] | None = None,
     expert_map: torch.Tensor | None = None,
+    input_global_scale1: torch.Tensor | None = None,
+    input_global_scale2: torch.Tensor | None = None,
     global_scale1: torch.Tensor | None = None,
     global_scale2: torch.Tensor | None = None,
     g_idx1: torch.Tensor | None = None,
@@ -337,6 +240,7 @@
     intermediate_cache2: torch.Tensor | None = None,
     is_k_full: bool = True,
     output: torch.Tensor | None = None,
+    input_dtype: torch.dtype | None = None,
     inplace: bool = False,
 ) -> torch.Tensor:
     """
@@ -434,6 +338,8 @@
         num_tokens_post_padded=num_tokens_post_padded,
         activation=activation,
         activation_func=activation_func,
+        input_global_scale1=input_global_scale1,
+        input_global_scale2=input_global_scale2,
         global_scale1=global_scale1,
         global_scale2=global_scale2,
         g_idx1=g_idx1,
@@ -446,6 +352,7 @@
         intermediate_cache13=intermediate_cache13,
         intermediate_cache2=intermediate_cache2,
         output=None,
+        input_dtype=input_dtype,
         is_k_full=is_k_full,
     ).view(-1, topk, K)
 
