--- conflicted
+++ resolved
@@ -6,15 +6,7 @@
 
 from vllm import _custom_ops as ops
 from vllm.triton_utils import tl, triton
-<<<<<<< HEAD
-from vllm.utils import round_up
-
-
-def ceil_div(a, b):
-    return (a + b - 1) // b
-=======
 from vllm.utils import cdiv, round_up
->>>>>>> 110df743
 
 
 @triton.jit
