# SPDX-License-Identifier: Apache-2.0
# SPDX-FileCopyrightText: Copyright contributors to the vLLM project
from abc import ABC, abstractmethod
from dataclasses import dataclass
from enum import Enum
from math import prod
from typing import Optional, final

import torch

import vllm.envs as envs
from vllm.model_executor.layers.fused_moe.config import FusedMoEQuantConfig
from vllm.model_executor.layers.fused_moe.utils import (  # yapf: disable
    _resize_cache, count_expert_num_tokens)
from vllm.utils import cdiv

#
# This file defines a set of base classes used to make MoE kernels more modular.
# The goal is to be able to utilize different communication mechanisms with
# any fused MoE kernel without needing to have combinatoric implementations.
#
# The fused moe kernels are broken down into the following components:
#
# [Router] → [Quantize-Dispatch] → [Permute-Experts-Unpermute] → [Combine]
#
# Each component will be independent of (but may inform) the others except for
# [Quantize-Dispatch] and `[Combine] (see below). The components can then be
# mixed and matched with so that DP+EP can be supported easily for multiple
# MoE kernel implementations.
#
# The following main classes are defined:
# * FusedMoEPrepareAndFinalize - an abstract base class for preparation of MoE
#   inputs (e.g. quantization, distribution) and finalization of Moe outputs.
#   The prepare method must take care of any needed quantization and the
#   finalize method, informed by the FusedMoEPermuteExpertsUnpermute method,
#   may apply weights and/or do the final reduction of the output.
# * FusedMoEPermuteExpertsUnpermute - an abstract base class for the main fused
#   MoE operation, i.e matmul + act_mul + optionally quant + matmul.
#   Some FusedMoEPermuteExpertsUnpermute implementations may choose to do
#   the weight application and/or reduction. The class communicates this
#   to [Finalize] via a TopKWeightAndReduce object.
# * FusedMoEModularKernel - an interface class that combines a
#   FusedMoEPrepareAndFinalize and a FusedMoEPermuteExpertsUnpermute to
#   provide the standard fused MoE kernel interface.
# * TopKWeightAndReduce - A TopKWeightAndReduce implementation chosen
#   by the FusedMoEPermuteExpertsUnpermute implementation that is passed
#   on to [Finalize].
#
# [Quantize-Prepare] and [Finalize] functionality are bundled into a single
# class `FusedMoEPrepareAndFinalize` since they could use collective
# communication mechanisms that need to be consistent.
#


def _moe_problem_size(
    a1: torch.Tensor,
    w1: torch.Tensor,
    w2: torch.Tensor,
    topk_ids: torch.Tensor,
) -> tuple[int, int, int, int, int]:
    """
    Extract the MoE problem size from the given tensor arguments:
    - a: The hidden states, input to the MoE layer.
    - w1: The first set of expert weights.
    - w2: The second set of expert weights.
    - topk_ids: The topk ids.

    Note: extracting the problem shape from the weight and activation tensors is
    not obvious.  It needs to be done this way specifically due to subtle issues
    with particular kernels, e.g. the int4 kernels divide the trailing dimension
    by two, so it's not "correct" to extract N or K from the trailing dimension
    of w1 or w2.  Similarly, some kernels transpose the weights, so this needs
    to be kept in mind.
    """
    assert w1.dim() == 3 and w2.dim() == 3
    E, N, _ = w1.size()
    K = w2.size(1)

    if a1.dim() == 2:
        # Make sure we are using the correct a1 (pre-permute).
        assert topk_ids.size(0) == a1.size(0), \
            f"{topk_ids.size(0)} != {a1.size(0)}"
        M = a1.size(0)
    else:
        assert a1.dim() == 3
        assert a1.size(0) == E, f"{a1.size(0)} == {E}"
        M = a1.size(1)  # This is max_num_tokens

    assert topk_ids.dim() == 2
    topk = topk_ids.size(1)

    return E, M, N, K, topk


class FusedMoEActivationFormat(Enum):
    """
    The standard activation format (num_tokens, hidden dim).
    """
    Standard = "standard",
    """
    The batched experts format (num experts, max tokens per expert, hidden dim)
    """
    BatchedExperts = "batched_experts",


@dataclass
class ExpertTokensMetadata:
    """
  Metadata regarding expert-token routing.
  """
    expert_num_tokens: torch.Tensor
    expert_num_tokens_cpu: Optional[torch.Tensor]

    @staticmethod
    def make_from_list(expert_num_tokens_list: list[int],
                       device: str) -> "ExpertTokensMetadata":
        expert_num_tokens_cpu = torch.tensor(expert_num_tokens_list,
                                             device="cpu",
                                             dtype=torch.int32)
        return ExpertTokensMetadata(
            expert_num_tokens=expert_num_tokens_cpu.to(device,
                                                       non_blocking=True),
            expert_num_tokens_cpu=expert_num_tokens_cpu)


class TopKWeightAndReduce(ABC):
    """
    An abstract base class for weight application and reduction implementations.
    """

    @abstractmethod
    def apply(self, output: Optional[torch.Tensor],
              fused_expert_output: torch.Tensor, topk_weights: torch.Tensor,
              topk_ids: torch.Tensor,
              apply_router_weight_on_input: bool) -> torch.Tensor:
        """
        Apply topk_weights to the fused_experts_outputs and/or reduce.
        If an output tensor is not passed, it will be created in the
        function.
        """
        raise NotImplementedError


# TODO: pass FusedMoEParallelConfig in as ctor parameter?
class FusedMoEPrepareAndFinalize(ABC):
    """
    An abstract base class for the [Quantize-Prepare] and [Finalize] steps
    described above.
    """

    @abstractmethod
    def prepare(
        self,
        a1: torch.Tensor,
        a1_scale: Optional[torch.Tensor],
        a2_scale: Optional[torch.Tensor],
        topk_weights: torch.Tensor,
        topk_ids: torch.Tensor,
        num_experts: int,
        expert_map: Optional[torch.Tensor],
        apply_router_weight_on_input: bool,
        quant_config: FusedMoEQuantConfig,
    ) -> tuple[
            torch.Tensor,
            Optional[torch.Tensor],
            Optional[ExpertTokensMetadata],
            Optional[torch.Tensor],
            Optional[torch.Tensor],
    ]:
        """
        Perform any quantization (and/or) dispatching needed
        for this kernel.
        - a1: The (unquantized) input to the MoE layer.
        - a1_scale: Optional scales for a1
        - a2_scale: Optional scales for the second MoE gemm.  Required to make
          sure the quantization is consistent for both gemms.
        - topk_ids: The topk ids.
        - topk_weights: The topk weights.
        - num_experts: The total number of experts in the global expert space.
        - expert_map: A tensor mapping expert indices from the global expert
          space to the local expert space of the expert parallel shard.
        - apply_router_weight_on_input: When True, apply the weights to the
          activations, before quantization + dispatching.

        Returns a tuple of:
        - quantized + dispatched a.
        - quantized + dispatched a1_scales.
        - Optional ExpertTokensMetadata containing gpu/cpu tensors
          as big as the number of local experts with the information about the
          number of tokens assigned to each local expert.
        - Optional dispatched expert topk IDs
        - Optional dispatched expert topk weight
        """
        raise NotImplementedError

    @abstractmethod
    def finalize(
        self,
        output: torch.Tensor,
        fused_expert_output: torch.Tensor,
        topk_weights: torch.Tensor,
        topk_ids: torch.Tensor,
        apply_router_weight_on_input: bool,
        weight_and_reduce_impl: TopKWeightAndReduce,
    ) -> None:
        """
        Perform any combine plus apply weights and perform a reduction on the
        fused experts output.
        - output: The output tensor, written in place.  Must be (M, K) shape.
        - fused_expert_output: The unweighted, unreduced output of the fused
          experts, it will have (M, topk, K) shape.
        - topk_weights: The weights to be applied to the fused_experts_output.
        - topk_ids: The topk_ids.
        - apply_router_weight_on_input: When False, apply the weights to
          fused_expert_output.
        - weight_and_reduce_impl: An optional TopKWeightAndReduce
          implementation.
        """
        raise NotImplementedError

    @property
    @abstractmethod
    def activation_format(self) -> FusedMoEActivationFormat:
        """
        A property indicating the output format of the activations for the
        'prepare' method.
        """
        raise NotImplementedError

    @abstractmethod
    def topk_indices_dtype(self) -> Optional[torch.dtype]:
        """
        The PrepareFinalize All2All implementations generally constrain the
        dtype of the topk_ids they support. This function returns the
        required topk indices dtype so it can be respected.
        Return None if there are no such restrictions.
        """
        raise NotImplementedError

    @abstractmethod
    def max_num_tokens_per_rank(self) -> Optional[int]:
        """
        Some PrepareFinalize All2All implementations are batched. Meaning,
        they can processes only as set of tokens at a time. This
        function returns the batch size i.e the maximum number of tokens
        the implementation can process at a time.
        Return None if there are no such restrictions.
        """
        raise NotImplementedError

    @abstractmethod
    def num_dispatchers(self) -> int:
        raise NotImplementedError


class FusedMoEPermuteExpertsUnpermute(ABC):
    """
    An abstract base class for the [Permute-Experts-Unpermute] step described
    above.
    """

    def __init__(
        self,
        quant_config: Optional[FusedMoEQuantConfig],
    ):
        if quant_config is not None:
            self.quant_config = quant_config
        else:
            self.quant_config = FusedMoEQuantConfig()

    @property
    @abstractmethod
    def activation_formats(
            self) -> tuple[FusedMoEActivationFormat, FusedMoEActivationFormat]:
        """
        A property which is a tuple of the input and output activation formats
        for the 'apply' method.
        """
        raise NotImplementedError

    @property
    def quant_dtype(self) -> Optional[torch.dtype]:
        return self.quant_config.quant_dtype

    @property
    def block_shape(self) -> Optional[list[int]]:
        return self.quant_config.block_shape

    @property
    def per_act_token_quant(self) -> bool:
        return self.quant_config.per_act_token_quant

    @property
    def per_out_ch_quant(self) -> bool:
        return self.quant_config.per_out_ch_quant

    # TODO (bnell): make this return a CHUNK_SIZE or None instead?
    @abstractmethod
    def supports_chunking(self) -> bool:
        """
        A flag indicating whether or not this class supports activation
        chunking.
        """
        raise NotImplementedError

    @abstractmethod
    def supports_expert_map(self) -> bool:
        """
        A flag indicating whether or not this class supports expert maps
        """
        raise NotImplementedError

    @abstractmethod
    def workspace_shapes(
        self,
        a: torch.Tensor,
        aq: torch.Tensor,
        M: int,
        N: int,
        K: int,
        topk: int,
        global_num_experts: int,
        local_num_experts: int,
        expert_tokens_meta: Optional[ExpertTokensMetadata],
    ) -> tuple[tuple[int, ...], tuple[int, ...], tuple[int, ...], torch.dtype]:
        """
        Compute the shapes for the temporary and final outputs of the two gemms
        and activation in the fused expert function.  Since the gemms are
        independent, the workspace for the first gemm can be shared with the
        workspace for the last gemm.

        Returns a tuple of:
        - workspace13 shape tuple: must be large enough to hold the
          result of either expert gemm.
        - workspace2 shape tuple: must be large enough to hold the
          result of the activation function.
        - output shape tuple: must be exact size of the final gemm output.
        - Workspace type: The dtype to use for the workspace tensors.
        - Note: in order for activation chunking to work, the first dimension
          of each tuple must be the number of tokens.
        """
        raise NotImplementedError

    def activation(self, activation: str, output: torch.Tensor,
                   input: torch.Tensor) -> None:
        assert output.size(-1) * 2 == input.size(-1)
        if activation == "silu":
            torch.ops._C.silu_and_mul(output, input)
        elif activation == "gelu":
            torch.ops._C.gelu_and_mul(output, input)
        else:
            raise ValueError(f"Unsupported FusedMoe activation: {activation}")

    def enable_chunking(self):
        return envs.VLLM_ENABLE_FUSED_MOE_ACTIVATION_CHUNKING and \
          self.supports_chunking()

    def finalize_weight_and_reduce_impl(self) -> TopKWeightAndReduce:
        raise NotImplementedError

    @abstractmethod
    def apply(
        self,
        output: torch.Tensor,
        hidden_states: torch.Tensor,
        w1: torch.Tensor,
        w2: torch.Tensor,
        topk_weights: torch.Tensor,
        topk_ids: torch.Tensor,
        activation: str,
        global_num_experts: int,
        expert_map: Optional[torch.Tensor],
        w1_scale: Optional[torch.Tensor],
        w2_scale: Optional[torch.Tensor],
        w1_zp: Optional[torch.Tensor],
        w2_zp: Optional[torch.Tensor],
        a1q_scale: Optional[torch.Tensor],
        a2_scale: Optional[torch.Tensor],
        workspace13: torch.Tensor,
        workspace2: torch.Tensor,
        expert_tokens_meta: Optional[ExpertTokensMetadata],
        apply_router_weight_on_input: bool,
    ):
        """
        This function computes the intermediate result of a Mixture of Experts
        (MoE) layer using two sets of weights, w1 and w2.

        Parameters:
        - output: (torch.Tensor): The unweighted, unreduced output tensor.
        - hidden_states: (torch.Tensor): The (quantized) input tensor to the MoE
          layer.
        - w1 (torch.Tensor): The first set of expert weights.
        - w2 (torch.Tensor): The second set of expert weights.
        - topk_weights: A map of row to expert weights. Some implementations
          choose to do weight application. 
        - topk_ids (torch.Tensor): A map of row to expert id.
        - activation (str): The activation function to apply after the first
          MoE layer.
        - global_num_experts (int): The total number of experts in the global
          expert space.
        - expert_map (Optional[torch.Tensor]):  A tensor mapping expert indices
          from the global expert space to the local expert space of the expert
          parallel shard.
        - w1_scale (Optional[torch.Tensor]): Optional scale to be used for w1.
        - w2_scale (Optional[torch.Tensor]): Optional scale to be used for w2.
        - w1_zp (Optional[torch.Tensor]): Optional zero points to be used for
          w1.
        - w2_zp (Optional[torch.Tensor]): Optional zero points to be used for
          w2.
        - a1q_scale (Optional[torch.Tensor]): Optional quantized scale to be
          used for a1.
        - a2_scale (Optional[torch.Tensor]): Optional scale to be used for a2.
        - workspace13 (torch.Tensor): A scratch tensor used for gemm outputs
          must be large enough to hold output of either MoE gemm.
        - workspace2 (torch.Tensor): A scratch tensor used for the activation
          function.
        - expert_tokens_meta (Optional[ExpertTokensMetadata]) - An optional
          ExpertTokensMetadata object containing gpu/cpu tensors
          as big as the number of local experts with the information about the
          number of tokens assigned to each local expert.
        - apply_router_weight_on_input: True if router weights are already
          applied on the input. This is relevant if the implementation
          chooses to do weight application.
        """
        raise NotImplementedError


def _chunk_scales(scales: Optional[torch.Tensor], start: int,
                  end: int) -> Optional[torch.Tensor]:
    if scales is not None:
        if scales.numel() == 1:
            return scales
        else:
            return scales[start:end]
    return None


@final
class FusedMoEModularKernel(torch.nn.Module):
    """
    This class combines a FusedMoEPrepareAndFinalize instance and
    a FusedMoEPermuteExpertsUnpermute to provide an interface that
    is compatible with the `fused_experts` function in fused_moe.py.

    It takes care of managing any required scratch space.

    Note: Instances of this class should only be used for a single model
    layer due to any layer specific state that may be used by the component
    objects.
    """

    def __init__(
        self,
        prepare_finalize: FusedMoEPrepareAndFinalize,
        fused_experts: FusedMoEPermuteExpertsUnpermute,
    ):
        super().__init__()
        self.prepare_finalize = prepare_finalize
        self.fused_experts = fused_experts
        assert prepare_finalize.activation_format == \
            fused_experts.activation_formats[0], (
                f"{prepare_finalize.__class__.__name__}."
                f"{prepare_finalize.activation_format} == "
                f"{fused_experts.__class__.__name__}."
                f"{fused_experts.activation_formats[0]}")

    def _do_fused_experts(
        self,
        fused_out: Optional[torch.Tensor],
        a1: torch.Tensor,
        a1q: torch.Tensor,
        w1: torch.Tensor,
        w2: torch.Tensor,
        topk_weights: torch.Tensor,
        topk_ids: torch.Tensor,
        activation: str,
        global_num_experts: int,
        local_num_experts: int,
        expert_map: Optional[torch.Tensor],
        w1_scale: Optional[torch.Tensor],
        w2_scale: Optional[torch.Tensor],
        w1_zp: Optional[torch.Tensor],
        w2_zp: Optional[torch.Tensor],
        a1q_scale: Optional[torch.Tensor],
        a2_scale: Optional[torch.Tensor],
        expert_tokens_meta: Optional[ExpertTokensMetadata],
        apply_router_weight_on_input: bool,
    ) -> torch.Tensor:

        _, M, N, K, top_k = _moe_problem_size(a1q, w1, w2, topk_ids)

        (workspace13_shape, workspace2_shape, fused_out_shape,
         workspace_dtype) = self.fused_experts.workspace_shapes(
             a1, a1q, M, N, K, top_k, global_num_experts, local_num_experts,
             expert_tokens_meta)

        # We can reuse the memory between cache1 and cache3 because by the
        # time we need cache3, we're done with cache1.
        workspace13 = torch.empty(prod(workspace13_shape),
                                  device=a1.device,
                                  dtype=workspace_dtype)
        workspace2 = torch.empty(prod(workspace2_shape),
                                 device=a1.device,
                                 dtype=workspace_dtype)

        assert fused_out is None or fused_out.shape == fused_out_shape, (
            f"fused_out {fused_out.shape} but expected {fused_out_shape}")
        if fused_out is None:
            # reuse workspace13 for the output
            fused_out = _resize_cache(workspace13, fused_out_shape)

        self.fused_experts.apply(
            fused_out,
            a1q,
            w1,
            w2,
            topk_weights=topk_weights,
            topk_ids=topk_ids,
            activation=activation,
            global_num_experts=global_num_experts,
            expert_map=expert_map,
            w1_scale=w1_scale,
            w2_scale=w2_scale,
            w1_zp=w1_zp,
            w2_zp=w2_zp,
            a1q_scale=a1q_scale,
            a2_scale=a2_scale,
            workspace13=workspace13,
            workspace2=workspace2,
            expert_tokens_meta=expert_tokens_meta,
            apply_router_weight_on_input=apply_router_weight_on_input,
        )

        return fused_out

    def _maybe_chunk_fused_experts(
        self,
        a1: torch.Tensor,
        a1q: torch.Tensor,
        w1: torch.Tensor,
        w2: torch.Tensor,
        topk_weights: torch.Tensor,
        topk_ids: torch.Tensor,
        activation: str,
        global_num_experts: int,
        local_num_experts: int,
        expert_map: Optional[torch.Tensor],
        w1_scale: Optional[torch.Tensor],
        w2_scale: Optional[torch.Tensor],
        w1_zp: Optional[torch.Tensor],
        w2_zp: Optional[torch.Tensor],
        a1q_scale: Optional[torch.Tensor],
        a2_scale: Optional[torch.Tensor],
        expert_tokens_meta: Optional[ExpertTokensMetadata],
        apply_router_weight_on_input: bool,
    ) -> torch.Tensor:

        _, M, N, K, top_k = _moe_problem_size(a1q, w1, w2, topk_ids)

        CHUNK_SIZE = envs.VLLM_FUSED_MOE_CHUNK_SIZE
        num_chunks = cdiv(M, CHUNK_SIZE)

        # TODO(bnell): get rid of one level here, update slice functions
        # to nops on num_chunks==1

        if not self.fused_experts.supports_chunking() or num_chunks == 1:
            return self._do_fused_experts(
                fused_out=None,
                a1=a1,
                a1q=a1q,
                w1=w1,
                w2=w2,
                topk_weights=topk_weights,
                topk_ids=topk_ids,
                activation=activation,
                global_num_experts=global_num_experts,
                local_num_experts=local_num_experts,
                expert_map=expert_map,
                w1_scale=w1_scale,
                w2_scale=w2_scale,
                w1_zp=w1_zp,
                w2_zp=w2_zp,
                a1q_scale=a1q_scale,
                a2_scale=a2_scale,
                expert_tokens_meta=expert_tokens_meta,
                apply_router_weight_on_input=apply_router_weight_on_input,
            )

        # Chunking required case
        assert num_chunks > 1

        # Construct the entire output that can then be processed in chunks.
        (_, _, fused_out_shape, _) = self.fused_experts.workspace_shapes(
            a1, a1q, M, N, K, top_k, global_num_experts, local_num_experts,
            expert_tokens_meta)
        fused_out = torch.empty(fused_out_shape,
                                device=a1q.device,
                                dtype=a1.dtype)

        def slice_input_tensors(
            chunk_idx: int
        ) -> tuple[torch.Tensor, Optional[torch.Tensor],
                   Optional[torch.Tensor], torch.Tensor, torch.Tensor]:
            s = chunk_idx * CHUNK_SIZE
            e = min(s + CHUNK_SIZE, M)
            return (a1q[s:e], _chunk_scales(a1q_scale, s, e),
                    _chunk_scales(a2_scale, s,
                                  e), topk_ids[s:e], topk_weights[s:e])

        def slice_output_tensor(chunk_idx: int) -> torch.Tensor:
            assert fused_out.size(0) % M == 0, (
                f"fused_out shape {fused_out.shape} vs M {M}")
            factor = fused_out.size(0) // M
            out_chunk_size = CHUNK_SIZE * factor
            s = chunk_idx * out_chunk_size
            e = min(s + out_chunk_size, fused_out.size(0))
            return fused_out[s:e]

        def slice_expert_tokens_metadata(
                full_expert_tokens_meta: ExpertTokensMetadata,
                chunk_topk_ids: torch.Tensor, local_num_experts: int,
                expert_map: Optional[torch.Tensor]) -> ExpertTokensMetadata:
            # The existing expert_num_tokens is for the entire a1q
            # input. Chunking forces recomputation of the number
            # of tokens assigned to each expert.
            c_expert_num_tokens = count_expert_num_tokens(
                chunk_topk_ids, local_num_experts, expert_map)

            c_expert_num_tokens_cpu = None
            need_expert_num_tokens_cpu = (
                full_expert_tokens_meta.expert_num_tokens_cpu is not None)
            if need_expert_num_tokens_cpu:
                # This is blocking as some implementations need the count
                # on the CPU to determine appropriate input/out fused-moe
                # buffers
                c_expert_num_tokens_cpu = c_expert_num_tokens.to(
                    "cpu", non_blocking=False)

            return ExpertTokensMetadata(
                expert_num_tokens=c_expert_num_tokens,
                expert_num_tokens_cpu=c_expert_num_tokens_cpu)

        for chunk_idx in range(num_chunks):
            c_a1q, c_a1q_scale, c_a2_scale, c_topk_ids, c_topk_weights = (
                slice_input_tensors(chunk_idx))

            c_expert_tokens_meta = None
            if expert_tokens_meta is not None:
                c_expert_tokens_meta = slice_expert_tokens_metadata(
                    expert_tokens_meta, c_topk_ids, local_num_experts,
                    expert_map)

            self._do_fused_experts(
                fused_out=slice_output_tensor(chunk_idx),
                a1=a1,
                a1q=c_a1q,
                w1=w1,
                w2=w2,
                topk_weights=c_topk_weights,
                topk_ids=c_topk_ids,
                activation=activation,
                global_num_experts=global_num_experts,
                local_num_experts=local_num_experts,
                expert_map=expert_map,
                w1_scale=w1_scale,
                w2_scale=w2_scale,
                w1_zp=w1_zp,
                w2_zp=w2_zp,
                a1q_scale=c_a1q_scale,
                a2_scale=c_a2_scale,
                expert_tokens_meta=c_expert_tokens_meta,
                apply_router_weight_on_input=apply_router_weight_on_input,
            )

        return fused_out

<<<<<<< HEAD
    def forward(self,
                hidden_states: torch.Tensor,
                w1: torch.Tensor,
                w2: torch.Tensor,
                topk_weights: torch.Tensor,
                topk_ids: torch.Tensor,
                inplace: bool = False,
                activation: str = "silu",
                global_num_experts: int = -1,
                expert_map: Optional[torch.Tensor] = None,
                w1_scale: Optional[torch.Tensor] = None,
                w2_scale: Optional[torch.Tensor] = None,
                w1_zp: Optional[torch.Tensor] = None,
                w2_zp: Optional[torch.Tensor] = None,
                a1_scale: Optional[torch.Tensor] = None,
                a2_scale: Optional[torch.Tensor] = None,
                apply_router_weight_on_input: bool = False,
                extra_expert_args: Optional[dict] = None,
                extra_prepare_args: Optional[dict] = None,
                extra_finalize_args: Optional[dict] = None) -> torch.Tensor:
=======
    def forward(
        self,
        hidden_states: torch.Tensor,
        w1: torch.Tensor,
        w2: torch.Tensor,
        topk_weights: torch.Tensor,
        topk_ids: torch.Tensor,
        inplace: bool = False,
        activation: str = "silu",
        global_num_experts: int = -1,
        expert_map: Optional[torch.Tensor] = None,
        w1_scale: Optional[torch.Tensor] = None,
        w2_scale: Optional[torch.Tensor] = None,
        w1_zp: Optional[torch.Tensor] = None,
        w2_zp: Optional[torch.Tensor] = None,
        a1_scale: Optional[torch.Tensor] = None,
        a2_scale: Optional[torch.Tensor] = None,
        apply_router_weight_on_input: bool = False,
    ) -> torch.Tensor:
>>>>>>> de533ab2
        """
        This function computes a Mixture of Experts (MoE) layer using two sets
        of weights, w1 and w2, and top-k gating mechanism.

        Parameters:
        - hidden_states: (torch.Tensor): The input tensor to the MoE layer.
        - w1 (torch.Tensor): The first set of expert weights.
        - w2 (torch.Tensor): The second set of expert weights.
        - topk_weights (torch.Tensor): The topk weights applied at the end of
          the layer.
        - topk_ids (torch.Tensor): A map of row to expert id.
        - inplace (bool): If True, perform the operation in-place.
          Defaults to False.
        - activation (str): The activation function to apply after the first
          MoE layer.
        - global_num_experts (int): The total number of experts in the global
          expert space.
        - expert_map (Optional[torch.Tensor]):  A tensor mapping expert indices
          from the global expert space to the local expert space of the expert
          parallel shard.
        - w1_scale (Optional[torch.Tensor]): Optional scale to be used for w1.
        - w2_scale (Optional[torch.Tensor]): Optional scale to be used for w2.
        - w1_zp (Optional[torch.Tensor]): Optional zero points to be used for
          w1.
        - w2_zp (Optional[torch.Tensor]): Optional zero points to be used for
          w2.
        - a1_scale (Optional[torch.Tensor]): Optional scale to be used for a1.
        - a2_scale (Optional[torch.Tensor]): Optional scale to be used for a2.
        - apply_router_weight_on_input (bool): When true, the topk weights are
          applied directly on the inputs. This is only applicable when topk is
          1.

        Returns:
        - torch.Tensor: The output tensor after applying the MoE layer.
        """

        a1 = hidden_states
        output = a1 if inplace else torch.zeros_like(a1)

        local_num_experts = w1.size(0)
        if global_num_experts == -1:
            global_num_experts = local_num_experts

        (a1q, a1q_scale, expert_tokens_meta, _expert_topk_ids,
         _expert_topk_weights) = self.prepare_finalize.prepare(
             a1,
             a1_scale,
             a2_scale,
             topk_weights,
             topk_ids,
             global_num_experts,
             expert_map,
             apply_router_weight_on_input,
             self.fused_experts.quant_config,
         )

        # Maybe prepare gathered topk_ids and topk_weights from other EP ranks.
        topk_ids = topk_ids if _expert_topk_ids is None else _expert_topk_ids
        topk_weights = (topk_weights if _expert_topk_weights is None else
                        _expert_topk_weights)

        fused_out = None

        if a1q.numel() == 0:
            # This happens when none of the tokens from the all2all reach this
            # EP rank. Also, note that this is only relevant for CUDAGraph
            # incompatible all2all kernels like the DeepEP high-throughput
            # kernels. CUDAGraph compatible all2all kernels like the pplx
            # kernels and the DeepEP low-latency kernels are always batched
            # and can never run into the tensor.numel() == 0 case.
            fused_out = torch.empty_like(a1q).to(dtype=a1.dtype)
        else:
            fused_out = self._maybe_chunk_fused_experts(
                a1=a1,
                a1q=a1q,
                w1=w1,
                w2=w2,
                topk_weights=topk_weights,
                topk_ids=topk_ids,
                activation=activation,
                global_num_experts=global_num_experts,
                local_num_experts=local_num_experts,
                expert_map=expert_map,
                w1_scale=w1_scale,
                w2_scale=w2_scale,
                w1_zp=w1_zp,
                w2_zp=w2_zp,
                a1q_scale=a1q_scale,
                a2_scale=a2_scale,
                expert_tokens_meta=expert_tokens_meta,
                apply_router_weight_on_input=apply_router_weight_on_input,
            )

        self.prepare_finalize.finalize(
            output,
            fused_out,
            topk_weights,
            topk_ids,
            apply_router_weight_on_input,
            self.fused_experts.finalize_weight_and_reduce_impl(),
        )

        return output<|MERGE_RESOLUTION|>--- conflicted
+++ resolved
@@ -485,6 +485,7 @@
         a2_scale: Optional[torch.Tensor],
         expert_tokens_meta: Optional[ExpertTokensMetadata],
         apply_router_weight_on_input: bool,
+        extra_expert_args: Optional[dict] = None,
     ) -> torch.Tensor:
 
         _, M, N, K, top_k = _moe_problem_size(a1q, w1, w2, topk_ids)
@@ -529,6 +530,7 @@
             workspace2=workspace2,
             expert_tokens_meta=expert_tokens_meta,
             apply_router_weight_on_input=apply_router_weight_on_input,
+            extra_expert_args=extra_expert_args
         )
 
         return fused_out
@@ -553,6 +555,7 @@
         a2_scale: Optional[torch.Tensor],
         expert_tokens_meta: Optional[ExpertTokensMetadata],
         apply_router_weight_on_input: bool,
+        extra_expert_args: Optional[dict] = None,
     ) -> torch.Tensor:
 
         _, M, N, K, top_k = _moe_problem_size(a1q, w1, w2, topk_ids)
@@ -584,6 +587,7 @@
                 a2_scale=a2_scale,
                 expert_tokens_meta=expert_tokens_meta,
                 apply_router_weight_on_input=apply_router_weight_on_input,
+                extra_expert_args = extra_expert_args,
             )
 
         # Chunking required case
@@ -670,11 +674,11 @@
                 a2_scale=c_a2_scale,
                 expert_tokens_meta=c_expert_tokens_meta,
                 apply_router_weight_on_input=apply_router_weight_on_input,
+                extra_expert_args = extra_expert_args,
             )
 
         return fused_out
 
-<<<<<<< HEAD
     def forward(self,
                 hidden_states: torch.Tensor,
                 w1: torch.Tensor,
@@ -695,27 +699,6 @@
                 extra_expert_args: Optional[dict] = None,
                 extra_prepare_args: Optional[dict] = None,
                 extra_finalize_args: Optional[dict] = None) -> torch.Tensor:
-=======
-    def forward(
-        self,
-        hidden_states: torch.Tensor,
-        w1: torch.Tensor,
-        w2: torch.Tensor,
-        topk_weights: torch.Tensor,
-        topk_ids: torch.Tensor,
-        inplace: bool = False,
-        activation: str = "silu",
-        global_num_experts: int = -1,
-        expert_map: Optional[torch.Tensor] = None,
-        w1_scale: Optional[torch.Tensor] = None,
-        w2_scale: Optional[torch.Tensor] = None,
-        w1_zp: Optional[torch.Tensor] = None,
-        w2_zp: Optional[torch.Tensor] = None,
-        a1_scale: Optional[torch.Tensor] = None,
-        a2_scale: Optional[torch.Tensor] = None,
-        apply_router_weight_on_input: bool = False,
-    ) -> torch.Tensor:
->>>>>>> de533ab2
         """
         This function computes a Mixture of Experts (MoE) layer using two sets
         of weights, w1 and w2, and top-k gating mechanism.
@@ -807,6 +790,7 @@
                 a2_scale=a2_scale,
                 expert_tokens_meta=expert_tokens_meta,
                 apply_router_weight_on_input=apply_router_weight_on_input,
+                extra_expert_args = extra_expert_args,
             )
 
         self.prepare_finalize.finalize(
