--- conflicted
+++ resolved
@@ -820,35 +820,7 @@
             is_forward_context_available()
             and get_forward_context().attn_metadata is None
         )
-<<<<<<< HEAD
-        if is_profile_run and self.fused_experts.enable_chunking():
-            parallel_config = get_current_vllm_config().parallel_config
-            is_dp_ep = (
-                parallel_config.data_parallel_size > 1
-                and parallel_config.enable_expert_parallel
-            )
-            if is_dp_ep:
-                max_workspace_13, max_workspace_2, max_fused_out_shape = (
-                    self.fused_experts.workspace_shapes(
-                        envs.VLLM_FUSED_MOE_CHUNK_SIZE,
-                        N,
-                        K,
-                        top_k,
-                        global_num_experts,
-                        local_num_experts,
-                        expert_tokens_meta,
-                    )
-                )
-                buffers.workspace13.get(
-                    max_workspace_13, device=device, dtype=workspace_dtype
-                )
-                buffers.workspace2.get(
-                    max_workspace_2, device=device, dtype=workspace_dtype
-                )
-                buffers.fused_out.get(
-                    max_fused_out_shape, device=device, dtype=workspace_dtype
-=======
-        if is_profile_run and self.fused_experts.supports_chunking() and self.is_dp_ep:
+        if is_profile_run and self.fused_experts.enable_chunking() and self.is_dp_ep:
             max_workspace_13, max_workspace_2, max_fused_out_shape = (
                 self.fused_experts.workspace_shapes(
                     envs.VLLM_FUSED_MOE_CHUNK_SIZE,
@@ -858,7 +830,6 @@
                     global_num_experts,
                     local_num_experts,
                     expert_tokens_meta,
->>>>>>> 799804d1
                 )
             )
             buffers.workspace13.get(
