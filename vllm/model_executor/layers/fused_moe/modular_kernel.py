--- conflicted
+++ resolved
@@ -149,7 +149,15 @@
     described above.
     """
 
-<<<<<<< HEAD
+    def post_init_setup(self, fused_experts: "FusedMoEPermuteExpertsUnpermute"):
+        """
+        Initialize FusedMoEPrepareAndFinalize settings that depend on
+        FusedMoEPermuteExpertsUnpermute experts object.
+        The FusedMoEPrepareAndFinalize implementations that have such
+        dependencies may choose to override this function.
+        """
+        return
+
     def preprocess_inputs(
         self,
         hidden_states: torch.Tensor,
@@ -158,16 +166,6 @@
     ) -> tuple[torch.Tensor, torch.Tensor]:
         """Optional hook that can modify tensors prior to routing."""
         return hidden_states, router_logits
-=======
-    def post_init_setup(self, fused_experts: "FusedMoEPermuteExpertsUnpermute"):
-        """
-        Initialize FusedMoEPrepareAndFinalize settings that depend on
-        FusedMoEPermuteExpertsUnpermute experts object.
-        The FusedMoEPrepareAndFinalize implementations that have such
-        dependencies may choose to override this function.
-        """
-        return
->>>>>>> f6aa1226
 
     @abstractmethod
     def prepare(
