--- conflicted
+++ resolved
@@ -756,46 +756,6 @@
         buffers = self.shared_buffers[ubatch_idx]
         workspace_dtype = self.fused_experts.workspace_dtype(out_dtype)
 
-<<<<<<< HEAD
-        # We can reuse the memory between cache1 and cache3 because by the
-        # time we need cache3, we're done with cache1.
-        workspace13 = buffers.workspace13.get(
-            workspace13_shape, device=a1.device, dtype=workspace_dtype
-        )
-        # aiter does not require intermediate workspace
-        from vllm.model_executor.layers.fused_moe import AiterExperts
-
-        if isinstance(self.fused_experts, AiterExperts):
-            workspace2 = None
-        else:
-            workspace2 = buffers.workspace2.get(
-                workspace2_shape, device=a1.device, dtype=workspace_dtype
-            )
-
-        assert fused_out is None or fused_out.shape == fused_out_shape, (
-            f"fused_out {fused_out.shape} but expected {fused_out_shape}"
-        )
-        if fused_out is None:
-            # reuse workspace13 for the output
-            fused_out = _resize_cache(workspace13, fused_out_shape)
-
-        self.fused_experts.apply(
-            fused_out,
-            a1q,
-            w1,
-            w2,
-            topk_weights=topk_weights,
-            topk_ids=topk_ids,
-            activation=activation,
-            global_num_experts=global_num_experts,
-            expert_map=expert_map,
-            a1q_scale=a1q_scale,
-            a2_scale=a2_scale,
-            workspace13=workspace13,
-            workspace2=workspace2,
-            expert_tokens_meta=expert_tokens_meta,
-            apply_router_weight_on_input=apply_router_weight_on_input,
-=======
         # Get intermediate workspace shapes based off the chunked M size.
         workspace13_shape, workspace2_shape, _ = self.fused_experts.workspace_shapes(
             M_chunk,
@@ -805,7 +765,6 @@
             global_num_experts,
             local_num_experts,
             expert_tokens_meta,
->>>>>>> 0c52d6ef
         )
 
         # Get final output shape based on the full M size.
