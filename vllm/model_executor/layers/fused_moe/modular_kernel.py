# SPDX-License-Identifier: Apache-2.0
# SPDX-FileCopyrightText: Copyright contributors to the vLLM project
from abc import ABC, abstractmethod
from dataclasses import dataclass
from enum import Enum
from math import prod
from typing import Optional, final

import torch

import vllm.envs as envs
from vllm.model_executor.layers.fused_moe.config import FusedMoEQuantConfig
from vllm.model_executor.layers.fused_moe.utils import (  # yapf: disable
    _resize_cache, count_expert_num_tokens)
from vllm.utils import cdiv

#
# This file defines a set of base classes used to make MoE kernels more modular.
# The goal is to be able to utilize different communication mechanisms with
# any fused MoE kernel without needing to have combinatoric implementations.
#
# The fused moe kernels are broken down into the following components:
#
# [Router] → [Quantize-Dispatch] → [Permute-Experts-Unpermute] → [Combine]
#
# Each component will be independent of (but may inform) the others except for
# [Quantize-Dispatch] and `[Combine] (see below). The components can then be
# mixed and matched with so that DP+EP can be supported easily for multiple
# MoE kernel implementations.
#
# The following main classes are defined:
# * FusedMoEPrepareAndFinalize - an abstract base class for preparation of MoE
#   inputs (e.g. quantization, distribution) and finalization of Moe outputs.
#   The prepare method must take care of any needed quantization and the
#   finalize method, informed by the FusedMoEPermuteExpertsUnpermute method,
#   may apply weights and/or do the final reduction of the output.
# * FusedMoEPermuteExpertsUnpermute - an abstract base class for the main fused
#   MoE operation, i.e matmul + act_mul + optionally quant + matmul.
#   Some FusedMoEPermuteExpertsUnpermute implementations may choose to do
#   the weight application and/or reduction. The class communicates this
#   to [Finalize] via a TopKWeightAndReduce object.
# * FusedMoEModularKernel - an interface class that combines a
#   FusedMoEPrepareAndFinalize and a FusedMoEPermuteExpertsUnpermute to
#   provide the standard fused MoE kernel interface.
# * TopKWeightAndReduce - A TopKWeightAndReduce implementation chosen
#   by the FusedMoEPermuteExpertsUnpermute implementation that is passed
#   on to [Finalize].
#
# [Quantize-Prepare] and [Finalize] functionality are bundled into a single
# class `FusedMoEPrepareAndFinalize` since they could use collective
# communication mechanisms that need to be consistent.
#


def _moe_problem_size(
    a1: torch.Tensor,
    w1: torch.Tensor,
    w2: torch.Tensor,
    topk_ids: torch.Tensor,
) -> tuple[int, int, int, int, int]:
    """
    Extract the MoE problem size from the given tensor arguments:
    - a: The hidden states, input to the MoE layer.
    - w1: The first set of expert weights.
    - w2: The second set of expert weights.
    - topk_ids: The topk ids.

    Note: extracting the problem shape from the weight and activation tensors is
    not obvious.  It needs to be done this way specifically due to subtle issues
    with particular kernels, e.g. the int4 kernels divide the trailing dimension
    by two, so it's not "correct" to extract N or K from the trailing dimension
    of w1 or w2.  Similarly, some kernels transpose the weights, so this needs
    to be kept in mind.
    """
    assert w1.dim() == 3 and w2.dim() == 3
    E, N, _ = w1.size()
    K = w2.size(1)

    if a1.dim() == 2:
        # Make sure we are using the correct a1 (pre-permute).
        assert topk_ids.size(0) == a1.size(0), \
            f"{topk_ids.size(0)} != {a1.size(0)}"
        M = a1.size(0)
    else:
        assert a1.dim() == 3
        assert a1.size(0) == E, f"{a1.size(0)} == {E}"
        M = a1.size(1)  # This is max_num_tokens

    assert topk_ids.dim() == 2
    topk = topk_ids.size(1)

    return E, M, N, K, topk


class FusedMoEActivationFormat(Enum):
    """
    The standard activation format (num_tokens, hidden dim).
    """
    Standard = "standard",
    """
    The batched experts format (num experts, max tokens per expert, hidden dim)
    """
    BatchedExperts = "batched_experts",


@dataclass
class ExpertTokensMetadata:
    """
  Metadata regarding expert-token routing.
  """
    expert_num_tokens: torch.Tensor
    expert_num_tokens_cpu: Optional[torch.Tensor]

    @staticmethod
    def make_from_list(expert_num_tokens_list: list[int],
                       device: str) -> "ExpertTokensMetadata":
        expert_num_tokens_cpu = torch.tensor(expert_num_tokens_list,
                                             device="cpu",
                                             dtype=torch.int32)
        return ExpertTokensMetadata(
            expert_num_tokens=expert_num_tokens_cpu.to(device,
                                                       non_blocking=True),
            expert_num_tokens_cpu=expert_num_tokens_cpu)


class TopKWeightAndReduce(ABC):
    """
    An abstract base class for weight application and reduction implementations.
    """

    @abstractmethod
    def apply(self, output: Optional[torch.Tensor],
              fused_expert_output: torch.Tensor, topk_weights: torch.Tensor,
              topk_ids: torch.Tensor,
              apply_router_weight_on_input: bool) -> torch.Tensor:
        """
        Apply topk_weights to the fused_experts_outputs and/or reduce.
        If an output tensor is not passed, it will be created in the
        function.
        """
        raise NotImplementedError


# TODO: pass FusedMoEParallelConfig in as ctor parameter?
class FusedMoEPrepareAndFinalize(ABC):
    """
    An abstract base class for the [Quantize-Prepare] and [Finalize] steps
    described above.
    """

    @abstractmethod
    def prepare(
        self,
        a1: torch.Tensor,
        a1_scale: Optional[torch.Tensor],
        a2_scale: Optional[torch.Tensor],
        topk_weights: torch.Tensor,
        topk_ids: torch.Tensor,
        num_experts: int,
        expert_map: Optional[torch.Tensor],
        apply_router_weight_on_input: bool,
        quant_config: FusedMoEQuantConfig,
    ) -> tuple[torch.Tensor, Optional[torch.Tensor],
               Optional[ExpertTokensMetadata], Optional[torch.Tensor],
               Optional[torch.Tensor]]:
        """
        Perform any quantization (and/or) dispatching needed
        for this kernel.
        - a1: The (unquantized) input to the MoE layer.
        - a1_scale: Optional scales for a1
        - a2_scale: Optional scales for the second MoE gemm.  Required to make
          sure the quantization is consistent for both gemms.
        - topk_ids: The topk ids.
        - topk_weights: The topk weights.
        - num_experts: The total number of experts in the global expert space.
        - expert_map: A tensor mapping expert indices from the global expert
          space to the local expert space of the expert parallel shard.
        - apply_router_weight_on_input: When True, apply the weights to the
          activations, before quantization + dispatching.

        Returns a tuple of:
        - quantized + dispatched a.
        - quantized + dispatched a1_scales.
        - Optional ExpertTokensMetadata containing gpu/cpu tensors
          as big as the number of local experts with the information about the
          number of tokens assigned to each local expert.
        - Optional dispatched expert topk IDs
        - Optional dispatched expert topk weight
        """
        raise NotImplementedError

    @abstractmethod
    def finalize(
        self,
        output: torch.Tensor,
        fused_expert_output: torch.Tensor,
        topk_weights: torch.Tensor,
        topk_ids: torch.Tensor,
        apply_router_weight_on_input: bool,
        weight_and_reduce_impl: TopKWeightAndReduce,
    ) -> None:
        """
        Perform any combine plus apply weights and perform a reduction on the
        fused experts output.
        - output: The output tensor, written in place.  Must be (M, K) shape.
        - fused_expert_output: The unweighted, unreduced output of the fused
          experts, it will have (M, topk, K) shape.
        - topk_weights: The weights to be applied to the fused_experts_output.
        - topk_ids: The topk_ids.
        - apply_router_weight_on_input: When False, apply the weights to
          fused_expert_output.
        - weight_and_reduce_impl: An optional TopKWeightAndReduce
          implementation.
        """
        raise NotImplementedError

    @property
    @abstractmethod
    def activation_format(self) -> FusedMoEActivationFormat:
        """
        A property indicating the output format of the activations for the
        'prepare' method.
        """
        raise NotImplementedError

    @abstractmethod
    def topk_indices_dtype(self) -> Optional[torch.dtype]:
        """
        The PrepareFinalize All2All implementations generally constrain the
        dtype of the topk_ids they support. This function returns the
        required topk indices dtype so it can be respected.
        Return None if there are no such restrictions.
        """
        raise NotImplementedError

    @abstractmethod
    def max_num_tokens_per_rank(self) -> Optional[int]:
        """
        Some PrepareFinalize All2All implementations are batched. Meaning,
        they can processes only as set of tokens at a time. This
        function returns the batch size i.e the maximum number of tokens
        the implementation can process at a time.
        Return None if there are no such restrictions.
        """
        raise NotImplementedError

    @abstractmethod
    def num_dispatchers(self) -> int:
        raise NotImplementedError


class FusedMoEPermuteExpertsUnpermute(ABC):
    """
    An abstract base class for the [Permute-Experts-Unpermute] step described
    above.
    """

    def __init__(
        self,
        quant_config: Optional[FusedMoEQuantConfig],
    ):
        if quant_config is not None:
            self.quant_config = quant_config
        else:
            self.quant_config = FusedMoEQuantConfig()

    @property
    @abstractmethod
    def activation_formats(
            self) -> tuple[FusedMoEActivationFormat, FusedMoEActivationFormat]:
        """
        A property which is a tuple of the input and output activation formats
        for the 'apply' method.
        """
        raise NotImplementedError

    @property
    def quant_dtype(self) -> Optional[torch.dtype]:
        return self.quant_config.quant_dtype

    @property
    def block_shape(self) -> Optional[list[int]]:
        return self.quant_config.block_shape

    @property
    def per_act_token_quant(self) -> bool:
        return self.quant_config.per_act_token_quant

    @property
    def per_out_ch_quant(self) -> bool:
        return self.quant_config.per_out_ch_quant

    # TODO (bnell): make this return a CHUNK_SIZE or None instead?
    @abstractmethod
    def supports_chunking(self) -> bool:
        """
        A flag indicating whether or not this class supports activation
        chunking.
        """
        raise NotImplementedError

    @abstractmethod
    def supports_expert_map(self) -> bool:
        """
        A flag indicating whether or not this class supports expert maps
        """
        raise NotImplementedError

    @abstractmethod
    def workspace_shapes(
        self,
        a: torch.Tensor,
        aq: torch.Tensor,
        M: int,
        N: int,
        K: int,
        topk: int,
        global_num_experts: int,
        local_num_experts: int,
    ) -> tuple[tuple[int, ...], tuple[int, ...], tuple[int, ...], torch.dtype]:
        """
        Compute the shapes for the temporary and final outputs of the two gemms
        and activation in the fused expert function.  Since the gemms are
        independent, the workspace for the first gemm can be shared with the
        workspace for the last gemm.

        Returns a tuple of:
        - workspace13 shape tuple: must be large enough to hold the
          result of either expert gemm.
        - workspace2 shape tuple: must be large enough to hold the
          result of the activation function.
        - output shape tuple: must be exact size of the final gemm output.
        - Workspace type: The dtype to use for the workspace tensors.
        - Note: in order for activation chunking to work, the first dimension
          of each tuple must be the number of tokens.
        """
        raise NotImplementedError

    def activation(self, activation: str, output: torch.Tensor,
                   input: torch.Tensor) -> None:
        assert output.size(-1) * 2 == input.size(-1)
        if activation == "silu":
            torch.ops._C.silu_and_mul(output, input)
        elif activation == "gelu":
            torch.ops._C.gelu_and_mul(output, input)
        else:
            raise ValueError(f"Unsupported FusedMoe activation: {activation}")

    def enable_chunking(self):
        return envs.VLLM_ENABLE_FUSED_MOE_ACTIVATION_CHUNKING and \
          self.supports_chunking()

    def finalize_weight_and_reduce_impl(self) -> TopKWeightAndReduce:
        raise NotImplementedError

    @abstractmethod
    def apply(
        self,
        output: torch.Tensor,
        hidden_states: torch.Tensor,
        w1: torch.Tensor,
        w2: torch.Tensor,
        topk_weights: torch.Tensor,
        topk_ids: torch.Tensor,
        activation: str,
        global_num_experts: int,
        expert_map: Optional[torch.Tensor],
        w1_scale: Optional[torch.Tensor],
        w2_scale: Optional[torch.Tensor],
        w1_zp: Optional[torch.Tensor],
        w2_zp: Optional[torch.Tensor],
        a1q_scale: Optional[torch.Tensor],
        a2_scale: Optional[torch.Tensor],
        workspace13: torch.Tensor,
        workspace2: torch.Tensor,
        expert_tokens_meta: Optional[ExpertTokensMetadata],
        apply_router_weight_on_input: bool,
    ):
        """
        This function computes the intermediate result of a Mixture of Experts
        (MoE) layer using two sets of weights, w1 and w2.

        Parameters:
        - output: (torch.Tensor): The unweighted, unreduced output tensor.
        - hidden_states: (torch.Tensor): The (quantized) input tensor to the MoE
          layer.
        - w1 (torch.Tensor): The first set of expert weights.
        - w2 (torch.Tensor): The second set of expert weights.
        - topk_weights: A map of row to expert weights. Some implementations
          choose to do weight application. 
        - topk_ids (torch.Tensor): A map of row to expert id.
        - activation (str): The activation function to apply after the first
          MoE layer.
        - global_num_experts (int): The total number of experts in the global
          expert space.
        - expert_map (Optional[torch.Tensor]):  A tensor mapping expert indices
          from the global expert space to the local expert space of the expert
          parallel shard.
        - w1_scale (Optional[torch.Tensor]): Optional scale to be used for w1.
        - w2_scale (Optional[torch.Tensor]): Optional scale to be used for w2.
        - w1_zp (Optional[torch.Tensor]): Optional zero points to be used for
          w1.
        - w2_zp (Optional[torch.Tensor]): Optional zero points to be used for
          w2.
        - a1q_scale (Optional[torch.Tensor]): Optional quantized scale to be
          used for a1.
        - a2_scale (Optional[torch.Tensor]): Optional scale to be used for a2.
        - workspace13 (torch.Tensor): A scratch tensor used for gemm outputs
          must be large enough to hold output of either MoE gemm.
        - workspace2 (torch.Tensor): A scratch tensor used for the activation
          function.
        - expert_tokens_meta (Optional[ExpertTokensMetadata]) - An optional
          ExpertTokensMetadata object containing gpu/cpu tensors
          as big as the number of local experts with the information about the
          number of tokens assigned to each local expert.
        - apply_router_weight_on_input: True if router weights are already
          applied on the input. This is relevant if the implementation
          chooses to do weight application.
        """
        raise NotImplementedError


def _chunk_scales(scales: Optional[torch.Tensor], start: int,
                  end: int) -> Optional[torch.Tensor]:
    if scales is not None:
        if scales.numel() == 1:
            return scales
        else:
            return scales[start:end]
    return None


@final
class FusedMoEModularKernel(torch.nn.Module):
    """
    This class combines a FusedMoEPrepareAndFinalize instance and
    a FusedMoEPermuteExpertsUnpermute to provide an interface that
    is compatible with the `fused_experts` function in fused_moe.py.

    It takes care of managing any required scratch space.

    Note: Instances of this class should only be used for a single model
    layer due to any layer specific state that may be used by the component
    objects.
    """

    def __init__(
        self,
        prepare_finalize: FusedMoEPrepareAndFinalize,
        fused_experts: FusedMoEPermuteExpertsUnpermute,
    ):
        super().__init__()
        self.prepare_finalize = prepare_finalize
        self.fused_experts = fused_experts
        assert prepare_finalize.activation_format == \
            fused_experts.activation_formats[0], (
                f"{prepare_finalize.__class__.__name__}."
                f"{prepare_finalize.activation_format} == "
                f"{fused_experts.__class__.__name__}."
                f"{fused_experts.activation_formats[0]}")

<<<<<<< HEAD
    def _do_fused_experts(
            self,
            fused_out: Optional[torch.Tensor],
            a1: torch.Tensor,
            a1q: torch.Tensor,
            w1: torch.Tensor,
            w2: torch.Tensor,
            topk_ids: torch.Tensor,
            activation: str,
            global_num_experts: int,
            local_num_experts: int,
            expert_map: Optional[torch.Tensor],
            w1_scale: Optional[torch.Tensor],
            w2_scale: Optional[torch.Tensor],
            w1_zp: Optional[torch.Tensor],
            w2_zp: Optional[torch.Tensor],
            a1q_scale: Optional[torch.Tensor],
            a2_scale: Optional[torch.Tensor],
            expert_tokens_meta: Optional[ExpertTokensMetadata],
            extra_expert_kwargs: Optional[dict] = None) -> torch.Tensor:
=======
    def _do_fused_experts(self, fused_out: Optional[torch.Tensor],
                          a1: torch.Tensor, a1q: torch.Tensor,
                          w1: torch.Tensor, w2: torch.Tensor,
                          topk_weights: torch.Tensor, topk_ids: torch.Tensor,
                          activation: str, global_num_experts: int,
                          local_num_experts: int,
                          expert_map: Optional[torch.Tensor],
                          w1_scale: Optional[torch.Tensor],
                          w2_scale: Optional[torch.Tensor],
                          w1_zp: Optional[torch.Tensor],
                          w2_zp: Optional[torch.Tensor],
                          a1q_scale: Optional[torch.Tensor],
                          a2_scale: Optional[torch.Tensor],
                          expert_tokens_meta: Optional[ExpertTokensMetadata],
                          apply_router_weight_on_input: bool) -> torch.Tensor:
>>>>>>> e7e3e6d2

        _, M, N, K, top_k = _moe_problem_size(a1q, w1, w2, topk_ids)

        (workspace13_shape, workspace2_shape, fused_out_shape,
         workspace_dtype) = self.fused_experts.workspace_shapes(
             a1, a1q, M, N, K, top_k, global_num_experts, local_num_experts)

        # We can reuse the memory between cache1 and cache3 because by the
        # time we need cache3, we're done with cache1.
        workspace13 = torch.empty(prod(workspace13_shape),
                                  device=a1.device,
                                  dtype=workspace_dtype)
        workspace2 = torch.empty(prod(workspace2_shape),
                                 device=a1.device,
                                 dtype=workspace_dtype)

        assert fused_out is None or fused_out.shape == fused_out_shape, (
            f"fused_out {fused_out.shape} but expected {fused_out_shape}")
        if fused_out is None:
            # reuse workspace13 for the output
            fused_out = _resize_cache(workspace13, fused_out_shape)

<<<<<<< HEAD
        self.fused_experts.apply(fused_out,
                                 a1q,
                                 w1,
                                 w2,
                                 topk_ids=topk_ids,
                                 activation=activation,
                                 global_num_experts=global_num_experts,
                                 expert_map=expert_map,
                                 w1_scale=w1_scale,
                                 w2_scale=w2_scale,
                                 w1_zp=w1_zp,
                                 w2_zp=w2_zp,
                                 a1q_scale=a1q_scale,
                                 a2_scale=a2_scale,
                                 workspace13=workspace13,
                                 workspace2=workspace2,
                                 expert_tokens_meta=expert_tokens_meta,
                                 **extra_expert_kwargs)
=======
        self.fused_experts.apply(
            fused_out,
            a1q,
            w1,
            w2,
            topk_weights=topk_weights,
            topk_ids=topk_ids,
            activation=activation,
            global_num_experts=global_num_experts,
            expert_map=expert_map,
            w1_scale=w1_scale,
            w2_scale=w2_scale,
            w1_zp=w1_zp,
            w2_zp=w2_zp,
            a1q_scale=a1q_scale,
            a2_scale=a2_scale,
            workspace13=workspace13,
            workspace2=workspace2,
            expert_tokens_meta=expert_tokens_meta,
            apply_router_weight_on_input=apply_router_weight_on_input)
>>>>>>> e7e3e6d2

        return fused_out

    def _maybe_chunk_fused_experts(
        self,
        a1: torch.Tensor,
        a1q: torch.Tensor,
        w1: torch.Tensor,
        w2: torch.Tensor,
<<<<<<< HEAD
=======
        topk_weights: torch.Tensor,
>>>>>>> e7e3e6d2
        topk_ids: torch.Tensor,
        activation: str,
        global_num_experts: int,
        local_num_experts: int,
        expert_map: Optional[torch.Tensor],
        w1_scale: Optional[torch.Tensor],
        w2_scale: Optional[torch.Tensor],
        w1_zp: Optional[torch.Tensor],
        w2_zp: Optional[torch.Tensor],
        a1q_scale: Optional[torch.Tensor],
        a2_scale: Optional[torch.Tensor],
        expert_tokens_meta: Optional[ExpertTokensMetadata],
<<<<<<< HEAD
        extra_expert_kwargs: Optional[dict] = None,
=======
        apply_router_weight_on_input: bool,
>>>>>>> e7e3e6d2
    ) -> torch.Tensor:

        _, M, N, K, top_k = _moe_problem_size(a1q, w1, w2, topk_ids)

        CHUNK_SIZE = envs.VLLM_FUSED_MOE_CHUNK_SIZE
        num_chunks = cdiv(M, CHUNK_SIZE)

        if not self.fused_experts.supports_chunking() or num_chunks == 1:
            return self._do_fused_experts(
                fused_out=None,
                a1=a1,
                a1q=a1q,
                w1=w1,
                w2=w2,
                topk_weights=topk_weights,
                topk_ids=topk_ids,
                activation=activation,
                global_num_experts=global_num_experts,
                local_num_experts=local_num_experts,
                expert_map=expert_map,
                w1_scale=w1_scale,
                w2_scale=w2_scale,
                w1_zp=w1_zp,
                w2_zp=w2_zp,
                a1q_scale=a1q_scale,
                a2_scale=a2_scale,
                expert_tokens_meta=expert_tokens_meta,
<<<<<<< HEAD
                extra_expert_kwargs=extra_expert_kwargs)
=======
                apply_router_weight_on_input=apply_router_weight_on_input)
>>>>>>> e7e3e6d2

        # Chunking required case
        assert num_chunks > 1

        # Construct the entire output that can then be processed in chunks.
        (_, _, fused_out_shape,
         _) = self.fused_experts.workspace_shapes(a1, a1q, M, N, K, top_k,
                                                  global_num_experts,
                                                  local_num_experts)
        fused_out = torch.empty(fused_out_shape,
                                device=a1q.device,
                                dtype=a1.dtype)

        def slice_input_tensors(
            chunk_idx: int
        ) -> tuple[torch.Tensor, Optional[torch.Tensor],
                   Optional[torch.Tensor], torch.Tensor, torch.Tensor]:
            s = chunk_idx * CHUNK_SIZE
            e = min(s + CHUNK_SIZE, M)
            return (a1q[s:e], _chunk_scales(a1q_scale, s, e),
                    _chunk_scales(a2_scale, s,
                                  e), topk_ids[s:e], topk_weights[s:e])

        def slice_output_tensor(chunk_idx: int) -> torch.Tensor:
            assert fused_out.size(0) % M == 0, (
                f"fused_out shape {fused_out.shape} vs M {M}")
            factor = fused_out.size(0) // M
            out_chunk_size = CHUNK_SIZE * factor
            s = chunk_idx * out_chunk_size
            e = min(s + out_chunk_size, fused_out.size(0))
            return fused_out[s:e]

        def slice_expert_tokens_metadata(
                full_expert_tokens_meta: ExpertTokensMetadata,
                chunk_topk_ids: torch.Tensor, local_num_experts: int,
                expert_map: Optional[torch.Tensor]) -> ExpertTokensMetadata:
            # The existing expert_num_tokens is for the entire a1q
            # input. Chunking forces recomputation of the number
            # of tokens assigned to each expert.
            c_expert_num_tokens = count_expert_num_tokens(
                chunk_topk_ids, local_num_experts, expert_map)

            c_expert_num_tokens_cpu = None
            need_expert_num_tokens_cpu = (
                full_expert_tokens_meta.expert_num_tokens_cpu is not None)
            if need_expert_num_tokens_cpu:
                c_expert_num_tokens_cpu = c_expert_num_tokens.to(
                    "cpu", non_blocking=True)

            return ExpertTokensMetadata(
                expert_num_tokens=c_expert_num_tokens,
                expert_num_tokens_cpu=c_expert_num_tokens_cpu)

        topk_weights = extra_expert_kwargs.get('topk_weights')
        m = extra_expert_kwargs.get('m')

        chunked_extra_expert_kwargs = extra_expert_kwargs
        for chunk_idx in range(num_chunks):
            c_a1q, c_a1q_scale, c_a2_scale, c_topk_ids, c_topk_weights = (
                slice_input_tensors(chunk_idx))

            c_expert_tokens_meta = None
            if expert_tokens_meta is not None:
                c_expert_tokens_meta = slice_expert_tokens_metadata(
                    expert_tokens_meta, c_topk_ids, local_num_experts,
                    expert_map)

<<<<<<< HEAD
            s = chunk_idx * CHUNK_SIZE
            e = min(s + CHUNK_SIZE, M)

            if m is not None:
                chunked_extra_expert_kwargs['m'] = e - s
            if topk_weights is not None:
                chunked_extra_expert_kwargs['topk_weights'] = topk_weights[s:e]

=======
>>>>>>> e7e3e6d2
            self._do_fused_experts(
                fused_out=slice_output_tensor(chunk_idx),
                a1=a1,
                a1q=c_a1q,
                w1=w1,
                w2=w2,
<<<<<<< HEAD
=======
                topk_weights=c_topk_weights,
>>>>>>> e7e3e6d2
                topk_ids=c_topk_ids,
                activation=activation,
                global_num_experts=global_num_experts,
                local_num_experts=local_num_experts,
                expert_map=expert_map,
                w1_scale=w1_scale,
                w2_scale=w2_scale,
                w1_zp=w1_zp,
                w2_zp=w2_zp,
                a1q_scale=c_a1q_scale,
                a2_scale=c_a2_scale,
                expert_tokens_meta=c_expert_tokens_meta,
<<<<<<< HEAD
                extra_expert_kwargs=chunked_extra_expert_kwargs)
=======
                apply_router_weight_on_input=apply_router_weight_on_input)
>>>>>>> e7e3e6d2

        return fused_out

    def forward(
        self,
        hidden_states: torch.Tensor,
        w1: torch.Tensor,
        w2: torch.Tensor,
        topk_weights: torch.Tensor,
        topk_ids: torch.Tensor,
        inplace: bool = False,
        activation: str = "silu",
        global_num_experts: int = -1,
        expert_map: Optional[torch.Tensor] = None,
        w1_scale: Optional[torch.Tensor] = None,
        w2_scale: Optional[torch.Tensor] = None,
        w1_zp: Optional[torch.Tensor] = None,
        w2_zp: Optional[torch.Tensor] = None,
        a1_scale: Optional[torch.Tensor] = None,
        a2_scale: Optional[torch.Tensor] = None,
        apply_router_weight_on_input: bool = False,
        extra_expert_args: Optional[dict] = None,
        extra_prepare_args: Optional[dict] = None,
        extra_finalize_args: Optional[dict] = None,
    ) -> torch.Tensor:
        """
        This function computes a Mixture of Experts (MoE) layer using two sets
        of weights, w1 and w2, and top-k gating mechanism.

        Parameters:
        - hidden_states: (torch.Tensor): The input tensor to the MoE layer.
        - w1 (torch.Tensor): The first set of expert weights.
        - w2 (torch.Tensor): The second set of expert weights.
        - topk_weights (torch.Tensor): The topk weights applied at the end of
          the layer.
        - topk_ids (torch.Tensor): A map of row to expert id.
        - inplace (bool): If True, perform the operation in-place.
          Defaults to False.
        - activation (str): The activation function to apply after the first
          MoE layer.
        - global_num_experts (int): The total number of experts in the global
          expert space.
        - expert_map (Optional[torch.Tensor]):  A tensor mapping expert indices
          from the global expert space to the local expert space of the expert
          parallel shard.
        - w1_scale (Optional[torch.Tensor]): Optional scale to be used for w1.
        - w2_scale (Optional[torch.Tensor]): Optional scale to be used for w2.
        - w1_zp (Optional[torch.Tensor]): Optional zero points to be used for
          w1.
        - w2_zp (Optional[torch.Tensor]): Optional zero points to be used for
          w2.
        - a1_scale (Optional[torch.Tensor]): Optional scale to be used for a1.
        - a2_scale (Optional[torch.Tensor]): Optional scale to be used for a2.
        - apply_router_weight_on_input (bool): When true, the topk weights are
          applied directly on the inputs. This is only applicable when topk is
          1.
        - extra_expert_args (Optional[dict]): Extra keyword arguments to pass to fused_experts.apply.
        - extra_prepare_args (Optional[dict]): Extra keyword arguments to pass to prepare.
        - extra_finalize_args (Optional[dict]): Extra keyword arguments to pass to finalize.

        Returns:
        - torch.Tensor: The output tensor after applying the MoE layer.
        """

        a1 = hidden_states
        output = a1 if inplace else torch.zeros_like(a1)

        local_num_experts = w1.size(0)
        if global_num_experts == -1:
            global_num_experts = local_num_experts

        extra_prepare_kwargs = extra_prepare_args or {}

        (a1q, a1q_scale, expert_tokens_meta, _expert_topk_ids,
         _expert_topk_weights) = self.prepare_finalize.prepare(
             a1,
             a1_scale,
             a2_scale,
             topk_weights,
             topk_ids,
             global_num_experts,
             expert_map,
             apply_router_weight_on_input,
             self.fused_experts.quant_config,
             **extra_prepare_kwargs,
         )

        # Maybe prepare gathered topk_ids and topk_weights from other EP ranks.
        topk_ids = topk_ids if _expert_topk_ids is None else _expert_topk_ids
        topk_weights = (topk_weights if _expert_topk_weights is None else
                        _expert_topk_weights)

        fused_out = None
        extra_expert_kwargs = extra_expert_args or {}

        if 'topk_weights' in extra_expert_kwargs and extra_expert_kwargs[
                'topk_weights'] is None:
            extra_expert_kwargs['topk_weights'] = topk_weights
            assert extra_expert_kwargs['topk_weights'] is not None

        if a1q.numel() == 0:
            # This happens when none of the tokens from the all2all reach this
            # EP rank. Also, note that this is only relevant for CUDAGraph
            # incompatible all2all kernels like the DeepEP high-throughput
            # kernels. CUDAGraph compatible all2all kernels like the pplx
            # kernels and the DeepEP low-latency kernels are always batched
            # and can never run into the tensor.numel() == 0 case.
            fused_out = torch.empty_like(a1q).to(dtype=a1.dtype)
        else:
            fused_out = self._maybe_chunk_fused_experts(
                a1=a1,
                a1q=a1q,
                w1=w1,
                w2=w2,
                topk_weights=topk_weights,
                topk_ids=topk_ids,
                activation=activation,
                global_num_experts=global_num_experts,
                local_num_experts=local_num_experts,
                expert_map=expert_map,
                w1_scale=w1_scale,
                w2_scale=w2_scale,
                w1_zp=w1_zp,
                w2_zp=w2_zp,
                a1q_scale=a1q_scale,
                a2_scale=a2_scale,
                expert_tokens_meta=expert_tokens_meta,
<<<<<<< HEAD
                extra_expert_kwargs=extra_expert_kwargs,
            )
=======
                apply_router_weight_on_input=apply_router_weight_on_input)
>>>>>>> e7e3e6d2

        extra_finalize_kwargs = extra_finalize_args or {}
        self.prepare_finalize.finalize(
            output, fused_out, topk_weights, topk_ids,
            apply_router_weight_on_input,
            self.fused_experts.finalize_weight_and_reduce_impl(),
            **extra_finalize_kwargs)

        return output<|MERGE_RESOLUTION|>--- conflicted
+++ resolved
@@ -459,28 +459,6 @@
                 f"{fused_experts.__class__.__name__}."
                 f"{fused_experts.activation_formats[0]}")
 
-<<<<<<< HEAD
-    def _do_fused_experts(
-            self,
-            fused_out: Optional[torch.Tensor],
-            a1: torch.Tensor,
-            a1q: torch.Tensor,
-            w1: torch.Tensor,
-            w2: torch.Tensor,
-            topk_ids: torch.Tensor,
-            activation: str,
-            global_num_experts: int,
-            local_num_experts: int,
-            expert_map: Optional[torch.Tensor],
-            w1_scale: Optional[torch.Tensor],
-            w2_scale: Optional[torch.Tensor],
-            w1_zp: Optional[torch.Tensor],
-            w2_zp: Optional[torch.Tensor],
-            a1q_scale: Optional[torch.Tensor],
-            a2_scale: Optional[torch.Tensor],
-            expert_tokens_meta: Optional[ExpertTokensMetadata],
-            extra_expert_kwargs: Optional[dict] = None) -> torch.Tensor:
-=======
     def _do_fused_experts(self, fused_out: Optional[torch.Tensor],
                           a1: torch.Tensor, a1q: torch.Tensor,
                           w1: torch.Tensor, w2: torch.Tensor,
@@ -495,8 +473,8 @@
                           a1q_scale: Optional[torch.Tensor],
                           a2_scale: Optional[torch.Tensor],
                           expert_tokens_meta: Optional[ExpertTokensMetadata],
-                          apply_router_weight_on_input: bool) -> torch.Tensor:
->>>>>>> e7e3e6d2
+                          apply_router_weight_on_input: bool,
+                          extra_expert_kwargs: Optional[dict] = None) -> torch.Tensor:
 
         _, M, N, K, top_k = _moe_problem_size(a1q, w1, w2, topk_ids)
 
@@ -519,26 +497,6 @@
             # reuse workspace13 for the output
             fused_out = _resize_cache(workspace13, fused_out_shape)
 
-<<<<<<< HEAD
-        self.fused_experts.apply(fused_out,
-                                 a1q,
-                                 w1,
-                                 w2,
-                                 topk_ids=topk_ids,
-                                 activation=activation,
-                                 global_num_experts=global_num_experts,
-                                 expert_map=expert_map,
-                                 w1_scale=w1_scale,
-                                 w2_scale=w2_scale,
-                                 w1_zp=w1_zp,
-                                 w2_zp=w2_zp,
-                                 a1q_scale=a1q_scale,
-                                 a2_scale=a2_scale,
-                                 workspace13=workspace13,
-                                 workspace2=workspace2,
-                                 expert_tokens_meta=expert_tokens_meta,
-                                 **extra_expert_kwargs)
-=======
         self.fused_experts.apply(
             fused_out,
             a1q,
@@ -558,8 +516,8 @@
             workspace13=workspace13,
             workspace2=workspace2,
             expert_tokens_meta=expert_tokens_meta,
-            apply_router_weight_on_input=apply_router_weight_on_input)
->>>>>>> e7e3e6d2
+            apply_router_weight_on_input=apply_router_weight_on_input,
+            **extra_expert_kwargs)
 
         return fused_out
 
@@ -569,10 +527,7 @@
         a1q: torch.Tensor,
         w1: torch.Tensor,
         w2: torch.Tensor,
-<<<<<<< HEAD
-=======
         topk_weights: torch.Tensor,
->>>>>>> e7e3e6d2
         topk_ids: torch.Tensor,
         activation: str,
         global_num_experts: int,
@@ -585,11 +540,8 @@
         a1q_scale: Optional[torch.Tensor],
         a2_scale: Optional[torch.Tensor],
         expert_tokens_meta: Optional[ExpertTokensMetadata],
-<<<<<<< HEAD
+        apply_router_weight_on_input: bool,
         extra_expert_kwargs: Optional[dict] = None,
-=======
-        apply_router_weight_on_input: bool,
->>>>>>> e7e3e6d2
     ) -> torch.Tensor:
 
         _, M, N, K, top_k = _moe_problem_size(a1q, w1, w2, topk_ids)
@@ -617,11 +569,8 @@
                 a1q_scale=a1q_scale,
                 a2_scale=a2_scale,
                 expert_tokens_meta=expert_tokens_meta,
-<<<<<<< HEAD
+                apply_router_weight_on_input=apply_router_weight_on_input,
                 extra_expert_kwargs=extra_expert_kwargs)
-=======
-                apply_router_weight_on_input=apply_router_weight_on_input)
->>>>>>> e7e3e6d2
 
         # Chunking required case
         assert num_chunks > 1
@@ -675,7 +624,7 @@
                 expert_num_tokens=c_expert_num_tokens,
                 expert_num_tokens_cpu=c_expert_num_tokens_cpu)
 
-        topk_weights = extra_expert_kwargs.get('topk_weights')
+        # topk_weights = extra_expert_kwargs.get('topk_weights')
         m = extra_expert_kwargs.get('m')
 
         chunked_extra_expert_kwargs = extra_expert_kwargs
@@ -689,27 +638,21 @@
                     expert_tokens_meta, c_topk_ids, local_num_experts,
                     expert_map)
 
-<<<<<<< HEAD
             s = chunk_idx * CHUNK_SIZE
             e = min(s + CHUNK_SIZE, M)
 
             if m is not None:
                 chunked_extra_expert_kwargs['m'] = e - s
-            if topk_weights is not None:
-                chunked_extra_expert_kwargs['topk_weights'] = topk_weights[s:e]
-
-=======
->>>>>>> e7e3e6d2
+            # if topk_weights is not None:
+            #     chunked_extra_expert_kwargs['topk_weights'] = topk_weights[s:e]
+
             self._do_fused_experts(
                 fused_out=slice_output_tensor(chunk_idx),
                 a1=a1,
                 a1q=c_a1q,
                 w1=w1,
                 w2=w2,
-<<<<<<< HEAD
-=======
                 topk_weights=c_topk_weights,
->>>>>>> e7e3e6d2
                 topk_ids=c_topk_ids,
                 activation=activation,
                 global_num_experts=global_num_experts,
@@ -722,11 +665,8 @@
                 a1q_scale=c_a1q_scale,
                 a2_scale=c_a2_scale,
                 expert_tokens_meta=c_expert_tokens_meta,
-<<<<<<< HEAD
+                apply_router_weight_on_input=apply_router_weight_on_input,
                 extra_expert_kwargs=chunked_extra_expert_kwargs)
-=======
-                apply_router_weight_on_input=apply_router_weight_on_input)
->>>>>>> e7e3e6d2
 
         return fused_out
 
@@ -854,12 +794,8 @@
                 a1q_scale=a1q_scale,
                 a2_scale=a2_scale,
                 expert_tokens_meta=expert_tokens_meta,
-<<<<<<< HEAD
-                extra_expert_kwargs=extra_expert_kwargs,
-            )
-=======
-                apply_router_weight_on_input=apply_router_weight_on_input)
->>>>>>> e7e3e6d2
+                apply_router_weight_on_input=apply_router_weight_on_input,
+                extra_expert_kwargs=extra_expert_kwargs)
 
         extra_finalize_kwargs = extra_finalize_args or {}
         self.prepare_finalize.finalize(
