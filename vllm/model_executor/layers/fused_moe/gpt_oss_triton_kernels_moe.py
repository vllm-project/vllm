--- conflicted
+++ resolved
@@ -91,16 +91,18 @@
         gating_output, topk, sm_first=not renormalize
     )
 
-<<<<<<< HEAD
     if quant_config.use_mxfp4_w4a16 and quant_config.ocp_mx_scheme == "w_mxfp4":
+        output = torch.empty_like(hidden_states)
+
         return triton_kernel_fused_experts(
-            None,
+            output,
             hidden_states,
             w1,
             w2,
             routing_data,
             gather_idx,
             scatter_idx,
+            topk=topk,
             activation=activation,
             quant_config=quant_config,
             apply_router_weight_on_input=apply_router_weight_on_input,
@@ -116,25 +118,6 @@
 
     else:
         raise NotImplementedError(f"Unsupported quant_config={quant_config} for fused experts with triton kernel.")
-=======
-    output = torch.empty_like(hidden_states)
-
-    return triton_kernel_fused_experts(
-        output,
-        hidden_states,
-        w1,
-        w2,
-        routing_data,
-        gather_idx,
-        scatter_idx,
-        topk=topk,
-        activation=activation,
-        quant_config=quant_config,
-        apply_router_weight_on_input=apply_router_weight_on_input,
-        global_num_experts=global_num_experts,
-        expert_map=expert_map,
-    )
->>>>>>> 7b43db21
 
 
 # This is a triton implementation of the fused_experts function
@@ -197,7 +180,6 @@
     )
     gammas = routing_data.gate_scal if routing_data else None
 
-<<<<<<< HEAD
     from triton_kernels.matmul_ogs import PrecisionConfig
 
     if isinstance(quant_config._w1.scale, torch.nn.Parameter):
@@ -218,10 +200,7 @@
     else:
         raise TypeError(f"quant_config._w2.scale is expected to be in type of either 'torch.nn.Parameter' or 'PrecisionConfig'.")
 
-    intermediate_cache1 = matmul_ogs(
-=======
     matmul_ogs(
->>>>>>> 7b43db21
         hidden_states,
         w1,
         quant_config.w1_bias,
