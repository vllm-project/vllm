--- conflicted
+++ resolved
@@ -15,12 +15,8 @@
     TopKWeightAndReduceNoOP,
 )
 from vllm.triton_utils import tl, triton
-<<<<<<< HEAD
-from vllm.utils import has_triton_kernels
+from vllm.utils.import_utils import has_triton_kernels
 from vllm.distributed import get_dp_group, get_ep_group
-=======
-from vllm.utils.import_utils import has_triton_kernels
->>>>>>> 17af6aa0
 
 logger = init_logger(__name__)
 
