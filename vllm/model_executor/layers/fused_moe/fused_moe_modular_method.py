--- conflicted
+++ resolved
@@ -109,7 +109,6 @@
         logical_to_physical_map: torch.Tensor | None = None,
         logical_replica_count: torch.Tensor | None = None,
     ) -> torch.Tensor | tuple[torch.Tensor, torch.Tensor]:
-<<<<<<< HEAD
         # Is getattr needed?
         zero_expert_num = getattr(layer, "zero_expert_num", 0)
         zero_expert_type = getattr(layer, "zero_expert_type", None)
@@ -128,8 +127,6 @@
         prepare_finalize = self.fused_experts.prepare_finalize
         x, router_logits = prepare_finalize.preprocess_inputs(x, router_logits, layer)
 
-=======
->>>>>>> 4d6afcad
         topk_weights, topk_ids, zero_expert_result = layer.select_experts(
             hidden_states=x,
             router_logits=router_logits,
