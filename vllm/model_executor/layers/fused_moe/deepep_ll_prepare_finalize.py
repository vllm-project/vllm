# SPDX-License-Identifier: Apache-2.0
# SPDX-FileCopyrightText: Copyright contributors to the vLLM project
from collections.abc import Callable

import deep_ep
import torch

import vllm.model_executor.layers.fused_moe.modular_kernel as mk
from vllm import envs
from vllm.logger import init_logger
from vllm.model_executor.layers.fused_moe.config import FusedMoEQuantConfig
from vllm.model_executor.layers.fused_moe.topk_weight_and_reduce import (
    TopKWeightAndReduceDelegate,
)
from vllm.model_executor.layers.fused_moe.utils import (
    moe_kernel_quantize_input,
    normalize_batched_scales_shape,
)
from vllm.v1.worker.ubatching import (
    dbo_current_ubatch_id,
    dbo_enabled,
    dbo_maybe_run_recv_hook,
)

logger = init_logger(__name__)

# DeepEP kernels quantize dispatch inputs in 128 element chunks.
DEEPEP_QUANT_BLOCK_SIZE = 128
DEEPEP_QUANT_BLOCK_SHAPE = [DEEPEP_QUANT_BLOCK_SIZE, DEEPEP_QUANT_BLOCK_SIZE]

logger = init_logger(__name__)


def dequant_fp8(
    expert_x_fp8: torch.Tensor, expert_x_scales: torch.Tensor
) -> torch.Tensor:
    """
    Return dequantized tensor in fp32
    """
    # TODO (varun) : Optimize leverage num_tokens_per_expert counts
    assert expert_x_fp8.is_contiguous()
    expert_x_scales = expert_x_scales.contiguous()
    num_experts = expert_x_fp8.size(0)

    expert_x_fp32 = expert_x_fp8.to(torch.float32).view(
        num_experts, -1, DEEPEP_QUANT_BLOCK_SIZE
    )
    expert_x_scales = expert_x_scales.view(num_experts, -1, 1)
    return (expert_x_fp32 * expert_x_scales).view(expert_x_fp8.size())


class DeepEPLLPrepareAndFinalize(mk.FusedMoEPrepareAndFinalize):
    """
    Prepare/Finalize using DeepEP low-latency kernels.
    """

    # DeepEP low-latency kernels are compiled only for certain
    # specific hidden sizes.
    # NOTE: Keep this list sorted, maybe_roundup_layer_hidden_size depends
    # on it.
    SUPPORTED_HIDDEN_SIZES = [2048, 2560, 3072, 4096, 5120, 6144, 7168, 8192]

    @staticmethod
    def maybe_roundup_layer_hidden_size(hidden_size: int) -> int:
        # Round up hidden size to the closest supported hidden size.
        _supported_hs = DeepEPLLPrepareAndFinalize.SUPPORTED_HIDDEN_SIZES
        # Check sorted
        num_supported_hs = len(_supported_hs)
        assert all(
            [
                _supported_hs[i] < _supported_hs[i + 1]
                for i in range(num_supported_hs - 1)
            ]
        )

        for x in _supported_hs:
            if x >= hidden_size:
                return x

        raise ValueError(
            f"Hidden Size {hidden_size} is greater than the "
            f"maximum supported hidden size {_supported_hs[-1]}"
        )

    def __init__(
        self,
        buffer: deep_ep.Buffer,
        max_tokens_per_rank: int,
        num_dispatchers: int,
        use_fp8_dispatch: bool = False,
        global_to_physical: torch.Tensor | None = None,
        physical_to_global: torch.Tensor | None = None,
        local_expert_global_ids: torch.Tensor | None = None,
    ):
        super().__init__()

        self.buffer = buffer
        self.max_tokens_per_rank = max_tokens_per_rank
        self.use_fp8_dispatch = use_fp8_dispatch
        # The dispatch function returns a handle that the combine function
        # requires. We store the handle here so it is available to the
        # combine function.
        self.handles: list[tuple | None] = [None, None]
        self.num_dispatchers_ = num_dispatchers

        topk_indices_dtype = self.topk_indices_dtype()

        def _maybe_cast(tensor: torch.Tensor | None) -> torch.Tensor | None:
            if tensor is None or topk_indices_dtype is None:
                return tensor
            return tensor.to(dtype=topk_indices_dtype)

        self.global_to_physical = _maybe_cast(global_to_physical)
        self.physical_to_global = _maybe_cast(physical_to_global)
        self.local_expert_global_ids = _maybe_cast(local_expert_global_ids)

        # We don't have enough information to determine if we should dispatch
        # activation scales in a packed ue8m0 format during object construction
        # time. This setting is handled by post_init_setup.
        self.use_ue8m0_dispatch = False

    def post_init_setup(self, fused_experts: mk.FusedMoEPermuteExpertsUnpermute):
        if not fused_experts.supports_packed_ue8m0_act_scales():
            # Early exit.
            return

        if self.use_fp8_dispatch:
            logger.debug_once(
                "Update DeepEPLLPrepareFinalize to do packed ue8m0 scales dispatch."
            )
            self.use_ue8m0_dispatch = True
        else:
            logger.warning_once(
                "DeepEPLLPrepareAndFinalize is setup to dispatch raw/unquantized "
                f"activations despite ({fused_experts.__class__.__name__}) being able "
                "to support quantized activations.",
                scope="local",
            )

    def num_dispatchers(self) -> int:
        return self.num_dispatchers_

    def output_is_reduced(self) -> bool:
        return True

    @property
    def activation_format(self) -> mk.FusedMoEActivationFormat:
        return mk.FusedMoEActivationFormat.BatchedExperts

    def max_num_tokens_per_rank(self) -> int | None:
        return self.max_tokens_per_rank

    def topk_indices_dtype(self) -> torch.dtype | None:
        return torch.int64

    def _map_global_to_physical_ids(self, topk_ids: torch.Tensor) -> torch.Tensor:
        if self.global_to_physical is None:
            return topk_ids
        return self.global_to_physical[topk_ids]

    def _map_local_to_global_ids(self, expert_topk_ids: torch.Tensor) -> torch.Tensor:
        if self.local_expert_global_ids is None:
            return expert_topk_ids
        return self.local_expert_global_ids[expert_topk_ids]

    def _do_quant(
        self,
        x: torch.Tensor | tuple[torch.Tensor, torch.Tensor],
        a1_dtype: torch.dtype,
        quant_config: FusedMoEQuantConfig,
    ) -> tuple[torch.Tensor, torch.Tensor | None]:
        if self.use_fp8_dispatch:
            block_k = (
                quant_config.block_shape[1]
                if quant_config.block_shape is not None
                else None
            )
            if block_k == DEEPEP_QUANT_BLOCK_SIZE:
                # DeepEP kernels did the quantization for us.
                x, x_scales = x
                return x, x_scales

            # Dequant to get back the tokens in the datatype we dispatched in.
            x_fp8, x_scales = x
            x = dequant_fp8(x_fp8, x_scales).to(dtype=a1_dtype)

        assert isinstance(x, (torch.Tensor, tuple))
        q_dtype = quant_config.quant_dtype

<<<<<<< HEAD
        if q_dtype == "nvfp4" and envs.VLLM_DEEPEPLL_NVFP4_DISPATCH:
            logger.info_once(
                "Since VLLM_DEEPEPLL_NVFP4_DISPATCH==1, make sure "
                "using the hybrid-ep branch of DeepEP"
                "(https://github.com/deepseek-ai/DeepEP/tree/hybrid-ep)"
            )
            assert isinstance(x, tuple)
            x_scales = x[1]
            x = x[0].permute(2, 0, 1)
            num_experts, max_tokens, hidden_dim_by_2 = x.shape
            hidden_dim = hidden_dim_by_2 * 2
            assert envs.VLLM_FLASHINFER_MOE_BACKEND == "masked_gemm"
            logger.info_once(
                "Quantization is fused with DeepEP nvfp4 dispatch for "
                "FlashInfer CUTEDSL as VLLM_DEEPEPLL_NVFP4_DISPATCH==1"
            )
        else:
            if q_dtype == "nvfp4":
                q_dtype = None
                logger.info_once(
                    "Using DeepEP bfloat16 dispatch for FlashInfer CUTEDSL as "
                    "VLLM_DEEPEPLL_NVFP4_DISPATCH==0"
                )
            assert isinstance(x, torch.Tensor)
            num_experts, max_tokens, hidden_dim = x.size()

            # TODO (varun): Optimization - Use a batched version of quant
            x = x.view((-1, hidden_dim))
            x, x_scales = moe_kernel_quantize_input(
                x,
                quant_config.a1_scale,
                q_dtype,
                quant_config.per_act_token_quant,
                quant_config.block_shape,
            )
            x = x.view((num_experts, -1, hidden_dim))

        if q_dtype is not None and q_dtype != "nvfp4":
=======
        num_experts, max_tokens, hidden_dim = x.size()

        # TODO (varun): Optimization - Use a batched version of quant
        x = x.view((-1, hidden_dim))
        q_dtype = quant_config.quant_dtype

        if envs.VLLM_FLASHINFER_MOE_BACKEND == "masked_gemm":
            logger.info_once(
                "Skip quantization when using FlashInfer CUTEDSL(masked_gemm) "
                "for ModelOptNvFp4FusedMoE."
            )
            q_dtype = None

        x, x_scales = moe_kernel_quantize_input(
            x,
            quant_config.a1_scale,
            q_dtype,
            quant_config.per_act_token_quant,
            quant_config.block_shape,
        )
        x = x.view((num_experts, -1, hidden_dim))

        if q_dtype is not None:
>>>>>>> 22e44ad5
            assert x_scales is not None
            x_scales = normalize_batched_scales_shape(x_scales, num_experts)

        return x, x_scales

    def supports_async(self) -> bool:
        return True

    def prepare_async(
        self,
        a1: torch.Tensor,
        topk_weights: torch.Tensor,
        topk_ids: torch.Tensor,
        num_experts: int,
        expert_map: torch.Tensor | None,
        apply_router_weight_on_input: bool,
        quant_config: FusedMoEQuantConfig,
    ) -> tuple[Callable, mk.ReceiverType]:
        hidden_size = a1.size(1)
        assert hidden_size in self.SUPPORTED_HIDDEN_SIZES, (
            f"Hidden Size {hidden_size} not in supported list of hidden sizes"
            f"{self.SUPPORTED_HIDDEN_SIZES}"
        )

        a2a_idx = dbo_current_ubatch_id()

        if self.use_fp8_dispatch:
            assert hidden_size % 128 == 0, (
                "DeepEP kernels quantize the inputs in blocks of shape 128"
            )

        use_nvfp4 = False
        nvfp4_dispatch = (
            quant_config.quant_dtype == "nvfp4" and envs.VLLM_DEEPEPLL_NVFP4_DISPATCH
        )
        if nvfp4_dispatch:
            use_nvfp4 = True
        qc_a1_gscale_or_scale = (
            quant_config.a1_gscale if nvfp4_dispatch else quant_config.a1_scale
        )
        has_per_token_scales = (
            qc_a1_gscale_or_scale.numel() != 1
            if qc_a1_gscale_or_scale is not None
            else (
                quant_config.a2_scale.numel() != 1
                if quant_config.a2_scale is not None
                else False
            )
        )
        if not use_nvfp4:
            assert not has_per_token_scales, (
                "low_latency kernels doesn't support dispatching per-token scales"
            )

        if apply_router_weight_on_input:
            topk = topk_ids.size(1)
            # TODO: this only works for topK=1, will need to update for topK>1
            assert topk == 1, (
                "apply_router_weight_on_input is only implemented for topk=1"
            )
            a1 = a1 * topk_weights.to(a1.dtype)

        # Dispatch
        dispatch_topk_ids = self._map_global_to_physical_ids(topk_ids)
        expert_x, expert_num_tokens, handle, _, hook = self.buffer.low_latency_dispatch(
            a1,
            dispatch_topk_ids,
            self.max_tokens_per_rank,
            num_experts,
            use_fp8=self.use_fp8_dispatch,
            **(dict(use_nvfp4=True) if use_nvfp4 else dict()),
            **(
                dict(x_global_scale=qc_a1_gscale_or_scale)
                if qc_a1_gscale_or_scale is not None
                else dict()
            ),
            async_finish=False,
            return_recv_hook=True,
        )
        self.handles[a2a_idx] = handle

        return (
            hook,
            lambda: self._receiver(
                expert_x,
                expert_num_tokens,
                quant_config.a1_scale,
                a1.dtype,
                quant_config,
            ),
        )

    def _receiver(
        self,
        expert_x: torch.Tensor | tuple[torch.Tensor, torch.Tensor],
        expert_num_tokens: torch.Tensor,
        a1_scale: torch.Tensor | None,
        a1_dtype: torch.dtype,
        quant_config: FusedMoEQuantConfig,
    ) -> mk.PrepareResultType:
        expert_x, expert_x_scale = self._do_quant(expert_x, a1_dtype, quant_config)

        expert_tokens_meta = mk.ExpertTokensMetadata(
            expert_num_tokens=expert_num_tokens, expert_num_tokens_cpu=None
        )

        return expert_x, expert_x_scale, expert_tokens_meta, None, None

    def prepare(
        self,
        a1: torch.Tensor,
        topk_weights: torch.Tensor,
        topk_ids: torch.Tensor,
        num_experts: int,
        expert_map: torch.Tensor | None,
        apply_router_weight_on_input: bool,
        quant_config: FusedMoEQuantConfig,
    ) -> mk.PrepareResultType:
        hook, receiver = self.prepare_async(
            a1,
            topk_weights,
            topk_ids,
            num_experts,
            expert_map,
            apply_router_weight_on_input,
            quant_config,
        )
        hook()
        return receiver()

    def _finalize(
        self,
        output: torch.Tensor,
        fused_expert_output: torch.Tensor,
        topk_weights: torch.Tensor,
        topk_ids: torch.Tensor,
        apply_router_weight_on_input: bool,
        weight_and_reduce_impl: mk.TopKWeightAndReduce,
        do_async: bool,
    ) -> tuple[Callable, Callable]:
        assert isinstance(weight_and_reduce_impl, TopKWeightAndReduceDelegate), (
            "Weight application and reduction happens in the combine kernel."
        )

        a2a_idx = dbo_current_ubatch_id()
        do_recv_hook = dbo_enabled() or do_async
        handle = self.handles[a2a_idx]
        assert handle is not None

        combine_topk_weights = topk_weights
        if apply_router_weight_on_input:
            # weights have already been applied.
            combine_topk_weights = torch.ones_like(topk_weights)

        combine_topk_ids = self._map_global_to_physical_ids(topk_ids)
        # TODO (varun) : Enable zero copy mode
        dbo_maybe_run_recv_hook()
        _, _, recv_hook = self.buffer.low_latency_combine(
            fused_expert_output,
            combine_topk_ids,
            combine_topk_weights,
            handle,
            async_finish=False,
            zero_copy=False,
            return_recv_hook=do_recv_hook,
            out=output,
        )

        return recv_hook, lambda: None

    def finalize_async(
        self,
        output: torch.Tensor,
        fused_expert_output: torch.Tensor,
        topk_weights: torch.Tensor,
        topk_ids: torch.Tensor,
        apply_router_weight_on_input: bool,
        weight_and_reduce_impl: mk.TopKWeightAndReduce,
    ) -> tuple[Callable, Callable]:
        return self._finalize(
            output,
            fused_expert_output,
            topk_weights,
            topk_ids,
            apply_router_weight_on_input,
            weight_and_reduce_impl,
            do_async=True,
        )

    def finalize(
        self,
        output: torch.Tensor,
        fused_expert_output: torch.Tensor,
        topk_weights: torch.Tensor,
        topk_ids: torch.Tensor,
        apply_router_weight_on_input: bool,
        weight_and_reduce_impl: mk.TopKWeightAndReduce,
    ) -> None:
        self._finalize(
            output,
            fused_expert_output,
            topk_weights,
            topk_ids,
            apply_router_weight_on_input,
            weight_and_reduce_impl,
            do_async=False,
        )<|MERGE_RESOLUTION|>--- conflicted
+++ resolved
@@ -187,7 +187,6 @@
         assert isinstance(x, (torch.Tensor, tuple))
         q_dtype = quant_config.quant_dtype
 
-<<<<<<< HEAD
         if q_dtype == "nvfp4" and envs.VLLM_DEEPEPLL_NVFP4_DISPATCH:
             logger.info_once(
                 "Since VLLM_DEEPEPLL_NVFP4_DISPATCH==1, make sure "
@@ -226,31 +225,6 @@
             x = x.view((num_experts, -1, hidden_dim))
 
         if q_dtype is not None and q_dtype != "nvfp4":
-=======
-        num_experts, max_tokens, hidden_dim = x.size()
-
-        # TODO (varun): Optimization - Use a batched version of quant
-        x = x.view((-1, hidden_dim))
-        q_dtype = quant_config.quant_dtype
-
-        if envs.VLLM_FLASHINFER_MOE_BACKEND == "masked_gemm":
-            logger.info_once(
-                "Skip quantization when using FlashInfer CUTEDSL(masked_gemm) "
-                "for ModelOptNvFp4FusedMoE."
-            )
-            q_dtype = None
-
-        x, x_scales = moe_kernel_quantize_input(
-            x,
-            quant_config.a1_scale,
-            q_dtype,
-            quant_config.per_act_token_quant,
-            quant_config.block_shape,
-        )
-        x = x.view((num_experts, -1, hidden_dim))
-
-        if q_dtype is not None:
->>>>>>> 22e44ad5
             assert x_scales is not None
             x_scales = normalize_batched_scales_shape(x_scales, num_experts)
 
