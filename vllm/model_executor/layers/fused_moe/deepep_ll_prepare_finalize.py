# SPDX-License-Identifier: Apache-2.0
# SPDX-FileCopyrightText: Copyright contributors to the vLLM project
<<<<<<< HEAD
from typing import Optional, Union
=======
from typing import Any, Optional, Union, DefaultDict, Dict, List
from contextlib import AbstractContextManager, nullcontext
import sys
>>>>>>> 57423ee4

import deep_ep
import torch

import vllm.model_executor.layers.fused_moe.modular_kernel as mk
from vllm.model_executor.layers.fused_moe.config import FusedMoEQuantConfig
from vllm.model_executor.layers.fused_moe.topk_weight_and_reduce import (
    TopKWeightAndReduceDelegate)
from vllm.model_executor.layers.fused_moe.utils import (
    moe_kernel_quantize_input, normalize_batched_scales_shape)
from vllm.v1.worker.ubatching import (dbo_enabled,
                                      dbo_current_ubatch_id,
                                      dbo_yield,
                                      dbo_maybe_run_recv_hook,
                                      dbo_register_recv_hook)

# DeepEP kernels quantize dispatch inputs in 128 element chunks.
DEEPEP_QUANT_BLOCK_SIZE = 128
DEEPEP_QUANT_BLOCK_SHAPE = [DEEPEP_QUANT_BLOCK_SIZE, DEEPEP_QUANT_BLOCK_SIZE]


def dequant_fp8(expert_x_fp8: torch.Tensor,
                expert_x_scales: torch.Tensor) -> torch.Tensor:
    """
    Return dequantized tensor in fp32
    """
    # TODO (varun) : Optimize leverage num_tokens_per_expert counts
    assert expert_x_fp8.is_contiguous()
    expert_x_scales = expert_x_scales.contiguous()
    num_experts = expert_x_fp8.size(0)

    expert_x_fp32 = expert_x_fp8.to(torch.float32).view(
        num_experts, -1, DEEPEP_QUANT_BLOCK_SIZE)
    expert_x_scales = expert_x_scales.view(num_experts, -1, 1)
    return (expert_x_fp32 * expert_x_scales).view(expert_x_fp8.size())


class DeepEPLLPrepareAndFinalize(mk.FusedMoEPrepareAndFinalize):
    """
    Prepare/Finalize using DeepEP low-latency kernels.
    """

    # DeepEP low-latency kernels are compiled only for certain
    # specific hidden sizes.
    SUPPORTED_HIDDEN_SIZES = [2048, 2560, 4096, 5120, 6144, 7168]

    def __init__(self,
                 buffers: list[deep_ep.Buffer],
                 max_tokens_per_rank: int,
                 num_dispatchers: int,
                 use_fp8_dispatch: bool = False):
        super().__init__()

        self.buffers = buffers
        self.max_tokens_per_rank = max_tokens_per_rank
        self.use_fp8_dispatch = use_fp8_dispatch
        # The dispatch function returns a handle that the combine function
        # requires. We store the handle here so it is available to the
        # combine function.
        self.handles: list[Optional[tuple]] = [None, None]
        self.num_dispatchers_ = num_dispatchers

    def num_dispatchers(self) -> int:
        return self.num_dispatchers_

    @property
    def activation_format(self) -> mk.FusedMoEActivationFormat:
        return mk.FusedMoEActivationFormat.BatchedExperts

    def max_num_tokens_per_rank(self) -> Optional[int]:
        return self.max_tokens_per_rank

    def topk_indices_dtype(self) -> Optional[torch.dtype]:
        return torch.int64

    def _do_quant(
        self,
        x: Union[torch.Tensor, tuple[torch.Tensor, torch.Tensor]],
        a1_scale: Optional[torch.Tensor],
        a2_scale: Optional[torch.Tensor],
        a1_dtype: torch.dtype,
        quant_dtype: Union[torch.dtype, str, None],
        per_act_token_quant: bool,
        block_shape: Optional[list[int]],
    ) -> tuple[torch.Tensor, Optional[torch.Tensor]]:

        block_k = block_shape[1] if block_shape is not None else None
        if self.use_fp8_dispatch:
            if block_k == DEEPEP_QUANT_BLOCK_SIZE:
                # DeepEP kernels did the quantization for us.
                x, x_scales = x
                return x, x_scales

            # Dequant to get back the tokens in the datatype we dispatched in.
            x_fp8, x_scales = x
            x = dequant_fp8(x_fp8, x_scales).to(dtype=a1_dtype)

        assert isinstance(x, torch.Tensor)

        num_experts, max_tokens, hidden_dim = x.size()

        # TODO (varun): Optimization - Use a batched version of quant
        x = x.view((-1, hidden_dim))
        x, x_scales = moe_kernel_quantize_input(x, a1_scale, quant_dtype,
                                                per_act_token_quant,
                                                block_shape)
        x = x.view((num_experts, -1, hidden_dim))

        if quant_dtype is not None:
            assert x_scales is not None
            x_scales = normalize_batched_scales_shape(x_scales, num_experts)

        return x, x_scales

    def prepare(
        self,
        a1: torch.Tensor,
        a1_scale: Optional[torch.Tensor],
        a2_scale: Optional[torch.Tensor],
        topk_weights: torch.Tensor,
        topk_ids: torch.Tensor,
        num_experts: int,
        expert_map: Optional[torch.Tensor],
        apply_router_weight_on_input: bool,
        quant_config: FusedMoEQuantConfig,
    ) -> tuple[torch.Tensor, Optional[torch.Tensor],
               Optional[mk.ExpertTokensMetadata], Optional[torch.Tensor],
               Optional[torch.Tensor]]:

        hidden_size = a1.size(1)
<<<<<<< HEAD
        ubatch_ctx = get_current_ubatch_context()
        a2a_idx = ubatch_ctx.id if ubatch_ctx is not None else 0
        do_recv_hook = bool(ubatch_ctx is not None
                            and ubatch_ctx.enable_async_comms)
=======
        a2a_idx = dbo_current_ubatch_id()
        do_recv_hook = dbo_enabled()
>>>>>>> 57423ee4

        if self.use_fp8_dispatch:
            assert hidden_size % 128 == 0, \
            "DeepEP kernels quantize the inputs in blocks of shape 128"

        has_per_token_scales = a1_scale.numel(
        ) != 1 if a1_scale is not None else (
            a2_scale.numel() != 1 if a2_scale is not None else False)
        assert not has_per_token_scales, (
            "low_latency kernels doesn't support dispatching per-token scales")

        if apply_router_weight_on_input:
            topk = topk_ids.size(1)
            # TODO: this only works for topK=1, will need to update for topK>1
            assert topk == 1, (
                "apply_router_weight_on_input is only implemented for topk=1")
            a1 = a1 * topk_weights.to(a1.dtype)

        # Dispatch
        dbo_maybe_run_recv_hook()
        expert_x, expert_num_tokens, handle, _, recv_hook= \
                self.buffers[a2a_idx].low_latency_dispatch(a1,
                                                topk_ids,
                                                self.max_tokens_per_rank,
                                                num_experts,
                                                use_fp8=self.use_fp8_dispatch,
                                                async_finish=False,
                                                return_recv_hook=do_recv_hook)
        self.handles[a2a_idx] = handle
<<<<<<< HEAD
        yield_and_switch_from_comm_to_compute(schedule="default",
                                              recv_hook=recv_hook)
=======
        if recv_hook is not None:
            dbo_register_recv_hook(recv_hook)            
        dbo_yield()
>>>>>>> 57423ee4

        expert_x, expert_x_scale = self._do_quant(
            expert_x, a1_scale, a2_scale, a1.dtype, quant_config.quant_dtype,
            quant_config.per_act_token_quant, quant_config.block_shape)

        expert_tokens_meta = mk.ExpertTokensMetadata(
            expert_num_tokens=expert_num_tokens, expert_num_tokens_cpu=None)

        return (expert_x, expert_x_scale, expert_tokens_meta, None, None)

    def finalize(
        self,
        output: torch.Tensor,
        fused_expert_output: torch.Tensor,
        topk_weights: torch.Tensor,
        topk_ids: torch.Tensor,
        apply_router_weight_on_input: bool,
        weight_and_reduce_impl: mk.TopKWeightAndReduce,
    ) -> None:
        assert isinstance(
            weight_and_reduce_impl, TopKWeightAndReduceDelegate
        ), ("Weight application and reduction happens in the combine kernel.")

        a2a_idx = dbo_current_ubatch_id()
        do_recv_hook = dbo_enabled()
        handle = self.handles[a2a_idx]
<<<<<<< HEAD
        do_recv_hook = bool(ubatch_ctx is not None
                            and ubatch_ctx.enable_async_comms)
=======
>>>>>>> 57423ee4
        assert handle is not None

        combine_topk_weights = topk_weights
        if apply_router_weight_on_input:
            # weights have already been applied.
            combine_topk_weights = torch.ones_like(topk_weights)

        # TODO (varun) : Enable zero copy mode
<<<<<<< HEAD
        yield_and_switch_from_compute_to_comm(schedule="default")
        _, _, recv_hook = self.buffers[a2a_idx].low_latency_combine(
            fused_expert_output,
            topk_ids,
            combine_topk_weights,
            handle,
            async_finish=False,
            zero_copy=False,
            return_recv_hook=do_recv_hook,
            out=output)
        yield_and_switch_from_comm_to_compute(schedule="default",
                                              recv_hook=recv_hook)
=======
        dbo_maybe_run_recv_hook()
        _, _, recv_hook = self.buffers[a2a_idx].low_latency_combine(fused_expert_output,
                                                      topk_ids,
                                                      combine_topk_weights,
                                                      handle,
                                                      async_finish=False,
                                                      zero_copy=False,
                                                      return_recv_hook=do_recv_hook,
                                                      out=output)
        if recv_hook is not None:
            dbo_register_recv_hook(recv_hook)            
        dbo_yield()
>>>>>>> 57423ee4
<|MERGE_RESOLUTION|>--- conflicted
+++ resolved
@@ -1,12 +1,6 @@
 # SPDX-License-Identifier: Apache-2.0
 # SPDX-FileCopyrightText: Copyright contributors to the vLLM project
-<<<<<<< HEAD
 from typing import Optional, Union
-=======
-from typing import Any, Optional, Union, DefaultDict, Dict, List
-from contextlib import AbstractContextManager, nullcontext
-import sys
->>>>>>> 57423ee4
 
 import deep_ep
 import torch
@@ -17,11 +11,9 @@
     TopKWeightAndReduceDelegate)
 from vllm.model_executor.layers.fused_moe.utils import (
     moe_kernel_quantize_input, normalize_batched_scales_shape)
-from vllm.v1.worker.ubatching import (dbo_enabled,
-                                      dbo_current_ubatch_id,
-                                      dbo_yield,
+from vllm.v1.worker.ubatching import (dbo_current_ubatch_id, dbo_enabled,
                                       dbo_maybe_run_recv_hook,
-                                      dbo_register_recv_hook)
+                                      dbo_register_recv_hook, dbo_yield)
 
 # DeepEP kernels quantize dispatch inputs in 128 element chunks.
 DEEPEP_QUANT_BLOCK_SIZE = 128
@@ -137,15 +129,8 @@
                Optional[torch.Tensor]]:
 
         hidden_size = a1.size(1)
-<<<<<<< HEAD
-        ubatch_ctx = get_current_ubatch_context()
-        a2a_idx = ubatch_ctx.id if ubatch_ctx is not None else 0
-        do_recv_hook = bool(ubatch_ctx is not None
-                            and ubatch_ctx.enable_async_comms)
-=======
         a2a_idx = dbo_current_ubatch_id()
         do_recv_hook = dbo_enabled()
->>>>>>> 57423ee4
 
         if self.use_fp8_dispatch:
             assert hidden_size % 128 == 0, \
@@ -175,14 +160,9 @@
                                                 async_finish=False,
                                                 return_recv_hook=do_recv_hook)
         self.handles[a2a_idx] = handle
-<<<<<<< HEAD
-        yield_and_switch_from_comm_to_compute(schedule="default",
-                                              recv_hook=recv_hook)
-=======
         if recv_hook is not None:
-            dbo_register_recv_hook(recv_hook)            
+            dbo_register_recv_hook(recv_hook)
         dbo_yield()
->>>>>>> 57423ee4
 
         expert_x, expert_x_scale = self._do_quant(
             expert_x, a1_scale, a2_scale, a1.dtype, quant_config.quant_dtype,
@@ -209,11 +189,6 @@
         a2a_idx = dbo_current_ubatch_id()
         do_recv_hook = dbo_enabled()
         handle = self.handles[a2a_idx]
-<<<<<<< HEAD
-        do_recv_hook = bool(ubatch_ctx is not None
-                            and ubatch_ctx.enable_async_comms)
-=======
->>>>>>> 57423ee4
         assert handle is not None
 
         combine_topk_weights = topk_weights
@@ -222,8 +197,7 @@
             combine_topk_weights = torch.ones_like(topk_weights)
 
         # TODO (varun) : Enable zero copy mode
-<<<<<<< HEAD
-        yield_and_switch_from_compute_to_comm(schedule="default")
+        dbo_maybe_run_recv_hook()
         _, _, recv_hook = self.buffers[a2a_idx].low_latency_combine(
             fused_expert_output,
             topk_ids,
@@ -233,19 +207,6 @@
             zero_copy=False,
             return_recv_hook=do_recv_hook,
             out=output)
-        yield_and_switch_from_comm_to_compute(schedule="default",
-                                              recv_hook=recv_hook)
-=======
-        dbo_maybe_run_recv_hook()
-        _, _, recv_hook = self.buffers[a2a_idx].low_latency_combine(fused_expert_output,
-                                                      topk_ids,
-                                                      combine_topk_weights,
-                                                      handle,
-                                                      async_finish=False,
-                                                      zero_copy=False,
-                                                      return_recv_hook=do_recv_hook,
-                                                      out=output)
         if recv_hook is not None:
-            dbo_register_recv_hook(recv_hook)            
-        dbo_yield()
->>>>>>> 57423ee4
+            dbo_register_recv_hook(recv_hook)
+        dbo_yield()