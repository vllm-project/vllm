# SPDX-License-Identifier: Apache-2.0
# SPDX-FileCopyrightText: Copyright contributors to the vLLM project
"""Fused batched MoE kernel."""

from typing import Optional

import torch

import vllm.model_executor.layers.fused_moe.modular_kernel as mk
from vllm.model_executor.layers.fused_moe.config import FusedMoEQuantConfig
from vllm.model_executor.layers.fused_moe.fused_moe import try_get_optimal_moe_config
from vllm.model_executor.layers.fused_moe.topk_weight_and_reduce import (
    TopKWeightAndReduceDelegate,
    TopKWeightAndReduceNaiveBatched,
)
from vllm.model_executor.layers.fused_moe.utils import (
    _resize_cache,
    moe_kernel_quantize_input,
    normalize_batched_scales_shape,
    normalize_scales_shape,
)
from vllm.model_executor.layers.quantization.utils.quant_utils import group_broadcast
from vllm.triton_utils import tl, triton


@triton.jit
def moe_mmk(
    a_ptrs,
    b_ptrs,
    K,
    expert_id,
    a_scale_ptr,
    b_scale_ptr,
    # The stride variables represent how much to increase the ptr by when
    # moving by 1 element in a particular dimension. E.g. `stride_am` is
    # how much to increase `a_ptr` by to get the element one row down
    # (A has M rows).
    stride_ak: tl.int64,
    stride_bk: tl.int64,
    stride_ase: tl.int64,
    stride_asm: tl.int64,
    stride_ask: tl.int64,
    stride_bse: tl.int64,
    stride_bsk: tl.int64,
    stride_bsn: tl.int64,
    # Offsets and masks
    offs_m,
    offs_n,
    offs_bn,
    mask_m,
    # Block size for block-wise quantization
    group_n: tl.constexpr,
    group_k: tl.constexpr,
    # Meta-parameters
    BLOCK_M: tl.constexpr,
    BLOCK_N: tl.constexpr,
    BLOCK_K: tl.constexpr,
    compute_type: tl.constexpr,
    use_w8a8: tl.constexpr,
    use_w8a16: tl.constexpr,
    per_act_token_quant: tl.constexpr,
):
    offs_k = tl.arange(0, BLOCK_K)

    if use_w8a16:
        b_scale_ptrs = (
            b_scale_ptr + expert_id * stride_bse + offs_n[None, :] * stride_bsn
        )
        b_scale = tl.load(b_scale_ptrs)

    if use_w8a8:
        # block-wise
        if group_k > 0 and group_n > 0:
            a_scale_ptrs = a_scale_ptr + offs_m * stride_asm
            offs_bsn = offs_bn // group_n
            b_scale_ptrs = b_scale_ptr + offs_bsn * stride_bsn

        # per act token
        elif per_act_token_quant:
            # Load per-token scale for activations
            a_scale_ptrs = a_scale_ptr + offs_m * stride_asm
            a_scale = tl.load(a_scale_ptrs, mask=mask_m, other=0.0)[:, None]

            b_scale_ptrs = b_scale_ptr + offs_bn[None, :] * stride_bsn
            b_scale = tl.load(b_scale_ptrs)

        # tensor-wise
        else:
            a_scale = tl.load(a_scale_ptr)
            b_scale = tl.load(b_scale_ptr)

    # -----------------------------------------------------------
    # Iterate to compute a block of the C matrix.
    # We accumulate into a `[BLOCK_SIZE_M, BLOCK_SIZE_N]` block
    # of fp32 values for higher accuracy.
    # `accumulator` will be converted back to fp16 after the loop.
    accumulator = tl.zeros((BLOCK_M, BLOCK_N), dtype=tl.float32)
    for k in range(0, tl.cdiv(K, BLOCK_K)):
        # Load the next block of A and B, generate a mask by checking the
        # K dimension.
        a = tl.load(
            a_ptrs,
            mask=mask_m[:, None] & (offs_k[None, :] < K - k * BLOCK_K),
            other=0.0,
        )
        b = tl.load(b_ptrs, mask=offs_k[:, None] < K - k * BLOCK_K, other=0.0)
        # We accumulate along the K dimension.
        if use_w8a16:
            accumulator = tl.dot(a, b.to(compute_type), acc=accumulator)
        elif use_w8a8:
            if group_k > 0 and group_n > 0:
                k_start = k * BLOCK_K
                offs_ks = k_start // group_k
                a_scale = tl.load(
                    a_scale_ptrs + offs_ks * stride_ask, mask=mask_m, other=0.0
                )
                b_scale = tl.load(b_scale_ptrs + offs_ks * stride_bsk)

                accumulator += tl.dot(a, b) * a_scale[:, None] * b_scale[None, :]
            else:
                # acc used to enable fp8_fast_accum
                accumulator = tl.dot(a, b, acc=accumulator)
        else:
            accumulator += tl.dot(a, b)

        # Advance the ptrs to the next K block.
        a_ptrs += BLOCK_K * stride_ak
        b_ptrs += BLOCK_K * stride_bk

    if use_w8a16:
        accumulator = (accumulator * b_scale).to(compute_type)
    elif use_w8a8:
        if group_k > 0 and group_n > 0:
            accumulator = accumulator.to(compute_type)
        else:
            accumulator = (accumulator * a_scale * b_scale).to(compute_type)
    else:
        accumulator = accumulator.to(compute_type)

    return accumulator


@triton.jit
def expert_triton_kernel(
    a_ptr,  # [max_tokens, K]
    b_ptr,  # [K, N]
    c_ptr,  # [max_tokens, N]
    expert_id,
    compute_type: tl.constexpr,
    # Dimensions
    M,
    N,
    K,
    # Quantization data
    a_scale_ptr,
    b_scale_ptr,
    b_zp_ptr,
    # strides
    stride_am: tl.int64,
    stride_ak: tl.int64,
    stride_bk: tl.int64,
    stride_bn: tl.int64,
    stride_cm: tl.int64,
    stride_cn: tl.int64,
    stride_ase: tl.int64,
    stride_asm: tl.int64,
    stride_ask: tl.int64,
    stride_bse: tl.int64,
    stride_bsk: tl.int64,
    stride_bsn: tl.int64,
    # offsets
    offs_bn,
    # Blockwise quantization data
    group_n,
    group_k,
    # Quantization schemes
    use_fp8_w8a8: tl.constexpr,
    use_int8_w8a16: tl.constexpr,
    per_act_token_quant: tl.constexpr,
    # Kernel config
    BLOCK_M: tl.constexpr,
    BLOCK_N: tl.constexpr,
    BLOCK_K: tl.constexpr,
):
    offs_m = tl.arange(0, BLOCK_M)
    offs_n = tl.arange(0, BLOCK_N) % N
    offs_k = tl.arange(0, BLOCK_K)
    mask_m = offs_m < M

    # Make grids of a + b pointers
    a_ptrs = a_ptr + offs_m[:, None] * stride_am + offs_k[None, :] * stride_ak
    b_ptrs = b_ptr + offs_k[:, None] * stride_bk + offs_n[None, :] * stride_bn

    accumulator = moe_mmk(
        a_ptrs,
        b_ptrs,
        K,
        expert_id,
        a_scale_ptr,
        b_scale_ptr,
        # The stride variables represent how much to increase the ptr by when
        # moving by 1 element in a particular dimension. E.g. `stride_am` is
        # how much to increase `a_ptr` by to get the element one row down
        # (A has M rows).
        stride_ak,
        stride_bk,
        stride_ase,
        stride_asm,
        stride_ask,
        stride_bse,
        stride_bsk,
        stride_bsn,
        # Offsets and masks
        offs_m,
        offs_n,
        offs_bn,
        mask_m,
        # Block size for block-wise quantization
        group_n,
        group_k,
        # Meta-parameters
        BLOCK_M,
        BLOCK_N,
        BLOCK_K,
        compute_type,
        use_fp8_w8a8,
        use_int8_w8a16,
        per_act_token_quant,
    )

    # store in C
    offs_cn = tl.arange(0, BLOCK_N)
    c_ptrs = c_ptr + offs_m[:, None] * stride_cm + offs_cn[None, :] * stride_cn
    c_mask = mask_m[:, None] & (offs_cn[None, :] < N)
    tl.store(c_ptrs, accumulator, mask=c_mask)


@triton.jit
def batched_triton_kernel(
    a_ptr,  # [E, max_num_tokens, K]
    b_ptr,  # [E, K, N]
    c_ptr,  # [E, max_num_tokens, N]
    expert_num_tokens,  # [E]
    compute_type: tl.constexpr,
    # Dimensions
    max_num_tokens,
    K,
    N,
    # Quantization data
    a_scale_ptr,
    b_scale_ptr,
    b_zp_ptr,
    # The stride variables represent how much to increase the ptr by when
    # moving by 1 element in a particular dimension. E.g. `stride_am` is
    # how much to increase `a_ptr` by to get the element one row down
    # (A has M rows).
    stride_ae: tl.int64,
    stride_am: tl.int64,
    stride_ak: tl.int64,
    stride_be: tl.int64,
    stride_bk: tl.int64,
    stride_bn: tl.int64,
    stride_ce: tl.int64,
    stride_cm: tl.int64,
    stride_cn: tl.int64,
    stride_ase: tl.int64,
    stride_asm: tl.int64,
    stride_ask: tl.int64,
    stride_bse: tl.int64,
    stride_bsk: tl.int64,
    stride_bsn: tl.int64,
    # Blockwise quantization data
    group_n: tl.constexpr,
    group_k: tl.constexpr,
    # Quantization schemes
    use_fp8_w8a8: tl.constexpr,
    use_int8_w8a16: tl.constexpr,
    per_act_token_quant: tl.constexpr,
    # Kernel config
    BLOCK_M: tl.constexpr,
    BLOCK_N: tl.constexpr,
    BLOCK_K: tl.constexpr,
):
    expert_id = tl.program_id(axis=0)
    e_num_tokens = tl.load(expert_num_tokens + expert_id)
    if e_num_tokens == 0:
        # Early exit
        return

    # axis 1 is M_blocks * N_blocks
    pid_mn = tl.program_id(axis=1)
    # num_pid_m = tl.cdiv(max_num_tokens, BLOCK_M)
    num_pid_n = tl.cdiv(N, BLOCK_N)
    pid_m = pid_mn // num_pid_n
    pid_n = pid_mn % num_pid_n

    cta_m_start = pid_m * BLOCK_M
    cta_n_start = pid_n * BLOCK_N
    if cta_m_start >= e_num_tokens:
        # Early exit
        return

    cta_m_size = min(BLOCK_M, e_num_tokens - cta_m_start)
    cta_n_size = min(BLOCK_N, N - cta_n_start)

    a_ptr = a_ptr + expert_id * stride_ae + cta_m_start * stride_am
    b_ptr = b_ptr + expert_id * stride_be + cta_n_start * stride_bn
    c_ptr = (
        c_ptr
        + expert_id * stride_ce
        + cta_m_start * stride_cm
        + cta_n_start * stride_cn
    )

    offs_bn = (pid_n * BLOCK_N + tl.arange(0, BLOCK_N).to(tl.int64)) % N

    if use_fp8_w8a8:
        a_scale_ptr = a_scale_ptr + expert_id * stride_ase
        b_scale_ptr = b_scale_ptr + expert_id * stride_bse

        # block-wise
        if group_k > 0 and group_n > 0 or per_act_token_quant:
            a_scale_ptr = a_scale_ptr + cta_m_start * stride_asm

    expert_triton_kernel(
        a_ptr,
        b_ptr,
        c_ptr,
        expert_id,
        compute_type,
        cta_m_size,  # M
        cta_n_size,  # N
        K,  # K
        a_scale_ptr,
        b_scale_ptr,
        b_zp_ptr,
        # Strides
        stride_am,
        stride_ak,
        stride_bk,
        stride_bn,
        stride_cm,
        stride_cn,
        stride_ase,
        stride_asm,
        stride_ask,
        stride_bse,
        stride_bsk,
        stride_bsn,
        # offsets
        offs_bn,
        # Blockwise quantization data
        group_n,
        group_k,
        # Quantization schemes
        use_fp8_w8a8,
        use_int8_w8a16,
        per_act_token_quant,
        # Kernel config
        BLOCK_M,
        BLOCK_N,
        BLOCK_K,
    )


def invoke_moe_batched_triton_kernel(
    A: torch.Tensor,  # [E, max_tokens, K]
<<<<<<< HEAD
    B: torch.Tensor,  # [E, K, N]
=======
    B: torch.Tensor,  # [E, N, K]
>>>>>>> fc679696
    C: torch.Tensor,  # [E, max_tokens, N]
    expert_num_tokens: torch.Tensor,  # [E]
    compute_type: tl.dtype,
    # Quantization data
    A_scale: Optional[torch.Tensor],
    B_scale: Optional[torch.Tensor],
    B_zp: torch.Tensor,
    # Quantization schemes
    use_fp8_w8a8: bool,
    use_int8_w8a16: bool,
    use_int4_w4a16: bool,
    config: dict[str, int],
    per_act_token_quant: bool,
    block_shape: Optional[list[int]] = None,
):
    assert not use_int4_w4a16
    max_num_tokens = A.size(1)
    K = A.size(2)
    N = C.size(2)

    BLOCK_M = config["BLOCK_SIZE_M"]
    BLOCK_N = config["BLOCK_SIZE_N"]
    BLOCK_K = config["BLOCK_SIZE_K"]

    grid = (
        expert_num_tokens.size(0),
        triton.cdiv(max_num_tokens, BLOCK_M) * triton.cdiv(B.size(1), BLOCK_N),
    )

    A_scale = normalize_batched_scales_shape(A_scale, expert_num_tokens.shape[0])

    if B_scale is not None and B_scale.ndim == 1:
        assert B_scale.numel() == expert_num_tokens.shape[0]
        B_scale = B_scale.view(-1, 1, 1)

    assert A_scale is None or A_scale.ndim == 3, (
        f"{0 if A_scale is None else A_scale.shape}"
    )
    assert B_scale is None or B_scale.ndim == 1 or B_scale.ndim == 3, (
        f"{0 if B_scale is None else B_scale.shape}"
    )

    if B_scale is not None:
        if B_scale.ndim == 1:
            stride_bse = 1
            stride_bsk = 0
            stride_bsn = 0
        else:
            stride_bse = B_scale.stride(0)
            stride_bsk = B_scale.stride(2)
            stride_bsn = B_scale.stride(1)

    else:
        stride_bse = 0
        stride_bsk = 0
        stride_bsn = 0

    if A_scale is not None:
        stride_ase = A_scale.stride(0)
        stride_asm = A_scale.stride(1)
        stride_ask = A_scale.stride(2)
    else:
        stride_ase = 0
        stride_asm = 0
        stride_ask = 0

    batched_triton_kernel[grid](
        A,
        B,
        C,
        expert_num_tokens,
        compute_type,
        # Dimensions
        max_num_tokens,
        K,
        N,
        # Quantization data
        A_scale,
        B_scale,
        B_zp,
        # Strides
        A.stride(0),
        A.stride(1),
        A.stride(2),
        B.stride(0),
        B.stride(2),
        B.stride(1),
        C.stride(0),
        C.stride(1),
        C.stride(2),
        stride_ase,
        stride_asm,
        stride_ask,
        stride_bse,
        stride_bsk,
        stride_bsn,
        # Blockwise quantization data
        0 if block_shape is None else block_shape[0],
        0 if block_shape is None else block_shape[1],
        # Quantization schemes
        use_fp8_w8a8,
        use_int8_w8a16,
        per_act_token_quant,
        # Kernel config
        BLOCK_M=BLOCK_M,
        BLOCK_N=BLOCK_N,
        BLOCK_K=BLOCK_K,
    )


class BatchedPrepareAndFinalize(mk.FusedMoEPrepareAndFinalize):
    """
    A reference prepare/finalize class that reorganizes the tokens into
    expert batched format, i.e. E x max_num_tokens x K.  This is the format
    that the PPLX dispatch/combine kernels use.
    """

    def __init__(
        self,
        max_num_tokens: int,
        num_local_experts: int,
        num_dispatchers: int,
        rank: int,
    ):
        super().__init__()
        self.max_num_tokens = max_num_tokens
        self.num_local_experts = num_local_experts
        self.rank = rank
        self.num_dispatchers_ = num_dispatchers

    @property
    def activation_format(self) -> mk.FusedMoEActivationFormat:
        return mk.FusedMoEActivationFormat.BatchedExperts

    def max_num_tokens_per_rank(self) -> Optional[int]:
        return self.max_num_tokens

    def topk_indices_dtype(self) -> Optional[torch.dtype]:
        return None

    def num_dispatchers(self) -> int:
        return self.num_dispatchers_

    def prepare(
        self,
        a1: torch.Tensor,
        topk_weights: torch.Tensor,
        topk_ids: torch.Tensor,
        num_experts: int,
        expert_map: Optional[torch.Tensor],
        apply_router_weight_on_input: bool,
        quant_config: FusedMoEQuantConfig,
    ) -> mk.PrepareResultType:
        assert a1.dim() == 2
        assert topk_ids.dim() == 2
        assert topk_ids.size(0) == a1.size(0)

        if apply_router_weight_on_input:
            topk = topk_ids.size(1)
            # TODO: this only works for topK=1, will need to update for topK>1
            assert topk == 1, (
                "apply_router_weight_on_input is only implemented for topk=1"
            )
            a1.mul_(topk_weights.to(a1.dtype))

        num_tokens, hidden_dim = a1.size()
        topk = topk_ids.size(1)

        tokens_per_expert = torch.zeros(num_experts, dtype=torch.int, device=a1.device)

        num_local_experts = self.num_local_experts

        if quant_config.quant_dtype is None:
            b_type = a1.dtype
        else:
            b_type = quant_config.quant_dtype

        b_a1 = torch.zeros(
            (num_local_experts, self.max_num_tokens, hidden_dim),
            dtype=b_type,
            device=a1.device,
        )

        if quant_config.is_quantized:
            scale_shape = quant_config.batched_scale_shape(
                num_local_experts, self.max_num_tokens, hidden_dim
            )

            b_a1_scale = torch.empty(scale_shape, dtype=torch.float32, device=a1.device)
        else:
            assert quant_config.a1_scale is None
            b_a1_scale = None

        first_expert = num_local_experts * self.rank
        last_expert = first_expert + num_local_experts

        a1_scale = normalize_scales_shape(quant_config.a1_scale)

        for expert_id in range(first_expert, last_expert):
            topks = torch.any(topk_ids == expert_id, dim=1).flatten()
            rows = torch.count_nonzero(topks.flatten())
            if rows == 0:
                continue
            idx = expert_id - first_expert
            tokens_per_expert[idx] = rows
            rhs = a1[: topks.numel()][topks]
            if quant_config.quant_dtype is not None:
                if a1_scale is not None:
                    if quant_config.is_per_act_token:
                        rhs_a1_scale = a1_scale[: topks.numel()][topks]
                    else:
                        rhs_a1_scale = a1_scale
                else:
                    rhs_a1_scale = None
                b_a1[idx, :rows, :], b_s = moe_kernel_quantize_input(
                    rhs,
                    rhs_a1_scale,
                    quant_config.quant_dtype,
                    quant_config.per_act_token_quant,
                    quant_config.block_shape,
                )
                assert b_s is not None
                if quant_config.is_per_act_token:
                    b_a1_scale[idx, :rows] = b_s[:rows]
                else:
                    b_a1_scale[idx, : b_s.shape[0]] = b_s
            else:
                b_a1[idx, :rows, :] = rhs

        assert b_a1_scale is None or b_a1_scale.ndim == 3

        expert_tokens_meta = mk.ExpertTokensMetadata(
            expert_num_tokens=tokens_per_expert, expert_num_tokens_cpu=None
        )

        return b_a1, b_a1_scale, expert_tokens_meta, None, None

    def finalize(
        self,
        output: torch.Tensor,
        fused_expert_output: torch.Tensor,
        topk_weights: torch.Tensor,
        topk_ids: torch.Tensor,
        apply_router_weight_on_input: bool,
        weight_and_reduce_impl: mk.TopKWeightAndReduce,
    ) -> None:
        if isinstance(weight_and_reduce_impl, TopKWeightAndReduceDelegate):
            weight_and_reduce_impl = TopKWeightAndReduceNaiveBatched(self.rank)
        weight_and_reduce_impl.apply(
            output=output,
            fused_expert_output=fused_expert_output,
            topk_weights=topk_weights,
            topk_ids=topk_ids,
            apply_router_weight_on_input=apply_router_weight_on_input,
        )


class NaiveBatchedExperts(mk.FusedMoEPermuteExpertsUnpermute):
    """
    A reference MoE expert class that operates on expert batched format,
    i.e. E x max_num_tokens x K.  This is the format that the pplx
    dispatch/combine kernels use.
    """

    def __init__(
        self,
        max_num_tokens: int,
        num_dispatchers: int,
        quant_config: FusedMoEQuantConfig,
    ):
        super().__init__(quant_config)
        assert not self.quant_config.use_int8_w8a8, "NYI"
        assert not self.quant_config.use_int8_w8a16, "NYI"
        assert not self.quant_config.use_int4_w4a16, "NYI"
        assert self.quant_config.ocp_mx_scheme is None, "NYI"
        self.max_num_tokens = max_num_tokens
        self.num_dispatchers = num_dispatchers

    @property
    def activation_formats(
        self,
    ) -> tuple[mk.FusedMoEActivationFormat, mk.FusedMoEActivationFormat]:
        return (
            mk.FusedMoEActivationFormat.BatchedExperts,
            mk.FusedMoEActivationFormat.BatchedExperts,
        )

    def supports_chunking(self) -> bool:
        return False

    def supports_expert_map(self) -> bool:
        return False

    def finalize_weight_and_reduce_impl(self) -> mk.TopKWeightAndReduce:
        # Let PrepareAndFinalize::finalize() decide the impl.
        return TopKWeightAndReduceDelegate()

    def workspace_shapes(
        self,
        a: torch.Tensor,
        aq: torch.Tensor,
        M: int,
        N: int,
        K: int,
        topk: int,
        global_num_experts: int,
        local_num_experts: int,
        expert_tokens_meta: Optional[mk.ExpertTokensMetadata],
    ) -> tuple[tuple[int, ...], tuple[int, ...], tuple[int, ...], torch.dtype]:
        assert a.dim() == 2
        num_dp = self.num_dispatchers
        num_experts = local_num_experts
        workspace13 = (num_experts, self.max_num_tokens * num_dp, K)
        workspace2 = (self.max_num_tokens * num_dp, N)
        output = workspace13
        return (workspace13, workspace2, output, a.dtype)

    def dequant(self, t: torch.Tensor, scale: torch.Tensor) -> torch.Tensor:
        assert self.quant_config.is_quantized
        f32 = torch.float32
        if self.quant_config.is_per_act_token or self.quant_config.is_per_tensor:
            return t.to(f32) * scale
        else:
            return t.to(f32) * group_broadcast(scale, t.shape)

    def apply(
        self,
        output: torch.Tensor,
        hidden_states: torch.Tensor,
        w1: torch.Tensor,
        w2: torch.Tensor,
        topk_weights: torch.Tensor,
        topk_ids: torch.Tensor,
        activation: str,
        global_num_experts: int,
        expert_map: Optional[torch.Tensor],
        a1q_scale: Optional[torch.Tensor],
        a2_scale: Optional[torch.Tensor],
        workspace13: torch.Tensor,
        workspace2: torch.Tensor,
        expert_tokens_meta: Optional[mk.ExpertTokensMetadata],
        apply_router_weight_on_input: bool,
    ):
        assert hidden_states.dim() == 3
        assert expert_tokens_meta is not None
        expert_num_tokens = expert_tokens_meta.expert_num_tokens

        num_local_experts = w1.size(0)
        assert num_local_experts == w1.size(0), f"{num_local_experts} == {w1.size(0)}"

        N = w1.size(1) // 2

        for expert in range(num_local_experts):
            # Indexing expert_num_tokens doesn't work w/cudagraphs or inductor
            if (
                torch.compiler.is_compiling()
                or torch.cuda.is_current_stream_capturing()
            ):
                num = hidden_states.shape[1]
            else:
                num = int(expert_num_tokens[expert].item())

            if num == 0:
                continue

            tmp = _resize_cache(workspace2, (num, N))

            if self.quant_config.is_quantized:
                assert a1q_scale is not None and self.w1_scale is not None
                input = self.dequant(hidden_states[expert, :, :], a1q_scale[expert])
                w1_dq = self.dequant(w1[expert], self.w1_scale[expert])
                input = input[:num] @ w1_dq.transpose(0, 1)
            else:
                input = hidden_states[expert, :num, :] @ w1[expert].transpose(0, 1)

            self.activation(activation, tmp, input.to(tmp.dtype))

            if self.quant_config.is_quantized:
                assert self.w2_scale is not None
                w2_dq = self.dequant(w2[expert], self.w2_scale[expert])
            else:
                w2_dq = w2[expert]

            output[expert, :num, :] = tmp @ w2_dq.transpose(0, 1).to(tmp.dtype)


def batched_moe_kernel_quantize_input(
    A: torch.Tensor,
    A_scale: Optional[torch.Tensor],
    num_tokens: int,
    E: int,
    N: int,
    expert_num_tokens: torch.Tensor,
    qtype: Optional[torch.dtype],
    per_act_token_quant: bool,
    block_shape: Optional[list[int]] = None,
) -> tuple[torch.Tensor, Optional[torch.Tensor]]:
    if torch.compiler.is_compiling() or torch.cuda.is_current_stream_capturing():
        # Note: this does a bunch of extra work because expert_num_tokens is
        # ignored but it does support torch.compile + cudagraphs.
        hidden_dim = A.size(-1)
        assert A_scale is None or A_scale.ndim <= 2, (
            f"{A_scale.shape if A_scale is not None else None}"
        )
        A_q, A_q_scale = moe_kernel_quantize_input(
            A.view(-1, hidden_dim), A_scale, qtype, per_act_token_quant, block_shape
        )
        A_q = A_q.view(E, -1, hidden_dim)
        A_q_scale = normalize_batched_scales_shape(A_q_scale, E)

        return A_q, A_q_scale
    elif qtype is None:
        return A, normalize_batched_scales_shape(A_scale, E)
    else:
        A_q = torch.empty_like(A, dtype=qtype)

        if per_act_token_quant:
            assert block_shape is None
            scale_shape = (E, num_tokens, 1)
        elif block_shape is not None:
            _, block_k = block_shape
            k_tiles = (A.shape[-1] + block_k - 1) // block_k
            scale_shape = (E, num_tokens, k_tiles)
        else:
            scale_shape = (E, 1, 1)

        A_q_scale = torch.zeros(scale_shape, dtype=torch.float32, device=A.device)

        num_experts = expert_num_tokens.numel()

        A_scale = normalize_batched_scales_shape(A_scale, num_experts)

        for e in range(E):
            num_tokens = int(expert_num_tokens[e].item())
            if num_tokens > 0:
                if A_scale is not None:
                    scales = A_scale[e, : min(num_tokens, A_scale.shape[1])]
                else:
                    scales = None
                A_q[e, :num_tokens], tmp_scale = moe_kernel_quantize_input(
                    A[e, :num_tokens],
                    scales,
                    qtype,
                    per_act_token_quant,
                    block_shape,
                )
                assert tmp_scale is not None
                A_q_scale[e, : tmp_scale.shape[0]] = tmp_scale

        return A_q, A_q_scale


class BatchedTritonExperts(mk.FusedMoEPermuteExpertsUnpermute):
    """
    A Triton based MoE expert class that operates on expert batched format,
    i.e. E x max_num_tokens x K.  This is the format that the pplx
    dispatch/combine kernels use.
    """

    def __init__(
        self,
        max_num_tokens: int,
        num_dispatchers: int,
        quant_config: FusedMoEQuantConfig,
    ):
        super().__init__(quant_config)
        assert not self.quant_config.use_int8_w8a8, "NYI"
        assert not self.quant_config.use_int8_w8a16, "NYI"
        assert not self.quant_config.use_int4_w4a16, "NYI"
        assert self.quant_config.ocp_mx_scheme is None, "NYI"
        assert max_num_tokens > 0
        assert num_dispatchers > 0
        self.max_num_tokens = max_num_tokens
        self.num_dispatchers = num_dispatchers

    @property
    def activation_formats(
        self,
    ) -> tuple[mk.FusedMoEActivationFormat, mk.FusedMoEActivationFormat]:
        return (
            mk.FusedMoEActivationFormat.BatchedExperts,
            mk.FusedMoEActivationFormat.BatchedExperts,
        )

    def supports_chunking(self) -> bool:
        return False

    def supports_expert_map(self) -> bool:
        return False

    def finalize_weight_and_reduce_impl(self) -> mk.TopKWeightAndReduce:
        # Let PrepareAndFinalize::finalize() decide the impl.
        return TopKWeightAndReduceDelegate()

    def workspace_shapes(
        self,
        a: torch.Tensor,
        aq: torch.Tensor,
        M: int,
        N: int,
        K: int,
        topk: int,
        global_num_experts: int,
        local_num_experts: int,
        expert_tokens_meta: Optional[mk.ExpertTokensMetadata],
    ) -> tuple[tuple[int, ...], tuple[int, ...], tuple[int, ...], torch.dtype]:
        assert a.dim() == 2
        num_dp = self.num_dispatchers
        num_experts = local_num_experts
        max_num_tokens = self.max_num_tokens
        workspace13 = (num_experts, max_num_tokens * num_dp, max(K, N))
        workspace2 = (num_experts, max_num_tokens * num_dp, (N // 2))
        output = (num_experts, max_num_tokens * num_dp, K)
        return (workspace13, workspace2, output, a.dtype)

    def apply(
        self,
        output: torch.Tensor,
        hidden_states: torch.Tensor,
        w1: torch.Tensor,
        w2: torch.Tensor,
        topk_weights: torch.Tensor,
        topk_ids: torch.Tensor,
        activation: str,
        global_num_experts: int,
        expert_map: Optional[torch.Tensor],
        a1q_scale: Optional[torch.Tensor],
        a2_scale: Optional[torch.Tensor],
        workspace13: torch.Tensor,
        workspace2: torch.Tensor,
        expert_tokens_meta: Optional[mk.ExpertTokensMetadata],
        apply_router_weight_on_input: bool,
    ):
        # Check constraints.
        if self.quant_config.use_int4_w4a16:
            assert hidden_states.size(-1) // 2 == w1.size(2), "Hidden size mismatch"
        else:
            assert hidden_states.size(-1) == w1.size(2), (
                f"Hidden size mismatch {hidden_states.size(-1)} != {w1.size(2)}"
            )

        assert hidden_states.is_contiguous(), "Hidden_states must be contiguous"
        assert w1.stride(-1) == 1, "Stride of last dimension must be 1"
        assert w2.stride(-1) == 1, "Stride of last dimension must be 1"
        assert hidden_states.dtype in [
            torch.float32,
            torch.float16,
            torch.bfloat16,
            torch.float8_e4m3fn,
        ]
        assert expert_tokens_meta is not None

        expert_num_tokens = expert_tokens_meta.expert_num_tokens

<<<<<<< HEAD
        E, max_num_tokens, N, K, top_k_num = mk._moe_problem_size(
=======
        E, max_num_tokens, N, K, top_k_num = self.moe_problem_size(
>>>>>>> fc679696
            hidden_states, w1, w2, topk_ids
        )

        assert w1.size(0) == E
        assert w2.size(0) == E

        config_dtype = self.quant_config.config_name(hidden_states.dtype)

        config = try_get_optimal_moe_config(
            w1.size(),
            w2.size(),
            top_k_num,
            config_dtype,
            max_num_tokens,
            block_shape=self.block_shape,
        )

        if hidden_states.dtype == torch.bfloat16:
            compute_type = tl.bfloat16
        elif hidden_states.dtype == torch.float16:
            compute_type = tl.float16
        elif hidden_states.dtype == torch.float32:
            compute_type = tl.float32
        elif hidden_states.dtype == torch.float8_e4m3fn:
            compute_type = tl.bfloat16
        else:
            raise ValueError(f"Unsupported compute_type: {hidden_states.dtype}")

        # We can reuse the memory between these because by the time we need
        # cache3, we're done with cache1
        intermediate_cache1 = _resize_cache(workspace13, (E, max_num_tokens, N))
        intermediate_cache2 = _resize_cache(workspace2, (E, max_num_tokens, N // 2))

        # TODO(bnell): should this be done for any quantized type?
        if self.quant_config.use_fp8_w8a8:
            intermediate_cache1.fill_(0)

        a1q_scale = normalize_batched_scales_shape(a1q_scale, E)

        # MM1
        invoke_moe_batched_triton_kernel(
            A=hidden_states,
            B=w1,
            C=intermediate_cache1,
            expert_num_tokens=expert_num_tokens,
            compute_type=compute_type,
            A_scale=a1q_scale,
            B_scale=self.w1_scale,
            B_zp=self.w1_zp,
            use_fp8_w8a8=self.quant_config.use_fp8_w8a8,
            use_int8_w8a16=self.quant_config.use_int8_w8a16,
            use_int4_w4a16=self.quant_config.use_int4_w4a16,
            config=config,
            per_act_token_quant=self.per_act_token_quant,
            block_shape=self.block_shape,
        )

        intermediate_cache2.fill_(0)

        # TODO (bnell): use triton utility from batched deep gemm.
        self.activation(
            activation,
            intermediate_cache2.view(-1, N // 2),
            intermediate_cache1.view(-1, N),
        )

        qintermediate_cache2, a2q_scale = batched_moe_kernel_quantize_input(
            intermediate_cache2,
            a2_scale,
            max_num_tokens,
            E,
            N,
            expert_num_tokens,
            self.quant_dtype,
            self.per_act_token_quant,
            self.block_shape,
        )

        invoke_moe_batched_triton_kernel(
            A=qintermediate_cache2,
            B=w2,
            C=output,
            expert_num_tokens=expert_num_tokens,
            compute_type=compute_type,
            A_scale=a2q_scale,
            B_scale=self.w2_scale,
            B_zp=self.w2_zp,
            use_fp8_w8a8=self.quant_config.use_fp8_w8a8,
            use_int8_w8a16=self.quant_config.use_int8_w8a16,
            use_int4_w4a16=self.quant_config.use_int4_w4a16,
            config=config,
            per_act_token_quant=self.per_act_token_quant,
            block_shape=self.block_shape,
        )<|MERGE_RESOLUTION|>--- conflicted
+++ resolved
@@ -365,11 +365,7 @@
 
 def invoke_moe_batched_triton_kernel(
     A: torch.Tensor,  # [E, max_tokens, K]
-<<<<<<< HEAD
-    B: torch.Tensor,  # [E, K, N]
-=======
     B: torch.Tensor,  # [E, N, K]
->>>>>>> fc679696
     C: torch.Tensor,  # [E, max_tokens, N]
     expert_num_tokens: torch.Tensor,  # [E]
     compute_type: tl.dtype,
@@ -924,11 +920,7 @@
 
         expert_num_tokens = expert_tokens_meta.expert_num_tokens
 
-<<<<<<< HEAD
-        E, max_num_tokens, N, K, top_k_num = mk._moe_problem_size(
-=======
         E, max_num_tokens, N, K, top_k_num = self.moe_problem_size(
->>>>>>> fc679696
             hidden_states, w1, w2, topk_ids
         )
 
