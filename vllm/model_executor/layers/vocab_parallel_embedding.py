--- conflicted
+++ resolved
@@ -8,10 +8,7 @@
 from vllm.distributed import (divide, get_tensor_model_parallel_rank,
                               get_tensor_model_parallel_world_size,
                               tensor_model_parallel_all_reduce)
-<<<<<<< HEAD
-=======
 from vllm.model_executor.layers.linear import UnquantizedLinearMethod
->>>>>>> d18bab35
 from vllm.model_executor.layers.quantization.base_config import (
     QuantizationConfig, QuantizeMethodBase)
 from vllm.model_executor.utils import set_weight_attrs
@@ -217,28 +214,6 @@
         self.num_added_embeddings_per_partition = (
             self.shard_indices.added_vocab_end_index -
             self.shard_indices.added_vocab_start_index)
-<<<<<<< HEAD
-        self.quant_config = quant_config
-        self.quant_method = quant_config.get_quant_method(
-            self) if quant_config else None
-        if self.quant_method is not None:
-            self.quant_method.create_weights(
-                self,
-                self.embedding_dim, [self.num_embeddings_per_partition],
-                self.embedding_dim,
-                self.num_embeddings_padded,
-                params_dtype,
-                weight_loader=self.weight_loader)
-        else:
-            self.weight = Parameter(
-                torch.empty(self.num_embeddings_per_partition,
-                            self.embedding_dim,
-                            dtype=params_dtype))
-            set_weight_attrs(self.weight, {
-                "parallel_dim": 0,
-                "weight_loader": self.weight_loader
-            })
-=======
 
         self.linear_method.create_weights(self,
                                           self.embedding_dim,
@@ -247,7 +222,6 @@
                                           self.num_embeddings_padded,
                                           params_dtype=params_dtype,
                                           weight_loader=self.weight_loader)
->>>>>>> d18bab35
 
     @classmethod
     def _get_indices(cls, vocab_size_padded: int, org_vocab_size_padded: int,
@@ -327,18 +301,6 @@
         return ret
 
     def weight_loader(self, param: Parameter, loaded_weight: torch.Tensor):
-<<<<<<< HEAD
-        if getattr(param, "is_gguf_weight_type", None):
-            param.data.copy_(loaded_weight)
-            return
-        elif isinstance(param, UninitializedParameter):
-            param.materialize(loaded_weight.shape, dtype=loaded_weight.dtype)
-
-        parallel_dim = param.parallel_dim
-        assert loaded_weight.shape[parallel_dim] == self.org_vocab_size
-        loaded_weight = loaded_weight[self.shard_indices.org_vocab_start_index:
-                                      self.shard_indices.org_vocab_end_index]
-=======
         output_dim = getattr(param, "output_dim", None)
         packed_dim = getattr(param, "packed_dim", None)
 
@@ -365,7 +327,6 @@
 
         # Copy the data.
         loaded_weight = loaded_weight.narrow(output_dim, start_idx, shard_size)
->>>>>>> d18bab35
         param[:loaded_weight.shape[0]].data.copy_(loaded_weight)
         param[loaded_weight.shape[0]:].data.fill_(0)
 
@@ -380,17 +341,8 @@
                 self.shard_indices.added_vocab_end_index)
         else:
             masked_input = input_
-<<<<<<< HEAD
-            # Get the embeddings.
-        if self.quant_method is not None:
-            output_parallel = self.quant_method.apply(self,
-                                                      masked_input.long())
-        else:
-            output_parallel = F.embedding(masked_input.long(), self.weight)
-=======
         # Get the embeddings.
         output_parallel = F.embedding(masked_input.long(), self.weight)
->>>>>>> d18bab35
         # Mask the output embedding.
         if self.tp_size > 1:
             output_parallel.masked_fill_(input_mask.unsqueeze(-1), 0)
