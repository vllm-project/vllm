from dataclasses import dataclass
from typing import List, Optional, Sequence, Tuple

import torch
import torch.nn.functional as F
from torch.nn.parameter import Parameter

from vllm.distributed import (divide, get_tensor_model_parallel_rank,
                              get_tensor_model_parallel_world_size,
                              tensor_model_parallel_all_reduce)
from vllm.model_executor.layers.linear import (UnquantizedLinearMethod,
                                               adjust_marlin_shard)
from vllm.model_executor.layers.quantization.base_config import (
    QuantizationConfig)
from vllm.model_executor.utils import set_weight_attrs

DEFAULT_VOCAB_PADDING_SIZE = 64


def pad_vocab_size(vocab_size: int,
                   pad_to: int = DEFAULT_VOCAB_PADDING_SIZE) -> int:
    """Pad the vocab size to the given value."""
    return ((vocab_size + pad_to - 1) // pad_to) * pad_to


def vocab_range_from_per_partition_vocab_size(
        per_partition_vocab_size: int,
        rank: int,
        offset: int = 0) -> Sequence[int]:
    index_f = rank * per_partition_vocab_size
    index_l = index_f + per_partition_vocab_size
    return index_f + offset, index_l + offset


def vocab_range_from_global_vocab_size(global_vocab_size: int,
                                       rank: int,
                                       world_size: int,
                                       offset: int = 0) -> Sequence[int]:
    per_partition_vocab_size = divide(global_vocab_size, world_size)
    return vocab_range_from_per_partition_vocab_size(per_partition_vocab_size,
                                                     rank,
                                                     offset=offset)


@dataclass
class VocabParallelEmbeddingShardIndices:
    """Indices for a shard of a vocab parallel embedding."""
    padded_org_vocab_start_index: int
    padded_org_vocab_end_index: int
    padded_added_vocab_start_index: int
    padded_added_vocab_end_index: int

    org_vocab_start_index: int
    org_vocab_end_index: int
    added_vocab_start_index: int
    added_vocab_end_index: int

    @property
    def num_org_elements(self) -> int:
        return self.org_vocab_end_index - self.org_vocab_start_index

    @property
    def num_added_elements(self) -> int:
        return self.added_vocab_end_index - self.added_vocab_start_index

    @property
    def num_org_elements_padded(self) -> int:
        return (self.padded_org_vocab_end_index -
                self.padded_org_vocab_start_index)

    @property
    def num_added_elements_padded(self) -> int:
        return (self.padded_added_vocab_end_index -
                self.padded_added_vocab_start_index)

    @property
    def num_org_vocab_padding(self) -> int:
        return self.num_org_elements_padded - self.num_org_elements

    @property
    def num_added_vocab_padding(self) -> int:
        return self.num_added_elements_padded - self.num_added_elements

    @property
    def num_elements_padded(self) -> int:
        return self.num_org_elements_padded + self.num_added_elements_padded

    def __post_init__(self):
        # sanity checks
        assert (self.padded_org_vocab_start_index <=
                self.padded_org_vocab_end_index)
        assert (self.padded_added_vocab_start_index <=
                self.padded_added_vocab_end_index)

        assert self.org_vocab_start_index <= self.org_vocab_end_index
        assert self.added_vocab_start_index <= self.added_vocab_end_index

        assert self.org_vocab_start_index <= self.padded_org_vocab_start_index
        assert (self.added_vocab_start_index <=
                self.padded_added_vocab_start_index)
        assert self.org_vocab_end_index <= self.padded_org_vocab_end_index
        assert self.added_vocab_end_index <= self.padded_added_vocab_end_index

        assert self.num_org_elements <= self.num_org_elements_padded
        assert self.num_added_elements <= self.num_added_elements_padded


@torch.jit.script
def get_masked_input_and_mask(
        input_: torch.Tensor, org_vocab_start_index: int,
        org_vocab_end_index: int, num_org_vocab_padding: int,
        added_vocab_start_index: int,
        added_vocab_end_index: int) -> Tuple[torch.Tensor, torch.Tensor]:
    # torch.jit.script will fuse all of the pointwise ops below
    # into a single kernel, making it very fast
    org_vocab_mask = (input_ >= org_vocab_start_index) & (input_ <
                                                          org_vocab_end_index)
    added_vocab_mask = (input_ >= added_vocab_start_index) & (
        input_ < added_vocab_end_index)
    added_offset = added_vocab_start_index - (
        org_vocab_end_index - org_vocab_start_index) - num_org_vocab_padding
    valid_offset = (org_vocab_start_index *
                    org_vocab_mask) + (added_offset * added_vocab_mask)
    vocab_mask = org_vocab_mask | added_vocab_mask
    input_ = vocab_mask * (input_ - valid_offset)
    return input_, ~vocab_mask


class ParallelVocabEmbedding(torch.nn.Module):
    """Embedding parallelized in the vocabulary dimension.

    Adapted from torch.nn.Embedding, note that we pad the vocabulary size to
    make sure it is divisible by the number of model parallel GPUs.

    In order to support various loading methods, we ensure that LoRA-added
    embeddings are always at the end of TP-sharded tensors. In other words,
    we shard base embeddings and LoRA embeddings separately (both padded),
    and place them in the same tensor.
    In this example, we will have the original vocab size = 1010,
    added vocab size = 16 and padding to 64. Therefore, the total
    vocab size with padding will be 1088 (because we first pad 1010 to
    1024, add 16, and then pad to 1088).
    Therefore, the tensor format looks like the following:
    TP1, rank 0 (no sharding):
                            |< --------BASE-------- >|< -BASE PADDING-- >|< -----LORA------ >|< -LORA PADDING-- >|
    corresponding token_id: |  0  |  1  | ... | 1009 |  -1  | ... |  -1  | 1010 | ... | 1015 |  -1  | ... |  -1  |
                     index: |  0  |  1  | ... | 1009 | 1010 | ... | 1023 | 1024 | ... | 1039 | 1040 | ... | 1087 |

    TP2, rank 0:
                            |< --------------------BASE--------------------- >|< -----LORA------ >|< -LORA PADDING- >|
    corresponding token_id: |  0  |  1  |  2  | ... | 497  | 498 | ...  | 511 | 1000 | ... | 1015 |  -1  | ... |  -1 |
                     index: |  0  |  1  |  2  | ... | 497  | 498 | ...  | 511 | 512  | ... | 527  |  520 | ... | 543 |
    TP2, rank 1:
                            |< -----------BASE----------- >|< -BASE PADDING- >|< -----------LORA PADDING----------- >|
    corresponding token_id: | 512 | 513 | 514 | ... | 1009 | -1  | ...  | -1  |  -1  | ... |  -1  | -1  | ... |   -1 |
                     index: |  0  |  1  |  2  | ... | 497  | 498 | ...  | 511 | 512  | ... | 519  | 520 | ... |  543 |

    Args:
        num_embeddings: vocabulary size.
        embedding_dim: size of hidden state.
        params_dtype: type of the parameters.
        org_num_embeddings: original vocabulary size (without LoRA).
        padding_size: padding size for the vocabulary.
    """  # noqa: E501

    def __init__(
        self,
        num_embeddings: int,
        embedding_dim: int,
        params_dtype: Optional[torch.dtype] = None,
        org_num_embeddings: Optional[int] = None,
        padding_size: int = DEFAULT_VOCAB_PADDING_SIZE,
        quant_config: Optional[QuantizationConfig] = None,
    ):
        super().__init__()

        # Keep the input dimensions.
        tp_rank = get_tensor_model_parallel_rank()
        self.tp_size = get_tensor_model_parallel_world_size()
        self.num_embeddings = num_embeddings
        self.padding_size = padding_size
        self.org_vocab_size = org_num_embeddings or num_embeddings
        num_added_embeddings = num_embeddings - self.org_vocab_size
        self.org_vocab_size_padded = pad_vocab_size(self.org_vocab_size,
                                                    self.padding_size)
        self.num_embeddings_padded = pad_vocab_size(
            self.org_vocab_size_padded + num_added_embeddings,
            self.padding_size)
        assert self.org_vocab_size_padded <= self.num_embeddings_padded

        self.shard_indices = self._get_indices(self.num_embeddings_padded,
                                               self.org_vocab_size_padded,
                                               self.num_embeddings,
                                               self.org_vocab_size, tp_rank,
                                               self.tp_size)
        self.embedding_dim = embedding_dim

        quant_method = None
        if quant_config is not None:
            quant_method = quant_config.get_quant_method(self)

        # lm_head may be quantized
        if quant_method is not None:
            self.linear_method = quant_method
        else:
            self.linear_method = UnquantizedLinearMethod()

        if params_dtype is None:
            params_dtype = torch.get_default_dtype()
<<<<<<< HEAD

        self.tp_size = get_tensor_model_parallel_world_size()
        # Divide the weight matrix along the vocabulary dimension.
        self.vocab_start_index, self.vocab_end_index = (
            vocab_range_from_global_vocab_size(
                self.num_embeddings_padded, get_tensor_model_parallel_rank(),
                self.tp_size))
        self.num_embeddings_per_partition = (self.vocab_end_index -
                                             self.vocab_start_index)

        self.output_sizes = [self.num_embeddings_per_partition]
        self.linear_method.create_weights(self,
                                          self.embedding_dim,
                                          [self.num_embeddings_per_partition],
                                          self.embedding_dim,
                                          self.num_embeddings,
                                          params_dtype,
                                          weight_loader=self.weight_loader)

    def weight_loader(self,
                      param: Parameter,
                      loaded_weight: torch.Tensor,
                      loaded_shard_id: Optional[int] = None):
        if self.linear_method.QUANTIZED:
            # loader code adapted from MergedColumnParallelLinear
            # Reference code:
            # vllm.model_executor.layers.linear.MergedColumnParallelLinear
            param_data = param.data
            output_dim = getattr(param, "output_dim", None)
            is_metadata = getattr(param, "is_metadata", False)
            if loaded_shard_id is None:
                # Loaded weight is already packed.
                if output_dim is None:
                    assert param_data.shape == loaded_weight.shape
                    param_data.copy_(loaded_weight)
                    return
                current_shard_offset = 0
                shard_offsets = []

                for i, output_size in enumerate(self.output_sizes):
                    shard_offsets.append(
                        (i, current_shard_offset, output_size))
                    current_shard_offset += output_size

                packed_dim = getattr(param, "packed_dim", None)
                for shard_id, shard_offset, shard_size in shard_offsets:
                    # If quantized, we need to adjust the offset and size to
                    # account for the packing.
                    if packed_dim == output_dim:
                        shard_size = shard_size // param.pack_factor
                        shard_offset = shard_offset // param.pack_factor

                        # If marlin, we need to adjust the offset and size to
                        # account for the tiling.
                        shard_size, shard_offset = adjust_marlin_shard(
                            param, shard_size, shard_offset)

                    max_shard_size = loaded_weight.size(output_dim)
                    # shard size should not be larger than full weight size
                    safe_shard_size = min(max_shard_size, shard_size)

                    loaded_weight_shard = loaded_weight.narrow(
                        output_dim, shard_offset, safe_shard_size)
                    self.weight_loader(param, loaded_weight_shard, shard_id)
                return

            assert loaded_shard_id < len(self.output_sizes)
            tp_rank = get_tensor_model_parallel_rank()
            tp_size = get_tensor_model_parallel_world_size()
            if output_dim is not None:
                shard_offset = sum(
                    self.output_sizes[:loaded_shard_id]) // tp_size
                shard_size = self.output_sizes[loaded_shard_id] // tp_size
                # If quantized, we need to adjust the offset and size to account
                # for the packing.
                packed_dim = getattr(param, "packed_dim", None)

                if packed_dim == output_dim:
                    shard_size = shard_size // param.pack_factor
                    shard_offset = shard_offset // param.pack_factor

                    # If marlin, we need to adjust the offset and size to
                    # account for the tiling.
                    shard_size, shard_offset = adjust_marlin_shard(
                        param, shard_size, shard_offset)

                start_idx = tp_rank * shard_size

                max_shard_size = loaded_weight.size(output_dim)
                # shard size should not be larger than full weight size
                safe_shard_size = min(max_shard_size, shard_size)

                param_data = param_data.narrow(output_dim, shard_offset,
                                               safe_shard_size)

                loaded_weight = loaded_weight.narrow(output_dim, start_idx,
                                                     safe_shard_size)

            elif is_metadata:
                # metadata indicates fixed size concatenated along dim 0
                shard_size = loaded_weight.shape[0]
                shard_offset = loaded_shard_id * shard_size
                param_data = param_data.narrow(0, shard_offset, shard_size)
            else:
                ignore_warning = getattr(param, "ignore_warning", False)
                if not ignore_warning:
                    print("Loading a weight without `output_dim` attribute in "
                          "VocabParallelEmbedding, assume the weight is "
                          "the same for all partitions.")
            assert param_data.shape == loaded_weight.shape
            param_data.copy_(loaded_weight)
        else:
            parallel_dim = getattr(param, "parallel_dim", 0)
            assert loaded_weight.shape[parallel_dim] == self.org_vocab_size
            loaded_weight = loaded_weight[self.vocab_start_index:self.
                                          vocab_end_index]
            param[:loaded_weight.shape[0]].data.copy_(loaded_weight)
=======
        # Divide the weight matrix along the vocaburaly dimension.
        self.num_added_embeddings = self.num_embeddings - self.org_vocab_size
        self.num_embeddings_per_partition = divide(self.num_embeddings_padded,
                                                   self.tp_size)
        assert (self.shard_indices.num_elements_padded ==
                self.num_embeddings_per_partition)
        self.num_org_embeddings_per_partition = (
            self.shard_indices.org_vocab_end_index -
            self.shard_indices.org_vocab_start_index)
        self.num_added_embeddings_per_partition = (
            self.shard_indices.added_vocab_end_index -
            self.shard_indices.added_vocab_start_index)
        self.weight = Parameter(
            torch.empty(self.num_embeddings_per_partition,
                        self.embedding_dim,
                        dtype=params_dtype))
        set_weight_attrs(self.weight, {
            "parallel_dim": 0,
            "weight_loader": self.weight_loader
        })

    @classmethod
    def _get_indices(cls, vocab_size_padded: int, org_vocab_size_padded: int,
                     vocab_size: int, org_vocab_size: int, tp_rank: int,
                     tp_size: int) -> VocabParallelEmbeddingShardIndices:
        """Get start and end indices for vocab parallel embedding, following the
        layout outlined in the class docstring, based on the given tp_rank and
        tp_size."""
        num_added_embeddings_padded = vocab_size_padded - org_vocab_size_padded
        padded_org_vocab_start_index, padded_org_vocab_end_index = (
            vocab_range_from_global_vocab_size(org_vocab_size_padded, tp_rank,
                                               tp_size))
        padded_added_vocab_start_index, padded_added_vocab_end_index = (
            vocab_range_from_global_vocab_size(num_added_embeddings_padded,
                                               tp_rank,
                                               tp_size,
                                               offset=org_vocab_size))
        # remove padding
        org_vocab_start_index = min(padded_org_vocab_start_index,
                                    org_vocab_size)
        org_vocab_end_index = min(padded_org_vocab_end_index, org_vocab_size)
        added_vocab_start_index = min(padded_added_vocab_start_index,
                                      vocab_size)
        added_vocab_end_index = min(padded_added_vocab_end_index, vocab_size)
        return VocabParallelEmbeddingShardIndices(
            padded_org_vocab_start_index, padded_org_vocab_end_index,
            padded_added_vocab_start_index, padded_added_vocab_end_index,
            org_vocab_start_index, org_vocab_end_index,
            added_vocab_start_index, added_vocab_end_index)

    def get_sharded_to_full_mapping(self) -> Optional[List[int]]:
        """Get a mapping that can be used to reindex the gathered
        logits for sampling.
        
        During sampling, we gather logits from all ranks. The relationship
        of index->token_id will follow the same format as outlined in the class
        docstring. However, after the gather, we want to reindex the final
        logits tensor to map index->token_id one-to-one (the index is always
        equal the token_id it corresponds to). The indices returned by this
        method allow us to do that.
        """
        if self.tp_size < 2:
            return None

        base_embeddings: List[int] = []
        added_embeddings: List[int] = []
        padding: List[int] = []
        for tp_rank in range(self.tp_size):
            shard_indices = self._get_indices(self.num_embeddings_padded,
                                              self.org_vocab_size_padded,
                                              self.num_embeddings,
                                              self.org_vocab_size, tp_rank,
                                              self.tp_size)
            range_start = self.num_embeddings_per_partition * tp_rank
            range_end = self.num_embeddings_per_partition * (tp_rank + 1)
            base_embeddings.extend(
                range(range_start,
                      range_start + shard_indices.num_org_elements))
            padding.extend(
                range(range_start + shard_indices.num_org_elements,
                      range_start + shard_indices.num_org_elements_padded))
            added_embeddings.extend(
                range(
                    range_start + shard_indices.num_org_elements_padded,
                    range_start + shard_indices.num_org_elements_padded +
                    shard_indices.num_added_elements))
            padding.extend(
                range(
                    range_start + shard_indices.num_org_elements_padded +
                    shard_indices.num_added_elements,
                    range_start + shard_indices.num_org_elements_padded +
                    shard_indices.num_added_elements_padded))
            assert (range_start + shard_indices.num_org_elements_padded +
                    shard_indices.num_added_elements_padded == range_end)
        ret = base_embeddings + added_embeddings + padding
        assert len(ret) == self.num_embeddings_padded
        return ret

    def weight_loader(self, param: Parameter, loaded_weight: torch.Tensor):
        parallel_dim = param.parallel_dim
        assert loaded_weight.shape[parallel_dim] == self.org_vocab_size
        loaded_weight = loaded_weight[self.shard_indices.org_vocab_start_index:
                                      self.shard_indices.org_vocab_end_index]
        param[:loaded_weight.shape[0]].data.copy_(loaded_weight)
        param[loaded_weight.shape[0]:].data.fill_(0)
>>>>>>> 329df38f

    def forward(self, input_):
        if self.tp_size > 1:
            # Build the mask.
            masked_input, input_mask = get_masked_input_and_mask(
                input_, self.shard_indices.org_vocab_start_index,
                self.shard_indices.org_vocab_end_index,
                self.shard_indices.num_org_vocab_padding,
                self.shard_indices.added_vocab_start_index,
                self.shard_indices.added_vocab_end_index)
        else:
            masked_input = input_
<<<<<<< HEAD

        # Get the embeddings.
        #TODO: linear_method base class does not have embedding api
        assert not self.linear_method.QUANTIZED
        output_parallel = F.embedding(masked_input, self.weight)

=======
        # Get the embeddings.
        output_parallel = F.embedding(masked_input.long(), self.weight)
>>>>>>> 329df38f
        # Mask the output embedding.
        if self.tp_size > 1:
            output_parallel.masked_fill_(input_mask.unsqueeze(-1), 0)
        # Reduce across all the model parallel GPUs.
        output = tensor_model_parallel_all_reduce(output_parallel)
        return output

    def extra_repr(self) -> str:
        s = f"num_embeddings={self.num_embeddings_per_partition}"
        s += f", embedding_dim={self.embedding_dim}"
        s += f", org_vocab_size={self.org_vocab_size}"
        s += f', num_embeddings_padded={self.num_embeddings_padded}'
        s += f', tp_size={self.tp_size}'
        return s


class ParallelLMHead(ParallelVocabEmbedding):
    """Parallelized LM head.

    Output logits weight matrices used in the Sampler. The weight and bias
    tensors are padded to make sure they are divisible by the number of
    model parallel GPUs.

    Args:
        num_embeddings: vocabulary size.
        embedding_dim: size of hidden state.
        bias: whether to use bias.
        params_dtype: type of the parameters.
        org_num_embeddings: original vocabulary size (without LoRA).
        padding_size: padding size for the vocabulary.
    """

    def __init__(
        self,
        num_embeddings: int,
        embedding_dim: int,
        bias: bool = False,
        params_dtype: Optional[torch.dtype] = None,
        org_num_embeddings: Optional[int] = None,
        padding_size: int = DEFAULT_VOCAB_PADDING_SIZE,
        quant_config: Optional[QuantizationConfig] = None,
    ):
        super().__init__(num_embeddings, embedding_dim, params_dtype,
                         org_num_embeddings, padding_size, quant_config)
        if bias:
            self.bias = Parameter(
                torch.empty(self.num_embeddings_per_partition,
                            dtype=params_dtype))
            set_weight_attrs(self.bias, {
                "parallel_dim": 0,
                "weight_loader": self.weight_loader
            })
        else:
            self.register_parameter("bias", None)

    def forward(self, input_):
        del input_
        raise RuntimeError("LMHead's weights should be used in the sampler.")<|MERGE_RESOLUTION|>--- conflicted
+++ resolved
@@ -126,7 +126,7 @@
     return input_, ~vocab_mask
 
 
-class ParallelVocabEmbedding(torch.nn.Module):
+class VocabParallelEmbedding(torch.nn.Module):
     """Embedding parallelized in the vocabulary dimension.
 
     Adapted from torch.nn.Embedding, note that we pad the vocabulary size to
@@ -207,125 +207,6 @@
 
         if params_dtype is None:
             params_dtype = torch.get_default_dtype()
-<<<<<<< HEAD
-
-        self.tp_size = get_tensor_model_parallel_world_size()
-        # Divide the weight matrix along the vocabulary dimension.
-        self.vocab_start_index, self.vocab_end_index = (
-            vocab_range_from_global_vocab_size(
-                self.num_embeddings_padded, get_tensor_model_parallel_rank(),
-                self.tp_size))
-        self.num_embeddings_per_partition = (self.vocab_end_index -
-                                             self.vocab_start_index)
-
-        self.output_sizes = [self.num_embeddings_per_partition]
-        self.linear_method.create_weights(self,
-                                          self.embedding_dim,
-                                          [self.num_embeddings_per_partition],
-                                          self.embedding_dim,
-                                          self.num_embeddings,
-                                          params_dtype,
-                                          weight_loader=self.weight_loader)
-
-    def weight_loader(self,
-                      param: Parameter,
-                      loaded_weight: torch.Tensor,
-                      loaded_shard_id: Optional[int] = None):
-        if self.linear_method.QUANTIZED:
-            # loader code adapted from MergedColumnParallelLinear
-            # Reference code:
-            # vllm.model_executor.layers.linear.MergedColumnParallelLinear
-            param_data = param.data
-            output_dim = getattr(param, "output_dim", None)
-            is_metadata = getattr(param, "is_metadata", False)
-            if loaded_shard_id is None:
-                # Loaded weight is already packed.
-                if output_dim is None:
-                    assert param_data.shape == loaded_weight.shape
-                    param_data.copy_(loaded_weight)
-                    return
-                current_shard_offset = 0
-                shard_offsets = []
-
-                for i, output_size in enumerate(self.output_sizes):
-                    shard_offsets.append(
-                        (i, current_shard_offset, output_size))
-                    current_shard_offset += output_size
-
-                packed_dim = getattr(param, "packed_dim", None)
-                for shard_id, shard_offset, shard_size in shard_offsets:
-                    # If quantized, we need to adjust the offset and size to
-                    # account for the packing.
-                    if packed_dim == output_dim:
-                        shard_size = shard_size // param.pack_factor
-                        shard_offset = shard_offset // param.pack_factor
-
-                        # If marlin, we need to adjust the offset and size to
-                        # account for the tiling.
-                        shard_size, shard_offset = adjust_marlin_shard(
-                            param, shard_size, shard_offset)
-
-                    max_shard_size = loaded_weight.size(output_dim)
-                    # shard size should not be larger than full weight size
-                    safe_shard_size = min(max_shard_size, shard_size)
-
-                    loaded_weight_shard = loaded_weight.narrow(
-                        output_dim, shard_offset, safe_shard_size)
-                    self.weight_loader(param, loaded_weight_shard, shard_id)
-                return
-
-            assert loaded_shard_id < len(self.output_sizes)
-            tp_rank = get_tensor_model_parallel_rank()
-            tp_size = get_tensor_model_parallel_world_size()
-            if output_dim is not None:
-                shard_offset = sum(
-                    self.output_sizes[:loaded_shard_id]) // tp_size
-                shard_size = self.output_sizes[loaded_shard_id] // tp_size
-                # If quantized, we need to adjust the offset and size to account
-                # for the packing.
-                packed_dim = getattr(param, "packed_dim", None)
-
-                if packed_dim == output_dim:
-                    shard_size = shard_size // param.pack_factor
-                    shard_offset = shard_offset // param.pack_factor
-
-                    # If marlin, we need to adjust the offset and size to
-                    # account for the tiling.
-                    shard_size, shard_offset = adjust_marlin_shard(
-                        param, shard_size, shard_offset)
-
-                start_idx = tp_rank * shard_size
-
-                max_shard_size = loaded_weight.size(output_dim)
-                # shard size should not be larger than full weight size
-                safe_shard_size = min(max_shard_size, shard_size)
-
-                param_data = param_data.narrow(output_dim, shard_offset,
-                                               safe_shard_size)
-
-                loaded_weight = loaded_weight.narrow(output_dim, start_idx,
-                                                     safe_shard_size)
-
-            elif is_metadata:
-                # metadata indicates fixed size concatenated along dim 0
-                shard_size = loaded_weight.shape[0]
-                shard_offset = loaded_shard_id * shard_size
-                param_data = param_data.narrow(0, shard_offset, shard_size)
-            else:
-                ignore_warning = getattr(param, "ignore_warning", False)
-                if not ignore_warning:
-                    print("Loading a weight without `output_dim` attribute in "
-                          "VocabParallelEmbedding, assume the weight is "
-                          "the same for all partitions.")
-            assert param_data.shape == loaded_weight.shape
-            param_data.copy_(loaded_weight)
-        else:
-            parallel_dim = getattr(param, "parallel_dim", 0)
-            assert loaded_weight.shape[parallel_dim] == self.org_vocab_size
-            loaded_weight = loaded_weight[self.vocab_start_index:self.
-                                          vocab_end_index]
-            param[:loaded_weight.shape[0]].data.copy_(loaded_weight)
-=======
         # Divide the weight matrix along the vocaburaly dimension.
         self.num_added_embeddings = self.num_embeddings - self.org_vocab_size
         self.num_embeddings_per_partition = divide(self.num_embeddings_padded,
@@ -431,7 +312,6 @@
                                       self.shard_indices.org_vocab_end_index]
         param[:loaded_weight.shape[0]].data.copy_(loaded_weight)
         param[loaded_weight.shape[0]:].data.fill_(0)
->>>>>>> 329df38f
 
     def forward(self, input_):
         if self.tp_size > 1:
@@ -444,17 +324,8 @@
                 self.shard_indices.added_vocab_end_index)
         else:
             masked_input = input_
-<<<<<<< HEAD
-
-        # Get the embeddings.
-        #TODO: linear_method base class does not have embedding api
-        assert not self.linear_method.QUANTIZED
-        output_parallel = F.embedding(masked_input, self.weight)
-
-=======
         # Get the embeddings.
         output_parallel = F.embedding(masked_input.long(), self.weight)
->>>>>>> 329df38f
         # Mask the output embedding.
         if self.tp_size > 1:
             output_parallel.masked_fill_(input_mask.unsqueeze(-1), 0)
