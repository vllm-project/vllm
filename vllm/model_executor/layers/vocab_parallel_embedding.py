# SPDX-License-Identifier: Apache-2.0
# SPDX-FileCopyrightText: Copyright contributors to the vLLM project

from collections.abc import Sequence
from dataclasses import dataclass
from typing import Optional

import torch
import torch.nn.functional as F
from torch.nn.parameter import Parameter, UninitializedParameter

from vllm.distributed import (
    divide,
    get_tensor_model_parallel_rank,
    get_tensor_model_parallel_world_size,
    tensor_model_parallel_all_reduce,
)
from vllm.model_executor.custom_op import CustomOp
from vllm.model_executor.layers.quantization.base_config import (
    QuantizationConfig,
    QuantizeMethodBase,
    method_has_implemented_embedding,
)
from vllm.model_executor.layers.utils import dispatch_unquantized_gemm
from vllm.model_executor.parameter import BasevLLMParameter
from vllm.model_executor.utils import set_weight_attrs
from vllm.platforms import current_platform

DEFAULT_VOCAB_PADDING_SIZE = 64


class UnquantizedEmbeddingMethod(QuantizeMethodBase):
    """Unquantized method for embeddings."""

    def create_weights(
        self,
        layer: torch.nn.Module,
        input_size_per_partition: int,
        output_partition_sizes: list[int],
        input_size: int,
        output_size: int,
        params_dtype: torch.dtype,
        **extra_weight_attrs,
    ):
        """Create weights for embedding layer."""
        weight = Parameter(
            torch.empty(
                sum(output_partition_sizes),
                input_size_per_partition,
                dtype=params_dtype,
            ),
            requires_grad=False,
        )
        set_weight_attrs(weight, {"input_dim": 1, "output_dim": 0})
        layer.register_parameter("weight", weight)
        set_weight_attrs(weight, extra_weight_attrs)

        self._gemm_func = dispatch_unquantized_gemm()

    def process_weights_after_loading(self, layer: torch.nn.Module) -> None:
        if current_platform.is_cpu():
            from vllm.model_executor.layers.utils import dispatch_cpu_unquantized_gemm

            dispatch_cpu_unquantized_gemm(layer, remove_weight=False)

<<<<<<< HEAD
    def apply(self,
              layer: torch.nn.Module,
              x: torch.Tensor,
              bias: Optional[torch.Tensor] = None) -> torch.Tensor:
        return self._gemm_func(layer, x, layer.weight, bias)
=======
    def apply(
        self,
        layer: torch.nn.Module,
        x: torch.Tensor,
        bias: Optional[torch.Tensor] = None,
    ) -> torch.Tensor:
        return dispatch_unquantized_gemm()(layer, x, layer.weight, bias)
>>>>>>> 08d26a1b

    def embedding(self, layer: torch.nn.Module, input_: torch.Tensor) -> torch.Tensor:
        return F.embedding(input_, layer.weight)


def pad_vocab_size(vocab_size: int, pad_to: int = DEFAULT_VOCAB_PADDING_SIZE) -> int:
    """Pad the vocab size to the given value."""
    return ((vocab_size + pad_to - 1) // pad_to) * pad_to


def vocab_range_from_per_partition_vocab_size(
    per_partition_vocab_size: int, rank: int, offset: int = 0
) -> Sequence[int]:
    index_f = rank * per_partition_vocab_size
    index_l = index_f + per_partition_vocab_size
    return index_f + offset, index_l + offset


def vocab_range_from_global_vocab_size(
    global_vocab_size: int, rank: int, world_size: int, offset: int = 0
) -> Sequence[int]:
    per_partition_vocab_size = divide(global_vocab_size, world_size)
    return vocab_range_from_per_partition_vocab_size(
        per_partition_vocab_size, rank, offset=offset
    )


@dataclass
class VocabParallelEmbeddingShardIndices:
    """Indices for a shard of a vocab parallel embedding."""

    padded_org_vocab_start_index: int
    padded_org_vocab_end_index: int
    padded_added_vocab_start_index: int
    padded_added_vocab_end_index: int

    org_vocab_start_index: int
    org_vocab_end_index: int
    added_vocab_start_index: int
    added_vocab_end_index: int

    @property
    def num_org_elements(self) -> int:
        return self.org_vocab_end_index - self.org_vocab_start_index

    @property
    def num_added_elements(self) -> int:
        return self.added_vocab_end_index - self.added_vocab_start_index

    @property
    def num_org_elements_padded(self) -> int:
        return self.padded_org_vocab_end_index - self.padded_org_vocab_start_index

    @property
    def num_added_elements_padded(self) -> int:
        return self.padded_added_vocab_end_index - self.padded_added_vocab_start_index

    @property
    def num_org_vocab_padding(self) -> int:
        return self.num_org_elements_padded - self.num_org_elements

    @property
    def num_added_vocab_padding(self) -> int:
        return self.num_added_elements_padded - self.num_added_elements

    @property
    def num_elements_padded(self) -> int:
        return self.num_org_elements_padded + self.num_added_elements_padded

    def __post_init__(self):
        # sanity checks
        assert self.padded_org_vocab_start_index <= self.padded_org_vocab_end_index
        assert self.padded_added_vocab_start_index <= self.padded_added_vocab_end_index

        assert self.org_vocab_start_index <= self.org_vocab_end_index
        assert self.added_vocab_start_index <= self.added_vocab_end_index

        assert self.org_vocab_start_index <= self.padded_org_vocab_start_index
        assert self.added_vocab_start_index <= self.padded_added_vocab_start_index
        assert self.org_vocab_end_index <= self.padded_org_vocab_end_index
        assert self.added_vocab_end_index <= self.padded_added_vocab_end_index

        assert self.num_org_elements <= self.num_org_elements_padded
        assert self.num_added_elements <= self.num_added_elements_padded


@torch.compile(dynamic=True, backend=current_platform.simple_compile_backend)
def get_masked_input_and_mask(
    input_: torch.Tensor,
    org_vocab_start_index: int,
    org_vocab_end_index: int,
    num_org_vocab_padding: int,
    added_vocab_start_index: int,
    added_vocab_end_index: int,
) -> tuple[torch.Tensor, torch.Tensor]:
    # torch.compile will fuse all of the pointwise ops below
    # into a single kernel, making it very fast
    org_vocab_mask = (input_ >= org_vocab_start_index) & (input_ < org_vocab_end_index)
    added_vocab_mask = (input_ >= added_vocab_start_index) & (
        input_ < added_vocab_end_index
    )
    added_offset = (
        added_vocab_start_index
        - (org_vocab_end_index - org_vocab_start_index)
        - num_org_vocab_padding
    )
    valid_offset = (org_vocab_start_index * org_vocab_mask) + (
        added_offset * added_vocab_mask
    )
    vocab_mask = org_vocab_mask | added_vocab_mask
    input_ = vocab_mask * (input_ - valid_offset)
    return input_, ~vocab_mask


@CustomOp.register("vocab_parallel_embedding")
class VocabParallelEmbedding(CustomOp):
    """Embedding parallelized in the vocabulary dimension.

    Adapted from torch.nn.Embedding, note that we pad the vocabulary size to
    make sure it is divisible by the number of model parallel GPUs.

    In order to support various loading methods, we ensure that LoRA-added
    embeddings are always at the end of TP-sharded tensors. In other words,
    we shard base embeddings and LoRA embeddings separately (both padded),
    and place them in the same tensor.
    In this example, we will have the original vocab size = 1010,
    added vocab size = 16 and padding to 64. Therefore, the total
    vocab size with padding will be 1088 (because we first pad 1010 to
    1024, add 16, and then pad to 1088).
    Therefore, the tensor format looks like the following:
    TP1, rank 0 (no sharding):
                            |< --------BASE-------- >|< -BASE PADDING-- >|< -----LORA------ >|< -LORA PADDING-- >|
    corresponding token_id: |  0  |  1  | ... | 1009 |  -1  | ... |  -1  | 1010 | ... | 1025 |  -1  | ... |  -1  |
                     index: |  0  |  1  | ... | 1009 | 1010 | ... | 1023 | 1024 | ... | 1039 | 1040 | ... | 1087 |

    TP2, rank 0:
                            |< --------------------BASE--------------------- >|< -----LORA------ >|< -LORA PADDING- >|
    corresponding token_id: |  0  |  1  |  2  | ... | 497  | 498 | ...  | 511 | 1010 | ... | 1025 |  -1  | ... |  -1 |
                     index: |  0  |  1  |  2  | ... | 497  | 498 | ...  | 511 | 512  | ... | 527  |  528 | ... | 543 |
    TP2, rank 1:
                            |< -----------BASE----------- >|< -BASE PADDING- >|< -----------LORA PADDING----------- >|
    corresponding token_id: | 512 | 513 | 514 | ... | 1009 | -1  | ...  | -1  |  -1  | ... |  -1  | -1  | ... |   -1 |
                     index: |  0  |  1  |  2  | ... | 497  | 498 | ...  | 511 | 512  | ... | 527  | 528 | ... |  543 |

    Args:
        num_embeddings: vocabulary size.
        embedding_dim: size of hidden state.
        params_dtype: type of the parameters.
        org_num_embeddings: original vocabulary size (without LoRA).
        padding_size: padding size for the vocabulary.
        quant_config: quant config for the layer
        prefix: full name of the layer in the state dict
    """  # noqa: E501

    def __init__(
        self,
        num_embeddings: int,
        embedding_dim: int,
        params_dtype: Optional[torch.dtype] = None,
        org_num_embeddings: Optional[int] = None,
        padding_size: int = DEFAULT_VOCAB_PADDING_SIZE,
        quant_config: Optional[QuantizationConfig] = None,
        prefix: str = "",
    ):
        super().__init__()

        # Keep the input dimensions.
        tp_rank = get_tensor_model_parallel_rank()
        self.tp_size = get_tensor_model_parallel_world_size()
        self.num_embeddings = num_embeddings
        self.padding_size = padding_size
        self.org_vocab_size = org_num_embeddings or num_embeddings
        num_added_embeddings = num_embeddings - self.org_vocab_size
        self.org_vocab_size_padded = pad_vocab_size(
            self.org_vocab_size, self.padding_size
        )
        self.num_embeddings_padded = pad_vocab_size(
            self.org_vocab_size_padded + num_added_embeddings, self.padding_size
        )
        assert self.org_vocab_size_padded <= self.num_embeddings_padded

        self.shard_indices = self._get_indices(
            self.num_embeddings_padded,
            self.org_vocab_size_padded,
            self.num_embeddings,
            self.org_vocab_size,
            tp_rank,
            self.tp_size,
        )
        self.embedding_dim = embedding_dim

        quant_method = None
        if quant_config is not None:
            quant_method = quant_config.get_quant_method(self, prefix=prefix)
        if quant_method is None:
            quant_method = UnquantizedEmbeddingMethod()

        # If we are making an embedding layer, then our quantization linear
        # method must implement the embedding operation. If we are another
        # layer type like ParallelLMHead, this is not important.
        is_embedding_layer = type(self) is VocabParallelEmbedding
        quant_method_implements_embedding = method_has_implemented_embedding(
            type(quant_method)
        )
        if is_embedding_layer and not quant_method_implements_embedding:
            raise NotImplementedError(
                f"The class {type(quant_method).__name__} must implement "
                "the 'embedding' method, see UnquantizedEmbeddingMethod."
            )

        self.quant_method: QuantizeMethodBase = quant_method

        if params_dtype is None:
            params_dtype = torch.get_default_dtype()
        # Divide the weight matrix along the vocabulary dimension.
        self.num_added_embeddings = self.num_embeddings - self.org_vocab_size
        self.num_embeddings_per_partition = divide(
            self.num_embeddings_padded, self.tp_size
        )
        assert (
            self.shard_indices.num_elements_padded == self.num_embeddings_per_partition
        )
        self.num_org_embeddings_per_partition = (
            self.shard_indices.org_vocab_end_index
            - self.shard_indices.org_vocab_start_index
        )
        self.num_added_embeddings_per_partition = (
            self.shard_indices.added_vocab_end_index
            - self.shard_indices.added_vocab_start_index
        )

        self.quant_method.create_weights(
            self,
            self.embedding_dim,
            [self.num_embeddings_per_partition],
            self.embedding_dim,
            self.num_embeddings_padded,
            params_dtype=params_dtype,
            weight_loader=self.weight_loader,
        )

    @classmethod
    def _get_indices(
        cls,
        vocab_size_padded: int,
        org_vocab_size_padded: int,
        vocab_size: int,
        org_vocab_size: int,
        tp_rank: int,
        tp_size: int,
    ) -> VocabParallelEmbeddingShardIndices:
        """Get start and end indices for vocab parallel embedding, following the
        layout outlined in the class docstring, based on the given tp_rank and
        tp_size."""
        num_added_embeddings_padded = vocab_size_padded - org_vocab_size_padded
        padded_org_vocab_start_index, padded_org_vocab_end_index = (
            vocab_range_from_global_vocab_size(org_vocab_size_padded, tp_rank, tp_size)
        )
        padded_added_vocab_start_index, padded_added_vocab_end_index = (
            vocab_range_from_global_vocab_size(
                num_added_embeddings_padded, tp_rank, tp_size, offset=org_vocab_size
            )
        )
        # remove padding
        org_vocab_start_index = min(padded_org_vocab_start_index, org_vocab_size)
        org_vocab_end_index = min(padded_org_vocab_end_index, org_vocab_size)
        added_vocab_start_index = min(padded_added_vocab_start_index, vocab_size)
        added_vocab_end_index = min(padded_added_vocab_end_index, vocab_size)
        return VocabParallelEmbeddingShardIndices(
            padded_org_vocab_start_index,
            padded_org_vocab_end_index,
            padded_added_vocab_start_index,
            padded_added_vocab_end_index,
            org_vocab_start_index,
            org_vocab_end_index,
            added_vocab_start_index,
            added_vocab_end_index,
        )

    def get_sharded_to_full_mapping(self) -> Optional[list[int]]:
        """Get a mapping that can be used to reindex the gathered
        logits for sampling.

        During sampling, we gather logits from all ranks. The relationship
        of index->token_id will follow the same format as outlined in the class
        docstring. However, after the gather, we want to reindex the final
        logits tensor to map index->token_id one-to-one (the index is always
        equal the token_id it corresponds to). The indices returned by this
        method allow us to do that.
        """
        if self.tp_size < 2:
            return None

        base_embeddings: list[int] = []
        added_embeddings: list[int] = []
        padding: list[int] = []
        for tp_rank in range(self.tp_size):
            shard_indices = self._get_indices(
                self.num_embeddings_padded,
                self.org_vocab_size_padded,
                self.num_embeddings,
                self.org_vocab_size,
                tp_rank,
                self.tp_size,
            )
            range_start = self.num_embeddings_per_partition * tp_rank
            range_end = self.num_embeddings_per_partition * (tp_rank + 1)
            base_embeddings.extend(
                range(range_start, range_start + shard_indices.num_org_elements)
            )
            padding.extend(
                range(
                    range_start + shard_indices.num_org_elements,
                    range_start + shard_indices.num_org_elements_padded,
                )
            )
            added_embeddings.extend(
                range(
                    range_start + shard_indices.num_org_elements_padded,
                    range_start
                    + shard_indices.num_org_elements_padded
                    + shard_indices.num_added_elements,
                )
            )
            padding.extend(
                range(
                    range_start
                    + shard_indices.num_org_elements_padded
                    + shard_indices.num_added_elements,
                    range_start
                    + shard_indices.num_org_elements_padded
                    + shard_indices.num_added_elements_padded,
                )
            )
            assert (
                range_start
                + shard_indices.num_org_elements_padded
                + shard_indices.num_added_elements_padded
                == range_end
            )
        ret = base_embeddings + added_embeddings + padding
        assert len(ret) == self.num_embeddings_padded
        return ret

    def weight_loader(self, param: Parameter, loaded_weight: torch.Tensor):
        output_dim = getattr(param, "output_dim", None)
        packed_dim = getattr(param, "packed_dim", None)

        # If the parameter is a gguf weight, then load it directly.
        if getattr(param, "is_gguf_weight_type", None):
            param.data.copy_(loaded_weight)
            param.weight_type = loaded_weight.item()
            return
        elif isinstance(param, UninitializedParameter):
            shape = list(loaded_weight.shape)
            if output_dim is not None:
                shape[output_dim] = self.num_embeddings_per_partition
            param.materialize(tuple(shape), dtype=loaded_weight.dtype)

        # If parameter does not have output dim, then it should
        # be copied onto all gpus (e.g. g_idx for act_order gptq).
        if output_dim is None:
            assert param.data.shape == loaded_weight.shape
            param.data.copy_(loaded_weight)
            return

        # Shard indexes for loading the weight
        start_idx = self.shard_indices.org_vocab_start_index
        shard_size = self.shard_indices.org_vocab_end_index - start_idx

        # If param packed on the same dim we are sharding on, then
        # need to adjust offsets of loaded weight by pack_factor.
        if packed_dim is not None and packed_dim == output_dim:
            packed_factor = (
                param.packed_factor
                if isinstance(param, BasevLLMParameter)
                else param.pack_factor
            )
            assert loaded_weight.shape[output_dim] == (
                self.org_vocab_size // param.packed_factor
            )
            start_idx = start_idx // packed_factor
            shard_size = shard_size // packed_factor
        else:
            assert loaded_weight.shape[output_dim] == self.org_vocab_size

        # Copy the data. Select chunk corresponding to current shard.
        loaded_weight = loaded_weight.narrow(output_dim, start_idx, shard_size)
        param[: loaded_weight.shape[0]].data.copy_(loaded_weight)
        param[loaded_weight.shape[0] :].data.fill_(0)

    def forward_native(self, input_):
        if self.tp_size > 1:
            # Build the mask.
            masked_input, input_mask = get_masked_input_and_mask(
                input_,
                self.shard_indices.org_vocab_start_index,
                self.shard_indices.org_vocab_end_index,
                self.shard_indices.num_org_vocab_padding,
                self.shard_indices.added_vocab_start_index,
                self.shard_indices.added_vocab_end_index,
            )
        else:
            masked_input = input_
        # Get the embeddings.
        output_parallel = self.quant_method.embedding(self, masked_input.long())
        # Mask the output embedding.
        if self.tp_size > 1:
            output_parallel.masked_fill_(input_mask.unsqueeze(-1), 0)
        # Reduce across all the model parallel GPUs.
        output = tensor_model_parallel_all_reduce(output_parallel)
        return output

    def forward_cuda(self, input_):
        return self.forward_native(input_)

    def extra_repr(self) -> str:
        s = f"num_embeddings={self.num_embeddings_per_partition}"
        s += f", embedding_dim={self.embedding_dim}"
        s += f", org_vocab_size={self.org_vocab_size}"
        s += f", num_embeddings_padded={self.num_embeddings_padded}"
        s += f", tp_size={self.tp_size}"
        return s


@CustomOp.register("parallel_lm_head")
class ParallelLMHead(VocabParallelEmbedding):
    """Parallelized LM head.

    Output logits weight matrices used in the Sampler. The weight and bias
    tensors are padded to make sure they are divisible by the number of
    model parallel GPUs.

    Args:
        num_embeddings: vocabulary size.
        embedding_dim: size of hidden state.
        bias: whether to use bias.
        params_dtype: type of the parameters.
        org_num_embeddings: original vocabulary size (without LoRA).
        padding_size: padding size for the vocabulary.
    """

    def __init__(
        self,
        num_embeddings: int,
        embedding_dim: int,
        bias: bool = False,
        params_dtype: Optional[torch.dtype] = None,
        org_num_embeddings: Optional[int] = None,
        padding_size: int = DEFAULT_VOCAB_PADDING_SIZE,
        quant_config: Optional[QuantizationConfig] = None,
        prefix: str = "",
    ):
        super().__init__(
            num_embeddings,
            embedding_dim,
            params_dtype,
            org_num_embeddings,
            padding_size,
            quant_config,
            prefix,
        )
        self.quant_config = quant_config
        if bias:
            self.bias = Parameter(
                torch.empty(self.num_embeddings_per_partition, dtype=params_dtype)
            )
            set_weight_attrs(
                self.bias,
                {
                    "output_dim": 0,
                    "weight_loader": self.weight_loader,
                },
            )
        else:
            self.register_parameter("bias", None)

    def tie_weights(self, embed_tokens: VocabParallelEmbedding):
        """Tie the weights with word embeddings."""
        # GGUF quantized embed_tokens.
        if self.quant_config and self.quant_config.get_name() == "gguf":
            return embed_tokens
        else:
            self.weight = embed_tokens.weight
            return self

    def forward(self, input_):
        del input_
        raise RuntimeError("LMHead's weights should be used in the sampler.")<|MERGE_RESOLUTION|>--- conflicted
+++ resolved
@@ -63,21 +63,13 @@
 
             dispatch_cpu_unquantized_gemm(layer, remove_weight=False)
 
-<<<<<<< HEAD
-    def apply(self,
-              layer: torch.nn.Module,
-              x: torch.Tensor,
-              bias: Optional[torch.Tensor] = None) -> torch.Tensor:
-        return self._gemm_func(layer, x, layer.weight, bias)
-=======
     def apply(
         self,
         layer: torch.nn.Module,
         x: torch.Tensor,
         bias: Optional[torch.Tensor] = None,
     ) -> torch.Tensor:
-        return dispatch_unquantized_gemm()(layer, x, layer.weight, bias)
->>>>>>> 08d26a1b
+        return self._gemm_func(layer, x, layer.weight, bias)
 
     def embedding(self, layer: torch.nn.Module, input_: torch.Tensor) -> torch.Tensor:
         return F.embedding(input_, layer.weight)
