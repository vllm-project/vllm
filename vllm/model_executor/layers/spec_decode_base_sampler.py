# SPDX-License-Identifier: Apache-2.0

from abc import abstractmethod
from typing import Dict, Optional, Union

import torch
import torch.jit
import torch.nn as nn

from vllm.platforms import current_platform


class SpecDecodeBaseSampler(nn.Module):
    """Base class for samplers used for Speculative Decoding verification
        step.
    """

    def __init__(self, strict_mode: bool = False):
        """Base class constructor.
        Args:
            strict_mode: Whether or not to perform shape/device/dtype checks
                during sampling. This catches correctness issues but adds
                nontrivial latency.
        """
        super().__init__()
        self._strict_mode = strict_mode

        # NOTE: A "bonus token" is accepted iff all proposal tokens are
        # accepted. There is always only one possible bonus token. We store this
        # value in a variable for readability.
        self._num_bonus_tokens = 1

        self.num_accepted_tokens: Optional[torch.Tensor] = None
        self.num_emitted_tokens: Optional[torch.Tensor] = None
        self.num_draft_tokens: int = 0

<<<<<<< HEAD
=======
    def init_gpu_tensors(self, device: Union[int, str]) -> None:
        assert self.num_accepted_tokens is None
        if isinstance(device, int):
            device = f"{current_platform.device_type}:{device}"
        elif not isinstance(device, str):
            raise ValueError(f"Device must be int or str, get {type(device)}")
        self.num_accepted_tokens = torch.tensor(0,
                                                dtype=torch.long,
                                                device=device)
        self.num_emitted_tokens = torch.tensor(0,
                                               dtype=torch.long,
                                               device=device)

>>>>>>> 5797fb97
    def init_tensors(self,
                     device: Union[int, str],
                     device_type: Union[torch.device, str] = 'cuda') -> None:
        assert self.num_accepted_tokens is None
        if isinstance(device_type, torch.device):
            device_type = device_type.type
        if isinstance(device, int):
            device = f"{device_type}:{device}"
        self.num_accepted_tokens = torch.tensor(0,
                                                dtype=torch.long,
                                                device=device)
        self.num_emitted_tokens = torch.tensor(0,
                                               dtype=torch.long,
                                               device=device)

    @property
    def probs_dtype(self):
        return torch.float32

    @property
    def token_id_dtype(self):
        return torch.int64

    def _create_output(
            self,
            accepted: torch.Tensor,  # [batch_size, k]
            substitute_token_ids: torch.Tensor,  # [batch_size, k]
            draft_token_ids: torch.Tensor,  # [batch_size, k]
            bonus_token_ids: torch.Tensor,  # [batch_size]
    ) -> torch.Tensor:
        """Format output. Returns a matrix of token ids. When
        a token is rejected via sampling, all subsequent token ids are 
        set to -1 for the sequence.

        Args:
            accepted: A boolean tensor indicating if the corresponding
            draft token in draft_token_ids should be accepted or not.
            substitute_token_ids: A tensor of token_ids that can be used
            as substitutes for the draft token ids if the proposed token
            is rejected.
            draft_token_ids: A tensor of token ids speculated by the 
            draft model.
            bonus_token_ids: Token ids to use as the bonus token if
            all the draft tokens are accepted.
        Returns:
            A tensor containing the accepted token ids. The shape of the 
            tensor is [batch_size, k + num_bonus_tokens]
        """
        batch_size, k = substitute_token_ids.shape
        bonus_token_ids = bonus_token_ids.squeeze(-1)
        # Determine the index of the first False value for each row.
        limits = (accepted == 0).max(1).indices
        limits[~(accepted == 0).any(1)] = k

        # Create masks using the indices.
        indices = torch.arange(k, device=accepted.device).unsqueeze(0)
        accepted_mask = indices < limits.unsqueeze(1)
        after_false_mask = indices == limits.unsqueeze(1)

        # Create an extended output tensor
        output_with_bonus_tokens = -torch.ones(
            (batch_size, k + self._num_bonus_tokens),
            dtype=self.token_id_dtype,
            device=accepted.device)
        output = output_with_bonus_tokens[:, :k]

        # Fill in the first k columns of the output tensor using masks and data
        # tensors.
        output[:, :k] = torch.where(accepted_mask, draft_token_ids,
                                    -torch.ones_like(draft_token_ids))

        # Fill the last column.
        # We check output directly as accepted may have True values inconsistent
        # with causal acceptance.
        output_with_bonus_tokens[:, -1] = torch.where(output[:, -1] != -1,
                                                      bonus_token_ids, -1)

        # Fill the recovered token ids.
        output.mul_(~after_false_mask).add_(
            substitute_token_ids.mul(after_false_mask))

        self.num_accepted_tokens += accepted.sum()
        self.num_emitted_tokens += (output_with_bonus_tokens != -1).sum()
        self.num_draft_tokens += batch_size * k

        return output_with_bonus_tokens

    def _raise_if_incorrect_input(
        self,
        target_with_bonus_probs: torch.Tensor,
        draft_token_ids: torch.Tensor,
        bonus_token_ids: torch.Tensor,
        draft_probs: Optional[torch.Tensor] = None,
    ) -> None:
        self._raise_if_incorrect_shape(target_with_bonus_probs,
                                       draft_token_ids, bonus_token_ids,
                                       draft_probs)
        self._raise_if_incorrect_dtype(target_with_bonus_probs,
                                       draft_token_ids, bonus_token_ids,
                                       draft_probs)
        self._raise_if_inconsistent_device(target_with_bonus_probs,
                                           draft_token_ids, bonus_token_ids,
                                           draft_probs)
        self._raise_if_out_of_bounds_vocab(target_with_bonus_probs.shape[-1],
                                           draft_token_ids, bonus_token_ids)

    def _raise_if_incorrect_shape(
        self,
        target_with_bonus_probs: torch.Tensor,
        draft_token_ids: torch.Tensor,
        bonus_token_ids: torch.Tensor,
        draft_probs: Optional[torch.Tensor] = None,
    ) -> None:
        (target_batch_size, num_target_probs,
         target_vocab_size) = target_with_bonus_probs.shape

        # Does not count the extra token
        num_target_probs -= 1

        # validate the shape of draft token ids.
        draft_token_ids_batch_size, num_draft_token_ids = draft_token_ids.shape
        assert draft_token_ids_batch_size == target_batch_size
        assert num_draft_token_ids == num_target_probs

        # validate the shape of bonus token ids
        bonus_batch_size, num_bonus_tokens = bonus_token_ids.shape
        assert bonus_batch_size == target_batch_size
        assert num_bonus_tokens == self._num_bonus_tokens

        # validate the shape of draft probs if it is set
        if draft_probs is not None:
            (draft_batch_size, num_draft_probs,
             draft_vocab_size) = draft_probs.shape
            assert draft_batch_size == target_batch_size
            assert num_draft_probs == num_target_probs
            assert (draft_vocab_size == target_vocab_size
                    ), f"{draft_vocab_size=} {target_vocab_size=}"

    def _raise_if_incorrect_dtype(
        self,
        target_with_bonus_probs: torch.Tensor,
        draft_token_ids: torch.Tensor,
        bonus_token_ids: torch.Tensor,
        draft_probs: Optional[torch.Tensor] = None,
    ) -> None:
        assert target_with_bonus_probs.dtype == self.probs_dtype
        assert draft_token_ids.dtype == self.token_id_dtype
        assert bonus_token_ids.dtype == self.token_id_dtype
        if draft_probs is not None:
            assert draft_probs.dtype == self.probs_dtype

    def _raise_if_inconsistent_device(
        self,
        target_with_bonus_probs: torch.Tensor,
        draft_token_ids: torch.Tensor,
        bonus_token_ids: torch.Tensor,
        draft_probs: Optional[torch.Tensor] = None,
    ) -> None:
        devices = [
            t.device for t in [
                target_with_bonus_probs, bonus_token_ids, draft_probs,
                draft_token_ids
            ] if t is not None
        ]
        assert all([devices[0] == device for device in devices])

    def _raise_if_out_of_bounds_vocab(
        self,
        vocab_size: int,
        draft_token_ids: torch.Tensor,
        bonus_token_ids: torch.Tensor,
    ) -> None:
        assert torch.all(bonus_token_ids < vocab_size)
        assert torch.all(bonus_token_ids >= 0)
        assert torch.all(draft_token_ids < vocab_size)
        assert torch.all(draft_token_ids >= 0)


class SpecDecodeDeterministicBaseSampler(SpecDecodeBaseSampler):
    """Base class for samplers used for Speculative Decoding verification
       step which are deterministic.
    """

    @abstractmethod
    def forward(
        self,
        target_with_bonus_probs: torch.Tensor,
        bonus_token_ids: torch.Tensor,
        draft_probs: torch.Tensor,
        draft_token_ids: torch.Tensor,
    ) -> torch.Tensor:
        raise NotImplementedError


class SpecDecodeStochasticBaseSampler(SpecDecodeBaseSampler):
    """Base class for samplers used for Speculative Decoding verification
       step which are stochastic
    """

    @abstractmethod
    def forward(
        self,
        target_with_bonus_probs: torch.Tensor,
        bonus_token_ids: torch.Tensor,
        draft_probs: torch.Tensor,
        draft_token_ids: torch.Tensor,
        seeded_seqs: Optional[Dict[int, torch.Generator]] = None,
    ) -> torch.Tensor:
        raise NotImplementedError<|MERGE_RESOLUTION|>--- conflicted
+++ resolved
@@ -34,8 +34,6 @@
         self.num_emitted_tokens: Optional[torch.Tensor] = None
         self.num_draft_tokens: int = 0
 
-<<<<<<< HEAD
-=======
     def init_gpu_tensors(self, device: Union[int, str]) -> None:
         assert self.num_accepted_tokens is None
         if isinstance(device, int):
@@ -49,7 +47,6 @@
                                                dtype=torch.long,
                                                device=device)
 
->>>>>>> 5797fb97
     def init_tensors(self,
                      device: Union[int, str],
                      device_type: Union[torch.device, str] = 'cuda') -> None:
