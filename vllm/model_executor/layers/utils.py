# SPDX-License-Identifier: Apache-2.0
# SPDX-FileCopyrightText: Copyright contributors to the vLLM project
"""Utility methods for model layers."""

from typing import Callable, Optional

import torch

from vllm import _custom_ops as ops
from vllm import envs
<<<<<<< HEAD
from vllm._aiter_ops import aiter_ops
from vllm.platforms import current_platform
=======
from vllm.platforms import CpuArchEnum, current_platform
>>>>>>> 08d26a1b
from vllm.utils import direct_register_custom_op


def shuffle_weight(w: torch.Tensor) -> torch.Tensor:
    # Shuffle weight along the last dimension so that
    # we folded the weights to adjance location
    # Example:
    # input:
    #       [[1, 2, 3, 4, 5, 6],
    #        [7, 8, 9, 10, 11, 12]]
    # output:
    #       [[1, 4, 2, 5, 3, 6],
    #        [7, 10, 8, 11, 9, 12]]
    # This will be used together with triton swiglu kernel
    shape = w.shape
    N = shape[-1]
    first = w[..., : N // 2]
    second = w[..., N // 2 :]

    stacked = torch.stack((first, second), dim=-1)
    w_shuffled = stacked.reshape(shape)
    return w_shuffled


def get_token_bin_counts_and_mask(
    tokens: torch.Tensor,
    vocab_size: int,
    num_seqs: int,
) -> tuple[torch.Tensor, torch.Tensor]:
    # Compute the bin counts for the tokens.
    # vocab_size + 1 for padding.
    bin_counts = torch.zeros(
        (num_seqs, vocab_size + 1), dtype=torch.long, device=tokens.device
    )
    bin_counts.scatter_add_(1, tokens, torch.ones_like(tokens))
    bin_counts = bin_counts[:, :vocab_size]
    mask = bin_counts > 0

    return bin_counts, mask


def apply_penalties(
    logits: torch.Tensor,
    prompt_tokens_tensor: torch.Tensor,
    output_tokens_tensor: torch.Tensor,
    presence_penalties: torch.Tensor,
    frequency_penalties: torch.Tensor,
    repetition_penalties: torch.Tensor,
) -> torch.Tensor:
    """
    Applies penalties in place to the logits tensor
    logits : The input logits tensor of shape [num_seqs, vocab_size]
    prompt_tokens_tensor: A tensor containing the prompt tokens. The prompts
        are padded to the maximum prompt length within the batch using
        `vocab_size` as the padding value. The value `vocab_size` is used
        for padding because it does not correspond to any valid token ID
        in the vocabulary.
    output_tokens_tensor: The output tokens tensor.
    presence_penalties: The presence penalties of shape (num_seqs, )
    frequency_penalties: The frequency penalties of shape (num_seqs, )
    repetition_penalties: The repetition penalties of shape (num_seqs, )
    """
    num_seqs, vocab_size = logits.shape
    _, prompt_mask = get_token_bin_counts_and_mask(
        prompt_tokens_tensor, vocab_size, num_seqs
    )
    output_bin_counts, output_mask = get_token_bin_counts_and_mask(
        output_tokens_tensor, vocab_size, num_seqs
    )

    # Apply repetition penalties as a custom op
    from vllm._custom_ops import apply_repetition_penalties

    apply_repetition_penalties(logits, prompt_mask, output_mask, repetition_penalties)

    # We follow the definition in OpenAI API.
    # Refer to https://platform.openai.com/docs/api-reference/parameter-details
    logits -= frequency_penalties.unsqueeze(dim=1) * output_bin_counts
    logits -= presence_penalties.unsqueeze(dim=1) * output_mask
    return logits


<<<<<<< HEAD
def rocm_unquantized_gemm_wrapper():
    """Creates a wrapper function with the signature (x, weight, bias)"""
    # Get configuration from environment variables
    from vllm.platforms.rocm import on_gfx9
    ON_MI300 = on_gfx9()
    use_skinny = envs.VLLM_ROCM_USE_SKINNY_GEMM and ON_MI300
    use_aiter = (envs.VLLM_ROCM_USE_AITER and envs.VLLM_ROCM_USE_AITER_LINEAR
                 and ON_MI300)

    def inner_function(layer: torch.nn.Module,
                       x: torch.Tensor,
                       weight: torch.Tensor,
                       bias: Optional[torch.Tensor] = None):
        k = weight.shape[1]
        _use_skinny = (use_skinny and \
                        x.dtype in [torch.float16, torch.bfloat16] \
                        and k % 8 == 0 and bias is None)

        if _use_skinny is not True:
            if use_aiter:
                return aiter_ops.rocm_aiter_tuned_gemm(x, weight, bias)
            return torch.nn.functional.linear(x, weight, bias)

        x_view = x.view(-1, x.size(-1))
        n = x_view.shape[0]
        m = weight.shape[0]
        cu_count = current_platform.get_cu_count()

        if m > 8 and 0 < n <= 4:
            out = ops.wvSplitK(weight, x_view, cu_count)
            return out.view(*x.shape[:-1], weight.shape[0])
        elif m % 4 == 0 and n == 1 and k <= 8192:
            out = ops.LLMM1(weight, x_view, 4)
            return out.view(*x.shape[:-1], weight.shape[0])

        if use_aiter:
            return aiter_ops.rocm_aiter_tuned_gemm(x, weight, bias)
        return torch.nn.functional.linear(x, weight, bias)

    return inner_function


def default_unquantized_gemm(layer: torch.nn.Module,
                             x: torch.Tensor,
                             weight: torch.Tensor,
                             bias: Optional[torch.Tensor] = None):
=======
def default_unquantized_gemm(
    layer: torch.nn.Module,
    x: torch.Tensor,
    weight: torch.Tensor,
    bias: Optional[torch.Tensor] = None,
):
>>>>>>> 08d26a1b
    return torch.nn.functional.linear(x, weight, bias)


def rocm_unquantized_gemm_impl(
    x: torch.Tensor, weight: torch.Tensor, bias: Optional[torch.Tensor] = None
) -> torch.Tensor:
    from vllm.platforms.rocm import on_gfx9

    k = weight.shape[1]
    use_skinny = (
        envs.VLLM_ROCM_USE_SKINNY_GEMM
        and on_gfx9()
        and x.dtype in [torch.float16, torch.bfloat16]
        and k % 8 == 0
    )

    if use_skinny is not True:
        return torch.nn.functional.linear(x, weight, bias)

    x_view = x.view(-1, x.size(-1))
    n = x_view.shape[0]
    m = weight.shape[0]
    cu_count = current_platform.get_cu_count()

    if m > 8 and 0 < n <= 4:
        out = ops.wvSplitK(weight, x_view, cu_count, bias)
        return out.view(*x.shape[:-1], weight.shape[0])
    elif m % 4 == 0 and n == 1 and k <= 8192 and bias is None:
        out = ops.LLMM1(weight, x_view, 4)
        return out.view(*x.shape[:-1], weight.shape[0])
    return torch.nn.functional.linear(x, weight, bias)


def rocm_unquantized_gemm_impl_fake(
    x: torch.Tensor, weight: torch.Tensor, bias: Optional[torch.Tensor] = None
) -> torch.Tensor:
    return x.new_empty((*x.shape[:-1], weight.shape[0]))


def rocm_unquantized_gemm(
    layer: torch.nn.Module,
    x: torch.Tensor,
    weight: torch.Tensor,
    bias: Optional[torch.Tensor] = None,
) -> torch.Tensor:
    return torch.ops.vllm.rocm_unquantized_gemm_impl(x, weight, bias)


direct_register_custom_op(
    op_name="rocm_unquantized_gemm_impl",
    op_func=rocm_unquantized_gemm_impl,
    fake_impl=rocm_unquantized_gemm_impl_fake,
)


def check_cpu_sgl_kernel(n: int, k: int, dtype: torch.dtype) -> bool:
    return (
        torch._C._cpu._is_amx_tile_supported()
        and (dtype in (torch.bfloat16, torch.int8))
        and k % 32 == 0
        and n % 16 == 0
    )


def dispatch_cpu_unquantized_gemm(
    layer: torch.nn.Module,
    remove_weight: bool,
) -> None:
    N, K = layer.weight.size()
    dtype = layer.weight.dtype
    if envs.VLLM_CPU_SGL_KERNEL and check_cpu_sgl_kernel(N, K, dtype):
        packed_weight = torch.ops._C.convert_weight_packed(layer.weight)
        if getattr(layer, "bias", None) is not None:
            bias_f32 = layer.bias.to(torch.float32)
        else:
            bias_f32 = None
        layer.cpu_linear = lambda x, weight, bias: torch.ops._C.weight_packed_linear(
            x, packed_weight, bias_f32 if bias is not None else None, True
        )
        if remove_weight:
            layer.weight = torch.nn.Parameter(torch.empty(0), requires_grad=False)
    elif ops._supports_onednn and (
        current_platform.get_cpu_architecture() == CpuArchEnum.X86
        or ops.is_onednn_acl_supported()
    ):
        origin_weight = layer.weight
        if remove_weight:
            layer.weight = torch.nn.Parameter(torch.empty(0), requires_grad=False)
        handler = ops.create_onednn_mm(origin_weight.t(), 32)
        layer.cpu_linear = lambda x, weight, bias: ops.onednn_mm(handler, x, bias)
    else:
        layer.cpu_linear = lambda x, weight, bias: torch.nn.functional.linear(
            x, weight, bias
        )


def cpu_unquantized_gemm(
    layer: torch.nn.Module,
    x: torch.Tensor,
    weight: torch.Tensor,
    bias: Optional[torch.Tensor] = None,
):
    return layer.cpu_linear(x, weight, bias)


def dispatch_unquantized_gemm() -> Callable[
    [torch.nn.Module, torch.Tensor, torch.Tensor, Optional[torch.Tensor]],
    torch.Tensor]:
    if current_platform.is_rocm():
        return rocm_unquantized_gemm_wrapper()
    elif current_platform.is_cpu():
        return cpu_unquantized_gemm
    else:
        return default_unquantized_gemm<|MERGE_RESOLUTION|>--- conflicted
+++ resolved
@@ -8,13 +8,8 @@
 
 from vllm import _custom_ops as ops
 from vllm import envs
-<<<<<<< HEAD
 from vllm._aiter_ops import aiter_ops
-from vllm.platforms import current_platform
-=======
 from vllm.platforms import CpuArchEnum, current_platform
->>>>>>> 08d26a1b
-from vllm.utils import direct_register_custom_op
 
 
 def shuffle_weight(w: torch.Tensor) -> torch.Tensor:
@@ -96,24 +91,30 @@
     return logits
 
 
-<<<<<<< HEAD
 def rocm_unquantized_gemm_wrapper():
     """Creates a wrapper function with the signature (x, weight, bias)"""
     # Get configuration from environment variables
     from vllm.platforms.rocm import on_gfx9
+
     ON_MI300 = on_gfx9()
     use_skinny = envs.VLLM_ROCM_USE_SKINNY_GEMM and ON_MI300
-    use_aiter = (envs.VLLM_ROCM_USE_AITER and envs.VLLM_ROCM_USE_AITER_LINEAR
-                 and ON_MI300)
-
-    def inner_function(layer: torch.nn.Module,
-                       x: torch.Tensor,
-                       weight: torch.Tensor,
-                       bias: Optional[torch.Tensor] = None):
+    use_aiter = (
+        envs.VLLM_ROCM_USE_AITER and envs.VLLM_ROCM_USE_AITER_LINEAR and ON_MI300
+    )
+
+    def inner_function(
+        layer: torch.nn.Module,
+        x: torch.Tensor,
+        weight: torch.Tensor,
+        bias: Optional[torch.Tensor] = None,
+    ):
         k = weight.shape[1]
-        _use_skinny = (use_skinny and \
-                        x.dtype in [torch.float16, torch.bfloat16] \
-                        and k % 8 == 0 and bias is None)
+        _use_skinny = (
+            use_skinny
+            and x.dtype in [torch.float16, torch.bfloat16]
+            and k % 8 == 0
+            and bias is None
+        )
 
         if _use_skinny is not True:
             if use_aiter:
@@ -139,71 +140,65 @@
     return inner_function
 
 
-def default_unquantized_gemm(layer: torch.nn.Module,
-                             x: torch.Tensor,
-                             weight: torch.Tensor,
-                             bias: Optional[torch.Tensor] = None):
-=======
 def default_unquantized_gemm(
     layer: torch.nn.Module,
     x: torch.Tensor,
     weight: torch.Tensor,
     bias: Optional[torch.Tensor] = None,
 ):
->>>>>>> 08d26a1b
     return torch.nn.functional.linear(x, weight, bias)
 
 
-def rocm_unquantized_gemm_impl(
-    x: torch.Tensor, weight: torch.Tensor, bias: Optional[torch.Tensor] = None
-) -> torch.Tensor:
-    from vllm.platforms.rocm import on_gfx9
-
-    k = weight.shape[1]
-    use_skinny = (
-        envs.VLLM_ROCM_USE_SKINNY_GEMM
-        and on_gfx9()
-        and x.dtype in [torch.float16, torch.bfloat16]
-        and k % 8 == 0
-    )
-
-    if use_skinny is not True:
-        return torch.nn.functional.linear(x, weight, bias)
-
-    x_view = x.view(-1, x.size(-1))
-    n = x_view.shape[0]
-    m = weight.shape[0]
-    cu_count = current_platform.get_cu_count()
-
-    if m > 8 and 0 < n <= 4:
-        out = ops.wvSplitK(weight, x_view, cu_count, bias)
-        return out.view(*x.shape[:-1], weight.shape[0])
-    elif m % 4 == 0 and n == 1 and k <= 8192 and bias is None:
-        out = ops.LLMM1(weight, x_view, 4)
-        return out.view(*x.shape[:-1], weight.shape[0])
-    return torch.nn.functional.linear(x, weight, bias)
-
-
-def rocm_unquantized_gemm_impl_fake(
-    x: torch.Tensor, weight: torch.Tensor, bias: Optional[torch.Tensor] = None
-) -> torch.Tensor:
-    return x.new_empty((*x.shape[:-1], weight.shape[0]))
-
-
-def rocm_unquantized_gemm(
-    layer: torch.nn.Module,
-    x: torch.Tensor,
-    weight: torch.Tensor,
-    bias: Optional[torch.Tensor] = None,
-) -> torch.Tensor:
-    return torch.ops.vllm.rocm_unquantized_gemm_impl(x, weight, bias)
-
-
-direct_register_custom_op(
-    op_name="rocm_unquantized_gemm_impl",
-    op_func=rocm_unquantized_gemm_impl,
-    fake_impl=rocm_unquantized_gemm_impl_fake,
-)
+# def rocm_unquantized_gemm_impl(
+#     x: torch.Tensor, weight: torch.Tensor, bias: Optional[torch.Tensor] = None
+# ) -> torch.Tensor:
+#     from vllm.platforms.rocm import on_gfx9
+
+#     k = weight.shape[1]
+#     use_skinny = (
+#         envs.VLLM_ROCM_USE_SKINNY_GEMM
+#         and on_gfx9()
+#         and x.dtype in [torch.float16, torch.bfloat16]
+#         and k % 8 == 0
+#     )
+
+#     if use_skinny is not True:
+#         return torch.nn.functional.linear(x, weight, bias)
+
+#     x_view = x.view(-1, x.size(-1))
+#     n = x_view.shape[0]
+#     m = weight.shape[0]
+#     cu_count = current_platform.get_cu_count()
+
+#     if m > 8 and 0 < n <= 4:
+#         out = ops.wvSplitK(weight, x_view, cu_count, bias)
+#         return out.view(*x.shape[:-1], weight.shape[0])
+#     elif m % 4 == 0 and n == 1 and k <= 8192 and bias is None:
+#         out = ops.LLMM1(weight, x_view, 4)
+#         return out.view(*x.shape[:-1], weight.shape[0])
+#     return torch.nn.functional.linear(x, weight, bias)
+
+
+# def rocm_unquantized_gemm_impl_fake(
+#     x: torch.Tensor, weight: torch.Tensor, bias: Optional[torch.Tensor] = None
+# ) -> torch.Tensor:
+#     return x.new_empty((*x.shape[:-1], weight.shape[0]))
+
+
+# def rocm_unquantized_gemm(
+#     layer: torch.nn.Module,
+#     x: torch.Tensor,
+#     weight: torch.Tensor,
+#     bias: Optional[torch.Tensor] = None,
+# ) -> torch.Tensor:
+#     return torch.ops.vllm.rocm_unquantized_gemm_impl(x, weight, bias)
+
+
+# direct_register_custom_op(
+#     op_name="rocm_unquantized_gemm_impl",
+#     op_func=rocm_unquantized_gemm_impl,
+#     fake_impl=rocm_unquantized_gemm_impl_fake,
+# )
 
 
 def check_cpu_sgl_kernel(n: int, k: int, dtype: torch.dtype) -> bool:
@@ -257,8 +252,8 @@
 
 
 def dispatch_unquantized_gemm() -> Callable[
-    [torch.nn.Module, torch.Tensor, torch.Tensor, Optional[torch.Tensor]],
-    torch.Tensor]:
+    [torch.nn.Module, torch.Tensor, torch.Tensor, Optional[torch.Tensor]], torch.Tensor
+]:
     if current_platform.is_rocm():
         return rocm_unquantized_gemm_wrapper()
     elif current_platform.is_cpu():
