--- conflicted
+++ resolved
@@ -9,7 +9,6 @@
 from vllm import envs
 from vllm._aiter_ops import aiter_ops
 from vllm.platforms import current_platform
-from vllm.utils import direct_register_custom_op
 
 
 def shuffle_weight(w: torch.Tensor) -> torch.Tensor:
@@ -135,59 +134,6 @@
     return torch.nn.functional.linear(x, weight, bias)
 
 
-<<<<<<< HEAD
-=======
-def rocm_unquantized_gemm_impl(
-        x: torch.Tensor,
-        weight: torch.Tensor,
-        bias: Optional[torch.Tensor] = None) -> torch.Tensor:
-    from vllm.platforms.rocm import on_gfx9
-    k = weight.shape[1]
-    use_skinny = (envs.VLLM_ROCM_USE_SKINNY_GEMM and on_gfx9() and \
-                    x.dtype in [torch.float16, torch.bfloat16] \
-                    and k % 8 == 0 and bias is None)
-
-    if use_skinny is not True:
-        return torch.nn.functional.linear(x, weight, bias)
-
-    x_view = x.view(-1, x.size(-1))
-    n = x_view.shape[0]
-    m = weight.shape[0]
-    cu_count = current_platform.get_cu_count()
-
-    if m > 8 and 0 < n <= 4:
-        out = ops.wvSplitK(weight, x_view, cu_count)
-        return out.view(*x.shape[:-1], weight.shape[0])
-    elif m % 4 == 0 and n == 1 and k <= 8192:
-        out = ops.LLMM1(weight, x_view, 4)
-        return out.view(*x.shape[:-1], weight.shape[0])
-    return torch.nn.functional.linear(x, weight, bias)
-
-
-def rocm_unquantized_gemm_impl_fake(
-        x: torch.Tensor,
-        weight: torch.Tensor,
-        bias: Optional[torch.Tensor] = None) -> torch.Tensor:
-    return x.new_empty((*x.shape[:-1], weight.shape[0]))
-
-
-def rocm_unquantized_gemm(layer: torch.nn.Module,
-                          x: torch.Tensor,
-                          weight: torch.Tensor,
-                          bias: Optional[torch.Tensor] = None) -> torch.Tensor:
-    return torch.ops.vllm.rocm_unquantized_gemm_impl(x, weight, bias)
-
-
-direct_register_custom_op(
-    op_name="rocm_unquantized_gemm_impl",
-    op_func=rocm_unquantized_gemm_impl,
-    mutates_args=[],
-    fake_impl=rocm_unquantized_gemm_impl_fake,
-    dispatch_key=current_platform.dispatch_key,
-)
-
-
->>>>>>> 4fbd8bb5
 def cpu_unquantized_gemm(layer: torch.nn.Module,
                          x: torch.Tensor,
                          weight: torch.Tensor,
