--- conflicted
+++ resolved
@@ -64,7 +64,6 @@
     return logits
 
 
-<<<<<<< HEAD
 def rocm_unquantized_gemm_wrapper():
     """Creates a wrapper function with the signature (x, weight, bias)"""
     # Get configuration from environment variables
@@ -92,7 +91,7 @@
         m = weight.shape[0]
         cu_count = current_platform.get_cu_count()
 
-        if m > 8 and 0 < n < 4:
+        if m > 8 and 0 < n <= 4:
             out = ops.wvSplitK(weight, x_view, cu_count)
             return out.view(*x.shape[:-1], weight.shape[0])
         elif m % 4 == 0 and n == 1 and k <= 8192:
@@ -101,16 +100,6 @@
 
         if use_aiter:
             return aiter_ops.rocm_aiter_tuned_gemm(x, weight, bias)
-=======
-def rocm_unquantized_gemm(x: torch.Tensor,
-                          weight: torch.Tensor,
-                          bias: Optional[torch.Tensor] = None):
-    from vllm.platforms.rocm import on_gfx9
-    k = weight.shape[1]
-    use_skinny = (envs.VLLM_ROCM_USE_SKINNY_GEMM and on_gfx9() and \
-                    x.dtype in [torch.float16, torch.bfloat16] \
-                    and k % 8 == 0 and bias is None)
->>>>>>> 2669a0d7
 
         return torch.nn.functional.linear(x, weight, bias)
 
