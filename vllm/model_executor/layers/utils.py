--- conflicted
+++ resolved
@@ -64,17 +64,17 @@
     return logits
 
 
-<<<<<<< HEAD
 def rocm_unquantized_gemm_wrapper():
     """Creates a wrapper function with the signature (x, weight, bias)"""
     # Get configuration from environment variables
-    use_skinny = envs.VLLM_ROCM_USE_SKINNY_GEMM
-    GPU_ARCH = torch.cuda.get_device_properties("cuda").gcnArchName
-    ON_MI300 = any(arch in GPU_ARCH for arch in ["gfx942"])
+    from vllm.platforms.rocm import on_gfx9
+    ON_MI300 = on_gfx9()
+    use_skinny = envs.VLLM_ROCM_USE_SKINNY_GEMM and ON_MI300
     use_aiter = (envs.VLLM_ROCM_USE_AITER and envs.VLLM_ROCM_USE_AITER_LINEAR
                  and ON_MI300)
 
-    def inner_function(x: torch.Tensor,
+    def inner_function(layer: torch.nn.Module,
+                       x: torch.Tensor,
                        weight: torch.Tensor,
                        bias: Optional[torch.Tensor] = None):
         k = weight.shape[1]
@@ -101,48 +101,16 @@
 
         if use_aiter:
             return aiter_ops.rocm_aiter_tuned_gemm(x, weight, bias)
-=======
+
+    return inner_function
+
+
 def default_unquantized_gemm(layer: torch.nn.Module,
                              x: torch.Tensor,
                              weight: torch.Tensor,
                              bias: Optional[torch.Tensor] = None):
     return torch.nn.functional.linear(x, weight, bias)
 
-
-def rocm_unquantized_gemm(layer: torch.nn.Module,
-                          x: torch.Tensor,
-                          weight: torch.Tensor,
-                          bias: Optional[torch.Tensor] = None):
-    from vllm.platforms.rocm import on_gfx9
-    k = weight.shape[1]
-    use_skinny = (envs.VLLM_ROCM_USE_SKINNY_GEMM and on_gfx9() and \
-                    x.dtype in [torch.float16, torch.bfloat16] \
-                    and k % 8 == 0 and bias is None)
->>>>>>> e8cc53af
-
-        return torch.nn.functional.linear(x, weight, bias)
-
-    return inner_function
-
-
-<<<<<<< HEAD
-def dispatch_unquantized_gemm() -> Callable[
-    [torch.Tensor, torch.Tensor, Optional[torch.Tensor]], torch.Tensor]:
-    """
-    Dispatcher function that returns a function with signature (x, weight, bias)
-    based on the current platform and environment variables.
-    """
-    if current_platform.is_rocm():
-        return rocm_unquantized_gemm_wrapper()
-
-    # Return a simple wrapper around linear to maintain the same signature
-    def linear_wrapper(x: torch.Tensor,
-                       weight: torch.Tensor,
-                       bias: Optional[torch.Tensor] = None):
-        return torch.nn.functional.linear(x, weight, bias)
-
-    return linear_wrapper
-=======
 
 def cpu_unquantized_gemm(layer: torch.nn.Module,
                          x: torch.Tensor,
@@ -154,11 +122,11 @@
         return torch.nn.functional.linear(x, weight, bias)
 
 
-def dispatch_unquantized_gemm() -> Callable[..., torch.Tensor]:
+def dispatch_unquantized_gemm() -> Callable[
+    [torch.Tensor, torch.Tensor, Optional[torch.Tensor]], torch.Tensor]:
     if current_platform.is_rocm():
-        return rocm_unquantized_gemm
+        return rocm_unquantized_gemm_wrapper()
     elif current_platform.is_cpu():
         return cpu_unquantized_gemm
     else:
-        return default_unquantized_gemm
->>>>>>> e8cc53af
+        return default_unquantized_gemm