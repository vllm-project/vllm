--- conflicted
+++ resolved
@@ -8,11 +8,8 @@
 
 from vllm import _custom_ops as ops
 from vllm import envs
-<<<<<<< HEAD
 from vllm._aiter_ops import aiter_ops
-=======
 from vllm.logger import init_logger
->>>>>>> 59a50afa
 from vllm.platforms import CpuArchEnum, current_platform
 from vllm.utils.torch_utils import direct_register_custom_op
 
