# SPDX-License-Identifier: Apache-2.0

import itertools
from abc import abstractmethod
<<<<<<< HEAD
from typing import Dict, List, Optional, Tuple, Type
=======
from typing import Optional
>>>>>>> e7bd944e

import torch
import torch.nn.functional as F
from torch.nn.parameter import Parameter, UninitializedParameter

from vllm.distributed import (divide, get_tensor_model_parallel_rank,
                              get_tensor_model_parallel_world_size,
                              split_tensor_along_last_dim,
                              tensor_model_parallel_all_gather,
                              tensor_model_parallel_all_reduce)
from vllm.logger import init_logger
from vllm.model_executor.layers.quantization.base_config import (
    QuantizationConfig, QuantizeMethodBase)
# yapf: disable
from vllm.model_executor.parameter import (BasevLLMParameter,
                                           BlockQuantScaleParameter,
                                           PackedColumnParameter,
                                           PackedvLLMParameter,
                                           PerTensorScaleParameter,
                                           RowvLLMParameter)
# yapf: enable
from vllm.model_executor.utils import set_weight_attrs

logger = init_logger(__name__)

WEIGHT_LOADER_V2_SUPPORTED = [
    "CompressedTensorsLinearMethod", "AWQMarlinLinearMethod",
    "AWQLinearMethod", "GPTQMarlinLinearMethod", "Fp8LinearMethod",
    "MarlinLinearMethod", "QQQLinearMethod", "GPTQMarlin24LinearMethod",
    "TPUInt8LinearMethod", "GPTQLinearMethod", "FBGEMMFp8LinearMethod",
    "ModelOptFp8LinearMethod", "IPEXAWQLinearMethod", "IPEXGPTQLinearMethod",
    "HQQMarlinMethod", "QuarkLinearMethod"
]


def adjust_marlin_shard(param, shard_size, shard_offset):
    marlin_tile_size = getattr(param, "marlin_tile_size", None)
    if marlin_tile_size is None:
        return shard_size, shard_offset

    return shard_size * marlin_tile_size, shard_offset * marlin_tile_size


def adjust_bitsandbytes_4bit_shard(param: Parameter,
                                   shard_offsets: dict[str, tuple[int, int]],
                                   loaded_shard_id: str) -> tuple[int, int]:
    """Adjust the quantization offsets and sizes for BitsAndBytes sharding."""

    total, _ = shard_offsets["total"]
    orig_offset, orig_size = shard_offsets[loaded_shard_id]

    quantized_total = param.data.shape[0]
    quantized_offset = orig_offset * quantized_total // total
    quantized_size = orig_size * quantized_total // total

    return quantized_size, quantized_offset


def adjust_scalar_to_fused_array(param, loaded_weight, shard_id):
    """For fused modules (QKV and MLP) we have an array of length
    N that holds 1 scale for each "logical" matrix. So the param
    is an array of length N. The loaded_weight corresponds to 
    one of the shards on disk. Here, we slice the param based on 
    the shard_id for loading.
    """
    qkv_idxs = {"q": 0, "k": 1, "v": 2}

    if isinstance(shard_id, str):
        shard_id = qkv_idxs[shard_id]
    elif not isinstance(shard_id, int):
        raise ValueError(f"Unknown Shard Id {shard_id}")

    # AutoFP8 scales do not have a shape
    # compressed-tensors scales do have a shape
    if len(loaded_weight.shape) != 0:
        assert loaded_weight.shape[0] == 1
        loaded_weight = loaded_weight[0]

    return param[shard_id], loaded_weight


class LinearMethodBase(QuantizeMethodBase):
    """Base class for different (maybe quantized) linear methods."""

    @abstractmethod
    def create_weights(self, layer: torch.nn.Module,
                       input_size_per_partition: int,
                       output_partition_sizes: list[int], input_size: int,
                       output_size: int, params_dtype: torch.dtype,
                       **extra_weight_attrs):
        """Create weights for a linear layer. 
           The weights will be set as attributes of the layer.

        Args:
            layer: The layer that is using the LinearMethodBase factory.
            input_size_per_partition: Size of the weight input dim on rank X.
            output_partition_sizes: Sizes of the output dim of each logical 
                weight on rank X. E.g., output_partition_sizes for QKVLinear
                is a list contains the width of Wq, Wk, Wv on rank X.
            input_size: Size of the input dim of the weight across all ranks.
            output_size: Size of the output dim of the weight across all ranks.
            params_dtype: Datatype of the parameters.
        """
        raise NotImplementedError

    @abstractmethod
    def apply(self,
              layer: torch.nn.Module,
              x: torch.Tensor,
              bias: Optional[torch.Tensor] = None) -> torch.Tensor:
        """Apply the weights in layer to the input tensor.
        Expects create_weights to have been called before on the layer."""
        raise NotImplementedError


class UnquantizedLinearMethod(LinearMethodBase):
    """Linear method without quantization."""

    def create_weights(self, layer: torch.nn.Module,
                       input_size_per_partition: int,
                       output_partition_sizes: list[int], input_size: int,
                       output_size: int, params_dtype: torch.dtype,
                       **extra_weight_attrs):
        weight = Parameter(torch.empty(sum(output_partition_sizes),
                                       input_size_per_partition,
                                       dtype=params_dtype),
                           requires_grad=False)
        set_weight_attrs(weight, {"input_dim": 1, "output_dim": 0})
        layer.register_parameter("weight", weight)
        set_weight_attrs(weight, extra_weight_attrs)

    def apply(self,
              layer: torch.nn.Module,
              x: torch.Tensor,
              bias: Optional[torch.Tensor] = None) -> torch.Tensor:

        return F.linear(x, layer.weight, bias)


class TiedWeightLinearMethod(UnquantizedLinearMethod):
    """Linear method base with noop create_weights

    Can be used to prevent the initialization of weights
    during the initialization of modules with weight tying.
    """

    def create_weights(self, layer: torch.nn.Module,
                       input_size_per_partition: int,
                       output_partition_sizes: List[int], input_size: int,
                       output_size: int, params_dtype: torch.dtype,
                       **extra_weight_attrs):
        ...


class QuantizationConfigOverride(QuantizationConfig):
    """Config class to inject a specific LinearMethod.
    """

    def __init__(self, cls: Type[LinearMethodBase]):
        self.cls = cls

    def get_quant_method(self, layer: torch.nn.Module,
                         prefix: str) -> Optional[LinearMethodBase]:
        return self.cls()


QuantizationConfigOverride.__abstractmethods__ = frozenset()


class LinearBase(torch.nn.Module):
    """Base linear layer.

    Args:
        input_size: input dimension of the linear layer.
        output_size: output dimension of the linear layer.
        bias: If true, add bias.
        skip_bias_add: If true, skip adding bias but instead return it.
        params_dtype: Data type for the parameters.
        quant_config: Quantization configure.
    """

    def __init__(
        self,
        input_size: int,
        output_size: int,
        skip_bias_add: bool = False,
        params_dtype: Optional[torch.dtype] = None,
        quant_config: Optional[QuantizationConfig] = None,
        prefix: str = "",
    ):
        super().__init__()

        # Keep input parameters
        self.input_size = input_size
        self.output_size = output_size
        self.skip_bias_add = skip_bias_add
        if params_dtype is None:
            params_dtype = torch.get_default_dtype()
        self.params_dtype = params_dtype
        if quant_config is None:
            self.quant_method: Optional[
                QuantizeMethodBase] = UnquantizedLinearMethod()
        else:
            self.quant_method = quant_config.get_quant_method(self,
                                                              prefix=prefix)

    def forward(self,
                x: torch.Tensor) -> tuple[torch.Tensor, Optional[Parameter]]:
        raise NotImplementedError


class ReplicatedLinear(LinearBase):
    """Replicated linear layer.

    Args:
        input_size: input dimension of the linear layer.
        output_size: output dimension of the linear layer.
        bias: If true, add bias.
        skip_bias_add: If true, skip adding bias but instead return it.
        params_dtype: Data type for the parameters.
        quant_config: Quantization configure.
        prefix: The name of the layer in the state dict, including all parents
                        (e.g. model.layers.0.qkv_proj)
    """

    def __init__(self,
                 input_size: int,
                 output_size: int,
                 bias: bool = True,
                 skip_bias_add: bool = False,
                 params_dtype: Optional[torch.dtype] = None,
                 quant_config: Optional[QuantizationConfig] = None,
                 prefix: str = ""):
        super().__init__(input_size,
                         output_size,
                         skip_bias_add,
                         params_dtype,
                         quant_config,
                         prefix=prefix)

        # All the linear layer supports quant method.
        assert self.quant_method is not None
        self.quant_method.create_weights(self,
                                         self.input_size, [self.output_size],
                                         self.input_size,
                                         self.output_size,
                                         self.params_dtype,
                                         weight_loader=self.weight_loader)

        if bias:
            self.bias = Parameter(
                torch.empty(self.output_size, dtype=self.params_dtype))
            set_weight_attrs(self.bias, {
                "output_dim": 0,
                "weight_loader": self.weight_loader,
            })
        else:
            self.register_parameter("bias", None)

    def weight_loader(self, param: Parameter, loaded_weight: torch.Tensor):
        # If the weight on disk does not have a shape, give it one
        # (such scales for AutoFp8).
        # Special case for GGUF

        is_gguf_weight = getattr(param, "is_gguf_weight", False)
        is_gguf_weight_type = getattr(param, "is_gguf_weight_type", False)
        if is_gguf_weight_type:
            param.weight_type = loaded_weight.item()

        # Materialize GGUF UninitializedParameter
        if is_gguf_weight and isinstance(param, UninitializedParameter):
            param.materialize(loaded_weight.shape, dtype=loaded_weight.dtype)

        if len(loaded_weight.shape) == 0:
            loaded_weight = loaded_weight.reshape(1)

        assert param.size() == loaded_weight.size(), (
            f"Tried to load weights of size {loaded_weight.size()}"
            f"to a parameter of size {param.size()}")
        param.data.copy_(loaded_weight)

    def forward(self,
                x: torch.Tensor) -> tuple[torch.Tensor, Optional[Parameter]]:
        bias = self.bias if not self.skip_bias_add else None
        assert self.quant_method is not None
        output = self.quant_method.apply(self, x, bias)
        output_bias = self.bias if self.skip_bias_add else None
        return output, output_bias

    def extra_repr(self) -> str:
        s = f"in_features={self.input_size}"
        s += f", output_features={self.output_size}"
        s += f", bias={self.bias is not None}"
        return s


class ColumnParallelLinear(LinearBase):
    """Linear layer with column parallelism.

    The linear layer is defined as Y = XA + b. A is parallelized along
    its second dimension as A = [A_1, ..., A_p].

    Args:
        input_size: first dimension of matrix A.
        output_size: second dimension of matrix A.
        bias: If true, add bias.
        gather_output: If true, call all-gather on output and make Y available
                       to all GPUs, otherwise, every GPU will have its output
                       which is Y_i = XA_i
        skip_bias_add: This was added to enable performance optimizations where
                       bias can be fused with other element-wise operations. we
                       skip adding bias but instead return it.
        params_dtype: Data type for the parameters.
        quant_config: Quantization configure.
        output_sizes: list of output sizes packed into one output, like for QKV
                       the list would be size 3.
        prefix: The name of the layer in the state dict, including all parents
                        (e.g. model.layers.0.qkv_proj) 
    """

    def __init__(self,
                 input_size: int,
                 output_size: int,
                 bias: bool = True,
                 gather_output: bool = False,
                 skip_bias_add: bool = False,
                 params_dtype: Optional[torch.dtype] = None,
                 quant_config: Optional[QuantizationConfig] = None,
                 output_sizes: Optional[list[int]] = None,
                 prefix: str = ""):
        # Divide the weight matrix along the last dimension.
        self.tp_size = get_tensor_model_parallel_world_size()
        self.input_size_per_partition = input_size
        self.output_size_per_partition = divide(output_size, self.tp_size)
        self.output_partition_sizes = [self.output_size_per_partition]
        # If QKV or MergedColumn, use output size of each partition.
        if hasattr(self, "output_sizes"):
            self.output_partition_sizes = [
                divide(output_size, self.tp_size)
                for output_size in self.output_sizes
            ]

        super().__init__(input_size, output_size, skip_bias_add, params_dtype,
                         quant_config, prefix)

        self.gather_output = gather_output

        if output_sizes is None:
            output_sizes = [output_size]

        assert self.quant_method is not None
        self.quant_method.create_weights(
            layer=self,
            input_size_per_partition=self.input_size_per_partition,
            output_partition_sizes=self.output_partition_sizes,
            input_size=self.input_size,
            output_size=self.output_size,
            params_dtype=self.params_dtype,
            weight_loader=(
                self.weight_loader_v2 if self.quant_method.__class__.__name__
                in WEIGHT_LOADER_V2_SUPPORTED else self.weight_loader))
        if bias:
            self.bias = Parameter(
                torch.empty(self.output_size_per_partition,
                            dtype=params_dtype))
            set_weight_attrs(self.bias, {
                "output_dim": 0,
                "weight_loader": self.weight_loader,
            })
        else:
            self.register_parameter("bias", None)

    def weight_loader(self, param: Parameter, loaded_weight: torch.Tensor):
        tp_rank = get_tensor_model_parallel_rank()
        output_dim = getattr(param, "output_dim", None)

        is_sharded_weight = getattr(param, "is_sharded_weight", False)
        use_bitsandbytes_4bit = getattr(param, "use_bitsandbytes_4bit", False)
        # bitsandbytes loads the weights of the specific portion
        # no need to narrow
        is_sharded_weight = is_sharded_weight or use_bitsandbytes_4bit

        # Special case for GGUF
        is_gguf_weight = getattr(param, "is_gguf_weight", False)
        is_gguf_weight_type = getattr(param, "is_gguf_weight_type", False)
        if is_gguf_weight_type:
            param.weight_type = loaded_weight.item()

        # Materialize GGUF UninitializedParameter
        if is_gguf_weight and isinstance(param, UninitializedParameter):
            final_shape = list(loaded_weight.shape)
            if output_dim is not None:
                tp_size = get_tensor_model_parallel_world_size()
                assert final_shape[output_dim] % tp_size == 0
                final_shape[output_dim] = final_shape[output_dim] // tp_size
            param.materialize(final_shape, dtype=loaded_weight.dtype)

        param_data = param.data
        if output_dim is not None and not is_sharded_weight:
            shard_size = param_data.shape[output_dim]
            start_idx = tp_rank * shard_size
            loaded_weight = loaded_weight.narrow(output_dim, start_idx,
                                                 shard_size)

        # Special case for loading scales off disk, which often do not
        # have a shape (such as in the case of AutoFP8).
        if len(loaded_weight.shape) == 0:
            loaded_weight = loaded_weight.reshape(1)

        assert param_data.shape == loaded_weight.shape
        param_data.copy_(loaded_weight)

    def weight_loader_v2(self, param: Parameter, loaded_weight: torch.Tensor):
        # Special case for loading scales off disk, which often do not
        # have a shape (such as in the case of AutoFP8).
        if len(loaded_weight.shape) == 0:
            assert loaded_weight.numel() == 1
            loaded_weight = loaded_weight.reshape(1)
        param.load_column_parallel_weight(loaded_weight=loaded_weight)

    def forward(self, input_) -> tuple[torch.Tensor, Optional[Parameter]]:
        bias = self.bias if not self.skip_bias_add else None

        # Matrix multiply.
        assert self.quant_method is not None
        output_parallel = self.quant_method.apply(self, input_, bias)
        if self.gather_output:
            # All-gather across the partitions.
            output = tensor_model_parallel_all_gather(output_parallel)
        else:
            output = output_parallel
        output_bias = self.bias if self.skip_bias_add else None
        return output, output_bias

    def extra_repr(self) -> str:
        s = f"in_features={self.input_size}"
        s += f", output_features={self.output_size_per_partition}"
        s += f", bias={self.bias is not None}"
        s += f", tp_size={get_tensor_model_parallel_world_size()}"
        s += f", gather_output={self.gather_output}"
        return s


class MergedColumnParallelLinear(ColumnParallelLinear):
    """Packed linear layers with column parallelism.

    Similar to ColumnParallelLinear, but the weight matrix is concatenated
    along the output dimension. When the weight matrix is loaded, the
    different partitions are sharded separately.

    Args:
        input_size: input dimension of the linear layer.
        output_sizes: list of output dimensions of the linear layer.
        bias: If true, add bias.
        gather_output: If true, call all-gather on output and make the output
                       available to all GPUs, otherwise, every GPU will have
                       its own output.
        skip_bias_add: This was added to enable performance optimizations where
                       bias can be fused with other element-wise operations. we
                       skip adding bias but instead return it.
        params_dtype: Data type for the parameters.
        quant_config: Quantization configure.
        prefix: The name of the layer in the state dict, including all parents
                        (e.g. model.layers.0.qkv_proj)
    """

    def __init__(self,
                 input_size: int,
                 output_sizes: list[int],
                 bias: bool = True,
                 gather_output: bool = False,
                 skip_bias_add: bool = False,
                 params_dtype: Optional[torch.dtype] = None,
                 quant_config: Optional[QuantizationConfig] = None,
                 prefix: str = ""):
        self.output_sizes = output_sizes
        tp_size = get_tensor_model_parallel_world_size()
        assert all(output_size % tp_size == 0 for output_size in output_sizes)
        super().__init__(input_size=input_size,
                         output_size=sum(output_sizes),
                         bias=bias,
                         gather_output=gather_output,
                         skip_bias_add=skip_bias_add,
                         params_dtype=params_dtype,
                         quant_config=quant_config,
                         prefix=prefix)

    def weight_loader(self,
                      param: Parameter,
                      loaded_weight: torch.Tensor,
                      loaded_shard_id: Optional[int] = None):

        # Special case for GGUF
        # initialize GGUF param after we know the quantize type
        is_gguf_weight = getattr(param, "is_gguf_weight", False)
        is_gguf_weight_type = getattr(param, "is_gguf_weight_type", False)
        if is_gguf_weight_type:
            if loaded_shard_id is not None:
                param.data[loaded_shard_id].copy_(loaded_weight)
                param.shard_weight_type[loaded_shard_id] = loaded_weight.item()
            else:
                param.shard_weight_type = {
                    i: loaded_weight.item()
                    for i, _ in enumerate(self.output_sizes)
                }
            return

        if is_gguf_weight:
            tp_size = get_tensor_model_parallel_world_size()
            tp_rank = get_tensor_model_parallel_rank()

            output_dim = getattr(param, "output_dim", None)
            shard_size = loaded_weight.size(output_dim) // tp_size
            start_idx = tp_rank * shard_size

            if loaded_shard_id is not None:
                loaded_weight = loaded_weight.narrow(output_dim, start_idx,
                                                     shard_size)
                param.shard_id.append(loaded_shard_id)
                param.shard_id_map[loaded_shard_id] = len(param.data_container)
                param.data_container.append(loaded_weight)
                if len(param.data_container) == 2:
                    self.qweight = param.materialize_nested()
                return

        param_data = param.data
        output_dim = getattr(param, "output_dim", None)
        # Special case for AQLM codebooks.
        is_metadata = getattr(param, "is_metadata", False)
        # Special case for per-tensor scale to load scalar into fused array.
        needs_scalar_to_array = getattr(param, "needs_scalar_to_array", False)

        if loaded_shard_id is None:
            # Loaded weight is already fused on disk (mlp).
            # (e.g., Phi-3's gate_up_proj).
            if output_dim is None:
                if needs_scalar_to_array:
                    param_data, loaded_weight = adjust_scalar_to_fused_array(
                        param_data, loaded_weight, 0)

                assert param_data.shape == loaded_weight.shape
                param_data.copy_(loaded_weight)
                return
            current_shard_offset = 0
            use_bitsandbytes_4bit = getattr(param, "use_bitsandbytes_4bit",
                                            False)
            shard_offsets: list[tuple[int, int, int]] = []
            for i, output_size in enumerate(self.output_sizes):
                shard_offsets.append((i, current_shard_offset, output_size))
                current_shard_offset += output_size
            packed_dim = getattr(param, "packed_dim", None)
            for shard_id, shard_offset, shard_size in shard_offsets:
                # Special case for Quantization.
                # If quantized, we need to adjust the offset and size to account
                # for the packing.
                if packed_dim == output_dim:
                    shard_size = shard_size // param.pack_factor
                    shard_offset = shard_offset // param.pack_factor
                    # Special case for Marlin.
                    shard_size, shard_offset = adjust_marlin_shard(
                        param, shard_size, shard_offset)

                if use_bitsandbytes_4bit:
                    index = list(itertools.accumulate([0] + self.output_sizes))
                    orig_offsets = {
                        str(i): (index[i], size)
                        for i, size in enumerate(self.output_sizes)
                    }
                    orig_offsets["total"] = (self.output_size, 0)
                    shard_size, shard_offset = adjust_bitsandbytes_4bit_shard(
                        param, orig_offsets, str(shard_id))

                loaded_weight_shard = loaded_weight.narrow(
                    output_dim, shard_offset, shard_size)
                self.weight_loader(param, loaded_weight_shard, shard_id)
            return

        assert loaded_shard_id < len(self.output_sizes)
        tp_rank = get_tensor_model_parallel_rank()
        tp_size = get_tensor_model_parallel_world_size()
        if output_dim is not None:
            shard_offset = sum(self.output_sizes[:loaded_shard_id]) // tp_size
            shard_size = self.output_sizes[loaded_shard_id] // tp_size
            # Special case for quantization.
            # If quantized, we need to adjust the offset and size to account
            # for the packing.
            packed_dim = getattr(param, "packed_dim", None)
            if packed_dim == output_dim:
                shard_size = shard_size // param.pack_factor
                shard_offset = shard_offset // param.pack_factor
                # Special case for Marlin.
                shard_size, shard_offset = adjust_marlin_shard(
                    param, shard_size, shard_offset)

            use_bitsandbytes_4bit = getattr(param, "use_bitsandbytes_4bit",
                                            False)
            is_sharded_weight = getattr(param, "is_sharded_weight", False)
            # bitsandbytes loads the weights of the specific portion
            # no need to narrow
            is_sharded_weight = is_sharded_weight or use_bitsandbytes_4bit

            if use_bitsandbytes_4bit:
                shard_size = loaded_weight.shape[output_dim]
                shard_offset = loaded_weight.shape[output_dim] * \
                    loaded_shard_id

            param_data = param_data.narrow(output_dim, shard_offset,
                                           shard_size)
            start_idx = tp_rank * shard_size
            if not is_sharded_weight:
                loaded_weight = loaded_weight.narrow(output_dim, start_idx,
                                                     shard_size)
        # Special case for AQLM codebooks.
        elif is_metadata:
            # metadata indicates fixed size concatenated along dim 0
            shard_size = loaded_weight.shape[0]
            shard_offset = loaded_shard_id * shard_size
            param_data = param_data.narrow(0, shard_offset, shard_size)

        # Special case for per-tensor scales in fused case.
        elif needs_scalar_to_array:
            param_data, loaded_weight = adjust_scalar_to_fused_array(
                param_data, loaded_weight, loaded_shard_id)

        else:
            ignore_warning = getattr(param, "ignore_warning", False)
            if not ignore_warning:
                logger.warning(
                    "Loading a weight without `output_dim` attribute in "
                    "MergedColumnParallelLinear, assume the weight is "
                    "the same for all partitions.")

        assert param_data.shape == loaded_weight.shape
        param_data.copy_(loaded_weight)

    def _load_fused_module_from_checkpoint(self, param: BasevLLMParameter,
                                           loaded_weight: torch.Tensor):
        """
        Handle special case for models where MLP layers are already
        fused on disk. In this case, we have no shard id. This function
        determmines the shard id by splitting these layers and then calls
        the weight loader using the shard id.

        An example of a model with these fused layers:
        https://huggingface.co/microsoft/Phi-3-mini-4k-instruct
        """

        current_shard_offset = 0
        shard_offsets: list[tuple[int, int, int]] = []
        for i, output_size in enumerate(self.output_sizes):
            shard_offsets.append((i, current_shard_offset, output_size))
            current_shard_offset += output_size

        for shard_id, shard_offset, shard_size in shard_offsets:
            # Special case for Quantization.
            # If quantized, we need to adjust the offset and size to account
            # for the packing.
            if isinstance(param, (PackedColumnParameter, PackedvLLMParameter
                                  )) and param.packed_dim == param.output_dim:
                shard_size, shard_offset = \
                    param.adjust_shard_indexes_for_packing(
                    shard_size=shard_size, shard_offset=shard_offset)

            loaded_weight_shard = loaded_weight.narrow(param.output_dim,
                                                       shard_offset,
                                                       shard_size)
            self.weight_loader_v2(param, loaded_weight_shard, shard_id)

    def weight_loader_v2(self,
                         param: BasevLLMParameter,
                         loaded_weight: torch.Tensor,
                         loaded_shard_id: Optional[int] = None):
        if loaded_shard_id is None:
            if isinstance(param, PerTensorScaleParameter):
                param.load_merged_column_weight(loaded_weight=loaded_weight,
                                                shard_id=0)
                return
            elif type(param) in (RowvLLMParameter, BasevLLMParameter):
                param.load_merged_column_weight(loaded_weight=loaded_weight)
                return
            # TODO: @dsikka - move to parameter.py
            self._load_fused_module_from_checkpoint(param, loaded_weight)
            return

        assert loaded_shard_id < len(self.output_sizes)

        tp_size = get_tensor_model_parallel_world_size()

        if isinstance(param, BlockQuantScaleParameter):
            from vllm.model_executor.layers.quantization.fp8 import (
                Fp8LinearMethod, Fp8MoEMethod)
            assert self.quant_method is not None
            assert isinstance(self.quant_method,
                              (Fp8LinearMethod, Fp8MoEMethod))
            weight_block_size = self.quant_method.quant_config.weight_block_size
            assert weight_block_size is not None
            block_n, _ = weight_block_size[0], weight_block_size[1]
            shard_offset = (
                (sum(self.output_sizes[:loaded_shard_id]) + block_n - 1) //
                block_n) // tp_size
            shard_size = ((self.output_sizes[loaded_shard_id] + block_n - 1) //
                          block_n // tp_size)
        else:
            shard_offset = sum(self.output_sizes[:loaded_shard_id]) // tp_size
            shard_size = self.output_sizes[loaded_shard_id] // tp_size

        param.load_merged_column_weight(loaded_weight=loaded_weight,
                                        shard_id=loaded_shard_id,
                                        shard_offset=shard_offset,
                                        shard_size=shard_size)


class QKVParallelLinear(ColumnParallelLinear):
    """Linear layers for the attention's QKV transformation.

    Linear layers for the linear transformation of the query, key, and value
    vectors in the attention layer. The weight matrix is concatenated along
    the output dimension. The layer is parallelized along the head dimension.
    When the number of key/value heads is smaller than the number of query
    heads (e.g., multi-query/grouped-query attention), the key/value head may
    be replicated while the query heads are partitioned.

    Args:
        hidden_size: input hidden state size of the transformer.
        head_size: size of each attention head.
        total_num_heads: total number of attention query heads.
        total_num_kv_heads: total number of attention key/value heads. If
                            None, assume total_num_kv_heads = total_num_heads.
        bias: If true, add bias.
        skip_bias_add: This was added to enable performance optimizations where
                       bias can be fused with other element-wise operations. we
                       skip adding bias but instead return it.
        params_dtype: Data type for the parameters.
        quant_config: Quantization configure.
        prefix: The name of the layer in the state dict, including all parents
                        (e.g. model.layers.0.qkv_proj)
    """

    def __init__(self,
                 hidden_size: int,
                 head_size: int,
                 total_num_heads: int,
                 total_num_kv_heads: Optional[int] = None,
                 bias: bool = True,
                 skip_bias_add: bool = False,
                 params_dtype: Optional[torch.dtype] = None,
                 quant_config: Optional[QuantizationConfig] = None,
                 prefix: str = ""):
        self.hidden_size = hidden_size
        self.head_size = head_size
        self.total_num_heads = total_num_heads
        if total_num_kv_heads is None:
            total_num_kv_heads = total_num_heads
        self.total_num_kv_heads = total_num_kv_heads
        # Divide the weight matrix along the last dimension.
        tp_size = get_tensor_model_parallel_world_size()
        self.num_heads = divide(self.total_num_heads, tp_size)
        if tp_size >= self.total_num_kv_heads:
            self.num_kv_heads = 1
            self.num_kv_head_replicas = divide(tp_size,
                                               self.total_num_kv_heads)
        else:
            self.num_kv_heads = divide(self.total_num_kv_heads, tp_size)
            self.num_kv_head_replicas = 1
        input_size = self.hidden_size
        output_size = (self.num_heads +
                       2 * self.num_kv_heads) * tp_size * self.head_size
        self.output_sizes = [
            self.num_heads * self.head_size * tp_size,  # q_proj
            self.num_kv_heads * self.head_size * tp_size,  # k_proj
            self.num_kv_heads * self.head_size * tp_size,  # v_proj 
        ]

        super().__init__(input_size=input_size,
                         output_size=output_size,
                         bias=bias,
                         gather_output=False,
                         skip_bias_add=skip_bias_add,
                         params_dtype=params_dtype,
                         quant_config=quant_config,
                         prefix=prefix)

    def _get_shard_offset_mapping(self, loaded_shard_id: str):
        shard_offset_mapping = {
            "q": 0,
            "k": self.num_heads * self.head_size,
            "v": (self.num_heads + self.num_kv_heads) * self.head_size,
            "total": (self.num_heads + 2 * self.num_kv_heads) * self.head_size
        }
        return shard_offset_mapping.get(loaded_shard_id)

    def _get_shard_size_mapping(self, loaded_shard_id: str):
        shard_size_mapping = {
            "q": self.num_heads * self.head_size,
            "k": self.num_kv_heads * self.head_size,
            "v": self.num_kv_heads * self.head_size,
        }
        return shard_size_mapping.get(loaded_shard_id)

    def _load_fused_module_from_checkpoint(self, param: BasevLLMParameter,
                                           loaded_weight: torch.Tensor):
        """
        Handle special case for models where QKV layers are already 
        fused on disk. In this case, we have no shard id. This function
        determmines the shard id by splitting these layers and then calls
        the weight loader using the shard id.

        An example of a model with these fused layers:
        https://huggingface.co/microsoft/Phi-3-mini-4k-instruct
        """
        shard_offsets = [
            # (shard_id, shard_offset, shard_size)
            ("q", 0, self.total_num_heads * self.head_size),
            ("k", self.total_num_heads * self.head_size,
             self.total_num_kv_heads * self.head_size),
            ("v",
             (self.total_num_heads + self.total_num_kv_heads) * self.head_size,
             self.total_num_kv_heads * self.head_size),
        ]

        for shard_id, shard_offset, shard_size in shard_offsets:
            # Special case for Quantization.
            # If quantized, we need to adjust the offset and size to account
            # for the packing.
            if isinstance(param, (PackedColumnParameter, PackedvLLMParameter
                                  )) and param.packed_dim == param.output_dim:
                shard_size, shard_offset = \
                    param.adjust_shard_indexes_for_packing(
                    shard_size=shard_size, shard_offset=shard_offset)

            loaded_weight_shard = loaded_weight.narrow(param.output_dim,
                                                       shard_offset,
                                                       shard_size)
            self.weight_loader_v2(param, loaded_weight_shard, shard_id)

    def weight_loader_v2(self,
                         param: BasevLLMParameter,
                         loaded_weight: torch.Tensor,
                         loaded_shard_id: Optional[str] = None):
        if loaded_shard_id is None:  # special case for certain models
            if isinstance(param, PerTensorScaleParameter):
                param.load_qkv_weight(loaded_weight=loaded_weight, shard_id=0)
                return
            elif type(param) in (RowvLLMParameter, BasevLLMParameter):
                param.load_qkv_weight(loaded_weight=loaded_weight)
                return
            # TODO: @dsikka - move to parameter.py
            self._load_fused_module_from_checkpoint(param, loaded_weight)
            return

        assert loaded_shard_id in ["q", "k", "v"]

        shard_offset = self._get_shard_offset_mapping(loaded_shard_id)
        shard_size = self._get_shard_size_mapping(loaded_shard_id)

        param.load_qkv_weight(loaded_weight=loaded_weight,
                              num_heads=self.num_kv_head_replicas,
                              shard_id=loaded_shard_id,
                              shard_offset=shard_offset,
                              shard_size=shard_size)

    def weight_loader(self,
                      param: Parameter,
                      loaded_weight: torch.Tensor,
                      loaded_shard_id: Optional[str] = None):

        # Special case for GGUF
        # initialize GGUF param after we know the quantize type
        is_gguf_weight = getattr(param, "is_gguf_weight", False)
        is_gguf_weight_type = getattr(param, "is_gguf_weight_type", False)
        if is_gguf_weight_type:
            idx_map = {"q": 0, "k": 1, "v": 2}
            if loaded_shard_id is not None:
                param.data[idx_map[loaded_shard_id]].copy_(loaded_weight)
                param.shard_weight_type[loaded_shard_id] = loaded_weight.item()
            else:
                param.shard_weight_type = {
                    k: loaded_weight.item()
                    for k in idx_map
                }
            return

        if is_gguf_weight:
            tp_size = get_tensor_model_parallel_world_size()
            tp_rank = get_tensor_model_parallel_rank()

            output_dim = getattr(param, "output_dim", None)
            shard_size = loaded_weight.size(output_dim) // tp_size
            start_idx = tp_rank * shard_size

            if loaded_shard_id is not None:
                loaded_weight = loaded_weight.narrow(output_dim, start_idx,
                                                     shard_size)
                param.shard_id.append(loaded_shard_id)
                param.shard_id_map[loaded_shard_id] = len(param.data_container)
                param.data_container.append(loaded_weight)
                if len(param.data_container) == 3:
                    self.qweight = param.materialize_nested()
                return

        param_data = param.data
        output_dim = getattr(param, "output_dim", None)
        # Special case for AQLM codebooks.
        is_metadata = getattr(param, "is_metadata", False)

        # Special case for per-tensor scales in fused case.
        needs_scalar_to_array = getattr(param, "needs_scalar_to_array", False)

        if loaded_shard_id is None:
            # Loaded weight is already fused on disk (qkv).
            # (e.g., Phi-3's qkv_proj).
            if output_dim is None:
                if needs_scalar_to_array:
                    param_data, loaded_weight = adjust_scalar_to_fused_array(
                        param_data, loaded_weight, 0)

                assert param_data.shape == loaded_weight.shape
                param_data.copy_(loaded_weight)
                return
            shard_offsets = [
                # (shard_id, shard_offset, shard_size)
                ("q", 0, self.total_num_heads * self.head_size),
                ("k", self.total_num_heads * self.head_size,
                 self.total_num_kv_heads * self.head_size),
                ("v", (self.total_num_heads + self.total_num_kv_heads) *
                 self.head_size, self.total_num_kv_heads * self.head_size),
            ]
            use_bitsandbytes_4bit = getattr(param, "use_bitsandbytes_4bit",
                                            False)

            packed_dim = getattr(param, "packed_dim", None)
            for shard_id, shard_offset, shard_size in shard_offsets:
                # Special case for Quantized Weights.
                # If quantized, we need to adjust the offset and size to account
                # for the packing.
                if packed_dim == output_dim:
                    shard_size = shard_size // param.pack_factor
                    shard_offset = shard_offset // param.pack_factor

                    # Special case for Marlin.
                    shard_size, shard_offset = adjust_marlin_shard(
                        param, shard_size, shard_offset)

                if use_bitsandbytes_4bit:
                    orig_qkv_offsets = {
                        "q": (0, self.total_num_heads * self.head_size),
                        "k": (self.total_num_heads * self.head_size,
                              self.total_num_kv_heads * self.head_size),
                        "v":
                        ((self.total_num_heads + self.total_num_kv_heads) *
                         self.head_size,
                         self.total_num_kv_heads * self.head_size),
                        "total":
                        ((self.total_num_heads + 2 * self.total_num_kv_heads) *
                         self.head_size, 0)
                    }

                    shard_size, shard_offset = adjust_bitsandbytes_4bit_shard(
                        param, orig_qkv_offsets, shard_id)

                loaded_weight_shard = loaded_weight.narrow(
                    output_dim, shard_offset, shard_size)
                self.weight_loader(param, loaded_weight_shard, shard_id)
            return

        tp_rank = get_tensor_model_parallel_rank()
        assert loaded_shard_id in ["q", "k", "v"]

        # If output dim is defined, use the default loading process.
        if output_dim is not None:
            if loaded_shard_id == "q":
                shard_offset = 0
                shard_size = self.num_heads * self.head_size
            elif loaded_shard_id == "k":
                shard_offset = self.num_heads * self.head_size
                shard_size = self.num_kv_heads * self.head_size
            elif loaded_shard_id == "v":
                shard_offset = (self.num_heads +
                                self.num_kv_heads) * self.head_size
                shard_size = self.num_kv_heads * self.head_size
            # Special case for Quantized Weights.
            # If quantized, we need to adjust the offset and size to account
            # for the packing.
            packed_dim = getattr(param, "packed_dim", None)
            if packed_dim == output_dim:
                shard_size = shard_size // param.pack_factor
                shard_offset = shard_offset // param.pack_factor

                # Special case for Marlin.
                shard_size, shard_offset = adjust_marlin_shard(
                    param, shard_size, shard_offset)

            use_bitsandbytes_4bit = getattr(param, "use_bitsandbytes_4bit",
                                            False)
            is_sharded_weight = getattr(param, "is_sharded_weight", False)
            # bitsandbytes loads the weights of the specific portion
            # no need to narrow
            is_sharded_weight = is_sharded_weight or use_bitsandbytes_4bit

            if use_bitsandbytes_4bit:
                orig_qkv_offsets = {
                    "q": (0, self.num_heads * self.head_size),
                    "k": (self.num_heads * self.head_size,
                          self.num_kv_heads * self.head_size),
                    "v":
                    ((self.num_heads + self.num_kv_heads) * self.head_size,
                     self.num_kv_heads * self.head_size),
                    "total":
                    ((self.num_heads + 2 * self.num_kv_heads) * self.head_size,
                     0)
                }
                shard_size, shard_offset = adjust_bitsandbytes_4bit_shard(
                    param, orig_qkv_offsets, loaded_shard_id)

            param_data = param_data.narrow(output_dim, shard_offset,
                                           shard_size)
            if loaded_shard_id == "q":
                shard_id = tp_rank
            else:
                shard_id = tp_rank // self.num_kv_head_replicas
            start_idx = shard_id * shard_size

            if not is_sharded_weight:
                loaded_weight = loaded_weight.narrow(output_dim, start_idx,
                                                     shard_size)

        # Special case for for AQLM codebooks.
        elif is_metadata:
            # metadata indicates fixed size concatenated along dim 0
            shard_size = loaded_weight.shape[0]
            shard_index = ["q", "k", "v"].index(loaded_shard_id)
            param_data = param_data.narrow(0, shard_index * shard_size,
                                           shard_size)
        # Special case for per-tensor scales in fused case.
        elif needs_scalar_to_array:
            param_data, loaded_weight = adjust_scalar_to_fused_array(
                param_data, loaded_weight, loaded_shard_id)
        else:
            ignore_warning = getattr(param, "ignore_warning", False)
            if not ignore_warning:
                logger.warning(
                    "Loading a weight without `output_dim` attribute in "
                    "QKVParallelLinear, assume the weight is the same "
                    "for all partitions.")

        assert param_data.shape == loaded_weight.shape
        param_data.copy_(loaded_weight)


class RowParallelLinear(LinearBase):
    """Linear layer with row parallelism.

    The linear layer is defined as Y = XA + b. A is parallelized along
    its first dimension and X along its second dimension as:
               -   -
              | A_1 |
              | .   |
          A = | .   |        X = [X_1, ..., X_p]
              | .   |
              | A_p |
               -   -
    Arguments:
        input_size: first dimension of matrix A.
        output_size: second dimension of matrix A.
        bias: If true, add bias. Note that bias is not parallelized.
        input_is_parallel: If true, we assume that the input is already
                           split across the GPUs and we do not split
                           again.
        skip_bias_add: This was added to enable performance optimization where
                       bias can be fused with other element-wise operations.
                       We skip adding bias but instead return it.
        params_dtype: Data type for the parameters.
        quant_config: Quantization configure.
    """

    def __init__(self,
                 input_size: int,
                 output_size: int,
                 bias: bool = True,
                 input_is_parallel: bool = True,
                 skip_bias_add: bool = False,
                 params_dtype: Optional[torch.dtype] = None,
                 reduce_results: bool = True,
                 quant_config: Optional[QuantizationConfig] = None,
                 prefix: str = ""):
        # Divide the weight matrix along the first dimension.
        self.tp_rank = get_tensor_model_parallel_rank()
        self.tp_size = get_tensor_model_parallel_world_size()
        self.input_size_per_partition = divide(input_size, self.tp_size)
        self.output_size_per_partition = output_size
        self.output_partition_sizes = [output_size]

        super().__init__(input_size, output_size, skip_bias_add, params_dtype,
                         quant_config, prefix)

        self.input_is_parallel = input_is_parallel
        self.reduce_results = reduce_results

        assert self.quant_method is not None
        self.quant_method.create_weights(
            layer=self,
            input_size_per_partition=self.input_size_per_partition,
            output_partition_sizes=self.output_partition_sizes,
            input_size=self.input_size,
            output_size=self.output_size,
            params_dtype=self.params_dtype,
            weight_loader=(
                self.weight_loader_v2 if self.quant_method.__class__.__name__
                in WEIGHT_LOADER_V2_SUPPORTED else self.weight_loader))
        if not reduce_results and (bias and not skip_bias_add):
            raise ValueError("When not reduce the results, adding bias to the "
                             "results can lead to incorrect results")

        if bias:
            self.bias = Parameter(
                torch.empty(self.output_size, dtype=params_dtype))
            set_weight_attrs(self.bias, {
                "output_dim": 0,
                "weight_loader": self.weight_loader,
            })
        else:
            self.register_parameter("bias", None)

    def weight_loader(self, param: Parameter, loaded_weight: torch.Tensor):
        tp_rank = get_tensor_model_parallel_rank()
        tp_size = get_tensor_model_parallel_world_size()
        input_dim = getattr(param, "input_dim", None)
        use_bitsandbytes_4bit = getattr(param, "use_bitsandbytes_4bit", False)
        is_sharded_weight = getattr(param, "is_sharded_weight", False)
        # bitsandbytes loads the weights of the specific portion
        # no need to narrow
        is_sharded_weight = is_sharded_weight or use_bitsandbytes_4bit

        # Special case for GGUF
        is_gguf_weight = getattr(param, "is_gguf_weight", False)
        is_gguf_weight_type = getattr(param, "is_gguf_weight_type", False)
        if is_gguf_weight_type:
            param.weight_type = loaded_weight.item()

        # Materialize GGUF UninitializedParameter
        if is_gguf_weight and isinstance(param, UninitializedParameter):
            weight_shape = list(loaded_weight.shape)
            if input_dim:
                weight_shape[input_dim] = weight_shape[input_dim] // tp_size
            param.materialize(tuple(weight_shape), dtype=loaded_weight.dtype)

        param_data = param.data
        if input_dim is not None and not is_sharded_weight:
            shard_size = param_data.shape[input_dim]
            start_idx = tp_rank * shard_size
            loaded_weight = loaded_weight.narrow(input_dim, start_idx,
                                                 shard_size)

        # Special case for loading scales off disk, which often do not
        # have a shape (such as in the case of AutoFP8).
        if len(loaded_weight.shape) == 0:
            loaded_weight = loaded_weight.reshape(1)

        assert param_data.shape == loaded_weight.shape
        param_data.copy_(loaded_weight)

    def weight_loader_v2(self, param: BasevLLMParameter,
                         loaded_weight: torch.Tensor):

        # Special case for loading scales off disk, which often do not
        # have a shape (such as in the case of AutoFP8).
        if len(loaded_weight.shape) == 0:
            assert loaded_weight.numel() == 1
            loaded_weight = loaded_weight.reshape(1)

        param.load_row_parallel_weight(loaded_weight=loaded_weight)

    def forward(self, input_) -> tuple[torch.Tensor, Optional[Parameter]]:
        if self.input_is_parallel:
            input_parallel = input_
        else:
            tp_rank = get_tensor_model_parallel_rank()
            splitted_input = split_tensor_along_last_dim(
                input_, num_partitions=self.tp_size)
            input_parallel = splitted_input[tp_rank].contiguous()

        # Matrix multiply.
        assert self.quant_method is not None
        # Only fuse bias add into GEMM for rank 0 (this ensures that
        # bias will not get added more than once in TP>1 case)
        bias_ = None if (self.tp_rank > 0 or self.skip_bias_add) else self.bias
        output_parallel = self.quant_method.apply(self,
                                                  input_parallel,
                                                  bias=bias_)
        if self.reduce_results and self.tp_size > 1:
            output = tensor_model_parallel_all_reduce(output_parallel)
        else:
            output = output_parallel

        output_bias = self.bias if self.skip_bias_add else None

        return output, output_bias

    def extra_repr(self) -> str:
        s = f"input_features={self.input_size_per_partition}"
        s += f", output_features={self.output_size}"
        s += f", bias={self.bias is not None}"
        s += f", tp_size={self.tp_size}"
        s += f", reduce_results={self.reduce_results}"
        return s<|MERGE_RESOLUTION|>--- conflicted
+++ resolved
@@ -2,11 +2,7 @@
 
 import itertools
 from abc import abstractmethod
-<<<<<<< HEAD
-from typing import Dict, List, Optional, Tuple, Type
-=======
-from typing import Optional
->>>>>>> e7bd944e
+from typing import List, Optional, Type
 
 import torch
 import torch.nn.functional as F
