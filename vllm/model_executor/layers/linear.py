# SPDX-License-Identifier: Apache-2.0

import itertools
from abc import abstractmethod
<<<<<<< HEAD
from typing import Callable, Optional
=======
from typing import Optional, Union
>>>>>>> ef640440

import torch
import torch.nn.functional as F
from torch.nn.parameter import Parameter, UninitializedParameter

from vllm.distributed import (divide, get_tensor_model_parallel_rank,
                              get_tensor_model_parallel_world_size,
                              split_tensor_along_last_dim,
                              tensor_model_parallel_all_gather,
                              tensor_model_parallel_all_reduce)
from vllm.logger import init_logger
from vllm.model_executor.layers.quantization.base_config import (
    QuantizationConfig, QuantizeMethodBase)
# yapf: disable
from vllm.model_executor.parameter import (BasevLLMParameter,
                                           BlockQuantScaleParameter,
                                           PackedColumnParameter,
                                           PackedvLLMParameter,
                                           PerTensorScaleParameter,
                                           RowvLLMParameter)
# yapf: enable
from vllm.model_executor.utils import set_weight_attrs
from vllm.platforms import current_platform

logger = init_logger(__name__)

WEIGHT_LOADER_V2_SUPPORTED = [
    "CompressedTensorsLinearMethod", "AWQMarlinLinearMethod",
    "AWQLinearMethod", "GPTQMarlinLinearMethod", "Fp8LinearMethod",
    "MarlinLinearMethod", "QQQLinearMethod", "GPTQMarlin24LinearMethod",
    "TPUInt8LinearMethod", "GPTQLinearMethod", "FBGEMMFp8LinearMethod",
    "ModelOptFp8LinearMethod", "IPEXAWQLinearMethod", "IPEXGPTQLinearMethod",
    "HQQMarlinMethod", "QuarkLinearMethod"
]


def rocm_aiter_tgemm_mm(x: torch.Tensor, weight: torch.Tensor,
                        bias: torch.Tensor) -> torch.Tensor:
    from aiter.tuned_gemm import tgemm
    return tgemm.mm(x, weight, bias)


def dispatch_unquantized_linear_func() -> Callable[..., torch.Tensor]:
    if current_platform.is_rocm_aiter_linear_enabled():
        return rocm_aiter_tgemm_mm
    return F.linear


def adjust_marlin_shard(param, shard_size, shard_offset):
    marlin_tile_size = getattr(param, "marlin_tile_size", None)
    if marlin_tile_size is None:
        return shard_size, shard_offset

    return shard_size * marlin_tile_size, shard_offset * marlin_tile_size


def adjust_bitsandbytes_4bit_shard(param: Parameter,
                                   shard_offsets: dict[str, tuple[int, int]],
                                   loaded_shard_id: str) -> tuple[int, int]:
    """Adjust the quantization offsets and sizes for BitsAndBytes sharding."""

    total, _ = shard_offsets["total"]
    orig_offset, orig_size = shard_offsets[loaded_shard_id]

    quantized_total = param.data.shape[0]
    quantized_offset = orig_offset * quantized_total // total
    quantized_size = orig_size * quantized_total // total

    return quantized_size, quantized_offset


def adjust_scalar_to_fused_array(param, loaded_weight, shard_id):
    """For fused modules (QKV and MLP) we have an array of length
    N that holds 1 scale for each "logical" matrix. So the param
    is an array of length N. The loaded_weight corresponds to 
    one of the shards on disk. Here, we slice the param based on 
    the shard_id for loading.
    """
    qkv_idxs = {"q": 0, "k": 1, "v": 2}

    if isinstance(shard_id, str):
        shard_id = qkv_idxs[shard_id]
    elif not isinstance(shard_id, int):
        raise ValueError(f"Unknown Shard Id {shard_id}")

    # AutoFP8 scales do not have a shape
    # compressed-tensors scales do have a shape
    if len(loaded_weight.shape) != 0:
        assert loaded_weight.shape[0] == 1
        loaded_weight = loaded_weight[0]

    return param[shard_id], loaded_weight


class LinearMethodBase(QuantizeMethodBase):
    """Base class for different (maybe quantized) linear methods."""

    @abstractmethod
    def create_weights(self, layer: torch.nn.Module,
                       input_size_per_partition: int,
                       output_partition_sizes: list[int], input_size: int,
                       output_size: int, params_dtype: torch.dtype,
                       **extra_weight_attrs):
        """Create weights for a linear layer. 
           The weights will be set as attributes of the layer.

        Args:
            layer: The layer that is using the LinearMethodBase factory.
            input_size_per_partition: Size of the weight input dim on rank X.
            output_partition_sizes: Sizes of the output dim of each logical 
                weight on rank X. E.g., output_partition_sizes for QKVLinear
                is a list contains the width of Wq, Wk, Wv on rank X.
            input_size: Size of the input dim of the weight across all ranks.
            output_size: Size of the output dim of the weight across all ranks.
            params_dtype: Datatype of the parameters.
        """
        raise NotImplementedError

    @abstractmethod
    def apply(self,
              layer: torch.nn.Module,
              x: torch.Tensor,
              bias: Optional[torch.Tensor] = None) -> torch.Tensor:
        """Apply the weights in layer to the input tensor.
        Expects create_weights to have been called before on the layer."""
        raise NotImplementedError


class UnquantizedLinearMethod(LinearMethodBase):
    """Linear method without quantization."""

    def create_weights(self, layer: torch.nn.Module,
                       input_size_per_partition: int,
                       output_partition_sizes: list[int], input_size: int,
                       output_size: int, params_dtype: torch.dtype,
                       **extra_weight_attrs):
        weight = Parameter(torch.empty(sum(output_partition_sizes),
                                       input_size_per_partition,
                                       dtype=params_dtype),
                           requires_grad=False)
        set_weight_attrs(weight, {"input_dim": 1, "output_dim": 0})
        layer.register_parameter("weight", weight)
        set_weight_attrs(weight, extra_weight_attrs)

    def apply(self,
              layer: torch.nn.Module,
              x: torch.Tensor,
              bias: Optional[torch.Tensor] = None) -> torch.Tensor:
        return dispatch_unquantized_linear_func()(x, layer.weight, bias)


class LinearBase(torch.nn.Module):
    """Base linear layer.

    Args:
        input_size: input dimension of the linear layer.
        output_size: output dimension of the linear layer.
        bias: If true, add bias.
        skip_bias_add: If true, skip adding bias but instead return it.
        params_dtype: Data type for the parameters.
        quant_config: Quantization configure.
        return_bias: If true, return bias together with outputs in forward pass.
    """

    def __init__(
        self,
        input_size: int,
        output_size: int,
        skip_bias_add: bool = False,
        params_dtype: Optional[torch.dtype] = None,
        quant_config: Optional[QuantizationConfig] = None,
        prefix: str = "",
        *,
        return_bias: bool = True,
    ):
        super().__init__()

        # Keep input parameters
        self.input_size = input_size
        self.output_size = output_size
        self.skip_bias_add = skip_bias_add
        if params_dtype is None:
            params_dtype = torch.get_default_dtype()
        self.params_dtype = params_dtype
        if quant_config is None:
            self.quant_method: Optional[
                QuantizeMethodBase] = UnquantizedLinearMethod()
        else:
            self.quant_method = quant_config.get_quant_method(self,
                                                              prefix=prefix)
        self.return_bias = return_bias

    def forward(
        self, x: torch.Tensor
    ) -> Union[torch.Tensor, tuple[torch.Tensor, Optional[Parameter]]]:
        raise NotImplementedError


class ReplicatedLinear(LinearBase):
    """Replicated linear layer.

    Args:
        input_size: input dimension of the linear layer.
        output_size: output dimension of the linear layer.
        bias: If true, add bias.
        skip_bias_add: If true, skip adding bias but instead return it.
        params_dtype: Data type for the parameters.
        quant_config: Quantization configure.
        prefix: The name of the layer in the state dict, including all parents
                        (e.g. model.layers.0.qkv_proj)
    """

    def __init__(
        self,
        input_size: int,
        output_size: int,
        bias: bool = True,
        skip_bias_add: bool = False,
        params_dtype: Optional[torch.dtype] = None,
        quant_config: Optional[QuantizationConfig] = None,
        prefix: str = "",
        *,
        return_bias: bool = True,
    ):
        super().__init__(input_size,
                         output_size,
                         skip_bias_add,
                         params_dtype,
                         quant_config,
                         prefix=prefix,
                         return_bias=return_bias)

        # All the linear layer supports quant method.
        assert self.quant_method is not None
        self.quant_method.create_weights(self,
                                         self.input_size, [self.output_size],
                                         self.input_size,
                                         self.output_size,
                                         self.params_dtype,
                                         weight_loader=self.weight_loader)

        if bias:
            self.bias = Parameter(
                torch.empty(self.output_size, dtype=self.params_dtype))
            set_weight_attrs(self.bias, {
                "output_dim": 0,
                "weight_loader": self.weight_loader,
            })
        else:
            self.register_parameter("bias", None)

    def weight_loader(self, param: Parameter, loaded_weight: torch.Tensor):
        # If the weight on disk does not have a shape, give it one
        # (such scales for AutoFp8).
        # Special case for GGUF

        is_gguf_weight = getattr(param, "is_gguf_weight", False)
        is_gguf_weight_type = getattr(param, "is_gguf_weight_type", False)
        if is_gguf_weight_type:
            param.weight_type = loaded_weight.item()

        # Materialize GGUF UninitializedParameter
        if is_gguf_weight and isinstance(param, UninitializedParameter):
            param.materialize(loaded_weight.shape, dtype=loaded_weight.dtype)

        if len(loaded_weight.shape) == 0:
            loaded_weight = loaded_weight.reshape(1)

        assert param.size() == loaded_weight.size(), (
            f"Tried to load weights of size {loaded_weight.size()}"
            f"to a parameter of size {param.size()}")
        param.data.copy_(loaded_weight)

    def forward(
        self, x: torch.Tensor
    ) -> Union[torch.Tensor, tuple[torch.Tensor, Optional[Parameter]]]:
        bias = self.bias if not self.skip_bias_add else None
        assert self.quant_method is not None
        output = self.quant_method.apply(self, x, bias)
        output_bias = self.bias if self.skip_bias_add else None
        if not self.return_bias:
            return output
        return output, output_bias

    def extra_repr(self) -> str:
        s = f"in_features={self.input_size}"
        s += f", output_features={self.output_size}"
        s += f", bias={self.bias is not None}"
        return s


class ColumnParallelLinear(LinearBase):
    """Linear layer with column parallelism.

    The linear layer is defined as Y = XA + b. A is parallelized along
    its second dimension as A = [A_1, ..., A_p].

    Args:
        input_size: first dimension of matrix A.
        output_size: second dimension of matrix A.
        bias: If true, add bias.
        gather_output: If true, call all-gather on output and make Y available
                       to all GPUs, otherwise, every GPU will have its output
                       which is Y_i = XA_i
        skip_bias_add: This was added to enable performance optimizations where
                       bias can be fused with other element-wise operations. we
                       skip adding bias but instead return it.
        params_dtype: Data type for the parameters.
        quant_config: Quantization configure.
        output_sizes: list of output sizes packed into one output, like for QKV
                       the list would be size 3.
        prefix: The name of the layer in the state dict, including all parents
                        (e.g. model.layers.0.qkv_proj) 
    """

    def __init__(
        self,
        input_size: int,
        output_size: int,
        bias: bool = True,
        gather_output: bool = False,
        skip_bias_add: bool = False,
        params_dtype: Optional[torch.dtype] = None,
        quant_config: Optional[QuantizationConfig] = None,
        output_sizes: Optional[list[int]] = None,
        prefix: str = "",
        *,
        return_bias: bool = True,
    ):
        # Divide the weight matrix along the last dimension.
        self.tp_size = get_tensor_model_parallel_world_size()
        self.input_size_per_partition = input_size
        self.output_size_per_partition = divide(output_size, self.tp_size)
        self.output_partition_sizes = [self.output_size_per_partition]
        # If QKV or MergedColumn, use output size of each partition.
        if hasattr(self, "output_sizes"):
            self.output_partition_sizes = [
                divide(output_size, self.tp_size)
                for output_size in self.output_sizes
            ]

        super().__init__(input_size,
                         output_size,
                         skip_bias_add,
                         params_dtype,
                         quant_config,
                         prefix,
                         return_bias=return_bias)

        self.gather_output = gather_output

        if output_sizes is None:
            output_sizes = [output_size]

        assert self.quant_method is not None
        self.quant_method.create_weights(
            layer=self,
            input_size_per_partition=self.input_size_per_partition,
            output_partition_sizes=self.output_partition_sizes,
            input_size=self.input_size,
            output_size=self.output_size,
            params_dtype=self.params_dtype,
            weight_loader=(
                self.weight_loader_v2 if self.quant_method.__class__.__name__
                in WEIGHT_LOADER_V2_SUPPORTED else self.weight_loader))
        if bias:
            self.bias = Parameter(
                torch.empty(self.output_size_per_partition,
                            dtype=params_dtype))
            set_weight_attrs(self.bias, {
                "output_dim": 0,
                "weight_loader": self.weight_loader,
            })
        else:
            self.register_parameter("bias", None)

    def weight_loader(self, param: Parameter, loaded_weight: torch.Tensor):
        tp_rank = get_tensor_model_parallel_rank()
        output_dim = getattr(param, "output_dim", None)

        is_sharded_weight = getattr(param, "is_sharded_weight", False)
        use_bitsandbytes_4bit = getattr(param, "use_bitsandbytes_4bit", False)
        # bitsandbytes loads the weights of the specific portion
        # no need to narrow
        is_sharded_weight = is_sharded_weight or use_bitsandbytes_4bit

        # Special case for GGUF
        is_gguf_weight = getattr(param, "is_gguf_weight", False)
        is_gguf_weight_type = getattr(param, "is_gguf_weight_type", False)
        if is_gguf_weight_type:
            param.weight_type = loaded_weight.item()

        # Materialize GGUF UninitializedParameter
        if is_gguf_weight and isinstance(param, UninitializedParameter):
            final_shape = list(loaded_weight.shape)
            if output_dim is not None:
                tp_size = get_tensor_model_parallel_world_size()
                assert final_shape[output_dim] % tp_size == 0
                final_shape[output_dim] = final_shape[output_dim] // tp_size
            param.materialize(final_shape, dtype=loaded_weight.dtype)

        param_data = param.data
        if output_dim is not None and not is_sharded_weight:
            shard_size = param_data.shape[output_dim]
            start_idx = tp_rank * shard_size
            loaded_weight = loaded_weight.narrow(output_dim, start_idx,
                                                 shard_size)

        # Special case for loading scales off disk, which often do not
        # have a shape (such as in the case of AutoFP8).
        if len(loaded_weight.shape) == 0:
            loaded_weight = loaded_weight.reshape(1)

        assert param_data.shape == loaded_weight.shape
        param_data.copy_(loaded_weight)

    def weight_loader_v2(self, param: Parameter, loaded_weight: torch.Tensor):
        # Special case for loading scales off disk, which often do not
        # have a shape (such as in the case of AutoFP8).
        if len(loaded_weight.shape) == 0:
            assert loaded_weight.numel() == 1
            loaded_weight = loaded_weight.reshape(1)
        param.load_column_parallel_weight(loaded_weight=loaded_weight)

    def forward(
        self, input_
    ) -> Union[torch.Tensor, tuple[torch.Tensor, Optional[Parameter]]]:
        bias = self.bias if not self.skip_bias_add else None

        # Matrix multiply.
        assert self.quant_method is not None
        output_parallel = self.quant_method.apply(self, input_, bias)
        if self.gather_output:
            # All-gather across the partitions.
            output = tensor_model_parallel_all_gather(output_parallel)
        else:
            output = output_parallel
        output_bias = self.bias if self.skip_bias_add else None
        if not self.return_bias:
            return output
        return output, output_bias

    def extra_repr(self) -> str:
        s = f"in_features={self.input_size}"
        s += f", output_features={self.output_size_per_partition}"
        s += f", bias={self.bias is not None}"
        s += f", tp_size={get_tensor_model_parallel_world_size()}"
        s += f", gather_output={self.gather_output}"
        return s


class MergedColumnParallelLinear(ColumnParallelLinear):
    """Packed linear layers with column parallelism.

    Similar to ColumnParallelLinear, but the weight matrix is concatenated
    along the output dimension. When the weight matrix is loaded, the
    different partitions are sharded separately.

    Args:
        input_size: input dimension of the linear layer.
        output_sizes: list of output dimensions of the linear layer.
        bias: If true, add bias.
        gather_output: If true, call all-gather on output and make the output
                       available to all GPUs, otherwise, every GPU will have
                       its own output.
        skip_bias_add: This was added to enable performance optimizations where
                       bias can be fused with other element-wise operations. we
                       skip adding bias but instead return it.
        params_dtype: Data type for the parameters.
        quant_config: Quantization configure.
        prefix: The name of the layer in the state dict, including all parents
                        (e.g. model.layers.0.qkv_proj)
    """

    def __init__(
        self,
        input_size: int,
        output_sizes: list[int],
        bias: bool = True,
        gather_output: bool = False,
        skip_bias_add: bool = False,
        params_dtype: Optional[torch.dtype] = None,
        quant_config: Optional[QuantizationConfig] = None,
        prefix: str = "",
        *,
        return_bias: bool = True,
    ):
        self.output_sizes = output_sizes
        tp_size = get_tensor_model_parallel_world_size()
        assert all(output_size % tp_size == 0 for output_size in output_sizes)
        super().__init__(input_size=input_size,
                         output_size=sum(output_sizes),
                         bias=bias,
                         gather_output=gather_output,
                         skip_bias_add=skip_bias_add,
                         params_dtype=params_dtype,
                         quant_config=quant_config,
                         prefix=prefix,
                         return_bias=return_bias)

    def weight_loader(self,
                      param: Parameter,
                      loaded_weight: torch.Tensor,
                      loaded_shard_id: Optional[int] = None):

        # Special case for GGUF
        # initialize GGUF param after we know the quantize type
        is_gguf_weight = getattr(param, "is_gguf_weight", False)
        is_gguf_weight_type = getattr(param, "is_gguf_weight_type", False)
        if is_gguf_weight_type:
            if loaded_shard_id is not None:
                param.data[loaded_shard_id].copy_(loaded_weight)
                param.shard_weight_type[loaded_shard_id] = loaded_weight.item()
            else:
                param.shard_weight_type = {
                    i: loaded_weight.item()
                    for i, _ in enumerate(self.output_sizes)
                }
            return

        if is_gguf_weight:
            tp_size = get_tensor_model_parallel_world_size()
            tp_rank = get_tensor_model_parallel_rank()

            output_dim = getattr(param, "output_dim", None)
            shard_size = loaded_weight.size(output_dim) // tp_size
            start_idx = tp_rank * shard_size

            if loaded_shard_id is not None:
                loaded_weight = loaded_weight.narrow(output_dim, start_idx,
                                                     shard_size)
                param.shard_id.append(loaded_shard_id)
                param.shard_id_map[loaded_shard_id] = len(param.data_container)
                param.data_container.append(loaded_weight)
                if len(param.data_container) == 2:
                    self.qweight = param.materialize_nested()
                return

        param_data = param.data
        output_dim = getattr(param, "output_dim", None)
        # Special case for AQLM codebooks.
        is_metadata = getattr(param, "is_metadata", False)
        # Special case for per-tensor scale to load scalar into fused array.
        needs_scalar_to_array = getattr(param, "needs_scalar_to_array", False)

        if loaded_shard_id is None:
            # Loaded weight is already fused on disk (mlp).
            # (e.g., Phi-3's gate_up_proj).
            if output_dim is None:
                if needs_scalar_to_array:
                    param_data, loaded_weight = adjust_scalar_to_fused_array(
                        param_data, loaded_weight, 0)

                assert param_data.shape == loaded_weight.shape
                param_data.copy_(loaded_weight)
                return
            current_shard_offset = 0
            use_bitsandbytes_4bit = getattr(param, "use_bitsandbytes_4bit",
                                            False)
            shard_offsets: list[tuple[int, int, int]] = []
            for i, output_size in enumerate(self.output_sizes):
                shard_offsets.append((i, current_shard_offset, output_size))
                current_shard_offset += output_size
            packed_dim = getattr(param, "packed_dim", None)
            for shard_id, shard_offset, shard_size in shard_offsets:
                # Special case for Quantization.
                # If quantized, we need to adjust the offset and size to account
                # for the packing.
                if packed_dim == output_dim:
                    shard_size = shard_size // param.pack_factor
                    shard_offset = shard_offset // param.pack_factor
                    # Special case for Marlin.
                    shard_size, shard_offset = adjust_marlin_shard(
                        param, shard_size, shard_offset)

                if use_bitsandbytes_4bit:
                    index = list(itertools.accumulate([0] + self.output_sizes))
                    orig_offsets = {
                        str(i): (index[i], size)
                        for i, size in enumerate(self.output_sizes)
                    }
                    orig_offsets["total"] = (self.output_size, 0)
                    shard_size, shard_offset = adjust_bitsandbytes_4bit_shard(
                        param, orig_offsets, str(shard_id))

                loaded_weight_shard = loaded_weight.narrow(
                    output_dim, shard_offset, shard_size)
                self.weight_loader(param, loaded_weight_shard, shard_id)
            return

        assert loaded_shard_id < len(self.output_sizes)
        tp_rank = get_tensor_model_parallel_rank()
        tp_size = get_tensor_model_parallel_world_size()
        if output_dim is not None:
            shard_offset = sum(self.output_sizes[:loaded_shard_id]) // tp_size
            shard_size = self.output_sizes[loaded_shard_id] // tp_size
            # Special case for quantization.
            # If quantized, we need to adjust the offset and size to account
            # for the packing.
            packed_dim = getattr(param, "packed_dim", None)
            if packed_dim == output_dim:
                shard_size = shard_size // param.pack_factor
                shard_offset = shard_offset // param.pack_factor
                # Special case for Marlin.
                shard_size, shard_offset = adjust_marlin_shard(
                    param, shard_size, shard_offset)

            use_bitsandbytes_4bit = getattr(param, "use_bitsandbytes_4bit",
                                            False)
            is_sharded_weight = getattr(param, "is_sharded_weight", False)
            # bitsandbytes loads the weights of the specific portion
            # no need to narrow
            is_sharded_weight = is_sharded_weight or use_bitsandbytes_4bit

            if use_bitsandbytes_4bit:
                shard_size = loaded_weight.shape[output_dim]
                shard_offset = loaded_weight.shape[output_dim] * \
                    loaded_shard_id

            param_data = param_data.narrow(output_dim, shard_offset,
                                           shard_size)
            start_idx = tp_rank * shard_size
            if not is_sharded_weight:
                loaded_weight = loaded_weight.narrow(output_dim, start_idx,
                                                     shard_size)
        # Special case for AQLM codebooks.
        elif is_metadata:
            # metadata indicates fixed size concatenated along dim 0
            shard_size = loaded_weight.shape[0]
            shard_offset = loaded_shard_id * shard_size
            param_data = param_data.narrow(0, shard_offset, shard_size)

        # Special case for per-tensor scales in fused case.
        elif needs_scalar_to_array:
            param_data, loaded_weight = adjust_scalar_to_fused_array(
                param_data, loaded_weight, loaded_shard_id)

        else:
            ignore_warning = getattr(param, "ignore_warning", False)
            if not ignore_warning:
                logger.warning(
                    "Loading a weight without `output_dim` attribute in "
                    "MergedColumnParallelLinear, assume the weight is "
                    "the same for all partitions.")

        assert param_data.shape == loaded_weight.shape
        param_data.copy_(loaded_weight)

    def _load_fused_module_from_checkpoint(self, param: BasevLLMParameter,
                                           loaded_weight: torch.Tensor):
        """
        Handle special case for models where MLP layers are already
        fused on disk. In this case, we have no shard id. This function
        determmines the shard id by splitting these layers and then calls
        the weight loader using the shard id.

        An example of a model with these fused layers:
        https://huggingface.co/microsoft/Phi-3-mini-4k-instruct
        """

        current_shard_offset = 0
        shard_offsets: list[tuple[int, int, int]] = []
        for i, output_size in enumerate(self.output_sizes):
            shard_offsets.append((i, current_shard_offset, output_size))
            current_shard_offset += output_size

        for shard_id, shard_offset, shard_size in shard_offsets:
            # Special case for Quantization.
            # If quantized, we need to adjust the offset and size to account
            # for the packing.
            if isinstance(param, (PackedColumnParameter, PackedvLLMParameter
                                  )) and param.packed_dim == param.output_dim:
                shard_size, shard_offset = \
                    param.adjust_shard_indexes_for_packing(
                    shard_size=shard_size, shard_offset=shard_offset)

            loaded_weight_shard = loaded_weight.narrow(param.output_dim,
                                                       shard_offset,
                                                       shard_size)
            self.weight_loader_v2(param, loaded_weight_shard, shard_id)

    def weight_loader_v2(self,
                         param: BasevLLMParameter,
                         loaded_weight: torch.Tensor,
                         loaded_shard_id: Optional[int] = None):
        if loaded_shard_id is None:
            if isinstance(param, PerTensorScaleParameter):
                param.load_merged_column_weight(loaded_weight=loaded_weight,
                                                shard_id=0)
                return
            elif type(param) in (RowvLLMParameter, BasevLLMParameter):
                param.load_merged_column_weight(loaded_weight=loaded_weight)
                return
            # TODO: @dsikka - move to parameter.py
            self._load_fused_module_from_checkpoint(param, loaded_weight)
            return

        assert loaded_shard_id < len(self.output_sizes)

        tp_size = get_tensor_model_parallel_world_size()

        if isinstance(param, BlockQuantScaleParameter):
            from vllm.model_executor.layers.quantization.fp8 import (
                Fp8LinearMethod, Fp8MoEMethod)
            assert self.quant_method is not None
            assert isinstance(self.quant_method,
                              (Fp8LinearMethod, Fp8MoEMethod))
            weight_block_size = self.quant_method.quant_config.weight_block_size
            assert weight_block_size is not None
            block_n, _ = weight_block_size[0], weight_block_size[1]
            shard_offset = (
                (sum(self.output_sizes[:loaded_shard_id]) + block_n - 1) //
                block_n) // tp_size
            shard_size = ((self.output_sizes[loaded_shard_id] + block_n - 1) //
                          block_n // tp_size)
        else:
            shard_offset = sum(self.output_sizes[:loaded_shard_id]) // tp_size
            shard_size = self.output_sizes[loaded_shard_id] // tp_size

        param.load_merged_column_weight(loaded_weight=loaded_weight,
                                        shard_id=loaded_shard_id,
                                        shard_offset=shard_offset,
                                        shard_size=shard_size)


class QKVParallelLinear(ColumnParallelLinear):
    """Linear layers for the attention's QKV transformation.

    Linear layers for the linear transformation of the query, key, and value
    vectors in the attention layer. The weight matrix is concatenated along
    the output dimension. The layer is parallelized along the head dimension.
    When the number of key/value heads is smaller than the number of query
    heads (e.g., multi-query/grouped-query attention), the key/value head may
    be replicated while the query heads are partitioned.

    Args:
        hidden_size: input hidden state size of the transformer.
        head_size: size of each attention head.
        total_num_heads: total number of attention query heads.
        total_num_kv_heads: total number of attention key/value heads. If
                            None, assume total_num_kv_heads = total_num_heads.
        bias: If true, add bias.
        skip_bias_add: This was added to enable performance optimizations where
                       bias can be fused with other element-wise operations. we
                       skip adding bias but instead return it.
        params_dtype: Data type for the parameters.
        quant_config: Quantization configure.
        prefix: The name of the layer in the state dict, including all parents
                        (e.g. model.layers.0.qkv_proj)
    """

    def __init__(
        self,
        hidden_size: int,
        head_size: int,
        total_num_heads: int,
        total_num_kv_heads: Optional[int] = None,
        bias: bool = True,
        skip_bias_add: bool = False,
        params_dtype: Optional[torch.dtype] = None,
        quant_config: Optional[QuantizationConfig] = None,
        prefix: str = "",
        *,
        return_bias: bool = True,
    ):
        self.hidden_size = hidden_size
        self.head_size = head_size
        self.total_num_heads = total_num_heads
        if total_num_kv_heads is None:
            total_num_kv_heads = total_num_heads
        self.total_num_kv_heads = total_num_kv_heads
        # Divide the weight matrix along the last dimension.
        tp_size = get_tensor_model_parallel_world_size()
        self.num_heads = divide(self.total_num_heads, tp_size)
        if tp_size >= self.total_num_kv_heads:
            self.num_kv_heads = 1
            self.num_kv_head_replicas = divide(tp_size,
                                               self.total_num_kv_heads)
        else:
            self.num_kv_heads = divide(self.total_num_kv_heads, tp_size)
            self.num_kv_head_replicas = 1
        input_size = self.hidden_size
        output_size = (self.num_heads +
                       2 * self.num_kv_heads) * tp_size * self.head_size
        self.output_sizes = [
            self.num_heads * self.head_size * tp_size,  # q_proj
            self.num_kv_heads * self.head_size * tp_size,  # k_proj
            self.num_kv_heads * self.head_size * tp_size,  # v_proj 
        ]

        super().__init__(input_size=input_size,
                         output_size=output_size,
                         bias=bias,
                         gather_output=False,
                         skip_bias_add=skip_bias_add,
                         params_dtype=params_dtype,
                         quant_config=quant_config,
                         prefix=prefix,
                         return_bias=return_bias)

    def _get_shard_offset_mapping(self, loaded_shard_id: str):
        shard_offset_mapping = {
            "q": 0,
            "k": self.num_heads * self.head_size,
            "v": (self.num_heads + self.num_kv_heads) * self.head_size,
            "total": (self.num_heads + 2 * self.num_kv_heads) * self.head_size
        }
        return shard_offset_mapping.get(loaded_shard_id)

    def _get_shard_size_mapping(self, loaded_shard_id: str):
        shard_size_mapping = {
            "q": self.num_heads * self.head_size,
            "k": self.num_kv_heads * self.head_size,
            "v": self.num_kv_heads * self.head_size,
        }
        return shard_size_mapping.get(loaded_shard_id)

    def _load_fused_module_from_checkpoint(self, param: BasevLLMParameter,
                                           loaded_weight: torch.Tensor):
        """
        Handle special case for models where QKV layers are already 
        fused on disk. In this case, we have no shard id. This function
        determmines the shard id by splitting these layers and then calls
        the weight loader using the shard id.

        An example of a model with these fused layers:
        https://huggingface.co/microsoft/Phi-3-mini-4k-instruct
        """
        shard_offsets = [
            # (shard_id, shard_offset, shard_size)
            ("q", 0, self.total_num_heads * self.head_size),
            ("k", self.total_num_heads * self.head_size,
             self.total_num_kv_heads * self.head_size),
            ("v",
             (self.total_num_heads + self.total_num_kv_heads) * self.head_size,
             self.total_num_kv_heads * self.head_size),
        ]

        for shard_id, shard_offset, shard_size in shard_offsets:
            # Special case for Quantization.
            # If quantized, we need to adjust the offset and size to account
            # for the packing.
            if isinstance(param, (PackedColumnParameter, PackedvLLMParameter
                                  )) and param.packed_dim == param.output_dim:
                shard_size, shard_offset = \
                    param.adjust_shard_indexes_for_packing(
                    shard_size=shard_size, shard_offset=shard_offset)

            loaded_weight_shard = loaded_weight.narrow(param.output_dim,
                                                       shard_offset,
                                                       shard_size)
            self.weight_loader_v2(param, loaded_weight_shard, shard_id)

    def weight_loader_v2(self,
                         param: BasevLLMParameter,
                         loaded_weight: torch.Tensor,
                         loaded_shard_id: Optional[str] = None):
        if loaded_shard_id is None:  # special case for certain models
            if isinstance(param, PerTensorScaleParameter):
                param.load_qkv_weight(loaded_weight=loaded_weight, shard_id=0)
                return
            elif type(param) in (RowvLLMParameter, BasevLLMParameter):
                param.load_qkv_weight(loaded_weight=loaded_weight)
                return
            # TODO: @dsikka - move to parameter.py
            self._load_fused_module_from_checkpoint(param, loaded_weight)
            return

        assert loaded_shard_id in ["q", "k", "v"]

        shard_offset = self._get_shard_offset_mapping(loaded_shard_id)
        shard_size = self._get_shard_size_mapping(loaded_shard_id)

        param.load_qkv_weight(loaded_weight=loaded_weight,
                              num_heads=self.num_kv_head_replicas,
                              shard_id=loaded_shard_id,
                              shard_offset=shard_offset,
                              shard_size=shard_size)

    def weight_loader(self,
                      param: Parameter,
                      loaded_weight: torch.Tensor,
                      loaded_shard_id: Optional[str] = None):

        # Special case for GGUF
        # initialize GGUF param after we know the quantize type
        is_gguf_weight = getattr(param, "is_gguf_weight", False)
        is_gguf_weight_type = getattr(param, "is_gguf_weight_type", False)
        if is_gguf_weight_type:
            idx_map = {"q": 0, "k": 1, "v": 2}
            if loaded_shard_id is not None:
                param.data[idx_map[loaded_shard_id]].copy_(loaded_weight)
                param.shard_weight_type[loaded_shard_id] = loaded_weight.item()
            else:
                param.shard_weight_type = {
                    k: loaded_weight.item()
                    for k in idx_map
                }
            return

        if is_gguf_weight:
            tp_size = get_tensor_model_parallel_world_size()
            tp_rank = get_tensor_model_parallel_rank()

            output_dim = getattr(param, "output_dim", None)
            shard_size = loaded_weight.size(output_dim) // tp_size
            start_idx = tp_rank * shard_size

            if loaded_shard_id is not None:
                loaded_weight = loaded_weight.narrow(output_dim, start_idx,
                                                     shard_size)
                param.shard_id.append(loaded_shard_id)
                param.shard_id_map[loaded_shard_id] = len(param.data_container)
                param.data_container.append(loaded_weight)
                if len(param.data_container) == 3:
                    self.qweight = param.materialize_nested()
                return

        param_data = param.data
        output_dim = getattr(param, "output_dim", None)
        # Special case for AQLM codebooks.
        is_metadata = getattr(param, "is_metadata", False)

        # Special case for per-tensor scales in fused case.
        needs_scalar_to_array = getattr(param, "needs_scalar_to_array", False)

        if loaded_shard_id is None:
            # Loaded weight is already fused on disk (qkv).
            # (e.g., Phi-3's qkv_proj).
            if output_dim is None:
                if needs_scalar_to_array:
                    param_data, loaded_weight = adjust_scalar_to_fused_array(
                        param_data, loaded_weight, 0)

                assert param_data.shape == loaded_weight.shape
                param_data.copy_(loaded_weight)
                return
            shard_offsets = [
                # (shard_id, shard_offset, shard_size)
                ("q", 0, self.total_num_heads * self.head_size),
                ("k", self.total_num_heads * self.head_size,
                 self.total_num_kv_heads * self.head_size),
                ("v", (self.total_num_heads + self.total_num_kv_heads) *
                 self.head_size, self.total_num_kv_heads * self.head_size),
            ]
            use_bitsandbytes_4bit = getattr(param, "use_bitsandbytes_4bit",
                                            False)

            packed_dim = getattr(param, "packed_dim", None)
            for shard_id, shard_offset, shard_size in shard_offsets:
                # Special case for Quantized Weights.
                # If quantized, we need to adjust the offset and size to account
                # for the packing.
                if packed_dim == output_dim:
                    shard_size = shard_size // param.pack_factor
                    shard_offset = shard_offset // param.pack_factor

                    # Special case for Marlin.
                    shard_size, shard_offset = adjust_marlin_shard(
                        param, shard_size, shard_offset)

                if use_bitsandbytes_4bit:
                    orig_qkv_offsets = {
                        "q": (0, self.total_num_heads * self.head_size),
                        "k": (self.total_num_heads * self.head_size,
                              self.total_num_kv_heads * self.head_size),
                        "v":
                        ((self.total_num_heads + self.total_num_kv_heads) *
                         self.head_size,
                         self.total_num_kv_heads * self.head_size),
                        "total":
                        ((self.total_num_heads + 2 * self.total_num_kv_heads) *
                         self.head_size, 0)
                    }

                    shard_size, shard_offset = adjust_bitsandbytes_4bit_shard(
                        param, orig_qkv_offsets, shard_id)

                loaded_weight_shard = loaded_weight.narrow(
                    output_dim, shard_offset, shard_size)
                self.weight_loader(param, loaded_weight_shard, shard_id)
            return

        tp_rank = get_tensor_model_parallel_rank()
        assert loaded_shard_id in ["q", "k", "v"]

        # If output dim is defined, use the default loading process.
        if output_dim is not None:
            if loaded_shard_id == "q":
                shard_offset = 0
                shard_size = self.num_heads * self.head_size
            elif loaded_shard_id == "k":
                shard_offset = self.num_heads * self.head_size
                shard_size = self.num_kv_heads * self.head_size
            elif loaded_shard_id == "v":
                shard_offset = (self.num_heads +
                                self.num_kv_heads) * self.head_size
                shard_size = self.num_kv_heads * self.head_size
            # Special case for Quantized Weights.
            # If quantized, we need to adjust the offset and size to account
            # for the packing.
            packed_dim = getattr(param, "packed_dim", None)
            if packed_dim == output_dim:
                shard_size = shard_size // param.pack_factor
                shard_offset = shard_offset // param.pack_factor

                # Special case for Marlin.
                shard_size, shard_offset = adjust_marlin_shard(
                    param, shard_size, shard_offset)

            use_bitsandbytes_4bit = getattr(param, "use_bitsandbytes_4bit",
                                            False)
            is_sharded_weight = getattr(param, "is_sharded_weight", False)
            # bitsandbytes loads the weights of the specific portion
            # no need to narrow
            is_sharded_weight = is_sharded_weight or use_bitsandbytes_4bit

            if use_bitsandbytes_4bit:
                orig_qkv_offsets = {
                    "q": (0, self.num_heads * self.head_size),
                    "k": (self.num_heads * self.head_size,
                          self.num_kv_heads * self.head_size),
                    "v":
                    ((self.num_heads + self.num_kv_heads) * self.head_size,
                     self.num_kv_heads * self.head_size),
                    "total":
                    ((self.num_heads + 2 * self.num_kv_heads) * self.head_size,
                     0)
                }
                shard_size, shard_offset = adjust_bitsandbytes_4bit_shard(
                    param, orig_qkv_offsets, loaded_shard_id)

            param_data = param_data.narrow(output_dim, shard_offset,
                                           shard_size)
            if loaded_shard_id == "q":
                shard_id = tp_rank
            else:
                shard_id = tp_rank // self.num_kv_head_replicas
            start_idx = shard_id * shard_size

            if not is_sharded_weight:
                loaded_weight = loaded_weight.narrow(output_dim, start_idx,
                                                     shard_size)

        # Special case for for AQLM codebooks.
        elif is_metadata:
            # metadata indicates fixed size concatenated along dim 0
            shard_size = loaded_weight.shape[0]
            shard_index = ["q", "k", "v"].index(loaded_shard_id)
            param_data = param_data.narrow(0, shard_index * shard_size,
                                           shard_size)
        # Special case for per-tensor scales in fused case.
        elif needs_scalar_to_array:
            param_data, loaded_weight = adjust_scalar_to_fused_array(
                param_data, loaded_weight, loaded_shard_id)
        else:
            ignore_warning = getattr(param, "ignore_warning", False)
            if not ignore_warning:
                logger.warning(
                    "Loading a weight without `output_dim` attribute in "
                    "QKVParallelLinear, assume the weight is the same "
                    "for all partitions.")

        assert param_data.shape == loaded_weight.shape
        param_data.copy_(loaded_weight)


class RowParallelLinear(LinearBase):
    """Linear layer with row parallelism.

    The linear layer is defined as Y = XA + b. A is parallelized along
    its first dimension and X along its second dimension as:
               -   -
              | A_1 |
              | .   |
          A = | .   |        X = [X_1, ..., X_p]
              | .   |
              | A_p |
               -   -
    Arguments:
        input_size: first dimension of matrix A.
        output_size: second dimension of matrix A.
        bias: If true, add bias. Note that bias is not parallelized.
        input_is_parallel: If true, we assume that the input is already
                           split across the GPUs and we do not split
                           again.
        skip_bias_add: This was added to enable performance optimization where
                       bias can be fused with other element-wise operations.
                       We skip adding bias but instead return it.
        params_dtype: Data type for the parameters.
        quant_config: Quantization configure.
    """

    def __init__(
        self,
        input_size: int,
        output_size: int,
        bias: bool = True,
        input_is_parallel: bool = True,
        skip_bias_add: bool = False,
        params_dtype: Optional[torch.dtype] = None,
        reduce_results: bool = True,
        quant_config: Optional[QuantizationConfig] = None,
        prefix: str = "",
        *,
        return_bias: bool = True,
    ):
        # Divide the weight matrix along the first dimension.
        self.tp_rank = get_tensor_model_parallel_rank()
        self.tp_size = get_tensor_model_parallel_world_size()
        self.input_size_per_partition = divide(input_size, self.tp_size)
        self.output_size_per_partition = output_size
        self.output_partition_sizes = [output_size]

        super().__init__(input_size,
                         output_size,
                         skip_bias_add,
                         params_dtype,
                         quant_config,
                         prefix,
                         return_bias=return_bias)

        self.input_is_parallel = input_is_parallel
        self.reduce_results = reduce_results

        assert self.quant_method is not None
        self.quant_method.create_weights(
            layer=self,
            input_size_per_partition=self.input_size_per_partition,
            output_partition_sizes=self.output_partition_sizes,
            input_size=self.input_size,
            output_size=self.output_size,
            params_dtype=self.params_dtype,
            weight_loader=(
                self.weight_loader_v2 if self.quant_method.__class__.__name__
                in WEIGHT_LOADER_V2_SUPPORTED else self.weight_loader))
        if not reduce_results and (bias and not skip_bias_add):
            raise ValueError("When not reduce the results, adding bias to the "
                             "results can lead to incorrect results")

        if bias:
            self.bias = Parameter(
                torch.empty(self.output_size, dtype=params_dtype))
            set_weight_attrs(self.bias, {
                "output_dim": 0,
                "weight_loader": self.weight_loader,
            })
        else:
            self.register_parameter("bias", None)

    def weight_loader(self, param: Parameter, loaded_weight: torch.Tensor):
        tp_rank = get_tensor_model_parallel_rank()
        tp_size = get_tensor_model_parallel_world_size()
        input_dim = getattr(param, "input_dim", None)
        use_bitsandbytes_4bit = getattr(param, "use_bitsandbytes_4bit", False)
        is_sharded_weight = getattr(param, "is_sharded_weight", False)
        # bitsandbytes loads the weights of the specific portion
        # no need to narrow
        is_sharded_weight = is_sharded_weight or use_bitsandbytes_4bit

        # Special case for GGUF
        is_gguf_weight = getattr(param, "is_gguf_weight", False)
        is_gguf_weight_type = getattr(param, "is_gguf_weight_type", False)
        if is_gguf_weight_type:
            param.weight_type = loaded_weight.item()

        # Materialize GGUF UninitializedParameter
        if is_gguf_weight and isinstance(param, UninitializedParameter):
            weight_shape = list(loaded_weight.shape)
            if input_dim:
                weight_shape[input_dim] = weight_shape[input_dim] // tp_size
            param.materialize(tuple(weight_shape), dtype=loaded_weight.dtype)

        param_data = param.data
        if input_dim is not None and not is_sharded_weight:
            shard_size = param_data.shape[input_dim]
            start_idx = tp_rank * shard_size
            loaded_weight = loaded_weight.narrow(input_dim, start_idx,
                                                 shard_size)

        # Special case for loading scales off disk, which often do not
        # have a shape (such as in the case of AutoFP8).
        if len(loaded_weight.shape) == 0:
            loaded_weight = loaded_weight.reshape(1)

        assert param_data.shape == loaded_weight.shape
        param_data.copy_(loaded_weight)

    def weight_loader_v2(self, param: BasevLLMParameter,
                         loaded_weight: torch.Tensor):

        # Special case for loading scales off disk, which often do not
        # have a shape (such as in the case of AutoFP8).
        if len(loaded_weight.shape) == 0:
            assert loaded_weight.numel() == 1
            loaded_weight = loaded_weight.reshape(1)

        param.load_row_parallel_weight(loaded_weight=loaded_weight)

    def forward(
        self, input_
    ) -> Union[torch.Tensor, tuple[torch.Tensor, Optional[Parameter]]]:
        if self.input_is_parallel:
            input_parallel = input_
        else:
            tp_rank = get_tensor_model_parallel_rank()
            splitted_input = split_tensor_along_last_dim(
                input_, num_partitions=self.tp_size)
            input_parallel = splitted_input[tp_rank].contiguous()

        # Matrix multiply.
        assert self.quant_method is not None
        # Only fuse bias add into GEMM for rank 0 (this ensures that
        # bias will not get added more than once in TP>1 case)
        bias_ = None if (self.tp_rank > 0 or self.skip_bias_add) else self.bias
        output_parallel = self.quant_method.apply(self,
                                                  input_parallel,
                                                  bias=bias_)
        if self.reduce_results and self.tp_size > 1:
            output = tensor_model_parallel_all_reduce(output_parallel)
        else:
            output = output_parallel

        output_bias = self.bias if self.skip_bias_add else None

        if not self.return_bias:
            return output
        return output, output_bias

    def extra_repr(self) -> str:
        s = f"input_features={self.input_size_per_partition}"
        s += f", output_features={self.output_size}"
        s += f", bias={self.bias is not None}"
        s += f", tp_size={self.tp_size}"
        s += f", reduce_results={self.reduce_results}"
        return s


class QKVCrossParallelLinear(torch.nn.Module):

    def __init__(self,
                 hidden_size: int,
                 head_size: int,
                 total_num_heads: int,
                 total_num_kv_heads: Optional[int] = None,
                 bias: bool = True,
                 skip_bias_add: bool = False,
                 params_dtype: Optional[torch.dtype] = None,
                 quant_config: Optional[QuantizationConfig] = None,
                 prefix: str = ""):
        super().__init__()
        # Empty placeholders for loading as a single module.
        self.weight = torch.nn.Parameter()
        set_weight_attrs(self.weight, {
            "weight_loader": self.weight_loader_weight,
        })
        # Use a dictionary to avoid submodules parameters auto-registration:
        # drop-in replacement for a `QKVParallelLinear` module.
        self.proj = dict()
        self.proj["q_proj_decoder"] = ColumnParallelLinear(
            input_size=hidden_size,
            output_size=total_num_heads * head_size,
            bias=bias,
            quant_config=quant_config,
            skip_bias_add=skip_bias_add,
            params_dtype=params_dtype,
            prefix=f"{prefix}.q_proj_decoder")

        self.proj["kv_proj_encoder"] = QKVParallelLinear(
            hidden_size=hidden_size,
            head_size=head_size,
            total_num_heads=0,
            total_num_kv_heads=total_num_kv_heads,
            bias=bias,
            quant_config=quant_config,
            skip_bias_add=skip_bias_add,
            params_dtype=params_dtype,
            prefix=f"{prefix}.kv_proj_encoder")

        # `kv_proj_encoder.num_kv_heads` accounts for sharding with tp>1.
        self.kv_size = self.kv_proj_encoder.num_kv_heads * head_size

        if bias:
            self.bias = torch.nn.Parameter()
            set_weight_attrs(self.bias, {
                "weight_loader": self.weight_loader_bias,
            })

    @property
    def q_proj_decoder(self):
        return self.proj["q_proj_decoder"]

    @property
    def kv_proj_encoder(self):
        return self.proj["kv_proj_encoder"]

    def forward(self, decoder_hidden_states, encoder_hidden_states):
        q, _ = self.q_proj_decoder(decoder_hidden_states)
        if encoder_hidden_states is None:
            # Encoder KV already cached.
            k = None
            v = None
        else:
            # Prefill phase, encoder KV cached here.
            kv_enc, _ = self.kv_proj_encoder(encoder_hidden_states)
            # Split kv in half
            k, v = kv_enc.split(self.kv_size, dim=-1)
        return q, k, v

    def weight_loader_weight(self,
                             param: torch.nn.Parameter,
                             loaded_weight: torch.Tensor,
                             loaded_shard_id: Optional[str] = None):
        # NOTE Use QKV/ColumnParallel weight_loader, ignore placeholder param.
        param = self.q_proj_decoder.weight if loaded_shard_id == "q" \
            else self.kv_proj_encoder.weight
        param.weight_loader(
            param,
            loaded_weight) if loaded_shard_id == "q" else param.weight_loader(
                param, loaded_weight, loaded_shard_id)

    def weight_loader_bias(self,
                           param: torch.nn.Parameter,
                           loaded_weight: torch.Tensor,
                           loaded_shard_id: Optional[str] = None):
        param = self.q_proj_decoder.bias if loaded_shard_id == "q" \
            else self.kv_proj_encoder.bias
        param.weight_loader(
            param,
            loaded_weight) if loaded_shard_id == "q" else param.weight_loader(
                param, loaded_weight, loaded_shard_id)<|MERGE_RESOLUTION|>--- conflicted
+++ resolved
@@ -2,11 +2,7 @@
 
 import itertools
 from abc import abstractmethod
-<<<<<<< HEAD
-from typing import Callable, Optional
-=======
-from typing import Optional, Union
->>>>>>> ef640440
+from typing import Callable, Optional, Union
 
 import torch
 import torch.nn.functional as F
