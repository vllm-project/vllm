--- conflicted
+++ resolved
@@ -198,22 +198,10 @@
 class UnquantizedLinearMethod(LinearMethodBase):
     """Linear method without quantization."""
 
-<<<<<<< HEAD
     def __init__(self):
         super().__init__()
         self._gemm_func = dispatch_unquantized_gemm()
 
-    def create_weights(self, layer: torch.nn.Module,
-                       input_size_per_partition: int,
-                       output_partition_sizes: list[int], input_size: int,
-                       output_size: int, params_dtype: torch.dtype,
-                       **extra_weight_attrs):
-        weight = Parameter(torch.empty(sum(output_partition_sizes),
-                                       input_size_per_partition,
-                                       dtype=params_dtype),
-                           requires_grad=False)
-        set_weight_attrs(weight, {"input_dim": 1, "output_dim": 0})
-=======
     def create_weights(
         self,
         layer: torch.nn.Module,
@@ -256,7 +244,6 @@
                 "the weight."
             ) from e
 
->>>>>>> 08d26a1b
         layer.register_parameter("weight", weight)
         set_weight_attrs(weight, extra_weight_attrs)
 
@@ -266,17 +253,13 @@
 
             dispatch_cpu_unquantized_gemm(layer, remove_weight=True)
 
-<<<<<<< HEAD
-        return self._gemm_func(layer, x, layer.weight, bias)
-=======
     def apply(
         self,
         layer: torch.nn.Module,
         x: torch.Tensor,
         bias: Optional[torch.Tensor] = None,
     ) -> torch.Tensor:
-        return dispatch_unquantized_gemm()(layer, x, layer.weight, bias)
->>>>>>> 08d26a1b
+        return self._gemm_func(layer, x, layer.weight, bias)
 
 
 class LinearBase(CustomOp):
