--- conflicted
+++ resolved
@@ -12,14 +12,16 @@
                               split_tensor_along_last_dim,
                               tensor_model_parallel_all_gather,
                               tensor_model_parallel_all_reduce)
+from vllm.envs import VLLM_USE_AITER_LINEAR
 from vllm.logger import init_logger
 from vllm.model_executor.layers.quantization.base_config import (
     QuantizationConfig, QuantizeMethodBase)
-from vllm.envs import VLLM_USE_AITER_LINEAR
+
 if VLLM_USE_AITER_LINEAR:
     from aiter.tuned_gemm import tgemm
 else:
     from vllm.model_executor.layers.tuned_gemm import tgemm
+
 from vllm.model_executor.parameter import (BasevLLMParameter,
                                            BlockQuantScaleParameter,
                                            PackedColumnParameter,
@@ -249,14 +251,11 @@
         assert param.size() == loaded_weight.size()
         param.data.copy_(loaded_weight)
 
-<<<<<<< HEAD
     def forward(
-        self, x: torch.Tensor, out_dtype: Optional[torch.dtype] = None
-    ) -> Tuple[Optional[torch.Tensor], Optional[torch.Tensor]]:
-=======
-    def forward(self,
-                x: torch.Tensor) -> tuple[torch.Tensor, Optional[Parameter]]:
->>>>>>> 66ee774c
+        self,
+        x: torch.Tensor,
+        out_dtype: Optional[torch.dtype] = None
+    ) -> tuple[torch.Tensor, Optional[Parameter]]:
         bias = self.bias if not self.skip_bias_add else None
         assert self.quant_method is not None
         if type(self.quant_method) == UnquantizedLinearMethod:
