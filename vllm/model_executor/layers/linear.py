# SPDX-License-Identifier: Apache-2.0

import itertools
from abc import abstractmethod
from typing import Any, Literal, Optional, Union

import torch
<<<<<<< HEAD
=======
import torch.nn as nn
import torch.nn.functional as F
>>>>>>> d9f83d62
from torch.nn.parameter import Parameter, UninitializedParameter

from vllm.distributed import (divide, get_tensor_model_parallel_rank,
                              get_tensor_model_parallel_world_size,
                              split_tensor_along_last_dim,
                              tensor_model_parallel_all_gather,
                              tensor_model_parallel_all_reduce)
from vllm.logger import init_logger
from vllm.model_executor.layers.quantization.base_config import (
    QuantizationConfig, QuantizeMethodBase)
from vllm.model_executor.layers.tuned_gemm import tgemm
# yapf: disable
from vllm.model_executor.parameter import (BasevLLMParameter,
                                           BlockQuantScaleParameter,
                                           PackedColumnParameter,
                                           PackedvLLMParameter,
                                           PerTensorScaleParameter,
                                           RowvLLMParameter)
# yapf: enable
from vllm.model_executor.utils import set_weight_attrs

logger = init_logger(__name__)

WEIGHT_LOADER_V2_SUPPORTED = [
    "CompressedTensorsLinearMethod",
    "AWQMarlinLinearMethod",
    "AWQLinearMethod",
    "GPTQMarlinLinearMethod",
    "Fp8LinearMethod",
    "MarlinLinearMethod",
    "QQQLinearMethod",
    "GPTQMarlin24LinearMethod",
    "TPUInt8LinearMethod",
    "GPTQLinearMethod",
    "FBGEMMFp8LinearMethod",
    "ModelOptFp8LinearMethod",
    "IPEXAWQLinearMethod",
    "IPEXGPTQLinearMethod",
    "HQQMarlinMethod",
    "QuarkLinearMethod",
    "ModelOptNvFp4LinearMethod",
]


def adjust_marlin_shard(param, shard_size, shard_offset):
    marlin_tile_size = getattr(param, "marlin_tile_size", None)
    if marlin_tile_size is None:
        return shard_size, shard_offset

    return shard_size * marlin_tile_size, shard_offset * marlin_tile_size


def adjust_bitsandbytes_4bit_shard(param: Parameter,
                                   shard_offsets: dict[str, tuple[int, int]],
                                   loaded_shard_id: str) -> tuple[int, int]:
    """Adjust the quantization offsets and sizes for BitsAndBytes sharding."""

    total, _ = shard_offsets["total"]
    orig_offset, orig_size = shard_offsets[loaded_shard_id]

    quantized_total = param.data.shape[0]
    quantized_offset = orig_offset * quantized_total // total
    quantized_size = orig_size * quantized_total // total

    return quantized_size, quantized_offset


def adjust_scalar_to_fused_array(param, loaded_weight, shard_id):
    """For fused modules (QKV and MLP) we have an array of length
    N that holds 1 scale for each "logical" matrix. So the param
    is an array of length N. The loaded_weight corresponds to 
    one of the shards on disk. Here, we slice the param based on 
    the shard_id for loading.
    """
    qkv_idxs = {"q": 0, "k": 1, "v": 2}

    if isinstance(shard_id, str):
        shard_id = qkv_idxs[shard_id]
    elif not isinstance(shard_id, int):
        raise ValueError(f"Unknown Shard Id {shard_id}")

    # AutoFP8 scales do not have a shape
    # compressed-tensors scales do have a shape
    if len(loaded_weight.shape) != 0:
        assert loaded_weight.shape[0] == 1
        loaded_weight = loaded_weight[0]

    return param[shard_id], loaded_weight


# TODO(Isotr0py): We might need a more flexible structure to handle
# bitsandbytes shard offsets.
def left_shift_bitsandbytes_4bit_shard(bnb_weight_attrs: dict[str, Any]):
    """
    Separate the BitsAndBytes 4-bit shard.

    For example, given bnb weight attributes as below:
    {
        'bnb_shard_offsets': array([0, 4, 8, 16]), 
        'bnb_quant_state': {0: ..., 1: ..., 2: ...},
    }

    The function will return:
    {
        'bnb_shard_offsets': array([0, 4]), 
        'bnb_quant_state': {0: ...},
    }
    and
    {
        'bnb_shard_offsets': array([0, 4, 12]),
        'bnb_quant_state': {0: ..., 1: ...},
    }
    """
    shard_offsets = bnb_weight_attrs["bnb_shard_offsets"]
    offset_l = shard_offsets[:2]
    offset_r = shard_offsets[1:] - shard_offsets[1]
    quant_state_l = {0: bnb_weight_attrs["bnb_quant_state"][0]}
    quant_state_r = {
        i - 1: bnb_weight_attrs["bnb_quant_state"][i]
        for i in range(1,
                       len(shard_offsets) - 1)
    }
    left = dict(bnb_shard_offsets=offset_l, bnb_quant_state=quant_state_l)
    right = dict(bnb_shard_offsets=offset_r, bnb_quant_state=quant_state_r)
    return left, right


class LinearMethodBase(QuantizeMethodBase):
    """Base class for different (maybe quantized) linear methods."""

    @abstractmethod
    def create_weights(self, layer: torch.nn.Module,
                       input_size_per_partition: int,
                       output_partition_sizes: list[int], input_size: int,
                       output_size: int, params_dtype: torch.dtype,
                       **extra_weight_attrs):
        """Create weights for a linear layer. 
           The weights will be set as attributes of the layer.

        Args:
            layer: The layer that is using the LinearMethodBase factory.
            input_size_per_partition: Size of the weight input dim on rank X.
            output_partition_sizes: Sizes of the output dim of each logical 
                weight on rank X. E.g., output_partition_sizes for QKVLinear
                is a list contains the width of Wq, Wk, Wv on rank X.
            input_size: Size of the input dim of the weight across all ranks.
            output_size: Size of the output dim of the weight across all ranks.
            params_dtype: Datatype of the parameters.
        """
        raise NotImplementedError

    @abstractmethod
    def apply(self,
              layer: torch.nn.Module,
              x: torch.Tensor,
              bias: Optional[torch.Tensor] = None) -> torch.Tensor:
        """Apply the weights in layer to the input tensor.
        Expects create_weights to have been called before on the layer."""
        raise NotImplementedError


class UnquantizedLinearMethod(LinearMethodBase):
    """Linear method without quantization."""

    def create_weights(self, layer: torch.nn.Module,
                       input_size_per_partition: int,
                       output_partition_sizes: list[int], input_size: int,
                       output_size: int, params_dtype: torch.dtype,
                       **extra_weight_attrs):
        weight = Parameter(torch.empty(sum(output_partition_sizes),
                                       input_size_per_partition,
                                       dtype=params_dtype),
                           requires_grad=False)
        set_weight_attrs(weight, {"input_dim": 1, "output_dim": 0})
        layer.register_parameter("weight", weight)
        set_weight_attrs(weight, extra_weight_attrs)

    def apply(self,
              layer: torch.nn.Module,
              x: torch.Tensor,
              bias: Optional[torch.Tensor] = None) -> torch.Tensor:
        return tgemm.mm(x, layer.weight, bias)


class LinearBase(torch.nn.Module):
    """Base linear layer.

    Args:
        input_size: input dimension of the linear layer.
        output_size: output dimension of the linear layer.
        bias: If true, add bias.
        skip_bias_add: If true, skip adding bias but instead return it.
        params_dtype: Data type for the parameters.
        quant_config: Quantization configure.
        return_bias: If true, return bias together with outputs in forward pass.
    """

    def __init__(
        self,
        input_size: int,
        output_size: int,
        skip_bias_add: bool = False,
        params_dtype: Optional[torch.dtype] = None,
        quant_config: Optional[QuantizationConfig] = None,
        prefix: str = "",
        *,
        return_bias: bool = True,
    ):
        super().__init__()

        # Keep input parameters
        self.input_size = input_size
        self.output_size = output_size
        self.skip_bias_add = skip_bias_add
        if params_dtype is None:
            params_dtype = torch.get_default_dtype()
        self.params_dtype = params_dtype
        if quant_config is None:
            self.quant_method: Optional[
                QuantizeMethodBase] = UnquantizedLinearMethod()
        else:
            self.quant_method = quant_config.get_quant_method(self,
                                                              prefix=prefix)
        self.return_bias = return_bias

    def forward(
        self, x: torch.Tensor
    ) -> Union[torch.Tensor, tuple[torch.Tensor, Optional[Parameter]]]:
        raise NotImplementedError


class ReplicatedLinear(LinearBase):
    """Replicated linear layer.

    Args:
        input_size: input dimension of the linear layer.
        output_size: output dimension of the linear layer.
        bias: If true, add bias.
        skip_bias_add: If true, skip adding bias but instead return it.
        params_dtype: Data type for the parameters.
        quant_config: Quantization configure.
        prefix: The name of the layer in the state dict, including all parents
                        (e.g. model.layers.0.qkv_proj)
    """

    def __init__(
        self,
        input_size: int,
        output_size: int,
        bias: bool = True,
        skip_bias_add: bool = False,
        params_dtype: Optional[torch.dtype] = None,
        quant_config: Optional[QuantizationConfig] = None,
        prefix: str = "",
        *,
        return_bias: bool = True,
    ):
        super().__init__(input_size,
                         output_size,
                         skip_bias_add,
                         params_dtype,
                         quant_config,
                         prefix=prefix,
                         return_bias=return_bias)

        # All the linear layer supports quant method.
        assert self.quant_method is not None
        self.quant_method.create_weights(self,
                                         self.input_size, [self.output_size],
                                         self.input_size,
                                         self.output_size,
                                         self.params_dtype,
                                         weight_loader=self.weight_loader)

        if bias:
            self.bias = Parameter(
                torch.empty(self.output_size, dtype=self.params_dtype))
            set_weight_attrs(self.bias, {
                "output_dim": 0,
                "weight_loader": self.weight_loader,
            })
        else:
            self.register_parameter("bias", None)

    def weight_loader(self, param: Parameter, loaded_weight: torch.Tensor):
        # If the weight on disk does not have a shape, give it one
        # (such scales for AutoFp8).
        # Special case for GGUF

        is_gguf_weight = getattr(param, "is_gguf_weight", False)
        is_gguf_weight_type = getattr(param, "is_gguf_weight_type", False)
        if is_gguf_weight_type:
            param.weight_type = loaded_weight.item()

        # Materialize GGUF UninitializedParameter
        if is_gguf_weight and isinstance(param, UninitializedParameter):
            param.materialize(loaded_weight.shape, dtype=loaded_weight.dtype)

        if len(loaded_weight.shape) == 0:
            loaded_weight = loaded_weight.reshape(1)

        assert param.size() == loaded_weight.size(), (
            f"Tried to load weights of size {loaded_weight.size()}"
            f"to a parameter of size {param.size()}")
        param.data.copy_(loaded_weight)

    def forward(
        self, x: torch.Tensor
    ) -> Union[torch.Tensor, tuple[torch.Tensor, Optional[Parameter]]]:
        bias = self.bias if not self.skip_bias_add else None
        assert self.quant_method is not None
        output = self.quant_method.apply(self, x, bias)
        output_bias = self.bias if self.skip_bias_add else None
        if not self.return_bias:
            return output
        return output, output_bias

    def extra_repr(self) -> str:
        s = f"in_features={self.input_size}"
        s += f", output_features={self.output_size}"
        s += f", bias={self.bias is not None}"
        return s


class ColumnParallelLinear(LinearBase):
    """Linear layer with column parallelism.

    The linear layer is defined as Y = XA + b. A is parallelized along
    its second dimension as A = [A_1, ..., A_p].

    Args:
        input_size: first dimension of matrix A.
        output_size: second dimension of matrix A.
        bias: If true, add bias.
        gather_output: If true, call all-gather on output and make Y available
                       to all GPUs, otherwise, every GPU will have its output
                       which is Y_i = XA_i
        skip_bias_add: This was added to enable performance optimizations where
                       bias can be fused with other element-wise operations. we
                       skip adding bias but instead return it.
        params_dtype: Data type for the parameters.
        quant_config: Quantization configure.
        output_sizes: list of output sizes packed into one output, like for QKV
                       the list would be size 3.
        prefix: The name of the layer in the state dict, including all parents
                        (e.g. model.layers.0.qkv_proj) 
    """

    def __init__(
        self,
        input_size: int,
        output_size: int,
        bias: bool = True,
        gather_output: bool = False,
        skip_bias_add: bool = False,
        params_dtype: Optional[torch.dtype] = None,
        quant_config: Optional[QuantizationConfig] = None,
        output_sizes: Optional[list[int]] = None,
        prefix: str = "",
        *,
        return_bias: bool = True,
    ):
        # Divide the weight matrix along the last dimension.
        self.tp_size = get_tensor_model_parallel_world_size()
        self.input_size_per_partition = input_size
        self.output_size_per_partition = divide(output_size, self.tp_size)
        self.output_partition_sizes = [self.output_size_per_partition]
        # If QKV or MergedColumn, use output size of each partition.
        if hasattr(self, "output_sizes"):
            self.output_partition_sizes = [
                divide(output_size, self.tp_size)
                for output_size in self.output_sizes
            ]

        super().__init__(input_size,
                         output_size,
                         skip_bias_add,
                         params_dtype,
                         quant_config,
                         prefix,
                         return_bias=return_bias)

        self.gather_output = gather_output

        if output_sizes is None:
            output_sizes = [output_size]

        assert self.quant_method is not None
        self.quant_method.create_weights(
            layer=self,
            input_size_per_partition=self.input_size_per_partition,
            output_partition_sizes=self.output_partition_sizes,
            input_size=self.input_size,
            output_size=self.output_size,
            params_dtype=self.params_dtype,
            weight_loader=(
                self.weight_loader_v2 if self.quant_method.__class__.__name__
                in WEIGHT_LOADER_V2_SUPPORTED else self.weight_loader))
        if bias:
            self.bias = Parameter(
                torch.empty(self.output_size_per_partition,
                            dtype=params_dtype))
            set_weight_attrs(self.bias, {
                "output_dim": 0,
                "weight_loader": self.weight_loader,
            })
        else:
            self.register_parameter("bias", None)

    def weight_loader(self, param: Parameter, loaded_weight: torch.Tensor):
        tp_rank = get_tensor_model_parallel_rank()
        output_dim = getattr(param, "output_dim", None)

        is_sharded_weight = getattr(param, "is_sharded_weight", False)
        use_bitsandbytes_4bit = getattr(param, "use_bitsandbytes_4bit", False)
        # bitsandbytes loads the weights of the specific portion
        # no need to narrow
        is_sharded_weight = is_sharded_weight or use_bitsandbytes_4bit

        # Special case for GGUF
        is_gguf_weight = getattr(param, "is_gguf_weight", False)
        is_gguf_weight_type = getattr(param, "is_gguf_weight_type", False)
        if is_gguf_weight_type:
            param.weight_type = loaded_weight.item()

        # Materialize GGUF UninitializedParameter
        if is_gguf_weight and isinstance(param, UninitializedParameter):
            final_shape = list(loaded_weight.shape)
            if output_dim is not None:
                tp_size = get_tensor_model_parallel_world_size()
                assert final_shape[output_dim] % tp_size == 0
                final_shape[output_dim] = final_shape[output_dim] // tp_size
            param.materialize(final_shape, dtype=loaded_weight.dtype)

        param_data = param.data
        if output_dim is not None and not is_sharded_weight:
            shard_size = param_data.shape[output_dim]
            start_idx = tp_rank * shard_size
            loaded_weight = loaded_weight.narrow(output_dim, start_idx,
                                                 shard_size)

        # Special case for loading scales off disk, which often do not
        # have a shape (such as in the case of AutoFP8).
        if len(loaded_weight.shape) == 0:
            loaded_weight = loaded_weight.reshape(1)

        assert param_data.shape == loaded_weight.shape
        param_data.copy_(loaded_weight)

    def weight_loader_v2(self, param: Parameter, loaded_weight: torch.Tensor):
        # Special case for loading scales off disk, which often do not
        # have a shape (such as in the case of AutoFP8).
        if len(loaded_weight.shape) == 0:
            assert loaded_weight.numel() == 1
            loaded_weight = loaded_weight.reshape(1)
        param.load_column_parallel_weight(loaded_weight=loaded_weight)

    def forward(
        self, input_
    ) -> Union[torch.Tensor, tuple[torch.Tensor, Optional[Parameter]]]:
        bias = self.bias if not self.skip_bias_add else None

        # Matrix multiply.
        assert self.quant_method is not None
        output_parallel = self.quant_method.apply(self, input_, bias)
        if self.gather_output:
            # All-gather across the partitions.
            output = tensor_model_parallel_all_gather(output_parallel)
        else:
            output = output_parallel
        output_bias = self.bias if self.skip_bias_add else None
        if not self.return_bias:
            return output
        return output, output_bias

    def extra_repr(self) -> str:
        s = f"in_features={self.input_size}"
        s += f", output_features={self.output_size_per_partition}"
        s += f", bias={self.bias is not None}"
        s += f", tp_size={get_tensor_model_parallel_world_size()}"
        s += f", gather_output={self.gather_output}"
        return s


class MergedColumnParallelLinear(ColumnParallelLinear):
    """Packed linear layers with column parallelism.

    Similar to ColumnParallelLinear, but the weight matrix is concatenated
    along the output dimension. When the weight matrix is loaded, the
    different partitions are sharded separately.

    Args:
        input_size: input dimension of the linear layer.
        output_sizes: list of output dimensions of the linear layer.
        bias: If true, add bias.
        gather_output: If true, call all-gather on output and make the output
                       available to all GPUs, otherwise, every GPU will have
                       its own output.
        skip_bias_add: This was added to enable performance optimizations where
                       bias can be fused with other element-wise operations. we
                       skip adding bias but instead return it.
        params_dtype: Data type for the parameters.
        quant_config: Quantization configure.
        prefix: The name of the layer in the state dict, including all parents
                        (e.g. model.layers.0.qkv_proj)
    """

    def __init__(
        self,
        input_size: int,
        output_sizes: list[int],
        bias: bool = True,
        gather_output: bool = False,
        skip_bias_add: bool = False,
        params_dtype: Optional[torch.dtype] = None,
        quant_config: Optional[QuantizationConfig] = None,
        prefix: str = "",
        *,
        return_bias: bool = True,
    ):
        self.output_sizes = output_sizes
        tp_size = get_tensor_model_parallel_world_size()
        assert all(output_size % tp_size == 0 for output_size in output_sizes)
        super().__init__(input_size=input_size,
                         output_size=sum(output_sizes),
                         bias=bias,
                         gather_output=gather_output,
                         skip_bias_add=skip_bias_add,
                         params_dtype=params_dtype,
                         quant_config=quant_config,
                         prefix=prefix,
                         return_bias=return_bias)

    def weight_loader(self,
                      param: Parameter,
                      loaded_weight: torch.Tensor,
                      loaded_shard_id: Optional[int] = None):

        # Special case for GGUF
        # initialize GGUF param after we know the quantize type
        is_gguf_weight = getattr(param, "is_gguf_weight", False)
        is_gguf_weight_type = getattr(param, "is_gguf_weight_type", False)
        if is_gguf_weight_type:
            if loaded_shard_id is not None:
                param.data[loaded_shard_id].copy_(loaded_weight)
                param.shard_weight_type[loaded_shard_id] = loaded_weight.item()
            else:
                param.shard_weight_type = {
                    i: loaded_weight.item()
                    for i, _ in enumerate(self.output_sizes)
                }
            return

        if is_gguf_weight:
            tp_size = get_tensor_model_parallel_world_size()
            tp_rank = get_tensor_model_parallel_rank()

            output_dim = getattr(param, "output_dim", None)
            shard_size = loaded_weight.size(output_dim) // tp_size
            start_idx = tp_rank * shard_size

            if loaded_shard_id is not None:
                loaded_weight = loaded_weight.narrow(output_dim, start_idx,
                                                     shard_size)
                param.shard_id.append(loaded_shard_id)
                param.shard_id_map[loaded_shard_id] = len(param.data_container)
                param.data_container.append(loaded_weight)
                if len(param.data_container) == 2:
                    self.qweight = param.materialize_nested()
                return

        param_data = param.data
        output_dim = getattr(param, "output_dim", None)
        # Special case for AQLM codebooks.
        is_metadata = getattr(param, "is_metadata", False)
        # Special case for per-tensor scale to load scalar into fused array.
        needs_scalar_to_array = getattr(param, "needs_scalar_to_array", False)

        if loaded_shard_id is None:
            # Loaded weight is already fused on disk (mlp).
            # (e.g., Phi-3's gate_up_proj).
            if output_dim is None:
                if needs_scalar_to_array:
                    param_data, loaded_weight = adjust_scalar_to_fused_array(
                        param_data, loaded_weight, 0)

                assert param_data.shape == loaded_weight.shape
                param_data.copy_(loaded_weight)
                return
            current_shard_offset = 0
            use_bitsandbytes_4bit = getattr(param, "use_bitsandbytes_4bit",
                                            False)
            shard_offsets: list[tuple[int, int, int]] = []
            for i, output_size in enumerate(self.output_sizes):
                shard_offsets.append((i, current_shard_offset, output_size))
                current_shard_offset += output_size
            packed_dim = getattr(param, "packed_dim", None)
            for shard_id, shard_offset, shard_size in shard_offsets:
                # Special case for Quantization.
                # If quantized, we need to adjust the offset and size to account
                # for the packing.
                if packed_dim == output_dim:
                    shard_size = shard_size // param.pack_factor
                    shard_offset = shard_offset // param.pack_factor
                    # Special case for Marlin.
                    shard_size, shard_offset = adjust_marlin_shard(
                        param, shard_size, shard_offset)

                if use_bitsandbytes_4bit:
                    index = list(itertools.accumulate([0] + self.output_sizes))
                    orig_offsets = {
                        str(i): (index[i], size)
                        for i, size in enumerate(self.output_sizes)
                    }
                    orig_offsets["total"] = (self.output_size, 0)
                    shard_size, shard_offset = adjust_bitsandbytes_4bit_shard(
                        param, orig_offsets, str(shard_id))

                loaded_weight_shard = loaded_weight.narrow(
                    output_dim, shard_offset, shard_size)
                self.weight_loader(param, loaded_weight_shard, shard_id)
            return

        assert loaded_shard_id < len(self.output_sizes)
        tp_rank = get_tensor_model_parallel_rank()
        tp_size = get_tensor_model_parallel_world_size()
        if output_dim is not None:
            shard_offset = sum(self.output_sizes[:loaded_shard_id]) // tp_size
            shard_size = self.output_sizes[loaded_shard_id] // tp_size
            # Special case for quantization.
            # If quantized, we need to adjust the offset and size to account
            # for the packing.
            packed_dim = getattr(param, "packed_dim", None)
            if packed_dim == output_dim:
                shard_size = shard_size // param.pack_factor
                shard_offset = shard_offset // param.pack_factor
                # Special case for Marlin.
                shard_size, shard_offset = adjust_marlin_shard(
                    param, shard_size, shard_offset)

            use_bitsandbytes_4bit = getattr(param, "use_bitsandbytes_4bit",
                                            False)
            is_sharded_weight = getattr(param, "is_sharded_weight", False)
            # bitsandbytes loads the weights of the specific portion
            # no need to narrow
            is_sharded_weight = is_sharded_weight or use_bitsandbytes_4bit

            if use_bitsandbytes_4bit:
                shard_size = loaded_weight.shape[output_dim]
                shard_offset = loaded_weight.shape[output_dim] * \
                    loaded_shard_id

            param_data = param_data.narrow(output_dim, shard_offset,
                                           shard_size)
            start_idx = tp_rank * shard_size
            if not is_sharded_weight:
                loaded_weight = loaded_weight.narrow(output_dim, start_idx,
                                                     shard_size)
        # Special case for AQLM codebooks.
        elif is_metadata:
            # metadata indicates fixed size concatenated along dim 0
            shard_size = loaded_weight.shape[0]
            shard_offset = loaded_shard_id * shard_size
            param_data = param_data.narrow(0, shard_offset, shard_size)

        # Special case for per-tensor scales in fused case.
        elif needs_scalar_to_array:
            param_data, loaded_weight = adjust_scalar_to_fused_array(
                param_data, loaded_weight, loaded_shard_id)

        else:
            ignore_warning = getattr(param, "ignore_warning", False)
            if not ignore_warning:
                logger.warning(
                    "Loading a weight without `output_dim` attribute in "
                    "MergedColumnParallelLinear, assume the weight is "
                    "the same for all partitions.")

        assert param_data.shape == loaded_weight.shape
        param_data.copy_(loaded_weight)

    def _load_fused_module_from_checkpoint(self, param: BasevLLMParameter,
                                           loaded_weight: torch.Tensor):
        """
        Handle special case for models where MLP layers are already
        fused on disk. In this case, we have no shard id. This function
        determmines the shard id by splitting these layers and then calls
        the weight loader using the shard id.

        An example of a model with these fused layers:
        https://huggingface.co/microsoft/Phi-3-mini-4k-instruct
        """

        current_shard_offset = 0
        shard_offsets: list[tuple[int, int, int]] = []
        for i, output_size in enumerate(self.output_sizes):
            shard_offsets.append((i, current_shard_offset, output_size))
            current_shard_offset += output_size

        for shard_id, shard_offset, shard_size in shard_offsets:
            # Special case for Quantization.
            # If quantized, we need to adjust the offset and size to account
            # for the packing.
            if isinstance(param, (PackedColumnParameter, PackedvLLMParameter
                                  )) and param.packed_dim == param.output_dim:
                shard_size, shard_offset = \
                    param.adjust_shard_indexes_for_packing(
                    shard_size=shard_size, shard_offset=shard_offset)

            loaded_weight_shard = loaded_weight.narrow(param.output_dim,
                                                       shard_offset,
                                                       shard_size)
            self.weight_loader_v2(param, loaded_weight_shard, shard_id)

    def weight_loader_v2(self,
                         param: BasevLLMParameter,
                         loaded_weight: torch.Tensor,
                         loaded_shard_id: Optional[int] = None):
        if loaded_shard_id is None:
            if isinstance(param, PerTensorScaleParameter):
                param.load_merged_column_weight(loaded_weight=loaded_weight,
                                                shard_id=0)
                return
            elif type(param) in (RowvLLMParameter, BasevLLMParameter):
                param.load_merged_column_weight(loaded_weight=loaded_weight)
                return
            # TODO: @dsikka - move to parameter.py
            self._load_fused_module_from_checkpoint(param, loaded_weight)
            return

        assert loaded_shard_id < len(self.output_sizes)

        tp_size = get_tensor_model_parallel_world_size()

        if isinstance(param, BlockQuantScaleParameter):
            from vllm.model_executor.layers.quantization.fp8 import (
                Fp8LinearMethod, Fp8MoEMethod)
            assert self.quant_method is not None
            assert isinstance(self.quant_method,
                              (Fp8LinearMethod, Fp8MoEMethod))
            weight_block_size = self.quant_method.quant_config.weight_block_size
            assert weight_block_size is not None
            block_n, _ = weight_block_size[0], weight_block_size[1]
            shard_offset = (
                (sum(self.output_sizes[:loaded_shard_id]) + block_n - 1) //
                block_n) // tp_size
            shard_size = ((self.output_sizes[loaded_shard_id] + block_n - 1) //
                          block_n // tp_size)
        else:
            shard_offset = sum(self.output_sizes[:loaded_shard_id]) // tp_size
            shard_size = self.output_sizes[loaded_shard_id] // tp_size

        param.load_merged_column_weight(loaded_weight=loaded_weight,
                                        shard_id=loaded_shard_id,
                                        shard_offset=shard_offset,
                                        shard_size=shard_size)


class QKVParallelLinear(ColumnParallelLinear):
    """Linear layers for the attention's QKV transformation.

    Linear layers for the linear transformation of the query, key, and value
    vectors in the attention layer. The weight matrix is concatenated along
    the output dimension. The layer is parallelized along the head dimension.
    When the number of key/value heads is smaller than the number of query
    heads (e.g., multi-query/grouped-query attention), the key/value head may
    be replicated while the query heads are partitioned.

    Args:
        hidden_size: input hidden state size of the transformer.
        head_size: size of each attention head.
        total_num_heads: total number of attention query heads.
        total_num_kv_heads: total number of attention key/value heads. If
                            None, assume total_num_kv_heads = total_num_heads.
        bias: If true, add bias.
        skip_bias_add: This was added to enable performance optimizations where
                       bias can be fused with other element-wise operations. we
                       skip adding bias but instead return it.
        params_dtype: Data type for the parameters.
        quant_config: Quantization configure.
        prefix: The name of the layer in the state dict, including all parents
                        (e.g. model.layers.0.qkv_proj)
    """

    def __init__(
        self,
        hidden_size: int,
        head_size: int,
        total_num_heads: int,
        total_num_kv_heads: Optional[int] = None,
        bias: bool = True,
        skip_bias_add: bool = False,
        params_dtype: Optional[torch.dtype] = None,
        quant_config: Optional[QuantizationConfig] = None,
        prefix: str = "",
        *,
        return_bias: bool = True,
    ):
        self.hidden_size = hidden_size
        self.head_size = head_size
        self.total_num_heads = total_num_heads
        if total_num_kv_heads is None:
            total_num_kv_heads = total_num_heads
        self.total_num_kv_heads = total_num_kv_heads
        # Divide the weight matrix along the last dimension.
        tp_size = get_tensor_model_parallel_world_size()
        self.num_heads = divide(self.total_num_heads, tp_size)
        if tp_size >= self.total_num_kv_heads:
            self.num_kv_heads = 1
            self.num_kv_head_replicas = divide(tp_size,
                                               self.total_num_kv_heads)
        else:
            self.num_kv_heads = divide(self.total_num_kv_heads, tp_size)
            self.num_kv_head_replicas = 1
        input_size = self.hidden_size
        output_size = (self.num_heads +
                       2 * self.num_kv_heads) * tp_size * self.head_size
        self.output_sizes = [
            self.num_heads * self.head_size * tp_size,  # q_proj
            self.num_kv_heads * self.head_size * tp_size,  # k_proj
            self.num_kv_heads * self.head_size * tp_size,  # v_proj 
        ]

        super().__init__(input_size=input_size,
                         output_size=output_size,
                         bias=bias,
                         gather_output=False,
                         skip_bias_add=skip_bias_add,
                         params_dtype=params_dtype,
                         quant_config=quant_config,
                         prefix=prefix,
                         return_bias=return_bias)

    def _get_shard_offset_mapping(self, loaded_shard_id: str):
        shard_offset_mapping = {
            "q": 0,
            "k": self.num_heads * self.head_size,
            "v": (self.num_heads + self.num_kv_heads) * self.head_size,
            "total": (self.num_heads + 2 * self.num_kv_heads) * self.head_size
        }
        return shard_offset_mapping.get(loaded_shard_id)

    def _get_shard_size_mapping(self, loaded_shard_id: str):
        shard_size_mapping = {
            "q": self.num_heads * self.head_size,
            "k": self.num_kv_heads * self.head_size,
            "v": self.num_kv_heads * self.head_size,
        }
        return shard_size_mapping.get(loaded_shard_id)

    def _load_fused_module_from_checkpoint(self, param: BasevLLMParameter,
                                           loaded_weight: torch.Tensor):
        """
        Handle special case for models where QKV layers are already 
        fused on disk. In this case, we have no shard id. This function
        determmines the shard id by splitting these layers and then calls
        the weight loader using the shard id.

        An example of a model with these fused layers:
        https://huggingface.co/microsoft/Phi-3-mini-4k-instruct
        """
        shard_offsets = [
            # (shard_id, shard_offset, shard_size)
            ("q", 0, self.total_num_heads * self.head_size),
            ("k", self.total_num_heads * self.head_size,
             self.total_num_kv_heads * self.head_size),
            ("v",
             (self.total_num_heads + self.total_num_kv_heads) * self.head_size,
             self.total_num_kv_heads * self.head_size),
        ]

        for shard_id, shard_offset, shard_size in shard_offsets:
            # Special case for Quantization.
            # If quantized, we need to adjust the offset and size to account
            # for the packing.
            if isinstance(param, (PackedColumnParameter, PackedvLLMParameter
                                  )) and param.packed_dim == param.output_dim:
                shard_size, shard_offset = \
                    param.adjust_shard_indexes_for_packing(
                    shard_size=shard_size, shard_offset=shard_offset)

            loaded_weight_shard = loaded_weight.narrow(param.output_dim,
                                                       shard_offset,
                                                       shard_size)
            self.weight_loader_v2(param, loaded_weight_shard, shard_id)

    def weight_loader_v2(self,
                         param: BasevLLMParameter,
                         loaded_weight: torch.Tensor,
                         loaded_shard_id: Optional[str] = None):
        if loaded_shard_id is None:  # special case for certain models
            if isinstance(param, PerTensorScaleParameter):
                param.load_qkv_weight(loaded_weight=loaded_weight, shard_id=0)
                return
            elif type(param) in (RowvLLMParameter, BasevLLMParameter):
                param.load_qkv_weight(loaded_weight=loaded_weight)
                return
            # TODO: @dsikka - move to parameter.py
            self._load_fused_module_from_checkpoint(param, loaded_weight)
            return

        assert loaded_shard_id in ["q", "k", "v"]

        shard_offset = self._get_shard_offset_mapping(loaded_shard_id)
        shard_size = self._get_shard_size_mapping(loaded_shard_id)

        param.load_qkv_weight(loaded_weight=loaded_weight,
                              num_heads=self.num_kv_head_replicas,
                              shard_id=loaded_shard_id,
                              shard_offset=shard_offset,
                              shard_size=shard_size)

    def weight_loader(self,
                      param: Parameter,
                      loaded_weight: torch.Tensor,
                      loaded_shard_id: Optional[str] = None):

        # Special case for GGUF
        # initialize GGUF param after we know the quantize type
        is_gguf_weight = getattr(param, "is_gguf_weight", False)
        is_gguf_weight_type = getattr(param, "is_gguf_weight_type", False)
        if is_gguf_weight_type:
            idx_map = {"q": 0, "k": 1, "v": 2}
            if loaded_shard_id is not None:
                param.data[idx_map[loaded_shard_id]].copy_(loaded_weight)
                param.shard_weight_type[loaded_shard_id] = loaded_weight.item()
            else:
                param.shard_weight_type = {
                    k: loaded_weight.item()
                    for k in idx_map
                }
            return

        if is_gguf_weight:
            tp_size = get_tensor_model_parallel_world_size()
            tp_rank = get_tensor_model_parallel_rank()

            output_dim = getattr(param, "output_dim", None)
            shard_size = loaded_weight.size(output_dim) // tp_size
            start_idx = tp_rank * shard_size

            if loaded_shard_id is not None:
                loaded_weight = loaded_weight.narrow(output_dim, start_idx,
                                                     shard_size)
                param.shard_id.append(loaded_shard_id)
                param.shard_id_map[loaded_shard_id] = len(param.data_container)
                param.data_container.append(loaded_weight)
                if len(param.data_container) == 3:
                    self.qweight = param.materialize_nested()
                return

        param_data = param.data
        output_dim = getattr(param, "output_dim", None)
        # Special case for AQLM codebooks.
        is_metadata = getattr(param, "is_metadata", False)

        # Special case for per-tensor scales in fused case.
        needs_scalar_to_array = getattr(param, "needs_scalar_to_array", False)

        if loaded_shard_id is None:
            # Loaded weight is already fused on disk (qkv).
            # (e.g., Phi-3's qkv_proj).
            if output_dim is None:
                if needs_scalar_to_array:
                    param_data, loaded_weight = adjust_scalar_to_fused_array(
                        param_data, loaded_weight, 0)

                assert param_data.shape == loaded_weight.shape
                param_data.copy_(loaded_weight)
                return
            shard_offsets = [
                # (shard_id, shard_offset, shard_size)
                ("q", 0, self.total_num_heads * self.head_size),
                ("k", self.total_num_heads * self.head_size,
                 self.total_num_kv_heads * self.head_size),
                ("v", (self.total_num_heads + self.total_num_kv_heads) *
                 self.head_size, self.total_num_kv_heads * self.head_size),
            ]
            use_bitsandbytes_4bit = getattr(param, "use_bitsandbytes_4bit",
                                            False)

            packed_dim = getattr(param, "packed_dim", None)
            for shard_id, shard_offset, shard_size in shard_offsets:
                # Special case for Quantized Weights.
                # If quantized, we need to adjust the offset and size to account
                # for the packing.
                if packed_dim == output_dim:
                    shard_size = shard_size // param.pack_factor
                    shard_offset = shard_offset // param.pack_factor

                    # Special case for Marlin.
                    shard_size, shard_offset = adjust_marlin_shard(
                        param, shard_size, shard_offset)

                if use_bitsandbytes_4bit:
                    orig_qkv_offsets = {
                        "q": (0, self.total_num_heads * self.head_size),
                        "k": (self.total_num_heads * self.head_size,
                              self.total_num_kv_heads * self.head_size),
                        "v":
                        ((self.total_num_heads + self.total_num_kv_heads) *
                         self.head_size,
                         self.total_num_kv_heads * self.head_size),
                        "total":
                        ((self.total_num_heads + 2 * self.total_num_kv_heads) *
                         self.head_size, 0)
                    }

                    shard_size, shard_offset = adjust_bitsandbytes_4bit_shard(
                        param, orig_qkv_offsets, shard_id)

                loaded_weight_shard = loaded_weight.narrow(
                    output_dim, shard_offset, shard_size)
                self.weight_loader(param, loaded_weight_shard, shard_id)
            return

        tp_rank = get_tensor_model_parallel_rank()
        assert loaded_shard_id in ["q", "k", "v"]

        # If output dim is defined, use the default loading process.
        if output_dim is not None:
            if loaded_shard_id == "q":
                shard_offset = 0
                shard_size = self.num_heads * self.head_size
            elif loaded_shard_id == "k":
                shard_offset = self.num_heads * self.head_size
                shard_size = self.num_kv_heads * self.head_size
            elif loaded_shard_id == "v":
                shard_offset = (self.num_heads +
                                self.num_kv_heads) * self.head_size
                shard_size = self.num_kv_heads * self.head_size
            # Special case for Quantized Weights.
            # If quantized, we need to adjust the offset and size to account
            # for the packing.
            packed_dim = getattr(param, "packed_dim", None)
            if packed_dim == output_dim:
                shard_size = shard_size // param.pack_factor
                shard_offset = shard_offset // param.pack_factor

                # Special case for Marlin.
                shard_size, shard_offset = adjust_marlin_shard(
                    param, shard_size, shard_offset)

            use_bitsandbytes_4bit = getattr(param, "use_bitsandbytes_4bit",
                                            False)
            is_sharded_weight = getattr(param, "is_sharded_weight", False)
            # bitsandbytes loads the weights of the specific portion
            # no need to narrow
            is_sharded_weight = is_sharded_weight or use_bitsandbytes_4bit

            if use_bitsandbytes_4bit:
                orig_qkv_offsets = {
                    "q": (0, self.num_heads * self.head_size),
                    "k": (self.num_heads * self.head_size,
                          self.num_kv_heads * self.head_size),
                    "v":
                    ((self.num_heads + self.num_kv_heads) * self.head_size,
                     self.num_kv_heads * self.head_size),
                    "total":
                    ((self.num_heads + 2 * self.num_kv_heads) * self.head_size,
                     0)
                }
                shard_size, shard_offset = adjust_bitsandbytes_4bit_shard(
                    param, orig_qkv_offsets, loaded_shard_id)

            param_data = param_data.narrow(output_dim, shard_offset,
                                           shard_size)
            if loaded_shard_id == "q":
                shard_id = tp_rank
            else:
                shard_id = tp_rank // self.num_kv_head_replicas
            start_idx = shard_id * shard_size

            if not is_sharded_weight:
                loaded_weight = loaded_weight.narrow(output_dim, start_idx,
                                                     shard_size)

        # Special case for for AQLM codebooks.
        elif is_metadata:
            # metadata indicates fixed size concatenated along dim 0
            shard_size = loaded_weight.shape[0]
            shard_index = ["q", "k", "v"].index(loaded_shard_id)
            param_data = param_data.narrow(0, shard_index * shard_size,
                                           shard_size)
        # Special case for per-tensor scales in fused case.
        elif needs_scalar_to_array:
            param_data, loaded_weight = adjust_scalar_to_fused_array(
                param_data, loaded_weight, loaded_shard_id)
        else:
            ignore_warning = getattr(param, "ignore_warning", False)
            if not ignore_warning:
                logger.warning(
                    "Loading a weight without `output_dim` attribute in "
                    "QKVParallelLinear, assume the weight is the same "
                    "for all partitions.")

        assert param_data.shape == loaded_weight.shape
        param_data.copy_(loaded_weight)


class RowParallelLinear(LinearBase):
    """Linear layer with row parallelism.

    The linear layer is defined as Y = XA + b. A is parallelized along
    its first dimension and X along its second dimension as:
               -   -
              | A_1 |
              | .   |
          A = | .   |        X = [X_1, ..., X_p]
              | .   |
              | A_p |
               -   -
    Arguments:
        input_size: first dimension of matrix A.
        output_size: second dimension of matrix A.
        bias: If true, add bias. Note that bias is not parallelized.
        input_is_parallel: If true, we assume that the input is already
                           split across the GPUs and we do not split
                           again.
        skip_bias_add: This was added to enable performance optimization where
                       bias can be fused with other element-wise operations.
                       We skip adding bias but instead return it.
        params_dtype: Data type for the parameters.
        quant_config: Quantization configure.
    """

    def __init__(
        self,
        input_size: int,
        output_size: int,
        bias: bool = True,
        input_is_parallel: bool = True,
        skip_bias_add: bool = False,
        params_dtype: Optional[torch.dtype] = None,
        reduce_results: bool = True,
        quant_config: Optional[QuantizationConfig] = None,
        prefix: str = "",
        *,
        return_bias: bool = True,
    ):
        # Divide the weight matrix along the first dimension.
        self.tp_rank = get_tensor_model_parallel_rank()
        self.tp_size = get_tensor_model_parallel_world_size()
        self.input_size_per_partition = divide(input_size, self.tp_size)
        self.output_size_per_partition = output_size
        self.output_partition_sizes = [output_size]

        super().__init__(input_size,
                         output_size,
                         skip_bias_add,
                         params_dtype,
                         quant_config,
                         prefix,
                         return_bias=return_bias)

        self.input_is_parallel = input_is_parallel
        self.reduce_results = reduce_results

        assert self.quant_method is not None
        self.quant_method.create_weights(
            layer=self,
            input_size_per_partition=self.input_size_per_partition,
            output_partition_sizes=self.output_partition_sizes,
            input_size=self.input_size,
            output_size=self.output_size,
            params_dtype=self.params_dtype,
            weight_loader=(
                self.weight_loader_v2 if self.quant_method.__class__.__name__
                in WEIGHT_LOADER_V2_SUPPORTED else self.weight_loader))
        if not reduce_results and (bias and not skip_bias_add):
            raise ValueError("When not reduce the results, adding bias to the "
                             "results can lead to incorrect results")

        if bias:
            self.bias = Parameter(
                torch.empty(self.output_size, dtype=params_dtype))
            set_weight_attrs(self.bias, {
                "output_dim": 0,
                "weight_loader": self.weight_loader,
            })
        else:
            self.register_parameter("bias", None)

    def weight_loader(self, param: Parameter, loaded_weight: torch.Tensor):
        tp_rank = get_tensor_model_parallel_rank()
        tp_size = get_tensor_model_parallel_world_size()
        input_dim = getattr(param, "input_dim", None)
        use_bitsandbytes_4bit = getattr(param, "use_bitsandbytes_4bit", False)
        is_sharded_weight = getattr(param, "is_sharded_weight", False)
        # bitsandbytes loads the weights of the specific portion
        # no need to narrow
        is_sharded_weight = is_sharded_weight or use_bitsandbytes_4bit

        # Special case for GGUF
        is_gguf_weight = getattr(param, "is_gguf_weight", False)
        is_gguf_weight_type = getattr(param, "is_gguf_weight_type", False)
        if is_gguf_weight_type:
            param.weight_type = loaded_weight.item()

        # Materialize GGUF UninitializedParameter
        if is_gguf_weight and isinstance(param, UninitializedParameter):
            weight_shape = list(loaded_weight.shape)
            if input_dim:
                weight_shape[input_dim] = weight_shape[input_dim] // tp_size
            param.materialize(tuple(weight_shape), dtype=loaded_weight.dtype)

        param_data = param.data
        if input_dim is not None and not is_sharded_weight:
            shard_size = param_data.shape[input_dim]
            start_idx = tp_rank * shard_size
            loaded_weight = loaded_weight.narrow(input_dim, start_idx,
                                                 shard_size)

        # Special case for loading scales off disk, which often do not
        # have a shape (such as in the case of AutoFP8).
        if len(loaded_weight.shape) == 0:
            loaded_weight = loaded_weight.reshape(1)

        assert param_data.shape == loaded_weight.shape
        param_data.copy_(loaded_weight)

    def weight_loader_v2(self, param: BasevLLMParameter,
                         loaded_weight: torch.Tensor):

        # Special case for loading scales off disk, which often do not
        # have a shape (such as in the case of AutoFP8).
        if len(loaded_weight.shape) == 0:
            assert loaded_weight.numel() == 1
            loaded_weight = loaded_weight.reshape(1)

        param.load_row_parallel_weight(loaded_weight=loaded_weight)

    def forward(
        self, input_
    ) -> Union[torch.Tensor, tuple[torch.Tensor, Optional[Parameter]]]:
        if self.input_is_parallel:
            input_parallel = input_
        else:
            tp_rank = get_tensor_model_parallel_rank()
            splitted_input = split_tensor_along_last_dim(
                input_, num_partitions=self.tp_size)
            input_parallel = splitted_input[tp_rank].contiguous()

        # Matrix multiply.
        assert self.quant_method is not None
        # Only fuse bias add into GEMM for rank 0 (this ensures that
        # bias will not get added more than once in TP>1 case)
        bias_ = None if (self.tp_rank > 0 or self.skip_bias_add) else self.bias
        output_parallel = self.quant_method.apply(self,
                                                  input_parallel,
                                                  bias=bias_)
        if self.reduce_results and self.tp_size > 1:
            output = tensor_model_parallel_all_reduce(output_parallel)
        else:
            output = output_parallel

        output_bias = self.bias if self.skip_bias_add else None

        if not self.return_bias:
            return output
        return output, output_bias

    def extra_repr(self) -> str:
        s = f"input_features={self.input_size_per_partition}"
        s += f", output_features={self.output_size}"
        s += f", bias={self.bias is not None}"
        s += f", tp_size={self.tp_size}"
        s += f", reduce_results={self.reduce_results}"
        return s


class QKVCrossParallelLinear(LinearBase):
    """Linear layers for efficient cross-attention's QKV transformation.

    Args:
        hidden_size: input hidden state size of the transformer.
        head_size: size of each attention head.
        total_num_heads: total number of attention query heads.
        total_num_kv_heads: total number of attention key/value heads. If
                            None, assume total_num_kv_heads = total_num_heads.
        bias: If true, add bias.
        skip_bias_add: This was added to enable performance optimizations where
                       bias can be fused with other element-wise operations. we
                       skip adding bias but instead return it.
        params_dtype: Data type for the parameters.
        quant_config: Quantization configure.
        prefix: The name of the layer in the state dict, including all parents
                        (e.g. model.layers.0.qkv_proj)
    """

    def __init__(self,
                 hidden_size: int,
                 head_size: int,
                 total_num_heads: int,
                 total_num_kv_heads: Optional[int] = None,
                 bias: bool = True,
                 skip_bias_add: bool = False,
                 params_dtype: Optional[torch.dtype] = None,
                 quant_config: Optional[QuantizationConfig] = None,
                 prefix: str = ""):
        # input_size and output_size are not used, just for alignment
        input_size = hidden_size
        output_size = (total_num_heads + (total_num_kv_heads or 0)) * head_size
        super().__init__(input_size=input_size,
                         output_size=output_size,
                         skip_bias_add=skip_bias_add,
                         params_dtype=params_dtype,
                         quant_config=quant_config,
                         prefix=prefix)

        self.quant_config = quant_config

        # Empty placeholders for loading as a single module.
        placeholder_size = 0
        assert self.quant_method is not None
        self.quant_method.create_weights(self,
                                         placeholder_size, [placeholder_size],
                                         placeholder_size,
                                         placeholder_size,
                                         self.params_dtype,
                                         weight_loader=self.weight_loader)

        # Use a dictionary to avoid submodules parameters auto-registration:
        # drop-in replacement for a `QKVParallelLinear` module.
        self.proj = dict()
        self.proj["q_proj_decoder"] = ColumnParallelLinear(
            input_size=hidden_size,
            output_size=total_num_heads * head_size,
            bias=bias,
            quant_config=quant_config,
            skip_bias_add=skip_bias_add,
            params_dtype=params_dtype,
            prefix=f"{prefix}.q_proj_decoder")

        self.proj["kv_proj_encoder"] = QKVParallelLinear(
            hidden_size=hidden_size,
            head_size=head_size,
            total_num_heads=0,
            total_num_kv_heads=total_num_kv_heads,
            bias=bias,
            quant_config=quant_config,
            skip_bias_add=skip_bias_add,
            params_dtype=params_dtype,
            prefix=f"{prefix}.kv_proj_encoder")

        # `kv_proj_encoder.num_kv_heads` accounts for sharding with tp>1.
        self.kv_size = self.kv_proj_encoder.num_kv_heads * head_size

        if bias:
            self.bias = torch.nn.Parameter()
            set_weight_attrs(self.bias, {
                "output_dim": 0,
                "weight_loader": self.weight_loader,
            })
        else:
            self.bias = None

    @property
    def q_proj_decoder(self) -> ColumnParallelLinear:
        layer = self.proj["q_proj_decoder"]
        for name, param in self.named_parameters():
            target_param = getattr(layer, name)
            self.sync_weight_attrs(param, target_param, mode="q_proj_decoder")
        return layer

    @property
    def kv_proj_encoder(self) -> QKVParallelLinear:
        layer = self.proj["kv_proj_encoder"]
        for name, param in self.named_parameters():
            target_param = getattr(layer, name)
            self.sync_weight_attrs(param, target_param, mode="kv_proj_encoder")
        return layer

    def sync_weight_attrs(
        self,
        src_param: nn.Parameter,
        tgt_param: nn.Parameter,
        mode: Literal["q_proj_decoder", "kv_proj_encoder"],
    ):
        missing_attrs_dict = {
            k: getattr(src_param, k)
            for k in (set(src_param.__dict__.keys()) -
                      set(tgt_param.__dict__.keys()))
        }
        # TODO(Isotr0py): handle bitsandbytes 8bit
        use_bitsandbytes_4bit = getattr(src_param, "use_bitsandbytes_4bit",
                                        False)
        if (missing_attrs_dict and use_bitsandbytes_4bit):
            q_proj_attrs, kv_proj_attrs = left_shift_bitsandbytes_4bit_shard(
                missing_attrs_dict)
            if mode == "q_proj_decoder":
                set_weight_attrs(tgt_param, q_proj_attrs)
            elif mode == "kv_proj_encoder":
                set_weight_attrs(tgt_param, kv_proj_attrs)
        else:
            set_weight_attrs(tgt_param, missing_attrs_dict)

    def _is_same_param(
        self,
        src_param: torch.nn.Parameter,
        map_param: torch.nn.Parameter,
    ) -> bool:
        """Check if two parameters are exactly pointing to same things."""
        # ignore weight_loader because it's always different
        key_to_ignore = ["weight_loader", "_weight_loader"]
        has_same_type_name = type(src_param) is type(map_param)
        src_param_attrs = {
            k: v
            for k, v in src_param.__dict__.items() if k not in key_to_ignore
        }
        map_param_attrs = {
            k: v
            for k, v in map_param.__dict__.items() if k not in key_to_ignore
        }
        has_same_attrs = src_param_attrs == map_param_attrs
        return has_same_type_name and has_same_attrs

    def select_proj_params(
        self,
        layer: nn.Module,
        param: nn.Parameter,
    ) -> nn.Parameter:
        """
        Given the placeholder param, 
        return the corresponding param in the proj layers.
        """
        target_param_list = [
            v for _, v in layer.named_parameters()
            if self._is_same_param(param, v)
        ]
        assert len(target_param_list) == 1
        target_param = target_param_list[0]
        return target_param

    def forward(  # type: ignore[override]
        self,
        decoder_hidden_states: torch.Tensor,
        encoder_hidden_states: torch.Tensor,
    ) -> tuple[torch.Tensor, ...]:
        q, _ = self.q_proj_decoder(decoder_hidden_states)
        if encoder_hidden_states is None:
            # Encoder KV already cached.
            k = None
            v = None
        else:
            # Prefill phase, encoder KV cached here.
            kv_enc, _ = self.kv_proj_encoder(encoder_hidden_states)
            # Split kv in half
            k, v = kv_enc.split(self.kv_size, dim=-1)
        return q, k, v

    def weight_loader(self,
                      param: torch.nn.Parameter,
                      loaded_weight: torch.Tensor,
                      loaded_shard_id: Optional[str] = None):
        layer = (self.q_proj_decoder
                 if loaded_shard_id == "q" else self.kv_proj_encoder)
        target_param = self.select_proj_params(layer, param)
        shard_id_args = (loaded_shard_id, ) if loaded_shard_id != "q" else ()
        layer.weight_loader(target_param, loaded_weight, *shard_id_args)

    def extra_repr(self) -> str:
        s = f"in_features={self.input_size}"
        s += f", q_size={self.q_proj_decoder.output_size_per_partition}"
        s += f", kv_size={self.kv_size}"
        s += f", bias={self.bias is not None}"
        s += f", tp_size={get_tensor_model_parallel_world_size()}"
        s += ", gather_output=False"
        return s<|MERGE_RESOLUTION|>--- conflicted
+++ resolved
@@ -5,11 +5,7 @@
 from typing import Any, Literal, Optional, Union
 
 import torch
-<<<<<<< HEAD
-=======
 import torch.nn as nn
-import torch.nn.functional as F
->>>>>>> d9f83d62
 from torch.nn.parameter import Parameter, UninitializedParameter
 
 from vllm.distributed import (divide, get_tensor_model_parallel_rank,
