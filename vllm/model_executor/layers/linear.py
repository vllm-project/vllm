--- conflicted
+++ resolved
@@ -383,31 +383,11 @@
     def forward(
         self,
         x: torch.Tensor,
-<<<<<<< HEAD
-        x_quant_scales: torch.Tensor = None,
     ) -> Union[torch.Tensor, tuple[torch.Tensor, Optional[Parameter]]]:
         bias = self.bias if not self.skip_bias_add else None
         assert self.quant_method is not None
-        from vllm.model_executor.layers.quantization.quark.quark import (  # noqa: E501
-            QuarkLinearMethod)
-        if isinstance(self.quant_method, QuarkLinearMethod):
-            output = self.quant_method.apply(self,
-                                             x,
-                                             bias,
-                                             x_quant_scales=x_quant_scales)
-        else:
-            assert x_quant_scales is None, f"x_quant_scales input \
-                is not supported for {self.quant_method.__class__}"
-
-            output = self.quant_method.apply(self, x, bias)
-
-=======
-    ) -> Union[torch.Tensor, tuple[torch.Tensor, Optional[Parameter]]]:
-        bias = self.bias if not self.skip_bias_add else None
-        assert self.quant_method is not None
 
         output = self.quant_method.apply(self, x, bias)
->>>>>>> 2f652e6c
         output_bias = self.bias if self.skip_bias_add else None
 
         if not self.return_bias:
@@ -567,29 +547,12 @@
     def forward(
         self,
         input_,
-<<<<<<< HEAD
-        x_quant_scales: torch.Tensor = None,
-=======
->>>>>>> 2f652e6c
     ) -> Union[torch.Tensor, tuple[torch.Tensor, Optional[Parameter]]]:
         bias = self.bias if not self.skip_bias_add else None
 
         # Matrix multiply.
         assert self.quant_method is not None
-<<<<<<< HEAD
-        from vllm.model_executor.layers.quantization.quark.quark import (  # noqa: E501
-            QuarkLinearMethod)
-        if isinstance(self.quant_method, QuarkLinearMethod):
-            output_parallel = self.quant_method.apply(
-                self, input_, bias, x_quant_scales=x_quant_scales)
-        else:
-            assert x_quant_scales is None, f"x_quant_scales input \
-                is not supported for {self.quant_method.__class__}"
-
-            output_parallel = self.quant_method.apply(self, input_, bias)
-=======
         output_parallel = self.quant_method.apply(self, input_, bias)
->>>>>>> 2f652e6c
 
         if self.gather_output and self.tp_size > 1:
             # All-gather across the partitions.
@@ -1377,10 +1340,6 @@
     def forward(
         self,
         input_,
-<<<<<<< HEAD
-        x_quant_scales=None
-=======
->>>>>>> 2f652e6c
     ) -> Union[torch.Tensor, tuple[torch.Tensor, Optional[Parameter]]]:
         if self.input_is_parallel:
             input_parallel = input_
@@ -1394,21 +1353,7 @@
         # Only fuse bias add into GEMM for rank 0 (this ensures that
         # bias will not get added more than once in TP>1 case)
         bias_ = None if (self.tp_rank > 0 or self.skip_bias_add) else self.bias
-<<<<<<< HEAD
-        from vllm.model_executor.layers.quantization.quark.quark import (  # noqa: E501
-            QuarkLinearMethod)
-        if isinstance(self.quant_method, QuarkLinearMethod):
-            output_parallel = self.quant_method.apply(
-                self, input_parallel, bias_, x_quant_scales=x_quant_scales)
-        else:
-            assert x_quant_scales is None, f"x_quant_scales input \
-                is not supported for {self.quant_method.__class__}"
-
-            output_parallel = self.quant_method.apply(self, input_parallel,
-                                                      bias_)
-=======
         output_parallel = self.quant_method.apply(self, input_parallel, bias_)
->>>>>>> 2f652e6c
 
         if self.reduce_results and self.tp_size > 1:
             output = tensor_model_parallel_all_reduce(output_parallel)
