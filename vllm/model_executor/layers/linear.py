--- conflicted
+++ resolved
@@ -1127,11 +1127,7 @@
 
         param.load_row_parallel_weight(loaded_weight=loaded_weight)
 
-<<<<<<< HEAD
     def resolve_input(self, input_):
-=======
-    def forward(self, input_) -> tuple[torch.Tensor, Optional[Parameter]]:
->>>>>>> 51f0b5f7
         if self.input_is_parallel:
             input_parallel = input_
         else:
@@ -1141,7 +1137,7 @@
             input_parallel = splitted_input[tp_rank].contiguous()
         return input_parallel
 
-    def forward(self, input_):
+    def forward(self, input_) -> tuple[torch.Tensor, Optional[Parameter]]:
         input_parallel = self.resolve_input(input_)
 
         # Matrix multiply.
