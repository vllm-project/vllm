from abc import abstractmethod
from typing import Dict, List, Optional, Tuple

import torch
import torch.nn.functional as F
from torch.nn.parameter import Parameter, UninitializedParameter

from vllm.distributed import (divide, get_tensor_model_parallel_rank,
                              get_tensor_model_parallel_world_size,
                              split_tensor_along_last_dim,
                              tensor_model_parallel_all_gather,
                              tensor_model_parallel_all_reduce)
from vllm.logger import init_logger
from vllm.model_executor.layers.quantization.base_config import (
    QuantizationConfig, QuantizeMethodBase)
from vllm.model_executor.parameter import (BasevLLMParameter,
                                           PackedColumnParameter,
                                           PackedvLLMParameter,
                                           PerTensorScaleParameter,
                                           RowvLLMParameter)
from vllm.model_executor.utils import set_weight_attrs

logger = init_logger(__name__)

WEIGHT_LOADER_V2_SUPPORTED = [
    "CompressedTensorsLinearMethod", "AWQMarlinLinearMethod",
    "AWQLinearMethod", "GPTQMarlinLinearMethod", "Fp8LinearMethod",
    "MarlinLinearMethod", "QQQLinearMethod", "GPTQMarlin24LinearMethod",
<<<<<<< HEAD
    "TPUInt8LinearMethod", "GPTQLinearMethod", "FBGEMMFp8LinearMethod"
=======
    "TPUInt8LinearMethod", "GPTQLinearMethod", "FBGEMMFp8LinearMethod",
    "ModelOptFp8LinearMethod"
>>>>>>> 9ba0817f
]


def adjust_marlin_shard(param, shard_size, shard_offset):
    marlin_tile_size = getattr(param, "marlin_tile_size", None)
    if marlin_tile_size is None:
        return shard_size, shard_offset

    return shard_size * marlin_tile_size, shard_offset * marlin_tile_size


def adjust_bitsandbytes_4bit_shard(param: Parameter,
                                   qkv_offsets: Dict[str, Tuple[int, int]],
                                   loaded_shard_id: str) -> Tuple[int, int]:
    """Adjust the quantization offsets and sizes for BitsAndBytes sharding."""

    total, _ = qkv_offsets["total"]
    orig_offset, orig_size = qkv_offsets[loaded_shard_id]

    quantized_total = param.data.shape[0]
    quantized_offset = orig_offset * quantized_total // total
    quantized_size = orig_size * quantized_total // total

    return quantized_size, quantized_offset


def adjust_scalar_to_fused_array(param, loaded_weight, shard_id):
    """For fused modules (QKV and MLP) we have an array of length
    N that holds 1 scale for each "logical" matrix. So the param
    is an array of length N. The loaded_weight corresponds to 
    one of the shards on disk. Here, we slice the param based on 
    the shard_id for loading.
    """
    qkv_idxs = {"q": 0, "k": 1, "v": 2}

    if isinstance(shard_id, str):
        shard_id = qkv_idxs[shard_id]
    elif not isinstance(shard_id, int):
        raise ValueError(f"Unknown Shard Id {shard_id}")

    # AutoFP8 scales do not have a shape
    # compressed-tensors scales do have a shape
    if len(loaded_weight.shape) != 0:
        assert loaded_weight.shape[0] == 1
        loaded_weight = loaded_weight[0]

    return param[shard_id], loaded_weight


class LinearMethodBase(QuantizeMethodBase):
    """Base class for different (maybe quantized) linear methods."""

    @abstractmethod
    def create_weights(self, layer: torch.nn.Module,
                       input_size_per_partition: int,
                       output_partition_sizes: List[int], input_size: int,
                       output_size: int, params_dtype: torch.dtype,
                       **extra_weight_attrs):
        """Create weights for a linear layer. 
           The weights will be set as attributes of the layer.

        Args:
            layer: The layer that is using the LinearMethodBase factory.
            input_size_per_partition: Size of the weight input dim on rank X.
            output_partition_sizes: Sizes of the output dim of each logical 
                weight on rank X. E.g., output_partition_sizes for QKVLinear
                is a list contains the width of Wq, Wk, Wv on rank X.
            input_size: Size of the input dim of the weight across all ranks.
            output_size: Size of the output dim of the weight across all ranks.
            params_dtype: Datatype of the parameters.
        """
        raise NotImplementedError

    @abstractmethod
    def apply(self,
              layer: torch.nn.Module,
              x: torch.Tensor,
              bias: Optional[torch.Tensor] = None) -> torch.Tensor:
        """Apply the weights in layer to the input tensor.
        Expects create_weights to have been called before on the layer."""
        raise NotImplementedError


class UnquantizedLinearMethod(LinearMethodBase):
    """Linear method without quantization."""

    def create_weights(self, layer: torch.nn.Module,
                       input_size_per_partition: int,
                       output_partition_sizes: List[int], input_size: int,
                       output_size: int, params_dtype: torch.dtype,
                       **extra_weight_attrs):
        weight = Parameter(torch.empty(sum(output_partition_sizes),
                                       input_size_per_partition,
                                       dtype=params_dtype),
                           requires_grad=False)
        set_weight_attrs(weight, {"input_dim": 1, "output_dim": 0})
        layer.register_parameter("weight", weight)
        set_weight_attrs(weight, extra_weight_attrs)

    def apply(self,
              layer: torch.nn.Module,
              x: torch.Tensor,
              bias: Optional[torch.Tensor] = None) -> torch.Tensor:

        return F.linear(x, layer.weight, bias)


class LinearBase(torch.nn.Module):
    """Base linear layer.

    Args:
        input_size: input dimension of the linear layer.
        output_size: output dimension of the linear layer.
        bias: If true, add bias.
        skip_bias_add: If true, skip adding bias but instead return it.
        params_dtype: Data type for the parameters.
        quant_config: Quantization configure.
    """

    def __init__(
        self,
        input_size: int,
        output_size: int,
        skip_bias_add: bool = False,
        params_dtype: Optional[torch.dtype] = None,
        quant_config: Optional[QuantizationConfig] = None,
        prefix: str = "",
    ):
        super().__init__()

        # Keep input parameters
        self.input_size = input_size
        self.output_size = output_size
        self.skip_bias_add = skip_bias_add
        if params_dtype is None:
            params_dtype = torch.get_default_dtype()
        self.params_dtype = params_dtype
        if quant_config is None:
            self.quant_method: Optional[
                QuantizeMethodBase] = UnquantizedLinearMethod()
        else:
            self.quant_method = quant_config.get_quant_method(self,
                                                              prefix=prefix)

    def forward(self, x: torch.Tensor) -> torch.Tensor:
        raise NotImplementedError


class ReplicatedLinear(LinearBase):
    """Replicated linear layer.

    Args:
        input_size: input dimension of the linear layer.
        output_size: output dimension of the linear layer.
        bias: If true, add bias.
        skip_bias_add: If true, skip adding bias but instead return it.
        params_dtype: Data type for the parameters.
        quant_config: Quantization configure.
        prefix: The name of the layer in the state dict, including all parents
                        (e.g. model.layers.0.qkv_proj)
    """

    def __init__(self,
                 input_size: int,
                 output_size: int,
                 bias: bool = True,
                 skip_bias_add: bool = False,
                 params_dtype: Optional[torch.dtype] = None,
                 quant_config: Optional[QuantizationConfig] = None,
                 prefix: str = ""):
        super().__init__(input_size,
                         output_size,
                         skip_bias_add,
                         params_dtype,
                         quant_config,
                         prefix=prefix)

        # All the linear layer supports quant method.
        assert self.quant_method is not None
        self.quant_method.create_weights(self,
                                         self.input_size, [self.output_size],
                                         self.input_size,
                                         self.output_size,
                                         self.params_dtype,
                                         weight_loader=self.weight_loader)

        if bias:
            self.bias = Parameter(
                torch.empty(self.output_size, dtype=self.params_dtype))
            set_weight_attrs(self.bias, {
                "output_dim": 0,
                "weight_loader": self.weight_loader,
            })
        else:
            self.register_parameter("bias", None)

    def weight_loader(self, param: Parameter, loaded_weight: torch.Tensor):
        # If the weight on disk does not have a shape, give it one
        # (such scales for AutoFp8).
        if len(loaded_weight.shape) == 0:
            loaded_weight = loaded_weight.reshape(1)

        assert param.size() == loaded_weight.size()
        param.data.copy_(loaded_weight)

    def forward(self, x: torch.Tensor) -> torch.Tensor:
        bias = self.bias if not self.skip_bias_add else None
        assert self.quant_method is not None
        output = self.quant_method.apply(self, x, bias)
        output_bias = self.bias if self.skip_bias_add else None
        return output, output_bias

    def extra_repr(self) -> str:
        s = f"in_features={self.input_size}"
        s += f", output_features={self.output_size}"
        s += f", bias={self.bias is not None}"
        return s


class ColumnParallelLinear(LinearBase):
    """Linear layer with column parallelism.

    The linear layer is defined as Y = XA + b. A is parallelized along
    its second dimension as A = [A_1, ..., A_p].

    Args:
        input_size: first dimension of matrix A.
        output_size: second dimension of matrix A.
        bias: If true, add bias.
        gather_output: If true, call all-gather on output and make Y available
                       to all GPUs, otherwise, every GPU will have its output
                       which is Y_i = XA_i
        skip_bias_add: This was added to enable performance optimizations where
                       bias can be fused with other element-wise operations. we
                       skip adding bias but instead return it.
        params_dtype: Data type for the parameters.
        quant_config: Quantization configure.
        output_sizes: list of output sizes packed into one output, like for QKV
                       the list would be size 3.
        prefix: The name of the layer in the state dict, including all parents
                        (e.g. model.layers.0.qkv_proj) 
    """

    def __init__(self,
                 input_size: int,
                 output_size: int,
                 bias: bool = True,
                 gather_output: bool = False,
                 skip_bias_add: bool = False,
                 params_dtype: Optional[torch.dtype] = None,
                 quant_config: Optional[QuantizationConfig] = None,
                 output_sizes: Optional[List[int]] = None,
                 prefix: str = ""):
        super().__init__(input_size, output_size, skip_bias_add, params_dtype,
                         quant_config, prefix)

        self.gather_output = gather_output

        # Divide the weight matrix along the last dimension.
        tp_size = get_tensor_model_parallel_world_size()
        assert self.quant_method is not None
        self.output_size_per_partition = divide(self.output_size, tp_size)
        self.output_partition_sizes = [self.output_size_per_partition]
        # If QKV or MergedColumn, use output size of each partition.
        if hasattr(self, "output_sizes"):
            self.output_partition_sizes = [
                divide(output_size, tp_size)
                for output_size in self.output_sizes
            ]

        if output_sizes is None:
            output_sizes = [output_size]

        self.quant_method.create_weights(
            layer=self,
            input_size_per_partition=self.input_size,
            output_partition_sizes=self.output_partition_sizes,
            input_size=self.input_size,
            output_size=self.output_size,
            params_dtype=self.params_dtype,
            weight_loader=(
                self.weight_loader_v2 if self.quant_method.__class__.__name__
                in WEIGHT_LOADER_V2_SUPPORTED else self.weight_loader))
        if bias:
            self.bias = Parameter(
                torch.empty(self.output_size_per_partition,
                            dtype=params_dtype))
            set_weight_attrs(self.bias, {
                "output_dim": 0,
                "weight_loader": self.weight_loader,
            })
        else:
            self.register_parameter("bias", None)

    def weight_loader(self, param: Parameter, loaded_weight: torch.Tensor):
        tp_rank = get_tensor_model_parallel_rank()
        output_dim = getattr(param, "output_dim", None)

        # Special case for GGUF
        is_gguf_weight = getattr(param, "is_gguf_weight", False)
        is_gguf_weight_type = getattr(param, "is_gguf_weight_type", False)
        if is_gguf_weight_type:
            param.weight_type = loaded_weight.item()

        # Materialize GGUF UninitializedParameter
        if is_gguf_weight and isinstance(param, UninitializedParameter):
            param.materialize(loaded_weight.shape, dtype=loaded_weight.dtype)

        param_data = param.data
        if output_dim is not None:
            shard_size = param_data.shape[output_dim]
            start_idx = tp_rank * shard_size
            loaded_weight = loaded_weight.narrow(output_dim, start_idx,
                                                 shard_size)

        # Special case for loading scales off disk, which often do not
        # have a shape (such as in the case of AutoFP8).
        if len(loaded_weight.shape) == 0:
            loaded_weight = loaded_weight.reshape(1)

        assert param_data.shape == loaded_weight.shape
        param_data.copy_(loaded_weight)

    def weight_loader_v2(self, param: Parameter, loaded_weight: torch.Tensor):
        # Special case for loading scales off disk, which often do not
        # have a shape (such as in the case of AutoFP8).
        if len(loaded_weight.shape) == 0:
            assert loaded_weight.numel() == 1
            loaded_weight = loaded_weight.reshape(1)
        param.load_column_parallel_weight(loaded_weight=loaded_weight)

    def forward(self, input_):
        bias = self.bias if not self.skip_bias_add else None

        # Matrix multiply.
        assert self.quant_method is not None
        output_parallel = self.quant_method.apply(self, input_, bias)
        if self.gather_output:
            # All-gather across the partitions.
            output = tensor_model_parallel_all_gather(output_parallel)
        else:
            output = output_parallel
        output_bias = self.bias if self.skip_bias_add else None
        return output, output_bias

    def extra_repr(self) -> str:
        s = f"in_features={self.input_size}"
        s += f", output_features={self.output_size_per_partition}"
        s += f", bias={self.bias is not None}"
        s += f", tp_size={get_tensor_model_parallel_world_size()}"
        s += f", gather_output={self.gather_output}"
        return s


class MergedColumnParallelLinear(ColumnParallelLinear):
    """Packed linear layers with column parallelism.

    Similar to ColumnParallelLinear, but the weight matrix is concatenated
    along the output dimension. When the weight matrix is loaded, the
    different partitions are sharded separately.

    Args:
        input_size: input dimension of the linear layer.
        output_sizes: list of output dimensions of the linear layer.
        bias: If true, add bias.
        gather_output: If true, call all-gather on output and make the output
                       available to all GPUs, otherwise, every GPU will have
                       its own output.
        skip_bias_add: This was added to enable performance optimizations where
                       bias can be fused with other element-wise operations. we
                       skip adding bias but instead return it.
        params_dtype: Data type for the parameters.
        quant_config: Quantization configure.
        prefix: The name of the layer in the state dict, including all parents
                        (e.g. model.layers.0.qkv_proj)
    """

    def __init__(self,
                 input_size: int,
                 output_sizes: List[int],
                 bias: bool = True,
                 gather_output: bool = False,
                 skip_bias_add: bool = False,
                 params_dtype: Optional[torch.dtype] = None,
                 quant_config: Optional[QuantizationConfig] = None,
                 prefix: str = ""):
        self.output_sizes = output_sizes
        tp_size = get_tensor_model_parallel_world_size()
        assert all(output_size % tp_size == 0 for output_size in output_sizes)
        super().__init__(input_size=input_size,
                         output_size=sum(output_sizes),
                         bias=bias,
                         gather_output=gather_output,
                         skip_bias_add=skip_bias_add,
                         params_dtype=params_dtype,
                         quant_config=quant_config,
                         prefix=prefix)

    def weight_loader(self,
                      param: Parameter,
                      loaded_weight: torch.Tensor,
                      loaded_shard_id: Optional[int] = None):

        # Special case for GGUF
        # initialize GGUF param after we know the quantize type
        is_gguf_weight = getattr(param, "is_gguf_weight", False)
        is_gguf_weight_type = getattr(param, "is_gguf_weight_type", False)
        if is_gguf_weight_type:
            param.data[loaded_shard_id].copy_(loaded_weight)
            param.shard_weight_type[loaded_shard_id] = loaded_weight.item()
            return

        if is_gguf_weight and isinstance(param, UninitializedParameter):
            from gguf.constants import GGML_QUANT_SIZES

            ori_shape = param.tensor_shape
            weight_types = self.qweight_type.shard_weight_type.values()
            row_size = []
            for weight_type in weight_types:
                block_size, type_size = GGML_QUANT_SIZES[weight_type]
                row_size.append(ori_shape[1] // block_size * type_size)
            q_shape = (ori_shape[0], max(row_size))
            param.materialize(q_shape, dtype=loaded_weight.dtype)

        param_data = param.data
        output_dim = getattr(param, "output_dim", None)
        # Special case for AQLM codebooks.
        is_metadata = getattr(param, "is_metadata", False)
        # Special case for per-tensor scale to load scalar into fused array.
        needs_scalar_to_array = getattr(param, "needs_scalar_to_array", False)

        if loaded_shard_id is None:
            # Loaded weight is already fused on disk (qkv/mlp).
            if output_dim is None:
                if needs_scalar_to_array:
                    param_data, loaded_weight = adjust_scalar_to_fused_array(
                        param_data, loaded_weight, 0)

                assert param_data.shape == loaded_weight.shape
                param_data.copy_(loaded_weight)
                return
            current_shard_offset = 0
            shard_offsets: List[Tuple[int, int, int]] = []
            for i, output_size in enumerate(self.output_sizes):
                shard_offsets.append((i, current_shard_offset, output_size))
                current_shard_offset += output_size
            packed_dim = getattr(param, "packed_dim", None)
            for shard_id, shard_offset, shard_size in shard_offsets:
                # Special case for Quantization.
                # If quantized, we need to adjust the offset and size to account
                # for the packing.
                if packed_dim == output_dim:
                    shard_size = shard_size // param.pack_factor
                    shard_offset = shard_offset // param.pack_factor
                    # Special case for Marlin.
                    shard_size, shard_offset = adjust_marlin_shard(
                        param, shard_size, shard_offset)

                loaded_weight_shard = loaded_weight.narrow(
                    output_dim, shard_offset, shard_size)
                self.weight_loader(param, loaded_weight_shard, shard_id)
            return

        assert loaded_shard_id < len(self.output_sizes)
        tp_rank = get_tensor_model_parallel_rank()
        tp_size = get_tensor_model_parallel_world_size()
        if output_dim is not None:
            shard_offset = sum(self.output_sizes[:loaded_shard_id]) // tp_size
            shard_size = self.output_sizes[loaded_shard_id] // tp_size
            # Special case for quantization.
            # If quantized, we need to adjust the offset and size to account
            # for the packing.
            packed_dim = getattr(param, "packed_dim", None)
            if packed_dim == output_dim:
                shard_size = shard_size // param.pack_factor
                shard_offset = shard_offset // param.pack_factor
                # Special case for Marlin.
                shard_size, shard_offset = adjust_marlin_shard(
                    param, shard_size, shard_offset)

            use_bitsandbytes_4bit = getattr(param, "use_bitsandbytes_4bit",
                                            False)
            if use_bitsandbytes_4bit:
                shard_size = loaded_weight.shape[output_dim]
                shard_offset = loaded_weight.shape[output_dim] * \
                    loaded_shard_id

            if is_gguf_weight:
                tp_size = get_tensor_model_parallel_world_size()
                output_dim = getattr(param, "output_dim", None)
                shard_shape = list(loaded_weight.shape)
                shard_shape[output_dim] = shard_shape[output_dim] // tp_size
                param.shard_id.append(loaded_shard_id)
                param.shard_size[loaded_shard_id] = shard_shape

                input_dim = getattr(param, "input_dim", None)
                input_size = loaded_weight.shape[input_dim]
                param_data = param_data.narrow(input_dim, 0, input_size)

            param_data = param_data.narrow(output_dim, shard_offset,
                                           shard_size)
            start_idx = tp_rank * shard_size
            loaded_weight = loaded_weight.narrow(output_dim, start_idx,
                                                 shard_size)
        # Special case for AQLM codebooks.
        elif is_metadata:
            # metadata indicates fixed size concatenated along dim 0
            shard_size = loaded_weight.shape[0]
            shard_offset = loaded_shard_id * shard_size
            param_data = param_data.narrow(0, shard_offset, shard_size)

        # Special case for per-tensor scales in fused case.
        elif needs_scalar_to_array:
            param_data, loaded_weight = adjust_scalar_to_fused_array(
                param_data, loaded_weight, loaded_shard_id)

        else:
            ignore_warning = getattr(param, "ignore_warning", False)
            if not ignore_warning:
                logger.warning(
                    "Loading a weight without `output_dim` attribute in "
                    "MergedColumnParallelLinear, assume the weight is "
                    "the same for all partitions.")

        assert param_data.shape == loaded_weight.shape
        param_data.copy_(loaded_weight)

    def _load_fused_module_from_checkpoint(self, param: BasevLLMParameter,
                                           loaded_weight: torch.Tensor):
        """
        Handle special case for models where MLP layers are already
        fused on disk. In this case, we have no shard id. This function
        determmines the shard id by splitting these layers and then calls
        the weight loader using the shard id.

        An example of a model with these fused layers:
        https://huggingface.co/microsoft/Phi-3-mini-4k-instruct
        """

        current_shard_offset = 0
        shard_offsets: List[Tuple[int, int, int]] = []
        for i, output_size in enumerate(self.output_sizes):
            shard_offsets.append((i, current_shard_offset, output_size))
            current_shard_offset += output_size

        for shard_id, shard_offset, shard_size in shard_offsets:
            # Special case for Quantization.
            # If quantized, we need to adjust the offset and size to account
            # for the packing.
            if isinstance(param, (PackedColumnParameter, PackedvLLMParameter
                                  )) and param.packed_dim == param.output_dim:
                shard_size, shard_offset = \
                    param.adjust_shard_indexes_for_packing(
                    shard_size=shard_size, shard_offset=shard_offset)

            loaded_weight_shard = loaded_weight.narrow(param.output_dim,
                                                       shard_offset,
                                                       shard_size)
            self.weight_loader_v2(param, loaded_weight_shard, shard_id)

    def weight_loader_v2(self,
                         param: BasevLLMParameter,
                         loaded_weight: torch.Tensor,
                         loaded_shard_id: Optional[int] = None):
        if loaded_shard_id is None:
            if isinstance(param, PerTensorScaleParameter):
                param.load_merged_column_weight(loaded_weight=loaded_weight,
                                                shard_id=0)
                return
            elif type(param) in (RowvLLMParameter, BasevLLMParameter):
                param.load_merged_column_weight(loaded_weight=loaded_weight)
                return
            # TODO: @dsikka - move to parameter.py
            self._load_fused_module_from_checkpoint(param, loaded_weight)
            return

        assert loaded_shard_id < len(self.output_sizes)

        tp_size = get_tensor_model_parallel_world_size()
        shard_offset = sum(self.output_sizes[:loaded_shard_id]) // tp_size
        shard_size = self.output_sizes[loaded_shard_id] // tp_size

        param.load_merged_column_weight(loaded_weight=loaded_weight,
                                        shard_id=loaded_shard_id,
                                        shard_offset=shard_offset,
                                        shard_size=shard_size)


class QKVParallelLinear(ColumnParallelLinear):
    """Linear layers for the attention's QKV transformation.

    Linear layers for the linear transformation of the query, key, and value
    vectors in the attention layer. The weight matrix is concatenated along
    the output dimension. The layer is parallelized along the head dimension.
    When the number of key/value heads is smaller than the number of query
    heads (e.g., multi-query/grouped-query attention), the key/value head may
    be replicated while the query heads are partitioned.

    Args:
        hidden_size: input hidden state size of the transformer.
        head_size: size of each attention head.
        total_num_heads: total number of attention query heads.
        total_num_kv_heads: total number of attention key/value heads. If
                            None, assume total_num_kv_heads = total_num_heads.
        bias: If true, add bias.
        skip_bias_add: This was added to enable performance optimizations where
                       bias can be fused with other element-wise operations. we
                       skip adding bias but instead return it.
        params_dtype: Data type for the parameters.
        quant_config: Quantization configure.
        prefix: The name of the layer in the state dict, including all parents
                        (e.g. model.layers.0.qkv_proj)
    """

    def __init__(self,
                 hidden_size: int,
                 head_size: int,
                 total_num_heads: int,
                 total_num_kv_heads: Optional[int] = None,
                 bias: bool = True,
                 skip_bias_add: bool = False,
                 params_dtype: Optional[torch.dtype] = None,
                 quant_config: Optional[QuantizationConfig] = None,
                 prefix: str = ""):
        self.hidden_size = hidden_size
        self.head_size = head_size
        self.total_num_heads = total_num_heads
        if total_num_kv_heads is None:
            total_num_kv_heads = total_num_heads
        self.total_num_kv_heads = total_num_kv_heads
        # Divide the weight matrix along the last dimension.
        tp_size = get_tensor_model_parallel_world_size()
        self.num_heads = divide(self.total_num_heads, tp_size)
        if tp_size >= self.total_num_kv_heads:
            self.num_kv_heads = 1
            self.num_kv_head_replicas = divide(tp_size,
                                               self.total_num_kv_heads)
        else:
            self.num_kv_heads = divide(self.total_num_kv_heads, tp_size)
            self.num_kv_head_replicas = 1
        input_size = self.hidden_size
        output_size = (self.num_heads +
                       2 * self.num_kv_heads) * tp_size * self.head_size
        self.output_sizes = [
            self.num_heads * self.head_size * tp_size,  # q_proj
            self.num_kv_heads * self.head_size * tp_size,  # k_proj
            self.num_kv_heads * self.head_size * tp_size,  # v_proj 
        ]

        super().__init__(input_size=input_size,
                         output_size=output_size,
                         bias=bias,
                         gather_output=False,
                         skip_bias_add=skip_bias_add,
                         params_dtype=params_dtype,
                         quant_config=quant_config,
                         prefix=prefix)

    def _get_shard_offset_mapping(self, loaded_shard_id: str):
        shard_offset_mapping = {
            "q": 0,
            "k": self.num_heads * self.head_size,
            "v": (self.num_heads + self.num_kv_heads) * self.head_size,
            "total": (self.num_heads + 2 * self.num_kv_heads) * self.head_size
        }
        return shard_offset_mapping.get(loaded_shard_id)

    def _get_shard_size_mapping(self, loaded_shard_id: str):
        shard_size_mapping = {
            "q": self.num_heads * self.head_size,
            "k": self.num_kv_heads * self.head_size,
            "v": self.num_kv_heads * self.head_size,
        }
        return shard_size_mapping.get(loaded_shard_id)

    def _load_fused_module_from_checkpoint(self, param: BasevLLMParameter,
                                           loaded_weight: torch.Tensor):
        """
        Handle special case for models where QKV layers are already 
        fused on disk. In this case, we have no shard id. This function
        determmines the shard id by splitting these layers and then calls
        the weight loader using the shard id.

        An example of a model with these fused layers:
        https://huggingface.co/microsoft/Phi-3-mini-4k-instruct
        """
        shard_offsets = [
            # (shard_id, shard_offset, shard_size)
            ("q", 0, self.total_num_heads * self.head_size),
            ("k", self.total_num_heads * self.head_size,
             self.total_num_kv_heads * self.head_size),
            ("v",
             (self.total_num_heads + self.total_num_kv_heads) * self.head_size,
             self.total_num_kv_heads * self.head_size),
        ]

        for shard_id, shard_offset, shard_size in shard_offsets:
            # Special case for Quantization.
            # If quantized, we need to adjust the offset and size to account
            # for the packing.
            if isinstance(param, (PackedColumnParameter, PackedvLLMParameter
                                  )) and param.packed_dim == param.output_dim:
                shard_size, shard_offset = \
                    param.adjust_shard_indexes_for_packing(
                    shard_size=shard_size, shard_offset=shard_offset)

            loaded_weight_shard = loaded_weight.narrow(param.output_dim,
                                                       shard_offset,
                                                       shard_size)
            self.weight_loader_v2(param, loaded_weight_shard, shard_id)

    def weight_loader_v2(self,
                         param: BasevLLMParameter,
                         loaded_weight: torch.Tensor,
                         loaded_shard_id: Optional[str] = None):
        if loaded_shard_id is None:  # special case for certain models
            if isinstance(param, PerTensorScaleParameter):
                param.load_qkv_weight(loaded_weight=loaded_weight, shard_id=0)
                return
            elif type(param) in (RowvLLMParameter, BasevLLMParameter):
                param.load_qkv_weight(loaded_weight=loaded_weight)
                return
            # TODO: @dsikka - move to parameter.py
            self._load_fused_module_from_checkpoint(param, loaded_weight)
            return

        assert loaded_shard_id in ["q", "k", "v"]

        shard_offset = self._get_shard_offset_mapping(loaded_shard_id)
        shard_size = self._get_shard_size_mapping(loaded_shard_id)

        param.load_qkv_weight(loaded_weight=loaded_weight,
                              num_heads=self.num_kv_head_replicas,
                              shard_id=loaded_shard_id,
                              shard_offset=shard_offset,
                              shard_size=shard_size)

    def weight_loader(self,
                      param: Parameter,
                      loaded_weight: torch.Tensor,
                      loaded_shard_id: Optional[str] = None):

        # Special case for GGUF
        # initialize GGUF param after we know the quantize type
        is_gguf_weight = getattr(param, "is_gguf_weight", False)
        is_gguf_weight_type = getattr(param, "is_gguf_weight_type", False)
        if is_gguf_weight_type and loaded_shard_id is not None:
            idx_map = {"q": 0, "k": 1, "v": 2}
            param.data[idx_map[loaded_shard_id]].copy_(loaded_weight)
            param.shard_weight_type[loaded_shard_id] = loaded_weight.item()
            return

        if is_gguf_weight and isinstance(param, UninitializedParameter):
            from gguf.constants import GGML_QUANT_SIZES

            ori_shape = param.tensor_shape
            weight_types = self.qweight_type.shard_weight_type.values()
            row_size = []
            for weight_type in weight_types:
                block_size, type_size = GGML_QUANT_SIZES[weight_type]
                row_size.append(ori_shape[1] // block_size * type_size)
            q_shape = (ori_shape[0], max(row_size))
            param.materialize(q_shape, dtype=loaded_weight.dtype)

        param_data = param.data
        output_dim = getattr(param, "output_dim", None)
        # Special case for AQLM codebooks.
        is_metadata = getattr(param, "is_metadata", False)

        # Special case for per-tensor scales in fused case.
        needs_scalar_to_array = getattr(param, "needs_scalar_to_array", False)

        if loaded_shard_id is None:
            # Loaded weight is already fused on disk (qkv/mlp).
            if output_dim is None:
                if needs_scalar_to_array:
                    param_data, loaded_weight = adjust_scalar_to_fused_array(
                        param_data, loaded_weight, 0)

                assert param_data.shape == loaded_weight.shape
                param_data.copy_(loaded_weight)
                return
            shard_offsets = [
                # (shard_id, shard_offset, shard_size)
                ("q", 0, self.total_num_heads * self.head_size),
                ("k", self.total_num_heads * self.head_size,
                 self.total_num_kv_heads * self.head_size),
                ("v", (self.total_num_heads + self.total_num_kv_heads) *
                 self.head_size, self.total_num_kv_heads * self.head_size),
            ]
            packed_dim = getattr(param, "packed_dim", None)
            for shard_id, shard_offset, shard_size in shard_offsets:
                # Special case for Quantized Weights.
                # If quantized, we need to adjust the offset and size to account
                # for the packing.
                if packed_dim == output_dim:
                    shard_size = shard_size // param.pack_factor
                    shard_offset = shard_offset // param.pack_factor

                    # Special case for Marlin.
                    shard_size, shard_offset = adjust_marlin_shard(
                        param, shard_size, shard_offset)

                loaded_weight_shard = loaded_weight.narrow(
                    output_dim, shard_offset, shard_size)
                self.weight_loader(param, loaded_weight_shard, shard_id)
            return

        tp_rank = get_tensor_model_parallel_rank()
        assert loaded_shard_id in ["q", "k", "v"]

        # If output dim is defined, use the default loading process.
        if output_dim is not None:
            if loaded_shard_id == "q":
                shard_offset = 0
                shard_size = self.num_heads * self.head_size
            elif loaded_shard_id == "k":
                shard_offset = self.num_heads * self.head_size
                shard_size = self.num_kv_heads * self.head_size
            elif loaded_shard_id == "v":
                shard_offset = (self.num_heads +
                                self.num_kv_heads) * self.head_size
                shard_size = self.num_kv_heads * self.head_size
            # Special case for Quantized Weights.
            # If quantized, we need to adjust the offset and size to account
            # for the packing.
            packed_dim = getattr(param, "packed_dim", None)
            if packed_dim == output_dim:
                shard_size = shard_size // param.pack_factor
                shard_offset = shard_offset // param.pack_factor

                # Special case for Marlin.
                shard_size, shard_offset = adjust_marlin_shard(
                    param, shard_size, shard_offset)

            use_bitsandbytes_4bit = getattr(param, "use_bitsandbytes_4bit",
                                            False)
            if use_bitsandbytes_4bit:
                orig_qkv_offsets = {
                    "q": (0, self.num_heads * self.head_size),
                    "k": (self.num_heads * self.head_size,
                          self.num_kv_heads * self.head_size),
                    "v":
                    ((self.num_heads + self.num_kv_heads) * self.head_size,
                     self.num_kv_heads * self.head_size),
                    "total":
                    ((self.num_heads + 2 * self.num_kv_heads) * self.head_size,
                     0)
                }
                shard_size, shard_offset = adjust_bitsandbytes_4bit_shard(
                    param, orig_qkv_offsets, loaded_shard_id)

            if is_gguf_weight:
                tp_size = get_tensor_model_parallel_world_size()
                output_dim = getattr(param, "output_dim", None)
                shard_shape = list(loaded_weight.shape)
                shard_shape[output_dim] = shard_shape[output_dim] // tp_size
                param.shard_id.append(loaded_shard_id)
                param.shard_size[loaded_shard_id] = shard_shape

                input_dim = getattr(param, "input_dim", None)
                input_size = loaded_weight.shape[input_dim]
                param_data = param_data.narrow(input_dim, 0, input_size)

            param_data = param_data.narrow(output_dim, shard_offset,
                                           shard_size)
            if loaded_shard_id == "q":
                shard_id = tp_rank
            else:
                shard_id = tp_rank // self.num_kv_head_replicas
            start_idx = shard_id * shard_size
            loaded_weight = loaded_weight.narrow(output_dim, start_idx,
                                                 shard_size)
        # Special case for for AQLM codebooks.
        elif is_metadata:
            # metadata indicates fixed size concatenated along dim 0
            shard_size = loaded_weight.shape[0]
            shard_index = ["q", "k", "v"].index(loaded_shard_id)
            param_data = param_data.narrow(0, shard_index * shard_size,
                                           shard_size)
        # Special case for per-tensor scales in fused case.
        elif needs_scalar_to_array:
            param_data, loaded_weight = adjust_scalar_to_fused_array(
                param_data, loaded_weight, loaded_shard_id)
        else:
            ignore_warning = getattr(param, "ignore_warning", False)
            if not ignore_warning:
                logger.warning(
                    "Loading a weight without `output_dim` attribute in "
                    "QKVParallelLinear, assume the weight is the same "
                    "for all partitions.")

        assert param_data.shape == loaded_weight.shape
        param_data.copy_(loaded_weight)


class RowParallelLinear(LinearBase):
    """Linear layer with row parallelism.

    The linear layer is defined as Y = XA + b. A is parallelized along
    its first dimension and X along its second dimension as:
               -   -
              | A_1 |
              | .   |
          A = | .   |        X = [X_1, ..., X_p]
              | .   |
              | A_p |
               -   -
    Arguments:
        input_size: first dimension of matrix A.
        output_size: second dimension of matrix A.
        bias: If true, add bias. Note that bias is not parallelized.
        input_is_parallel: If true, we assume that the input is already
                           split across the GPUs and we do not split
                           again.
        skip_bias_add: This was added to enable performance optimization where
                       bias can be fused with other element-wise operations.
                       We skip adding bias but instead return it.
        params_dtype: Data type for the parameters.
        quant_config: Quantization configure.
    """

    def __init__(self,
                 input_size: int,
                 output_size: int,
                 bias: bool = True,
                 input_is_parallel: bool = True,
                 skip_bias_add: bool = False,
                 params_dtype: Optional[torch.dtype] = None,
                 reduce_results: bool = True,
                 quant_config: Optional[QuantizationConfig] = None,
                 prefix: str = ""):
        super().__init__(input_size, output_size, skip_bias_add, params_dtype,
                         quant_config, prefix)

        self.input_is_parallel = input_is_parallel
        self.reduce_results = reduce_results

        # Divide the weight matrix along the last dimension.
        self.tp_rank = get_tensor_model_parallel_rank()
        self.tp_size = get_tensor_model_parallel_world_size()
        self.input_size_per_partition = divide(input_size, self.tp_size)
        assert self.quant_method is not None

        self.quant_method.create_weights(
            layer=self,
            input_size_per_partition=self.input_size_per_partition,
            output_partition_sizes=[self.output_size],
            input_size=self.input_size,
            output_size=self.output_size,
            params_dtype=self.params_dtype,
            weight_loader=(
                self.weight_loader_v2 if self.quant_method.__class__.__name__
                in WEIGHT_LOADER_V2_SUPPORTED else self.weight_loader))
        if not reduce_results and (bias and not skip_bias_add):
            raise ValueError("When not reduce the results, adding bias to the "
                             "results can lead to incorrect results")

        if bias:
            self.bias = Parameter(
                torch.empty(self.output_size, dtype=params_dtype))
            set_weight_attrs(self.bias, {
                "output_dim": 0,
                "weight_loader": self.weight_loader,
            })
        else:
            self.register_parameter("bias", None)

    def weight_loader(self, param: Parameter, loaded_weight: torch.Tensor):
        tp_rank = get_tensor_model_parallel_rank()
        tp_size = get_tensor_model_parallel_world_size()
        input_dim = getattr(param, "input_dim", None)

        # Special case for GGUF
        is_gguf_weight = getattr(param, "is_gguf_weight", False)
        is_gguf_weight_type = getattr(param, "is_gguf_weight_type", False)
        if is_gguf_weight_type:
            param.weight_type = loaded_weight.item()

        # Materialize GGUF UninitializedParameter
        if is_gguf_weight and isinstance(param, UninitializedParameter):
            weight_shape = list(loaded_weight.shape)
            if input_dim:
                weight_shape[input_dim] = weight_shape[input_dim] // tp_size
            param.materialize(tuple(weight_shape), dtype=loaded_weight.dtype)

        param_data = param.data
        if input_dim is not None:
            shard_size = param_data.shape[input_dim]
            start_idx = tp_rank * shard_size
            loaded_weight = loaded_weight.narrow(input_dim, start_idx,
                                                 shard_size)

        # Special case for loading scales off disk, which often do not
        # have a shape (such as in the case of AutoFP8).
        if len(loaded_weight.shape) == 0:
            loaded_weight = loaded_weight.reshape(1)

        assert param_data.shape == loaded_weight.shape
        param_data.copy_(loaded_weight)

    def weight_loader_v2(self, param: BasevLLMParameter,
                         loaded_weight: torch.Tensor):

        # Special case for loading scales off disk, which often do not
        # have a shape (such as in the case of AutoFP8).
        if len(loaded_weight.shape) == 0:
            assert loaded_weight.numel() == 1
            loaded_weight = loaded_weight.reshape(1)

        param.load_row_parallel_weight(loaded_weight=loaded_weight)

    def forward(self, input_):
        if self.input_is_parallel:
            input_parallel = input_
        else:
            tp_rank = get_tensor_model_parallel_rank()
            splitted_input = split_tensor_along_last_dim(
                input_, num_partitions=self.tp_size)
            input_parallel = splitted_input[tp_rank].contiguous()

        # Matrix multiply.
        assert self.quant_method is not None
        # Only fuse bias add into GEMM for rank 0 (this ensures that
        # bias will not get added more than once in TP>1 case)
        bias_ = None if (self.tp_rank > 0 or self.skip_bias_add) else self.bias
        output_parallel = self.quant_method.apply(self,
                                                  input_parallel,
                                                  bias=bias_)
        if self.reduce_results and self.tp_size > 1:
            output = tensor_model_parallel_all_reduce(output_parallel)
        else:
            output = output_parallel

        output_bias = self.bias if self.skip_bias_add else None

        return output, output_bias

    def extra_repr(self) -> str:
        s = f"input_features={self.input_size_per_partition}"
        s += f", output_features={self.output_size}"
        s += f", bias={self.bias is not None}"
        s += f", tp_size={self.tp_size}"
        s += f", reduce_results={self.reduce_results}"
        return s<|MERGE_RESOLUTION|>--- conflicted
+++ resolved
@@ -26,12 +26,8 @@
     "CompressedTensorsLinearMethod", "AWQMarlinLinearMethod",
     "AWQLinearMethod", "GPTQMarlinLinearMethod", "Fp8LinearMethod",
     "MarlinLinearMethod", "QQQLinearMethod", "GPTQMarlin24LinearMethod",
-<<<<<<< HEAD
-    "TPUInt8LinearMethod", "GPTQLinearMethod", "FBGEMMFp8LinearMethod"
-=======
     "TPUInt8LinearMethod", "GPTQLinearMethod", "FBGEMMFp8LinearMethod",
     "ModelOptFp8LinearMethod"
->>>>>>> 9ba0817f
 ]
 
 
