--- conflicted
+++ resolved
@@ -385,74 +385,6 @@
         return s
 
 
-<<<<<<< HEAD
-class MergedReplicatedLinear(ReplicatedLinear):
-    """Replicated linear layer.
-
-    Args:
-        input_size: input dimension of the linear layer.
-        output_size: output dimension of the linear layer.
-        bias: If true, add bias.
-        skip_bias_add: If true, skip adding bias but instead return it.
-        params_dtype: Data type for the parameters.
-        quant_config: Quantization configure.
-        prefix: The name of the layer in the state dict, including all parents
-                        (e.g. model.layers.0.qkv_proj)
-    """
-
-    def __init__(
-        self,
-        input_size: int,
-        output_sizes: list[int],
-        bias: bool = True,
-        skip_bias_add: bool = False,
-        params_dtype: Optional[torch.dtype] = None,
-        quant_config: Optional[QuantizationConfig] = None,
-        prefix: str = "",
-        *,
-        return_bias: bool = True,
-    ):
-        self.output_sizes = output_sizes
-        super().__init__(input_size,
-                         sum(output_sizes),
-                         bias,
-                         skip_bias_add,
-                         params_dtype,
-                         quant_config,
-                         prefix=prefix,
-                         return_bias=return_bias)
-
-    def weight_loader(self,
-                      param: Union[Parameter, BasevLLMParameter],
-                      loaded_weight: torch.Tensor,
-                      loaded_shard_id: Optional[int] = None):
-        assert loaded_shard_id is not None
-        assert loaded_shard_id < len(self.output_sizes)
-
-        if isinstance(param, BlockQuantScaleParameter):
-            assert self.quant_method is not None
-            # Assume the weight block size has been set by quant method
-            assert hasattr(self, "weight_block_size")
-            weight_block_size = self.weight_block_size
-            assert weight_block_size is not None
-            block_n, _ = weight_block_size[0], weight_block_size[1]
-            shard_offset = (
-                (sum(self.output_sizes[:loaded_shard_id]) + block_n - 1) //
-                block_n)
-            shard_size = ((self.output_sizes[loaded_shard_id] + block_n - 1) //
-                          block_n)
-        elif isinstance(param, PerTensorScaleParameter):
-            shard_offset = loaded_shard_id
-            shard_size = 1
-        else:
-            shard_offset = sum(self.output_sizes[:loaded_shard_id])
-            shard_size = self.output_sizes[loaded_shard_id]
-
-        param.data[shard_offset:shard_offset + shard_size] = loaded_weight
-
-
-=======
->>>>>>> 88313154
 @CustomOp.register("column_parallel_linear")
 class ColumnParallelLinear(LinearBase):
     """Linear layer with column parallelism.
