--- conflicted
+++ resolved
@@ -16,10 +16,7 @@
 from vllm.logger import init_logger
 from vllm.model_executor.layers.quantization.base_config import (
     QuantizationConfig, QuantizeMethodBase)
-<<<<<<< HEAD
-=======
 from vllm.model_executor.layers.utils import dispatch_unquantized_gemm
->>>>>>> c3f61dd6
 # yapf: disable
 from vllm.model_executor.parameter import (BasevLLMParameter,
                                            BlockQuantScaleParameter,
