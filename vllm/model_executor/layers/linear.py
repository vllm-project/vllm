# SPDX-License-Identifier: Apache-2.0
# SPDX-FileCopyrightText: Copyright contributors to the vLLM project

import itertools
from abc import abstractmethod
from typing import Any, Literal, Optional, Union

import torch
import torch.nn as nn
from torch.nn.parameter import Parameter, UninitializedParameter

from vllm import envs
from vllm.distributed import (divide, get_tensor_model_parallel_rank,
                              get_tensor_model_parallel_world_size,
                              split_tensor_along_last_dim,
                              tensor_model_parallel_all_gather,
                              tensor_model_parallel_all_reduce)
from vllm.logger import init_logger
from vllm.model_executor.layers.quantization.base_config import (
    QuantizationConfig, QuantizeMethodBase)
from vllm.model_executor.layers.utils import dispatch_unquantized_gemm
# yapf: disable
from vllm.model_executor.parameter import (BasevLLMParameter,
                                           BlockQuantScaleParameter,
                                           PackedColumnParameter,
                                           PackedvLLMParameter,
                                           PerTensorScaleParameter,
                                           RowvLLMParameter)
# yapf: enable
from vllm.model_executor.utils import set_weight_attrs
from vllm.platforms import current_platform

logger = init_logger(__name__)

WEIGHT_LOADER_V2_SUPPORTED = [
    "CompressedTensorsLinearMethod",
    "BitBLASLinearMethod",
    "GPTQBitBLASLinearMethod",
    "AWQMarlinLinearMethod",
    "AWQLinearMethod",
    "GPTQMarlinLinearMethod",
    "Fp8LinearMethod",
    "MarlinLinearMethod",
    "QQQLinearMethod",
    "GPTQMarlin24LinearMethod",
    "TPUInt8LinearMethod",
    "GPTQLinearMethod",
    "FBGEMMFp8LinearMethod",
    "ModelOptFp8LinearMethod",
    "IPEXAWQLinearMethod",
    "IPEXGPTQLinearMethod",
    "HQQMarlinMethod",
    "QuarkLinearMethod",
    "ModelOptNvFp4LinearMethod",
]


def adjust_bitblas_shard(param, shard_size, shard_offset):
    bitblas_tile_size = getattr(param, "bitblas_tile_size", None)
    if bitblas_tile_size is not None:
        return (shard_size // bitblas_tile_size,
                shard_offset // bitblas_tile_size)

    return shard_size, shard_offset


def adjust_marlin_shard(param, shard_size, shard_offset):
    marlin_tile_size = getattr(param, "marlin_tile_size", None)
    if marlin_tile_size is None:
        return shard_size, shard_offset

    return shard_size * marlin_tile_size, shard_offset * marlin_tile_size


def adjust_bitsandbytes_4bit_shard(param: Parameter,
                                   shard_offsets: dict[str, tuple[int, int]],
                                   loaded_shard_id: str) -> tuple[int, int]:
    """Adjust the quantization offsets and sizes for BitsAndBytes sharding."""

    total, _ = shard_offsets["total"]
    orig_offset, orig_size = shard_offsets[loaded_shard_id]

    quantized_total = param.data.shape[0]
    quantized_offset = orig_offset * quantized_total // total
    quantized_size = orig_size * quantized_total // total

    return quantized_size, quantized_offset


def adjust_scalar_to_fused_array(param, loaded_weight, shard_id):
    """For fused modules (QKV and MLP) we have an array of length
    N that holds 1 scale for each "logical" matrix. So the param
    is an array of length N. The loaded_weight corresponds to 
    one of the shards on disk. Here, we slice the param based on 
    the shard_id for loading.
    """
    qkv_idxs = {"q": 0, "k": 1, "v": 2}

    if isinstance(shard_id, str):
        shard_id = qkv_idxs[shard_id]
    elif not isinstance(shard_id, int):
        raise ValueError(f"Unknown Shard Id {shard_id}")

    # AutoFP8 scales do not have a shape
    # compressed-tensors scales do have a shape
    if len(loaded_weight.shape) != 0:
        assert loaded_weight.shape[0] == 1
        loaded_weight = loaded_weight[0]

    return param[shard_id], loaded_weight


# TODO(Isotr0py): We might need a more flexible structure to handle
# bitsandbytes shard offsets.
def left_shift_bitsandbytes_4bit_shard(bnb_weight_attrs: dict[str, Any]):
    """
    Separate the BitsAndBytes 4-bit shard.

    For example, given bnb weight attributes as below:
    {
        'bnb_shard_offsets': array([0, 4, 8, 16]), 
        'bnb_quant_state': {0: ..., 1: ..., 2: ...},
    }

    The function will return:
    {
        'bnb_shard_offsets': array([0, 4]), 
        'bnb_quant_state': {0: ...},
    }
    and
    {
        'bnb_shard_offsets': array([0, 4, 12]),
        'bnb_quant_state': {0: ..., 1: ...},
    }
    """
    shard_offsets = bnb_weight_attrs["bnb_shard_offsets"]
    offset_l = shard_offsets[:2]
    offset_r = shard_offsets[1:] - shard_offsets[1]
    quant_state_l = {0: bnb_weight_attrs["bnb_quant_state"][0]}
    quant_state_r = {
        i - 1: bnb_weight_attrs["bnb_quant_state"][i]
        for i in range(1,
                       len(shard_offsets) - 1)
    }
    left = dict(bnb_shard_offsets=offset_l, bnb_quant_state=quant_state_l)
    right = dict(bnb_shard_offsets=offset_r, bnb_quant_state=quant_state_r)
    return left, right


class LinearMethodBase(QuantizeMethodBase):
    """Base class for different (maybe quantized) linear methods."""

    @abstractmethod
    def create_weights(self, layer: torch.nn.Module,
                       input_size_per_partition: int,
                       output_partition_sizes: list[int], input_size: int,
                       output_size: int, params_dtype: torch.dtype,
                       **extra_weight_attrs):
        """Create weights for a linear layer. 
           The weights will be set as attributes of the layer.

        Args:
            layer: The layer that is using the LinearMethodBase factory.
            input_size_per_partition: Size of the weight input dim on rank X.
            output_partition_sizes: Sizes of the output dim of each logical 
                weight on rank X. E.g., output_partition_sizes for QKVLinear
                is a list contains the width of Wq, Wk, Wv on rank X.
            input_size: Size of the input dim of the weight across all ranks.
            output_size: Size of the output dim of the weight across all ranks.
            params_dtype: Datatype of the parameters.
        """
        raise NotImplementedError

    @abstractmethod
    def apply(self,
              layer: torch.nn.Module,
              x: torch.Tensor,
              bias: Optional[torch.Tensor] = None) -> torch.Tensor:
        """Apply the weights in layer to the input tensor.
        Expects create_weights to have been called before on the layer."""
        raise NotImplementedError


class UnquantizedLinearMethod(LinearMethodBase):
    """Linear method without quantization."""

    def __init__(self):
        super().__init__()
        self._gemm_func = dispatch_unquantized_gemm()

    def create_weights(self, layer: torch.nn.Module,
                       input_size_per_partition: int,
                       output_partition_sizes: list[int], input_size: int,
                       output_size: int, params_dtype: torch.dtype,
                       **extra_weight_attrs):
        weight = Parameter(torch.empty(sum(output_partition_sizes),
                                       input_size_per_partition,
                                       dtype=params_dtype),
                           requires_grad=False)
        set_weight_attrs(weight, {"input_dim": 1, "output_dim": 0})
        layer.register_parameter("weight", weight)
        set_weight_attrs(weight, extra_weight_attrs)

    def process_weights_after_loading(self, layer: torch.nn.Module) -> None:
        if current_platform.is_cpu() and envs.VLLM_CPU_SGL_KERNEL:
            N, K = layer.weight.size()
            dtype = layer.weight.dtype
            if (torch._C._cpu._is_amx_tile_supported()
                    and dtype == torch.bfloat16 and N % 32 == 0
                    and K % 32 == 0):
                packed_weight = torch.ops._C.convert_weight_packed(
                    layer.weight)
                assert packed_weight.size() == layer.weight.size()
                layer.weight.copy_(packed_weight)
                if layer.bias is not None:
                    layer.bias = Parameter(layer.bias.to(torch.float32),
                                           requires_grad=False)
                layer.use_cpu_sgl = True
            else:
                logger.warning(
                    "CPU SGL kernels require Intel AMX support,"
                    " bfloat16 weight, IC and OC are divisible by 32.")
                layer.use_cpu_sgl = False

    def apply(self,
              layer: torch.nn.Module,
              x: torch.Tensor,
              bias: Optional[torch.Tensor] = None) -> torch.Tensor:

<<<<<<< HEAD
        return self._gemm_func(x, layer.weight, bias)
=======
        return dispatch_unquantized_gemm()(layer, x, layer.weight, bias)
>>>>>>> e8cc53af


class LinearBase(torch.nn.Module):
    """Base linear layer.

    Args:
        input_size: input dimension of the linear layer.
        output_size: output dimension of the linear layer.
        bias: If true, add bias.
        skip_bias_add: If true, skip adding bias but instead return it.
        params_dtype: Data type for the parameters.
        quant_config: Quantization configure.
        return_bias: If true, return bias together with outputs in forward pass.
    """

    def __init__(
        self,
        input_size: int,
        output_size: int,
        skip_bias_add: bool = False,
        params_dtype: Optional[torch.dtype] = None,
        quant_config: Optional[QuantizationConfig] = None,
        prefix: str = "",
        *,
        return_bias: bool = True,
    ):
        super().__init__()

        # Keep input parameters
        self.input_size = input_size
        self.output_size = output_size
        self.skip_bias_add = skip_bias_add
        if params_dtype is None:
            params_dtype = torch.get_default_dtype()
        self.params_dtype = params_dtype
        if quant_config is None:
            self.quant_method: Optional[
                QuantizeMethodBase] = UnquantizedLinearMethod()
        else:
            self.quant_method = quant_config.get_quant_method(self,
                                                              prefix=prefix)
        self.return_bias = return_bias

    def forward(
        self, x: torch.Tensor
    ) -> Union[torch.Tensor, tuple[torch.Tensor, Optional[Parameter]]]:
        raise NotImplementedError


class ReplicatedLinear(LinearBase):
    """Replicated linear layer.

    Args:
        input_size: input dimension of the linear layer.
        output_size: output dimension of the linear layer.
        bias: If true, add bias.
        skip_bias_add: If true, skip adding bias but instead return it.
        params_dtype: Data type for the parameters.
        quant_config: Quantization configure.
        prefix: The name of the layer in the state dict, including all parents
                        (e.g. model.layers.0.qkv_proj)
        return_bias: If true, return bias together with outputs in forward pass.
    """

    def __init__(
        self,
        input_size: int,
        output_size: int,
        bias: bool = True,
        skip_bias_add: bool = False,
        params_dtype: Optional[torch.dtype] = None,
        quant_config: Optional[QuantizationConfig] = None,
        prefix: str = "",
        out_dtype: Optional[torch.dtype] = None,
        *,
        return_bias: bool = True,
    ):
        super().__init__(input_size,
                         output_size,
                         skip_bias_add,
                         params_dtype,
                         quant_config,
                         prefix=prefix,
                         return_bias=return_bias)
        self.out_dtype = out_dtype

        # All the linear layer supports quant method.
        assert self.quant_method is not None
        self.quant_method.create_weights(self,
                                         self.input_size, [self.output_size],
                                         self.input_size,
                                         self.output_size,
                                         self.params_dtype,
                                         weight_loader=self.weight_loader)

        if bias:
            self.bias = Parameter(
                torch.empty(self.output_size, dtype=self.params_dtype))
            set_weight_attrs(self.bias, {
                "output_dim": 0,
                "weight_loader": self.weight_loader,
            })
        else:
            self.register_parameter("bias", None)

    def weight_loader(self, param: Parameter, loaded_weight: torch.Tensor):
        # If the weight on disk does not have a shape, give it one
        # (such scales for AutoFp8).
        # Special case for GGUF

        is_gguf_weight = getattr(param, "is_gguf_weight", False)
        is_gguf_weight_type = getattr(param, "is_gguf_weight_type", False)
        if is_gguf_weight_type:
            param.weight_type = loaded_weight.item()

        # Materialize GGUF UninitializedParameter
        if is_gguf_weight and isinstance(param, UninitializedParameter):
            param.materialize(loaded_weight.shape, dtype=loaded_weight.dtype)

        if len(loaded_weight.shape) == 0:
            loaded_weight = loaded_weight.reshape(1)

        assert param.size() == loaded_weight.size(), (
            f"Tried to load weights of size {loaded_weight.size()}"
            f"to a parameter of size {param.size()}")
        param.data.copy_(loaded_weight)

    def forward(
        self, x: torch.Tensor
    ) -> Union[torch.Tensor, tuple[torch.Tensor, Optional[Parameter]]]:
        bias = self.bias if not self.skip_bias_add else None
        assert self.quant_method is not None
        output = self.quant_method.apply(self, x, bias)
        output_bias = self.bias if self.skip_bias_add else None
        if not self.return_bias:
            return output
        return output, output_bias

    def extra_repr(self) -> str:
        s = f"in_features={self.input_size}"
        s += f", output_features={self.output_size}"
        s += f", bias={self.bias is not None}"
        return s


class ColumnParallelLinear(LinearBase):
    """Linear layer with column parallelism.

    The linear layer is defined as Y = XA + b. A is parallelized along
    its second dimension as A = [A_1, ..., A_p].

    Args:
        input_size: first dimension of matrix A.
        output_size: second dimension of matrix A.
        bias: If true, add bias.
        gather_output: If true, call all-gather on output and make Y available
                       to all GPUs, otherwise, every GPU will have its output
                       which is Y_i = XA_i
        skip_bias_add: This was added to enable performance optimizations where
                       bias can be fused with other element-wise operations. we
                       skip adding bias but instead return it.
        params_dtype: Data type for the parameters.
        quant_config: Quantization configure.
        output_sizes: list of output sizes packed into one output, like for QKV
                       the list would be size 3.
        prefix: The name of the layer in the state dict, including all parents
                        (e.g. model.layers.0.qkv_proj) 
    """

    def __init__(
        self,
        input_size: int,
        output_size: int,
        bias: bool = True,
        gather_output: bool = False,
        skip_bias_add: bool = False,
        params_dtype: Optional[torch.dtype] = None,
        quant_config: Optional[QuantizationConfig] = None,
        output_sizes: Optional[list[int]] = None,
        prefix: str = "",
        *,
        return_bias: bool = True,
    ):
        # Divide the weight matrix along the last dimension.
        self.tp_size = get_tensor_model_parallel_world_size()
        self.input_size_per_partition = input_size
        self.output_size_per_partition = divide(output_size, self.tp_size)
        self.output_partition_sizes = [self.output_size_per_partition]
        # If QKV or MergedColumn, use output size of each partition.
        if hasattr(self, "output_sizes"):
            self.output_partition_sizes = [
                divide(output_size, self.tp_size)
                for output_size in self.output_sizes
            ]

        super().__init__(input_size,
                         output_size,
                         skip_bias_add,
                         params_dtype,
                         quant_config,
                         prefix,
                         return_bias=return_bias)

        self.gather_output = gather_output

        if output_sizes is None:
            output_sizes = [output_size]

        assert self.quant_method is not None
        self.quant_method.create_weights(
            layer=self,
            input_size_per_partition=self.input_size_per_partition,
            output_partition_sizes=self.output_partition_sizes,
            input_size=self.input_size,
            output_size=self.output_size,
            params_dtype=self.params_dtype,
            weight_loader=(
                self.weight_loader_v2 if self.quant_method.__class__.__name__
                in WEIGHT_LOADER_V2_SUPPORTED else self.weight_loader))
        if bias:
            self.bias = Parameter(
                torch.empty(self.output_size_per_partition,
                            dtype=params_dtype))
            set_weight_attrs(self.bias, {
                "output_dim": 0,
                "weight_loader": self.weight_loader,
            })
        else:
            self.register_parameter("bias", None)

    def weight_loader(self, param: Parameter, loaded_weight: torch.Tensor):
        tp_rank = get_tensor_model_parallel_rank()
        output_dim = getattr(param, "output_dim", None)

        is_sharded_weight = getattr(param, "is_sharded_weight", False)
        use_bitsandbytes_4bit = getattr(param, "use_bitsandbytes_4bit", False)
        # bitsandbytes loads the weights of the specific portion
        # no need to narrow
        is_sharded_weight = is_sharded_weight or use_bitsandbytes_4bit

        # Special case for GGUF
        is_gguf_weight = getattr(param, "is_gguf_weight", False)
        is_gguf_weight_type = getattr(param, "is_gguf_weight_type", False)
        if is_gguf_weight_type:
            param.weight_type = loaded_weight.item()

        # Materialize GGUF UninitializedParameter
        if is_gguf_weight and isinstance(param, UninitializedParameter):
            final_shape = list(loaded_weight.shape)
            if output_dim is not None:
                tp_size = get_tensor_model_parallel_world_size()
                assert final_shape[output_dim] % tp_size == 0
                final_shape[output_dim] = final_shape[output_dim] // tp_size
            param.materialize(final_shape, dtype=loaded_weight.dtype)

        param_data = param.data
        if output_dim is not None and not is_sharded_weight:
            shard_size = param_data.shape[output_dim]
            start_idx = tp_rank * shard_size
            loaded_weight = loaded_weight.narrow(output_dim, start_idx,
                                                 shard_size)

        # Special case for loading scales off disk, which often do not
        # have a shape (such as in the case of AutoFP8).
        if len(loaded_weight.shape) == 0:
            loaded_weight = loaded_weight.reshape(1)

        assert param_data.shape == loaded_weight.shape
        param_data.copy_(loaded_weight)

    def weight_loader_v2(self, param: Parameter, loaded_weight: torch.Tensor):
        # Special case for loading scales off disk, which often do not
        # have a shape (such as in the case of AutoFP8).
        if len(loaded_weight.shape) == 0:
            assert loaded_weight.numel() == 1
            loaded_weight = loaded_weight.reshape(1)
        param.load_column_parallel_weight(loaded_weight=loaded_weight)

    def forward(
        self, input_
    ) -> Union[torch.Tensor, tuple[torch.Tensor, Optional[Parameter]]]:
        bias = self.bias if not self.skip_bias_add else None

        # Matrix multiply.
        assert self.quant_method is not None
        output_parallel = self.quant_method.apply(self, input_, bias)
        if self.gather_output:
            # All-gather across the partitions.
            output = tensor_model_parallel_all_gather(output_parallel)
        else:
            output = output_parallel
        output_bias = self.bias if self.skip_bias_add else None
        if not self.return_bias:
            return output
        return output, output_bias

    def extra_repr(self) -> str:
        s = f"in_features={self.input_size}"
        s += f", output_features={self.output_size_per_partition}"
        s += f", bias={self.bias is not None}"
        s += f", tp_size={get_tensor_model_parallel_world_size()}"
        s += f", gather_output={self.gather_output}"
        return s


class MergedColumnParallelLinear(ColumnParallelLinear):
    """Packed linear layers with column parallelism.

    Similar to ColumnParallelLinear, but the weight matrix is concatenated
    along the output dimension. When the weight matrix is loaded, the
    different partitions are sharded separately.

    Args:
        input_size: input dimension of the linear layer.
        output_sizes: list of output dimensions of the linear layer.
        bias: If true, add bias.
        gather_output: If true, call all-gather on output and make the output
                       available to all GPUs, otherwise, every GPU will have
                       its own output.
        skip_bias_add: This was added to enable performance optimizations where
                       bias can be fused with other element-wise operations. we
                       skip adding bias but instead return it.
        params_dtype: Data type for the parameters.
        quant_config: Quantization configure.
        prefix: The name of the layer in the state dict, including all parents
                        (e.g. model.layers.0.qkv_proj)
        return_bias: If true, return bias together with outputs in forward pass.
    """

    def __init__(
        self,
        input_size: int,
        output_sizes: list[int],
        bias: bool = True,
        gather_output: bool = False,
        skip_bias_add: bool = False,
        params_dtype: Optional[torch.dtype] = None,
        quant_config: Optional[QuantizationConfig] = None,
        prefix: str = "",
        *,
        return_bias: bool = True,
    ):
        self.output_sizes = output_sizes
        tp_size = get_tensor_model_parallel_world_size()
        assert all(output_size % tp_size == 0 for output_size in output_sizes)
        super().__init__(input_size=input_size,
                         output_size=sum(output_sizes),
                         bias=bias,
                         gather_output=gather_output,
                         skip_bias_add=skip_bias_add,
                         params_dtype=params_dtype,
                         quant_config=quant_config,
                         prefix=prefix,
                         return_bias=return_bias)

    def weight_loader(self,
                      param: Parameter,
                      loaded_weight: torch.Tensor,
                      loaded_shard_id: Optional[int] = None):

        # Special case for GGUF
        # initialize GGUF param after we know the quantize type
        is_gguf_weight = getattr(param, "is_gguf_weight", False)
        is_gguf_weight_type = getattr(param, "is_gguf_weight_type", False)
        if is_gguf_weight_type:
            if loaded_shard_id is not None:
                param.data[loaded_shard_id].copy_(loaded_weight)
                param.shard_weight_type[loaded_shard_id] = loaded_weight.item()
            else:
                param.shard_weight_type = {
                    i: loaded_weight.item()
                    for i, _ in enumerate(self.output_sizes)
                }
            return

        if is_gguf_weight:
            tp_size = get_tensor_model_parallel_world_size()
            tp_rank = get_tensor_model_parallel_rank()

            output_dim = getattr(param, "output_dim", None)
            shard_size = loaded_weight.size(output_dim) // tp_size
            start_idx = tp_rank * shard_size

            if loaded_shard_id is not None:
                loaded_weight = loaded_weight.narrow(output_dim, start_idx,
                                                     shard_size)
                param.shard_id.append(loaded_shard_id)
                param.shard_id_map[loaded_shard_id] = len(param.data_container)
                param.data_container.append(loaded_weight)
                return

        param_data = param.data
        output_dim = getattr(param, "output_dim", None)
        # Special case for AQLM codebooks.
        is_metadata = getattr(param, "is_metadata", False)
        # Special case for per-tensor scale to load scalar into fused array.
        needs_scalar_to_array = getattr(param, "needs_scalar_to_array", False)

        if loaded_shard_id is None:
            # Loaded weight is already fused on disk (mlp).
            # (e.g., Phi-3's gate_up_proj).
            if output_dim is None:
                if needs_scalar_to_array:
                    param_data, loaded_weight = adjust_scalar_to_fused_array(
                        param_data, loaded_weight, 0)

                assert param_data.shape == loaded_weight.shape
                param_data.copy_(loaded_weight)
                return
            current_shard_offset = 0
            use_bitsandbytes_4bit = getattr(param, "use_bitsandbytes_4bit",
                                            False)
            shard_offsets: list[tuple[int, int, int]] = []
            for i, output_size in enumerate(self.output_sizes):
                shard_offsets.append((i, current_shard_offset, output_size))
                current_shard_offset += output_size
            packed_dim = getattr(param, "packed_dim", None)
            for shard_id, shard_offset, shard_size in shard_offsets:
                # Special case for Quantization.
                # If quantized, we need to adjust the offset and size to account
                # for the packing.
                if packed_dim == output_dim:
                    shard_size = shard_size // param.pack_factor
                    shard_offset = shard_offset // param.pack_factor
                    # Special case for Marlin.
                    shard_size, shard_offset = adjust_marlin_shard(
                        param, shard_size, shard_offset)

                shard_size, shard_offset = adjust_bitblas_shard(
                    param, shard_size, shard_offset)

                if use_bitsandbytes_4bit:
                    index = list(itertools.accumulate([0] + self.output_sizes))
                    orig_offsets = {
                        str(i): (index[i], size)
                        for i, size in enumerate(self.output_sizes)
                    }
                    orig_offsets["total"] = (self.output_size, 0)
                    shard_size, shard_offset = adjust_bitsandbytes_4bit_shard(
                        param, orig_offsets, str(shard_id))

                loaded_weight_shard = loaded_weight.narrow(
                    output_dim, shard_offset, shard_size)
                self.weight_loader(param, loaded_weight_shard, shard_id)
            return

        assert loaded_shard_id < len(self.output_sizes)
        tp_rank = get_tensor_model_parallel_rank()
        tp_size = get_tensor_model_parallel_world_size()
        if output_dim is not None:
            shard_offset = sum(self.output_sizes[:loaded_shard_id]) // tp_size
            shard_size = self.output_sizes[loaded_shard_id] // tp_size
            # Special case for quantization.
            # If quantized, we need to adjust the offset and size to account
            # for the packing.
            packed_dim = getattr(param, "packed_dim", None)
            if packed_dim == output_dim:
                shard_size = shard_size // param.pack_factor
                shard_offset = shard_offset // param.pack_factor
                # Special case for Marlin.
                shard_size, shard_offset = adjust_marlin_shard(
                    param, shard_size, shard_offset)
            shard_size, shard_offset = adjust_bitblas_shard(
                param, shard_size, shard_offset)

            use_bitsandbytes_4bit = getattr(param, "use_bitsandbytes_4bit",
                                            False)
            is_sharded_weight = getattr(param, "is_sharded_weight", False)
            # bitsandbytes loads the weights of the specific portion
            # no need to narrow
            is_sharded_weight = is_sharded_weight or use_bitsandbytes_4bit

            if use_bitsandbytes_4bit:
                shard_size = loaded_weight.shape[output_dim]
                shard_offset = loaded_weight.shape[output_dim] * \
                    loaded_shard_id

            param_data = param_data.narrow(output_dim, shard_offset,
                                           shard_size)
            start_idx = tp_rank * shard_size
            if not is_sharded_weight:
                loaded_weight = loaded_weight.narrow(output_dim, start_idx,
                                                     shard_size)
        # Special case for AQLM codebooks.
        elif is_metadata:
            # metadata indicates fixed size concatenated along dim 0
            shard_size = loaded_weight.shape[0]
            shard_offset = loaded_shard_id * shard_size
            param_data = param_data.narrow(0, shard_offset, shard_size)

        # Special case for per-tensor scales in fused case.
        elif needs_scalar_to_array:
            param_data, loaded_weight = adjust_scalar_to_fused_array(
                param_data, loaded_weight, loaded_shard_id)

        else:
            ignore_warning = getattr(param, "ignore_warning", False)
            if not ignore_warning:
                logger.warning(
                    "Loading a weight without `output_dim` attribute in "
                    "MergedColumnParallelLinear, assume the weight is "
                    "the same for all partitions.")

        assert param_data.shape == loaded_weight.shape
        param_data.copy_(loaded_weight)

    def _load_fused_module_from_checkpoint(self, param: BasevLLMParameter,
                                           loaded_weight: torch.Tensor):
        """
        Handle special case for models where MLP layers are already
        fused on disk. In this case, we have no shard id. This function
        determmines the shard id by splitting these layers and then calls
        the weight loader using the shard id.

        An example of a model with these fused layers:
        https://huggingface.co/microsoft/Phi-3-mini-4k-instruct
        """

        current_shard_offset = 0
        shard_offsets: list[tuple[int, int, int]] = []
        for i, output_size in enumerate(self.output_sizes):
            shard_offsets.append((i, current_shard_offset, output_size))
            current_shard_offset += output_size

        for shard_id, shard_offset, shard_size in shard_offsets:
            # Special case for Quantization.
            # If quantized, we need to adjust the offset and size to account
            # for the packing.
            if isinstance(param, (PackedColumnParameter, PackedvLLMParameter
                                  )) and param.packed_dim == param.output_dim:
                shard_size, shard_offset = \
                    param.adjust_shard_indexes_for_packing(
                    shard_size=shard_size, shard_offset=shard_offset)

            loaded_weight_shard = loaded_weight.narrow(param.output_dim,
                                                       shard_offset,
                                                       shard_size)
            self.weight_loader_v2(param, loaded_weight_shard, shard_id)

    def weight_loader_v2(self,
                         param: BasevLLMParameter,
                         loaded_weight: torch.Tensor,
                         loaded_shard_id: Optional[int] = None):
        if loaded_shard_id is None:
            if isinstance(param, PerTensorScaleParameter):
                param.load_merged_column_weight(loaded_weight=loaded_weight,
                                                shard_id=0)
                return
            elif type(param) in (RowvLLMParameter, BasevLLMParameter):
                param.load_merged_column_weight(loaded_weight=loaded_weight)
                return
            # TODO: @dsikka - move to parameter.py
            self._load_fused_module_from_checkpoint(param, loaded_weight)
            return

        assert loaded_shard_id < len(self.output_sizes)

        tp_size = get_tensor_model_parallel_world_size()

        if isinstance(param, BlockQuantScaleParameter):
            from vllm.model_executor.layers.quantization.fp8 import (
                Fp8LinearMethod, Fp8MoEMethod)
            assert self.quant_method is not None
            assert isinstance(self.quant_method,
                              (Fp8LinearMethod, Fp8MoEMethod))
            weight_block_size = self.quant_method.quant_config.weight_block_size
            assert weight_block_size is not None
            block_n, _ = weight_block_size[0], weight_block_size[1]
            shard_offset = (
                (sum(self.output_sizes[:loaded_shard_id]) + block_n - 1) //
                block_n) // tp_size
            shard_size = ((self.output_sizes[loaded_shard_id] + block_n - 1) //
                          block_n // tp_size)
        else:
            shard_offset = sum(self.output_sizes[:loaded_shard_id]) // tp_size
            shard_size = self.output_sizes[loaded_shard_id] // tp_size

        param.load_merged_column_weight(loaded_weight=loaded_weight,
                                        shard_id=loaded_shard_id,
                                        shard_offset=shard_offset,
                                        shard_size=shard_size)


class QKVParallelLinear(ColumnParallelLinear):
    """Linear layers for the attention's QKV transformation.

    Linear layers for the linear transformation of the query, key, and value
    vectors in the attention layer. The weight matrix is concatenated along
    the output dimension. The layer is parallelized along the head dimension.
    When the number of key/value heads is smaller than the number of query
    heads (e.g., multi-query/grouped-query attention), the key/value head may
    be replicated while the query heads are partitioned.

    Args:
        hidden_size: input hidden state size of the transformer.
        head_size: size of each attention head.
        total_num_heads: total number of attention query heads.
        total_num_kv_heads: total number of attention key/value heads. If
                            None, assume total_num_kv_heads = total_num_heads.
        bias: If true, add bias.
        skip_bias_add: This was added to enable performance optimizations where
                       bias can be fused with other element-wise operations. we
                       skip adding bias but instead return it.
        params_dtype: Data type for the parameters.
        quant_config: Quantization configure.
        prefix: The name of the layer in the state dict, including all parents
                        (e.g. model.layers.0.qkv_proj)
        return_bias: If true, return bias together with outputs in forward pass.
    """

    def __init__(
        self,
        hidden_size: int,
        head_size: int,
        total_num_heads: int,
        total_num_kv_heads: Optional[int] = None,
        bias: bool = True,
        skip_bias_add: bool = False,
        params_dtype: Optional[torch.dtype] = None,
        quant_config: Optional[QuantizationConfig] = None,
        prefix: str = "",
        *,
        return_bias: bool = True,
    ):
        self.hidden_size = hidden_size
        self.head_size = head_size
        self.total_num_heads = total_num_heads
        if total_num_kv_heads is None:
            total_num_kv_heads = total_num_heads
        self.total_num_kv_heads = total_num_kv_heads
        # Divide the weight matrix along the last dimension.
        tp_size = get_tensor_model_parallel_world_size()
        self.num_heads = divide(self.total_num_heads, tp_size)
        if tp_size >= self.total_num_kv_heads:
            self.num_kv_heads = 1
            self.num_kv_head_replicas = divide(tp_size,
                                               self.total_num_kv_heads)
        else:
            self.num_kv_heads = divide(self.total_num_kv_heads, tp_size)
            self.num_kv_head_replicas = 1
        input_size = self.hidden_size
        output_size = (self.num_heads +
                       2 * self.num_kv_heads) * tp_size * self.head_size
        self.output_sizes = [
            self.num_heads * self.head_size * tp_size,  # q_proj
            self.num_kv_heads * self.head_size * tp_size,  # k_proj
            self.num_kv_heads * self.head_size * tp_size,  # v_proj 
        ]

        super().__init__(input_size=input_size,
                         output_size=output_size,
                         bias=bias,
                         gather_output=False,
                         skip_bias_add=skip_bias_add,
                         params_dtype=params_dtype,
                         quant_config=quant_config,
                         prefix=prefix,
                         return_bias=return_bias)

    def _get_shard_offset_mapping(self, loaded_shard_id: str):
        shard_offset_mapping = {
            "q": 0,
            "k": self.num_heads * self.head_size,
            "v": (self.num_heads + self.num_kv_heads) * self.head_size,
            "total": (self.num_heads + 2 * self.num_kv_heads) * self.head_size
        }
        return shard_offset_mapping.get(loaded_shard_id)

    def _get_shard_size_mapping(self, loaded_shard_id: str):
        shard_size_mapping = {
            "q": self.num_heads * self.head_size,
            "k": self.num_kv_heads * self.head_size,
            "v": self.num_kv_heads * self.head_size,
        }
        return shard_size_mapping.get(loaded_shard_id)

    def _load_fused_module_from_checkpoint(self, param: BasevLLMParameter,
                                           loaded_weight: torch.Tensor):
        """
        Handle special case for models where QKV layers are already 
        fused on disk. In this case, we have no shard id. This function
        determmines the shard id by splitting these layers and then calls
        the weight loader using the shard id.

        An example of a model with these fused layers:
        https://huggingface.co/microsoft/Phi-3-mini-4k-instruct
        """
        shard_offsets = [
            # (shard_id, shard_offset, shard_size)
            ("q", 0, self.total_num_heads * self.head_size),
            ("k", self.total_num_heads * self.head_size,
             self.total_num_kv_heads * self.head_size),
            ("v",
             (self.total_num_heads + self.total_num_kv_heads) * self.head_size,
             self.total_num_kv_heads * self.head_size),
        ]

        for shard_id, shard_offset, shard_size in shard_offsets:
            # Special case for Quantization.
            # If quantized, we need to adjust the offset and size to account
            # for the packing.
            if isinstance(param, (PackedColumnParameter, PackedvLLMParameter
                                  )) and param.packed_dim == param.output_dim:
                shard_size, shard_offset = \
                    param.adjust_shard_indexes_for_packing(
                    shard_size=shard_size, shard_offset=shard_offset)

            loaded_weight_shard = loaded_weight.narrow(param.output_dim,
                                                       shard_offset,
                                                       shard_size)
            self.weight_loader_v2(param, loaded_weight_shard, shard_id)

    def weight_loader_v2(self,
                         param: BasevLLMParameter,
                         loaded_weight: torch.Tensor,
                         loaded_shard_id: Optional[str] = None):
        if loaded_shard_id is None:  # special case for certain models
            if isinstance(param, PerTensorScaleParameter):
                param.load_qkv_weight(loaded_weight=loaded_weight, shard_id=0)
                return
            elif type(param) in (RowvLLMParameter, BasevLLMParameter):
                param.load_qkv_weight(loaded_weight=loaded_weight)
                return
            # TODO: @dsikka - move to parameter.py
            self._load_fused_module_from_checkpoint(param, loaded_weight)
            return

        assert loaded_shard_id in ["q", "k", "v"]

        shard_offset = self._get_shard_offset_mapping(loaded_shard_id)
        shard_size = self._get_shard_size_mapping(loaded_shard_id)

        # Note(simon): This is needed for Qwen3's fp8 quantization.
        if isinstance(param, BlockQuantScaleParameter):
            assert self.quant_method is not None
            assert hasattr(self.quant_method, "quant_config")
            weight_block_size = self.quant_method.quant_config.weight_block_size
            block_n, _ = weight_block_size[0], weight_block_size[1]
            shard_offset = (shard_offset + block_n - 1) // block_n
            shard_size = (shard_size + block_n - 1) // block_n

        param.load_qkv_weight(loaded_weight=loaded_weight,
                              num_heads=self.num_kv_head_replicas,
                              shard_id=loaded_shard_id,
                              shard_offset=shard_offset,
                              shard_size=shard_size)

    def weight_loader(self,
                      param: Parameter,
                      loaded_weight: torch.Tensor,
                      loaded_shard_id: Optional[str] = None):

        # Special case for GGUF
        # initialize GGUF param after we know the quantize type
        is_gguf_weight = getattr(param, "is_gguf_weight", False)
        is_gguf_weight_type = getattr(param, "is_gguf_weight_type", False)
        if is_gguf_weight_type:
            idx_map = {"q": 0, "k": 1, "v": 2}
            if loaded_shard_id is not None:
                param.data[idx_map[loaded_shard_id]].copy_(loaded_weight)
                param.shard_weight_type[loaded_shard_id] = loaded_weight.item()
            else:
                param.shard_weight_type = {
                    k: loaded_weight.item()
                    for k in idx_map
                }
            return

        if is_gguf_weight:
            tp_size = get_tensor_model_parallel_world_size()
            tp_rank = get_tensor_model_parallel_rank()

            output_dim = getattr(param, "output_dim", None)
            shard_size = loaded_weight.size(output_dim) // tp_size
            start_idx = tp_rank * shard_size

            if loaded_shard_id is not None:
                loaded_weight = loaded_weight.narrow(output_dim, start_idx,
                                                     shard_size)
                param.shard_id.append(loaded_shard_id)
                param.shard_id_map[loaded_shard_id] = len(param.data_container)
                param.data_container.append(loaded_weight)
                return

        param_data = param.data
        output_dim = getattr(param, "output_dim", None)
        # Special case for AQLM codebooks.
        is_metadata = getattr(param, "is_metadata", False)

        # Special case for per-tensor scales in fused case.
        needs_scalar_to_array = getattr(param, "needs_scalar_to_array", False)

        if loaded_shard_id is None:
            # Loaded weight is already fused on disk (qkv).
            # (e.g., Phi-3's qkv_proj).
            if output_dim is None:
                if needs_scalar_to_array:
                    param_data, loaded_weight = adjust_scalar_to_fused_array(
                        param_data, loaded_weight, 0)

                assert param_data.shape == loaded_weight.shape
                param_data.copy_(loaded_weight)
                return
            shard_offsets = [
                # (shard_id, shard_offset, shard_size)
                ("q", 0, self.total_num_heads * self.head_size),
                ("k", self.total_num_heads * self.head_size,
                 self.total_num_kv_heads * self.head_size),
                ("v", (self.total_num_heads + self.total_num_kv_heads) *
                 self.head_size, self.total_num_kv_heads * self.head_size),
            ]
            use_bitsandbytes_4bit = getattr(param, "use_bitsandbytes_4bit",
                                            False)

            packed_dim = getattr(param, "packed_dim", None)
            for shard_id, shard_offset, shard_size in shard_offsets:
                # Special case for Quantized Weights.
                # If quantized, we need to adjust the offset and size to account
                # for the packing.
                if packed_dim == output_dim:
                    shard_size = shard_size // param.pack_factor
                    shard_offset = shard_offset // param.pack_factor

                    # Special case for Marlin.
                    shard_size, shard_offset = adjust_marlin_shard(
                        param, shard_size, shard_offset)

                if use_bitsandbytes_4bit:
                    orig_qkv_offsets = {
                        "q": (0, self.total_num_heads * self.head_size),
                        "k": (self.total_num_heads * self.head_size,
                              self.total_num_kv_heads * self.head_size),
                        "v":
                        ((self.total_num_heads + self.total_num_kv_heads) *
                         self.head_size,
                         self.total_num_kv_heads * self.head_size),
                        "total":
                        ((self.total_num_heads + 2 * self.total_num_kv_heads) *
                         self.head_size, 0)
                    }

                    shard_size, shard_offset = adjust_bitsandbytes_4bit_shard(
                        param, orig_qkv_offsets, shard_id)

                loaded_weight_shard = loaded_weight.narrow(
                    output_dim, shard_offset, shard_size)
                self.weight_loader(param, loaded_weight_shard, shard_id)
            return

        tp_rank = get_tensor_model_parallel_rank()
        assert loaded_shard_id in ["q", "k", "v"]

        # If output dim is defined, use the default loading process.
        if output_dim is not None:
            if loaded_shard_id == "q":
                shard_offset = 0
                shard_size = self.num_heads * self.head_size
            elif loaded_shard_id == "k":
                shard_offset = self.num_heads * self.head_size
                shard_size = self.num_kv_heads * self.head_size
            elif loaded_shard_id == "v":
                shard_offset = (self.num_heads +
                                self.num_kv_heads) * self.head_size
                shard_size = self.num_kv_heads * self.head_size
            # Special case for Quantized Weights.
            # If quantized, we need to adjust the offset and size to account
            # for the packing.
            packed_dim = getattr(param, "packed_dim", None)
            if packed_dim == output_dim:
                shard_size = shard_size // param.pack_factor
                shard_offset = shard_offset // param.pack_factor

                # Special case for Marlin.
                shard_size, shard_offset = adjust_marlin_shard(
                    param, shard_size, shard_offset)

            use_bitsandbytes_4bit = getattr(param, "use_bitsandbytes_4bit",
                                            False)
            is_sharded_weight = getattr(param, "is_sharded_weight", False)
            # bitsandbytes loads the weights of the specific portion
            # no need to narrow
            is_sharded_weight = is_sharded_weight or use_bitsandbytes_4bit

            if use_bitsandbytes_4bit:
                orig_qkv_offsets = {
                    "q": (0, self.num_heads * self.head_size),
                    "k": (self.num_heads * self.head_size,
                          self.num_kv_heads * self.head_size),
                    "v":
                    ((self.num_heads + self.num_kv_heads) * self.head_size,
                     self.num_kv_heads * self.head_size),
                    "total":
                    ((self.num_heads + 2 * self.num_kv_heads) * self.head_size,
                     0)
                }
                shard_size, shard_offset = adjust_bitsandbytes_4bit_shard(
                    param, orig_qkv_offsets, loaded_shard_id)

            param_data = param_data.narrow(output_dim, shard_offset,
                                           shard_size)
            if loaded_shard_id == "q":
                shard_id = tp_rank
            else:
                shard_id = tp_rank // self.num_kv_head_replicas
            start_idx = shard_id * shard_size

            if not is_sharded_weight:
                loaded_weight = loaded_weight.narrow(output_dim, start_idx,
                                                     shard_size)

        # Special case for for AQLM codebooks.
        elif is_metadata:
            # metadata indicates fixed size concatenated along dim 0
            shard_size = loaded_weight.shape[0]
            shard_index = ["q", "k", "v"].index(loaded_shard_id)
            param_data = param_data.narrow(0, shard_index * shard_size,
                                           shard_size)
        # Special case for per-tensor scales in fused case.
        elif needs_scalar_to_array:
            param_data, loaded_weight = adjust_scalar_to_fused_array(
                param_data, loaded_weight, loaded_shard_id)
        else:
            ignore_warning = getattr(param, "ignore_warning", False)
            if not ignore_warning:
                logger.warning(
                    "Loading a weight without `output_dim` attribute in "
                    "QKVParallelLinear, assume the weight is the same "
                    "for all partitions.")

        assert param_data.shape == loaded_weight.shape
        param_data.copy_(loaded_weight)


class RowParallelLinear(LinearBase):
    """Linear layer with row parallelism.

    The linear layer is defined as Y = XA + b. A is parallelized along
    its first dimension and X along its second dimension as:
               -   -
              | A_1 |
              | .   |
          A = | .   |        X = [X_1, ..., X_p]
              | .   |
              | A_p |
               -   -
    Arguments:
        input_size: first dimension of matrix A.
        output_size: second dimension of matrix A.
        bias: If true, add bias. Note that bias is not parallelized.
        input_is_parallel: If true, we assume that the input is already
                           split across the GPUs and we do not split
                           again.
        skip_bias_add: This was added to enable performance optimization where
                       bias can be fused with other element-wise operations.
                       We skip adding bias but instead return it.
        params_dtype: Data type for the parameters.
        reduce_results: If true, call all-reduce on output and make Y available
                       to all GPUs, otherwise, every GPU will have its output
                       which is Y = X_iA_i
        quant_config: Quantization configure.
        prefix: The name of the layer in the state dict, including all parents
                        (e.g. model.layers.0.down_proj)
        return_bias: If true, return bias together with outputs in forward pass.
    """

    def __init__(
        self,
        input_size: int,
        output_size: int,
        bias: bool = True,
        input_is_parallel: bool = True,
        skip_bias_add: bool = False,
        params_dtype: Optional[torch.dtype] = None,
        reduce_results: bool = True,
        quant_config: Optional[QuantizationConfig] = None,
        prefix: str = "",
        *,
        return_bias: bool = True,
    ):
        # Divide the weight matrix along the first dimension.
        self.tp_rank = get_tensor_model_parallel_rank()
        self.tp_size = get_tensor_model_parallel_world_size()
        self.input_size_per_partition = divide(input_size, self.tp_size)
        self.output_size_per_partition = output_size
        self.output_partition_sizes = [output_size]

        super().__init__(input_size,
                         output_size,
                         skip_bias_add,
                         params_dtype,
                         quant_config,
                         prefix,
                         return_bias=return_bias)

        self.input_is_parallel = input_is_parallel
        self.reduce_results = reduce_results

        assert self.quant_method is not None
        self.quant_method.create_weights(
            layer=self,
            input_size_per_partition=self.input_size_per_partition,
            output_partition_sizes=self.output_partition_sizes,
            input_size=self.input_size,
            output_size=self.output_size,
            params_dtype=self.params_dtype,
            weight_loader=(
                self.weight_loader_v2 if self.quant_method.__class__.__name__
                in WEIGHT_LOADER_V2_SUPPORTED else self.weight_loader))
        if not reduce_results and (bias and not skip_bias_add):
            raise ValueError("When not reduce the results, adding bias to the "
                             "results can lead to incorrect results")

        if bias:
            self.bias = Parameter(
                torch.empty(self.output_size, dtype=params_dtype))
            set_weight_attrs(self.bias, {
                "output_dim": 0,
                "weight_loader": self.weight_loader,
            })
        else:
            self.register_parameter("bias", None)

    def weight_loader(self, param: Parameter, loaded_weight: torch.Tensor):
        tp_rank = get_tensor_model_parallel_rank()
        tp_size = get_tensor_model_parallel_world_size()
        input_dim = getattr(param, "input_dim", None)
        use_bitsandbytes_4bit = getattr(param, "use_bitsandbytes_4bit", False)
        is_sharded_weight = getattr(param, "is_sharded_weight", False)
        # bitsandbytes loads the weights of the specific portion
        # no need to narrow
        is_sharded_weight = is_sharded_weight or use_bitsandbytes_4bit

        # Special case for GGUF
        is_gguf_weight = getattr(param, "is_gguf_weight", False)
        is_gguf_weight_type = getattr(param, "is_gguf_weight_type", False)
        if is_gguf_weight_type:
            param.weight_type = loaded_weight.item()

        # Materialize GGUF UninitializedParameter
        if is_gguf_weight and isinstance(param, UninitializedParameter):
            weight_shape = list(loaded_weight.shape)
            if input_dim:
                weight_shape[input_dim] = weight_shape[input_dim] // tp_size
            param.materialize(tuple(weight_shape), dtype=loaded_weight.dtype)

        param_data = param.data
        if input_dim is not None and not is_sharded_weight:
            shard_size = param_data.shape[input_dim]
            start_idx = tp_rank * shard_size
            loaded_weight = loaded_weight.narrow(input_dim, start_idx,
                                                 shard_size)

        # Special case for loading scales off disk, which often do not
        # have a shape (such as in the case of AutoFP8).
        if len(loaded_weight.shape) == 0:
            loaded_weight = loaded_weight.reshape(1)

        assert param_data.shape == loaded_weight.shape
        param_data.copy_(loaded_weight)

    def weight_loader_v2(self, param: BasevLLMParameter,
                         loaded_weight: torch.Tensor):

        # Special case for loading scales off disk, which often do not
        # have a shape (such as in the case of AutoFP8).
        if len(loaded_weight.shape) == 0:
            assert loaded_weight.numel() == 1
            loaded_weight = loaded_weight.reshape(1)

        param.load_row_parallel_weight(loaded_weight=loaded_weight)

    def forward(
        self, input_
    ) -> Union[torch.Tensor, tuple[torch.Tensor, Optional[Parameter]]]:
        if self.input_is_parallel:
            input_parallel = input_
        else:
            tp_rank = get_tensor_model_parallel_rank()
            splitted_input = split_tensor_along_last_dim(
                input_, num_partitions=self.tp_size)
            input_parallel = splitted_input[tp_rank].contiguous()

        # Matrix multiply.
        assert self.quant_method is not None
        # Only fuse bias add into GEMM for rank 0 (this ensures that
        # bias will not get added more than once in TP>1 case)
        bias_ = None if (self.tp_rank > 0 or self.skip_bias_add) else self.bias
        output_parallel = self.quant_method.apply(self,
                                                  input_parallel,
                                                  bias=bias_)
        if self.reduce_results and self.tp_size > 1:
            output = tensor_model_parallel_all_reduce(output_parallel)
        else:
            output = output_parallel

        output_bias = self.bias if self.skip_bias_add else None

        if not self.return_bias:
            return output
        return output, output_bias

    def extra_repr(self) -> str:
        s = f"input_features={self.input_size_per_partition}"
        s += f", output_features={self.output_size}"
        s += f", bias={self.bias is not None}"
        s += f", tp_size={self.tp_size}"
        s += f", reduce_results={self.reduce_results}"
        return s


class QKVCrossParallelLinear(LinearBase):
    """Linear layers for efficient cross-attention's QKV transformation.

    Args:
        hidden_size: input hidden state size of the transformer.
        head_size: size of each attention head.
        total_num_heads: total number of attention query heads.
        total_num_kv_heads: total number of attention key/value heads. If
                            None, assume total_num_kv_heads = total_num_heads.
        bias: If true, add bias.
        skip_bias_add: This was added to enable performance optimizations where
                       bias can be fused with other element-wise operations. we
                       skip adding bias but instead return it.
        params_dtype: Data type for the parameters.
        quant_config: Quantization configure.
        prefix: The name of the layer in the state dict, including all parents
                        (e.g. model.layers.0.qkv_proj)
    """

    def __init__(self,
                 hidden_size: int,
                 head_size: int,
                 total_num_heads: int,
                 total_num_kv_heads: Optional[int] = None,
                 bias: bool = True,
                 skip_bias_add: bool = False,
                 params_dtype: Optional[torch.dtype] = None,
                 quant_config: Optional[QuantizationConfig] = None,
                 prefix: str = ""):
        # input_size and output_size are not used, just for alignment
        input_size = hidden_size
        output_size = (total_num_heads + (total_num_kv_heads or 0)) * head_size
        super().__init__(input_size=input_size,
                         output_size=output_size,
                         skip_bias_add=skip_bias_add,
                         params_dtype=params_dtype,
                         quant_config=quant_config,
                         prefix=prefix)

        self.quant_config = quant_config

        # Empty placeholders for loading as a single module.
        placeholder_size = 0
        assert self.quant_method is not None
        self.quant_method.create_weights(self,
                                         placeholder_size, [placeholder_size],
                                         placeholder_size,
                                         placeholder_size,
                                         self.params_dtype,
                                         weight_loader=self.weight_loader)

        # Use a dictionary to avoid submodules parameters auto-registration:
        # drop-in replacement for a `QKVParallelLinear` module.
        self.proj = dict()
        self.proj["q_proj_decoder"] = ColumnParallelLinear(
            input_size=hidden_size,
            output_size=total_num_heads * head_size,
            bias=bias,
            quant_config=quant_config,
            skip_bias_add=skip_bias_add,
            params_dtype=params_dtype,
            prefix=f"{prefix}.q_proj_decoder")

        self.proj["kv_proj_encoder"] = QKVParallelLinear(
            hidden_size=hidden_size,
            head_size=head_size,
            total_num_heads=0,
            total_num_kv_heads=total_num_kv_heads,
            bias=bias,
            quant_config=quant_config,
            skip_bias_add=skip_bias_add,
            params_dtype=params_dtype,
            prefix=f"{prefix}.kv_proj_encoder")

        # `kv_proj_encoder.num_kv_heads` accounts for sharding with tp>1.
        self.q_size = self.q_proj_decoder.output_size_per_partition
        self.kv_size = self.kv_proj_encoder.num_kv_heads * head_size

        if bias:
            self.bias = torch.nn.Parameter()
            set_weight_attrs(self.bias, {
                "output_dim": 0,
                "weight_loader": self.weight_loader,
            })
        else:
            self.bias = None

    def process_weights_after_loading(self):
        for layer in self.proj.values():
            if self.quant_method is not None:
                self.quant_method.process_weights_after_loading(layer)

    @property
    def q_proj_decoder(self) -> ColumnParallelLinear:
        layer = self.proj["q_proj_decoder"]
        for name, param in self.named_parameters():
            target_param = getattr(layer, name, None)
            if target_param is not None:
                self.sync_weight_attrs(param,
                                       target_param,
                                       mode="q_proj_decoder")
        return layer

    @property
    def kv_proj_encoder(self) -> QKVParallelLinear:
        layer = self.proj["kv_proj_encoder"]
        for name, param in self.named_parameters():
            target_param = getattr(layer, name, None)
            if target_param is not None:
                self.sync_weight_attrs(param,
                                       target_param,
                                       mode="kv_proj_encoder")
        return layer

    def sync_weight_attrs(
        self,
        src_param: nn.Parameter,
        tgt_param: nn.Parameter,
        mode: Literal["q_proj_decoder", "kv_proj_encoder"],
    ):
        missing_attrs_dict = {
            k: getattr(src_param, k)
            for k in (set(vars(src_param).keys()) -
                      set(vars(tgt_param).keys()))
        }
        # TODO(Isotr0py): handle bitsandbytes 8bit
        use_bitsandbytes_4bit = getattr(src_param, "use_bitsandbytes_4bit",
                                        False)
        if (missing_attrs_dict and use_bitsandbytes_4bit):
            q_proj_attrs, kv_proj_attrs = left_shift_bitsandbytes_4bit_shard(
                missing_attrs_dict)
            if mode == "q_proj_decoder":
                set_weight_attrs(tgt_param, q_proj_attrs)
            elif mode == "kv_proj_encoder":
                set_weight_attrs(tgt_param, kv_proj_attrs)
        else:
            set_weight_attrs(tgt_param, missing_attrs_dict)

    def _is_same_param(
        self,
        src_param: torch.nn.Parameter,
        map_param: torch.nn.Parameter,
    ) -> bool:
        """Check if two parameters are exactly pointing to same things."""
        # ignore weight_loader because it's always different
        key_to_ignore = ["weight_loader", "_weight_loader"]
        has_same_type_name = type(src_param) is type(map_param)
        src_param_attrs = {
            k: v
            for k, v in src_param.__dict__.items() if k not in key_to_ignore
        }
        map_param_attrs = {
            k: v
            for k, v in map_param.__dict__.items() if k not in key_to_ignore
        }
        has_same_attrs = src_param_attrs == map_param_attrs
        return has_same_type_name and has_same_attrs

    def select_proj_params(
        self,
        layer: nn.Module,
        param: nn.Parameter,
    ) -> nn.Parameter:
        """
        Given the placeholder param, 
        return the corresponding param in the proj layers.
        """
        target_param_list = [
            v for _, v in layer.named_parameters()
            if self._is_same_param(param, v)
        ]
        assert len(target_param_list) == 1
        target_param = target_param_list[0]
        return target_param

    def forward(  # type: ignore[override]
        self,
        decoder_hidden_states: torch.Tensor,
        encoder_hidden_states: torch.Tensor,
    ) -> tuple[torch.Tensor, ...]:
        q, _ = self.q_proj_decoder(decoder_hidden_states)
        if encoder_hidden_states is None:
            # Encoder KV already cached.
            k = None
            v = None
        else:
            # Prefill phase, encoder KV cached here.
            kv_enc, _ = self.kv_proj_encoder(encoder_hidden_states)
            # Split kv in half
            k, v = kv_enc.split(self.kv_size, dim=-1)
        return q, k, v

    def weight_loader(self,
                      param: torch.nn.Parameter,
                      loaded_weight: torch.Tensor,
                      loaded_shard_id: Optional[str] = None):
        layer = (self.q_proj_decoder
                 if loaded_shard_id == "q" else self.kv_proj_encoder)
        target_param = self.select_proj_params(layer, param)
        shard_id_args = (loaded_shard_id, ) if loaded_shard_id != "q" else ()
        if self.quant_method.__class__.__name__ in WEIGHT_LOADER_V2_SUPPORTED:
            layer.weight_loader_v2(target_param, loaded_weight, *shard_id_args)
        else:
            layer.weight_loader(target_param, loaded_weight, *shard_id_args)

    def extra_repr(self) -> str:
        s = f"in_features={self.input_size}"
        s += f", q_size={self.q_size}"
        s += f", kv_size={self.kv_size}"
        s += f", bias={self.bias is not None}"
        s += f", tp_size={get_tensor_model_parallel_world_size()}"
        s += ", gather_output=False"
        return s<|MERGE_RESOLUTION|>--- conflicted
+++ resolved
@@ -227,11 +227,7 @@
               x: torch.Tensor,
               bias: Optional[torch.Tensor] = None) -> torch.Tensor:
 
-<<<<<<< HEAD
-        return self._gemm_func(x, layer.weight, bias)
-=======
-        return dispatch_unquantized_gemm()(layer, x, layer.weight, bias)
->>>>>>> e8cc53af
+        return self._gemm_func(layer, x, layer.weight, bias)
 
 
 class LinearBase(torch.nn.Module):
