--- conflicted
+++ resolved
@@ -216,12 +216,9 @@
         params_dtype: Optional[torch.dtype] = None,
         quant_config: Optional[QuantizationConfig] = None,
         prefix: str = "",
-<<<<<<< HEAD
         out_dtype: Optional[torch.dtype] = None,
-=======
         *,
         return_bias: bool = True,
->>>>>>> 16c81851
     ):
         super().__init__(input_size,
                          output_size,
@@ -274,14 +271,8 @@
         param.data.copy_(loaded_weight)
 
     def forward(
-<<<<<<< HEAD
-        self,
-        x: torch.Tensor,
-    ) -> tuple[torch.Tensor, Optional[Parameter]]:
-=======
         self, x: torch.Tensor
     ) -> Union[torch.Tensor, tuple[torch.Tensor, Optional[Parameter]]]:
->>>>>>> 16c81851
         bias = self.bias if not self.skip_bias_add else None
         assert self.quant_method is not None
         if type(self.quant_method
