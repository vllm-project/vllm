from abc import abstractmethod
from typing import Dict, List, Optional, Tuple

import torch
import torch.nn.functional as F
from torch.nn.parameter import Parameter, UninitializedParameter

from vllm.distributed import (divide, get_tensor_model_parallel_rank,
                              get_tensor_model_parallel_world_size,
                              split_tensor_along_last_dim,
                              tensor_model_parallel_all_gather,
                              tensor_model_parallel_all_reduce)
from vllm.logger import init_logger
from vllm.model_executor.layers.quantization.base_config import (
    QuantizationConfig, QuantizeMethodBase)
from vllm.model_executor.parameter import (BasevLLMParameter,
                                           PackedvLLMParameter,
                                           PerTensorScaleParameter)
from vllm.model_executor.utils import set_weight_attrs

logger = init_logger(__name__)

WEIGHT_LOADER_V2_SUPPORTED = [
    "CompressedTensorsLinearMethod", "AWQMarlinLinearMethod",
    "AWQLinearMethod", "GPTQMarlinLinearMethod", "Fp8LinearMethod",
<<<<<<< HEAD
    "MarlinLinearMethod", "GPTQMarlin24LinearMethod"
=======
    "MarlinLinearMethod", "QQQLinearMethod"
>>>>>>> 66530409
]


def adjust_marlin_shard(param, shard_size, shard_offset):
    marlin_tile_size = getattr(param, "marlin_tile_size", None)
    if marlin_tile_size is None:
        return shard_size, shard_offset

    return shard_size * marlin_tile_size, shard_offset * marlin_tile_size


def adjust_bitsandbytes_shard(param: Parameter,
                              qkv_offsets: Dict[str, Tuple[int, int]],
                              loaded_shard_id: str) -> Tuple[int, int]:
    """Adjust the quantization offsets and sizes for BitsAndBytes sharding."""

    total, _ = qkv_offsets["total"]
    orig_offset, orig_size = qkv_offsets[loaded_shard_id]

    quantized_total = param.data.shape[0]
    quantized_offset = orig_offset * quantized_total // total
    quantized_size = orig_size * quantized_total // total

    return quantized_size, quantized_offset


def adjust_scalar_to_fused_array(param, loaded_weight, shard_id):
    """For fused modules (QKV and MLP) we have an array of length
    N that holds 1 scale for each "logical" matrix. So the param
    is an array of length N. The loaded_weight corresponds to 
    one of the shards on disk. Here, we slice the param based on 
    the shard_id for loading.
    """
    qkv_idxs = {"q": 0, "k": 1, "v": 2}

    if isinstance(shard_id, str):
        shard_id = qkv_idxs[shard_id]
    elif not isinstance(shard_id, int):
        raise ValueError(f"Unknown Shard Id {shard_id}")

    # AutoFP8 scales do not have a shape
    # compressed-tensors scales do have a shape
    if len(loaded_weight.shape) != 0:
        assert loaded_weight.shape[0] == 1
        loaded_weight = loaded_weight[0]

    return param[shard_id], loaded_weight


class LinearMethodBase(QuantizeMethodBase):
    """Base class for different (maybe quantized) linear methods."""

    @abstractmethod
    def create_weights(self, layer: torch.nn.Module,
                       input_size_per_partition: int,
                       output_partition_sizes: List[int], input_size: int,
                       output_size: int, params_dtype: torch.dtype,
                       **extra_weight_attrs):
        """Create weights for a linear layer. 
           The weights will be set as attributes of the layer.

        Args:
            layer: The layer that is using the LinearMethodBase factory.
            input_size_per_partition: Size of the weight input dim on rank X.
            output_partition_sizes: Sizes of the output dim of each logical 
                weight on rank X. E.g., output_partition_sizes for QKVLinear
                is a list contains the width of Wq, Wk, Wv on rank X.
            input_size: Size of the input dim of the weight across all ranks.
            output_size: Size of the output dim of the weight across all ranks.
            params_dtype: Datatype of the parameters.
        """
        raise NotImplementedError

    @abstractmethod
    def apply(self,
              layer: torch.nn.Module,
              x: torch.Tensor,
              bias: Optional[torch.Tensor] = None) -> torch.Tensor:
        """Apply the weights in layer to the input tensor.
        Expects create_weights to have been called before on the layer."""
        raise NotImplementedError


class UnquantizedLinearMethod(LinearMethodBase):
    """Linear method without quantization."""

    def create_weights(self, layer: torch.nn.Module,
                       input_size_per_partition: int,
                       output_partition_sizes: List[int], input_size: int,
                       output_size: int, params_dtype: torch.dtype,
                       **extra_weight_attrs):
        weight = Parameter(torch.empty(sum(output_partition_sizes),
                                       input_size_per_partition,
                                       dtype=params_dtype),
                           requires_grad=False)
        set_weight_attrs(weight, {"input_dim": 1, "output_dim": 0})
        layer.register_parameter("weight", weight)
        set_weight_attrs(weight, extra_weight_attrs)

    def apply(self,
              layer: torch.nn.Module,
              x: torch.Tensor,
              bias: Optional[torch.Tensor] = None) -> torch.Tensor:

        return F.linear(x, layer.weight, bias)


class LinearBase(torch.nn.Module):
    """Base linear layer.

    Args:
        input_size: input dimension of the linear layer.
        output_size: output dimension of the linear layer.
        bias: If true, add bias.
        skip_bias_add: If true, skip adding bias but instead return it.
        params_dtype: Data type for the parameters.
        quant_config: Quantization configure.
    """

    def __init__(
        self,
        input_size: int,
        output_size: int,
        skip_bias_add: bool = False,
        params_dtype: Optional[torch.dtype] = None,
        quant_config: Optional[QuantizationConfig] = None,
        prefix: str = "",
    ):
        super().__init__()

        # Keep input parameters
        self.input_size = input_size
        self.output_size = output_size
        self.skip_bias_add = skip_bias_add
        if params_dtype is None:
            params_dtype = torch.get_default_dtype()
        self.params_dtype = params_dtype
        if quant_config is None:
            self.quant_method: Optional[
                QuantizeMethodBase] = UnquantizedLinearMethod()
        else:
            self.quant_method = quant_config.get_quant_method(self,
                                                              prefix=prefix)

    def forward(self, x: torch.Tensor) -> torch.Tensor:
        raise NotImplementedError


class ReplicatedLinear(LinearBase):
    """Replicated linear layer.

    Args:
        input_size: input dimension of the linear layer.
        output_size: output dimension of the linear layer.
        bias: If true, add bias.
        skip_bias_add: If true, skip adding bias but instead return it.
        params_dtype: Data type for the parameters.
        quant_config: Quantization configure.
        prefix: The name of the layer in the state dict, including all parents
                        (e.g. model.layers.0.qkv_proj)
    """

    def __init__(self,
                 input_size: int,
                 output_size: int,
                 bias: bool = True,
                 skip_bias_add: bool = False,
                 params_dtype: Optional[torch.dtype] = None,
                 quant_config: Optional[QuantizationConfig] = None,
                 prefix: str = ""):
        super().__init__(input_size,
                         output_size,
                         skip_bias_add,
                         params_dtype,
                         quant_config,
                         prefix=prefix)

        # All the linear layer supports quant method.
        assert self.quant_method is not None
        self.quant_method.create_weights(self,
                                         self.input_size, [self.output_size],
                                         self.input_size,
                                         self.output_size,
                                         self.params_dtype,
                                         weight_loader=self.weight_loader,
                                         prefix=prefix)

        if bias:
            self.bias = Parameter(
                torch.empty(self.output_size, dtype=self.params_dtype))
            set_weight_attrs(self.bias, {
                "output_dim": 0,
                "weight_loader": self.weight_loader,
            })
        else:
            self.register_parameter("bias", None)

    def weight_loader(self, param: Parameter, loaded_weight: torch.Tensor):
        # If the weight on disk does not have a shape, give it one
        # (such scales for AutoFp8).
        if len(loaded_weight.shape) == 0:
            loaded_weight = loaded_weight.reshape(1)

        assert param.size() == loaded_weight.size()
        param.data.copy_(loaded_weight)

    def forward(self, x: torch.Tensor) -> torch.Tensor:
        bias = self.bias if not self.skip_bias_add else None
        assert self.quant_method is not None
        output = self.quant_method.apply(self, x, bias)
        output_bias = self.bias if self.skip_bias_add else None
        return output, output_bias

    def extra_repr(self) -> str:
        s = f"in_features={self.input_size}"
        s += f", output_features={self.output_size}"
        s += f", bias={self.bias is not None}"
        return s


class ColumnParallelLinear(LinearBase):
    """Linear layer with column parallelism.

    The linear layer is defined as Y = XA + b. A is parallelized along
    its second dimension as A = [A_1, ..., A_p].

    Args:
        input_size: first dimension of matrix A.
        output_size: second dimension of matrix A.
        bias: If true, add bias.
        gather_output: If true, call all-gather on output and make Y available
                       to all GPUs, otherwise, every GPU will have its output
                       which is Y_i = XA_i
        skip_bias_add: This was added to enable performance optimizations where
                       bias can be fused with other element-wise operations. we
                       skip adding bias but instead return it.
        params_dtype: Data type for the parameters.
        quant_config: Quantization configure.
        output_sizes: list of output sizes packed into one output, like for QKV
                       the list would be size 3.
        prefix: The name of the layer in the state dict, including all parents
                        (e.g. model.layers.0.qkv_proj) 
    """

    def __init__(self,
                 input_size: int,
                 output_size: int,
                 bias: bool = True,
                 gather_output: bool = False,
                 skip_bias_add: bool = False,
                 params_dtype: Optional[torch.dtype] = None,
                 quant_config: Optional[QuantizationConfig] = None,
                 output_sizes: Optional[List[int]] = None,
                 prefix: str = ""):
        super().__init__(input_size, output_size, skip_bias_add, params_dtype,
                         quant_config, prefix)

        self.gather_output = gather_output

        # Divide the weight matrix along the last dimension.
        tp_size = get_tensor_model_parallel_world_size()
        assert self.quant_method is not None
        self.output_size_per_partition = divide(self.output_size, tp_size)
        self.output_partition_sizes = [self.output_size_per_partition]
        # If QKV or MergedColumn, use output size of each partition.
        if hasattr(self, "output_sizes"):
            self.output_partition_sizes = [
                divide(output_size, tp_size)
                for output_size in self.output_sizes
            ]

        if output_sizes is None:
            output_sizes = [output_size]

        self.quant_method.create_weights(
            layer=self,
            input_size_per_partition=self.input_size,
            output_partition_sizes=self.output_partition_sizes,
            input_size=self.input_size,
            output_size=self.output_size,
            params_dtype=self.params_dtype,
            weight_loader=(
                self.weight_loader_v2 if self.quant_method.__class__.__name__
                in WEIGHT_LOADER_V2_SUPPORTED else self.weight_loader),
            prefix=prefix)
        if bias:
            self.bias = Parameter(
                torch.empty(self.output_size_per_partition,
                            dtype=params_dtype))
            set_weight_attrs(self.bias, {
                "output_dim": 0,
                "weight_loader": self.weight_loader,
            })
        else:
            self.register_parameter("bias", None)

    def weight_loader(self, param: Parameter, loaded_weight: torch.Tensor):
        tp_rank = get_tensor_model_parallel_rank()
        output_dim = getattr(param, "output_dim", None)

        # Special case for GGUF
        is_gguf_weight = getattr(param, "is_gguf_weight", False)
        is_gguf_weight_type = getattr(param, "is_gguf_weight_type", False)
        if is_gguf_weight_type:
            param.weight_type = loaded_weight.item()

        # Materialize GGUF UninitializedParameter
        if is_gguf_weight and isinstance(param, UninitializedParameter):
            param.materialize(loaded_weight.shape, dtype=loaded_weight.dtype)

        param_data = param.data
        if output_dim is not None:
            shard_size = param_data.shape[output_dim]
            start_idx = tp_rank * shard_size
            loaded_weight = loaded_weight.narrow(output_dim, start_idx,
                                                 shard_size)

        # Special case for loading scales off disk, which often do not
        # have a shape (such as in the case of AutoFP8).
        if len(loaded_weight.shape) == 0:
            loaded_weight = loaded_weight.reshape(1)

        assert param_data.shape == loaded_weight.shape
        param_data.copy_(loaded_weight)

    def weight_loader_v2(self, param: Parameter, loaded_weight: torch.Tensor):
        # Special case for loading scales off disk, which often do not
        # have a shape (such as in the case of AutoFP8).
        if len(loaded_weight.shape) == 0:
            assert loaded_weight.numel() == 1
            loaded_weight = loaded_weight.reshape(1)
        param.load_column_parallel_weight(loaded_weight=loaded_weight)

    def forward(self, input_):
        bias = self.bias if not self.skip_bias_add else None

        # Matrix multiply.
        assert self.quant_method is not None
        output_parallel = self.quant_method.apply(self, input_, bias)
        if self.gather_output:
            # All-gather across the partitions.
            output = tensor_model_parallel_all_gather(output_parallel)
        else:
            output = output_parallel
        output_bias = self.bias if self.skip_bias_add else None
        return output, output_bias

    def extra_repr(self) -> str:
        s = f"in_features={self.input_size}"
        s += f", output_features={self.output_size_per_partition}"
        s += f", bias={self.bias is not None}"
        s += f", tp_size={get_tensor_model_parallel_world_size()}"
        s += f", gather_output={self.gather_output}"
        return s


class MergedColumnParallelLinear(ColumnParallelLinear):
    """Packed linear layers with column parallelism.

    Similar to ColumnParallelLinear, but the weight matrix is concatenated
    along the output dimension. When the weight matrix is loaded, the
    different partitions are sharded separately.

    Args:
        input_size: input dimension of the linear layer.
        output_sizes: list of output dimensions of the linear layer.
        bias: If true, add bias.
        gather_output: If true, call all-gather on output and make the output
                       available to all GPUs, otherwise, every GPU will have
                       its own output.
        skip_bias_add: This was added to enable performance optimizations where
                       bias can be fused with other element-wise operations. we
                       skip adding bias but instead return it.
        params_dtype: Data type for the parameters.
        quant_config: Quantization configure.
        prefix: The name of the layer in the state dict, including all parents
                        (e.g. model.layers.0.qkv_proj)
    """

    def __init__(self,
                 input_size: int,
                 output_sizes: List[int],
                 bias: bool = True,
                 gather_output: bool = False,
                 skip_bias_add: bool = False,
                 params_dtype: Optional[torch.dtype] = None,
                 quant_config: Optional[QuantizationConfig] = None,
                 prefix: str = ""):
        self.output_sizes = output_sizes
        tp_size = get_tensor_model_parallel_world_size()
        assert all(output_size % tp_size == 0 for output_size in output_sizes)
        super().__init__(input_size=input_size,
                         output_size=sum(output_sizes),
                         bias=bias,
                         gather_output=gather_output,
                         skip_bias_add=skip_bias_add,
                         params_dtype=params_dtype,
                         quant_config=quant_config,
                         prefix=prefix)

    def weight_loader(self,
                      param: Parameter,
                      loaded_weight: torch.Tensor,
                      loaded_shard_id: Optional[int] = None):

        # Special case for GGUF
        # initialize GGUF param after we know the quantize type
        is_gguf_weight = getattr(param, "is_gguf_weight", False)
        is_gguf_weight_type = getattr(param, "is_gguf_weight_type", False)
        if is_gguf_weight_type:
            param.data[loaded_shard_id].copy_(loaded_weight)
            param.shard_weight_type[loaded_shard_id] = loaded_weight.item()
            return

        if is_gguf_weight and isinstance(param, UninitializedParameter):
            from gguf.constants import GGML_QUANT_SIZES

            ori_shape = param.tensor_shape
            weight_types = self.qweight_type.shard_weight_type.values()
            row_size = []
            for weight_type in weight_types:
                block_size, type_size = GGML_QUANT_SIZES[weight_type]
                row_size.append(ori_shape[1] // block_size * type_size)
            q_shape = (ori_shape[0], max(row_size))
            param.materialize(q_shape, dtype=loaded_weight.dtype)

        param_data = param.data
        output_dim = getattr(param, "output_dim", None)
        # Special case for AQLM codebooks.
        is_metadata = getattr(param, "is_metadata", False)
        # Special case for per-tensor scale to load scalar into fused array.
        needs_scalar_to_array = getattr(param, "needs_scalar_to_array", False)

        if loaded_shard_id is None:
            # Loaded weight is already fused on disk (qkv/mlp).
            if output_dim is None:
                if needs_scalar_to_array:
                    param_data, loaded_weight = adjust_scalar_to_fused_array(
                        param_data, loaded_weight, 0)

                assert param_data.shape == loaded_weight.shape
                param_data.copy_(loaded_weight)
                return
            current_shard_offset = 0
            shard_offsets: List[Tuple[int, int, int]] = []
            for i, output_size in enumerate(self.output_sizes):
                shard_offsets.append((i, current_shard_offset, output_size))
                current_shard_offset += output_size
            packed_dim = getattr(param, "packed_dim", None)
            for shard_id, shard_offset, shard_size in shard_offsets:
                # Special case for Quantization.
                # If quantized, we need to adjust the offset and size to account
                # for the packing.
                if packed_dim == output_dim:
                    shard_size = shard_size // param.pack_factor
                    shard_offset = shard_offset // param.pack_factor
                    # Special case for Marlin.
                    shard_size, shard_offset = adjust_marlin_shard(
                        param, shard_size, shard_offset)

                loaded_weight_shard = loaded_weight.narrow(
                    output_dim, shard_offset, shard_size)
                self.weight_loader(param, loaded_weight_shard, shard_id)
            return

        assert loaded_shard_id < len(self.output_sizes)
        tp_rank = get_tensor_model_parallel_rank()
        tp_size = get_tensor_model_parallel_world_size()
        if output_dim is not None:
            shard_offset = sum(self.output_sizes[:loaded_shard_id]) // tp_size
            shard_size = self.output_sizes[loaded_shard_id] // tp_size
            # Special case for quantization.
            # If quantized, we need to adjust the offset and size to account
            # for the packing.
            packed_dim = getattr(param, "packed_dim", None)
            if packed_dim == output_dim:
                shard_size = shard_size // param.pack_factor
                shard_offset = shard_offset // param.pack_factor
                # Special case for Marlin.
                shard_size, shard_offset = adjust_marlin_shard(
                    param, shard_size, shard_offset)

            use_bitsandbytes = getattr(param, "use_bitsandbytes", False)
            if use_bitsandbytes:
                shard_size = loaded_weight.shape[output_dim]
                shard_offset = loaded_weight.shape[output_dim] * \
                    loaded_shard_id

            if is_gguf_weight:
                tp_size = get_tensor_model_parallel_world_size()
                output_dim = getattr(param, "output_dim", None)
                shard_shape = list(loaded_weight.shape)
                shard_shape[output_dim] = shard_shape[output_dim] // tp_size
                param.shard_id.append(loaded_shard_id)
                param.shard_size[loaded_shard_id] = shard_shape

                input_dim = getattr(param, "input_dim", None)
                input_size = loaded_weight.shape[input_dim]
                param_data = param_data.narrow(input_dim, 0, input_size)

            param_data = param_data.narrow(output_dim, shard_offset,
                                           shard_size)
            start_idx = tp_rank * shard_size
            loaded_weight = loaded_weight.narrow(output_dim, start_idx,
                                                 shard_size)
        # Special case for AQLM codebooks.
        elif is_metadata:
            # metadata indicates fixed size concatenated along dim 0
            shard_size = loaded_weight.shape[0]
            shard_offset = loaded_shard_id * shard_size
            param_data = param_data.narrow(0, shard_offset, shard_size)

        # Special case for per-tensor scales in fused case.
        elif needs_scalar_to_array:
            param_data, loaded_weight = adjust_scalar_to_fused_array(
                param_data, loaded_weight, loaded_shard_id)

        else:
            ignore_warning = getattr(param, "ignore_warning", False)
            if not ignore_warning:
                logger.warning(
                    "Loading a weight without `output_dim` attribute in "
                    "MergedColumnParallelLinear, assume the weight is "
                    "the same for all partitions.")

        assert param_data.shape == loaded_weight.shape
        param_data.copy_(loaded_weight)

    def _load_fused_module_from_checkpoint(self, param: BasevLLMParameter,
                                           loaded_weight: torch.Tensor):
        """
        Handle special case for models where MLP layers are already
        fused on disk. In this case, we have no shard id. This function
        determmines the shard id by splitting these layers and then calls
        the weight loader using the shard id.

        An example of a model with these fused layers:
        https://huggingface.co/microsoft/Phi-3-mini-4k-instruct
        """

        current_shard_offset = 0
        shard_offsets: List[Tuple[int, int, int]] = []
        for i, output_size in enumerate(self.output_sizes):
            shard_offsets.append((i, current_shard_offset, output_size))
            current_shard_offset += output_size

        for shard_id, shard_offset, shard_size in shard_offsets:
            # Special case for Quantization.
            # If quantized, we need to adjust the offset and size to account
            # for the packing.
            if isinstance(param, PackedvLLMParameter
                          ) and param.packed_dim == param.output_dim:
                shard_size, shard_offset = \
                    param.adjust_shard_indexes_for_packing(
                    shard_size=shard_size, shard_offset=shard_offset)

            loaded_weight_shard = loaded_weight.narrow(param.output_dim,
                                                       shard_offset,
                                                       shard_size)
            self.weight_loader_v2(param, loaded_weight_shard, shard_id)

    def weight_loader_v2(self,
                         param: BasevLLMParameter,
                         loaded_weight: torch.Tensor,
                         loaded_shard_id: Optional[int] = None):
        if loaded_shard_id is None:
            if isinstance(param, PerTensorScaleParameter):
                param.load_merged_column_weight(loaded_weight=loaded_weight,
                                                shard_id=0)
                return
            elif type(param) is BasevLLMParameter:
                param.load_merged_column_weight(loaded_weight=loaded_weight)
                return
            self._load_fused_module_from_checkpoint(param, loaded_weight)
            return

        assert loaded_shard_id < len(self.output_sizes)

        tp_size = get_tensor_model_parallel_world_size()
        shard_offset = sum(self.output_sizes[:loaded_shard_id]) // tp_size
        shard_size = self.output_sizes[loaded_shard_id] // tp_size

        param.load_merged_column_weight(loaded_weight=loaded_weight,
                                        shard_id=loaded_shard_id,
                                        shard_offset=shard_offset,
                                        shard_size=shard_size)


class QKVParallelLinear(ColumnParallelLinear):
    """Linear layers for the attention's QKV transformation.

    Linear layers for the linear transformation of the query, key, and value
    vectors in the attention layer. The weight matrix is concatenated along
    the output dimension. The layer is parallelized along the head dimension.
    When the number of key/value heads is smaller than the number of query
    heads (e.g., multi-query/grouped-query attention), the key/value head may
    be replicated while the query heads are partitioned.

    Args:
        hidden_size: input hidden state size of the transformer.
        head_size: size of each attention head.
        total_num_heads: total number of attention query heads.
        total_num_kv_heads: total number of attention key/value heads. If
                            None, assume total_num_kv_heads = total_num_heads.
        bias: If true, add bias.
        skip_bias_add: This was added to enable performance optimizations where
                       bias can be fused with other element-wise operations. we
                       skip adding bias but instead return it.
        params_dtype: Data type for the parameters.
        quant_config: Quantization configure.
        prefix: The name of the layer in the state dict, including all parents
                        (e.g. model.layers.0.qkv_proj)
    """

    def __init__(self,
                 hidden_size: int,
                 head_size: int,
                 total_num_heads: int,
                 total_num_kv_heads: Optional[int] = None,
                 bias: bool = True,
                 skip_bias_add: bool = False,
                 params_dtype: Optional[torch.dtype] = None,
                 quant_config: Optional[QuantizationConfig] = None,
                 prefix: str = ""):
        self.hidden_size = hidden_size
        self.head_size = head_size
        self.total_num_heads = total_num_heads
        if total_num_kv_heads is None:
            total_num_kv_heads = total_num_heads
        self.total_num_kv_heads = total_num_kv_heads
        # Divide the weight matrix along the last dimension.
        tp_size = get_tensor_model_parallel_world_size()
        self.num_heads = divide(self.total_num_heads, tp_size)
        if tp_size >= self.total_num_kv_heads:
            self.num_kv_heads = 1
            self.num_kv_head_replicas = divide(tp_size,
                                               self.total_num_kv_heads)
        else:
            self.num_kv_heads = divide(self.total_num_kv_heads, tp_size)
            self.num_kv_head_replicas = 1
        input_size = self.hidden_size
        output_size = (self.num_heads +
                       2 * self.num_kv_heads) * tp_size * self.head_size
        self.output_sizes = [
            self.num_heads * self.head_size * tp_size,  # q_proj
            self.num_kv_heads * self.head_size * tp_size,  # k_proj
            self.num_kv_heads * self.head_size * tp_size,  # v_proj 
        ]

        super().__init__(input_size=input_size,
                         output_size=output_size,
                         bias=bias,
                         gather_output=False,
                         skip_bias_add=skip_bias_add,
                         params_dtype=params_dtype,
                         quant_config=quant_config,
                         prefix=prefix)

    def _get_shard_offset_mapping(self, loaded_shard_id: str):
        shard_offset_mapping = {
            "q": 0,
            "k": self.num_heads * self.head_size,
            "v": (self.num_heads + self.num_kv_heads) * self.head_size,
            "total": (self.num_heads + 2 * self.num_kv_heads) * self.head_size
        }
        return shard_offset_mapping.get(loaded_shard_id)

    def _get_shard_size_mapping(self, loaded_shard_id: str):
        shard_size_mapping = {
            "q": self.num_heads * self.head_size,
            "k": self.num_kv_heads * self.head_size,
            "v": self.num_kv_heads * self.head_size,
        }
        return shard_size_mapping.get(loaded_shard_id)

    def _load_fused_module_from_checkpoint(self, param: BasevLLMParameter,
                                           loaded_weight: torch.Tensor):
        """
        Handle special case for models where QKV layers are already 
        fused on disk. In this case, we have no shard id. This function
        determmines the shard id by splitting these layers and then calls
        the weight loader using the shard id.

        An example of a model with these fused layers:
        https://huggingface.co/microsoft/Phi-3-mini-4k-instruct
        """
        shard_offsets = [
            # (shard_id, shard_offset, shard_size)
            ("q", 0, self.total_num_heads * self.head_size),
            ("k", self.total_num_heads * self.head_size,
             self.total_num_kv_heads * self.head_size),
            ("v",
             (self.total_num_heads + self.total_num_kv_heads) * self.head_size,
             self.total_num_kv_heads * self.head_size),
        ]

        for shard_id, shard_offset, shard_size in shard_offsets:
            # Special case for Quantization.
            # If quantized, we need to adjust the offset and size to account
            # for the packing.
            if isinstance(param, PackedvLLMParameter
                          ) and param.packed_dim == param.output_dim:
                shard_size, shard_offset = \
                    param.adjust_shard_indexes_for_packing(
                    shard_size=shard_size, shard_offset=shard_offset)

            loaded_weight_shard = loaded_weight.narrow(param.output_dim,
                                                       shard_offset,
                                                       shard_size)
            self.weight_loader_v2(param, loaded_weight_shard, shard_id)

    def weight_loader_v2(self,
                         param: BasevLLMParameter,
                         loaded_weight: torch.Tensor,
                         loaded_shard_id: Optional[str] = None):
        if loaded_shard_id is None:  # special case for certain models
            if isinstance(param, PerTensorScaleParameter):
                param.load_merged_column_weight(loaded_weight=loaded_weight,
                                                shard_id=0)
                return
            elif type(param) is BasevLLMParameter:
                param.load_merged_column_weight(loaded_weight=loaded_weight)
                return
            self._load_fused_module_from_checkpoint(param, loaded_weight)
            return

        assert loaded_shard_id in ["q", "k", "v"]

        shard_offset = self._get_shard_offset_mapping(loaded_shard_id)
        shard_size = self._get_shard_size_mapping(loaded_shard_id)

        param.load_qkv_weight(loaded_weight=loaded_weight,
                              num_heads=self.num_kv_head_replicas,
                              shard_id=loaded_shard_id,
                              shard_offset=shard_offset,
                              shard_size=shard_size)

    def weight_loader(self,
                      param: Parameter,
                      loaded_weight: torch.Tensor,
                      loaded_shard_id: Optional[str] = None):

        # Special case for GGUF
        # initialize GGUF param after we know the quantize type
        is_gguf_weight = getattr(param, "is_gguf_weight", False)
        is_gguf_weight_type = getattr(param, "is_gguf_weight_type", False)
        if is_gguf_weight_type and loaded_shard_id is not None:
            idx_map = {"q": 0, "k": 1, "v": 2}
            param.data[idx_map[loaded_shard_id]].copy_(loaded_weight)
            param.shard_weight_type[loaded_shard_id] = loaded_weight.item()
            return

        if is_gguf_weight and isinstance(param, UninitializedParameter):
            from gguf.constants import GGML_QUANT_SIZES

            ori_shape = param.tensor_shape
            weight_types = self.qweight_type.shard_weight_type.values()
            row_size = []
            for weight_type in weight_types:
                block_size, type_size = GGML_QUANT_SIZES[weight_type]
                row_size.append(ori_shape[1] // block_size * type_size)
            q_shape = (ori_shape[0], max(row_size))
            param.materialize(q_shape, dtype=loaded_weight.dtype)

        param_data = param.data
        output_dim = getattr(param, "output_dim", None)
        # Special case for AQLM codebooks.
        is_metadata = getattr(param, "is_metadata", False)

        # Special case for per-tensor scales in fused case.
        needs_scalar_to_array = getattr(param, "needs_scalar_to_array", False)

        if loaded_shard_id is None:
            # Loaded weight is already fused on disk (qkv/mlp).
            if output_dim is None:
                if needs_scalar_to_array:
                    param_data, loaded_weight = adjust_scalar_to_fused_array(
                        param_data, loaded_weight, 0)

                assert param_data.shape == loaded_weight.shape
                param_data.copy_(loaded_weight)
                return
            shard_offsets = [
                # (shard_id, shard_offset, shard_size)
                ("q", 0, self.total_num_heads * self.head_size),
                ("k", self.total_num_heads * self.head_size,
                 self.total_num_kv_heads * self.head_size),
                ("v", (self.total_num_heads + self.total_num_kv_heads) *
                 self.head_size, self.total_num_kv_heads * self.head_size),
            ]
            packed_dim = getattr(param, "packed_dim", None)
            for shard_id, shard_offset, shard_size in shard_offsets:
                # Special case for Quantized Weights.
                # If quantized, we need to adjust the offset and size to account
                # for the packing.
                if packed_dim == output_dim:
                    shard_size = shard_size // param.pack_factor
                    shard_offset = shard_offset // param.pack_factor

                    # Special case for Marlin.
                    shard_size, shard_offset = adjust_marlin_shard(
                        param, shard_size, shard_offset)

                loaded_weight_shard = loaded_weight.narrow(
                    output_dim, shard_offset, shard_size)
                self.weight_loader(param, loaded_weight_shard, shard_id)
            return

        tp_rank = get_tensor_model_parallel_rank()
        assert loaded_shard_id in ["q", "k", "v"]

        # If output dim is defined, use the default loading process.
        if output_dim is not None:
            if loaded_shard_id == "q":
                shard_offset = 0
                shard_size = self.num_heads * self.head_size
            elif loaded_shard_id == "k":
                shard_offset = self.num_heads * self.head_size
                shard_size = self.num_kv_heads * self.head_size
            elif loaded_shard_id == "v":
                shard_offset = (self.num_heads +
                                self.num_kv_heads) * self.head_size
                shard_size = self.num_kv_heads * self.head_size
            # Special case for Quantized Weights.
            # If quantized, we need to adjust the offset and size to account
            # for the packing.
            packed_dim = getattr(param, "packed_dim", None)
            if packed_dim == output_dim:
                shard_size = shard_size // param.pack_factor
                shard_offset = shard_offset // param.pack_factor

                # Special case for Marlin.
                shard_size, shard_offset = adjust_marlin_shard(
                    param, shard_size, shard_offset)

            use_bitsandbytes = getattr(param, "use_bitsandbytes", False)
            if use_bitsandbytes:
                orig_qkv_offsets = {
                    "q": (0, self.num_heads * self.head_size),
                    "k": (self.num_heads * self.head_size,
                          self.num_kv_heads * self.head_size),
                    "v":
                    ((self.num_heads + self.num_kv_heads) * self.head_size,
                     self.num_kv_heads * self.head_size),
                    "total":
                    ((self.num_heads + 2 * self.num_kv_heads) * self.head_size,
                     0)
                }
                shard_size, shard_offset = adjust_bitsandbytes_shard(
                    param, orig_qkv_offsets, loaded_shard_id)

            if is_gguf_weight:
                tp_size = get_tensor_model_parallel_world_size()
                output_dim = getattr(param, "output_dim", None)
                shard_shape = list(loaded_weight.shape)
                shard_shape[output_dim] = shard_shape[output_dim] // tp_size
                param.shard_id.append(loaded_shard_id)
                param.shard_size[loaded_shard_id] = shard_shape

                input_dim = getattr(param, "input_dim", None)
                input_size = loaded_weight.shape[input_dim]
                param_data = param_data.narrow(input_dim, 0, input_size)

            param_data = param_data.narrow(output_dim, shard_offset,
                                           shard_size)
            if loaded_shard_id == "q":
                shard_id = tp_rank
            else:
                shard_id = tp_rank // self.num_kv_head_replicas
            start_idx = shard_id * shard_size
            loaded_weight = loaded_weight.narrow(output_dim, start_idx,
                                                 shard_size)
        # Special case for for AQLM codebooks.
        elif is_metadata:
            # metadata indicates fixed size concatenated along dim 0
            shard_size = loaded_weight.shape[0]
            shard_index = ["q", "k", "v"].index(loaded_shard_id)
            param_data = param_data.narrow(0, shard_index * shard_size,
                                           shard_size)
        # Special case for per-tensor scales in fused case.
        elif needs_scalar_to_array:
            param_data, loaded_weight = adjust_scalar_to_fused_array(
                param_data, loaded_weight, loaded_shard_id)
        else:
            ignore_warning = getattr(param, "ignore_warning", False)
            if not ignore_warning:
                logger.warning(
                    "Loading a weight without `output_dim` attribute in "
                    "QKVParallelLinear, assume the weight is the same "
                    "for all partitions.")

        assert param_data.shape == loaded_weight.shape
        param_data.copy_(loaded_weight)


class RowParallelLinear(LinearBase):
    """Linear layer with row parallelism.

    The linear layer is defined as Y = XA + b. A is parallelized along
    its first dimension and X along its second dimension as:
               -   -
              | A_1 |
              | .   |
          A = | .   |        X = [X_1, ..., X_p]
              | .   |
              | A_p |
               -   -
    Arguments:
        input_size: first dimension of matrix A.
        output_size: second dimension of matrix A.
        bias: If true, add bias. Note that bias is not parallelized.
        input_is_parallel: If true, we assume that the input is already
                           split across the GPUs and we do not split
                           again.
        skip_bias_add: This was added to enable performance optimization where
                       bias can be fused with other element-wise operations.
                       We skip adding bias but instead return it.
        params_dtype: Data type for the parameters.
        quant_config: Quantization configure.
    """

    def __init__(self,
                 input_size: int,
                 output_size: int,
                 bias: bool = True,
                 input_is_parallel: bool = True,
                 skip_bias_add: bool = False,
                 params_dtype: Optional[torch.dtype] = None,
                 reduce_results: bool = True,
                 quant_config: Optional[QuantizationConfig] = None,
                 prefix: str = ""):
        super().__init__(input_size, output_size, skip_bias_add, params_dtype,
                         quant_config, prefix)

        self.input_is_parallel = input_is_parallel
        self.reduce_results = reduce_results

        # Divide the weight matrix along the last dimension.
        self.tp_rank = get_tensor_model_parallel_rank()
        self.tp_size = get_tensor_model_parallel_world_size()
        self.input_size_per_partition = divide(input_size, self.tp_size)
        assert self.quant_method is not None

        self.quant_method.create_weights(
            layer=self,
            input_size_per_partition=self.input_size_per_partition,
            output_partition_sizes=[self.output_size],
            input_size=self.input_size,
            output_size=self.output_size,
            params_dtype=self.params_dtype,
            weight_loader=(
                self.weight_loader_v2 if self.quant_method.__class__.__name__
                in WEIGHT_LOADER_V2_SUPPORTED else self.weight_loader),
            prefix=prefix)
        if not reduce_results and (bias and not skip_bias_add):
            raise ValueError("When not reduce the results, adding bias to the "
                             "results can lead to incorrect results")

        if bias:
            self.bias = Parameter(
                torch.empty(self.output_size, dtype=params_dtype))
            set_weight_attrs(self.bias, {
                "output_dim": 0,
                "weight_loader": self.weight_loader,
            })
        else:
            self.register_parameter("bias", None)

    def weight_loader(self, param: Parameter, loaded_weight: torch.Tensor):
        tp_rank = get_tensor_model_parallel_rank()
        tp_size = get_tensor_model_parallel_world_size()
        input_dim = getattr(param, "input_dim", None)

        # Special case for GGUF
        is_gguf_weight = getattr(param, "is_gguf_weight", False)
        is_gguf_weight_type = getattr(param, "is_gguf_weight_type", False)
        if is_gguf_weight_type:
            param.weight_type = loaded_weight.item()

        # Materialize GGUF UninitializedParameter
        if is_gguf_weight and isinstance(param, UninitializedParameter):
            weight_shape = list(loaded_weight.shape)
            if input_dim:
                weight_shape[input_dim] = weight_shape[input_dim] // tp_size
            param.materialize(tuple(weight_shape), dtype=loaded_weight.dtype)

        param_data = param.data
        if input_dim is not None:
            shard_size = param_data.shape[input_dim]
            start_idx = tp_rank * shard_size
            loaded_weight = loaded_weight.narrow(input_dim, start_idx,
                                                 shard_size)

        # Special case for loading scales off disk, which often do not
        # have a shape (such as in the case of AutoFP8).
        if len(loaded_weight.shape) == 0:
            loaded_weight = loaded_weight.reshape(1)

        assert param_data.shape == loaded_weight.shape
        param_data.copy_(loaded_weight)

    def weight_loader_v2(self, param: BasevLLMParameter,
                         loaded_weight: torch.Tensor):

        # Special case for loading scales off disk, which often do not
        # have a shape (such as in the case of AutoFP8).
        if len(loaded_weight.shape) == 0:
            assert loaded_weight.numel() == 1
            loaded_weight = loaded_weight.reshape(1)

        param.load_row_parallel_weight(loaded_weight=loaded_weight)

    def forward(self, input_):
        if self.input_is_parallel:
            input_parallel = input_
        else:
            tp_rank = get_tensor_model_parallel_rank()
            splitted_input = split_tensor_along_last_dim(
                input_, num_partitions=self.tp_size)
            input_parallel = splitted_input[tp_rank].contiguous()

        # Matrix multiply.
        assert self.quant_method is not None
        # Only fuse bias add into GEMM for rank 0 (this ensures that
        # bias will not get added more than once in TP>1 case)
        bias_ = None if (self.tp_rank > 0 or self.skip_bias_add) else self.bias
        output_parallel = self.quant_method.apply(self,
                                                  input_parallel,
                                                  bias=bias_)
        if self.reduce_results and self.tp_size > 1:
            output = tensor_model_parallel_all_reduce(output_parallel)
        else:
            output = output_parallel

        output_bias = self.bias if self.skip_bias_add else None

        return output, output_bias

    def extra_repr(self) -> str:
        s = f"input_features={self.input_size_per_partition}"
        s += f", output_features={self.output_size}"
        s += f", bias={self.bias is not None}"
        s += f", tp_size={self.tp_size}"
        s += f", reduce_results={self.reduce_results}"
        return s<|MERGE_RESOLUTION|>--- conflicted
+++ resolved
@@ -23,11 +23,7 @@
 WEIGHT_LOADER_V2_SUPPORTED = [
     "CompressedTensorsLinearMethod", "AWQMarlinLinearMethod",
     "AWQLinearMethod", "GPTQMarlinLinearMethod", "Fp8LinearMethod",
-<<<<<<< HEAD
-    "MarlinLinearMethod", "GPTQMarlin24LinearMethod"
-=======
-    "MarlinLinearMethod", "QQQLinearMethod"
->>>>>>> 66530409
+    "MarlinLinearMethod", "QQQLinearMethod", "GPTQMarlin24LinearMethod"
 ]
 
 
