--- conflicted
+++ resolved
@@ -734,16 +734,13 @@
         pooling_metadata: PoolingMetadata,
     ) -> PoolerOutput:
         pooled_data_lst = self.pooling(hidden_states, pooling_metadata)
-<<<<<<< HEAD
         prompt_token_ids = get_prompt_token_ids(pooling_metadata)
         pooling_params = get_pooling_params(pooling_metadata)
-=======
         prompt_token_ids = pooling_metadata.get_prompt_token_ids()
 
         pooled_data = list[torch.Tensor]()
 
         pooling_params = pooling_metadata.pooling_params
->>>>>>> dfdda967
 
         pooled_data: PoolerOutput = []
         for data, token_id, pooling_param in zip(
