# SPDX-License-Identifier: Apache-2.0
# SPDX-FileCopyrightText: Copyright contributors to the vLLM project
from dataclasses import dataclass
from typing import Optional

import torch

<<<<<<< HEAD
from vllm import envs
from vllm.attention import Attention
=======
from vllm.attention.layer import MLAAttention
>>>>>>> 47e66c24
from vllm.config import CacheConfig
from vllm.model_executor.custom_op import CustomOp
from vllm.model_executor.layers.quantization import QuantizationConfig
from vllm.platforms import current_platform


def is_aiter_mla_rope_flush_cache_fusion_enabled() -> bool:
    return (
        current_platform.is_rocm()
        and envs.VLLM_ROCM_USE_AITER
        and envs.VLLM_ROCM_USE_AITER_MLA
    )


@dataclass
class MLAModules:
    """Modules used in MLA."""

    kv_a_layernorm: torch.nn.Module
    kv_b_proj: torch.nn.Module
    rotary_emb: torch.nn.Module
    o_proj: torch.nn.Module
    fused_qkv_a_proj: Optional[torch.nn.Module]
    kv_a_proj_with_mqa: Optional[torch.nn.Module]
    q_a_layernorm: Optional[torch.nn.Module]
    q_b_proj: Optional[torch.nn.Module]
    q_proj: Optional[torch.nn.Module]
    indexer: Optional[torch.nn.Module]
    is_sparse: bool
    topk_indices_buffer: Optional[torch.Tensor]


@CustomOp.register("multi_head_latent_attention")
class MultiHeadLatentAttentionWrapper(CustomOp):
    """MLA layer registered as CustomOp to allow OOT backends to add
    custom implementations of the outer MLA layer (including rope & o_proj).
    Note that currently MLA ignores the enable/disable mechanism of CustomOp
    because there is only one in-tree implementation in forward_native.
    TODO: implement this with a new PluggableLayer mechanism.

    This class takes positions and hidden_states as input.
    The input tensors can either contain prefill tokens or decode tokens.
    The class does the following:

    1. MLA Preprocess.
    2. Perform multi-head attention to prefill tokens and
       multi-query attention to decode tokens separately.
    3. Return the output tensor.
    """

    def __init__(
        self,
        hidden_size: int,
        num_heads: int,
        scale: float,
        qk_nope_head_dim: int,
        qk_rope_head_dim: int,
        v_head_dim: int,
        q_lora_rank: Optional[int],
        kv_lora_rank: int,
        mla_modules: MLAModules,
        cache_config: Optional[CacheConfig] = None,
        quant_config: Optional[QuantizationConfig] = None,
        prefix: str = "",
    ) -> None:
        super().__init__()
        self.hidden_size = hidden_size
        self.qk_nope_head_dim = qk_nope_head_dim
        self.qk_rope_head_dim = qk_rope_head_dim
        self.qk_head_dim = qk_nope_head_dim + qk_rope_head_dim
        self.v_head_dim = v_head_dim
        self.q_lora_rank = q_lora_rank
        self.kv_lora_rank = kv_lora_rank
        self.num_heads = num_heads
        self.fused_qkv_a_proj = mla_modules.fused_qkv_a_proj
        self.kv_a_proj_with_mqa = mla_modules.kv_a_proj_with_mqa
        self.q_a_layernorm = mla_modules.q_a_layernorm
        self.q_b_proj = mla_modules.q_b_proj
        self.q_proj = mla_modules.q_proj
        self.kv_a_layernorm = mla_modules.kv_a_layernorm
        self.kv_b_proj = mla_modules.kv_b_proj
        self.rotary_emb = mla_modules.rotary_emb
        self.o_proj = mla_modules.o_proj
        self.indexer = mla_modules.indexer
        self.is_sparse = mla_modules.is_sparse

        if self.indexer is not None:
            assert hasattr(self.indexer, "topk_tokens")
            self.topk_tokens = self.indexer.topk_tokens
            self.topk_indices_buffer = mla_modules.topk_indices_buffer

        self.mla_attn = MLAAttention(
            num_heads=self.num_heads,
            scale=scale,
            qk_nope_head_dim=self.qk_nope_head_dim,
            qk_rope_head_dim=self.qk_rope_head_dim,
            v_head_dim=self.v_head_dim,
            q_lora_rank=self.q_lora_rank,
            kv_lora_rank=self.kv_lora_rank,
            cache_config=cache_config,
            quant_config=quant_config,
            prefix=f"{prefix}.attn",
            kv_b_proj=self.kv_b_proj,
            use_sparse=self.is_sparse,
            indexer=self.indexer,
        )

        self.prefix = prefix
        self.mla_attn.impl.rotary_emb = self.rotary_emb

    def forward_native(
        self,
        positions: torch.Tensor,
        hidden_states: torch.Tensor,
    ) -> torch.Tensor:
        q_c = None
        kv_lora = None

        if self.q_lora_rank is not None:
            assert self.fused_qkv_a_proj is not None, (
                "fused_qkv_a_proj is required when q_lora_rank is not None"
            )
            assert self.q_a_layernorm is not None, (
                "q_a_layernorm is required when q_lora_rank is not None"
            )
            assert self.q_b_proj is not None, (
                "q_b_proj is required when q_lora_rank is not None"
            )
            qkv_lora = self.fused_qkv_a_proj(hidden_states)[0]
            q_c, kv_lora = qkv_lora.split(
                [self.q_lora_rank, self.kv_lora_rank + self.qk_rope_head_dim],
                dim=-1,
            )
            q_c = self.q_a_layernorm(q_c)
            q = self.q_b_proj(q_c)[0]
        else:
            assert self.kv_a_proj_with_mqa is not None, (
                "kv_a_proj_with_mqa is required when q_lora_rank is None"
            )
            assert self.q_proj is not None, (
                "q_proj is required when q_lora_rank is None"
            )
            kv_lora = self.kv_a_proj_with_mqa(hidden_states)[0]
            q = self.q_proj(hidden_states)[0]

        kv_c, k_pe = kv_lora.split([self.kv_lora_rank, self.qk_rope_head_dim], dim=-1)
        kv_c_normed = self.kv_a_layernorm(kv_c)

        q = q.view(-1, self.num_heads, self.qk_head_dim)
        # Add head dim of 1 to k_pe
        k_pe = k_pe.unsqueeze(1)

        if not is_aiter_mla_rope_flush_cache_fusion_enabled():
            q[..., self.qk_nope_head_dim :], k_pe = self.rotary_emb(
                positions, q[..., self.qk_nope_head_dim :], k_pe
            )

        if self.indexer and self.is_sparse:
            _topk_indices = self.indexer(hidden_states, q_c, positions, self.rotary_emb)

        attn_out = self.mla_attn(
            q,
            kv_c_normed,
            k_pe,
            positions=(
                positions if is_aiter_mla_rope_flush_cache_fusion_enabled() else None
            ),
            output_shape=(hidden_states.shape[0], self.num_heads * self.v_head_dim),
        )
        return self.o_proj(attn_out)[0]

    def forward_cuda(self, *args, **kwargs):
        return self.forward_native(*args, **kwargs)<|MERGE_RESOLUTION|>--- conflicted
+++ resolved
@@ -5,12 +5,8 @@
 
 import torch
 
-<<<<<<< HEAD
 from vllm import envs
-from vllm.attention import Attention
-=======
 from vllm.attention.layer import MLAAttention
->>>>>>> 47e66c24
 from vllm.config import CacheConfig
 from vllm.model_executor.custom_op import CustomOp
 from vllm.model_executor.layers.quantization import QuantizationConfig
