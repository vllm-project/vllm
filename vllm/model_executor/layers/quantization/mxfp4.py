# SPDX-License-Identifier: Apache-2.0
# SPDX-FileCopyrightText: Copyright contributors to the vLLM project
from enum import Enum
from typing import Callable, Optional, Union

import torch
from torch.nn.parameter import Parameter

from vllm import envs
from vllm.config import get_current_vllm_config
from vllm.logger import init_logger
from vllm.model_executor.layers.fused_moe import (
    FusedMoE,
    FusedMoEConfig,
    FusedMoEMethodBase,
)
from vllm.model_executor.layers.fused_moe import modular_kernel as mk
from vllm.model_executor.layers.fused_moe.config import (
    FusedMoEQuantConfig,
    mxfp4_w4a4_moe_quant_config,
    mxfp4_w4a16_moe_quant_config,
)
from vllm.model_executor.layers.fused_moe.fused_marlin_moe import MarlinExperts
from vllm.model_executor.layers.fused_moe.gpt_oss_triton_kernels_moe import (
    OAITritonExperts,
)
from vllm.model_executor.layers.fused_moe.trtllm_moe import TrtLlmGenExperts
from vllm.model_executor.layers.linear import LinearBase, UnquantizedLinearMethod
from vllm.model_executor.layers.quantization import QuantizationMethods
from vllm.model_executor.layers.quantization.base_config import (
    QuantizationConfig,
    QuantizeMethodBase,
)
from vllm.model_executor.layers.quantization.utils.marlin_utils_fp4 import (
    prepare_moe_fp4_layer_for_marlin,
)
from vllm.model_executor.layers.quantization.utils.mxfp4_utils import (
    _can_support_mxfp4,
    _swizzle_mxfp4,
)
from vllm.model_executor.layers.quantization.utils.quant_utils import is_layer_skipped
from vllm.model_executor.utils import set_weight_attrs
from vllm.platforms import current_platform
from vllm.scalar_type import scalar_types
from vllm.utils import (
    has_triton_kernels,
    is_torch_equal_or_newer,
    next_power_of_2,
    round_up,
)
from vllm.utils.flashinfer import has_flashinfer

logger = init_logger(__name__)


# enum for mxfp4 backend
class Mxfp4Backend(Enum):
    NONE = 0

    # FlashInfer Backend
    SM100_FI_MXFP4_MXFP8_TRTLLM = 1
    SM100_FI_MXFP4_MXFP8_CUTLASS = 2
    SM100_FI_MXFP4_BF16 = 3
    SM90_FI_MXFP4_BF16 = 4

    # Marlin Backend
    MARLIN = 5

    # Triton Backend
    TRITON = 6


def get_mxfp4_backend():
    # Backend Selection
    if current_platform.is_cuda():
        if (
            current_platform.is_device_capability(90)
            and has_flashinfer()
            and envs.VLLM_USE_FLASHINFER_MOE_MXFP4_BF16
        ):
            logger.info_once("Using FlashInfer MXFP4 BF16 backend for SM90")
            return Mxfp4Backend.SM90_FI_MXFP4_BF16
        elif (
            current_platform.is_device_capability(100)
            and has_flashinfer()
            and envs.VLLM_USE_FLASHINFER_MOE_MXFP4_MXFP8_CUTLASS
        ):
            logger.info_once("Using FlashInfer MXFP4 MXFP8 CUTLASS backend for SM100")
            return Mxfp4Backend.SM100_FI_MXFP4_MXFP8_CUTLASS
        elif (
            current_platform.is_device_capability(100)
            and has_flashinfer()
            and envs.VLLM_USE_FLASHINFER_MOE_MXFP4_MXFP8
        ):
            logger.info_once(
                "Using FlashInfer MXFP4 MXFP8 TRTLLM backend for SM100, "
                "for high concurrency throughput workloads consider setting "
                "VLLM_USE_FLASHINFER_MOE_MXFP4_MXFP8_CUTLASS=1 for better "
                "performance"
            )
            return Mxfp4Backend.SM100_FI_MXFP4_MXFP8_TRTLLM
        elif current_platform.is_device_capability(100) and has_flashinfer():
            logger.info_once(
                "Using FlashInfer MXFP4 BF16 backend for SM100, "
                "For faster performance on SM100, consider setting "
                "VLLM_USE_FLASHINFER_MOE_MXFP4_MXFP8=1, though this may impact "
                "accuracy."
            )
            return Mxfp4Backend.SM100_FI_MXFP4_BF16
        elif (
            current_platform.is_device_capability(100)
            or current_platform.is_device_capability(90)
        ) and not has_flashinfer():
            logger.warning_once(
                "MXFP4 MoE is enabled on Hopper/Blackwell but FlashInfer "
                "is not available. This may result in degraded performance. "
                "Please `pip install vllm[flashinfer]` for best results."
            )

        # If FlashInfer is not available, try either Marlin or Triton
        if (
            envs.VLLM_MXFP4_USE_MARLIN
            or current_platform.get_device_capability()[0] < 9
            or not has_triton_kernels()
            or not is_torch_equal_or_newer("2.8.0")
        ):
            logger.info_once("Using Marlin backend")
            return Mxfp4Backend.MARLIN
        else:
            logger.info_once("Using Triton backend")
            return Mxfp4Backend.TRITON
    elif current_platform.is_rocm() and has_triton_kernels():
        logger.info_once("Using Triton backend")
        return Mxfp4Backend.TRITON

    return Mxfp4Backend.NONE


class Mxfp4Config(QuantizationConfig):
    def __init__(self, ignored_layers: Optional[list[str]] = None):
        super().__init__()
        self.ignored_layers = ignored_layers

    @classmethod
    def from_config(cls, config):
        return cls()

    @classmethod
    def get_min_capability(cls) -> int:
        return 80

    @classmethod
    def get_name(cls) -> QuantizationMethods:
        return "mxfp4"

    @classmethod
    def get_supported_act_dtypes(cls) -> list[torch.dtype]:
        return [torch.bfloat16]

    @classmethod
    def get_config_filenames(cls) -> list[str]:
        return []

    def get_quant_method(
        self, layer: torch.nn.Module, prefix: str
    ) -> Optional["QuantizeMethodBase"]:
        from vllm.attention.layer import Attention  # Avoid circular import

        if isinstance(layer, LinearBase):
            if self.ignored_layers and is_layer_skipped(
                prefix=prefix,
                ignored_layers=self.ignored_layers,
                fused_mapping=self.packed_modules_mapping,
            ):
                return UnquantizedLinearMethod()
            raise NotImplementedError("Mxfp4 linear layer is not implemented")
        elif isinstance(layer, FusedMoE):
            return Mxfp4MoEMethod(layer.moe_config)
        elif isinstance(layer, Attention):
            raise NotImplementedError("Mxfp4 attention layer is not implemented")
        return None


class Mxfp4MoEMethod(FusedMoEMethodBase):
    def __init__(self, moe: FusedMoEConfig):
        super().__init__(moe)
        self.topk_indices_dtype = None
        self.moe = moe
        self.mxfp4_backend = get_mxfp4_backend()
        self.max_capture_size = (
            get_current_vllm_config().compilation_config.max_capture_size
        )

        assert self.mxfp4_backend != Mxfp4Backend.NONE, (
            "No MXFP4 MoE backend (FlashInfer/Marlin/Triton) available."
            "Please check your environment and try again."
        )
        self._cache_permute_indices: dict[torch.Size, torch.Tensor] = {}

    def create_weights(
        self,
        layer: torch.nn.Module,
        num_experts: int,
        hidden_size: int,
        intermediate_size_per_partition: int,
        params_dtype: torch.dtype,
        **extra_weight_attrs,
    ):
        self.num_experts = num_experts
        weight_dtype = torch.uint8
        scale_dtype = torch.uint8

        # FIXME (zyongye): ship after torch and safetensors support mxfp4
        # is_torch_mxfp4_available = (
        #     hasattr(torch, "float4_e2m1fn_x2") and
        #     hasattr(torch, "float8_e8m0fnu"))
        # if is_torch_mxfp4_available:
        #     weight_dtype = torch.float4_e2m1fn_x2
        #     scale_dtype = torch.float8_e8m0fnu

        mxfp4_block = 32

        intermediate_size_per_partition_after_pad = intermediate_size_per_partition
        if self.mxfp4_backend == Mxfp4Backend.MARLIN:
            # The moe marlin kernel requires that for each linear
            # n % 256 == 0 and k % 128 == 0.
            # In gate_up_proj:
            #    n = 2 * intermediate_size_per_partition_after_pad
            #    k = hidden_size
            # In down_proj
            #    n = hidden_size
            #    k = intermediate_size_per_partition_after_pad
            intermediate_size_per_partition_after_pad = round_up(
                intermediate_size_per_partition, 128
            )
            hidden_size = round_up(hidden_size, 256)

            layer.params_dtype = params_dtype
            layer.num_experts = num_experts
            layer.hidden_size = hidden_size
            layer.intermediate_size_per_partition = (
                intermediate_size_per_partition_after_pad
            )
        elif (
            self.mxfp4_backend == Mxfp4Backend.SM100_FI_MXFP4_MXFP8_TRTLLM
            or self.mxfp4_backend == Mxfp4Backend.SM100_FI_MXFP4_BF16
        ):
            # pad the intermediate size to be a multiple of 2 * mxfp4_block
            # for to hold non-uniform sharded tensor as well as swizzling
            # other padding to increase performance
            intermediate_size_per_partition_after_pad = round_up(
                intermediate_size_per_partition, 256
            )
            hidden_size = round_up(hidden_size, 256)
        elif (
            self.mxfp4_backend == Mxfp4Backend.SM100_FI_MXFP4_MXFP8_CUTLASS
            or self.mxfp4_backend == Mxfp4Backend.SM90_FI_MXFP4_BF16
        ):
            intermediate_size_per_partition_after_pad = round_up(
                intermediate_size_per_partition, 128
            )
            hidden_size = round_up(hidden_size, 128)
        elif current_platform.is_rocm():
            intermediate_size_per_partition_after_pad = round_up(
                intermediate_size_per_partition, 256
            )
            hidden_size = round_up(hidden_size, 256)
        else:
            intermediate_size_per_partition_after_pad = round_up(
                intermediate_size_per_partition, 64
            )

        self.intermediate_size = intermediate_size_per_partition_after_pad
        self.hidden_size = hidden_size
        # Fused gate_up_proj (column parallel)
        w13_weight = torch.nn.Parameter(
            torch.zeros(
                num_experts,
                2 * intermediate_size_per_partition_after_pad,
                hidden_size // 2,
                dtype=weight_dtype,
            ),
            requires_grad=False,
        )
        layer.register_parameter("w13_weight", w13_weight)
        set_weight_attrs(w13_weight, extra_weight_attrs)

        w13_weight_scale = torch.nn.Parameter(
            torch.zeros(
                num_experts,
                2 * intermediate_size_per_partition_after_pad,
                hidden_size // mxfp4_block,
                dtype=scale_dtype,
            ),
            requires_grad=False,
        )
        layer.register_parameter("w13_weight_scale", w13_weight_scale)
        set_weight_attrs(w13_weight_scale, extra_weight_attrs)

        w13_bias = torch.nn.Parameter(
            torch.zeros(
                num_experts,
                2 * intermediate_size_per_partition_after_pad,
                dtype=torch.bfloat16,
            ),
            requires_grad=False,
        )
        layer.register_parameter("w13_bias", w13_bias)
        set_weight_attrs(w13_bias, extra_weight_attrs)

        # down_proj (row parallel)
        w2_weight = torch.nn.Parameter(
            torch.zeros(
                num_experts,
                hidden_size,
                intermediate_size_per_partition_after_pad // 2,
                dtype=weight_dtype,
            ),
            requires_grad=False,
        )
        layer.register_parameter("w2_weight", w2_weight)
        set_weight_attrs(w2_weight, extra_weight_attrs)

        w2_weight_scale = torch.nn.Parameter(
            torch.zeros(
                num_experts,
                hidden_size,
                intermediate_size_per_partition_after_pad // mxfp4_block,
                dtype=scale_dtype,
            ),
            requires_grad=False,
        )
        layer.register_parameter("w2_weight_scale", w2_weight_scale)
        set_weight_attrs(w2_weight_scale, extra_weight_attrs)

        w2_bias = torch.nn.Parameter(
            torch.zeros(
                num_experts,
                hidden_size,
                dtype=torch.bfloat16,
            ),
            requires_grad=False,
        )
        layer.register_parameter("w2_bias", w2_bias)
        set_weight_attrs(w2_bias, extra_weight_attrs)

    def process_weights_after_loading(self, layer):
        if self.mxfp4_backend == Mxfp4Backend.MARLIN:
            prepare_moe_fp4_layer_for_marlin(layer)
        elif (
            self.mxfp4_backend == Mxfp4Backend.SM100_FI_MXFP4_MXFP8_TRTLLM
            or self.mxfp4_backend == Mxfp4Backend.SM100_FI_MXFP4_BF16
        ):
            from flashinfer.fp4_quantization import nvfp4_block_scale_interleave
            from flashinfer.fused_moe.core import _maybe_get_cached_w2_permute_indices

            layer.gemm1_alpha = Parameter(
                torch.tensor([1.702] * self.num_experts, dtype=torch.float32).cuda(),
                requires_grad=False,
            )
            layer.gemm1_beta = Parameter(
                torch.tensor([1.0] * self.num_experts, dtype=torch.float32).cuda(),
                requires_grad=False,
            )
            layer.gemm1_clamp_limit = Parameter(
                torch.tensor([7.0] * self.num_experts, dtype=torch.float32).cuda(),
                requires_grad=False,
            )
            sf_block_size = 32  # mxfp4 block size

            assert (
                layer.w13_weight.dim() == 3
                and layer.w13_weight.shape[0] == self.num_experts
                and layer.w13_weight.shape[1] == self.intermediate_size * 2
                and layer.w13_weight.shape[2] == self.hidden_size // 2
            )
            assert (
                layer.w13_weight_scale.dim() == 3
                and layer.w13_weight_scale.shape[0] == self.num_experts
                and layer.w13_weight_scale.shape[1] == self.intermediate_size * 2
                and layer.w13_weight_scale.shape[2] == self.hidden_size // sf_block_size
            )
            assert (
                layer.w2_weight.dim() == 3
                and layer.w2_weight.shape[0] == self.num_experts
                and layer.w2_weight.shape[1] == self.hidden_size
                and layer.w2_weight.shape[2] == self.intermediate_size // 2
            )
            assert (
                layer.w2_weight_scale.dim() == 3
                and layer.w2_weight_scale.shape[1] == self.hidden_size
                and layer.w2_weight_scale.shape[2]
                == self.intermediate_size // sf_block_size
            )
            assert (
                layer.w13_bias.dim() == 2
                and layer.w13_bias.shape[0] == self.num_experts
                and layer.w13_bias.shape[1] == self.intermediate_size * 2
            )
            assert (
                layer.w2_bias.dim() == 2
                and layer.w2_bias.shape[0] == self.num_experts
                and layer.w2_bias.shape[1] == self.hidden_size
            )

            w13_weight_scale = layer.w13_weight_scale.data
            w2_weight_scale = layer.w2_weight_scale.data
            w13_weight = layer.w13_weight.data
            w2_weight = layer.w2_weight.data
            w13_bias = layer.w13_bias.data.to(torch.float32)
            w2_bias = layer.w2_bias.data.to(torch.float32)

            # Swap w1 and w3 as the definition of
            # swiglu is different in the trtllm-gen
            def swap_every_two_rows(x, axis=-1):
                shape = x.shape
                if axis < 0:
                    axis = len(shape) + axis

                # Create a new shape with pairs swapped along specified axis
                new_shape = list(shape)
                new_shape[axis] = shape[axis] // 2
                new_shape.insert(axis + 1, 2)

                # Reshape to expose pairs, swap them, and reshape back
                x = x.reshape(*new_shape)
                x = x.flip(axis + 1)
                new_shape = list(shape)
                return x.reshape(*new_shape)

            w13_weight_scale = swap_every_two_rows(w13_weight_scale, -2)
            w13_weight = swap_every_two_rows(w13_weight, -2)
            w13_bias = swap_every_two_rows(w13_bias, -1)

            # Do not interleave as the checkpoint is already interleaved

            # Shuffle weights and scaling factors for transposed mma output
            gemm1_weights_mxfp4_shuffled = []
            gemm1_scales_mxfp4_shuffled = []
            gemm2_weights_mxfp4_shuffled = []
            gemm2_scales_mxfp4_shuffled = []
            gemm1_bias_shuffled = []
            gemm2_bias_shuffled = []
            epilogue_tile_m = 128  # FIXME: this depends on the kernel internals
            for i in range(self.num_experts):
                # w13 weight shuffling
                permute_indices = _maybe_get_cached_w2_permute_indices(
                    self._cache_permute_indices,
                    w13_weight[i].view(torch.uint8),
                    epilogue_tile_m,
                )
                gemm1_weights_mxfp4_shuffled.append(
                    w13_weight[i]
                    .view(torch.uint8)[permute_indices.to(w13_weight.device)]
                    .contiguous()
                )
                # w13 scale shuffling
                permute_sf_indices = _maybe_get_cached_w2_permute_indices(
                    self._cache_permute_indices,
                    w13_weight_scale[i].view(torch.uint8),
                    epilogue_tile_m,
                    num_elts_per_sf=16,
                )
                gemm1_scales_mxfp4_shuffled.append(
                    nvfp4_block_scale_interleave(
                        w13_weight_scale[i]
                        .view(torch.uint8)[
                            permute_sf_indices.to(w13_weight_scale.device)
                        ]
                        .contiguous()
                    )
                )
                # w13 bias shuffling
                permute_bias_indices = _maybe_get_cached_w2_permute_indices(
                    self._cache_permute_indices,
                    w13_bias[i].clone().reshape(-1, 1),
                    epilogue_tile_m,
                )
                gemm1_bias_shuffled.append(
                    w13_bias[i]
                    .clone()
                    .reshape(-1, 1)[permute_bias_indices.to(w13_bias.device)]
                    .contiguous()
                )
                # w2 weight shuffling
                permute_indices = _maybe_get_cached_w2_permute_indices(
                    self._cache_permute_indices,
                    w2_weight[i].view(torch.uint8),
                    epilogue_tile_m,
                )
                gemm2_weights_mxfp4_shuffled.append(
                    w2_weight[i]
                    .view(torch.uint8)[permute_indices.to(w2_weight.device)]
                    .contiguous()
                )
                # w2 scale shuffling
                permute_sf_indices = _maybe_get_cached_w2_permute_indices(
                    self._cache_permute_indices,
                    w2_weight_scale[i].view(torch.uint8),
                    epilogue_tile_m,
                    num_elts_per_sf=16,
                )
                gemm2_scales_mxfp4_shuffled.append(
                    nvfp4_block_scale_interleave(
                        w2_weight_scale[i]
                        .view(torch.uint8)[
                            permute_sf_indices.to(w2_weight_scale.device)
                        ]
                        .contiguous()
                    )
                )
                # w2 bias shuffling
                permute_indices = _maybe_get_cached_w2_permute_indices(
                    self._cache_permute_indices,
                    w2_bias[i].clone().reshape(-1, 1),
                    epilogue_tile_m,
                )
                gemm2_bias_shuffled.append(
                    w2_bias[i]
                    .clone()
                    .reshape(-1, 1)[permute_indices.to(w2_bias.device)]
                    .contiguous()
                )

            w13_weight = torch.stack(gemm1_weights_mxfp4_shuffled)
            w13_weight_scale = (
                torch.stack(gemm1_scales_mxfp4_shuffled)
                .reshape(
                    self.num_experts,
                    2 * self.intermediate_size,
                    self.hidden_size // sf_block_size,
                )
                .view(torch.float8_e4m3fn)
            )

            w2_weight = torch.stack(gemm2_weights_mxfp4_shuffled)
            w2_weight_scale = (
                torch.stack(gemm2_scales_mxfp4_shuffled)
                .reshape(
                    self.num_experts,
                    self.hidden_size,
                    self.intermediate_size // sf_block_size,
                )
                .view(torch.float8_e4m3fn)
            )

            layer.w13_weight = Parameter(w13_weight, requires_grad=False)
            layer.w13_weight_scale = Parameter(w13_weight_scale, requires_grad=False)
            layer.w2_weight = Parameter(w2_weight, requires_grad=False)
            layer.w2_weight_scale = Parameter(w2_weight_scale, requires_grad=False)
            layer.w13_bias = Parameter(
                torch.stack(gemm1_bias_shuffled).reshape(self.num_experts, -1),
                requires_grad=False,
            )
            layer.w2_bias = Parameter(
                torch.stack(gemm2_bias_shuffled).reshape(self.num_experts, -1),
                requires_grad=False,
            )
        elif (
            self.mxfp4_backend == Mxfp4Backend.SM100_FI_MXFP4_MXFP8_CUTLASS
            or self.mxfp4_backend == Mxfp4Backend.SM90_FI_MXFP4_BF16
        ):
            layer.gemm1_alpha = Parameter(
                torch.tensor([1.702] * self.num_experts, dtype=torch.float32).cuda(),
                requires_grad=False,
            )
            layer.gemm1_beta = Parameter(
                torch.tensor([1.0] * self.num_experts, dtype=torch.float32).cuda(),
                requires_grad=False,
            )
            layer.gemm1_clamp_limit = Parameter(
                torch.tensor([7.0] * self.num_experts, dtype=torch.float32).cuda(),
                requires_grad=False,
            )

            sf_block_size = 32  # mxfp4 block size

            # Common shape assertions
            assert (
                layer.w13_weight.dim() == 3
                and layer.w13_weight.shape[0] == self.num_experts
                and layer.w13_weight.shape[1] == self.intermediate_size * 2
                and layer.w13_weight.shape[2] == self.hidden_size // 2
            )
            assert (
                layer.w13_weight_scale.dim() == 3
                and layer.w13_weight_scale.shape[0] == self.num_experts
                and layer.w13_weight_scale.shape[1] == self.intermediate_size * 2
                and layer.w13_weight_scale.shape[2] == self.hidden_size // sf_block_size
            )
            assert (
                layer.w2_weight.dim() == 3
                and layer.w2_weight.shape[0] == self.num_experts
                and layer.w2_weight.shape[1] == self.hidden_size
                and layer.w2_weight.shape[2] == self.intermediate_size // 2
            )
            assert (
                layer.w2_weight_scale.dim() == 3
                and layer.w2_weight_scale.shape[1] == self.hidden_size
                and layer.w2_weight_scale.shape[2]
                == self.intermediate_size // sf_block_size
            )
            assert (
                layer.w13_bias.dim() == 2
                and layer.w13_bias.shape[0] == self.num_experts
                and layer.w13_bias.shape[1] == self.intermediate_size * 2
            )
            assert (
                layer.w2_bias.dim() == 2
                and layer.w2_bias.shape[0] == self.num_experts
                and layer.w2_bias.shape[1] == self.hidden_size
            )

            # De-interleave and swap for w13 weight, bias, and scales
            w13_w = layer.w13_weight.data
            gate_w, up_w = w13_w[:, ::2, :], w13_w[:, 1::2, :]
            deinterleaved_w13_w = torch.cat([gate_w, up_w], dim=1)
            w1_w, w3_w = torch.chunk(deinterleaved_w13_w, 2, dim=1)
            w13_weight_swapped = torch.cat([w3_w, w1_w], dim=1)

            w13_b = layer.w13_bias.data.to(torch.float32)
            gate_b, up_b = w13_b[:, ::2], w13_b[:, 1::2]
            deinterleaved_w13_b = torch.cat([gate_b, up_b], dim=1)
            b1, b3 = torch.chunk(deinterleaved_w13_b, 2, dim=-1)
            w13_bias_swapped = torch.cat([b3, b1], dim=-1).to(torch.bfloat16)

            w13_s = layer.w13_weight_scale.data
            gate_s, up_s = w13_s[:, ::2, :], w13_s[:, 1::2, :]
            deinterleaved_w13_s = torch.cat([gate_s, up_s], dim=1)
            s1, s3 = torch.chunk(deinterleaved_w13_s, 2, dim=1)
            w13_scale_swapped = torch.cat([s3, s1], dim=1)

            if self.mxfp4_backend == Mxfp4Backend.SM100_FI_MXFP4_MXFP8_CUTLASS:
                from flashinfer import block_scale_interleave

                orig_shape = w13_scale_swapped.shape
                w13_scale_interleaved = block_scale_interleave(
                    w13_scale_swapped.view(torch.uint8)
                ).reshape(orig_shape)

                w2_s = layer.w2_weight_scale.data
                orig_shape = w2_s.shape
                w2_scale_interleaved = block_scale_interleave(
                    w2_s.view(torch.uint8)
                ).reshape(orig_shape)

                layer.w13_weight = Parameter(w13_weight_swapped, requires_grad=False)
                layer.w13_weight_scale = Parameter(
                    w13_scale_interleaved, requires_grad=False
                )
                layer.w13_bias = Parameter(w13_bias_swapped, requires_grad=False)
                layer.w2_weight_scale = Parameter(
                    w2_scale_interleaved, requires_grad=False
                )
            elif self.mxfp4_backend == Mxfp4Backend.SM90_FI_MXFP4_BF16:

                def _interleave_mxfp4_cutlass_sm90(w):
                    w_shape = w.shape
                    w_interleaved = w.reshape(
                        w_shape[0], w_shape[1], (w_shape[2] // 4), 4
                    )
                    w_interleaved = w_interleaved.permute(0, 2, 1, 3)
                    w_interleaved = w_interleaved.reshape(
                        w_shape[0], w_shape[2] // 4, w_shape[1] * 4
                    )
                    return w_interleaved

                w31_scales = w13_scale_swapped.to(torch.uint8).view(torch.uint8)
                w31_scales_interleaved = _interleave_mxfp4_cutlass_sm90(w31_scales)

                w2_weight_scale = layer.w2_weight_scale.data
                w2_scales = w2_weight_scale.to(torch.uint8).view(torch.uint8)
                w2_scales_interleaved = _interleave_mxfp4_cutlass_sm90(w2_scales)

                layer.w13_weight = torch.nn.Parameter(
                    torch.cat([w3_w, w1_w], dim=1), requires_grad=False
                )
                layer.w13_bias = torch.nn.Parameter(
                    w13_bias_swapped, requires_grad=False
                )
                layer.w13_weight_scale = torch.nn.Parameter(
                    w31_scales_interleaved, requires_grad=False
                )
                layer.w2_weight_scale = torch.nn.Parameter(
                    w2_scales_interleaved, requires_grad=False
                )
        elif self.mxfp4_backend == Mxfp4Backend.TRITON:
            from triton_kernels.matmul_ogs import FlexCtx, PrecisionConfig

            w13_bias = layer.w13_bias.to(torch.float32)
            w2_bias = layer.w2_bias.to(torch.float32)

            layer.w13_bias = Parameter(w13_bias, requires_grad=False)
            layer.w2_bias = Parameter(w2_bias, requires_grad=False)

            # Ideally we'd use FusedMoEModularKernel.prepare_finalize object
            # (stored in self.fused_experts) to determine if the MoE has a
            # batched activation format. As self.fused_experts is not
            # initialized at this point, we resort to checking the MoE config
            # directly.
            is_batched_moe = self.moe.use_pplx_kernels or self.moe.use_deepep_ll_kernels
            if is_batched_moe:
                num_warps = 4 if envs.VLLM_MOE_DP_CHUNK_SIZE <= 512 else 8
            else:
                num_warps = 8

            w13_weight, w13_flex, w13_scale = _swizzle_mxfp4(
                layer.w13_weight, layer.w13_weight_scale, num_warps
            )
            w2_weight, w2_flex, w2_scale = _swizzle_mxfp4(
                layer.w2_weight, layer.w2_weight_scale, num_warps
            )

            self.w13_precision_config = PrecisionConfig(
                weight_scale=w13_scale, flex_ctx=FlexCtx(rhs_data=w13_flex)
            )
            self.w2_precision_config = PrecisionConfig(
                weight_scale=w2_scale, flex_ctx=FlexCtx(rhs_data=w2_flex)
            )

            self.w13_weight_triton_tensor = w13_weight
            self.w2_weight_triton_tensor = w2_weight

            # need to delete the original weights to save memory on single GPU
            del layer.w13_weight
            del layer.w2_weight
            layer.w13_weight = None
            layer.w2_weight = None
            torch.cuda.empty_cache()
        else:
            raise ValueError(f"Unsupported backend: {self.mxfp4_backend}")

    def _get_tile_tokens_dim(self, x: torch.Tensor, top_k: int):
        # Number of tokens in the input tensor.
        num_tokens = x.shape[0]
        # Factor to account for the imbalance of the experts.
        # factor equals to the
        # max_real_num_tokens_per_expert / perfect_num_tokens_per_expert
        # - 1.0 means perfect expert distribution.
        # - > 1.0 means some experts have more
        #     tokens than the perfect distribution.
        # - < 1.0 does not make sense.
        imbalance_factor = 1.3
        # Calculate the number of tokens per expert
        # assuming perfect distribution.
        num_tokens_per_expert = (num_tokens * top_k) // self.num_experts
        # Apply the imbalance factor.
        num_tokens_per_expert = int(num_tokens_per_expert * imbalance_factor)
        # And pad the number to the next power of 2.
        tile_tokens_dim = next_power_of_2(num_tokens_per_expert)
        # Cap to 8-64 tokens per CTA tile
        # as it's the range supported by the kernel.
        tile_tokens_dim = min(max(tile_tokens_dim, 8), 64)

        return tile_tokens_dim

    def get_fused_moe_quant_config(
        self, layer: torch.nn.Module
    ) -> Optional[FusedMoEQuantConfig]:
        if self.mxfp4_backend == Mxfp4Backend.MARLIN:
            return mxfp4_w4a16_moe_quant_config(
                w1_bias=layer.w13_bias,
                w2_bias=layer.w2_bias,
                w1_scale=layer.w13_weight_scale,
                w2_scale=layer.w2_weight_scale,
            )
        elif self.mxfp4_backend == Mxfp4Backend.TRITON:
            w1_scale = self.w13_precision_config
            w2_scale = self.w2_precision_config
            return mxfp4_w4a16_moe_quant_config(
                w1_bias=layer.w13_bias,
                w2_bias=layer.w2_bias,
                w1_scale=w1_scale,
                w2_scale=w2_scale,
            )
        else:
            w1_scale = layer.w13_weight_scale
            w2_scale = layer.w2_weight_scale
            return mxfp4_w4a4_moe_quant_config(
                w1_bias=layer.w13_bias,
                w2_bias=layer.w2_bias,
                w1_scale=w1_scale,
                w2_scale=w2_scale,
            )

    def select_gemm_impl(
        self,
        prepare_finalize: mk.FusedMoEPrepareAndFinalize,
        layer: torch.nn.Module,
    ) -> mk.FusedMoEPermuteExpertsUnpermute:
        if (
            prepare_finalize.activation_format
            == mk.FusedMoEActivationFormat.BatchedExperts
        ):
            raise NotImplementedError(
                "Mxfp4 does not support batched experts format for EP"
            )
        else:
            assert self.moe_quant_config is not None
            if (
                self.mxfp4_backend == Mxfp4Backend.SM100_FI_MXFP4_MXFP8_TRTLLM
                or self.mxfp4_backend == Mxfp4Backend.SM100_FI_MXFP4_BF16
            ):
                # B200 code-path
                kwargs = {
                    "gemm1_alpha": layer.gemm1_alpha,
                    "gemm1_beta": layer.gemm1_beta,
                    "gemm1_clamp_limit": layer.gemm1_clamp_limit,
                    # TODO(bnell): part of quant_config
                    "max_capture_size": self.max_capture_size,
                }
                return TrtLlmGenExperts(self.moe, self.moe_quant_config, **kwargs)
            elif self.mxfp4_backend == Mxfp4Backend.MARLIN:
                return MarlinExperts(self.moe_quant_config)
            else:
                return OAITritonExperts(self.moe_quant_config)

    def _route_and_experts(
<<<<<<< HEAD
            self,
            layer: torch.nn.Module,
            x: torch.Tensor,
            router_logits: torch.Tensor,
            top_k: int,
            renormalize: bool,
            use_grouped_topk: bool = False,
            topk_group: Optional[int] = None,
            num_expert_group: Optional[int] = None,
            global_num_experts: int = -1,
            expert_map: Optional[torch.Tensor] = None,
            custom_routing_function: Optional[Callable] = None,
            scoring_func: str = "softmax",
            e_score_correction_bias: Optional[torch.Tensor] = None,
            apply_router_weight_on_input: bool = False,
            activation: str = "silu",
            enable_eplb: bool = False,
            eplb_record_metrics: bool = False,
            expert_load_view: Optional[torch.Tensor] = None,
            logical_to_physical_map: Optional[torch.Tensor] = None,
            logical_replica_count: Optional[torch.Tensor] = None
=======
        self,
        layer: torch.nn.Module,
        x: torch.Tensor,
        router_logits: torch.Tensor,
        top_k: int,
        renormalize: bool,
        use_grouped_topk: bool = False,
        topk_group: Optional[int] = None,
        num_expert_group: Optional[int] = None,
        global_num_experts: int = -1,
        expert_map: Optional[torch.Tensor] = None,
        custom_routing_function: Optional[Callable] = None,
        scoring_func: str = "softmax",
        e_score_correction_bias: Optional[torch.Tensor] = None,
        apply_router_weight_on_input: bool = False,
        activation: str = "silu",
        enable_eplb: bool = False,
        expert_load_view: Optional[torch.Tensor] = None,
        logical_to_physical_map: Optional[torch.Tensor] = None,
        logical_replica_count: Optional[torch.Tensor] = None,
>>>>>>> 08d26a1b
    ) -> torch.Tensor:
        assert isinstance(self.fused_experts, mk.FusedMoEModularKernel)

        topk_weights, topk_ids, _ = FusedMoE.select_experts(
            hidden_states=x,
            router_logits=router_logits,
            use_grouped_topk=use_grouped_topk,
            top_k=top_k,
            renormalize=renormalize,
            topk_group=topk_group,
            num_expert_group=num_expert_group,
            custom_routing_function=custom_routing_function,
            scoring_func=scoring_func,
            e_score_correction_bias=e_score_correction_bias,
            indices_type=self.topk_indices_dtype,
            enable_eplb=enable_eplb,
            eplb_record_metrics=eplb_record_metrics,
            expert_map=expert_map,
            expert_load_view=expert_load_view,
            logical_to_physical_map=logical_to_physical_map,
            logical_replica_count=logical_replica_count,
        )

        w13_weight = (
            self.w13_weight_triton_tensor
            if layer.w13_weight is None
            else layer.w13_weight
        )
        w2_weight = (
            self.w2_weight_triton_tensor if layer.w2_weight is None else layer.w2_weight
        )
        assert all([w is not None for w in [w13_weight, w2_weight]])

        return self.fused_experts(
            hidden_states=x,
            w1=w13_weight,
            w2=w2_weight,
            topk_weights=topk_weights,
            topk_ids=topk_ids,
            inplace=True,
            activation=activation,
            global_num_experts=global_num_experts,
            expert_map=expert_map,
            apply_router_weight_on_input=apply_router_weight_on_input,
        )

    def apply(
        self,
        layer: torch.nn.Module,
        x: torch.Tensor,
        router_logits: torch.Tensor,
        top_k: int,
        renormalize: bool,
        use_grouped_topk: bool = False,
        topk_group: Optional[int] = None,
        num_expert_group: Optional[int] = None,
        global_num_experts: int = -1,
        expert_map: Optional[torch.Tensor] = None,
        custom_routing_function: Optional[Callable] = None,
        scoring_func: str = "softmax",
        routed_scaling_factor: float = 1.0,
        e_score_correction_bias: Optional[torch.Tensor] = None,
        apply_router_weight_on_input: bool = False,
        activation: str = "silu",
        enable_eplb: bool = False,
        eplb_record_metrics: bool = False,
        expert_load_view: Optional[torch.Tensor] = None,
        logical_to_physical_map: Optional[torch.Tensor] = None,
        logical_replica_count: Optional[torch.Tensor] = None,
    ) -> Union[torch.Tensor, tuple[torch.Tensor, torch.Tensor]]:
        if enable_eplb:
            raise NotImplementedError("EPLB is not supported for mxfp4")

        if self.fused_experts is not None:
            return self._route_and_experts(
                layer,
                x,
                router_logits,
                top_k,
                renormalize,
                use_grouped_topk,
                topk_group,
                num_expert_group,
                global_num_experts,
                expert_map,
                custom_routing_function,
                scoring_func,
                e_score_correction_bias,
                apply_router_weight_on_input,
                activation,
                enable_eplb,
                expert_load_view,
                logical_to_physical_map,
                logical_replica_count,
            )

        if self.mxfp4_backend == Mxfp4Backend.MARLIN:
            topk_weights, topk_ids, _ = FusedMoE.select_experts(
                hidden_states=x,
                router_logits=router_logits,
                use_grouped_topk=use_grouped_topk,
                top_k=top_k,
                renormalize=renormalize,
                topk_group=topk_group,
                num_expert_group=num_expert_group,
                custom_routing_function=custom_routing_function,
                scoring_func=scoring_func,
                routed_scaling_factor=routed_scaling_factor,
                e_score_correction_bias=e_score_correction_bias,
            )

            return torch.ops.vllm.fused_marlin_moe(
                x,
                layer.w13_weight,
                layer.w2_weight,
                layer.w13_bias,
                layer.w2_bias,
                layer.w13_weight_scale,
                layer.w2_weight_scale,
                router_logits,
                topk_weights,
                topk_ids,
                global_scale1=None,
                global_scale2=None,
                quant_type_id=scalar_types.float4_e2m1f.id,
                apply_router_weight_on_input=apply_router_weight_on_input,
                global_num_experts=global_num_experts,
                activation=activation,
<<<<<<< HEAD
                expert_map=expert_map)

        if self.fused_experts is not None:
            return self._route_and_experts(
                layer,
                x,
                router_logits,
                top_k,
                renormalize,
                use_grouped_topk,
                topk_group,
                num_expert_group,
                global_num_experts,
                expert_map,
                custom_routing_function,
                scoring_func,
                e_score_correction_bias,
                apply_router_weight_on_input,
                activation,
                enable_eplb,
                eplb_record_metrics,
                expert_load_view,
                logical_to_physical_map,
                logical_replica_count,
=======
                expert_map=expert_map,
>>>>>>> 08d26a1b
            )

        assert _can_support_mxfp4(
            use_grouped_topk,
            topk_group,
            num_expert_group,
            expert_map,
            custom_routing_function,
            e_score_correction_bias,
            apply_router_weight_on_input,
            scoring_func,
            activation,
            expert_load_view,
            logical_to_physical_map,
            logical_replica_count,
        ), "MXFP4 are not supported with this configuration."

        if (
            self.mxfp4_backend == Mxfp4Backend.SM100_FI_MXFP4_MXFP8_TRTLLM
            or self.mxfp4_backend == Mxfp4Backend.SM100_FI_MXFP4_BF16
        ):
            from flashinfer import trtllm_fp4_block_scale_moe

            if self.mxfp4_backend == Mxfp4Backend.SM100_FI_MXFP4_BF16:
                assert x.dtype == torch.bfloat16
                x_quant = x
                x_scale = None
            elif self.mxfp4_backend == Mxfp4Backend.SM100_FI_MXFP4_MXFP8_TRTLLM:
                from flashinfer import mxfp8_quantize

                x_quant, x_scale = mxfp8_quantize(x, False)  # to mxfp8
                x_scale = x_scale.view(torch.float8_e4m3fn).reshape(*x.shape[:-1], -1)

            trtllm_gen_output = trtllm_fp4_block_scale_moe(
                router_logits.to(torch.bfloat16),
                None,  # routing_bias
                x_quant,
                x_scale,
                layer.w13_weight,  # uint8 (e2m1 x 2)
                layer.w13_weight_scale,  # uint8 (e4m3 x 2)
                layer.w13_bias,  # fp32 per expert per channel
                layer.gemm1_alpha,  # fp32 per expert
                layer.gemm1_beta,  # fp32 per expert
                layer.gemm1_clamp_limit,  # fp32 per expert
                layer.w2_weight,  # uint8 (e2m1 x 2)
                layer.w2_weight_scale,  # ue8m0
                layer.w2_bias,  # fp32 per expert per channel
                None,  # output1_scale_scalar
                None,  # output1_scale_gate_scalar
                None,  # output2_scale_scalar
                global_num_experts,
                top_k,
                None,  # n_group
                None,  # topk_group
                self.intermediate_size,  # padded to multiple of 256
                layer.ep_rank * layer.local_num_experts,  # local_expert_offset
                self.num_experts,  # local num experts
                None,
                self._get_tile_tokens_dim(x, top_k),
                1 if renormalize else 0,  # routing_method_type, renormalize
                True,  # do finalize
                tune_max_num_tokens=self.max_capture_size,
            )[0]
            return trtllm_gen_output
        elif (
            self.mxfp4_backend == Mxfp4Backend.SM100_FI_MXFP4_MXFP8_CUTLASS
            or self.mxfp4_backend == Mxfp4Backend.SM90_FI_MXFP4_BF16
        ):
            from vllm.utils.flashinfer import flashinfer_cutlass_fused_moe

            topk_weights, topk_ids, _ = FusedMoE.select_experts(
                hidden_states=x,
                router_logits=router_logits,
                use_grouped_topk=use_grouped_topk,
                top_k=top_k,
                renormalize=renormalize,
                topk_group=topk_group,
                num_expert_group=num_expert_group,
                custom_routing_function=custom_routing_function,
                scoring_func=scoring_func,
                e_score_correction_bias=e_score_correction_bias,
            )

            # Backend-specific preparation
            if self.mxfp4_backend == Mxfp4Backend.SM100_FI_MXFP4_MXFP8_CUTLASS:
                from flashinfer import mxfp8_quantize

                x_quant, x_scale = mxfp8_quantize(x, True, 32)

                fake_input_scale = torch.ones(self.num_experts, device=x.device)
                quant_scales = [
                    layer.w13_weight_scale.contiguous().view(torch.int32),
                    fake_input_scale,
                    layer.w2_weight_scale.contiguous().view(torch.int32),
                    fake_input_scale,
                ]

                fi_input = x_quant
                extra_kwargs = dict(
                    use_mxfp8_act_scaling=True,
                    input_sf=x_scale,
                    fc1_expert_weights=layer.w13_weight.contiguous().view(torch.long),
                    fc2_expert_weights=layer.w2_weight.contiguous().view(torch.long),
                )
            elif self.mxfp4_backend == Mxfp4Backend.SM90_FI_MXFP4_BF16:
                assert x.dtype == torch.bfloat16

                quant_scales = [
                    layer.w13_weight_scale,
                    layer.w2_weight_scale,
                ]

                fi_input = x
                extra_kwargs = dict(
                    use_w4_group_scaling=True,
                    fc1_expert_weights=layer.w13_weight,
                    fc2_expert_weights=layer.w2_weight,
                )

            output = torch.empty_like(x, dtype=torch.bfloat16)
            _ = flashinfer_cutlass_fused_moe(
                input=fi_input,
                token_selected_experts=topk_ids.to(torch.int).contiguous(),
                token_final_scales=topk_weights,
                output_dtype=torch.bfloat16,
                output=output,
                quant_scales=quant_scales,
                fc1_expert_biases=layer.w13_bias,
                fc2_expert_biases=layer.w2_bias,
                swiglu_alpha=layer.gemm1_alpha,
                swiglu_beta=layer.gemm1_beta,
                swiglu_limit=layer.gemm1_clamp_limit,
                tp_size=self.moe.tp_size,
                tp_rank=self.moe.tp_rank,
                ep_size=self.moe.ep_size,
                ep_rank=self.moe.ep_rank,
                tune_max_num_tokens=self.max_capture_size,
                **extra_kwargs,
            )

            return output
        elif self.mxfp4_backend == Mxfp4Backend.TRITON:
            from vllm.model_executor.layers.fused_moe.gpt_oss_triton_kernels_moe import (  # noqa: E501
                triton_kernel_moe_forward,
            )

            return triton_kernel_moe_forward(
                hidden_states=x,
                w1=self.w13_weight_triton_tensor,
                w2=self.w2_weight_triton_tensor,
                gating_output=router_logits,
                topk=top_k,
                renormalize=renormalize,
                global_num_experts=global_num_experts,
                expert_map=expert_map,
                quant_config=self.moe_quant_config,
                apply_router_weight_on_input=apply_router_weight_on_input,
            )
        else:
            raise ValueError(f"Unsupported backend: {self.mxfp4_backend}")<|MERGE_RESOLUTION|>--- conflicted
+++ resolved
@@ -816,29 +816,6 @@
                 return OAITritonExperts(self.moe_quant_config)
 
     def _route_and_experts(
-<<<<<<< HEAD
-            self,
-            layer: torch.nn.Module,
-            x: torch.Tensor,
-            router_logits: torch.Tensor,
-            top_k: int,
-            renormalize: bool,
-            use_grouped_topk: bool = False,
-            topk_group: Optional[int] = None,
-            num_expert_group: Optional[int] = None,
-            global_num_experts: int = -1,
-            expert_map: Optional[torch.Tensor] = None,
-            custom_routing_function: Optional[Callable] = None,
-            scoring_func: str = "softmax",
-            e_score_correction_bias: Optional[torch.Tensor] = None,
-            apply_router_weight_on_input: bool = False,
-            activation: str = "silu",
-            enable_eplb: bool = False,
-            eplb_record_metrics: bool = False,
-            expert_load_view: Optional[torch.Tensor] = None,
-            logical_to_physical_map: Optional[torch.Tensor] = None,
-            logical_replica_count: Optional[torch.Tensor] = None
-=======
         self,
         layer: torch.nn.Module,
         x: torch.Tensor,
@@ -856,10 +833,10 @@
         apply_router_weight_on_input: bool = False,
         activation: str = "silu",
         enable_eplb: bool = False,
+        eplb_record_metrics: bool = False,
         expert_load_view: Optional[torch.Tensor] = None,
         logical_to_physical_map: Optional[torch.Tensor] = None,
         logical_replica_count: Optional[torch.Tensor] = None,
->>>>>>> 08d26a1b
     ) -> torch.Tensor:
         assert isinstance(self.fused_experts, mk.FusedMoEModularKernel)
 
@@ -988,34 +965,7 @@
                 apply_router_weight_on_input=apply_router_weight_on_input,
                 global_num_experts=global_num_experts,
                 activation=activation,
-<<<<<<< HEAD
-                expert_map=expert_map)
-
-        if self.fused_experts is not None:
-            return self._route_and_experts(
-                layer,
-                x,
-                router_logits,
-                top_k,
-                renormalize,
-                use_grouped_topk,
-                topk_group,
-                num_expert_group,
-                global_num_experts,
-                expert_map,
-                custom_routing_function,
-                scoring_func,
-                e_score_correction_bias,
-                apply_router_weight_on_input,
-                activation,
-                enable_eplb,
-                eplb_record_metrics,
-                expert_load_view,
-                logical_to_physical_map,
-                logical_replica_count,
-=======
                 expert_map=expert_map,
->>>>>>> 08d26a1b
             )
 
         assert _can_support_mxfp4(
