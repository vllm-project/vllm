--- conflicted
+++ resolved
@@ -854,79 +854,9 @@
                     f"Incompatible Mxfp4 backend ({self.mxfp4_backend}) for EP"
                 )
 
-<<<<<<< HEAD
-    def _route_and_experts(
-        self,
-        layer: torch.nn.Module,
-        x: torch.Tensor,
-        router_logits: torch.Tensor,
-        top_k: int,
-        renormalize: bool,
-        use_grouped_topk: bool = False,
-        topk_group: int | None = None,
-        num_expert_group: int | None = None,
-        global_num_experts: int = -1,
-        expert_map: torch.Tensor | None = None,
-        custom_routing_function: Callable | None = None,
-        scoring_func: str = "softmax",
-        e_score_correction_bias: torch.Tensor | None = None,
-        apply_router_weight_on_input: bool = False,
-        activation: str = "silu",
-        enable_eplb: bool = False,
-        eplb_record_metrics: bool = False,
-        expert_load_view: torch.Tensor | None = None,
-        logical_to_physical_map: torch.Tensor | None = None,
-        logical_replica_count: torch.Tensor | None = None,
-    ) -> torch.Tensor:
-        assert isinstance(self.fused_experts, mk.FusedMoEModularKernel)
-
-        topk_weights, topk_ids, _ = FusedMoE.select_experts(
-            hidden_states=x,
-            router_logits=router_logits,
-            use_grouped_topk=use_grouped_topk,
-            top_k=top_k,
-            renormalize=renormalize,
-            topk_group=topk_group,
-            num_expert_group=num_expert_group,
-            custom_routing_function=custom_routing_function,
-            scoring_func=scoring_func,
-            e_score_correction_bias=e_score_correction_bias,
-            indices_type=self.topk_indices_dtype,
-            enable_eplb=enable_eplb,
-            eplb_record_metrics=eplb_record_metrics,
-            expert_map=expert_map,
-            expert_load_view=expert_load_view,
-            logical_to_physical_map=logical_to_physical_map,
-            logical_replica_count=logical_replica_count,
-        )
-
-        w13_weight = (
-            self.w13_weight_triton_tensor
-            if layer.w13_weight is None
-            else layer.w13_weight
-        )
-        w2_weight = (
-            self.w2_weight_triton_tensor if layer.w2_weight is None else layer.w2_weight
-        )
-        assert all([w is not None for w in [w13_weight, w2_weight]])
-
-        return self.fused_experts(
-            hidden_states=x,
-            w1=w13_weight,
-            w2=w2_weight,
-            topk_weights=topk_weights,
-            topk_ids=topk_ids,
-            inplace=True,
-            activation=activation,
-            global_num_experts=global_num_experts,
-            expert_map=expert_map,
-            apply_router_weight_on_input=apply_router_weight_on_input,
-        )
-=======
     @property
     def allow_inplace(self) -> bool:
         return True
->>>>>>> 511a6b61
 
     def apply(
         self,
@@ -955,33 +885,6 @@
         if enable_eplb:
             raise NotImplementedError("EPLB is not supported for mxfp4")
 
-<<<<<<< HEAD
-        if self.fused_experts is not None:
-            return self._route_and_experts(
-                layer,
-                x,
-                router_logits,
-                top_k,
-                renormalize,
-                use_grouped_topk,
-                topk_group,
-                num_expert_group,
-                global_num_experts,
-                expert_map,
-                custom_routing_function,
-                scoring_func,
-                e_score_correction_bias,
-                apply_router_weight_on_input,
-                activation,
-                enable_eplb,
-                eplb_record_metrics,
-                expert_load_view,
-                logical_to_physical_map,
-                logical_replica_count,
-            )
-
-=======
->>>>>>> 511a6b61
         if self.mxfp4_backend == Mxfp4Backend.MARLIN:
             topk_weights, topk_ids, _ = FusedMoE.select_experts(
                 hidden_states=x,
