--- conflicted
+++ resolved
@@ -157,12 +157,8 @@
         super().__init__(moe)
         self.topk_indices_dtype = None
         self.moe = moe
-<<<<<<< HEAD
-        self.use_marlin = self._should_use_marlin()
+        self.mxfp4_backend = get_mxfp4_backend()
         self.marlin_input_dtype = None
-=======
-        self.mxfp4_backend = get_mxfp4_backend()
->>>>>>> 7920de0a
         self.max_capture_size = get_current_vllm_config(
         ).compilation_config.max_capture_size
 
@@ -301,17 +297,10 @@
         set_weight_attrs(w2_bias, extra_weight_attrs)
 
     def process_weights_after_loading(self, layer):
-<<<<<<< HEAD
-        if self.use_marlin:
-            prepare_moe_fp4_layer_for_marlin(
-                layer, input_dtype=self.marlin_input_dtype)
-        elif should_use_flashinfer_mxfp4():
-=======
         if self.mxfp4_backend == Mxfp4Backend.MARLIN:
-            prepare_moe_fp4_layer_for_marlin(layer)
+            prepare_moe_fp4_layer_for_marlin(layer, input_dtype=self.marlin_input_dtype)
         elif (self.mxfp4_backend == Mxfp4Backend.SM100_FI_MXFP4_MXFP8_TRTLLM
               or self.mxfp4_backend == Mxfp4Backend.SM100_FI_MXFP4_BF16):
->>>>>>> 7920de0a
             from flashinfer.fp4_quantization import (
                 nvfp4_block_scale_interleave)
             from flashinfer.fused_moe.core import (
