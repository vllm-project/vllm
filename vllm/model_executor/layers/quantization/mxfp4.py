# SPDX-License-Identifier: Apache-2.0
# SPDX-FileCopyrightText: Copyright contributors to the vLLM project
from enum import Enum
from typing import Callable, Optional

import torch
from torch.nn.parameter import Parameter

from vllm import envs
from vllm.config import get_current_vllm_config
from vllm.logger import init_logger
from vllm.model_executor.layers.fused_moe import (FusedMoE, FusedMoEConfig,
                                                  FusedMoEMethodBase)
from vllm.model_executor.layers.fused_moe import modular_kernel as mk
from vllm.model_executor.layers.fused_moe.trtllm_moe import TrtLlmGenExperts
from vllm.model_executor.layers.linear import (LinearBase,
                                               UnquantizedLinearMethod)
from vllm.model_executor.layers.quantization import QuantizationMethods
from vllm.model_executor.layers.quantization.base_config import (
    QuantizationConfig, QuantizeMethodBase)
from vllm.model_executor.layers.quantization.utils.marlin_utils_fp4 import (
    prepare_moe_fp4_layer_for_marlin)
from vllm.model_executor.layers.quantization.utils.mxfp4_utils import (
    _can_support_mxfp4, _swizzle_mxfp4)
from vllm.model_executor.layers.quantization.utils.quant_utils import (
    is_layer_skipped)
from vllm.model_executor.utils import set_weight_attrs
from vllm.platforms import current_platform
from vllm.scalar_type import scalar_types
from vllm.utils import (has_triton_kernels, is_torch_equal_or_newer,
                        next_power_of_2, round_up)
from vllm.utils.flashinfer import has_flashinfer

logger = init_logger(__name__)


# enum for mxfp4 backend
class Mxfp4Backend(Enum):
    NONE = 0

    # FlashInfer Backend
    SM100_FI_MXFP4_MXFP8_TRTLLM = 1
    SM100_FI_MXFP4_MXFP8_CUTLASS = 2
    SM100_FI_MXFP4_BF16 = 3
    SM90_FI_MXFP4_BF16 = 4

    # Marlin Backend
    MARLIN = 5

    # Triton Backend
    TRITON = 6


def get_mxfp4_backend():
    # Backend Selection
    if current_platform.is_device_capability(90) and has_flashinfer():
        logger.info_once("Using FlashInfer MXFP4 BF16 backend for SM90")
        return Mxfp4Backend.SM90_FI_MXFP4_BF16
    elif (current_platform.is_device_capability(100) and has_flashinfer()
          and envs.VLLM_USE_FLASHINFER_MOE_MXFP4_MXFP8_CUTLASS):
        logger.info_once(
            "Using FlashInfer MXFP4 MXFP8 CUTLASS backend for SM100")
        return Mxfp4Backend.SM100_FI_MXFP4_MXFP8_CUTLASS
    elif (current_platform.is_device_capability(100) and has_flashinfer()
          and envs.VLLM_USE_FLASHINFER_MOE_MXFP4_MXFP8):
        logger.info_once(
            "Using FlashInfer MXFP4 MXFP8 TRTLLM backend for SM100, "
            "for high concurrency throughput workloads consider setting "
            "VLLM_USE_FLASHINFER_MOE_MXFP4_MXFP8_CUTLASS=1 for better "
            "performance")
        return Mxfp4Backend.SM100_FI_MXFP4_MXFP8_TRTLLM
    elif current_platform.is_device_capability(100) and has_flashinfer():
        logger.info_once(
            "Using FlashInfer MXFP4 BF16 backend for SM100, "
            "For faster performance on SM100, consider setting "
            "VLLM_USE_FLASHINFER_MOE_MXFP4_MXFP8=1, though this may impact "
            "accuracy.")
        return Mxfp4Backend.SM100_FI_MXFP4_BF16
    elif ((current_platform.is_device_capability(100)
           or current_platform.is_device_capability(90))
          and not has_flashinfer()):
        logger.warning_once(
            "MXFP4 MoE is enabled on Blackwell and Hopper but FlashInfer "
            "is not available. This may result in degraded performance. "
            "Please `pip install vllm[flashinfer]` for best results.")

    # If FlashInfer is not available, try either Marlin or Triton
    if current_platform.is_cuda() and current_platform.get_device_capability(
    )[0] < 9:
        logger.info_once("Using Marlin backend")
        return Mxfp4Backend.MARLIN
    elif has_triton_kernels():
        logger.info_once("Using Triton backend")
        return Mxfp4Backend.TRITON
    elif not is_torch_equal_or_newer("2.8.0"):
        logger.info_once("Using Marlin backend")
        return Mxfp4Backend.MARLIN

    return Mxfp4Backend.NONE


class Mxfp4Config(QuantizationConfig):

    def __init__(self, ignored_layers: Optional[list[str]] = None):
        super().__init__()
        self.ignored_layers = ignored_layers

    @classmethod
    def from_config(cls, config):
        return cls()

    @classmethod
    def get_min_capability(cls) -> int:
        return 80

    @classmethod
    def get_name(cls) -> QuantizationMethods:
        return "mxfp4"

    @classmethod
    def get_supported_act_dtypes(cls) -> list[torch.dtype]:
        return [torch.bfloat16]

    @classmethod
    def get_config_filenames(cls) -> list[str]:
        return []

    def get_quant_method(self, layer: torch.nn.Module,
                         prefix: str) -> Optional["QuantizeMethodBase"]:
        from vllm.attention.layer import Attention  # Avoid circular import

        if isinstance(layer, LinearBase):
            if self.ignored_layers and is_layer_skipped(
                    prefix=prefix,
                    ignored_layers=self.ignored_layers,
                    fused_mapping=self.packed_modules_mapping):
                return UnquantizedLinearMethod()
            raise NotImplementedError("Mxfp4 linear layer is not implemented")
        elif isinstance(layer, FusedMoE):
            return Mxfp4MoEMethod(layer.moe_config)
        elif isinstance(layer, Attention):
            raise NotImplementedError(
                "Mxfp4 attention layer is not implemented")
        return None


class Mxfp4MoEMethod(FusedMoEMethodBase):

    def __init__(self, moe: FusedMoEConfig):
        super().__init__(moe)
        self.topk_indices_dtype = None
        self.moe = moe
        self.mxfp4_backend = get_mxfp4_backend()
        self.max_capture_size = get_current_vllm_config(
        ).compilation_config.max_capture_size

        assert self.mxfp4_backend != Mxfp4Backend.NONE, (
            f"No FlashInfer or Marlin/Triton backend available. "
            f"MXFP4 MoE will be disabled. "
            f"Current backend: {self.mxfp4_backend}")

    def create_weights(self, layer: torch.nn.Module, num_experts: int,
                       hidden_size: int, intermediate_size_per_partition: int,
                       params_dtype: torch.dtype, **extra_weight_attrs):
        self.num_experts = num_experts
        weight_dtype = torch.uint8
        scale_dtype = torch.uint8

        # FIXME (zyongye): ship after torch and safetensors support mxfp4
        # is_torch_mxfp4_available = (
        #     hasattr(torch, "float4_e2m1fn_x2") and
        #     hasattr(torch, "float8_e8m0fnu"))
        # if is_torch_mxfp4_available:
        #     weight_dtype = torch.float4_e2m1fn_x2
        #     scale_dtype = torch.float8_e8m0fnu

        mxfp4_block = 32

        intermediate_size_per_partition_after_pad = \
            intermediate_size_per_partition
        if self.mxfp4_backend == Mxfp4Backend.MARLIN:
            # The moe marlin kernel requires that for each linear
            # n % 256 == 0 and k % 128 == 0.
            # In gate_up_proj:
            #    n = 2 * intermediate_size_per_partition_after_pad
            #    k = hidden_size
            # In down_proj
            #    n = hidden_size
            #    k = intermediate_size_per_partition_after_pad
            intermediate_size_per_partition_after_pad = round_up(
                intermediate_size_per_partition, 128)
            hidden_size = round_up(hidden_size, 256)

            layer.params_dtype = params_dtype
            layer.num_experts = num_experts
            layer.hidden_size = hidden_size
            layer.intermediate_size_per_partition = \
                intermediate_size_per_partition_after_pad
        elif (self.mxfp4_backend == Mxfp4Backend.SM100_FI_MXFP4_MXFP8_TRTLLM
              or self.mxfp4_backend == Mxfp4Backend.SM100_FI_MXFP4_BF16):
            # pad the intermediate size to be a multiple of 2 * mxfp4_block
            # for to hold non-uniform sharded tensor as well as swizzling
            # other padding to increase performance
            intermediate_size_per_partition_after_pad = round_up(
                intermediate_size_per_partition, 256)
            hidden_size = round_up(hidden_size, 256)
        elif current_platform.is_rocm() or (
                self.mxfp4_backend == Mxfp4Backend.SM100_FI_MXFP4_MXFP8_CUTLASS
                or self.mxfp4_backend == Mxfp4Backend.SM90_FI_MXFP4_BF16):
            intermediate_size_per_partition_after_pad = round_up(
                intermediate_size_per_partition, 128)
            hidden_size = round_up(hidden_size, 128)
        else:
            intermediate_size_per_partition_after_pad = round_up(
                intermediate_size_per_partition, 64)

        self.intermediate_size = intermediate_size_per_partition_after_pad
        self.hidden_size = hidden_size
        # Fused gate_up_proj (column parallel)
        w13_weight = torch.nn.Parameter(
            torch.zeros(
                num_experts,
                2 * intermediate_size_per_partition_after_pad,
                hidden_size // 2,
                dtype=weight_dtype,
            ),
            requires_grad=False,
        )
        layer.register_parameter("w13_weight", w13_weight)
        set_weight_attrs(w13_weight, extra_weight_attrs)

        w13_weight_scale = torch.nn.Parameter(
            torch.zeros(
                num_experts,
                2 * intermediate_size_per_partition_after_pad,
                hidden_size // mxfp4_block,
                dtype=scale_dtype,
            ),
            requires_grad=False,
        )
        layer.register_parameter("w13_weight_scale", w13_weight_scale)
        set_weight_attrs(w13_weight_scale, extra_weight_attrs)

        w13_bias = torch.nn.Parameter(
            torch.zeros(
                num_experts,
                2 * intermediate_size_per_partition_after_pad,
                dtype=torch.bfloat16,
            ),
            requires_grad=False,
        )
        layer.register_parameter("w13_bias", w13_bias)
        set_weight_attrs(w13_bias, extra_weight_attrs)

        # down_proj (row parallel)
        w2_weight = torch.nn.Parameter(
            torch.zeros(
                num_experts,
                hidden_size,
                intermediate_size_per_partition_after_pad // 2,
                dtype=weight_dtype,
            ),
            requires_grad=False,
        )
        layer.register_parameter("w2_weight", w2_weight)
        set_weight_attrs(w2_weight, extra_weight_attrs)

        w2_weight_scale = torch.nn.Parameter(
            torch.zeros(
                num_experts,
                hidden_size,
                intermediate_size_per_partition_after_pad // mxfp4_block,
                dtype=scale_dtype,
            ),
            requires_grad=False,
        )
        layer.register_parameter("w2_weight_scale", w2_weight_scale)
        set_weight_attrs(w2_weight_scale, extra_weight_attrs)

        w2_bias = torch.nn.Parameter(
            torch.zeros(
                num_experts,
                hidden_size,
                dtype=torch.bfloat16,
            ),
            requires_grad=False,
        )
        layer.register_parameter("w2_bias", w2_bias)
        set_weight_attrs(w2_bias, extra_weight_attrs)

    def process_weights_after_loading(self, layer):
        if self.mxfp4_backend == Mxfp4Backend.MARLIN:
            prepare_moe_fp4_layer_for_marlin(layer)
        elif (self.mxfp4_backend == Mxfp4Backend.SM100_FI_MXFP4_MXFP8_TRTLLM
              or self.mxfp4_backend == Mxfp4Backend.SM100_FI_MXFP4_BF16):
            from flashinfer import shuffle_matrix_a, shuffle_matrix_sf_a
            layer.gemm1_alpha = Parameter(torch.tensor(
                [1.702] * self.num_experts, dtype=torch.float32).cuda(),
                                          requires_grad=False)
            layer.gemm1_beta = Parameter(torch.tensor(
                [1.0] * self.num_experts, dtype=torch.float32).cuda(),
                                         requires_grad=False)
            layer.gemm1_clamp_limit = Parameter(torch.tensor(
                [7.0] * self.num_experts, dtype=torch.float32).cuda(),
                                                requires_grad=False)
            sf_block_size = 32  # mxfp4 block size

            assert (layer.w13_weight.dim() == 3
                    and layer.w13_weight.shape[0] == self.num_experts
                    and layer.w13_weight.shape[1] == self.intermediate_size * 2
                    and layer.w13_weight.shape[2] == self.hidden_size // 2)
            assert (layer.w13_weight_scale.dim() == 3
                    and layer.w13_weight_scale.shape[0] == self.num_experts
                    and layer.w13_weight_scale.shape[1]
                    == self.intermediate_size * 2
                    and layer.w13_weight_scale.shape[2]
                    == self.hidden_size // sf_block_size)
            assert (layer.w2_weight.dim() == 3
                    and layer.w2_weight.shape[0] == self.num_experts
                    and layer.w2_weight.shape[1] == self.hidden_size and
                    layer.w2_weight.shape[2] == self.intermediate_size // 2)
            assert (layer.w2_weight_scale.dim() == 3
                    and layer.w2_weight_scale.shape[1] == self.hidden_size
                    and layer.w2_weight_scale.shape[2]
                    == self.intermediate_size // sf_block_size)
            assert (layer.w13_bias.dim() == 2
                    and layer.w13_bias.shape[0] == self.num_experts
                    and layer.w13_bias.shape[1] == self.intermediate_size * 2)
            assert (layer.w2_bias.dim() == 2
                    and layer.w2_bias.shape[0] == self.num_experts
                    and layer.w2_bias.shape[1] == self.hidden_size)

            w13_weight_scale = layer.w13_weight_scale.data
            w2_weight_scale = layer.w2_weight_scale.data
            w13_weight = layer.w13_weight.data
            w2_weight = layer.w2_weight.data
            w13_bias = layer.w13_bias.data.to(torch.float32)
            w2_bias = layer.w2_bias.data.to(torch.float32)

            # Swap w1 and w3 as the defenition of
            # swiglu is different in the trtllm-gen
            def swap_every_two_rows(x, axis=-1):
                shape = x.shape
                if axis < 0:
                    axis = len(shape) + axis

                # Create a new shape with pairs swapped along specified axis
                new_shape = list(shape)
                new_shape[axis] = shape[axis] // 2
                new_shape.insert(axis + 1, 2)

                # Reshape to expose pairs, swap them, and reshape back
                x = x.reshape(*new_shape)
                x = x.flip(axis + 1)
                new_shape = list(shape)
                return x.reshape(*new_shape)

            w13_weight_scale = swap_every_two_rows(w13_weight_scale, -2)
            w13_weight = swap_every_two_rows(w13_weight, -2)
            w13_bias = swap_every_two_rows(w13_bias, -1)

            # Do not interleave as the checkpoint is already interleaved

            # Shuffle weights and scaling factors for transposed mma output
            gemm1_weights_mxfp4_shuffled = []
            gemm1_scales_mxfp4_shuffled = []
            gemm2_weights_mxfp4_shuffled = []
            gemm2_scales_mxfp4_shuffled = []
            gemm1_bias_shuffled = []
            gemm2_bias_shuffled = []
            epilogue_tile_m = 128  # FIXME: this depends on the kernel internals
            for i in range(self.num_experts):
                gemm1_weights_mxfp4_shuffled.append(
                    shuffle_matrix_a(w13_weight[i].view(torch.uint8),
                                     epilogue_tile_m))
                gemm1_scales_mxfp4_shuffled.append(
                    shuffle_matrix_sf_a(w13_weight_scale[i].view(torch.uint8),
                                        epilogue_tile_m))
                gemm1_bias_shuffled.append(
                    shuffle_matrix_a(w13_bias[i].clone().reshape(-1, 1),
                                     epilogue_tile_m))

                gemm2_weights_mxfp4_shuffled.append(
                    shuffle_matrix_a(w2_weight[i].view(torch.uint8),
                                     epilogue_tile_m))
                gemm2_scales_mxfp4_shuffled.append(
                    shuffle_matrix_sf_a(w2_weight_scale[i].view(torch.uint8),
                                        epilogue_tile_m))
                gemm2_bias_shuffled.append(
                    shuffle_matrix_a(w2_bias[i].clone().reshape(-1, 1),
                                     epilogue_tile_m))

            w13_weight = torch.stack(gemm1_weights_mxfp4_shuffled)
            w13_weight_scale = torch.stack(
                gemm1_scales_mxfp4_shuffled).reshape(
                    self.num_experts, 2 * self.intermediate_size,
                    self.hidden_size // sf_block_size).view(
                        torch.float8_e4m3fn)

            w2_weight = torch.stack(gemm2_weights_mxfp4_shuffled)
            w2_weight_scale = torch.stack(gemm2_scales_mxfp4_shuffled).reshape(
                self.num_experts, self.hidden_size, self.intermediate_size //
                sf_block_size).view(torch.float8_e4m3fn)

            layer.w13_weight = Parameter(w13_weight, requires_grad=False)
            layer.w13_weight_scale = Parameter(w13_weight_scale,
                                               requires_grad=False)
            layer.w2_weight = Parameter(w2_weight, requires_grad=False)
            layer.w2_weight_scale = Parameter(w2_weight_scale,
                                              requires_grad=False)
            layer.w13_bias = Parameter(
                torch.stack(gemm1_bias_shuffled).reshape(self.num_experts, -1),
                requires_grad=False)
            layer.w2_bias = Parameter(torch.stack(gemm2_bias_shuffled).reshape(
                self.num_experts, -1),
                                      requires_grad=False)
        elif (self.mxfp4_backend == Mxfp4Backend.SM100_FI_MXFP4_MXFP8_CUTLASS
              or self.mxfp4_backend == Mxfp4Backend.SM90_FI_MXFP4_BF16):
            layer.gemm1_alpha = Parameter(torch.tensor(
                [1.702] * self.num_experts, dtype=torch.float32).cuda(),
                                          requires_grad=False)
            layer.gemm1_beta = Parameter(torch.tensor(
                [1.0] * self.num_experts, dtype=torch.float32).cuda(),
                                         requires_grad=False)
            layer.gemm1_clamp_limit = Parameter(torch.tensor(
                [7.0] * self.num_experts, dtype=torch.float32).cuda(),
                                                requires_grad=False)

            sf_block_size = 32  # mxfp4 block size

            # Common shape assertions
            assert (layer.w13_weight.dim() == 3
                    and layer.w13_weight.shape[0] == self.num_experts
                    and layer.w13_weight.shape[1] == self.intermediate_size * 2
                    and layer.w13_weight.shape[2] == self.hidden_size // 2)
            assert (layer.w13_weight_scale.dim() == 3
                    and layer.w13_weight_scale.shape[0] == self.num_experts
                    and layer.w13_weight_scale.shape[1]
                    == self.intermediate_size * 2
                    and layer.w13_weight_scale.shape[2]
                    == self.hidden_size // sf_block_size)
            assert (layer.w2_weight.dim() == 3
                    and layer.w2_weight.shape[0] == self.num_experts
                    and layer.w2_weight.shape[1] == self.hidden_size and
                    layer.w2_weight.shape[2] == self.intermediate_size // 2)
            assert (layer.w2_weight_scale.dim() == 3
                    and layer.w2_weight_scale.shape[1] == self.hidden_size
                    and layer.w2_weight_scale.shape[2]
                    == self.intermediate_size // sf_block_size)
            assert (layer.w13_bias.dim() == 2
                    and layer.w13_bias.shape[0] == self.num_experts
                    and layer.w13_bias.shape[1] == self.intermediate_size * 2)
            assert (layer.w2_bias.dim() == 2
                    and layer.w2_bias.shape[0] == self.num_experts
                    and layer.w2_bias.shape[1] == self.hidden_size)

            # De-interleave and swap for w13 weight, bias, and scales
            w13_w = layer.w13_weight.data
            gate_w, up_w = w13_w[:, ::2, :], w13_w[:, 1::2, :]
            deinterleaved_w13_w = torch.cat([gate_w, up_w], dim=1)
            w1_w, w3_w = torch.chunk(deinterleaved_w13_w, 2, dim=1)
            w13_weight_swapped = torch.cat([w3_w, w1_w], dim=1)

            w13_b = layer.w13_bias.data.to(torch.float32)
            gate_b, up_b = w13_b[:, ::2], w13_b[:, 1::2]
            deinterleaved_w13_b = torch.cat([gate_b, up_b], dim=1)
            b1, b3 = torch.chunk(deinterleaved_w13_b, 2, dim=-1)
            w13_bias_swapped = torch.cat([b3, b1], dim=-1).to(torch.bfloat16)

            w13_s = layer.w13_weight_scale.data
            gate_s, up_s = w13_s[:, ::2, :], w13_s[:, 1::2, :]
            deinterleaved_w13_s = torch.cat([gate_s, up_s], dim=1)
            s1, s3 = torch.chunk(deinterleaved_w13_s, 2, dim=1)
            w13_scale_swapped = torch.cat([s3, s1], dim=1)

            if self.mxfp4_backend == Mxfp4Backend.SM100_FI_MXFP4_MXFP8_CUTLASS:
                from flashinfer import block_scale_interleave

                orig_shape = w13_scale_swapped.shape
                w13_scale_interleaved = block_scale_interleave(
                    w13_scale_swapped.view(torch.uint8)).reshape(orig_shape)

                w2_s = layer.w2_weight_scale.data
                orig_shape = w2_s.shape
                w2_scale_interleaved = block_scale_interleave(
                    w2_s.view(torch.uint8)).reshape(orig_shape)

                layer.w13_weight = Parameter(w13_weight_swapped,
                                             requires_grad=False)
                layer.w13_weight_scale = Parameter(w13_scale_interleaved,
                                                   requires_grad=False)
                layer.w13_bias = Parameter(w13_bias_swapped,
                                           requires_grad=False)
                layer.w2_weight_scale = Parameter(w2_scale_interleaved,
                                                  requires_grad=False)
            elif self.mxfp4_backend == Mxfp4Backend.SM90_FI_MXFP4_BF16:

                def _interleave_mxfp4_cutlass_sm90(w):
                    w_shape = w.shape
                    w_interleaved = w.reshape(w_shape[0], w_shape[1],
                                              (w_shape[2] // 4), 4)
                    w_interleaved = w_interleaved.permute(0, 2, 1, 3)
                    w_interleaved = w_interleaved.reshape(
                        w_shape[0], w_shape[2] // 4, w_shape[1] * 4)
                    return w_interleaved

                w31_scales = w13_scale_swapped.to(torch.uint8).view(
                    torch.uint8)
                w31_scales_interleaved = _interleave_mxfp4_cutlass_sm90(
                    w31_scales)

                w2_weight_scale = layer.w2_weight_scale.data
                w2_scales = w2_weight_scale.to(torch.uint8).view(torch.uint8)
                w2_scales_interleaved = _interleave_mxfp4_cutlass_sm90(
                    w2_scales)

                layer.w13_weight = torch.nn.Parameter(torch.cat([w3_w, w1_w],
                                                                dim=1),
                                                      requires_grad=False)
                layer.w13_bias = torch.nn.Parameter(w13_bias_swapped,
                                                    requires_grad=False)
                layer.w13_weight_scale = torch.nn.Parameter(
                    w31_scales_interleaved, requires_grad=False)
                layer.w2_weight_scale = torch.nn.Parameter(
                    w2_scales_interleaved, requires_grad=False)
        elif self.mxfp4_backend == Mxfp4Backend.TRITON:
            from triton_kernels.matmul_ogs import FlexCtx, PrecisionConfig

            w13_bias = layer.w13_bias.to(torch.float32)
            w2_bias = layer.w2_bias.to(torch.float32)

            layer.w13_bias = Parameter(w13_bias, requires_grad=False)
            layer.w2_bias = Parameter(w2_bias, requires_grad=False)

            # FIXME warp need to be adjusted based on batch size
            # only apply to  batched mode
            if self.moe.use_ep:
                num_warps = 4 if envs.VLLM_MOE_DP_CHUNK_SIZE <= 512 else 8
            else:
                num_warps = 8

            w13_weight, w13_flex, w13_scale = _swizzle_mxfp4(
                layer.w13_weight, layer.w13_weight_scale, num_warps)
            w2_weight, w2_flex, w2_scale = _swizzle_mxfp4(
                layer.w2_weight, layer.w2_weight_scale, num_warps)

            self.w13_precision_config = PrecisionConfig(
                weight_scale=w13_scale, flex_ctx=FlexCtx(rhs_data=w13_flex))
            self.w2_precision_config = PrecisionConfig(
                weight_scale=w2_scale, flex_ctx=FlexCtx(rhs_data=w2_flex))

            self.w13_weight_triton_tensor = w13_weight
            self.w2_weight_triton_tensor = w2_weight

            # need to delete the original weights to save memory on single GPU
            del layer.w13_weight
            del layer.w2_weight
            layer.w13_weight = None
            layer.w2_weight = None
            torch.cuda.empty_cache()
        else:
            raise ValueError(f"Unsupported backend: {self.mxfp4_backend}")

    def _get_tile_tokens_dim(self, x: torch.Tensor, top_k: int):
        # Number of tokens in the input tensor.
        num_tokens = x.shape[0]
        # Factor to account for the imbalance of the experts.
        # factor equals to the
        # max_real_num_tokens_per_expert / perfect_num_tokens_per_expert
        # - 1.0 means perfect expert distribution.
        # - > 1.0 means some experts have more
        #     tokens than the perfect distribution.
        # - < 1.0 does not make sense.
        imbalance_factor = 1.3
        # Calculate the number of tokens per expert
        # assuming perfect distribution.
        num_tokens_per_expert = (num_tokens * top_k) // self.num_experts
        # Apply the imbalance factor.
        num_tokens_per_expert = int(num_tokens_per_expert * imbalance_factor)
        # And pad the number to the next power of 2.
        tile_tokens_dim = next_power_of_2(num_tokens_per_expert)
        # Cap to 8-64 tokens per CTA tile
        # as it's the range supported by the kernel.
        tile_tokens_dim = min(max(tile_tokens_dim, 8), 64)

        return tile_tokens_dim

    def select_gemm_impl(
        self,
        prepare_finalize: mk.FusedMoEPrepareAndFinalize,
        moe: FusedMoEConfig,
        layer: torch.nn.Module,
    ) -> mk.FusedMoEPermuteExpertsUnpermute:
        if (prepare_finalize.activation_format ==
                mk.FusedMoEActivationFormat.BatchedExperts):
            raise NotImplementedError(
                "Mxfp4 does not support batched experts format for EP")
        else:
            if (self.mxfp4_backend == Mxfp4Backend.SM100_FI_MXFP4_MXFP8_TRTLLM
                or self.mxfp4_backend == Mxfp4Backend.SM100_FI_MXFP4_BF16):
                # B200 code-path
                kwargs = {
                    "gemm1_alpha": layer.gemm1_alpha,
                    "gemm1_beta": layer.gemm1_beta,
                    "gemm1_clamp_limit": layer.gemm1_clamp_limit,
                    "w13_bias": layer.w13_bias,
                    "w2_bias": layer.w2_bias,
                    "max_capture_size": self.max_capture_size,
                }
                return TrtLlmGenExperts(moe, **kwargs)
            else:
                # Use matmul_ogs from triton_kernels here!
                raise NotImplementedError(
                    "Mxfp4 does not support non-batched experts format for EP")

    def _route_and_experts(
            self,
            layer: torch.nn.Module,
            x: torch.Tensor,
            router_logits: torch.Tensor,
            top_k: int,
            renormalize: bool,
            use_grouped_topk: bool = False,
            topk_group: Optional[int] = None,
            num_expert_group: Optional[int] = None,
            global_num_experts: int = -1,
            expert_map: Optional[torch.Tensor] = None,
            custom_routing_function: Optional[Callable] = None,
            scoring_func: str = "softmax",
            e_score_correction_bias: Optional[torch.Tensor] = None,
            apply_router_weight_on_input: bool = False,
            activation: str = "silu",
            enable_eplb: bool = False,
            expert_load_view: Optional[torch.Tensor] = None,
            logical_to_physical_map: Optional[torch.Tensor] = None,
            logical_replica_count: Optional[torch.Tensor] = None
    ) -> torch.Tensor:

        assert isinstance(self.fused_experts, mk.FusedMoEModularKernel)

        topk_weights, topk_ids = FusedMoE.select_experts(
            hidden_states=x,
            router_logits=router_logits,
            use_grouped_topk=use_grouped_topk,
            top_k=top_k,
            renormalize=renormalize,
            topk_group=topk_group,
            num_expert_group=num_expert_group,
            custom_routing_function=custom_routing_function,
            scoring_func=scoring_func,
            e_score_correction_bias=e_score_correction_bias,
            indices_type=self.topk_indices_dtype,
            enable_eplb=enable_eplb,
            expert_map=expert_map,
            expert_load_view=expert_load_view,
            logical_to_physical_map=logical_to_physical_map,
            logical_replica_count=logical_replica_count)

        return self.fused_experts(
            hidden_states=x,
            w1=layer.w13_weight,
            w2=layer.w2_weight,
            topk_weights=topk_weights,
            topk_ids=topk_ids,
            inplace=True,
            activation=activation,
            global_num_experts=global_num_experts,
            expert_map=expert_map,
            w1_scale=layer.w13_weight_scale,
            w2_scale=layer.w2_weight_scale,
            apply_router_weight_on_input=apply_router_weight_on_input,
        )

    def apply(
        self,
        layer: torch.nn.Module,
        x: torch.Tensor,
        router_logits: torch.Tensor,
        top_k: int,
        renormalize: bool,
        use_grouped_topk: bool = False,
        topk_group: Optional[int] = None,
        num_expert_group: Optional[int] = None,
        global_num_experts: int = -1,
        expert_map: Optional[torch.Tensor] = None,
        custom_routing_function: Optional[Callable] = None,
        scoring_func: str = "softmax",
        e_score_correction_bias: Optional[torch.Tensor] = None,
        apply_router_weight_on_input: bool = False,
        activation: str = "silu",
        enable_eplb: bool = False,
        expert_load_view: Optional[torch.Tensor] = None,
        logical_to_physical_map: Optional[torch.Tensor] = None,
        logical_replica_count: Optional[torch.Tensor] = None,
    ) -> torch.Tensor:

        if enable_eplb:
            raise NotImplementedError("EPLB is not supported for mxfp4")

        if self.mxfp4_backend == Mxfp4Backend.MARLIN:
            topk_weights, topk_ids = FusedMoE.select_experts(
                hidden_states=x,
                router_logits=router_logits,
                use_grouped_topk=use_grouped_topk,
                top_k=top_k,
                renormalize=renormalize,
                topk_group=topk_group,
                num_expert_group=num_expert_group,
                custom_routing_function=custom_routing_function,
                scoring_func=scoring_func,
                e_score_correction_bias=e_score_correction_bias)

            return torch.ops.vllm.fused_marlin_moe(
                x,
                layer.w13_weight,
                layer.w2_weight,
                layer.w13_bias,
                layer.w2_bias,
                layer.w13_weight_scale,
                layer.w2_weight_scale,
                router_logits,
                topk_weights,
                topk_ids,
                global_scale1=None,
                global_scale2=None,
                quant_type_id=scalar_types.float4_e2m1f.id,
                apply_router_weight_on_input=apply_router_weight_on_input,
                global_num_experts=global_num_experts,
                activation=activation,
                expert_map=expert_map)

        if self.fused_experts is not None:
            return self._route_and_experts(
                layer,
                x,
                router_logits,
                top_k,
                renormalize,
                use_grouped_topk,
                topk_group,
                num_expert_group,
                global_num_experts,
                expert_map,
                custom_routing_function,
                scoring_func,
                e_score_correction_bias,
                apply_router_weight_on_input,
                activation,
                enable_eplb,
                expert_load_view,
                logical_to_physical_map,
                logical_replica_count,
            )

        assert _can_support_mxfp4(
            use_grouped_topk, topk_group, num_expert_group, expert_map,
            custom_routing_function, e_score_correction_bias,
            apply_router_weight_on_input, scoring_func, activation,
            expert_load_view, logical_to_physical_map,
            logical_replica_count), (
                "MXFP4 are not supported with this configuration.")

        if (self.mxfp4_backend == Mxfp4Backend.SM100_FI_MXFP4_MXFP8_TRTLLM
                or self.mxfp4_backend == Mxfp4Backend.SM100_FI_MXFP4_BF16):
            from flashinfer import mxfp8_quantize, trtllm_fp4_block_scale_moe
<<<<<<< HEAD
            assert not self.moe.use_ep, (
                "EP is not supported for flashinfer mxfp4 moe backend yet.")
            if self.mxfp4_backend == Mxfp4Backend.SM100_FI_MXFP4_BF16:
=======
            if _should_use_flashinfer_mxfp4_bf16():
>>>>>>> 1cf3753b
                assert x.dtype == torch.bfloat16
                x_quant = x
                x_scale = None
            elif self.mxfp4_backend == Mxfp4Backend.SM100_FI_MXFP4_MXFP8_TRTLLM:
                x_quant, x_scale = mxfp8_quantize(x, False)  # to mxfp8
                x_scale = x_scale.view(torch.float8_e4m3fn).reshape(
                    *x.shape[:-1], -1)

            trtllm_gen_output = trtllm_fp4_block_scale_moe(
                router_logits.to(torch.bfloat16),
                None,  # routing_bias
                x_quant,
                x_scale,
                layer.w13_weight,  # uint8 (e2m1 x 2)
                layer.w13_weight_scale,  # uint8 (e4m3 x 2)
                layer.w13_bias,  # fp32 per expert per channel
                layer.gemm1_alpha,  # fp32 per expert
                layer.gemm1_beta,  # fp32 per expert
                layer.gemm1_clamp_limit,  # fp32 per expert
                layer.w2_weight,  # uint8 (e2m1 x 2)
                layer.w2_weight_scale,  # ue8m0
                layer.w2_bias,  # fp32 per expert per channel
                None,  # output1_scale_scalar
                None,  # output1_scale_gate_scalar
                None,  # output2_scale_scalar
                global_num_experts,
                top_k,
                None,  # n_group
                None,  # topk_group
                self.intermediate_size,  # padded to multiple of 256
                layer.ep_rank * layer.local_num_experts,  # local_expert_offset
                self.num_experts,  # local num experts
                None,
                self._get_tile_tokens_dim(x, top_k),
                1 if renormalize else 0,  # routing_method_type, renormalize
                True,  # do finalize
                tune_max_num_tokens=self.max_capture_size,
            )[0]
            return trtllm_gen_output
        elif (self.mxfp4_backend == Mxfp4Backend.SM100_FI_MXFP4_MXFP8_CUTLASS
              or self.mxfp4_backend == Mxfp4Backend.SM90_FI_MXFP4_BF16):
            assert not self.moe.use_ep, (
                "EP is not supported for flashinfer mxfp4 moe backend yet.")
            from vllm.utils.flashinfer import flashinfer_cutlass_fused_moe

            topk_weights, topk_ids = FusedMoE.select_experts(
                hidden_states=x,
                router_logits=router_logits,
                use_grouped_topk=use_grouped_topk,
                top_k=top_k,
                renormalize=renormalize,
                topk_group=topk_group,
                num_expert_group=num_expert_group,
                custom_routing_function=custom_routing_function,
                scoring_func=scoring_func,
                e_score_correction_bias=e_score_correction_bias,
            )

            # Backend-specific preparation
            if self.mxfp4_backend == Mxfp4Backend.SM100_FI_MXFP4_MXFP8_CUTLASS:

                from flashinfer import mxfp8_quantize

                x_quant, x_scale = mxfp8_quantize(x, True, 32)

                fake_input_scale = torch.ones(self.num_experts,
                                              device=x.device)
                quant_scales = [
                    layer.w13_weight_scale.contiguous().view(torch.int32),
                    fake_input_scale,
                    layer.w2_weight_scale.contiguous().view(torch.int32),
                    fake_input_scale,
                ]

                fi_input = x_quant
                extra_kwargs = dict(
                    use_mxfp8_act_scaling=True,
                    input_sf=x_scale,
                    fc1_expert_weights=layer.w13_weight.contiguous().view(
                        torch.long),
                    fc2_expert_weights=layer.w2_weight.contiguous().view(
                        torch.long),
                )
            elif self.mxfp4_backend == Mxfp4Backend.SM90_FI_MXFP4_BF16:
                assert x.dtype == torch.bfloat16

                quant_scales = [
                    layer.w13_weight_scale,
                    layer.w2_weight_scale,
                ]

                fi_input = x
                extra_kwargs = dict(
                    use_w4_group_scaling=True,
                    fc1_expert_weights=layer.w13_weight,
                    fc2_expert_weights=layer.w2_weight,
                )

            output = torch.empty_like(x, dtype=torch.bfloat16)
            _ = flashinfer_cutlass_fused_moe(
                input=fi_input,
                token_selected_experts=topk_ids.to(torch.int).contiguous(),
                token_final_scales=topk_weights,
                output_dtype=torch.bfloat16,
                output=output,
                quant_scales=quant_scales,
                fc1_expert_biases=layer.w13_bias,
                fc2_expert_biases=layer.w2_bias,
                swiglu_alpha=layer.gemm1_alpha,
                swiglu_beta=layer.gemm1_beta,
                swiglu_limit=layer.gemm1_clamp_limit,
                tp_size=self.moe.tp_size,
                tp_rank=self.moe.tp_rank,
                ep_size=self.moe.ep_size,
                ep_rank=self.moe.ep_rank,
                tune_max_num_tokens=self.max_capture_size,
                **extra_kwargs,
            )

            return output
        elif self.mxfp4_backend == Mxfp4Backend.TRITON:
            from vllm.model_executor.layers.fused_moe.gpt_oss_triton_kernels_moe import (  # noqa: E501
                triton_kernel_moe_forward)
            return triton_kernel_moe_forward(
                hidden_states=x,
                w1=self.w13_weight_triton_tensor,
                w2=self.w2_weight_triton_tensor,
                gating_output=router_logits,
                topk=top_k,
                renormalize=renormalize,
                global_num_experts=global_num_experts,
                expert_map=expert_map,
                w1_bias=layer.w13_bias,
                w2_bias=layer.w2_bias,
                w1_precision=self.w13_precision_config,
                w2_precision=self.w2_precision_config,
                apply_router_weight_on_input=apply_router_weight_on_input,
            )
        else:
            raise ValueError(f"Unsupported backend: {self.mxfp4_backend}")<|MERGE_RESOLUTION|>--- conflicted
+++ resolved
@@ -762,18 +762,13 @@
 
         if (self.mxfp4_backend == Mxfp4Backend.SM100_FI_MXFP4_MXFP8_TRTLLM
                 or self.mxfp4_backend == Mxfp4Backend.SM100_FI_MXFP4_BF16):
-            from flashinfer import mxfp8_quantize, trtllm_fp4_block_scale_moe
-<<<<<<< HEAD
-            assert not self.moe.use_ep, (
-                "EP is not supported for flashinfer mxfp4 moe backend yet.")
+            from flashinfer import trtllm_fp4_block_scale_moe
             if self.mxfp4_backend == Mxfp4Backend.SM100_FI_MXFP4_BF16:
-=======
-            if _should_use_flashinfer_mxfp4_bf16():
->>>>>>> 1cf3753b
                 assert x.dtype == torch.bfloat16
                 x_quant = x
                 x_scale = None
             elif self.mxfp4_backend == Mxfp4Backend.SM100_FI_MXFP4_MXFP8_TRTLLM:
+                from flashinfer import mxfp8_quantize
                 x_quant, x_scale = mxfp8_quantize(x, False)  # to mxfp8
                 x_scale = x_scale.view(torch.float8_e4m3fn).reshape(
                     *x.shape[:-1], -1)
