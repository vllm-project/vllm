--- conflicted
+++ resolved
@@ -204,12 +204,9 @@
         super().__init__(moe)
         self.topk_indices_dtype = None
         self.moe = moe
-<<<<<<< HEAD
-        self.mxfp4_backend = get_mxfp4_backend()
+        self.mxfp4_backend = get_mxfp4_backend(moe.is_lora_enabled)
         self.marlin_input_dtype = None
-=======
-        self.mxfp4_backend = get_mxfp4_backend(moe.is_lora_enabled)
->>>>>>> 0384aa71
+
         self.max_capture_size = (
             get_current_vllm_config().compilation_config.max_cudagraph_capture_size
         )
