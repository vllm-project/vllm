--- conflicted
+++ resolved
@@ -116,12 +116,9 @@
         self.topk_indices_dtype = None
         self.moe = moe
         self.use_marlin = self._should_use_marlin()
-<<<<<<< HEAD
         self.flashinfer_autotune = True
-=======
         self.max_capture_size = get_current_vllm_config(
         ).compilation_config.max_capture_size
->>>>>>> 44ac25ea
 
         if current_platform.is_device_capability(100) and not has_flashinfer():
             logger.warning_once(
@@ -724,6 +721,7 @@
                     ep_size=self.moe.ep_size,
                     ep_rank=self.moe.ep_rank,
                     use_w4_group_scaling=True,
+                    tune_max_num_tokens=self.max_capture_size,
                 )
 
             self.flashinfer_autotune = False
