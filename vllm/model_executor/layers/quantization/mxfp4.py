--- conflicted
+++ resolved
@@ -194,16 +194,12 @@
                 return UnquantizedLinearMethod()
             raise NotImplementedError("Mxfp4 linear layer is not implemented")
         elif isinstance(layer, FusedMoE):
-<<<<<<< HEAD
-            quant_method = Mxfp4MoEMethod(layer.moe_config)
-            quant_method.marlin_input_dtype = get_marlin_input_dtype(prefix)
-            return quant_method
-=======
             if current_platform.is_xpu():
                 return IpexMxfp4MoEMethod(layer.moe_config)
             else:
-                return Mxfp4MoEMethod(layer.moe_config)
->>>>>>> e70fbc59
+                quant_method = Mxfp4MoEMethod(layer.moe_config)
+                quant_method.marlin_input_dtype = get_marlin_input_dtype(prefix)
+                return quant_method
         elif isinstance(layer, Attention):
             raise NotImplementedError("Mxfp4 attention layer is not implemented")
         return None
