--- conflicted
+++ resolved
@@ -187,14 +187,8 @@
         self.topk_indices_dtype = None
         self.moe = moe
         self.mxfp4_backend = get_mxfp4_backend()
-<<<<<<< HEAD
         self.max_capture_size = get_current_vllm_config(
         ).compilation_config.max_cudagraph_capture_size
-=======
-        self.max_capture_size = (
-            get_current_vllm_config().compilation_config.max_capture_size
-        )
->>>>>>> fc679696
 
         assert self.mxfp4_backend != Mxfp4Backend.NONE, (
             "No MXFP4 MoE backend (FlashInfer/Marlin/Triton) available."
