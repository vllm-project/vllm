# SPDX-License-Identifier: Apache-2.0
# SPDX-FileCopyrightText: Copyright contributors to the vLLM project
<<<<<<< HEAD
from enum import Enum
from typing import Callable, Optional
=======
from typing import Callable, Optional, Union
>>>>>>> 36c260da

import torch
from torch.nn.parameter import Parameter

from vllm import envs
from vllm.config import get_current_vllm_config
from vllm.logger import init_logger
from vllm.model_executor.layers.fused_moe import (FusedMoE, FusedMoEConfig,
                                                  FusedMoEMethodBase)
from vllm.model_executor.layers.fused_moe import modular_kernel as mk
from vllm.model_executor.layers.fused_moe.trtllm_moe import TrtLlmGenExperts
from vllm.model_executor.layers.linear import (LinearBase,
                                               UnquantizedLinearMethod)
from vllm.model_executor.layers.quantization import QuantizationMethods
from vllm.model_executor.layers.quantization.base_config import (
    QuantizationConfig, QuantizeMethodBase)
from vllm.model_executor.layers.quantization.utils.marlin_utils_fp4 import (
    prepare_moe_fp4_layer_for_marlin)
from vllm.model_executor.layers.quantization.utils.mxfp4_utils import (
    _can_support_mxfp4, _swizzle_mxfp4)
from vllm.model_executor.layers.quantization.utils.quant_utils import (
    is_layer_skipped)
from vllm.model_executor.utils import set_weight_attrs
from vllm.platforms import current_platform
from vllm.scalar_type import scalar_types
from vllm.utils import (has_triton_kernels, is_torch_equal_or_newer,
                        next_power_of_2, round_up)
from vllm.utils.flashinfer import has_flashinfer

logger = init_logger(__name__)


# enum for mxfp4 backend
class Mxfp4Backend(Enum):
    NONE = 0

    # FlashInfer Backend
    SM100_FI_MXFP4_MXFP8_TRTLLM = 1
    SM100_FI_MXFP4_MXFP8_CUTLASS = 2
    SM100_FI_MXFP4_BF16 = 3
    SM90_FI_MXFP4_BF16 = 4

    # Marlin Backend
    MARLIN = 5

    # Triton Backend
    TRITON = 6


def get_mxfp4_backend():
    # Backend Selection
    if current_platform.is_device_capability(90) and has_flashinfer():
        logger.info_once("Using FlashInfer MXFP4 BF16 backend for SM90")
        return Mxfp4Backend.SM90_FI_MXFP4_BF16
    elif (current_platform.is_device_capability(100) and has_flashinfer()
          and envs.VLLM_USE_FLASHINFER_MOE_MXFP4_MXFP8_CUTLASS):
        logger.info_once(
            "Using FlashInfer MXFP4 MXFP8 CUTLASS backend for SM100")
        return Mxfp4Backend.SM100_FI_MXFP4_MXFP8_CUTLASS
    elif (current_platform.is_device_capability(100) and has_flashinfer()
          and envs.VLLM_USE_FLASHINFER_MOE_MXFP4_MXFP8):
        logger.info_once(
            "Using FlashInfer MXFP4 MXFP8 TRTLLM backend for SM100, "
            "for high concurrency throughput workloads consider setting "
            "VLLM_USE_FLASHINFER_MOE_MXFP4_MXFP8_CUTLASS=1 for better "
            "performance")
        return Mxfp4Backend.SM100_FI_MXFP4_MXFP8_TRTLLM
    elif current_platform.is_device_capability(100) and has_flashinfer():
        logger.info_once(
            "Using FlashInfer MXFP4 BF16 backend for SM100, "
            "For faster performance on SM100, consider setting "
            "VLLM_USE_FLASHINFER_MOE_MXFP4_MXFP8=1, though this may impact "
            "accuracy.")
        return Mxfp4Backend.SM100_FI_MXFP4_BF16
    elif ((current_platform.is_device_capability(100)
           or current_platform.is_device_capability(90))
          and not has_flashinfer()):
        logger.warning_once(
            "MXFP4 MoE is enabled on Blackwell and Hopper but FlashInfer "
            "is not available. This may result in degraded performance. "
            "Please `pip install vllm[flashinfer]` for best results.")

    # If FlashInfer is not available, try either Marlin or Triton
    if current_platform.is_cuda() and current_platform.get_device_capability(
    )[0] < 9:
        logger.info_once("Using Marlin backend")
        return Mxfp4Backend.MARLIN
    elif has_triton_kernels():
        logger.info_once("Using Triton backend")
        return Mxfp4Backend.TRITON
    elif not is_torch_equal_or_newer("2.8.0"):
        logger.info_once("Using Marlin backend")
        return Mxfp4Backend.MARLIN

    return Mxfp4Backend.NONE


class Mxfp4Config(QuantizationConfig):

    def __init__(self, ignored_layers: Optional[list[str]] = None):
        super().__init__()
        self.ignored_layers = ignored_layers

    @classmethod
    def from_config(cls, config):
        return cls()

    @classmethod
    def get_min_capability(cls) -> int:
        return 80

    @classmethod
    def get_name(cls) -> QuantizationMethods:
        return "mxfp4"

    @classmethod
    def get_supported_act_dtypes(cls) -> list[torch.dtype]:
        return [torch.bfloat16]

    @classmethod
    def get_config_filenames(cls) -> list[str]:
        return []

    def get_quant_method(self, layer: torch.nn.Module,
                         prefix: str) -> Optional["QuantizeMethodBase"]:
        from vllm.attention.layer import Attention  # Avoid circular import

        if isinstance(layer, LinearBase):
            if self.ignored_layers and is_layer_skipped(
                    prefix=prefix,
                    ignored_layers=self.ignored_layers,
                    fused_mapping=self.packed_modules_mapping):
                return UnquantizedLinearMethod()
            raise NotImplementedError("Mxfp4 linear layer is not implemented")
        elif isinstance(layer, FusedMoE):
            return Mxfp4MoEMethod(layer.moe_config)
        elif isinstance(layer, Attention):
            raise NotImplementedError(
                "Mxfp4 attention layer is not implemented")
        return None


class Mxfp4MoEMethod(FusedMoEMethodBase):

    def __init__(self, moe: FusedMoEConfig):
        super().__init__(moe)
        self.topk_indices_dtype = None
        self.moe = moe
        self.mxfp4_backend = get_mxfp4_backend()
        self.max_capture_size = get_current_vllm_config(
        ).compilation_config.max_capture_size

        assert self.mxfp4_backend != Mxfp4Backend.NONE, (
            f"No FlashInfer or Marlin/Triton backend available. "
            f"MXFP4 MoE will be disabled. "
            f"Current backend: {self.mxfp4_backend}")

    def create_weights(self, layer: torch.nn.Module, num_experts: int,
                       hidden_size: int, intermediate_size_per_partition: int,
                       params_dtype: torch.dtype, **extra_weight_attrs):
        self.num_experts = num_experts
        weight_dtype = torch.uint8
        scale_dtype = torch.uint8

        # FIXME (zyongye): ship after torch and safetensors support mxfp4
        # is_torch_mxfp4_available = (
        #     hasattr(torch, "float4_e2m1fn_x2") and
        #     hasattr(torch, "float8_e8m0fnu"))
        # if is_torch_mxfp4_available:
        #     weight_dtype = torch.float4_e2m1fn_x2
        #     scale_dtype = torch.float8_e8m0fnu

        mxfp4_block = 32

        intermediate_size_per_partition_after_pad = \
            intermediate_size_per_partition
        if self.mxfp4_backend == Mxfp4Backend.MARLIN:
            # The moe marlin kernel requires that for each linear
            # n % 256 == 0 and k % 128 == 0.
            # In gate_up_proj:
            #    n = 2 * intermediate_size_per_partition_after_pad
            #    k = hidden_size
            # In down_proj
            #    n = hidden_size
            #    k = intermediate_size_per_partition_after_pad
            intermediate_size_per_partition_after_pad = round_up(
                intermediate_size_per_partition, 128)
            hidden_size = round_up(hidden_size, 256)

            layer.params_dtype = params_dtype
            layer.num_experts = num_experts
            layer.hidden_size = hidden_size
            layer.intermediate_size_per_partition = \
                intermediate_size_per_partition_after_pad
        elif (self.mxfp4_backend == Mxfp4Backend.SM100_FI_MXFP4_MXFP8_TRTLLM
              or self.mxfp4_backend == Mxfp4Backend.SM100_FI_MXFP4_BF16):
            # pad the intermediate size to be a multiple of 2 * mxfp4_block
            # for to hold non-uniform sharded tensor as well as swizzling
            # other padding to increase performance
            intermediate_size_per_partition_after_pad = round_up(
                intermediate_size_per_partition, 256)
            hidden_size = round_up(hidden_size, 256)
        elif current_platform.is_rocm() or (
                self.mxfp4_backend == Mxfp4Backend.SM100_FI_MXFP4_MXFP8_CUTLASS
                or self.mxfp4_backend == Mxfp4Backend.SM90_FI_MXFP4_BF16):
            intermediate_size_per_partition_after_pad = round_up(
                intermediate_size_per_partition, 128)
            hidden_size = round_up(hidden_size, 128)
        else:
            intermediate_size_per_partition_after_pad = round_up(
                intermediate_size_per_partition, 64)

        self.intermediate_size = intermediate_size_per_partition_after_pad
        self.hidden_size = hidden_size
        # Fused gate_up_proj (column parallel)
        w13_weight = torch.nn.Parameter(
            torch.zeros(
                num_experts,
                2 * intermediate_size_per_partition_after_pad,
                hidden_size // 2,
                dtype=weight_dtype,
            ),
            requires_grad=False,
        )
        layer.register_parameter("w13_weight", w13_weight)
        set_weight_attrs(w13_weight, extra_weight_attrs)

        w13_weight_scale = torch.nn.Parameter(
            torch.zeros(
                num_experts,
                2 * intermediate_size_per_partition_after_pad,
                hidden_size // mxfp4_block,
                dtype=scale_dtype,
            ),
            requires_grad=False,
        )
        layer.register_parameter("w13_weight_scale", w13_weight_scale)
        set_weight_attrs(w13_weight_scale, extra_weight_attrs)

        w13_bias = torch.nn.Parameter(
            torch.zeros(
                num_experts,
                2 * intermediate_size_per_partition_after_pad,
                dtype=torch.bfloat16,
            ),
            requires_grad=False,
        )
        layer.register_parameter("w13_bias", w13_bias)
        set_weight_attrs(w13_bias, extra_weight_attrs)

        # down_proj (row parallel)
        w2_weight = torch.nn.Parameter(
            torch.zeros(
                num_experts,
                hidden_size,
                intermediate_size_per_partition_after_pad // 2,
                dtype=weight_dtype,
            ),
            requires_grad=False,
        )
        layer.register_parameter("w2_weight", w2_weight)
        set_weight_attrs(w2_weight, extra_weight_attrs)

        w2_weight_scale = torch.nn.Parameter(
            torch.zeros(
                num_experts,
                hidden_size,
                intermediate_size_per_partition_after_pad // mxfp4_block,
                dtype=scale_dtype,
            ),
            requires_grad=False,
        )
        layer.register_parameter("w2_weight_scale", w2_weight_scale)
        set_weight_attrs(w2_weight_scale, extra_weight_attrs)

        w2_bias = torch.nn.Parameter(
            torch.zeros(
                num_experts,
                hidden_size,
                dtype=torch.bfloat16,
            ),
            requires_grad=False,
        )
        layer.register_parameter("w2_bias", w2_bias)
        set_weight_attrs(w2_bias, extra_weight_attrs)

    def process_weights_after_loading(self, layer):
        if self.mxfp4_backend == Mxfp4Backend.MARLIN:
            prepare_moe_fp4_layer_for_marlin(layer)
        elif (self.mxfp4_backend == Mxfp4Backend.SM100_FI_MXFP4_MXFP8_TRTLLM
              or self.mxfp4_backend == Mxfp4Backend.SM100_FI_MXFP4_BF16):
            from flashinfer import shuffle_matrix_a, shuffle_matrix_sf_a
            layer.gemm1_alpha = Parameter(torch.tensor(
                [1.702] * self.num_experts, dtype=torch.float32).cuda(),
                                          requires_grad=False)
            layer.gemm1_beta = Parameter(torch.tensor(
                [1.0] * self.num_experts, dtype=torch.float32).cuda(),
                                         requires_grad=False)
            layer.gemm1_clamp_limit = Parameter(torch.tensor(
                [7.0] * self.num_experts, dtype=torch.float32).cuda(),
                                                requires_grad=False)
            sf_block_size = 32  # mxfp4 block size

            assert (layer.w13_weight.dim() == 3
                    and layer.w13_weight.shape[0] == self.num_experts
                    and layer.w13_weight.shape[1] == self.intermediate_size * 2
                    and layer.w13_weight.shape[2] == self.hidden_size // 2)
            assert (layer.w13_weight_scale.dim() == 3
                    and layer.w13_weight_scale.shape[0] == self.num_experts
                    and layer.w13_weight_scale.shape[1]
                    == self.intermediate_size * 2
                    and layer.w13_weight_scale.shape[2]
                    == self.hidden_size // sf_block_size)
            assert (layer.w2_weight.dim() == 3
                    and layer.w2_weight.shape[0] == self.num_experts
                    and layer.w2_weight.shape[1] == self.hidden_size and
                    layer.w2_weight.shape[2] == self.intermediate_size // 2)
            assert (layer.w2_weight_scale.dim() == 3
                    and layer.w2_weight_scale.shape[1] == self.hidden_size
                    and layer.w2_weight_scale.shape[2]
                    == self.intermediate_size // sf_block_size)
            assert (layer.w13_bias.dim() == 2
                    and layer.w13_bias.shape[0] == self.num_experts
                    and layer.w13_bias.shape[1] == self.intermediate_size * 2)
            assert (layer.w2_bias.dim() == 2
                    and layer.w2_bias.shape[0] == self.num_experts
                    and layer.w2_bias.shape[1] == self.hidden_size)

            w13_weight_scale = layer.w13_weight_scale.data
            w2_weight_scale = layer.w2_weight_scale.data
            w13_weight = layer.w13_weight.data
            w2_weight = layer.w2_weight.data
            w13_bias = layer.w13_bias.data.to(torch.float32)
            w2_bias = layer.w2_bias.data.to(torch.float32)

            # Swap w1 and w3 as the definition of
            # swiglu is different in the trtllm-gen
            def swap_every_two_rows(x, axis=-1):
                shape = x.shape
                if axis < 0:
                    axis = len(shape) + axis

                # Create a new shape with pairs swapped along specified axis
                new_shape = list(shape)
                new_shape[axis] = shape[axis] // 2
                new_shape.insert(axis + 1, 2)

                # Reshape to expose pairs, swap them, and reshape back
                x = x.reshape(*new_shape)
                x = x.flip(axis + 1)
                new_shape = list(shape)
                return x.reshape(*new_shape)

            w13_weight_scale = swap_every_two_rows(w13_weight_scale, -2)
            w13_weight = swap_every_two_rows(w13_weight, -2)
            w13_bias = swap_every_two_rows(w13_bias, -1)

            # Do not interleave as the checkpoint is already interleaved

            # Shuffle weights and scaling factors for transposed mma output
            gemm1_weights_mxfp4_shuffled = []
            gemm1_scales_mxfp4_shuffled = []
            gemm2_weights_mxfp4_shuffled = []
            gemm2_scales_mxfp4_shuffled = []
            gemm1_bias_shuffled = []
            gemm2_bias_shuffled = []
            epilogue_tile_m = 128  # FIXME: this depends on the kernel internals
            for i in range(self.num_experts):
                gemm1_weights_mxfp4_shuffled.append(
                    shuffle_matrix_a(w13_weight[i].view(torch.uint8),
                                     epilogue_tile_m))
                gemm1_scales_mxfp4_shuffled.append(
                    shuffle_matrix_sf_a(w13_weight_scale[i].view(torch.uint8),
                                        epilogue_tile_m))
                gemm1_bias_shuffled.append(
                    shuffle_matrix_a(w13_bias[i].clone().reshape(-1, 1),
                                     epilogue_tile_m))

                gemm2_weights_mxfp4_shuffled.append(
                    shuffle_matrix_a(w2_weight[i].view(torch.uint8),
                                     epilogue_tile_m))
                gemm2_scales_mxfp4_shuffled.append(
                    shuffle_matrix_sf_a(w2_weight_scale[i].view(torch.uint8),
                                        epilogue_tile_m))
                gemm2_bias_shuffled.append(
                    shuffle_matrix_a(w2_bias[i].clone().reshape(-1, 1),
                                     epilogue_tile_m))

            w13_weight = torch.stack(gemm1_weights_mxfp4_shuffled)
            w13_weight_scale = torch.stack(
                gemm1_scales_mxfp4_shuffled).reshape(
                    self.num_experts, 2 * self.intermediate_size,
                    self.hidden_size // sf_block_size).view(
                        torch.float8_e4m3fn)

            w2_weight = torch.stack(gemm2_weights_mxfp4_shuffled)
            w2_weight_scale = torch.stack(gemm2_scales_mxfp4_shuffled).reshape(
                self.num_experts, self.hidden_size, self.intermediate_size //
                sf_block_size).view(torch.float8_e4m3fn)

            layer.w13_weight = Parameter(w13_weight, requires_grad=False)
            layer.w13_weight_scale = Parameter(w13_weight_scale,
                                               requires_grad=False)
            layer.w2_weight = Parameter(w2_weight, requires_grad=False)
            layer.w2_weight_scale = Parameter(w2_weight_scale,
                                              requires_grad=False)
            layer.w13_bias = Parameter(
                torch.stack(gemm1_bias_shuffled).reshape(self.num_experts, -1),
                requires_grad=False)
            layer.w2_bias = Parameter(torch.stack(gemm2_bias_shuffled).reshape(
                self.num_experts, -1),
                                      requires_grad=False)
        elif (self.mxfp4_backend == Mxfp4Backend.SM100_FI_MXFP4_MXFP8_CUTLASS
              or self.mxfp4_backend == Mxfp4Backend.SM90_FI_MXFP4_BF16):
            layer.gemm1_alpha = Parameter(torch.tensor(
                [1.702] * self.num_experts, dtype=torch.float32).cuda(),
                                          requires_grad=False)
            layer.gemm1_beta = Parameter(torch.tensor(
                [1.0] * self.num_experts, dtype=torch.float32).cuda(),
                                         requires_grad=False)
            layer.gemm1_clamp_limit = Parameter(torch.tensor(
                [7.0] * self.num_experts, dtype=torch.float32).cuda(),
                                                requires_grad=False)

            sf_block_size = 32  # mxfp4 block size

            # Common shape assertions
            assert (layer.w13_weight.dim() == 3
                    and layer.w13_weight.shape[0] == self.num_experts
                    and layer.w13_weight.shape[1] == self.intermediate_size * 2
                    and layer.w13_weight.shape[2] == self.hidden_size // 2)
            assert (layer.w13_weight_scale.dim() == 3
                    and layer.w13_weight_scale.shape[0] == self.num_experts
                    and layer.w13_weight_scale.shape[1]
                    == self.intermediate_size * 2
                    and layer.w13_weight_scale.shape[2]
                    == self.hidden_size // sf_block_size)
            assert (layer.w2_weight.dim() == 3
                    and layer.w2_weight.shape[0] == self.num_experts
                    and layer.w2_weight.shape[1] == self.hidden_size and
                    layer.w2_weight.shape[2] == self.intermediate_size // 2)
            assert (layer.w2_weight_scale.dim() == 3
                    and layer.w2_weight_scale.shape[1] == self.hidden_size
                    and layer.w2_weight_scale.shape[2]
                    == self.intermediate_size // sf_block_size)
            assert (layer.w13_bias.dim() == 2
                    and layer.w13_bias.shape[0] == self.num_experts
                    and layer.w13_bias.shape[1] == self.intermediate_size * 2)
            assert (layer.w2_bias.dim() == 2
                    and layer.w2_bias.shape[0] == self.num_experts
                    and layer.w2_bias.shape[1] == self.hidden_size)

            # De-interleave and swap for w13 weight, bias, and scales
            w13_w = layer.w13_weight.data
            gate_w, up_w = w13_w[:, ::2, :], w13_w[:, 1::2, :]
            deinterleaved_w13_w = torch.cat([gate_w, up_w], dim=1)
            w1_w, w3_w = torch.chunk(deinterleaved_w13_w, 2, dim=1)
            w13_weight_swapped = torch.cat([w3_w, w1_w], dim=1)

            w13_b = layer.w13_bias.data.to(torch.float32)
            gate_b, up_b = w13_b[:, ::2], w13_b[:, 1::2]
            deinterleaved_w13_b = torch.cat([gate_b, up_b], dim=1)
            b1, b3 = torch.chunk(deinterleaved_w13_b, 2, dim=-1)
            w13_bias_swapped = torch.cat([b3, b1], dim=-1).to(torch.bfloat16)

            w13_s = layer.w13_weight_scale.data
            gate_s, up_s = w13_s[:, ::2, :], w13_s[:, 1::2, :]
            deinterleaved_w13_s = torch.cat([gate_s, up_s], dim=1)
            s1, s3 = torch.chunk(deinterleaved_w13_s, 2, dim=1)
            w13_scale_swapped = torch.cat([s3, s1], dim=1)

            if self.mxfp4_backend == Mxfp4Backend.SM100_FI_MXFP4_MXFP8_CUTLASS:
                from flashinfer import block_scale_interleave

                orig_shape = w13_scale_swapped.shape
                w13_scale_interleaved = block_scale_interleave(
                    w13_scale_swapped.view(torch.uint8)).reshape(orig_shape)

                w2_s = layer.w2_weight_scale.data
                orig_shape = w2_s.shape
                w2_scale_interleaved = block_scale_interleave(
                    w2_s.view(torch.uint8)).reshape(orig_shape)

                layer.w13_weight = Parameter(w13_weight_swapped,
                                             requires_grad=False)
                layer.w13_weight_scale = Parameter(w13_scale_interleaved,
                                                   requires_grad=False)
                layer.w13_bias = Parameter(w13_bias_swapped,
                                           requires_grad=False)
                layer.w2_weight_scale = Parameter(w2_scale_interleaved,
                                                  requires_grad=False)
            elif self.mxfp4_backend == Mxfp4Backend.SM90_FI_MXFP4_BF16:

                def _interleave_mxfp4_cutlass_sm90(w):
                    w_shape = w.shape
                    w_interleaved = w.reshape(w_shape[0], w_shape[1],
                                              (w_shape[2] // 4), 4)
                    w_interleaved = w_interleaved.permute(0, 2, 1, 3)
                    w_interleaved = w_interleaved.reshape(
                        w_shape[0], w_shape[2] // 4, w_shape[1] * 4)
                    return w_interleaved

                w31_scales = w13_scale_swapped.to(torch.uint8).view(
                    torch.uint8)
                w31_scales_interleaved = _interleave_mxfp4_cutlass_sm90(
                    w31_scales)

                w2_weight_scale = layer.w2_weight_scale.data
                w2_scales = w2_weight_scale.to(torch.uint8).view(torch.uint8)
                w2_scales_interleaved = _interleave_mxfp4_cutlass_sm90(
                    w2_scales)

                layer.w13_weight = torch.nn.Parameter(torch.cat([w3_w, w1_w],
                                                                dim=1),
                                                      requires_grad=False)
                layer.w13_bias = torch.nn.Parameter(w13_bias_swapped,
                                                    requires_grad=False)
                layer.w13_weight_scale = torch.nn.Parameter(
                    w31_scales_interleaved, requires_grad=False)
                layer.w2_weight_scale = torch.nn.Parameter(
                    w2_scales_interleaved, requires_grad=False)
        elif self.mxfp4_backend == Mxfp4Backend.TRITON:
            from triton_kernels.matmul_ogs import FlexCtx, PrecisionConfig

            w13_bias = layer.w13_bias.to(torch.float32)
            w2_bias = layer.w2_bias.to(torch.float32)

            layer.w13_bias = Parameter(w13_bias, requires_grad=False)
            layer.w2_bias = Parameter(w2_bias, requires_grad=False)

            # FIXME warp need to be adjusted based on batch size
            # only apply to  batched mode
            if self.moe.use_ep:
                num_warps = 4 if envs.VLLM_MOE_DP_CHUNK_SIZE <= 512 else 8
            else:
                num_warps = 8

            w13_weight, w13_flex, w13_scale = _swizzle_mxfp4(
                layer.w13_weight, layer.w13_weight_scale, num_warps)
            w2_weight, w2_flex, w2_scale = _swizzle_mxfp4(
                layer.w2_weight, layer.w2_weight_scale, num_warps)

            self.w13_precision_config = PrecisionConfig(
                weight_scale=w13_scale, flex_ctx=FlexCtx(rhs_data=w13_flex))
            self.w2_precision_config = PrecisionConfig(
                weight_scale=w2_scale, flex_ctx=FlexCtx(rhs_data=w2_flex))

            self.w13_weight_triton_tensor = w13_weight
            self.w2_weight_triton_tensor = w2_weight

            # need to delete the original weights to save memory on single GPU
            del layer.w13_weight
            del layer.w2_weight
            layer.w13_weight = None
            layer.w2_weight = None
            torch.cuda.empty_cache()
        else:
            raise ValueError(f"Unsupported backend: {self.mxfp4_backend}")

    def _get_tile_tokens_dim(self, x: torch.Tensor, top_k: int):
        # Number of tokens in the input tensor.
        num_tokens = x.shape[0]
        # Factor to account for the imbalance of the experts.
        # factor equals to the
        # max_real_num_tokens_per_expert / perfect_num_tokens_per_expert
        # - 1.0 means perfect expert distribution.
        # - > 1.0 means some experts have more
        #     tokens than the perfect distribution.
        # - < 1.0 does not make sense.
        imbalance_factor = 1.3
        # Calculate the number of tokens per expert
        # assuming perfect distribution.
        num_tokens_per_expert = (num_tokens * top_k) // self.num_experts
        # Apply the imbalance factor.
        num_tokens_per_expert = int(num_tokens_per_expert * imbalance_factor)
        # And pad the number to the next power of 2.
        tile_tokens_dim = next_power_of_2(num_tokens_per_expert)
        # Cap to 8-64 tokens per CTA tile
        # as it's the range supported by the kernel.
        tile_tokens_dim = min(max(tile_tokens_dim, 8), 64)

        return tile_tokens_dim

    def select_gemm_impl(
        self,
        prepare_finalize: mk.FusedMoEPrepareAndFinalize,
        moe: FusedMoEConfig,
        layer: torch.nn.Module,
    ) -> mk.FusedMoEPermuteExpertsUnpermute:
        if (prepare_finalize.activation_format ==
                mk.FusedMoEActivationFormat.BatchedExperts):
            raise NotImplementedError(
                "Mxfp4 does not support batched experts format for EP")
        else:
            if (self.mxfp4_backend == Mxfp4Backend.SM100_FI_MXFP4_MXFP8_TRTLLM
                    or self.mxfp4_backend == Mxfp4Backend.SM100_FI_MXFP4_BF16):
                # B200 code-path
                kwargs = {
                    "gemm1_alpha": layer.gemm1_alpha,
                    "gemm1_beta": layer.gemm1_beta,
                    "gemm1_clamp_limit": layer.gemm1_clamp_limit,
                    "w13_bias": layer.w13_bias,
                    "w2_bias": layer.w2_bias,
                    "max_capture_size": self.max_capture_size,
                }
                return TrtLlmGenExperts(moe, **kwargs)
            else:
                # Use matmul_ogs from triton_kernels here!
                raise NotImplementedError(
                    "Mxfp4 does not support non-batched experts format for EP")

    def _route_and_experts(
            self,
            layer: torch.nn.Module,
            x: torch.Tensor,
            router_logits: torch.Tensor,
            top_k: int,
            renormalize: bool,
            use_grouped_topk: bool = False,
            topk_group: Optional[int] = None,
            num_expert_group: Optional[int] = None,
            global_num_experts: int = -1,
            expert_map: Optional[torch.Tensor] = None,
            custom_routing_function: Optional[Callable] = None,
            scoring_func: str = "softmax",
            e_score_correction_bias: Optional[torch.Tensor] = None,
            apply_router_weight_on_input: bool = False,
            activation: str = "silu",
            enable_eplb: bool = False,
            expert_load_view: Optional[torch.Tensor] = None,
            logical_to_physical_map: Optional[torch.Tensor] = None,
            logical_replica_count: Optional[torch.Tensor] = None
    ) -> torch.Tensor:

        assert isinstance(self.fused_experts, mk.FusedMoEModularKernel)

        topk_weights, topk_ids = FusedMoE.select_experts(
            hidden_states=x,
            router_logits=router_logits,
            use_grouped_topk=use_grouped_topk,
            top_k=top_k,
            renormalize=renormalize,
            topk_group=topk_group,
            num_expert_group=num_expert_group,
            custom_routing_function=custom_routing_function,
            scoring_func=scoring_func,
            e_score_correction_bias=e_score_correction_bias,
            indices_type=self.topk_indices_dtype,
            enable_eplb=enable_eplb,
            expert_map=expert_map,
            expert_load_view=expert_load_view,
            logical_to_physical_map=logical_to_physical_map,
            logical_replica_count=logical_replica_count)

        return self.fused_experts(
            hidden_states=x,
            w1=layer.w13_weight,
            w2=layer.w2_weight,
            topk_weights=topk_weights,
            topk_ids=topk_ids,
            inplace=True,
            activation=activation,
            global_num_experts=global_num_experts,
            expert_map=expert_map,
            w1_scale=layer.w13_weight_scale,
            w2_scale=layer.w2_weight_scale,
            apply_router_weight_on_input=apply_router_weight_on_input,
        )

    def apply(
        self,
        layer: torch.nn.Module,
        x: torch.Tensor,
        router_logits: torch.Tensor,
        top_k: int,
        renormalize: bool,
        use_grouped_topk: bool = False,
        topk_group: Optional[int] = None,
        num_expert_group: Optional[int] = None,
        global_num_experts: int = -1,
        expert_map: Optional[torch.Tensor] = None,
        custom_routing_function: Optional[Callable] = None,
        scoring_func: str = "softmax",
        routed_scaling_factor: float = 1.0,
        e_score_correction_bias: Optional[torch.Tensor] = None,
        apply_router_weight_on_input: bool = False,
        activation: str = "silu",
        enable_eplb: bool = False,
        expert_load_view: Optional[torch.Tensor] = None,
        logical_to_physical_map: Optional[torch.Tensor] = None,
        logical_replica_count: Optional[torch.Tensor] = None,
    ) -> Union[torch.Tensor, tuple[torch.Tensor, torch.Tensor]]:

        if enable_eplb:
            raise NotImplementedError("EPLB is not supported for mxfp4")

        if self.mxfp4_backend == Mxfp4Backend.MARLIN:
            topk_weights, topk_ids = FusedMoE.select_experts(
                hidden_states=x,
                router_logits=router_logits,
                use_grouped_topk=use_grouped_topk,
                top_k=top_k,
                renormalize=renormalize,
                topk_group=topk_group,
                num_expert_group=num_expert_group,
                custom_routing_function=custom_routing_function,
                scoring_func=scoring_func,
                routed_scaling_factor=routed_scaling_factor,
                e_score_correction_bias=e_score_correction_bias)

            return torch.ops.vllm.fused_marlin_moe(
                x,
                layer.w13_weight,
                layer.w2_weight,
                layer.w13_bias,
                layer.w2_bias,
                layer.w13_weight_scale,
                layer.w2_weight_scale,
                router_logits,
                topk_weights,
                topk_ids,
                global_scale1=None,
                global_scale2=None,
                quant_type_id=scalar_types.float4_e2m1f.id,
                apply_router_weight_on_input=apply_router_weight_on_input,
                global_num_experts=global_num_experts,
                activation=activation,
                expert_map=expert_map)

        if self.fused_experts is not None:
            return self._route_and_experts(
                layer,
                x,
                router_logits,
                top_k,
                renormalize,
                use_grouped_topk,
                topk_group,
                num_expert_group,
                global_num_experts,
                expert_map,
                custom_routing_function,
                scoring_func,
                e_score_correction_bias,
                apply_router_weight_on_input,
                activation,
                enable_eplb,
                expert_load_view,
                logical_to_physical_map,
                logical_replica_count,
            )

        assert _can_support_mxfp4(
            use_grouped_topk, topk_group, num_expert_group, expert_map,
            custom_routing_function, e_score_correction_bias,
            apply_router_weight_on_input, scoring_func, activation,
            expert_load_view, logical_to_physical_map,
            logical_replica_count), (
                "MXFP4 are not supported with this configuration.")

        if (self.mxfp4_backend == Mxfp4Backend.SM100_FI_MXFP4_MXFP8_TRTLLM
                or self.mxfp4_backend == Mxfp4Backend.SM100_FI_MXFP4_BF16):
            from flashinfer import trtllm_fp4_block_scale_moe
            if self.mxfp4_backend == Mxfp4Backend.SM100_FI_MXFP4_BF16:
                assert x.dtype == torch.bfloat16
                x_quant = x
                x_scale = None
            elif self.mxfp4_backend == Mxfp4Backend.SM100_FI_MXFP4_MXFP8_TRTLLM:
                from flashinfer import mxfp8_quantize
                x_quant, x_scale = mxfp8_quantize(x, False)  # to mxfp8
                x_scale = x_scale.view(torch.float8_e4m3fn).reshape(
                    *x.shape[:-1], -1)

            trtllm_gen_output = trtllm_fp4_block_scale_moe(
                router_logits.to(torch.bfloat16),
                None,  # routing_bias
                x_quant,
                x_scale,
                layer.w13_weight,  # uint8 (e2m1 x 2)
                layer.w13_weight_scale,  # uint8 (e4m3 x 2)
                layer.w13_bias,  # fp32 per expert per channel
                layer.gemm1_alpha,  # fp32 per expert
                layer.gemm1_beta,  # fp32 per expert
                layer.gemm1_clamp_limit,  # fp32 per expert
                layer.w2_weight,  # uint8 (e2m1 x 2)
                layer.w2_weight_scale,  # ue8m0
                layer.w2_bias,  # fp32 per expert per channel
                None,  # output1_scale_scalar
                None,  # output1_scale_gate_scalar
                None,  # output2_scale_scalar
                global_num_experts,
                top_k,
                None,  # n_group
                None,  # topk_group
                self.intermediate_size,  # padded to multiple of 256
                layer.ep_rank * layer.local_num_experts,  # local_expert_offset
                self.num_experts,  # local num experts
                None,
                self._get_tile_tokens_dim(x, top_k),
                1 if renormalize else 0,  # routing_method_type, renormalize
                True,  # do finalize
                tune_max_num_tokens=self.max_capture_size,
            )[0]
            return trtllm_gen_output
        elif (self.mxfp4_backend == Mxfp4Backend.SM100_FI_MXFP4_MXFP8_CUTLASS
              or self.mxfp4_backend == Mxfp4Backend.SM90_FI_MXFP4_BF16):
            from vllm.utils.flashinfer import flashinfer_cutlass_fused_moe

            topk_weights, topk_ids = FusedMoE.select_experts(
                hidden_states=x,
                router_logits=router_logits,
                use_grouped_topk=use_grouped_topk,
                top_k=top_k,
                renormalize=renormalize,
                topk_group=topk_group,
                num_expert_group=num_expert_group,
                custom_routing_function=custom_routing_function,
                scoring_func=scoring_func,
                e_score_correction_bias=e_score_correction_bias,
            )

            # Backend-specific preparation
            if self.mxfp4_backend == Mxfp4Backend.SM100_FI_MXFP4_MXFP8_CUTLASS:

                from flashinfer import mxfp8_quantize

                x_quant, x_scale = mxfp8_quantize(x, True, 32)

                fake_input_scale = torch.ones(self.num_experts,
                                              device=x.device)
                quant_scales = [
                    layer.w13_weight_scale.contiguous().view(torch.int32),
                    fake_input_scale,
                    layer.w2_weight_scale.contiguous().view(torch.int32),
                    fake_input_scale,
                ]

                fi_input = x_quant
                extra_kwargs = dict(
                    use_mxfp8_act_scaling=True,
                    input_sf=x_scale,
                    fc1_expert_weights=layer.w13_weight.contiguous().view(
                        torch.long),
                    fc2_expert_weights=layer.w2_weight.contiguous().view(
                        torch.long),
                )
            elif self.mxfp4_backend == Mxfp4Backend.SM90_FI_MXFP4_BF16:
                assert x.dtype == torch.bfloat16

                quant_scales = [
                    layer.w13_weight_scale,
                    layer.w2_weight_scale,
                ]

                fi_input = x
                extra_kwargs = dict(
                    use_w4_group_scaling=True,
                    fc1_expert_weights=layer.w13_weight,
                    fc2_expert_weights=layer.w2_weight,
                )

            output = torch.empty_like(x, dtype=torch.bfloat16)
            _ = flashinfer_cutlass_fused_moe(
                input=fi_input,
                token_selected_experts=topk_ids.to(torch.int).contiguous(),
                token_final_scales=topk_weights,
                output_dtype=torch.bfloat16,
                output=output,
                quant_scales=quant_scales,
                fc1_expert_biases=layer.w13_bias,
                fc2_expert_biases=layer.w2_bias,
                swiglu_alpha=layer.gemm1_alpha,
                swiglu_beta=layer.gemm1_beta,
                swiglu_limit=layer.gemm1_clamp_limit,
                tp_size=self.moe.tp_size,
                tp_rank=self.moe.tp_rank,
                ep_size=self.moe.ep_size,
                ep_rank=self.moe.ep_rank,
                tune_max_num_tokens=self.max_capture_size,
                **extra_kwargs,
            )

            return output
        elif self.mxfp4_backend == Mxfp4Backend.TRITON:
            from vllm.model_executor.layers.fused_moe.gpt_oss_triton_kernels_moe import (  # noqa: E501
                triton_kernel_moe_forward)
            return triton_kernel_moe_forward(
                hidden_states=x,
                w1=self.w13_weight_triton_tensor,
                w2=self.w2_weight_triton_tensor,
                gating_output=router_logits,
                topk=top_k,
                renormalize=renormalize,
                global_num_experts=global_num_experts,
                expert_map=expert_map,
                w1_bias=layer.w13_bias,
                w2_bias=layer.w2_bias,
                w1_precision=self.w13_precision_config,
                w2_precision=self.w2_precision_config,
                apply_router_weight_on_input=apply_router_weight_on_input,
            )
        else:
            raise ValueError(f"Unsupported backend: {self.mxfp4_backend}")<|MERGE_RESOLUTION|>--- conflicted
+++ resolved
@@ -1,11 +1,7 @@
 # SPDX-License-Identifier: Apache-2.0
 # SPDX-FileCopyrightText: Copyright contributors to the vLLM project
-<<<<<<< HEAD
 from enum import Enum
-from typing import Callable, Optional
-=======
 from typing import Callable, Optional, Union
->>>>>>> 36c260da
 
 import torch
 from torch.nn.parameter import Parameter
