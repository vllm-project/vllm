# SPDX-License-Identifier: Apache-2.0
<<<<<<< HEAD
=======
# SPDX-FileCopyrightText: Copyright contributors to the vLLM project
>>>>>>> 016c25b5
import logging

import torch

from vllm.platforms import current_platform
from vllm.triton_utils import triton
<<<<<<< HEAD
from vllm.utils import direct_register_custom_op, has_deep_gemm

if has_deep_gemm():
    import deep_gemm
=======
from vllm.utils import direct_register_custom_op
from vllm.utils.deep_gemm import fp8_gemm_nt
>>>>>>> 016c25b5

logger = logging.getLogger(__name__)


def prepare_block_fp8_matmul_inputs(
    A: torch.Tensor,
    B: torch.Tensor,
    As: torch.Tensor,
    Bs: torch.Tensor,
    block_size: list[int],
    output_dtype: torch.dtype = torch.float16,
) -> tuple[int, int, int, torch.Tensor]:
    assert len(block_size) == 2
    block_n, block_k = block_size[0], block_size[1]

    assert A.shape[-1] == B.shape[-1]
    assert A.shape[:-1] == As.shape[:-1]
    assert A.is_contiguous()
    assert triton.cdiv(A.shape[-1], block_k) == As.shape[-1]

    M = A.numel() // A.shape[-1]

    assert B.ndim == 2
    assert B.is_contiguous()
    assert Bs.ndim == 2
    N, K = B.shape
    assert triton.cdiv(N, block_n) == Bs.shape[0]
    assert triton.cdiv(K, block_k) == Bs.shape[1]

    C_shape = A.shape[:-1] + (N, )
    C = A.new_empty(C_shape, dtype=output_dtype)

    return M, N, K, C


def w8a8_block_fp8_matmul_deepgemm(
    A: torch.Tensor,
    B: torch.Tensor,
    As: torch.Tensor,
    Bs: torch.Tensor,
    block_size: list[int],
    output_dtype: torch.dtype,
) -> torch.Tensor:
    M, N, K, C = prepare_block_fp8_matmul_inputs(A, B, As, Bs, block_size,
                                                 output_dtype)
    # Deepgemm only supports output tensor type as bfloat16
    assert C.dtype == torch.bfloat16
    fp8_gemm_nt((A, As), (B, Bs), C)
    return C


def w8a8_block_fp8_matmul_deepgemm_fake(
    A: torch.Tensor,
    B: torch.Tensor,
    As: torch.Tensor,
    Bs: torch.Tensor,
    block_size: list[int],
    output_dtype: torch.dtype,
) -> torch.Tensor:
    M, N, K, C = prepare_block_fp8_matmul_inputs(A, B, As, Bs, block_size,
                                                 output_dtype)
    return C


direct_register_custom_op(
    op_name="w8a8_block_fp8_matmul_deepgemm",
    op_func=w8a8_block_fp8_matmul_deepgemm,
    mutates_args=[],
    fake_impl=w8a8_block_fp8_matmul_deepgemm_fake,
    dispatch_key=current_platform.dispatch_key,
)<|MERGE_RESOLUTION|>--- conflicted
+++ resolved
@@ -1,23 +1,13 @@
 # SPDX-License-Identifier: Apache-2.0
-<<<<<<< HEAD
-=======
 # SPDX-FileCopyrightText: Copyright contributors to the vLLM project
->>>>>>> 016c25b5
 import logging
 
 import torch
 
 from vllm.platforms import current_platform
 from vllm.triton_utils import triton
-<<<<<<< HEAD
-from vllm.utils import direct_register_custom_op, has_deep_gemm
-
-if has_deep_gemm():
-    import deep_gemm
-=======
 from vllm.utils import direct_register_custom_op
 from vllm.utils.deep_gemm import fp8_gemm_nt
->>>>>>> 016c25b5
 
 logger = logging.getLogger(__name__)
 
