# SPDX-License-Identifier: Apache-2.0
# SPDX-FileCopyrightText: Copyright contributors to the vLLM project

<<<<<<< HEAD
from typing import Any, Optional
=======
from typing import Any, Optional, Union
>>>>>>> 110df743

import torch

from vllm import _custom_ops as ops
from vllm.logger import init_logger
from vllm.model_executor.layers.fused_moe.layer import FusedMoE
from vllm.model_executor.layers.linear import (LinearBase, LinearMethodBase,
                                               UnquantizedLinearMethod)
from vllm.model_executor.layers.quantization import QuantizationMethods
from vllm.model_executor.layers.quantization.base_config import (
    QuantizationConfig, QuantizeMethodBase)
from vllm.model_executor.parameter import (GroupQuantScaleParameter,
                                           PackedvLLMParameter)

logger = init_logger(__name__)


class AWQConfig(QuantizationConfig):
    """Config class for AWQ.

    Reference: https://arxiv.org/abs/2306.00978
    """

    def __init__(
        self,
        weight_bits: int,
        group_size: int,
        zero_point: bool,
        modules_to_not_convert: Optional[list[str]] = None,
    ) -> None:
        super().__init__()
        self.weight_bits = weight_bits
        self.group_size = group_size
        self.zero_point = zero_point
        self.modules_to_not_convert = modules_to_not_convert or []

        if self.weight_bits != 4:
            raise ValueError(
                "Currently, only 4-bit weight quantization is supported for "
                f"AWQ, but got {self.weight_bits} bits.")
        self.pack_factor = 32 // self.weight_bits

    def __repr__(self) -> str:
        return (f"AWQConfig(weight_bits={self.weight_bits}, "
                f"group_size={self.group_size}, "
                f"zero_point={self.zero_point}, "
                f"modules_to_not_convert={self.modules_to_not_convert})")

    def get_name(self) -> QuantizationMethods:
        return "awq"

    def get_supported_act_dtypes(self) -> list[torch.dtype]:
        return [torch.half]

    @classmethod
    def get_min_capability(cls) -> int:
        # The AWQ kernel only supports Turing or newer GPUs.
        return 75

    @staticmethod
    def get_config_filenames() -> list[str]:
        return [
            "quant_config.json",  # E.g., casperhansen/vicuna-7b-v1.5-awq
            # E.g., abhinavkulkarni/mosaicml-mpt-7b-instruct-w4-g128-awq
            "quantize_config.json",
        ]

    @classmethod
    def from_config(cls, config: dict[str, Any]) -> "AWQConfig":
        weight_bits = cls.get_from_keys(config, ["w_bit", "bits"])
        group_size = cls.get_from_keys(config, ["q_group_size", "group_size"])
        zero_point = cls.get_from_keys(config, ["zero_point"])
        modules_to_not_convert = cls.get_from_keys_or(
            config, ["modules_to_not_convert"], None)
        return cls(weight_bits, group_size, zero_point, modules_to_not_convert)

    def get_quant_method(
        self, layer: torch.nn.Module, prefix: str
    ) -> Optional[Union["LinearMethodBase", "QuantizeMethodBase"]]:
        if isinstance(layer, LinearBase):
            if is_layer_skipped_awq(prefix, self.modules_to_not_convert):
                return UnquantizedLinearMethod()
            return AWQLinearMethod(self)
        elif isinstance(layer, FusedMoE):
            # Lazy import to avoid circular import.
            from .awq_marlin import AWQMarlinConfig, AWQMoEMethod
            from .moe_wna16 import MoeWNA16Config
            from .utils.marlin_utils import check_moe_marlin_supports_layer
            if not check_moe_marlin_supports_layer(layer, self.group_size):
                logger.warning_once(
                    f"Layer '{prefix}' is not supported by AWQMoeMarlin. "
                    "Falling back to Moe WNA16 kernels.")
                config = {
                    "quant_method": "awq",
                    "bits": self.weight_bits,
                    "group_size": self.group_size,
                    "zero_point": self.zero_point,
                    "lm_head": False,
                }
                return MoeWNA16Config.from_config(config).get_quant_method(
                    layer, prefix)
            marlin_compatible_config_dict = {
                "quant_method": "awq",
                "bits": self.weight_bits,
                "group_size": self.group_size,
                "zero_point": self.zero_point,
                "lm_head": False,
                "modules_to_not_convert": self.modules_to_not_convert,
            }
            awq_marlin_config = AWQMarlinConfig.from_config(
                marlin_compatible_config_dict)
            return AWQMoEMethod(awq_marlin_config)
        return None


def is_layer_skipped_awq(prefix: str, modules_to_not_convert: list[str]):
    return any(module_name in prefix for module_name in modules_to_not_convert)


class AWQLinearMethod(LinearMethodBase):
    """Linear method for AWQ.

    Args:
        quant_config: The AWQ quantization config.
    """

    def __init__(self, quant_config: AWQConfig):
        self.quant_config = quant_config

    def create_weights(self, layer: torch.nn.Module,
                       input_size_per_partition: int,
                       output_partition_sizes: list[int], input_size: int,
                       output_size: int, params_dtype: torch.dtype,
                       **extra_weight_attrs):
        # Normalize group_size
        if self.quant_config.group_size != -1:
            group_size = self.quant_config.group_size
        else:
            group_size = input_size

        if input_size_per_partition % group_size != 0:
            raise ValueError(
                "The input size is not aligned with the quantized "
                "weight shape. This can be caused by too large "
                "tensor parallel size.")

        output_size_per_partition = sum(output_partition_sizes)
        if output_size_per_partition % self.quant_config.pack_factor != 0:
            raise ValueError(
                "The output size is not aligned with the quantized "
                "weight shape. This can be caused by too large "
                "tensor parallel size.")

        weight_loader = extra_weight_attrs.get("weight_loader")
        qweight = PackedvLLMParameter(
            data=torch.empty(
                input_size_per_partition,
                output_size_per_partition // self.quant_config.pack_factor,
                dtype=torch.int32,
            ),
            input_dim=0,
            output_dim=1,
            packed_dim=1,
            packed_factor=self.quant_config.pack_factor,
            weight_loader=weight_loader)

        num_groups = input_size_per_partition // group_size

        qzeros = PackedvLLMParameter(
            data=torch.empty(
                num_groups,
                output_size_per_partition // self.quant_config.pack_factor,
                dtype=torch.int32,
            ),
            input_dim=0,
            output_dim=1,
            packed_dim=1,
            packed_factor=self.quant_config.pack_factor,
            weight_loader=weight_loader)

        scales = GroupQuantScaleParameter(data=torch.empty(
            num_groups,
            output_size_per_partition,
            dtype=params_dtype,
        ),
                                          input_dim=0,
                                          output_dim=1,
                                          weight_loader=weight_loader)

        layer.register_parameter("qweight", qweight)
        layer.register_parameter("qzeros", qzeros)
        layer.register_parameter("scales", scales)

    def process_weights_after_loading(self, layer: torch.nn.Module) -> None:
        layer.qweight = torch.nn.Parameter(layer.qweight.data,
                                           requires_grad=False)
        layer.qzeros = torch.nn.Parameter(layer.qzeros.data,
                                          requires_grad=False)
        layer.scales = torch.nn.Parameter(layer.scales.data,
                                          requires_grad=False)

    def apply(self,
              layer: torch.nn.Module,
              x: torch.Tensor,
              bias: Optional[torch.Tensor] = None) -> torch.Tensor:
        qweight = layer.qweight
        scales = layer.scales
        qzeros = layer.qzeros
        pack_factor = self.quant_config.pack_factor
        out_shape = (x.shape[:-1] + (qweight.shape[-1] * pack_factor, ))
        reshaped_x = x.reshape(-1, x.shape[-1])

        # num_tokens >= threshold
        FP16_MATMUL_HEURISTIC_CONDITION = x.shape[:-1].numel() >= 256

        if FP16_MATMUL_HEURISTIC_CONDITION:
            out = ops.awq_dequantize(qweight, scales, qzeros, 0, 0, 0)
            out = torch.matmul(reshaped_x, out)
        else:
            out = ops.awq_gemm(reshaped_x, qweight, scales, qzeros,
                               pack_factor)
        if bias is not None:
            out.add_(bias)
        return out.reshape(out_shape)<|MERGE_RESOLUTION|>--- conflicted
+++ resolved
@@ -1,11 +1,7 @@
 # SPDX-License-Identifier: Apache-2.0
 # SPDX-FileCopyrightText: Copyright contributors to the vLLM project
 
-<<<<<<< HEAD
-from typing import Any, Optional
-=======
 from typing import Any, Optional, Union
->>>>>>> 110df743
 
 import torch
 
