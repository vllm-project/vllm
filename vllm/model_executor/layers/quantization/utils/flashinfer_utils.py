--- conflicted
+++ resolved
@@ -185,12 +185,8 @@
 
 
 def build_flashinfer_fp8_cutlass_moe_prepare_finalize(
-<<<<<<< HEAD
-    moe: Optional[FusedMoEConfig], use_deepseek_fp8_block_scale: bool = False) -> mk.FusedMoEPrepareAndFinalize:
-=======
-    moe: FusedMoEConfig | None,
+    moe: FusedMoEConfig | None, use_deepseek_fp8_block_scale: bool = False
 ) -> mk.FusedMoEPrepareAndFinalize:
->>>>>>> d8bebb00
     """Create a FlashInfer CUTLASS fused-MoE prepare finalize kernel"""
     use_dp = moe.moe_parallel_config.dp_size > 1 if moe is not None else False
     return create_flashinfer_prepare_finalize(use_dp, use_deepseek_fp8_block_scale=use_deepseek_fp8_block_scale)
@@ -199,12 +195,8 @@
 def select_cutlass_fp8_gemm_impl(
     moe: FusedMoEConfig | None,
     quant_config: FusedMoEQuantConfig,
-<<<<<<< HEAD
-    out_dtype: Optional[torch.dtype] = None,
-    use_deepseek_fp8_block_scale: bool = False,
-=======
     out_dtype: torch.dtype | None = None,
->>>>>>> d8bebb00
+    use_deepseek_fp8_block_scale: bool = False
 ) -> mk.FusedMoEPermuteExpertsUnpermute:
     """Return a GEMM *experts* implementation for fused-MoE layers"""
 
@@ -243,19 +235,12 @@
     assert quant_config is not None
 
     fused_experts = mk.FusedMoEModularKernel(
-<<<<<<< HEAD
         build_flashinfer_fp8_cutlass_moe_prepare_finalize(moe=None, use_deepseek_fp8_block_scale=use_deepseek_fp8_block_scale),
-        select_cutlass_fp8_gemm_impl(moe=None,
-                                     quant_config=quant_config,
-                                     out_dtype=hidden_states.dtype,
-                                     use_deepseek_fp8_block_scale=use_deepseek_fp8_block_scale))
-=======
-        build_flashinfer_fp8_cutlass_moe_prepare_finalize(moe=None),
         select_cutlass_fp8_gemm_impl(
-            moe=None, quant_config=quant_config, out_dtype=hidden_states.dtype
+            moe=None, quant_config=quant_config, out_dtype=hidden_states.dtype,
+                                     use_deepseek_fp8_block_scale=use_deepseek_fp8_block_scale
         ),
     )
->>>>>>> d8bebb00
 
     return fused_experts(
         hidden_states,
