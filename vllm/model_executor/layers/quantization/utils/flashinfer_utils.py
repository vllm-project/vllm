--- conflicted
+++ resolved
@@ -269,18 +269,12 @@
         return backend_map[flashinfer_moe_backend]
 
     raise ValueError(
-<<<<<<< HEAD
         f"Unknown flashinfer moe backend: {flashinfer_moe_backend!r}. "
         f"Expected one of {list(backend_map.keys())}."
-    )
-=======
-        f"Unknown flashinfer moe backend: {flashinfer_moe_backend}"
-        f" expected one of {allowed_backends}"
     )
 
 
 def is_flashinfer_supporting_global_sf(backend: FlashinferMoeBackend | None) -> bool:
     # TODO(shuw@nvidia): Update when new backends are added.
     backends_supporting_global_sf = (FlashinferMoeBackend.CUTLASS,)
-    return backend in backends_supporting_global_sf
->>>>>>> 54aecd9e
+    return backend in backends_supporting_global_sf