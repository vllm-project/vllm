# SPDX-License-Identifier: Apache-2.0
# SPDX-FileCopyrightText: Copyright contributors to the vLLM project


import numpy
import torch

import vllm.envs as envs
from vllm import _custom_ops as ops
from vllm.logger import init_logger
from vllm.model_executor.layers.linear import LinearBase
from vllm.model_executor.layers.quantization.utils.int8_utils import (
    per_token_quant_int8)
from vllm.platforms import current_platform
from vllm.scalar_type import ScalarType, scalar_types

from .quant_utils import pack_cols, unpack_cols

logger = init_logger(__name__)

GPTQ_MARLIN_TILE = 16
GPTQ_MARLIN_MIN_THREAD_N = 64
GPTQ_MARLIN_MIN_THREAD_K = 128
GPTQ_MARLIN_MAX_PARALLEL = 16

MARLIN_SUPPORTED_GROUP_SIZES = [-1, 32, 64, 128]

# In case there is a performance issue with Marlin, the variable below can be
# changed to False, which allows Marlin to perform global reductions in fp16
# precision (instead of fp32), and therefore, save on some memory movements.
USE_FP32_REDUCE_DEFAULT = True


# For binary size and compile time, we don't support the same types for with and
#  without runtime zero-point. We support common cases, i.e. AWQ and GPTQ.
#  TODO: we may want to move this into the C++ so its closer to the actual impl
def query_marlin_supported_quant_types(
    has_zp: bool | None = None,
    include_fp_type: bool = True,
    device_capability: int | None = None,
):
    if device_capability is None:
        capability_tuple = current_platform.get_device_capability()
        device_capability = (
            -1 if capability_tuple is None else capability_tuple.to_int()
        )

    if device_capability < 80:
        return []

    # - has_zp is True: return quant_types that has zero points
    # - has_zp is False: return quant_types that has not zero points
    # - has_zp is None: both
    if has_zp is None:
        types0 = query_marlin_supported_quant_types(
            False, include_fp_type, device_capability
        )
        types1 = query_marlin_supported_quant_types(
            True, include_fp_type, device_capability
        )
        return types0 + types1

    if has_zp:
        # AWQ style, unsigned + runtime zero-point
        return [scalar_types.uint4]
    else:
        # GPTQ style, unsigned + symmetric bias
        res = [scalar_types.uint4b8, scalar_types.uint8b128]
        if include_fp_type:
            res += [scalar_types.float8_e4m3fn, scalar_types.float4_e2m1f]
        return res


def _check_marlin_supported(
    quant_type: ScalarType,
    group_size: int | None,
    has_zp: bool,
    device_capability: int | None = None,
) -> tuple[bool, str | None]:
    if device_capability is None:
        capability_tuple = current_platform.get_device_capability()
        device_capability = (
            -1 if capability_tuple is None else capability_tuple.to_int()
        )

    supported_types = query_marlin_supported_quant_types(
        has_zp, True, device_capability
    )

    if quant_type not in supported_types:
        return (
            False,
            f"Marlin does not support weight_bits = {quant_type}. "
            f"Only types = {supported_types} "
            f"are supported (for group_size = {group_size}, "
            f"device_capability = {device_capability}, zp = {has_zp}).",
        )
    if group_size is None or group_size not in MARLIN_SUPPORTED_GROUP_SIZES:
        return (
            False,
            f"Marlin does not support group_size = {group_size}. "
            f"Only group_sizes = {MARLIN_SUPPORTED_GROUP_SIZES} "
            "are supported.",
        )

    return True, None


def check_marlin_supported(
    quant_type: ScalarType,
    group_size: int,
    has_zp: bool = False,
    device_capability: int | None = None,
) -> bool:
    cond, _ = _check_marlin_supported(quant_type, group_size, has_zp, device_capability)
    return cond


def verify_marlin_supported(
    quant_type: ScalarType, group_size: int, has_zp: bool = False
) -> None:
    cond, err_msg = _check_marlin_supported(quant_type, group_size, has_zp)
    if not cond:
        assert err_msg is not None
        raise ValueError(err_msg)


def verify_marlin_supports_shape(
    output_size_per_partition: int,
    input_size_per_partition: int,
    input_size: int,
    group_size: int,
) -> None:
    # Validate output_size_per_partition
    if output_size_per_partition % GPTQ_MARLIN_MIN_THREAD_N != 0:
        raise ValueError(
            f"Weight output_size_per_partition = "
            f"{output_size_per_partition} is not divisible by "
            f" min_thread_n = {GPTQ_MARLIN_MIN_THREAD_N}. "
            "Consider reducing tensor_parallel_size or running "
            "with --quantization gptq."
        )

    # Validate input_size_per_partition
    if input_size_per_partition % GPTQ_MARLIN_MIN_THREAD_K != 0:
        raise ValueError(
            f"Weight input_size_per_partition = "
            f"{input_size_per_partition} is not divisible "
            f"by min_thread_k = {GPTQ_MARLIN_MIN_THREAD_K}. "
            "Consider reducing tensor_parallel_size or running "
            "with --quantization gptq."
        )

    if group_size < input_size and input_size_per_partition % group_size != 0:
        raise ValueError(
            f"Weight input_size_per_partition = {input_size_per_partition}"
            f" is not divisible by group_size = {group_size}. "
            "Consider reducing tensor_parallel_size or running "
            "with --quantization gptq."
        )


def check_marlin_supports_shape(
    output_size_per_partition: int,
    input_size_per_partition: int,
    input_size: int,
    group_size: int,
) -> tuple[bool, str | None]:
    try:
        verify_marlin_supports_shape(
            output_size_per_partition, input_size_per_partition, input_size, group_size
        )
    except ValueError as e:
        return False, e.__str__()
    return True, None


def check_marlin_supports_layer(layer: LinearBase, group_size: int) -> bool:
    output_size_per_partition = (
        getattr(layer, "output_size_per_partition", None) or layer.output_size
    )
    input_size_per_partition = (
        getattr(layer, "input_size_per_partition", None) or layer.input_size
    )

    return check_marlin_supports_shape(
        output_size_per_partition=output_size_per_partition,
        input_size_per_partition=input_size_per_partition,
        input_size=layer.input_size,
        group_size=group_size,
    )[0]


def check_moe_marlin_supports_layer(layer: LinearBase, group_size: int) -> bool:
    hidden_size = layer.hidden_size
    intermediate_size_per_partition = layer.intermediate_size_per_partition
    # apply_router_weight_on_input is not supported for moe marlin
    supports_router_weight = not layer.apply_router_weight_on_input
    # moe marlin requires the activation to be silu
    supports_activation = layer.activation == "silu"

    # gate-up: (n, k) = (intermediate_size_per_partition * 2, hidden_size)
    # down: (n, k) = (hidden_size, intermediate_size_per_partition)
    # moe marlin requires n % 128 == 0 and k % 64 == 0
    supports_shape = (
        hidden_size % 128 == 0
        and intermediate_size_per_partition % max(64, group_size) == 0
    )
    supports_group_size = group_size in [-1, 32, 64, 128]
    return (
        supports_shape
        and supports_group_size
        and supports_router_weight
        and supports_activation
    )


<<<<<<< HEAD
def get_marlin_input_dtype(prefix):
    if envs.VLLM_MARLIN_INPUT_DTYPE is None:
        return
    elif envs.VLLM_MARLIN_INPUT_DTYPE.upper() == "INT8":
        return torch.int8
    elif envs.VLLM_MARLIN_INPUT_DTYPE.upper() == "FP8":
        return torch.float8_e4m3fn
    else:
        return


def marlin_make_workspace(output_size_per_partition: int,
                          device: torch.device) -> torch.Tensor:
    max_workspace_size = (output_size_per_partition //
                          GPTQ_MARLIN_MIN_THREAD_N) * GPTQ_MARLIN_MAX_PARALLEL
=======
def marlin_moe_intermediate_size(w1_packed: torch.Tensor, w2_packed: torch.Tensor):
    """
    Given Marlin packed weight matrices w1_packed, and w2_packed,
    return the MoE intermediate size N
    """
    marlin_tile_size = 16
    return w2_packed.size(1) * marlin_tile_size
>>>>>>> b8a45721


def marlin_make_workspace(
    output_size_per_partition: int, device: torch.device
) -> torch.Tensor:
    max_workspace_size = (
        output_size_per_partition // GPTQ_MARLIN_MIN_THREAD_N
    ) * GPTQ_MARLIN_MAX_PARALLEL

    return torch.zeros(
        max_workspace_size, dtype=torch.int, device=device, requires_grad=False
    )


def marlin_make_workspace_new(
    device: torch.device, max_blocks_per_sm: int = 1
) -> torch.Tensor:
    # In the new marlin kernel, we use the num of threadblocks as workspace
    # size. The num of threadblocks is sms_count * max_blocks_per_sm.
    sms = torch.cuda.get_device_properties(device).multi_processor_count
    return torch.zeros(
        sms * max_blocks_per_sm, dtype=torch.int, device=device, requires_grad=False
    )


def marlin_is_k_full(act_order: bool, is_row_parallel: bool) -> bool:
    return (not act_order) or (act_order and not is_row_parallel)


def marlin_repeat_scales_on_all_ranks(
    act_order: bool, group_size: int, is_row_parallel: bool
) -> bool:
    # Need to repeat scales on every rank if act_ordering or
    # channelwise and RowParallelLinear
    is_channelwise = group_size == -1
    return act_order or (is_channelwise and is_row_parallel)


def marlin_make_empty_g_idx(device: torch.device) -> torch.Tensor:
    return torch.nn.Parameter(
        torch.empty(0, dtype=torch.int, device=device), requires_grad=False
    )


def marlin_make_empty_zp(device: torch.device) -> torch.Tensor:
    return torch.nn.Parameter(
        torch.empty(0, dtype=torch.int, device=device), requires_grad=False
    )


def marlin_sort_g_idx(g_idx: torch.Tensor) -> tuple[torch.Tensor, torch.Tensor]:
    g_idx_sort_indices = torch.argsort(g_idx).to(torch.int)
    return g_idx[g_idx_sort_indices], g_idx_sort_indices


def get_scale_perms():
    scale_perm: list[int] = []
    for i in range(8):
        scale_perm.extend([i + 8 * j for j in range(8)])
    scale_perm_single: list[int] = []
    for i in range(4):
        scale_perm_single.extend([2 * i + j for j in [0, 1, 8, 9, 16, 17, 24, 25]])
    return scale_perm, scale_perm_single


<<<<<<< HEAD
def marlin_permute_scales(s: torch.Tensor,
                          size_k: int,
                          size_n: int,
                          group_size: int,
                          is_a_8bit: bool = False) -> torch.Tensor:

=======
def marlin_permute_scales(
    s: torch.Tensor, size_k: int, size_n: int, group_size: int
) -> torch.Tensor:
>>>>>>> b8a45721
    scale_perm, scale_perm_single = get_scale_perms()
    if group_size < size_k and group_size != -1 and not is_a_8bit:
        s = s.reshape((-1, len(scale_perm)))[:, scale_perm]
    else:
        s = s.reshape((-1, len(scale_perm_single)))[:, scale_perm_single]
    s = s.reshape((-1, size_n)).contiguous()

    return s


def marlin_permute_bias(s: torch.Tensor) -> torch.Tensor:
    origin_shape = s.shape
    _, scale_perm_single = get_scale_perms()
    s = s.reshape((-1, len(scale_perm_single)))[:, scale_perm_single]
    return s.reshape(*origin_shape).contiguous()


def marlin_act_int8_process_scales(s: torch.Tensor):
    a_scales_scale_factor = 1 / 4096 * s.max().float()
    s = s / s.max() * 4096
    s = s.round().to(torch.int16).view(s.dtype)
    return s, a_scales_scale_factor


def marlin_moe_permute_scales(s: torch.Tensor,
                              size_k: int,
                              size_n: int,
                              group_size: int,
                              is_a_8bit: bool = False):
    num_experts = s.shape[0]
    output = torch.empty(
        (num_experts, s.shape[1], s.shape[2]),
        device=s.device,
        dtype=s.dtype,
    )

    for e in range(num_experts):
        output[e] = marlin_permute_scales(s[e], size_k, size_n, group_size,
                                          is_a_8bit)
    return output


<<<<<<< HEAD
def marlin_zero_points(zp: torch.Tensor,
                       size_k: int,
                       size_n: int,
                       num_bits: int,
                       is_a_8bit: bool = False) -> torch.Tensor:
=======
def marlin_zero_points(
    zp: torch.Tensor, size_k: int, size_n: int, num_bits: int
) -> torch.Tensor:
>>>>>>> b8a45721
    # Permute zero-points in a similar way to scales, but do not use the
    # "single" permutation, since zero-points are applied on every MMA
    scale_perm, _ = get_scale_perms()
    zp = zp.reshape((-1, len(scale_perm)))[:, scale_perm]

    # Interleave column dim (for the dequantize code) and pack it to int32
    if num_bits == 4:
        interleave = numpy.array([0, 2, 4, 6, 1, 3, 5, 7])
    elif num_bits == 8:
        interleave = numpy.array([0, 2, 1, 3])
    else:
        raise Exception("num_bits must be 4 or 8, got {}".format(num_bits))

    if not is_a_8bit:
        zp = zp.reshape((-1, len(interleave)))[:, interleave].ravel()
    zp = zp.reshape((-1, size_n)).contiguous()
    zp = pack_cols(zp, num_bits, size_k, size_n)

    return zp


<<<<<<< HEAD
def awq_to_marlin_zero_points(q_zp_packed: torch.Tensor,
                              size_k: int,
                              size_n: int,
                              num_bits: int,
                              is_a_8bit: bool = False) -> torch.Tensor:
=======
def awq_to_marlin_zero_points(
    q_zp_packed: torch.Tensor, size_k: int, size_n: int, num_bits: int
) -> torch.Tensor:
>>>>>>> b8a45721
    # AWQ zero-points are quantized and packed on the column dim.
    # In addition, the values are permuted based on dequantizer.
    # Here we undo both of these, and then apply marlin permutation
    # and pack it back.
    q_zp = unpack_cols(q_zp_packed, num_bits, size_k, size_n)

    # Undo interleaving (use argsort(..) to get inverse perm)
    if num_bits == 4:
        undo_interleave = numpy.argsort(numpy.array([0, 2, 4, 6, 1, 3, 5, 7]))
    elif num_bits == 8:
        undo_interleave = numpy.argsort(numpy.array([0, 2, 1, 3]))
    else:
        raise Exception("num_bits must be 4 or 8, got {}".format(num_bits))

    q_zp = q_zp.reshape((-1, len(undo_interleave)))[:, undo_interleave].ravel()
    q_zp = q_zp.reshape((-1, size_n)).contiguous()

    marlin_zp = marlin_zero_points(q_zp, size_k, size_n, num_bits, is_a_8bit)
    return marlin_zp


<<<<<<< HEAD
def moe_awq_to_marlin_zero_points(q_zp_packed: torch.Tensor,
                                  size_k: int,
                                  size_n: int,
                                  num_bits: int,
                                  is_a_8bit: bool = False):
=======
def moe_awq_to_marlin_zero_points(
    q_zp_packed: torch.Tensor, size_k: int, size_n: int, num_bits: int
):
>>>>>>> b8a45721
    num_experts = q_zp_packed.shape[0]
    output = torch.empty(
        (num_experts, q_zp_packed.shape[1], q_zp_packed.shape[2]),
        device=q_zp_packed.device,
        dtype=q_zp_packed.dtype,
    )
    for e in range(num_experts):
<<<<<<< HEAD
        output[e] = awq_to_marlin_zero_points(q_zp_packed[e], size_k, size_n,
                                              num_bits, is_a_8bit)
=======
        output[e] = awq_to_marlin_zero_points(q_zp_packed[e], size_k, size_n, num_bits)
>>>>>>> b8a45721
    return output


def maybe_warn_marlin_atomic_add(device, dtype):
    if torch.compiler.is_dynamo_compiling():
        return
    device_capability = torch.cuda.get_device_capability(device)
    if device_capability[0] < 9 and dtype == torch.bfloat16:
        logger.info_once(
            "You are running Marlin kernel with bf16 on GPUs before SM90. "
            "You can consider change to fp16 to achieve better performance "
            "if possible."
        )


def maybe_warn_marlin_atomic_add_env():
    if torch.compiler.is_dynamo_compiling():
        return
    if envs.VLLM_MARLIN_USE_ATOMIC_ADD:
        return
    logger.info_once(
        "Marlin kernel can achieve better performance for small size_n "
        "with experimental use_atomic_add feature. "
        "You can consider set environment variable "
        "VLLM_MARLIN_USE_ATOMIC_ADD to 1 if possible."
    )


def should_use_atomic_add_reduce(
    m: int, n: int, k: int, device: torch.device, dtype: torch.dtype
) -> bool:
    # the performance of atomicAdd is better than global reduce
    # only when m*n is small and k is large
    if n >= 2048 or k < 2048 or device.type != "cuda":
        return False

    # disable atomicAdd reduce by default,
    # one can enable it with VLLM_MARLIN_USE_ATOMIC_ADD=1
    if not envs.VLLM_MARLIN_USE_ATOMIC_ADD:
        maybe_warn_marlin_atomic_add_env()
        return False

    # sm8x doesn't support atomicAdd + bfloat16 natively
    device_capability = torch.cuda.get_device_capability(device)
    if device_capability[0] < 9 and dtype == torch.bfloat16:
        maybe_warn_marlin_atomic_add(device, dtype)
        return False

    return True


def apply_gptq_marlin_linear(
<<<<<<< HEAD
        input: torch.Tensor,
        weight: torch.Tensor,
        weight_scale: torch.Tensor,
        weight_zp: torch.Tensor,
        g_idx: torch.Tensor,
        g_idx_sort_indices: torch.Tensor,
        workspace: torch.Tensor,
        wtype: ScalarType,
        output_size_per_partition: int,
        input_size_per_partition: int,
        is_k_full: bool,
        input_global_scale: Optional[torch.Tensor] = None,
        bias: Optional[torch.Tensor] = None,
        use_fp32_reduce: bool = USE_FP32_REDUCE_DEFAULT,
        input_dtype: Optional[torch.dtype] = None) -> torch.Tensor:
    reshaped_x = input.reshape(-1, input.shape[-1])
    out_shape = input.shape[:-1] + (output_size_per_partition, )

    use_atomic_add = should_use_atomic_add_reduce(m=reshaped_x.size(0),
                                                  n=output_size_per_partition,
                                                  k=reshaped_x.size(1),
                                                  device=input.device,
                                                  dtype=input.dtype)

    a_scales = None
    if input_dtype == torch.int8:
        assert wtype == scalar_types.uint4b8, \
            "W8A8-INT8 is not supported by marlin kernel."
        reshaped_x, a_scales = per_token_quant_int8(reshaped_x)
        a_scales = a_scales * input_global_scale
    elif input_dtype == torch.float8_e4m3fn:
        assert wtype == scalar_types.uint4b8, \
            "INT8 weight + FP8 activation is not supported."
        reshaped_x, a_scales = ops.scaled_fp8_quant(
            reshaped_x, use_per_token_if_dynamic=True)

    output = ops.gptq_marlin_gemm(reshaped_x,
                                  None,
                                  weight,
                                  bias,
                                  weight_scale,
                                  a_scales,
                                  None,
                                  weight_zp,
                                  g_idx,
                                  g_idx_sort_indices,
                                  workspace,
                                  wtype,
                                  size_m=reshaped_x.shape[0],
                                  size_n=output_size_per_partition,
                                  size_k=input_size_per_partition,
                                  is_k_full=is_k_full,
                                  use_atomic_add=use_atomic_add,
                                  use_fp32_reduce=use_fp32_reduce,
                                  is_zp_float=False)
=======
    input: torch.Tensor,
    weight: torch.Tensor,
    weight_scale: torch.Tensor,
    weight_zp: torch.Tensor,
    g_idx: torch.Tensor,
    g_idx_sort_indices: torch.Tensor,
    workspace: torch.Tensor,
    wtype: ScalarType,
    output_size_per_partition: int,
    input_size_per_partition: int,
    is_k_full: bool,
    bias: torch.Tensor | None = None,
    use_fp32_reduce: bool = USE_FP32_REDUCE_DEFAULT,
) -> torch.Tensor:
    reshaped_x = input.reshape(-1, input.shape[-1])
    out_shape = input.shape[:-1] + (output_size_per_partition,)

    use_atomic_add = should_use_atomic_add_reduce(
        m=reshaped_x.size(0),
        n=output_size_per_partition,
        k=reshaped_x.size(1),
        device=input.device,
        dtype=input.dtype,
    )

    output = ops.gptq_marlin_gemm(
        reshaped_x,
        None,
        weight,
        bias,
        weight_scale,
        None,
        weight_zp,
        g_idx,
        g_idx_sort_indices,
        workspace,
        wtype,
        size_m=reshaped_x.shape[0],
        size_n=output_size_per_partition,
        size_k=input_size_per_partition,
        is_k_full=is_k_full,
        use_atomic_add=use_atomic_add,
        use_fp32_reduce=use_fp32_reduce,
        is_zp_float=False,
    )
>>>>>>> b8a45721

    return output.reshape(out_shape)


def apply_awq_marlin_linear(
<<<<<<< HEAD
        input: torch.Tensor,
        weight: torch.Tensor,
        weight_scale: torch.Tensor,
        weight_zp: torch.Tensor,
        g_idx: torch.Tensor,
        g_idx_sort_indices: torch.Tensor,
        workspace: torch.Tensor,
        quant_type: ScalarType,
        output_size_per_partition: int,
        input_size_per_partition: int,
        input_global_scale: Optional[torch.Tensor] = None,
        bias: Optional[torch.Tensor] = None,
        use_fp32_reduce: bool = USE_FP32_REDUCE_DEFAULT,
        input_dtype: Optional[torch.dtype] = None) -> torch.Tensor:
    reshaped_x = input.reshape(-1, input.shape[-1])
    out_shape = input.shape[:-1] + (output_size_per_partition, )

    use_atomic_add = should_use_atomic_add_reduce(m=reshaped_x.size(0),
                                                  n=output_size_per_partition,
                                                  k=reshaped_x.size(1),
                                                  device=input.device,
                                                  dtype=input.dtype)

    a_scales = None
    if input_dtype == torch.int8:
        reshaped_x, a_scales = per_token_quant_int8(reshaped_x)
        a_scales = a_scales * input_global_scale
    elif input_dtype == torch.float8_e4m3fn:
        reshaped_x, a_scales = ops.scaled_fp8_quant(
            reshaped_x, use_per_token_if_dynamic=True)

    output = ops.gptq_marlin_gemm(reshaped_x,
                                  None,
                                  weight,
                                  bias,
                                  weight_scale,
                                  a_scales,
                                  None,
                                  weight_zp,
                                  g_idx,
                                  g_idx_sort_indices,
                                  workspace,
                                  quant_type,
                                  size_m=reshaped_x.shape[0],
                                  size_n=output_size_per_partition,
                                  size_k=input_size_per_partition,
                                  use_atomic_add=use_atomic_add,
                                  use_fp32_reduce=use_fp32_reduce,
                                  is_zp_float=False)
=======
    input: torch.Tensor,
    weight: torch.Tensor,
    weight_scale: torch.Tensor,
    weight_zp: torch.Tensor,
    g_idx: torch.Tensor,
    g_idx_sort_indices: torch.Tensor,
    workspace: torch.Tensor,
    quant_type: ScalarType,
    output_size_per_partition: int,
    input_size_per_partition: int,
    bias: torch.Tensor | None = None,
    use_fp32_reduce: bool = USE_FP32_REDUCE_DEFAULT,
) -> torch.Tensor:
    reshaped_x = input.reshape(-1, input.shape[-1])
    out_shape = input.shape[:-1] + (output_size_per_partition,)

    use_atomic_add = should_use_atomic_add_reduce(
        m=reshaped_x.size(0),
        n=output_size_per_partition,
        k=reshaped_x.size(1),
        device=input.device,
        dtype=input.dtype,
    )

    output = ops.gptq_marlin_gemm(
        reshaped_x,
        None,
        weight,
        bias,
        weight_scale,
        None,
        weight_zp,
        g_idx,
        g_idx_sort_indices,
        workspace,
        quant_type,
        size_m=reshaped_x.shape[0],
        size_n=output_size_per_partition,
        size_k=input_size_per_partition,
        use_atomic_add=use_atomic_add,
        use_fp32_reduce=use_fp32_reduce,
        is_zp_float=False,
    )

    return output.reshape(out_shape)


def apply_rtn_marlin_linear(
    input: torch.Tensor,
    weight: torch.Tensor,
    weight_scale: torch.Tensor,
    workspace: torch.Tensor,
    quant_type: ScalarType,
    output_size_per_partition: int,
    input_size_per_partition: int,
    bias: torch.Tensor | None = None,
    use_fp32_reduce: bool = USE_FP32_REDUCE_DEFAULT,
) -> torch.Tensor:
    reshaped_x = input.reshape(-1, input.shape[-1])
    out_shape = input.shape[:-1] + (output_size_per_partition,)

    use_atomic_add = should_use_atomic_add_reduce(
        m=reshaped_x.size(0),
        n=output_size_per_partition,
        k=reshaped_x.size(1),
        device=input.device,
        dtype=input.dtype,
    )

    output = ops.gptq_marlin_gemm(
        reshaped_x,
        None,
        weight,
        bias,
        weight_scale,
        None,
        None,
        None,
        None,
        workspace,
        quant_type,
        size_m=reshaped_x.shape[0],
        size_n=output_size_per_partition,
        size_k=input_size_per_partition,
        use_atomic_add=use_atomic_add,
        use_fp32_reduce=use_fp32_reduce,
        is_zp_float=False,
    )
>>>>>>> b8a45721

    return output.reshape(out_shape)<|MERGE_RESOLUTION|>--- conflicted
+++ resolved
@@ -215,7 +215,6 @@
     )
 
 
-<<<<<<< HEAD
 def get_marlin_input_dtype(prefix):
     if envs.VLLM_MARLIN_INPUT_DTYPE is None:
         return
@@ -227,11 +226,6 @@
         return
 
 
-def marlin_make_workspace(output_size_per_partition: int,
-                          device: torch.device) -> torch.Tensor:
-    max_workspace_size = (output_size_per_partition //
-                          GPTQ_MARLIN_MIN_THREAD_N) * GPTQ_MARLIN_MAX_PARALLEL
-=======
 def marlin_moe_intermediate_size(w1_packed: torch.Tensor, w2_packed: torch.Tensor):
     """
     Given Marlin packed weight matrices w1_packed, and w2_packed,
@@ -239,7 +233,6 @@
     """
     marlin_tile_size = 16
     return w2_packed.size(1) * marlin_tile_size
->>>>>>> b8a45721
 
 
 def marlin_make_workspace(
@@ -305,18 +298,12 @@
     return scale_perm, scale_perm_single
 
 
-<<<<<<< HEAD
 def marlin_permute_scales(s: torch.Tensor,
                           size_k: int,
                           size_n: int,
                           group_size: int,
                           is_a_8bit: bool = False) -> torch.Tensor:
 
-=======
-def marlin_permute_scales(
-    s: torch.Tensor, size_k: int, size_n: int, group_size: int
-) -> torch.Tensor:
->>>>>>> b8a45721
     scale_perm, scale_perm_single = get_scale_perms()
     if group_size < size_k and group_size != -1 and not is_a_8bit:
         s = s.reshape((-1, len(scale_perm)))[:, scale_perm]
@@ -359,17 +346,11 @@
     return output
 
 
-<<<<<<< HEAD
 def marlin_zero_points(zp: torch.Tensor,
                        size_k: int,
                        size_n: int,
                        num_bits: int,
                        is_a_8bit: bool = False) -> torch.Tensor:
-=======
-def marlin_zero_points(
-    zp: torch.Tensor, size_k: int, size_n: int, num_bits: int
-) -> torch.Tensor:
->>>>>>> b8a45721
     # Permute zero-points in a similar way to scales, but do not use the
     # "single" permutation, since zero-points are applied on every MMA
     scale_perm, _ = get_scale_perms()
@@ -391,17 +372,11 @@
     return zp
 
 
-<<<<<<< HEAD
 def awq_to_marlin_zero_points(q_zp_packed: torch.Tensor,
                               size_k: int,
                               size_n: int,
                               num_bits: int,
                               is_a_8bit: bool = False) -> torch.Tensor:
-=======
-def awq_to_marlin_zero_points(
-    q_zp_packed: torch.Tensor, size_k: int, size_n: int, num_bits: int
-) -> torch.Tensor:
->>>>>>> b8a45721
     # AWQ zero-points are quantized and packed on the column dim.
     # In addition, the values are permuted based on dequantizer.
     # Here we undo both of these, and then apply marlin permutation
@@ -423,17 +398,11 @@
     return marlin_zp
 
 
-<<<<<<< HEAD
 def moe_awq_to_marlin_zero_points(q_zp_packed: torch.Tensor,
                                   size_k: int,
                                   size_n: int,
                                   num_bits: int,
                                   is_a_8bit: bool = False):
-=======
-def moe_awq_to_marlin_zero_points(
-    q_zp_packed: torch.Tensor, size_k: int, size_n: int, num_bits: int
-):
->>>>>>> b8a45721
     num_experts = q_zp_packed.shape[0]
     output = torch.empty(
         (num_experts, q_zp_packed.shape[1], q_zp_packed.shape[2]),
@@ -441,12 +410,8 @@
         dtype=q_zp_packed.dtype,
     )
     for e in range(num_experts):
-<<<<<<< HEAD
         output[e] = awq_to_marlin_zero_points(q_zp_packed[e], size_k, size_n,
                                               num_bits, is_a_8bit)
-=======
-        output[e] = awq_to_marlin_zero_points(q_zp_packed[e], size_k, size_n, num_bits)
->>>>>>> b8a45721
     return output
 
 
@@ -499,7 +464,6 @@
 
 
 def apply_gptq_marlin_linear(
-<<<<<<< HEAD
         input: torch.Tensor,
         weight: torch.Tensor,
         weight_scale: torch.Tensor,
@@ -555,59 +519,11 @@
                                   use_atomic_add=use_atomic_add,
                                   use_fp32_reduce=use_fp32_reduce,
                                   is_zp_float=False)
-=======
-    input: torch.Tensor,
-    weight: torch.Tensor,
-    weight_scale: torch.Tensor,
-    weight_zp: torch.Tensor,
-    g_idx: torch.Tensor,
-    g_idx_sort_indices: torch.Tensor,
-    workspace: torch.Tensor,
-    wtype: ScalarType,
-    output_size_per_partition: int,
-    input_size_per_partition: int,
-    is_k_full: bool,
-    bias: torch.Tensor | None = None,
-    use_fp32_reduce: bool = USE_FP32_REDUCE_DEFAULT,
-) -> torch.Tensor:
-    reshaped_x = input.reshape(-1, input.shape[-1])
-    out_shape = input.shape[:-1] + (output_size_per_partition,)
-
-    use_atomic_add = should_use_atomic_add_reduce(
-        m=reshaped_x.size(0),
-        n=output_size_per_partition,
-        k=reshaped_x.size(1),
-        device=input.device,
-        dtype=input.dtype,
-    )
-
-    output = ops.gptq_marlin_gemm(
-        reshaped_x,
-        None,
-        weight,
-        bias,
-        weight_scale,
-        None,
-        weight_zp,
-        g_idx,
-        g_idx_sort_indices,
-        workspace,
-        wtype,
-        size_m=reshaped_x.shape[0],
-        size_n=output_size_per_partition,
-        size_k=input_size_per_partition,
-        is_k_full=is_k_full,
-        use_atomic_add=use_atomic_add,
-        use_fp32_reduce=use_fp32_reduce,
-        is_zp_float=False,
-    )
->>>>>>> b8a45721
 
     return output.reshape(out_shape)
 
 
 def apply_awq_marlin_linear(
-<<<<<<< HEAD
         input: torch.Tensor,
         weight: torch.Tensor,
         weight_scale: torch.Tensor,
@@ -657,95 +573,5 @@
                                   use_atomic_add=use_atomic_add,
                                   use_fp32_reduce=use_fp32_reduce,
                                   is_zp_float=False)
-=======
-    input: torch.Tensor,
-    weight: torch.Tensor,
-    weight_scale: torch.Tensor,
-    weight_zp: torch.Tensor,
-    g_idx: torch.Tensor,
-    g_idx_sort_indices: torch.Tensor,
-    workspace: torch.Tensor,
-    quant_type: ScalarType,
-    output_size_per_partition: int,
-    input_size_per_partition: int,
-    bias: torch.Tensor | None = None,
-    use_fp32_reduce: bool = USE_FP32_REDUCE_DEFAULT,
-) -> torch.Tensor:
-    reshaped_x = input.reshape(-1, input.shape[-1])
-    out_shape = input.shape[:-1] + (output_size_per_partition,)
-
-    use_atomic_add = should_use_atomic_add_reduce(
-        m=reshaped_x.size(0),
-        n=output_size_per_partition,
-        k=reshaped_x.size(1),
-        device=input.device,
-        dtype=input.dtype,
-    )
-
-    output = ops.gptq_marlin_gemm(
-        reshaped_x,
-        None,
-        weight,
-        bias,
-        weight_scale,
-        None,
-        weight_zp,
-        g_idx,
-        g_idx_sort_indices,
-        workspace,
-        quant_type,
-        size_m=reshaped_x.shape[0],
-        size_n=output_size_per_partition,
-        size_k=input_size_per_partition,
-        use_atomic_add=use_atomic_add,
-        use_fp32_reduce=use_fp32_reduce,
-        is_zp_float=False,
-    )
-
-    return output.reshape(out_shape)
-
-
-def apply_rtn_marlin_linear(
-    input: torch.Tensor,
-    weight: torch.Tensor,
-    weight_scale: torch.Tensor,
-    workspace: torch.Tensor,
-    quant_type: ScalarType,
-    output_size_per_partition: int,
-    input_size_per_partition: int,
-    bias: torch.Tensor | None = None,
-    use_fp32_reduce: bool = USE_FP32_REDUCE_DEFAULT,
-) -> torch.Tensor:
-    reshaped_x = input.reshape(-1, input.shape[-1])
-    out_shape = input.shape[:-1] + (output_size_per_partition,)
-
-    use_atomic_add = should_use_atomic_add_reduce(
-        m=reshaped_x.size(0),
-        n=output_size_per_partition,
-        k=reshaped_x.size(1),
-        device=input.device,
-        dtype=input.dtype,
-    )
-
-    output = ops.gptq_marlin_gemm(
-        reshaped_x,
-        None,
-        weight,
-        bias,
-        weight_scale,
-        None,
-        None,
-        None,
-        None,
-        workspace,
-        quant_type,
-        size_m=reshaped_x.shape[0],
-        size_n=output_size_per_partition,
-        size_k=input_size_per_partition,
-        use_atomic_add=use_atomic_add,
-        use_fp32_reduce=use_fp32_reduce,
-        is_zp_float=False,
-    )
->>>>>>> b8a45721
 
     return output.reshape(out_shape)