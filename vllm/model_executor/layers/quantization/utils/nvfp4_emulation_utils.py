--- conflicted
+++ resolved
@@ -2,33 +2,18 @@
 # SPDX-FileCopyrightText: Copyright contributors to the vLLM project
 import torch
 
-from vllm._custom_ops import cutlass_scaled_mm_supports_fp4
-from vllm.platforms import current_platform
 from vllm.scalar_type import scalar_types
 
 __all__ = [
-<<<<<<< HEAD
-    "break_fp4_bytes", "dequantize_to_dtype", "ref_nvfp4_quant",
-    "cutlass_fp4_supported"
-=======
     "break_fp4_bytes",
     "dequantize_to_dtype",
     "ref_nvfp4_quant",
->>>>>>> 016c25b5
 ]
 
 FLOAT4_E2M1_MAX = scalar_types.float4_e2m1f.max()
 
 kE2M1ToFloat = torch.tensor([0., 0.5, 1., 1.5, 2., 3., 4., 6.],
                             dtype=torch.float32)
-
-
-def cutlass_fp4_supported() -> bool:
-    if not current_platform.is_cuda():
-        return False
-    capability_tuple = current_platform.get_device_capability()
-    capability = -1 if capability_tuple is None else capability_tuple.to_int()
-    return cutlass_scaled_mm_supports_fp4(capability)
 
 
 def break_fp4_bytes(a, dtype):
