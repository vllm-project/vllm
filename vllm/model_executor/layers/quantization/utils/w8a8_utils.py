# SPDX-License-Identifier: Apache-2.0

from typing import List, Optional, Tuple, Union

import torch
from vllm_hpu_extension.ops import get_hpu_gaudi2_scale_factor, is_hpu_gaudi2

from vllm import _custom_ops as ops
from vllm.config import CompilationLevel, get_current_vllm_config
from vllm.platforms import current_platform

# Input scaling factors are no longer optional in _scaled_mm starting
# from pytorch 2.5. Allocating a dummy tensor to pass as input_scale
TORCH_DEVICE_IDENTITY = None

if current_platform.is_hpu():
    import habana_frameworks.torch.utils.experimental as htexp
    from vllm_hpu_extension.ops import scaled_fp8_quant
    ops.scaled_fp8_quant = scaled_fp8_quant
# The condition to determine if it is on a platform that supports
# torch._scaled_mm rowwise feature.
# The condition is determined once as the operations
# are time consuming.
USE_ROWWISE_TORCH_SCALED_MM = (current_platform.is_rocm()
                               and current_platform.has_device_capability(94))


def sparse_cutlass_supported() -> bool:
    if not current_platform.is_cuda():
        return False

    capability_tuple = current_platform.get_device_capability()
    capability = -1 if capability_tuple is None else capability_tuple.to_int()

    return ops.cutlass_sparse_scaled_mm_supported(capability)


def cutlass_fp8_supported() -> bool:
    if not current_platform.is_cuda():
        return False

    capability_tuple = current_platform.get_device_capability()
    capability = -1 if capability_tuple is None else capability_tuple.to_int()

    return ops.cutlass_scaled_mm_supports_fp8(capability)


def cutlass_block_fp8_supported() -> bool:
    if not current_platform.is_cuda():
        return False

    capability_tuple = current_platform.get_device_capability()
    capability = -1 if capability_tuple is None else capability_tuple.to_int()

    return ops.cutlass_scaled_mm_supports_block_fp8(capability)


CUTLASS_FP8_SUPPORTED = cutlass_fp8_supported()
CUTLASS_BLOCK_FP8_SUPPORTED = cutlass_block_fp8_supported()


def per_tensor_dequantize(
        tensor: torch.Tensor, inv_scale: Union[float,
                                               torch.Tensor]) -> torch.Tensor:
    dtype = torch.float16
    device = tensor.device
    if current_platform.is_hpu():
        dtype = torch.bfloat16
        if htexp._get_device_type() == htexp.synDeviceType.synDeviceGaudi2:
            #dequant on cpu to avoid nan on gaudi2
            tensor = tensor.to('cpu')

    fake_qweight = tensor.to(dtype).to(device)
    dq_weight = fake_qweight * inv_scale
    return dq_weight


def all_close_1d(x: torch.Tensor) -> bool:
    assert len(x.shape) == 1
    return all(torch.allclose(x[0], x[i]) for i in range(x.shape[0]))


def convert_to_channelwise(
        weight_scale: torch.Tensor,
        logical_widths: List[int]) -> Tuple[torch.Tensor, torch.Tensor]:
    # Create channelwise buffer
    weight_scale_channel = torch.empty((sum(logical_widths), 1),
                                       dtype=torch.float32,
                                       device=weight_scale.device)

    # Expand each scale to match the size of each logical matrix.
    start = 0
    for idx, logical_width in enumerate(logical_widths):
        end = start + logical_width
        weight_scale_channel[start:end, :] = weight_scale[idx]
        start = end

    return weight_scale_channel


def requantize_with_max_scale(
        weight: torch.Tensor, weight_scale: torch.Tensor,
        logical_widths: List[int]) -> Tuple[torch.Tensor, torch.Tensor]:
    # Max scale to be used for requanitzation.
    max_w_scale = weight_scale.max()
    if is_hpu_gaudi2():
        max_w_scale = max_w_scale * get_hpu_gaudi2_scale_factor()
    # QKV / MLP is fused in the on disk checkpoint if any of the
    # weight scales are still set to the default since we initialize
    # N weight scales for N shards but we only load 1 weight scale
    # from disk in this case. Skip requantization in this case (since)
    # we already are quantized with the single scale.
    # * Sample Model: nm-testing/Phi-3-mini-128k-instruct-FP8
    unfused_module_in_checkpoint = (weight_scale[-1]
                                    > torch.finfo(torch.float8_e4m3fn).min)

    # If unfused checkpoint, need requanize with the single scale.
    if unfused_module_in_checkpoint:
        start = 0
        for idx, logical_width in enumerate(logical_widths):
            end = start + logical_width
            weight_dq = per_tensor_dequantize(weight[start:end, :],
                                              weight_scale[idx])
            weight[start:end, :], _ = ops.scaled_fp8_quant(
                weight_dq, max_w_scale)
            start = end

    return max_w_scale, weight


def maybe_create_device_identity():
    # Allocate dummy ones tensor for torch._scaled_mm
    global TORCH_DEVICE_IDENTITY
    if TORCH_DEVICE_IDENTITY is None:
        TORCH_DEVICE_IDENTITY = torch.ones(1, dtype=torch.float32)


# TODO(luka): follow similar pattern for marlin and block-fp8-linear
#  https://github.com/vllm-project/vllm/issues/14397
class Fp8LinearOp:
    """
    This class executes a FP8 linear layer using cutlass if supported and
    torch.scaled_mm otherwise.
    It needs to be a class instead of a method so that config can be read
    in the __init__ method, as reading config is not allowed inside forward.
    """

    def __init__(self,
                 cutlass_fp8_supported: bool = cutlass_fp8_supported(),
                 use_per_token_if_dynamic: bool = False,
                 pad_output: Optional[bool] = None):
        self.cutlass_fp8_supported = cutlass_fp8_supported
        self.use_per_token_if_dynamic = use_per_token_if_dynamic

        # Note: we pad the input because torch._scaled_mm is more performant
        # for matrices with batch dimension > 16.
        # This could change in the future.
<<<<<<< HEAD
        qinput, x_scale = ops.scaled_fp8_quant(
            input_2d,
            input_scale,
            batch_dim_padding=17,
            use_per_token_if_dynamic=use_per_token_if_dynamic)

        per_tensor_weights = (weight_scale.numel() == 1)
        per_tensor_activations = (x_scale.numel() == 1)
=======
        # We also don't pad when using torch.compile,
        # as it breaks with dynamic shapes.
        if pad_output is None:
            config = get_current_vllm_config().compilation_config
            pad_output = config.level < CompilationLevel.PIECEWISE
        self.output_padding = 17 if pad_output else None

    def apply(
        self,
        input: torch.Tensor,
        weight: torch.Tensor,
        weight_scale: torch.Tensor,
        input_scale: Optional[torch.Tensor] = None,
        input_scale_ub: Optional[torch.Tensor] = None,
        bias: Optional[torch.Tensor] = None,
        # TODO(luka) remove this parameter in favor of __init__
        use_per_token_if_dynamic: Optional[bool] = None
    ) -> torch.Tensor:
        # ops.scaled_fp8_quant supports both dynamic and static quant.
        #   If dynamic, layer.input_scale is None and x_scale computed from x.
        #   If static, layer.input_scale is scalar and x_scale is input_scale.

        # View input as 2D matrix for fp8 methods
        input_2d = input.view(-1, input.shape[-1])
        output_shape = [*input.shape[:-1], weight.shape[1]]

        # TODO(luka) this is here because currently MLA only decides this
        #  during the forward method instead of in __init__.
        if use_per_token_if_dynamic is None:
            use_per_token_if_dynamic = self.use_per_token_if_dynamic

        # cutlass_scaled_mm supports per tensor/channel W and per tensor/token A
        if self.cutlass_fp8_supported:
            qinput, x_scale = ops.scaled_fp8_quant(
                input_2d,
                input_scale,
                scale_ub=input_scale_ub,
                use_per_token_if_dynamic=use_per_token_if_dynamic)
>>>>>>> 5797fb97

            # Fused GEMM_DQ
<<<<<<< HEAD
            output = torch._scaled_mm(qinput,
                                      weight,
                                      out_dtype=input.dtype,
                                      scale_a=x_scale,
                                      scale_b=weight_scale,
                                      bias=bias)

            # A fix for discrepancy in scaled_mm which returns tuple
            # for torch < 2.5 and a single value in torch >= 2.5
            if type(output) is tuple and len(output) == 2:
                output = output[0]

            return torch.narrow(output, 0, 0,
                                input_2d.shape[0]).view(*output_shape)

        elif (use_per_token_if_dynamic and not per_tensor_weights
              and not per_tensor_activations and USE_ROWWISE_TORCH_SCALED_MM):
            # For now validated on ROCm platform
            # fp8 rowwise scaling in torch._scaled_mm is introduced in
            # https://github.com/pytorch/pytorch/pull/144432 using
            # hipBLASLt and ROCm 6.3, which only exists in torch 2.7 and above.
            # For CUDA platform please validate if the
            # torch._scaled_mm support rowwise scaled GEMM
            # Fused GEMM_DQ Rowwise GEMM
            output = torch._scaled_mm(qinput,
                                      weight,
                                      out_dtype=input.dtype,
                                      scale_a=x_scale,
                                      scale_b=weight_scale.t(),
                                      bias=bias)

            output = torch.narrow(output, 0, 0, input_2d.shape[0])
            output = output.view(*output_shape)
            return output

=======
            output = ops.cutlass_scaled_mm(qinput,
                                           weight,
                                           out_dtype=input.dtype,
                                           scale_a=x_scale,
                                           scale_b=weight_scale,
                                           bias=bias)
            return output.view(*output_shape)

        # torch.scaled_mm supports per tensor weights + activations only
        # so fallback to naive if per channel or per token
>>>>>>> 5797fb97
        else:
            # Maybe apply padding to output, see comment in __init__
            qinput, x_scale = ops.scaled_fp8_quant(
                input_2d,
                input_scale,
                num_token_padding=self.output_padding,
                use_per_token_if_dynamic=use_per_token_if_dynamic)

            per_tensor_weights = (weight_scale.numel() == 1)
            per_tensor_activations = (x_scale.numel() == 1)

            if per_tensor_weights and per_tensor_activations:
                # Fused GEMM_DQ
                output = torch._scaled_mm(qinput,
                                          weight,
                                          out_dtype=input.dtype,
                                          scale_a=x_scale,
                                          scale_b=weight_scale,
                                          bias=bias)
                # A fix for discrepancy in scaled_mm which returns tuple
                # for torch < 2.5 and a single value in torch >= 2.5
                if type(output) is tuple and len(output) == 2:
                    output = output[0]

                return torch.narrow(output, 0, 0,
                                    input_2d.shape[0]).view(*output_shape)

            elif (use_per_token_if_dynamic and not per_tensor_weights
                  and not per_tensor_activations
                  and USE_ROWWISE_TORCH_SCALED_MM):
                # For now validated on ROCm platform
                # fp8 rowwise scaling in torch._scaled_mm is introduced in
                # https://github.com/pytorch/pytorch/pull/144432 using hipBLASLt
                # and ROCm 6.3, which only exists in torch 2.7 and above.
                # For CUDA platform please validate if the
                # torch._scaled_mm support rowwise scaled GEMM
                # Fused GEMM_DQ Rowwise GEMM
                output = torch._scaled_mm(qinput,
                                          weight,
                                          out_dtype=input.dtype,
                                          scale_a=x_scale,
                                          scale_b=weight_scale.t(),
                                          bias=bias)

                output = torch.narrow(output, 0, 0, input_2d.shape[0])
                output = output.view(*output_shape)
                return output

            else:
                # Fallback for channelwise case, where we use unfused DQ
                # due to limitations with scaled_mm

                # Symmetric quantized GEMM by definition computes the following:
                #   C = (s_x * X) (s_w * W) + bias
                # This is equivalent to dequantizing the weights and activations
                # before applying a GEMM.
                #
                # In order to compute quantized operands, a quantized kernel
                # will rewrite the above like so:
                #   C = s_w * s_x * (X * W) + bias
                #
                # For the scaled_mm fallback case, we break this down, since it
                # does not support s_w being a vector.

                # GEMM
                # This computes C = (X * W).
                # Output in fp32 to allow subsequent ops to happen in-place
                output = torch._scaled_mm(qinput,
                                          weight,
                                          scale_a=TORCH_DEVICE_IDENTITY,
                                          scale_b=TORCH_DEVICE_IDENTITY,
                                          out_dtype=torch.float32)
                # A fix for discrepancy in scaled_mm which returns tuple
                # for torch < 2.5 and a single value in torch >= 2.5
                if type(output) is tuple and len(output) == 2:
                    output = output[0]
                # Unpad (undo num_token_padding)
                output = torch.narrow(output, 0, 0, input_2d.shape[0])
                x_scale = torch.narrow(x_scale, 0, 0, input_2d.shape[0])

                # DQ
                # C = sw * sx * (X * W) + bias
                output = output * x_scale * weight_scale.t()
                if bias is not None:
                    output = output + bias
                return output.to(dtype=input.dtype).view(*output_shape)


def normalize_e4m3fn_to_e4m3fnuz(
    weight: torch.Tensor,
    weight_scale: torch.Tensor,
    input_scale: Optional[torch.Tensor] = None
) -> Tuple[torch.Tensor, torch.Tensor, Optional[torch.Tensor]]:
    assert weight.dtype == torch.float8_e4m3fn
    # The bits pattern 10000000(-128) represents zero in e4m3fn
    # but NaN in e4m3fnuz. So here we set it to 0.
    # https://onnx.ai/onnx/technical/float8.html
    weight_as_int8 = weight.view(torch.int8)
    ROCM_FP8_NAN_AS_INT = -128
    weight_as_int8[weight_as_int8 == ROCM_FP8_NAN_AS_INT] = 0
    weight = weight_as_int8.view(torch.float8_e4m3fnuz)

    # For the same bits representation, e4m3fnuz value is half of
    # the e4m3fn value, so we should double the scaling factor to
    # get the same dequantized value.
    # https://onnx.ai/onnx/technical/float8.html
    weight_scale = weight_scale * 2.0
    if input_scale is not None:
        input_scale = input_scale * 2.0
    return weight, weight_scale, input_scale<|MERGE_RESOLUTION|>--- conflicted
+++ resolved
@@ -155,16 +155,6 @@
         # Note: we pad the input because torch._scaled_mm is more performant
         # for matrices with batch dimension > 16.
         # This could change in the future.
-<<<<<<< HEAD
-        qinput, x_scale = ops.scaled_fp8_quant(
-            input_2d,
-            input_scale,
-            batch_dim_padding=17,
-            use_per_token_if_dynamic=use_per_token_if_dynamic)
-
-        per_tensor_weights = (weight_scale.numel() == 1)
-        per_tensor_activations = (x_scale.numel() == 1)
-=======
         # We also don't pad when using torch.compile,
         # as it breaks with dynamic shapes.
         if pad_output is None:
@@ -203,10 +193,17 @@
                 input_scale,
                 scale_ub=input_scale_ub,
                 use_per_token_if_dynamic=use_per_token_if_dynamic)
->>>>>>> 5797fb97
 
             # Fused GEMM_DQ
-<<<<<<< HEAD
+            if current_platform.is_cuda_alike():
+                output = ops.cutlass_scaled_mm(qinput,
+                                               weight,
+                                               out_dtype=input.dtype,
+                                               scale_a=x_scale,
+                                               scale_b=weight_scale,
+                                               bias=bias)
+                return output.view(*output_shape)
+
             output = torch._scaled_mm(qinput,
                                       weight,
                                       out_dtype=input.dtype,
@@ -221,125 +218,6 @@
 
             return torch.narrow(output, 0, 0,
                                 input_2d.shape[0]).view(*output_shape)
-
-        elif (use_per_token_if_dynamic and not per_tensor_weights
-              and not per_tensor_activations and USE_ROWWISE_TORCH_SCALED_MM):
-            # For now validated on ROCm platform
-            # fp8 rowwise scaling in torch._scaled_mm is introduced in
-            # https://github.com/pytorch/pytorch/pull/144432 using
-            # hipBLASLt and ROCm 6.3, which only exists in torch 2.7 and above.
-            # For CUDA platform please validate if the
-            # torch._scaled_mm support rowwise scaled GEMM
-            # Fused GEMM_DQ Rowwise GEMM
-            output = torch._scaled_mm(qinput,
-                                      weight,
-                                      out_dtype=input.dtype,
-                                      scale_a=x_scale,
-                                      scale_b=weight_scale.t(),
-                                      bias=bias)
-
-            output = torch.narrow(output, 0, 0, input_2d.shape[0])
-            output = output.view(*output_shape)
-            return output
-
-=======
-            output = ops.cutlass_scaled_mm(qinput,
-                                           weight,
-                                           out_dtype=input.dtype,
-                                           scale_a=x_scale,
-                                           scale_b=weight_scale,
-                                           bias=bias)
-            return output.view(*output_shape)
-
-        # torch.scaled_mm supports per tensor weights + activations only
-        # so fallback to naive if per channel or per token
->>>>>>> 5797fb97
-        else:
-            # Maybe apply padding to output, see comment in __init__
-            qinput, x_scale = ops.scaled_fp8_quant(
-                input_2d,
-                input_scale,
-                num_token_padding=self.output_padding,
-                use_per_token_if_dynamic=use_per_token_if_dynamic)
-
-            per_tensor_weights = (weight_scale.numel() == 1)
-            per_tensor_activations = (x_scale.numel() == 1)
-
-            if per_tensor_weights and per_tensor_activations:
-                # Fused GEMM_DQ
-                output = torch._scaled_mm(qinput,
-                                          weight,
-                                          out_dtype=input.dtype,
-                                          scale_a=x_scale,
-                                          scale_b=weight_scale,
-                                          bias=bias)
-                # A fix for discrepancy in scaled_mm which returns tuple
-                # for torch < 2.5 and a single value in torch >= 2.5
-                if type(output) is tuple and len(output) == 2:
-                    output = output[0]
-
-                return torch.narrow(output, 0, 0,
-                                    input_2d.shape[0]).view(*output_shape)
-
-            elif (use_per_token_if_dynamic and not per_tensor_weights
-                  and not per_tensor_activations
-                  and USE_ROWWISE_TORCH_SCALED_MM):
-                # For now validated on ROCm platform
-                # fp8 rowwise scaling in torch._scaled_mm is introduced in
-                # https://github.com/pytorch/pytorch/pull/144432 using hipBLASLt
-                # and ROCm 6.3, which only exists in torch 2.7 and above.
-                # For CUDA platform please validate if the
-                # torch._scaled_mm support rowwise scaled GEMM
-                # Fused GEMM_DQ Rowwise GEMM
-                output = torch._scaled_mm(qinput,
-                                          weight,
-                                          out_dtype=input.dtype,
-                                          scale_a=x_scale,
-                                          scale_b=weight_scale.t(),
-                                          bias=bias)
-
-                output = torch.narrow(output, 0, 0, input_2d.shape[0])
-                output = output.view(*output_shape)
-                return output
-
-            else:
-                # Fallback for channelwise case, where we use unfused DQ
-                # due to limitations with scaled_mm
-
-                # Symmetric quantized GEMM by definition computes the following:
-                #   C = (s_x * X) (s_w * W) + bias
-                # This is equivalent to dequantizing the weights and activations
-                # before applying a GEMM.
-                #
-                # In order to compute quantized operands, a quantized kernel
-                # will rewrite the above like so:
-                #   C = s_w * s_x * (X * W) + bias
-                #
-                # For the scaled_mm fallback case, we break this down, since it
-                # does not support s_w being a vector.
-
-                # GEMM
-                # This computes C = (X * W).
-                # Output in fp32 to allow subsequent ops to happen in-place
-                output = torch._scaled_mm(qinput,
-                                          weight,
-                                          scale_a=TORCH_DEVICE_IDENTITY,
-                                          scale_b=TORCH_DEVICE_IDENTITY,
-                                          out_dtype=torch.float32)
-                # A fix for discrepancy in scaled_mm which returns tuple
-                # for torch < 2.5 and a single value in torch >= 2.5
-                if type(output) is tuple and len(output) == 2:
-                    output = output[0]
-                # Unpad (undo num_token_padding)
-                output = torch.narrow(output, 0, 0, input_2d.shape[0])
-                x_scale = torch.narrow(x_scale, 0, 0, input_2d.shape[0])
-
-                # DQ
-                # C = sw * sx * (X * W) + bias
-                output = output * x_scale * weight_scale.t()
-                if bias is not None:
-                    output = output + bias
-                return output.to(dtype=input.dtype).view(*output_shape)
 
 
 def normalize_e4m3fn_to_e4m3fnuz(
