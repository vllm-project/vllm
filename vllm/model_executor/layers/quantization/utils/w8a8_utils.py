--- conflicted
+++ resolved
@@ -210,11 +210,7 @@
         # torch.scaled_mm supports per tensor weights + activations only
         # so fallback to naive if per channel or per token
         else:
-<<<<<<< HEAD
-            if input.dtype != torch.float8_e4m3fnuz:
-=======
             if input.dtype != current_platform.fp8_dtype():
->>>>>>> 3b00ff91
                 # Maybe apply padding to output, see comment in __init__
                 qinput, x_scale = ops.scaled_fp8_quant(
                     input_2d,
@@ -229,21 +225,12 @@
 
             if per_tensor_weights and per_tensor_activations:
                 # Fused GEMM_DQ
-<<<<<<< HEAD
                 output = tgemm.scaled_mm(qinput,
                                          weight,
                                          out_dtype=out_dtype,
                                          scale_a=x_scale,
                                          scale_b=weight_scale,
                                          bias=bias)
-=======
-                output = torch._scaled_mm(qinput,
-                                          weight,
-                                          out_dtype=out_dtype,
-                                          scale_a=x_scale,
-                                          scale_b=weight_scale,
-                                          bias=bias)
->>>>>>> 3b00ff91
                 # A fix for discrepancy in scaled_mm which returns tuple
                 # for torch < 2.5 and a single value in torch >= 2.5
                 if type(output) is tuple and len(output) == 2:
