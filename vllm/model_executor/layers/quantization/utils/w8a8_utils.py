--- conflicted
+++ resolved
@@ -13,11 +13,8 @@
 from vllm.model_executor.layers.quantization.utils.quant_utils import (
     GroupShape)
 from vllm.platforms import current_platform
-<<<<<<< HEAD
+from vllm.utils import direct_register_custom_op
 from vllm.utils.flashinfer import flashinfer_scaled_fp8_mm, has_flashinfer
-=======
-from vllm.utils import direct_register_custom_op
->>>>>>> 504d9143
 
 # Input scaling factors are no longer optional in _scaled_mm starting
 # from pytorch 2.5. Allocating a dummy tensor to pass as input_scale
@@ -161,7 +158,6 @@
     return output.view(*output_shape)
 
 
-<<<<<<< HEAD
 def flashinfer_w8a8_scaled_mm(*, qinput: torch.Tensor, weight: torch.Tensor,
                               out_dtype: torch.dtype, scale_a: torch.Tensor,
                               scale_b: torch.Tensor, bias: torch.Tensor,
@@ -175,19 +171,10 @@
                                     bias=bias)
 
 
-def rocm_per_tensor_w8a8_scaled_mm(*, qinput: torch.Tensor,
-                                   weight: torch.Tensor,
-                                   out_dtype: torch.dtype,
-                                   scale_a: torch.Tensor,
-                                   scale_b: torch.Tensor, bias: torch.Tensor,
-                                   input_2d: torch.Tensor,
-                                   output_shape: list) -> torch.Tensor:
-=======
 def rocm_per_tensor_w8a8_scaled_mm_impl(
         qinput: torch.Tensor, weight: torch.Tensor, out_dtype: torch.dtype,
         scale_a: torch.Tensor, scale_b: torch.Tensor, bias: torch.Tensor,
         input_2d: torch.Tensor) -> torch.Tensor:
->>>>>>> 504d9143
     from vllm.platforms.rocm import on_mi3xx
     if envs.VLLM_ROCM_USE_SKINNY_GEMM and on_mi3xx(
     ) and qinput.shape[0] == 1 and qinput.shape[1] % 16 == 0:
