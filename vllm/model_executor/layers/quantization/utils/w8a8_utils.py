# SPDX-License-Identifier: Apache-2.0

from typing import Callable, Optional, Union

import torch

from vllm import _custom_ops as ops
from vllm import envs
from vllm.config import CompilationLevel, get_current_vllm_config
from vllm.platforms import current_platform

# Input scaling factors are no longer optional in _scaled_mm starting
# from pytorch 2.5. Allocating a dummy tensor to pass as input_scale
TORCH_DEVICE_IDENTITY = None

# The condition to determine if it is on a platform that supports
# torch._scaled_mm rowwise feature.
# The condition is determined once as the operations
# are time consuming.
USE_ROWWISE_TORCH_SCALED_MM = (current_platform.is_rocm()
                               and torch.__version__[0:3] >= "2.7"
                               and current_platform.has_device_capability(94))


def sparse_cutlass_supported() -> bool:
    if not current_platform.is_cuda():
        return False

    capability_tuple = current_platform.get_device_capability()
    capability = -1 if capability_tuple is None else capability_tuple.to_int()

    return ops.cutlass_sparse_scaled_mm_supported(capability)


def cutlass_fp8_supported() -> bool:
    if not current_platform.is_cuda():
        return False

    capability_tuple = current_platform.get_device_capability()
    capability = -1 if capability_tuple is None else capability_tuple.to_int()

    return ops.cutlass_scaled_mm_supports_fp8(capability)


def cutlass_block_fp8_supported() -> bool:
    if not current_platform.is_cuda():
        return False

    capability_tuple = current_platform.get_device_capability()
    capability = -1 if capability_tuple is None else capability_tuple.to_int()

    return ops.cutlass_scaled_mm_supports_block_fp8(capability)


def cutlass_group_gemm_supported() -> bool:
    if not current_platform.is_cuda():
        return False

    capability_tuple = current_platform.get_device_capability()
    capability = -1 if capability_tuple is None else capability_tuple.to_int()

    return ops.cutlass_group_gemm_supported(capability)


CUTLASS_FP8_SUPPORTED = cutlass_fp8_supported()
CUTLASS_BLOCK_FP8_SUPPORTED = cutlass_block_fp8_supported()


def per_tensor_dequantize(
        tensor: torch.Tensor, inv_scale: Union[float,
                                               torch.Tensor]) -> torch.Tensor:
    fake_qweight = tensor.to(torch.float16)
    dq_weight = fake_qweight * inv_scale
    return dq_weight


def all_close_1d(x: torch.Tensor) -> bool:
    assert len(x.shape) == 1
    return all(torch.allclose(x[0], x[i]) for i in range(x.shape[0]))


def convert_to_channelwise(
        weight_scale: torch.Tensor,
        logical_widths: list[int]) -> tuple[torch.Tensor, torch.Tensor]:
    # Create channelwise buffer
    weight_scale_channel = torch.empty((sum(logical_widths), 1),
                                       dtype=torch.float32,
                                       device=weight_scale.device)

    # Expand each scale to match the size of each logical matrix.
    start = 0
    for idx, logical_width in enumerate(logical_widths):
        end = start + logical_width
        weight_scale_channel[start:end, :] = weight_scale[idx]
        start = end

    return weight_scale_channel


def requantize_with_max_scale(
        weight: torch.Tensor, weight_scale: torch.Tensor,
        logical_widths: list[int]) -> tuple[torch.Tensor, torch.Tensor]:
    # Max scale to be used for requanitzation.
    max_w_scale = weight_scale.max()

    # QKV / MLP is fused in the on disk checkpoint if any of the
    # weight scales are still set to the default since we initialize
    # N weight scales for N shards but we only load 1 weight scale
    # from disk in this case. Skip requantization in this case (since)
    # we already are quantized with the single scale.
    # * Sample Model: nm-testing/Phi-3-mini-128k-instruct-FP8
    unfused_module_in_checkpoint = (weight_scale[-1]
                                    > torch.finfo(torch.float8_e4m3fn).min)

    # If unfused checkpoint, need requanize with the single scale.
    if unfused_module_in_checkpoint:
        start = 0
        for idx, logical_width in enumerate(logical_widths):
            end = start + logical_width
            weight_dq = per_tensor_dequantize(weight[start:end, :],
                                              weight_scale[idx])
            weight[start:end, :], _ = ops.scaled_fp8_quant(
                weight_dq, max_w_scale)
            start = end

    return max_w_scale, weight


def maybe_create_device_identity():
    # Allocate dummy ones tensor for torch._scaled_mm
    global TORCH_DEVICE_IDENTITY
    if TORCH_DEVICE_IDENTITY is None:
        TORCH_DEVICE_IDENTITY = torch.ones(1, dtype=torch.float32)


def cutlass_w8a8_scaled_mm(*, qinput: torch.Tensor, weight: torch.Tensor,
                           out_dtype: torch.dtype, scale_a: torch.Tensor,
                           scale_b: torch.Tensor, bias: torch.Tensor,
                           output_shape: list, **kwargs) -> torch.Tensor:

    # Fused GEMM_DQ
    output = ops.cutlass_scaled_mm(qinput,
                                   weight,
                                   out_dtype=out_dtype,
                                   scale_a=scale_a,
                                   scale_b=scale_b,
                                   bias=bias)
    return output.view(*output_shape)


def rocm_per_tensor_w8a8_scaled_mm(*, qinput: torch.Tensor,
                                   weight: torch.Tensor,
                                   out_dtype: torch.dtype,
                                   scale_a: torch.Tensor,
                                   scale_b: torch.Tensor, bias: torch.Tensor,
                                   input_2d: torch.Tensor,
<<<<<<< HEAD
                                   output_shape: List) -> torch.Tensor:
    from vllm.platforms.rocm import on_mi3xx
    if envs.VLLM_ROCM_USE_SKINNY_GEMM and on_mi3xx(
=======
                                   output_shape: list) -> torch.Tensor:
    from vllm.platforms.rocm import on_mi250_mi300
    if envs.VLLM_ROCM_USE_SKINNY_GEMM and on_mi250_mi300(
>>>>>>> 55aa7af9
    ) and qinput.shape[0] == 1 and qinput.shape[1] % 16 == 0:
        output = ops.wvSplitKQ(weight.t(), qinput, out_dtype, scale_a, scale_b,
                               current_platform.get_cu_count())
    else:
        output = torch._scaled_mm(qinput,
                                  weight,
                                  out_dtype=out_dtype,
                                  scale_a=scale_a,
                                  scale_b=scale_b,
                                  bias=bias)

    return torch.narrow(output, 0, 0, input_2d.shape[0]).view(*output_shape)


def torch_per_tensor_w8a8_scaled_mm(*, qinput: torch.Tensor,
                                    weight: torch.Tensor,
                                    out_dtype: torch.dtype,
                                    scale_a: torch.Tensor,
                                    scale_b: torch.Tensor, bias: torch.Tensor,
                                    input_2d: torch.Tensor,
                                    output_shape: list) -> torch.Tensor:
    output = torch._scaled_mm(qinput,
                              weight,
                              out_dtype=out_dtype,
                              scale_a=scale_a,
                              scale_b=scale_b,
                              bias=bias)
    # A fix for discrepancy in scaled_mm which returns tuple
    # for torch < 2.5 and a single value in torch >= 2.5
    if type(output) is tuple and len(output) == 2:
        output = output[0]

    return torch.narrow(output, 0, 0, input_2d.shape[0]).view(*output_shape)


def torch_per_token_w8a8_scaled_mm(*, qinput: torch.Tensor,
                                   weight: torch.Tensor,
                                   out_dtype: torch.dtype,
                                   scale_a: torch.Tensor,
                                   scale_b: torch.Tensor, bias: torch.Tensor,
                                   input_2d: torch.Tensor,
                                   output_shape: list) -> torch.Tensor:
    # Note: Callers of this function should check USE_ROWWISE_TORCH_SCALED_MM
    #  when using it.
    #  For now it has only been validated on ROCm platform.
    #  fp8 rowwise scaling in torch._scaled_mm is introduced in
    #  https://github.com/pytorch/pytorch/pull/144432 using
    #  hipBLASLt and ROCm 6.3, which only exists in torch 2.7 and above.
    #
    #  For CUDA platform please validate if the torch._scaled_mm supports
    #  rowwise scaled GEMM before using it

    # Fused GEMM_DQ Rowwise GEMM
    output = torch._scaled_mm(qinput,
                              weight,
                              out_dtype=out_dtype,
                              scale_a=scale_a,
                              scale_b=scale_b.t(),
                              bias=bias)

    output = torch.narrow(output, 0, 0, input_2d.shape[0])
    output = output.view(*output_shape)
    return output


def torch_channelwise_w8a8_scaled_mm(*, qinput: torch.Tensor,
                                     weight: torch.Tensor,
                                     out_dtype: torch.dtype,
                                     scale_a: torch.Tensor,
                                     scale_b: torch.Tensor, bias: torch.Tensor,
                                     input_2d: torch.Tensor,
                                     output_shape: list,
                                     **kwargs) -> torch.Tensor:
    # Use unfused DQ due to limitations with scaled_mm

    # Symmetric quantized GEMM by definition computes the following:
    #   C = (s_x * X) (s_w * W) + bias
    # This is equivalent to dequantizing the weights and activations
    # before applying a GEMM.
    #
    # In order to compute quantized operands, a quantized kernel
    # will rewrite the above like so:
    #   C = s_w * s_x * (X * W) + bias
    #
    # For the scaled_mm fallback case, we break this down, since it
    # does not support s_w being a vector.

    # GEMM
    # This computes C = (X * W).
    # Output in fp32 to allow subsequent ops to happen in-place
    output = torch._scaled_mm(qinput,
                              weight,
                              scale_a=TORCH_DEVICE_IDENTITY,
                              scale_b=TORCH_DEVICE_IDENTITY,
                              out_dtype=torch.float32)
    # A fix for discrepancy in scaled_mm which returns tuple
    # for torch < 2.5 and a single value in torch >= 2.5
    if type(output) is tuple and len(output) == 2:
        output = output[0]
    # Unpad (undo num_token_padding)
    output = torch.narrow(output, 0, 0, input_2d.shape[0])
    x_scale = torch.narrow(scale_a, 0, 0, input_2d.shape[0])

    # DQ
    # C = sw * sx * (X * W) + bias
    output = output * x_scale * scale_b.t()
    if bias is not None:
        output = output + bias
    return output.to(out_dtype).view(*output_shape)


def dispatch_w8a8_scaled_mm(
        cutlass_fp8_supported: bool, per_tensor_weights: bool,
        per_tensor_activations: bool, use_per_token_if_dynamic: Optional[bool]
) -> Callable[..., torch.Tensor]:

    if cutlass_fp8_supported:
        return cutlass_w8a8_scaled_mm
    if per_tensor_weights and per_tensor_activations:
        if current_platform.is_rocm():
            return rocm_per_tensor_w8a8_scaled_mm
        return torch_per_tensor_w8a8_scaled_mm
    # torch.scaled_mm supports per tensor weights + activations only
    # so fallback to naive if per channel or per token
    if (use_per_token_if_dynamic and not per_tensor_weights
            and not per_tensor_activations and USE_ROWWISE_TORCH_SCALED_MM):
        return torch_per_token_w8a8_scaled_mm
    return torch_channelwise_w8a8_scaled_mm


# TODO(luka): follow similar pattern for marlin and block-fp8-linear
#  https://github.com/vllm-project/vllm/issues/14397
class Fp8LinearOp:
    """
    This class executes a FP8 linear layer using cutlass if supported and
    torch.scaled_mm otherwise.
    It needs to be a class instead of a method so that config can be read
    in the __init__ method, as reading config is not allowed inside forward.
    """

    def __init__(self,
                 cutlass_fp8_supported: bool = cutlass_fp8_supported(),
                 use_per_token_if_dynamic: bool = False,
                 pad_output: Optional[bool] = None):
        self.cutlass_fp8_supported = cutlass_fp8_supported
        self.use_per_token_if_dynamic = use_per_token_if_dynamic

        # Note: we pad the input because torch._scaled_mm is more performant
        # for matrices with batch dimension > 16.
        # This could change in the future.
        # We also don't pad when using torch.compile,
        # as it breaks with dynamic shapes.
        if pad_output is None:
            config = get_current_vllm_config().compilation_config
            pad_output = config.level < CompilationLevel.PIECEWISE
        self.output_padding = 17 if (
            pad_output and not current_platform.is_rocm()) else None

    def apply(
        self,
        input: torch.Tensor,
        weight: torch.Tensor,
        weight_scale: torch.Tensor,
        out_dtype: Optional[torch.dtype] = None,
        input_scale: Optional[torch.Tensor] = None,
        input_scale_ub: Optional[torch.Tensor] = None,
        bias: Optional[torch.Tensor] = None,
        # TODO(luka) remove this parameter in favor of __init__
        use_per_token_if_dynamic: Optional[bool] = None
    ) -> torch.Tensor:
        # ops.scaled_fp8_quant supports both dynamic and static quant.
        #   If dynamic, layer.input_scale is None and x_scale computed from x.
        #   If static, layer.input_scale is scalar and x_scale is input_scale.

        # View input as 2D matrix for fp8 methods
        input_2d = input.view(-1, input.shape[-1])
        output_shape = [*input.shape[:-1], weight.shape[1]]

        # TODO(luka) this is here because currently MLA only decides this
        #  during the forward method instead of in __init__.
        if use_per_token_if_dynamic is None:
            use_per_token_if_dynamic = self.use_per_token_if_dynamic

        if out_dtype is None:
            out_dtype = input.dtype

        # cutlass_scaled_mm supports per tensor/channel W and per tensor/token A
        if self.cutlass_fp8_supported:
            assert input.dtype != current_platform.fp8_dtype(
            ), "FP8 input to cutlass is not currently implemented"
            qinput, x_scale = ops.scaled_fp8_quant(
                input_2d,
                input_scale,
                scale_ub=input_scale_ub,
                use_per_token_if_dynamic=use_per_token_if_dynamic)
        else:
            if input.dtype != current_platform.fp8_dtype():
                # Maybe apply padding to output, see comment in __init__
                qinput, x_scale = ops.scaled_fp8_quant(
                    input_2d,
                    input_scale,
                    num_token_padding=self.output_padding,
                    use_per_token_if_dynamic=use_per_token_if_dynamic)
            else:
                qinput, x_scale = input_2d, input_scale

        per_tensor_weights = (weight_scale.numel() == 1)
        per_tensor_activations = (x_scale.numel() == 1)

        w8a8_scaled_mm_func = dispatch_w8a8_scaled_mm(
            self.cutlass_fp8_supported, per_tensor_weights,
            per_tensor_activations, use_per_token_if_dynamic)

        return w8a8_scaled_mm_func(qinput=qinput,
                                   weight=weight,
                                   out_dtype=out_dtype,
                                   scale_a=x_scale,
                                   scale_b=weight_scale,
                                   bias=bias,
                                   input_2d=input_2d,
                                   output_shape=output_shape)


def normalize_e4m3fn_to_e4m3fnuz(
    weight: torch.Tensor,
    weight_scale: torch.Tensor,
    input_scale: Optional[torch.Tensor] = None
) -> tuple[torch.Tensor, torch.Tensor, Optional[torch.Tensor]]:
    assert weight.dtype == torch.float8_e4m3fn
    # The bits pattern 10000000(-128) represents zero in e4m3fn
    # but NaN in e4m3fnuz. So here we set it to 0.
    # https://onnx.ai/onnx/technical/float8.html
    weight_as_int8 = weight.view(torch.int8)
    ROCM_FP8_NAN_AS_INT = -128
    weight_as_int8[weight_as_int8 == ROCM_FP8_NAN_AS_INT] = 0
    weight = weight_as_int8.view(torch.float8_e4m3fnuz)

    # For the same bits representation, e4m3fnuz value is half of
    # the e4m3fn value, so we should double the scaling factor to
    # get the same dequantized value.
    # https://onnx.ai/onnx/technical/float8.html
    weight_scale = weight_scale * 2.0
    if input_scale is not None:
        input_scale = input_scale * 2.0
    return weight, weight_scale, input_scale<|MERGE_RESOLUTION|>--- conflicted
+++ resolved
@@ -154,15 +154,9 @@
                                    scale_a: torch.Tensor,
                                    scale_b: torch.Tensor, bias: torch.Tensor,
                                    input_2d: torch.Tensor,
-<<<<<<< HEAD
-                                   output_shape: List) -> torch.Tensor:
+                                   output_shape: list) -> torch.Tensor:
     from vllm.platforms.rocm import on_mi3xx
     if envs.VLLM_ROCM_USE_SKINNY_GEMM and on_mi3xx(
-=======
-                                   output_shape: list) -> torch.Tensor:
-    from vllm.platforms.rocm import on_mi250_mi300
-    if envs.VLLM_ROCM_USE_SKINNY_GEMM and on_mi250_mi300(
->>>>>>> 55aa7af9
     ) and qinput.shape[0] == 1 and qinput.shape[1] % 16 == 0:
         output = ops.wvSplitKQ(weight.t(), qinput, out_dtype, scale_a, scale_b,
                                current_platform.get_cu_count())
