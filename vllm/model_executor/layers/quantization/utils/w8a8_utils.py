--- conflicted
+++ resolved
@@ -11,10 +11,9 @@
 from vllm.model_executor.layers.quantization.input_quant_fp8 import QuantFP8
 from vllm.model_executor.layers.quantization.utils.quant_utils import (
     GroupShape)
+from vllm.model_executor.layers.quantization.utils.rocm_aiter_w8a8_utils import (  # noqa: E501
+    is_rocm_aiter_gemm_enabled, rocm_aiter_per_token_w8a8_scaled_mm)
 from vllm.platforms import current_platform
-
-from .rocm_aiter_w8a8_utils import (is_rocm_aiter_gemm_enabled,
-                                    rocm_aiter_per_token_w8a8_scaled_mm)
 
 # Input scaling factors are no longer optional in _scaled_mm starting
 # from pytorch 2.5. Allocating a dummy tensor to pass as input_scale
@@ -276,17 +275,11 @@
 
 
 def dispatch_w8a8_scaled_mm(
-<<<<<<< HEAD
     cutlass_fp8_supported: bool,
     use_rocm_aiter: bool,
     per_tensor_weights: bool,
     per_tensor_activations: bool,
-    use_per_token_if_dynamic: Optional[bool],
 ) -> Callable[..., torch.Tensor]:
-=======
-        cutlass_fp8_supported: bool, per_tensor_weights: bool,
-        per_tensor_activations: bool) -> Callable[..., torch.Tensor]:
->>>>>>> d1fb65bd
 
     # cutlass_scaled_mm supports per tensor/channel W and per tensor/token A
     if cutlass_fp8_supported:
@@ -295,18 +288,11 @@
         if current_platform.is_rocm():
             return rocm_per_tensor_w8a8_scaled_mm
         return torch_per_tensor_w8a8_scaled_mm
-<<<<<<< HEAD
-    # torch.scaled_mm supports per tensor weights + activations only
-    # so fallback to naive if per channel or per token
-    if (use_per_token_if_dynamic and not per_tensor_weights
-            and not per_tensor_activations and USE_ROWWISE_TORCH_SCALED_MM):
-        if use_rocm_aiter:
-            return rocm_aiter_per_token_w8a8_scaled_mm
-=======
     # If torch.scaled_mm supports per-channel (weights) per-token (inputs)
     if not per_tensor_weights and not per_tensor_activations \
             and USE_ROWWISE_TORCH_SCALED_MM:
->>>>>>> d1fb65bd
+        if use_rocm_aiter:
+            return rocm_aiter_per_token_w8a8_scaled_mm
         return torch_per_token_w8a8_scaled_mm
     # Normally, torch.scaled_mm supports per tensor weights + activations only
     # so fallback to naive if per channel or per token
@@ -329,11 +315,8 @@
                  act_quant_group_shape: GroupShape = GroupShape.PER_TENSOR,
                  pad_output: Optional[bool] = None):
         self.cutlass_fp8_supported = cutlass_fp8_supported
-<<<<<<< HEAD
-        self.use_per_token_if_dynamic = use_per_token_if_dynamic
-        self.is_rocm_aiter_enabled = is_rocm_aiter_gemm_enabled()
-=======
->>>>>>> d1fb65bd
+        self.is_rocm_aiter_enabled = (is_rocm_aiter_gemm_enabled()
+                                      and current_platform.supports_fp8())
 
         # Note: we pad the input because torch._scaled_mm is more performant
         # for matrices with batch dimension > 16.
@@ -391,14 +374,8 @@
 
         # TODO(luka) do this dispatch during init (after ScaledMM refactor)
         w8a8_scaled_mm_func = dispatch_w8a8_scaled_mm(
-<<<<<<< HEAD
             self.cutlass_fp8_supported, self.is_rocm_aiter_enabled,
-            per_tensor_weights, per_tensor_activations,
-            use_per_token_if_dynamic)
-=======
-            self.cutlass_fp8_supported, per_tensor_weights,
-            per_tensor_activations)
->>>>>>> d1fb65bd
+            per_tensor_weights, per_tensor_activations)
 
         return w8a8_scaled_mm_func(qinput=qinput,
                                    weight=weight,
