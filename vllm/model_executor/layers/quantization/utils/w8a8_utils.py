# SPDX-License-Identifier: Apache-2.0

from typing import List, Optional, Tuple, Union

import torch

from vllm import _custom_ops as ops
from vllm.platforms import current_platform

# Input scaling factors are no longer optional in _scaled_mm starting
# from pytorch 2.5. Allocating a dummy tensor to pass as input_scale
TORCH_DEVICE_IDENTITY = torch.ones(1, dtype=torch.float32)

<<<<<<< HEAD
if current_platform.is_hpu():
    import habana_frameworks.torch.utils.experimental as htexp
    from vllm_hpu_extension.ops import scaled_fp8_quant
    ops.scaled_fp8_quant = scaled_fp8_quant
=======
# The condition to determine if it is on a platform that supports
# torch._scaled_mm rowwise feature.
# The condition is determined once as the operations
# are time consuming.
USE_ROWWISE_TORCH_SCALED_MM = (current_platform.is_rocm()
                               and current_platform.has_device_capability(94))
>>>>>>> 51f0b5f7


def sparse_cutlass_supported() -> bool:
    if not current_platform.is_cuda():
        return False

    capability_tuple = current_platform.get_device_capability()
    capability = -1 if capability_tuple is None else capability_tuple.to_int()

    return ops.cutlass_sparse_scaled_mm_supported(capability)


def cutlass_fp8_supported() -> bool:
    if not current_platform.is_cuda():
        return False

    capability_tuple = current_platform.get_device_capability()
    capability = -1 if capability_tuple is None else capability_tuple.to_int()

    return ops.cutlass_scaled_mm_supports_fp8(capability)


def cutlass_block_fp8_supported() -> bool:
    if not current_platform.is_cuda():
        return False

    capability_tuple = current_platform.get_device_capability()
    capability = -1 if capability_tuple is None else capability_tuple.to_int()

    return ops.cutlass_scaled_mm_supports_block_fp8(capability)


CUTLASS_FP8_SUPPORTED = cutlass_fp8_supported()
CUTLASS_BLOCK_FP8_SUPPORTED = cutlass_block_fp8_supported()


def per_tensor_dequantize(
        tensor: torch.Tensor, inv_scale: Union[float,
                                               torch.Tensor]) -> torch.Tensor:
    dtype = torch.float16
    device = tensor.device
    if current_platform.is_hpu():
        dtype = torch.bfloat16
        if htexp._get_device_type() == htexp.synDeviceType.synDeviceGaudi2:
            #dequant on cpu to avoid nan on gaudi2
            tensor = tensor.to('cpu')

    fake_qweight = tensor.to(dtype).to(device)
    dq_weight = fake_qweight * inv_scale
    return dq_weight


def all_close_1d(x: torch.Tensor) -> bool:
    assert len(x.shape) == 1
    return all(torch.allclose(x[0], x[i]) for i in range(x.shape[0]))


def convert_to_channelwise(
        weight_scale: torch.Tensor,
        logical_widths: List[int]) -> Tuple[torch.Tensor, torch.Tensor]:
    # Create channelwise buffer
    weight_scale_channel = torch.empty((sum(logical_widths), 1),
                                       dtype=torch.float32,
                                       device=weight_scale.device)

    # Expand each scale to match the size of each logical matrix.
    start = 0
    for idx, logical_width in enumerate(logical_widths):
        end = start + logical_width
        weight_scale_channel[start:end, :] = weight_scale[idx]
        start = end

    return weight_scale_channel


def requantize_with_max_scale(
        weight: torch.Tensor, weight_scale: torch.Tensor,
        logical_widths: List[int]) -> Tuple[torch.Tensor, torch.Tensor]:
    # Max scale to be used for requanitzation.
    max_w_scale = weight_scale.max()
    if current_platform.is_hpu() and htexp._get_device_type(
    ) == htexp.synDeviceType.synDeviceGaudi2:
        max_w_scale = max_w_scale * (torch.finfo(torch.float8_e4m3fn).max /
                                     torch.finfo(torch.float8_e4m3fnuz).max)
    # QKV / MLP is fused in the on disk checkpoint if any of the
    # weight scales are still set to the default since we initialize
    # N weight scales for N shards but we only load 1 weight scale
    # from disk in this case. Skip requantization in this case (since)
    # we already are quantized with the single scale.
    # * Sample Model: nm-testing/Phi-3-mini-128k-instruct-FP8
    unfused_module_in_checkpoint = (weight_scale[-1]
                                    > torch.finfo(torch.float8_e4m3fn).min)

    # If unfused checkpoint, need requanize with the single scale.
    if unfused_module_in_checkpoint:
        start = 0
        for idx, logical_width in enumerate(logical_widths):
            end = start + logical_width
            weight_dq = per_tensor_dequantize(weight[start:end, :],
                                              weight_scale[idx])
            weight[start:end, :], _ = ops.scaled_fp8_quant(
                weight_dq, max_w_scale)
            start = end

    return max_w_scale, weight


def apply_fp8_linear(
    input: torch.Tensor,
    weight: torch.Tensor,
    weight_scale: torch.Tensor,
    input_scale: Optional[torch.Tensor] = None,
    input_scale_ub: Optional[torch.Tensor] = None,
    bias: Optional[torch.Tensor] = None,
    cutlass_fp8_supported: bool = CUTLASS_FP8_SUPPORTED,
    use_per_token_if_dynamic: bool = False,
) -> torch.Tensor:
    # ops.scaled_fp8_quant supports both dynamic and static quant.
    #   If dynamic, layer.input_scale is None and x_scale computed from x.
    #   If static, layer.input_scale is scalar and x_scale is input_scale.

    # View input as 2D matrix for fp8 methods
    input_2d = input.view(-1, input.shape[-1])
    output_shape = [*input.shape[:-1], weight.shape[1]]

    # cutlass_scaled_mm supports per tensor/channel W and per tensor/token A
    if cutlass_fp8_supported:
        qinput, x_scale = ops.scaled_fp8_quant(
            input_2d,
            input_scale,
            scale_ub=input_scale_ub,
            use_per_token_if_dynamic=use_per_token_if_dynamic)

        # Fused GEMM_DQ
        output = ops.cutlass_scaled_mm(qinput,
                                       weight,
                                       out_dtype=input.dtype,
                                       scale_a=x_scale,
                                       scale_b=weight_scale,
                                       bias=bias)
        return output.view(*output_shape)

    # torch.scaled_mm supports per tensor weights + activations only
    # so fallback to naive if per channel or per token
    else:
        # Note: we pad the input because torch._scaled_mm is more performant
        # for matrices with batch dimension > 16.
        # This could change in the future.
        qinput, x_scale = ops.scaled_fp8_quant(
            input_2d,
            input_scale,
            batch_dim_padding=17,
            use_per_token_if_dynamic=use_per_token_if_dynamic)

        per_tensor_weights = (weight_scale.numel() == 1)
        per_tensor_activations = (x_scale.numel() == 1)

        if per_tensor_weights and per_tensor_activations:
            # Fused GEMM_DQ
            output = torch._scaled_mm(qinput,
                                      weight,
                                      out_dtype=input.dtype,
                                      scale_a=x_scale,
                                      scale_b=weight_scale,
                                      bias=bias)

            # A fix for discrepancy in scaled_mm which returns tuple
            # for torch < 2.5 and a single value in torch >= 2.5
            if type(output) is tuple and len(output) == 2:
                output = output[0]

            return torch.narrow(output, 0, 0,
                                input_2d.shape[0]).view(*output_shape)

        elif (use_per_token_if_dynamic and not per_tensor_weights
              and not per_tensor_activations and USE_ROWWISE_TORCH_SCALED_MM):
            # For now validated on ROCm platform
            # fp8 rowwise scaling in torch._scaled_mm is introduced in
            # https://github.com/pytorch/pytorch/pull/144432 using
            # hipBLASLt and ROCm 6.3, which only exists in torch 2.7 and above.
            # For CUDA platform please validate if the
            # torch._scaled_mm support rowwise scaled GEMM
            # Fused GEMM_DQ Rowwise GEMM
            output = torch._scaled_mm(qinput,
                                      weight,
                                      out_dtype=input.dtype,
                                      scale_a=x_scale,
                                      scale_b=weight_scale.t(),
                                      bias=bias)

            output = torch.narrow(output, 0, 0, input_2d.shape[0])
            output = output.view(*output_shape)
            return output

        else:
            # Fallback for channelwise case, where we use unfused DQ
            # due to limitations with scaled_mm

            # Symmetric quantized GEMM by definition computes the following:
            #   C = (s_x * X) (s_w * W) + bias
            # This is equivalent to dequantizing the weights and activations
            # before applying a GEMM.
            #
            # In order to compute quantized operands, a quantized kernel
            # will rewrite the above like so:
            #   C = s_w * s_x * (X * W) + bias
            #
            # For the scaled_mm fallback case, we break this down, since it
            # does not support s_w being a vector.

            # Making sure the dummy tensor is on the same device as the weight
            global TORCH_DEVICE_IDENTITY
            if TORCH_DEVICE_IDENTITY.device != weight.device:
                TORCH_DEVICE_IDENTITY = TORCH_DEVICE_IDENTITY.to(weight.device)

            # GEMM
            # This computes C = (X * W).
            # Output in fp32 to allow subsequent ops to happen in-place
            output = torch._scaled_mm(qinput,
                                      weight,
                                      scale_a=TORCH_DEVICE_IDENTITY,
                                      scale_b=TORCH_DEVICE_IDENTITY,
                                      out_dtype=torch.float32)
            # A fix for discrepancy in scaled_mm which returns tuple
            # for torch < 2.5 and a single value in torch >= 2.5
            if type(output) is tuple and len(output) == 2:
                output = output[0]
            # Unpad (undo num_token_padding)
            output = torch.narrow(output, 0, 0, input_2d.shape[0])
            x_scale = torch.narrow(x_scale, 0, 0, input_2d.shape[0])

            # DQ
            # C = sw * sx * (X * W) + bias
            output = output * x_scale * weight_scale.t()
            if bias is not None:
                output = output + bias
            return output.to(dtype=input.dtype).view(*output_shape)


def normalize_e4m3fn_to_e4m3fnuz(
    weight: torch.Tensor,
    weight_scale: torch.Tensor,
    input_scale: Optional[torch.Tensor] = None
) -> Tuple[torch.Tensor, torch.Tensor, Optional[torch.Tensor]]:
    assert weight.dtype == torch.float8_e4m3fn
    # The bits pattern 10000000(-128) represents zero in e4m3fn
    # but NaN in e4m3fnuz. So here we set it to 0.
    # https://onnx.ai/onnx/technical/float8.html
    weight_as_int8 = weight.view(torch.int8)
    ROCM_FP8_NAN_AS_INT = -128
    weight_as_int8[weight_as_int8 == ROCM_FP8_NAN_AS_INT] = 0
    weight = weight_as_int8.view(torch.float8_e4m3fnuz)

    # For the same bits representation, e4m3fnuz value is half of
    # the e4m3fn value, so we should double the scaling factor to
    # get the same dequantized value.
    # https://onnx.ai/onnx/technical/float8.html
    weight_scale = weight_scale * 2.0
    if input_scale is not None:
        input_scale = input_scale * 2.0
    return weight, weight_scale, input_scale<|MERGE_RESOLUTION|>--- conflicted
+++ resolved
@@ -11,19 +11,16 @@
 # from pytorch 2.5. Allocating a dummy tensor to pass as input_scale
 TORCH_DEVICE_IDENTITY = torch.ones(1, dtype=torch.float32)
 
-<<<<<<< HEAD
 if current_platform.is_hpu():
     import habana_frameworks.torch.utils.experimental as htexp
     from vllm_hpu_extension.ops import scaled_fp8_quant
     ops.scaled_fp8_quant = scaled_fp8_quant
-=======
 # The condition to determine if it is on a platform that supports
 # torch._scaled_mm rowwise feature.
 # The condition is determined once as the operations
 # are time consuming.
 USE_ROWWISE_TORCH_SCALED_MM = (current_platform.is_rocm()
                                and current_platform.has_device_capability(94))
->>>>>>> 51f0b5f7
 
 
 def sparse_cutlass_supported() -> bool:
