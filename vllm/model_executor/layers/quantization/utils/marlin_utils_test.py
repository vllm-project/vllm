--- conflicted
+++ resolved
@@ -80,7 +80,6 @@
 
 def get_weight_perm(num_bits: int, is_a_8bit: bool = False):
     perm_list: list[int] = []
-<<<<<<< HEAD
     if is_a_8bit:
         for i in range(32):
             perm1 = []
@@ -113,21 +112,6 @@
                     perm1.append(16 * row + col + 8 * block)
             for j in range(4):
                 perm_list.extend([p + 256 * j for p in perm1])
-=======
-    for i in range(32):
-        perm1: list[int] = []
-        col = i // 4
-        for block in [0, 1]:
-            for row in [
-                2 * (i % 4),
-                2 * (i % 4) + 1,
-                2 * (i % 4 + 4),
-                2 * (i % 4 + 4) + 1,
-            ]:
-                perm1.append(16 * row + col + 8 * block)
-        for j in range(4):
-            perm_list.extend([p + 256 * j for p in perm1])
->>>>>>> b8a45721
 
     perm = np.array(perm_list)
 
@@ -149,7 +133,6 @@
     return perm
 
 
-<<<<<<< HEAD
 def marlin_quantize(w: torch.Tensor,
                     quant_type: ScalarType,
                     group_size: int,
@@ -159,15 +142,6 @@
 
     is_a_8bit = input_dtype is not None and input_dtype.itemsize == 1
 
-=======
-def marlin_quantize(
-    w: torch.Tensor,
-    quant_type: ScalarType,
-    group_size: int,
-    act_order: bool,
-    test_perm: torch.Tensor | None = None,
-):
->>>>>>> b8a45721
     size_k, size_n = w.shape
     num_bits = quant_type.size_bits
 
@@ -214,16 +188,12 @@
     return res_list
 
 
-<<<<<<< HEAD
 def awq_marlin_quantize(w: torch.Tensor,
                         quant_type: ScalarType,
                         group_size: int,
                         input_dtype: Optional[torch.Tensor] = None):
 
     is_a_8bit = input_dtype is not None and input_dtype.itemsize == 1
-=======
-def awq_marlin_quantize(w: torch.Tensor, quant_type: ScalarType, group_size: int):
->>>>>>> b8a45721
     size_k, size_n = w.shape
 
     # Normalize group_size
@@ -246,7 +216,6 @@
         s = s * 512
 
     # Reformat to marlin
-<<<<<<< HEAD
     weight_perm = get_weight_perm(quant_type.size_bits, is_a_8bit)
     marlin_q_w = marlin_weights(q_w,
                                 size_k,
@@ -264,12 +233,6 @@
                                    size_n,
                                    quant_type.size_bits,
                                    is_a_8bit=is_a_8bit)
-=======
-    weight_perm = get_weight_perm(quant_type.size_bits)
-    marlin_q_w = marlin_weights(q_w, size_k, size_n, quant_type.size_bits, weight_perm)
-    marlin_s = marlin_permute_scales(s, size_k, size_n, group_size)
-    marlin_zp = marlin_zero_points(zp, num_groups, size_n, quant_type.size_bits)
->>>>>>> b8a45721
 
     # Create result
     res_list = [w_ref, marlin_q_w, marlin_s, marlin_zp]
