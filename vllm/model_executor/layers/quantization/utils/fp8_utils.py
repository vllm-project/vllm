# SPDX-License-Identifier: Apache-2.0

# Adapted from https://github.com/sgl-project/sglang/pull/2575
import functools
import json
import os
from typing import Any, Dict, List, Optional, Tuple, Union

import torch
import triton
import triton.language as tl

from vllm import _custom_ops as ops
from vllm.logger import init_logger
from vllm.model_executor.layers.quantization.utils.quant_utils import (
    scaled_dequantize)
from vllm.model_executor.layers.quantization.utils.w8a8_utils import (
    CUTLASS_BLOCK_FP8_SUPPORTED)
from vllm.platforms import current_platform
<<<<<<< HEAD
from vllm.utils import (direct_register_custom_op, aiter_block_gemm_enabled)
=======
from vllm.utils import (direct_register_custom_op,
                        aiter_block_gemm_enabled)
>>>>>>> 2c445ae1

logger = init_logger(__name__)


def is_fp8(x: Union[torch.dtype, torch.Tensor]) -> bool:
    if isinstance(x, torch.Tensor):
        x = x.dtype
    return x == torch.float8_e4m3fn or x == torch.float8_e4m3fnuz


# TODO fix ROCm->Triton custom path:
#  https://github.com/vllm-project/vllm/issues/14397
def apply_w8a8_block_fp8_linear(
    input: torch.Tensor,
    weight: torch.Tensor,
    block_size: List[int],
    weight_scale: torch.Tensor,
    input_scale: Optional[torch.Tensor] = None,
    bias: Optional[torch.Tensor] = None,
    cutlass_block_fp8_supported: bool = CUTLASS_BLOCK_FP8_SUPPORTED,
) -> torch.Tensor:
    assert input_scale is None
    # View input as 2D matrix for fp8 methods
    input_2d = input.view(-1, input.shape[-1])
    output_shape = [*input.shape[:-1], weight.shape[0]]

    shape_supported_by_cutlass = (weight.shape[0] % 128 == 0
                                  and weight.shape[1] % 128 == 0)
    if current_platform.is_rocm():
        # TODO this is never used, as cutlass_block_fp8_supported is False
        scale_a_shape = ((input_2d.shape[-1] // block_size[1], ) +
                         input_2d.shape[:-1])[::-1]
        scale_b_shape = (weight_scale.view(-1, 1)
                         if weight_scale.dim() <= 1 else weight_scale.T).shape
        ar, ac = scale_a_shape
        br, bc = scale_b_shape
        if (ac > 1 or bc > 1 or ar not in (1, input_2d.shape[0])
                or br not in (1, weight.shape[0])):
            shape_supported_by_cutlass = False
    if cutlass_block_fp8_supported and shape_supported_by_cutlass:
        q_input, x_scale = per_token_group_quant_fp8(input_2d,
                                                     block_size[1],
                                                     column_major_scales=True)
        output = ops.cutlass_scaled_mm(q_input,
                                       weight.T,
                                       out_dtype=input.dtype,
                                       scale_a=x_scale,
                                       scale_b=weight_scale.T)
    else:
        q_input, x_scale = per_token_group_quant_fp8(input_2d,
                                                     block_size[1],
                                                     column_major_scales=False)

        if aiter_block_gemm_enabled():
            from aiter import gemm_a8w8_blockscale_CK
            output = gemm_a8w8_blockscale_CK(q_input,
                                             weight,
                                             x_scale,
                                             weight_scale,
                                             dtype=input.dtype)
        else:
            output = w8a8_block_fp8_matmul(q_input,
                                           weight,
                                           x_scale,
                                           weight_scale,
                                           block_size,
                                           output_dtype=input.dtype)
<<<<<<< HEAD
=======

>>>>>>> 2c445ae1
    if bias is not None:
        output = output + bias
    return output.to(dtype=input.dtype).view(*output_shape)


def apply_w8a8_block_fp8_linear_fake(
    input: torch.Tensor,
    weight: torch.Tensor,
    block_size: List[int],
    weight_scale: torch.Tensor,
    input_scale: Optional[torch.Tensor] = None,
) -> torch.Tensor:
    output_shape = [*input.shape[:-1], weight.shape[0]]
    return torch.empty(output_shape, dtype=input.dtype, device=input.device)


direct_register_custom_op(
    op_name="apply_w8a8_block_fp8_linear",
    op_func=apply_w8a8_block_fp8_linear,
    mutates_args=[],
    fake_impl=apply_w8a8_block_fp8_linear_fake,
)


def input_to_float8(
        x: torch.Tensor,
        dtype: Optional[torch.dtype] = None
) -> Tuple[torch.Tensor, torch.Tensor]:
    """This function quantizes input values to float8 values "
    "with tensor-wise quantization."""
    dtype = current_platform.fp8_dtype() if dtype is None else dtype
    finfo = torch.finfo(dtype)
    min_val, max_val = x.aminmax()
    amax = torch.maximum(min_val.abs(), max_val.abs()).clamp(min=1e-12)
    scale = finfo.max / amax
    x_scl_sat = (x * scale).clamp(min=finfo.min, max=finfo.max)
    return x_scl_sat.to(dtype).contiguous(), scale.float().reciprocal()


def block_quant_to_tensor_quant(
    x_q_block: torch.Tensor,
    x_s: torch.Tensor,
) -> Tuple[torch.Tensor, torch.Tensor]:
    """This function converts block-wise quantization to tensor-wise
    quantization. The inputs are block-wise quantization tensor `x_q_block`,
    block-wise quantization scale and the block size.
    The outputs are tensor-wise quantization tensor and tensor-wise
    quantization scale. Note only float8 is supported for now.
    """
    x_dq_block = scaled_dequantize(x_q_block, x_s)
    x_q_tensor, scale = input_to_float8(x_dq_block, dtype=x_q_block.dtype)
    return x_q_tensor, scale


@triton.jit
def _per_token_group_quant_fp8(
    # Pointers to inputs and output
    y_ptr,
    y_q_ptr,
    y_s_ptr,
    group_size,
    # Num columns of y
    y_num_columns,
    y_row_stride,
    # Avoid to divide zero
    eps,
    # Information for float8
    fp8_min,
    fp8_max,
    # Meta-parameters
    BLOCK: tl.constexpr,
):
    """A Triton-accelerated function to perform per-token-group
    quantization on a tensor.
    This function converts the tensor values into float8 values.
    """
    groups_per_row = y_num_columns // group_size

    # Map the program id to the row of X and Y it should compute.
    g_id = tl.program_id(0)
    row = g_id // groups_per_row
    row_g_id = g_id % groups_per_row

    y_ptr += (row * y_row_stride) + (row_g_id * group_size)
    y_q_ptr += g_id * group_size
    y_s_ptr += g_id

    cols = tl.arange(0, BLOCK)  # N <= BLOCK
    mask = cols < group_size

    y = tl.load(y_ptr + cols, mask=mask, other=0.0).to(tl.float32)
    # Quant
    _absmax = tl.maximum(tl.max(tl.abs(y)), eps)
    y_s = _absmax / fp8_max
    y_q = tl.clamp(y / y_s, fp8_min, fp8_max).to(y_q_ptr.dtype.element_ty)

    tl.store(y_q_ptr + cols, y_q, mask=mask)
    tl.store(y_s_ptr, y_s)


@triton.jit
def _per_token_group_quant_fp8_colmajor(
    # Pointers to inputs and output
    y_ptr,
    y_q_ptr,
    y_s_ptr,
    group_size,
    # Num columns of y
    y_num_columns,
    y_row_stride,
    # Stride from one column to the next of y_s
    y_s_col_stride,
    # Avoid to divide zero
    eps,
    # Information for float8
    fp8_min,
    fp8_max,
    # Meta-parameters
    BLOCK: tl.constexpr,
):
    """A Triton-accelerated function to perform per-token-group
    quantization on a tensor.
    This function converts the tensor values into float8 values.
    """
    groups_per_row = y_num_columns // group_size

    # Map the program id to the row of X and Y it should compute.
    g_id = tl.program_id(0)
    row = g_id // groups_per_row
    row_g_id = g_id % groups_per_row

    y_ptr += (row * y_row_stride) + (row_g_id * group_size)
    y_q_ptr += g_id * group_size

    # Convert g_id the flattened block coordinate to 2D so we can index
    # into the output y_scales matrix
    blocks_per_row = y_num_columns // group_size
    scale_col = g_id % blocks_per_row
    scale_row = g_id // blocks_per_row
    y_s_ptr += scale_col * y_s_col_stride + scale_row

    cols = tl.arange(0, BLOCK)  # group_size <= BLOCK
    mask = cols < group_size

    y = tl.load(y_ptr + cols, mask=mask, other=0.0).to(tl.float32)
    # Quant
    _absmax = tl.maximum(tl.max(tl.abs(y)), eps)
    y_s = _absmax / fp8_max
    y_q = tl.clamp(y / y_s, fp8_min, fp8_max).to(y_q_ptr.dtype.element_ty)

    tl.store(y_q_ptr + cols, y_q, mask=mask)
    tl.store(y_s_ptr, y_s)


def per_token_group_quant_fp8(
    x: torch.Tensor,
    group_size: int,
    eps: float = 1e-10,
    dtype: Optional[torch.dtype] = None,
    column_major_scales: bool = False,
) -> Tuple[torch.Tensor, torch.Tensor]:
    """Function to perform per-token-group quantization on an input tensor `x`.
    It converts the tensor values into signed float8 values and returns the
    quantized tensor along with the scaling factor used for quantization.
    Args:
        x: The input tensor with ndim >= 2.
        group_size: The group size used for quantization.
        eps: The minimum to avoid dividing zero.
        dtype: The dype of output tensor. Note that only `torch.float8_e4m3fn`
        is supported for now.
    Returns:
        Tuple[torch.Tensor, torch.Tensor]: The quantized tensor and the
        scaling factor for quantization.
    """
    dtype = current_platform.fp8_dtype() if dtype is None else dtype
    assert (x.shape[-1] % group_size == 0), (
        f"the last dimension of `x` {x.shape[-1]} must be divisible "
        f"by `group_size` {group_size}")
    assert x.stride(-1) == 1, "`x` groups must be contiguous"

    finfo = torch.finfo(dtype)
    fp8_min = finfo.min
    fp8_max = finfo.max

    x_q = torch.empty_like(x, device=x.device, dtype=dtype)
    M = x.numel() // group_size
    N = group_size
    if column_major_scales:
        shape = (x.shape[-1] // group_size, ) + x.shape[:-1]
        x_s = torch.empty(shape, device=x.device,
                          dtype=torch.float32).permute(-1, -2)
    else:
        shape = x.shape[:-1] + (x.shape[-1] // group_size, )
        x_s = torch.empty(shape, device=x.device, dtype=torch.float32)

    BLOCK = triton.next_power_of_2(N)
    # heuristics for number of warps
    num_warps = min(max(BLOCK // 256, 1), 8)
    num_stages = 1
    if column_major_scales:
        _per_token_group_quant_fp8_colmajor[(M, )](
            x,
            x_q,
            x_s,
            group_size,
            x.shape[1],
            x.stride(0),
            x_s.stride(1),
            eps,
            fp8_min=fp8_min,
            fp8_max=fp8_max,
            BLOCK=BLOCK,
            num_warps=num_warps,
            num_stages=num_stages,
        )
    else:
        _per_token_group_quant_fp8[(M, )](
            x,
            x_q,
            x_s,
            group_size,
            x.shape[1],
            x.stride(0),
            eps,
            fp8_min=fp8_min,
            fp8_max=fp8_max,
            BLOCK=BLOCK,
            num_warps=num_warps,
            num_stages=num_stages,
        )

    return x_q, x_s


@triton.jit
def _w8a8_block_fp8_matmul(
    # Pointers to inputs and output
    A,
    B,
    C,
    As,
    Bs,
    # Shape for matmul
    M,
    N,
    K,
    # Block size for block-wise quantization
    group_n,
    group_k,
    # Stride for inputs and output
    stride_am,
    stride_ak,
    stride_bk,
    stride_bn,
    stride_cm,
    stride_cn,
    stride_As_m,
    stride_As_k,
    stride_Bs_k,
    stride_Bs_n,
    # Meta-parameters
    BLOCK_SIZE_M: tl.constexpr,
    BLOCK_SIZE_N: tl.constexpr,
    BLOCK_SIZE_K: tl.constexpr,
    GROUP_SIZE_M: tl.constexpr,
):
    """Triton-accelerated function used to perform linear operations (dot
    product) on input tensors `A` and `B` with block-wise quantization, and
    store the result in output tensor `C`.
    """

    pid = tl.program_id(axis=0)
    num_pid_m = tl.cdiv(M, BLOCK_SIZE_M)
    num_pid_n = tl.cdiv(N, BLOCK_SIZE_N)
    num_pid_in_group = GROUP_SIZE_M * num_pid_n
    group_id = pid // num_pid_in_group
    first_pid_m = group_id * GROUP_SIZE_M
    group_size_m = min(num_pid_m - first_pid_m, GROUP_SIZE_M)
    pid_m = first_pid_m + (pid % group_size_m)
    pid_n = (pid % num_pid_in_group) // group_size_m

    offs_am = (pid_m * BLOCK_SIZE_M + tl.arange(0, BLOCK_SIZE_M)) % M
    offs_bn = (pid_n * BLOCK_SIZE_N + tl.arange(0, BLOCK_SIZE_N)) % N
    offs_k = tl.arange(0, BLOCK_SIZE_K)
    a_ptrs = A + (offs_am[:, None] * stride_am + offs_k[None, :] * stride_ak)
    b_ptrs = B + (offs_k[:, None] * stride_bk + offs_bn[None, :] * stride_bn)

    As_ptrs = As + offs_am * stride_As_m
    offs_bsn = offs_bn // group_n
    Bs_ptrs = Bs + offs_bsn * stride_Bs_n

    accumulator = tl.zeros((BLOCK_SIZE_M, BLOCK_SIZE_N), dtype=tl.float32)
    for k in range(0, tl.cdiv(K, BLOCK_SIZE_K)):
        a = tl.load(a_ptrs,
                    mask=offs_k[None, :] < K - k * BLOCK_SIZE_K,
                    other=0.0)
        b = tl.load(b_ptrs,
                    mask=offs_k[:, None] < K - k * BLOCK_SIZE_K,
                    other=0.0)

        k_start = k * BLOCK_SIZE_K
        offs_ks = k_start // group_k
        a_s = tl.load(As_ptrs + offs_ks * stride_As_k)
        b_s = tl.load(Bs_ptrs + offs_ks * stride_Bs_k)

        accumulator += tl.dot(a, b) * a_s[:, None] * b_s[None, :]
        a_ptrs += BLOCK_SIZE_K * stride_ak
        b_ptrs += BLOCK_SIZE_K * stride_bk

    if C.dtype.element_ty == tl.bfloat16:
        c = accumulator.to(tl.bfloat16)
    elif C.dtype.element_ty == tl.float16:
        c = accumulator.to(tl.float16)
    else:
        c = accumulator.to(tl.float32)

    offs_cm = pid_m * BLOCK_SIZE_M + tl.arange(0, BLOCK_SIZE_M)
    offs_cn = pid_n * BLOCK_SIZE_N + tl.arange(0, BLOCK_SIZE_N)
    c_ptrs = C + stride_cm * offs_cm[:, None] + stride_cn * offs_cn[None, :]
    c_mask = (offs_cm[:, None] < M) & (offs_cn[None, :] < N)
    tl.store(c_ptrs, c, mask=c_mask)


@functools.lru_cache
def get_w8a8_block_fp8_configs(N: int, K: int, block_n: int,
                               block_k: int) -> Optional[Dict[int, Any]]:
    """
    Return optimized configurations for the w8a8 block fp8 kernel.
    The return value will be a dictionary that maps an irregular grid of
    batch sizes to configurations of the w8a8 block fp8 kernel. To evaluate the
    kernel on a given batch size bs, the closest batch size in the grid should
    be picked and the associated configuration chosen to invoke the kernel.
    """

    # First look up if an optimized configuration is available in the configs
    # directory
    device_name = current_platform.get_device_name().replace(" ", "_")
    json_file_name = f"N={N},K={K},device_name={device_name},dtype=fp8_w8a8,block_shape=[{block_n},{block_k}].json"  # noqa: E501

    config_file_path = os.path.join(
        os.path.dirname(os.path.realpath(__file__)), "configs", json_file_name)
    if os.path.exists(config_file_path):
        with open(config_file_path) as f:
            logger.info(
                "Using configuration from %s for W8A8 Block FP8 kernel.",
                config_file_path,
            )
            # If a configuration has been found, return it
            return {int(key): val for key, val in json.load(f).items()}

    # If no optimized configuration is available, we will use the default
    # configuration
    logger.warning(
        "Using default W8A8 Block FP8 kernel config. Performance might "
        "be sub-optimal! Config file not found at %s",
        config_file_path,
    )
    return None


def w8a8_block_fp8_matmul(
    A: torch.Tensor,
    B: torch.Tensor,
    As: torch.Tensor,
    Bs: torch.Tensor,
    block_size: List[int],
    output_dtype: torch.dtype = torch.float16,
) -> torch.Tensor:
    """This function performs matrix multiplication with block-wise
    quantization.
    It takes two input tensors `A` and `B` with scales `As` and `Bs`.
    The output is returned in the specified `output_dtype`.
    Args:
        A: The input tensor, e.g., activation.
        B: The input tensor, e.g., weight.
        As: The per-token-group quantization scale for `A`.
        Bs: The per-block quantization scale for `B`.
        block_size: The block size for per-block quantization. It should
        be 2-dim, e.g., [128, 128].
        output_dytpe: The dtype of the returned tensor.
    Returns:
        torch.Tensor: The result of matmul.
    """
    assert len(block_size) == 2
    block_n, block_k = block_size[0], block_size[1]

    assert A.shape[-1] == B.shape[-1]
    assert A.shape[:-1] == As.shape[:-1] and A.is_contiguous()
    assert triton.cdiv(A.shape[-1], block_k) == As.shape[-1]
    M = A.numel() // A.shape[-1]

    assert B.ndim == 2 and Bs.ndim == 2
    N, K = B.shape
    assert triton.cdiv(N, block_n) == Bs.shape[0]
    assert triton.cdiv(K, block_k) == Bs.shape[1]

    C_shape = A.shape[:-1] + (N, )
    C = A.new_empty(C_shape, dtype=output_dtype)

    configs = get_w8a8_block_fp8_configs(N, K, block_size[0], block_size[1])
    if configs:
        # Get the optimal config if there is one
        config = configs[min(configs.keys(), key=lambda x: abs(x - M))]
    else:
        # Default config
        # Block-wise quant: BLOCK_SIZE_N must be divisible by block_size[0]
        # BLOCK_SIZE_K must be divisible by block_size[1]
        config = {
            "BLOCK_SIZE_M": 64,
            "BLOCK_SIZE_N": block_size[0],
            "BLOCK_SIZE_K": block_size[1],
            "GROUP_SIZE_M": 32,
            "num_warps": 4,
            "num_stages": 2,
        }

    def grid(META):
        return (triton.cdiv(M, META["BLOCK_SIZE_M"]) *
                triton.cdiv(N, META["BLOCK_SIZE_N"]), )

    _w8a8_block_fp8_matmul[grid](
        A,
        B,
        C,
        As,
        Bs,
        M,
        N,
        K,
        block_n,
        block_k,
        A.stride(-2),
        A.stride(-1),
        B.stride(1),
        B.stride(0),
        C.stride(-2),
        C.stride(-1),
        As.stride(-2),
        As.stride(-1),
        Bs.stride(1),
        Bs.stride(0),
        **config,
    )

    return C<|MERGE_RESOLUTION|>--- conflicted
+++ resolved
@@ -17,12 +17,7 @@
 from vllm.model_executor.layers.quantization.utils.w8a8_utils import (
     CUTLASS_BLOCK_FP8_SUPPORTED)
 from vllm.platforms import current_platform
-<<<<<<< HEAD
-from vllm.utils import (direct_register_custom_op, aiter_block_gemm_enabled)
-=======
-from vllm.utils import (direct_register_custom_op,
-                        aiter_block_gemm_enabled)
->>>>>>> 2c445ae1
+from vllm.utils import aiter_block_gemm_enabled, direct_register_custom_op
 
 logger = init_logger(__name__)
 
@@ -90,10 +85,6 @@
                                            weight_scale,
                                            block_size,
                                            output_dtype=input.dtype)
-<<<<<<< HEAD
-=======
-
->>>>>>> 2c445ae1
     if bias is not None:
         output = output + bias
     return output.to(dtype=input.dtype).view(*output_shape)
