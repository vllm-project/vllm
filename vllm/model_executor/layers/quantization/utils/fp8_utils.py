--- conflicted
+++ resolved
@@ -68,37 +68,6 @@
     )
 
 
-<<<<<<< HEAD
-if current_platform.is_rocm() and envs.VLLM_ROCM_USE_AITER:
-    # MI300's fp8nuz should be enough to detect if we call ck vs triton
-    if current_platform.is_fp8_fnuz():
-        from aiter import gemm_a8w8_blockscale
-    else:
-        from aiter.ops.triton.gemm_a8w8_blockscale import gemm_a8w8_blockscale
-
-    def rocm_aiter_gemm_w8a8_blockscale_impl(
-        A: torch.Tensor,
-        B: torch.Tensor,
-        As: torch.Tensor,
-        Bs: torch.Tensor,
-        block_size: list[int],
-        output_dtype: torch.dtype = torch.float16,
-    ) -> torch.Tensor:
-        return gemm_a8w8_blockscale(A, B, As, Bs, dtype=output_dtype)
-
-    def rocm_aiter_gemm_w8a8_blockscale_fake(
-        A: torch.Tensor,
-        B: torch.Tensor,
-        As: torch.Tensor,
-        Bs: torch.Tensor,
-        block_size: list[int],
-        output_dtype: torch.dtype = torch.float16,
-    ) -> torch.Tensor:
-        m = A.shape[0]
-        n = B.shape[0]
-        Y = torch.empty(m, n, dtype=output_dtype, device=A.device)
-        return Y
-=======
 def rocm_aiter_gemm_w8a8_blockscale_impl(
     input_2d: torch.Tensor,
     weight: torch.Tensor,
@@ -162,43 +131,12 @@
     n = weight.shape[0]
     return torch.empty(m, n, dtype=output_dtype, device=input_2d.device)
 
->>>>>>> ca6f755d
-
-    direct_register_custom_op(
-        op_name="rocm_aiter_gemm_w8a8_blockscale",
-        op_func=rocm_aiter_gemm_w8a8_blockscale_impl,
-        fake_impl=rocm_aiter_gemm_w8a8_blockscale_fake,
-    )
-<<<<<<< HEAD
-
-    if envs.VLLM_ROCM_USE_AITER_LINEAR:
-        import aiter as rocm_aiter
-        from aiter import get_hip_quant
-
-        aiter_per1x128_quant = get_hip_quant(rocm_aiter.QuantType.per_1x128)
-=======
->>>>>>> ca6f755d
-
-        def aiter_per1x128_quant_impl(
-            x: torch.Tensor,
-        ) -> tuple[torch.Tensor, torch.Tensor]:
-            return aiter_per1x128_quant(x, quant_dtype=rocm_aiter.dtypes.fp8)
-
-        def aiter_per1x128_quant_fake(
-            x: torch.Tensor,
-        ) -> tuple[torch.Tensor, torch.Tensor]:
-            shape, device = x.shape, x.device
-            y = torch.empty(shape, dtype=rocm_aiter.dtypes.fp8, device=device)
-            scale = torch.empty(
-                (*shape[:-1], shape[-1] // 128), dtype=torch.float32, device=device
-            )
-            return y, scale
-
-        direct_register_custom_op(
-            op_name="rocm_aiter_per1x128_quant",
-            op_func=aiter_per1x128_quant_impl,
-            fake_impl=aiter_per1x128_quant_fake,
-        )
+
+direct_register_custom_op(
+    op_name="rocm_aiter_gemm_w8a8_blockscale",
+    op_func=rocm_aiter_gemm_w8a8_blockscale_impl,
+    fake_impl=rocm_aiter_gemm_w8a8_blockscale_fake,
+)
 
 
 # TODO we should be able to change the type of block_size to GroupShape
@@ -446,12 +384,6 @@
         input_scale: torch.Tensor | None = None,
     ) -> torch.Tensor:
         assert self.act_quant_group_shape == GroupShape(1, 128)
-<<<<<<< HEAD
-        q_input, input_scale = torch.ops.vllm.rocm_aiter_per1x128_quant(
-            input_2d.contiguous()
-        )
-=======
->>>>>>> ca6f755d
         return torch.ops.vllm.rocm_aiter_gemm_w8a8_blockscale(
             input_2d,
             weight,
