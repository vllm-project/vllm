--- conflicted
+++ resolved
@@ -4,11 +4,7 @@
 import functools
 import json
 import os
-<<<<<<< HEAD
-from typing import Any, Callable, Dict, List, Optional, Tuple, Union
-=======
 from typing import Any, Callable, Optional, Union
->>>>>>> 67da5720
 
 import torch
 
@@ -31,27 +27,6 @@
     return x == torch.float8_e4m3fn or x == torch.float8_e4m3fnuz
 
 
-<<<<<<< HEAD
-def is_shape_supported_by_cutlass(weight: torch.Tensor, block_size: List[int],
-                                  weight_scale: torch.Tensor,
-                                  input_2d: torch.Tensor) -> bool:
-    if current_platform.is_rocm():
-        scale_a_shape = ((input_2d.shape[-1] // block_size[1], ) +
-                         input_2d.shape[:-1])[::-1]
-        scale_b_shape = (weight_scale.view(-1, 1)
-                         if weight_scale.dim() <= 1 else weight_scale.T).shape
-        ar, ac = scale_a_shape
-        br, bc = scale_b_shape
-        return ac > 1 or bc > 1 or ar not in (1, input_2d.shape[0]) \
-            or br not in (1, weight.shape[0])
-
-    return weight.shape[0] % 128 == 0 and weight.shape[1] % 128 == 0
-
-
-def cutlass_scaled_mm(A: torch.Tensor, B: torch.Tensor, As: torch.Tensor,
-                      Bs: torch.Tensor, output_dtype: torch.dtype,
-                      **kwargs) -> torch.Tensor:
-=======
 def cutlass_scaled_mm(
     A: torch.Tensor,
     B: torch.Tensor,
@@ -60,7 +35,6 @@
     block_size: list[int],
     output_dtype: torch.dtype = torch.float16,
 ) -> torch.Tensor:
->>>>>>> 67da5720
     return ops.cutlass_scaled_mm(A,
                                  B.T,
                                  out_dtype=output_dtype,
@@ -73,13 +47,8 @@
     B: torch.Tensor,
     As: torch.Tensor,
     Bs: torch.Tensor,
-<<<<<<< HEAD
-    output_dtype: torch.dtype = torch.float16,
-    block_size: Optional[List[int]] = None,
-=======
     block_size: list[int],
     output_dtype: torch.dtype = torch.float16,
->>>>>>> 67da5720
 ) -> torch.Tensor:
     import aiter as rocm_aiter
 
@@ -91,13 +60,8 @@
     B: torch.Tensor,
     As: torch.Tensor,
     Bs: torch.Tensor,
-<<<<<<< HEAD
-    output_dtype: torch.dtype = torch.float16,
-    block_size: Optional[List[int]] = None,
-=======
     block_size: list[int],
     output_dtype: torch.dtype = torch.float16,
->>>>>>> 67da5720
 ) -> torch.Tensor:
 
     m = A.shape[0]
@@ -117,10 +81,6 @@
 
 
 def dispatch_w8a8_blockscale_func(
-<<<<<<< HEAD
-        use_cutlass: bool,
-        use_aiter_and_is_supported: bool) -> Callable[..., torch.Tensor]:
-=======
     use_cutlass: bool, use_aiter_and_is_supported: bool
 ) -> Callable[[
         torch.Tensor,
@@ -130,7 +90,6 @@
         list[int],
         torch.dtype,
 ], torch.Tensor]:
->>>>>>> 67da5720
     if use_cutlass:
         return cutlass_scaled_mm
     if (use_aiter_and_is_supported):
@@ -155,21 +114,6 @@
     input_2d = input.view(-1, input.shape[-1])
     output_shape = [*input.shape[:-1], weight.shape[0]]
 
-<<<<<<< HEAD
-    use_cutlass = cutlass_block_fp8_supported and is_shape_supported_by_cutlass(
-        weight, block_size, weight_scale, input_2d)
-
-    q_input, x_scale = per_token_group_quant_fp8(
-        input_2d, block_size[1], column_major_scales=use_cutlass)
-
-    output = dispatch_w8a8_blockscale_func(
-        use_cutlass, use_aiter_and_is_supported)(A=q_input,
-                                                 B=weight,
-                                                 As=x_scale,
-                                                 Bs=weight_scale,
-                                                 block_size=block_size,
-                                                 output_dtype=input.dtype)
-=======
     if current_platform.is_cuda():
         use_cutlass = cutlass_block_fp8_supported and (
             weight.shape[0] % 128 == 0 and weight.shape[1] % 128 == 0)
@@ -205,7 +149,6 @@
 
         output = w8a8_blockscale_func(q_input, weight, x_scale, weight_scale,
                                       block_size, input.dtype)
->>>>>>> 67da5720
 
     if bias is not None:
         output = output + bias
