--- conflicted
+++ resolved
@@ -241,11 +241,7 @@
                                       block_size, input.dtype)
 
     else:
-<<<<<<< HEAD
-        if use_aiter_and_is_supported or use_ck_tile_and_is_supported:
-=======
         if use_aiter_and_is_supported and current_platform.is_fp8_fnuz():
->>>>>>> 48dc1331
             q_input, x_scale = aiter_per1x128_quant(
                 input_2d.contiguous(), quant_dtype=rocm_aiter.dtypes.fp8)
         else:
