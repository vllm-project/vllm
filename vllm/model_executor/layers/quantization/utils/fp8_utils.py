--- conflicted
+++ resolved
@@ -61,89 +61,7 @@
         B.T,
         out_dtype=output_dtype,
         scale_a=As,
-<<<<<<< HEAD
-        # SM90 block FP8 requires row-major scale_b, which we do ahead of time
-        scale_b=Bs if block_size is not None and is_hopper else Bs.T,
-    )
-
-
-def rocm_aiter_gemm_w8a8_blockscale_impl(
-    input_2d: torch.Tensor,
-    weight: torch.Tensor,
-    input_scale: torch.Tensor,
-    weight_scale: torch.Tensor,
-    group_size: int,
-    output_dtype: torch.dtype = torch.float16,
-) -> torch.Tensor:
-    def is_aiter_triton_kernel_tuned(n, k):
-        return (n, k) in [
-            (1024, 8192),
-            (2112, 7168),
-            (3072, 1536),
-            (32768, 8192),
-            (4096, 7168),
-            (4608, 7168),
-            (512, 7168),
-            (7168, 2048),
-            (7168, 256),
-            (8192, 1024),
-            (8192, 32768),
-        ]
-
-    n, k = weight.shape
-    use_aiter_triton_gemm = (
-        not current_platform.is_fp8_fnuz() and is_aiter_triton_kernel_tuned(n, k)
-    )
-    if use_aiter_triton_gemm:
-        from aiter.ops.triton.gemm_a8w8_blockscale import gemm_a8w8_blockscale
-    else:
-        from aiter import gemm_a8w8_blockscale, get_hip_quant
-
-    if input_scale is not None:
-        q_input = input_2d
-    elif use_aiter_triton_gemm:
-        # MI350 case uses triton kernel
-        q_input, input_scale = per_token_group_quant_fp8(
-            input_2d,
-            group_size,
-            column_major_scales=False,
-            use_ue8m0=False,
-        )
-    else:
-        # MI300 uses tuned AITER ASM/C++ kernel
-        import aiter as rocm_aiter
-
-        aiter_per1x128_quant = get_hip_quant(rocm_aiter.QuantType.per_1x128)
-        q_input, input_scale = aiter_per1x128_quant(
-            input_2d.contiguous(), quant_dtype=rocm_aiter.dtypes.fp8
-        )
-
-    return gemm_a8w8_blockscale(
-        q_input, weight, input_scale, weight_scale, dtype=output_dtype
-    )
-
-
-def rocm_aiter_gemm_w8a8_blockscale_fake(
-    input_2d: torch.Tensor,
-    weight: torch.Tensor,
-    input_scale: torch.Tensor,
-    weight_scale: torch.Tensor,
-    group_size: int,
-    output_dtype: torch.dtype = torch.float16,
-) -> torch.Tensor:
-    m = input_2d.shape[0]
-    n = weight.shape[0]
-    return torch.empty(m, n, dtype=output_dtype, device=input_2d.device)
-
-
-if current_platform.is_rocm():
-    direct_register_custom_op(
-        op_name="rocm_aiter_gemm_w8a8_blockscale",
-        op_func=rocm_aiter_gemm_w8a8_blockscale_impl,
-        fake_impl=rocm_aiter_gemm_w8a8_blockscale_fake,
-=======
         scale_b=Bs.T,
->>>>>>> f9a40871
     )
 
 
