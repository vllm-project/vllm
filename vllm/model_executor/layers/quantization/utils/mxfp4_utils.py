--- conflicted
+++ resolved
@@ -1,9 +1,5 @@
 # SPDX-License-Identifier: Apache-2.0
-<<<<<<< HEAD
-=======
 # SPDX-FileCopyrightText: Copyright contributors to the vLLM project
-
->>>>>>> b124e108
 import torch
 
 OCP_MX_BLOCK_SIZE = 32
