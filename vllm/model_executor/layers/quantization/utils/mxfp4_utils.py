--- conflicted
+++ resolved
@@ -1,11 +1,7 @@
 # SPDX-License-Identifier: Apache-2.0
 # SPDX-FileCopyrightText: Copyright contributors to the vLLM project
-<<<<<<< HEAD
 from functools import cache
-from typing import Callable, Optional
-=======
 from typing import Any, Callable, Optional
->>>>>>> 2f652e6c
 
 import torch
 
