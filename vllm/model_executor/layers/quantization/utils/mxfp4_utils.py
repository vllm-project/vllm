--- conflicted
+++ resolved
@@ -57,27 +57,18 @@
                 mx_axis=1, num_warps=num_warps
             )
         )
-<<<<<<< HEAD
-    if current_platform.is_cuda() and current_platform.is_device_capability_family(100):
-        constraints = {
-            "is_persistent": True,
-            "epilogue_subtile": 1,
-        }
-        opt_flags.update_opt_flags_constraints(constraints)
-=======
     if current_platform.is_cuda():
         if current_platform.is_device_capability(90):
             constraints = {
                 "split_k": 1,
             }
             opt_flags.update_opt_flags_constraints(constraints)
-        elif current_platform.is_device_capability(100):
+        elif current_platform.is_device_capability_family(100):
             constraints = {
                 "is_persistent": True,
                 "epilogue_subtile": 1,
             }
             opt_flags.update_opt_flags_constraints(constraints)
->>>>>>> 1f19d8f8
     # transpose the tensor so that the quantization axis is on dim1
     quant_tensor = quant_tensor.transpose(-2, -1)
     scale = scale.transpose(-2, -1)
