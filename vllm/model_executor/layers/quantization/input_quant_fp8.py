# SPDX-License-Identifier: Apache-2.0
# SPDX-FileCopyrightText: Copyright contributors to the vLLM project
from typing import Optional

import torch
import torch.nn.functional as F

from vllm import _custom_ops as ops
from vllm.model_executor.custom_op import CustomOp
from vllm.model_executor.layers.quantization.utils.quant_utils import (
    GroupShape)
from vllm.platforms import current_platform

# Using the default value (240.0) from pytorch will cause accuracy
# issue on dynamic quantization models. Here use 224.0 for fnuz on ROCm.
_FP8_DTYPE = current_platform.fp8_dtype()
_FP8_FINFO = torch.finfo(_FP8_DTYPE)
_FP8_MAX = 224.0 if current_platform.is_fp8_fnuz() else _FP8_FINFO.max
_FP8_MIN = -224.0 if current_platform.is_fp8_fnuz() else _FP8_FINFO.min
_FP8_MIN_SCALING_FACTOR = 1.0 / (_FP8_MAX * 512.0)


@CustomOp.register("quant_fp8")
class QuantFP8(CustomOp):
    """
    Quantize input tensor to FP8 (per-tensor, per-token, or per-group).
    This CustomOp supports both static and dynamic quantization.
    """

    def __init__(
            self,
            static: bool,
            group_shape: GroupShape,
            num_token_padding: Optional[int] = None,
            column_major_scales: bool = False,
            use_ue8m0: Optional[bool] = None,  # for Torch compile
    ):
        """
        :param static: static or dynamic quantization
        :param group_shape: quantization group shape (PER_TOKEN, PER_TENSOR,
            or arbitrary block size)
        :param num_token_padding: Pad the token dimension of output to this
            size
        :param column_major_scales: For group quantization, output scales in
            column major format
        """
        super().__init__()
        self.static = static
        self.group_shape = group_shape
        self.num_token_padding = num_token_padding
        self.column_major_scales = column_major_scales
        self.use_ue8m0 = use_ue8m0

        self.is_group_quant = group_shape.is_per_group()
        if self.is_group_quant:
            assert not static, "Group quantization only supports dynamic mode"
            self.group_size = group_shape.col
        else:
            assert group_shape in {GroupShape.PER_TOKEN, GroupShape.PER_TENSOR}
            assert not static or group_shape == GroupShape.PER_TENSOR, \
                "Only per-tensor scales supported for static quantization."
            self.use_per_token_if_dynamic = group_shape == GroupShape.PER_TOKEN

    def forward_cuda(
        self,
        x: torch.Tensor,
        scale: Optional[torch.Tensor] = None,
        scale_ub: Optional[torch.Tensor] = None,
    ) -> tuple[torch.Tensor, torch.Tensor]:
        if self.is_group_quant:
            assert scale is None, "Group quantization is always dynamic"
            from vllm.model_executor.layers.quantization.utils import fp8_utils
            return fp8_utils.per_token_group_quant_fp8(
                x,
                group_size=self.group_size,
                column_major_scales=self.column_major_scales,
                dtype=_FP8_DTYPE,
                use_ue8m0=self.use_ue8m0)

        assert (scale is not None) == self.static
        assert scale_ub is None or (not self.static and self.group_shape
                                    == GroupShape.PER_TOKEN
                                    and scale_ub.numel() == 1)
        return ops.scaled_fp8_quant(
            x,
            scale,
            num_token_padding=self.num_token_padding,
            scale_ub=scale_ub,
            use_per_token_if_dynamic=self.use_per_token_if_dynamic)

    def forward_native(
        self,
        x: torch.Tensor,
        scale: Optional[torch.Tensor] = None,
        scale_ub: Optional[torch.Tensor] = None,
    ):
        if self.is_group_quant:
            assert scale is None, "Group quantization is always dynamic"
            return self._quantize_group_native(x)

        assert (scale is not None) == self.static
        assert scale_ub is None or (not self.static and self.group_shape
                                    == GroupShape.PER_TOKEN
                                    and scale_ub.numel() == 1)

        if scale is None:
            if self.group_shape == GroupShape.PER_TOKEN:
                x_max, _ = x.abs().max(dim=-1)
                x_max = x_max.unsqueeze(-1).to(torch.float32)
                if scale_ub is not None:
                    x_max = x_max.clamp(max=scale_ub)
            else:
                x_max = x.abs().max().unsqueeze(-1).to(torch.float32)

            scale = (x_max / _FP8_MAX).clamp(min=_FP8_MIN_SCALING_FACTOR)

        # Even for dynamic per-token scales,
        # reciprocal performs slightly better than division
        out = x.to(torch.float32) * scale.reciprocal()
        out = out.clamp(_FP8_MIN, _FP8_MAX).to(_FP8_DTYPE)

        # This currently generates an extra Triton kernel in compilation.
        # Fortunately, we don't use padding if compiling.
        # TODO(luka): benchmark torch._scaled_mm to hopefully remove padding
        #  in general.
        if self.num_token_padding is not None:
            padding = max(self.num_token_padding - out.size(0), 0)
            out = F.pad(out, (0, 0, 0, padding), "constant", 0.0)

        return out, scale

    def _quantize_group_native(
            self, x: torch.Tensor) -> tuple[torch.Tensor, torch.Tensor]:
        orig_shape = x.shape
        hidden_dim = x.shape[-1]
        num_groups = (hidden_dim + self.group_size - 1) // self.group_size
        padded_dim = num_groups * self.group_size

        if padded_dim != hidden_dim:
<<<<<<< HEAD
            x_pad = torch.zeros((*orig_shape[:-1], padded_dim),
                                dtype=x.dtype,
                                device=x.device)
            x_pad[..., :hidden_dim] = x
            x = x_pad
        x_grouped = x.reshape(-1, num_groups, self.group_size)

        # Per-group absmax in fp32
        absmax = torch.amax(x_grouped.abs().to(torch.float32),
                            dim=-1,
                            keepdim=True)
        scales = (absmax / _FP8_MAX).clamp(min=_FP8_MIN_SCALING_FACTOR)
=======
            padding = padded_dim - hidden_dim
            x = F.pad(x, (0, padding), mode='constant', value=0.0)

        x_grouped = x.view(-1, num_groups, self.group_size)
        absmax = x_grouped.abs().max(dim=-1, keepdim=True)[0].float()
        scales_raw = absmax / _FP8_MAX
        if self.use_ue8m0:
            scales_raw = torch.exp2(torch.ceil(torch.log2(scales_raw)))
        scales = (scales_raw).clamp(min=_FP8_MIN_SCALING_FACTOR)
>>>>>>> c828d1bf

        x_scaled = (x_grouped.to(torch.float32) / scales)
        x_scaled.clamp_(_FP8_MIN, _FP8_MAX)
        x_quant = x_scaled.to(_FP8_DTYPE).reshape(-1, padded_dim)

        if padded_dim != hidden_dim:
            x_quant = x_quant.narrow(-1, 0, hidden_dim)
        x_quant = x_quant.reshape(orig_shape)

        scales = scales.squeeze(-1).reshape((*orig_shape[:-1], num_groups))

        if self.column_major_scales:
            scales = scales.transpose(-2, -1).contiguous().transpose(-1, -2)

        return x_quant, scales<|MERGE_RESOLUTION|>--- conflicted
+++ resolved
@@ -137,7 +137,6 @@
         padded_dim = num_groups * self.group_size
 
         if padded_dim != hidden_dim:
-<<<<<<< HEAD
             x_pad = torch.zeros((*orig_shape[:-1], padded_dim),
                                 dtype=x.dtype,
                                 device=x.device)
@@ -145,22 +144,13 @@
             x = x_pad
         x_grouped = x.reshape(-1, num_groups, self.group_size)
 
-        # Per-group absmax in fp32
         absmax = torch.amax(x_grouped.abs().to(torch.float32),
                             dim=-1,
                             keepdim=True)
-        scales = (absmax / _FP8_MAX).clamp(min=_FP8_MIN_SCALING_FACTOR)
-=======
-            padding = padded_dim - hidden_dim
-            x = F.pad(x, (0, padding), mode='constant', value=0.0)
-
-        x_grouped = x.view(-1, num_groups, self.group_size)
-        absmax = x_grouped.abs().max(dim=-1, keepdim=True)[0].float()
         scales_raw = absmax / _FP8_MAX
         if self.use_ue8m0:
             scales_raw = torch.exp2(torch.ceil(torch.log2(scales_raw)))
         scales = (scales_raw).clamp(min=_FP8_MIN_SCALING_FACTOR)
->>>>>>> c828d1bf
 
         x_scaled = (x_grouped.to(torch.float32) / scales)
         x_scaled.clamp_(_FP8_MIN, _FP8_MAX)
