# SPDX-License-Identifier: Apache-2.0

<<<<<<< HEAD
from typing import Dict, Literal, Type, get_args
=======
from typing import Literal, Type, get_args
>>>>>>> a0304dc5

from vllm.model_executor.layers.quantization.base_config import (
    QuantizationConfig)

QuantizationMethods = Literal[
    "aqlm",
    "awq",
    "deepspeedfp",
    "tpu_int8",
    "fp8",
    "ptpc_fp8",
    "fbgemm_fp8",
    "modelopt",
    "nvfp4",
    "marlin",
    "bitblas",
    "gguf",
    "gptq_marlin_24",
    "gptq_marlin",
    "gptq_bitblas",
    "awq_marlin",
    "gptq",
    "compressed_tensors",
    "bitsandbytes",
    "qqq",
    "hqq",
    "experts_int8",
    "neuron_quant",
    "ipex",
    "quark",
    "moe_wna16",
    "torchao",
]
QUANTIZATION_METHODS: list[str] = list(get_args(QuantizationMethods))

# The customized quantization methods which will be added to this dict.
_CUSTOMIZED_METHOD_TO_QUANT_CONFIG = {}


def register_quantization_config(quantization: str):
    """Register a customized vllm quantization config.

    When a quantization method is not supported by vllm, you can register a customized
    quantization config to support it.

    Args:
        quantization (str): The quantization method name.

    Examples:
        >>> from vllm.model_executor.layers.quantization import register_quantization_config
        >>> from vllm.model_executor.layers.quantization import get_quantization_config
        >>> from vllm.model_executor.layers.quantization.base_config import QuantizationConfig
        >>>
        >>> @register_quantization_config("my_quant")
        ... class MyQuantConfig(QuantizationConfig):
        ...     pass
        >>>
        >>> get_quantization_config("my_quant")
        <class 'MyQuantConfig'>
    """  # noqa: E501

    def _wrapper(quant_config_cls):
        if quantization in QUANTIZATION_METHODS:
            raise ValueError(
                f"The quantization method `{quantization}` is already exists.")
        if not issubclass(quant_config_cls, QuantizationConfig):
            raise ValueError("The quantization config must be a subclass of "
                             "`QuantizationConfig`.")
        _CUSTOMIZED_METHOD_TO_QUANT_CONFIG[quantization] = quant_config_cls
        QUANTIZATION_METHODS.append(quantization)
        return quant_config_cls

    return _wrapper


def get_quantization_config(quantization: str) -> Type[QuantizationConfig]:
    if quantization not in QUANTIZATION_METHODS:
        raise ValueError(f"Invalid quantization method: {quantization}")

    # lazy import to avoid triggering `torch.compile` too early
    from vllm.model_executor.layers.quantization.quark.quark import QuarkConfig

    from .aqlm import AQLMConfig
    from .awq import AWQConfig
    from .awq_marlin import AWQMarlinConfig
    from .bitblas import BitBLASConfig
    from .bitsandbytes import BitsAndBytesConfig
    from .compressed_tensors.compressed_tensors import (  # noqa: E501
        CompressedTensorsConfig)
    from .deepspeedfp import DeepSpeedFPConfig
    from .experts_int8 import ExpertsInt8Config
    from .fbgemm_fp8 import FBGEMMFp8Config
    from .fp8 import Fp8Config
    from .gguf import GGUFConfig
    from .gptq import GPTQConfig
    from .gptq_bitblas import GPTQBitBLASConfig
    from .gptq_marlin import GPTQMarlinConfig
    from .gptq_marlin_24 import GPTQMarlin24Config
    from .hqq_marlin import HQQMarlinConfig
    from .ipex_quant import IPEXConfig
    from .marlin import MarlinConfig
    from .modelopt import ModelOptFp8Config, ModelOptNvFp4Config
    from .moe_wna16 import MoeWNA16Config
    from .neuron_quant import NeuronQuantConfig
    from .ptpc_fp8 import PTPCFp8Config
    from .qqq import QQQConfig
    from .torchao import TorchAOConfig
    from .tpu_int8 import Int8TpuConfig

    method_to_config: dict[str, Type[QuantizationConfig]] = {
        "aqlm": AQLMConfig,
        "awq": AWQConfig,
        "deepspeedfp": DeepSpeedFPConfig,
        "tpu_int8": Int8TpuConfig,
        "fp8": Fp8Config,
        "fbgemm_fp8": FBGEMMFp8Config,
        "modelopt": ModelOptFp8Config,
        "nvfp4": ModelOptNvFp4Config,
        "marlin": MarlinConfig,
        "bitblas": BitBLASConfig,
        "gguf": GGUFConfig,
        "gptq_marlin_24": GPTQMarlin24Config,
        "gptq_marlin": GPTQMarlinConfig,
        "gptq_bitblas": GPTQBitBLASConfig,
        "awq_marlin": AWQMarlinConfig,
        "gptq": GPTQConfig,
        "compressed_tensors": CompressedTensorsConfig,
        "bitsandbytes": BitsAndBytesConfig,
        "ptpc_fp8": PTPCFp8Config,
        "qqq": QQQConfig,
        "hqq": HQQMarlinConfig,
        "experts_int8": ExpertsInt8Config,
        "neuron_quant": NeuronQuantConfig,
        "ipex": IPEXConfig,
        "quark": QuarkConfig,
        "moe_wna16": MoeWNA16Config,
        "torchao": TorchAOConfig,
    }
    # Update the `method_to_config` with customized quantization methods.
    method_to_config.update(_CUSTOMIZED_METHOD_TO_QUANT_CONFIG)

    return method_to_config[quantization]


__all__ = [
    "QuantizationConfig",
    "QuantizationMethods",
    "get_quantization_config",
]<|MERGE_RESOLUTION|>--- conflicted
+++ resolved
@@ -1,10 +1,6 @@
 # SPDX-License-Identifier: Apache-2.0
 
-<<<<<<< HEAD
-from typing import Dict, Literal, Type, get_args
-=======
 from typing import Literal, Type, get_args
->>>>>>> a0304dc5
 
 from vllm.model_executor.layers.quantization.base_config import (
     QuantizationConfig)
