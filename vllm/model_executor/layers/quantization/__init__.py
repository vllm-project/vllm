# SPDX-License-Identifier: Apache-2.0
# SPDX-FileCopyrightText: Copyright contributors to the vLLM project

from typing import Literal, get_args

from vllm.model_executor.layers.quantization.base_config import (
    QuantizationConfig)

QuantizationMethods = Literal[
    "awq",
    "deepspeedfp",
    "tpu_int8",
    "fp8",
    "ptpc_fp8",
    "fbgemm_fp8",
    "modelopt",
    "modelopt_fp4",
    "bitblas",
    "gguf",
    "gptq_marlin_24",
    "gptq_marlin",
    "gptq_bitblas",
    "awq_marlin",
    "gptq",
    "compressed-tensors",
    "bitsandbytes",
    "hqq",
    "experts_int8",
    "ipex",
    "quark",
    "moe_wna16",
    "torchao",
    "auto-round",
    "rtn",
    "inc",
    "mxfp4",
    "petit_nvfp4",
]
QUANTIZATION_METHODS: list[str] = list(get_args(QuantizationMethods))

# The customized quantization methods which will be added to this dict.
_CUSTOMIZED_METHOD_TO_QUANT_CONFIG = {}


def register_quantization_config(quantization: str):
    """Register a customized vllm quantization config.

    When a quantization method is not supported by vllm, you can register a customized
    quantization config to support it.

    Args:
        quantization (str): The quantization method name.

    Examples:
        >>> from vllm.model_executor.layers.quantization import register_quantization_config
        >>> from vllm.model_executor.layers.quantization import get_quantization_config
        >>> from vllm.model_executor.layers.quantization.base_config import QuantizationConfig
        >>>
        >>> @register_quantization_config("my_quant")
        ... class MyQuantConfig(QuantizationConfig):
        ...     pass
        >>>
        >>> get_quantization_config("my_quant")
        <class 'MyQuantConfig'>
    """  # noqa: E501

    def _wrapper(quant_config_cls):
        if quantization in QUANTIZATION_METHODS:
            raise ValueError(
                f"The quantization method `{quantization}` is already exists.")
        if not issubclass(quant_config_cls, QuantizationConfig):
            raise ValueError("The quantization config must be a subclass of "
                             "`QuantizationConfig`.")
        _CUSTOMIZED_METHOD_TO_QUANT_CONFIG[quantization] = quant_config_cls
        QUANTIZATION_METHODS.append(quantization)
        return quant_config_cls

    return _wrapper


def get_quantization_config(quantization: str) -> type[QuantizationConfig]:
    if quantization not in QUANTIZATION_METHODS:
        raise ValueError(f"Invalid quantization method: {quantization}")

    # lazy import to avoid triggering `torch.compile` too early
    from vllm.model_executor.layers.quantization.quark.quark import QuarkConfig

    from .auto_round import AutoRoundConfig
    from .awq import AWQConfig
    from .awq_marlin import AWQMarlinConfig
    from .bitblas import BitBLASConfig
    from .bitsandbytes import BitsAndBytesConfig
    from .compressed_tensors.compressed_tensors import (  # noqa: E501
        CompressedTensorsConfig)
    from .deepspeedfp import DeepSpeedFPConfig
    from .experts_int8 import ExpertsInt8Config
    from .fbgemm_fp8 import FBGEMMFp8Config
    from .fp8 import Fp8Config
    from .gguf import GGUFConfig
    from .gptq import GPTQConfig
    from .gptq_bitblas import GPTQBitBLASConfig
    from .gptq_marlin import GPTQMarlinConfig
    from .gptq_marlin_24 import GPTQMarlin24Config
    from .hqq_marlin import HQQMarlinConfig
    from .inc import INCConfig
    from .ipex_quant import IPEXConfig
    from .modelopt import ModelOptFp8Config, ModelOptNvFp4Config
    from .moe_wna16 import MoeWNA16Config
<<<<<<< HEAD
=======
    from .mxfp4 import Mxfp4Config
    from .neuron_quant import NeuronQuantConfig
    from .petit import PetitNvFp4Config
>>>>>>> fb691ee4
    from .ptpc_fp8 import PTPCFp8Config
    from .rtn import RTNConfig
    from .torchao import TorchAOConfig
    from .tpu_int8 import Int8TpuConfig

    method_to_config: dict[str, type[QuantizationConfig]] = {
        "awq": AWQConfig,
        "deepspeedfp": DeepSpeedFPConfig,
        "tpu_int8": Int8TpuConfig,
        "fp8": Fp8Config,
        "fbgemm_fp8": FBGEMMFp8Config,
        "modelopt": ModelOptFp8Config,
        "modelopt_fp4": ModelOptNvFp4Config,
        "bitblas": BitBLASConfig,
        "gguf": GGUFConfig,
        "gptq_marlin_24": GPTQMarlin24Config,
        "gptq_marlin": GPTQMarlinConfig,
        "gptq_bitblas": GPTQBitBLASConfig,
        "awq_marlin": AWQMarlinConfig,
        "gptq": GPTQConfig,
        "compressed-tensors": CompressedTensorsConfig,
        "bitsandbytes": BitsAndBytesConfig,
        "ptpc_fp8": PTPCFp8Config,
        "hqq": HQQMarlinConfig,
        "experts_int8": ExpertsInt8Config,
        "ipex": IPEXConfig,
        "quark": QuarkConfig,
        "moe_wna16": MoeWNA16Config,
        "torchao": TorchAOConfig,
        "auto-round": AutoRoundConfig,
        "rtn": RTNConfig,
        "inc": INCConfig,
        "mxfp4": Mxfp4Config,
        "petit_nvfp4": PetitNvFp4Config,
    }
    # Update the `method_to_config` with customized quantization methods.
    method_to_config.update(_CUSTOMIZED_METHOD_TO_QUANT_CONFIG)

    return method_to_config[quantization]


__all__ = [
    "QuantizationConfig",
    "QuantizationMethods",
    "get_quantization_config",
    "QUANTIZATION_METHODS",
]<|MERGE_RESOLUTION|>--- conflicted
+++ resolved
@@ -106,12 +106,8 @@
     from .ipex_quant import IPEXConfig
     from .modelopt import ModelOptFp8Config, ModelOptNvFp4Config
     from .moe_wna16 import MoeWNA16Config
-<<<<<<< HEAD
-=======
     from .mxfp4 import Mxfp4Config
-    from .neuron_quant import NeuronQuantConfig
     from .petit import PetitNvFp4Config
->>>>>>> fb691ee4
     from .ptpc_fp8 import PTPCFp8Config
     from .rtn import RTNConfig
     from .torchao import TorchAOConfig
