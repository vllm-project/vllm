# SPDX-License-Identifier: Apache-2.0
# SPDX-FileCopyrightText: Copyright contributors to the vLLM project

from copy import deepcopy
from typing import Any, Callable, Optional, Union

import torch

import vllm.model_executor.layers.fused_moe  # noqa
from vllm import _custom_ops as ops
from vllm.logger import init_logger
from vllm.model_executor.layers.fused_moe.layer import (
    FusedMoE, FusedMoEMethodBase, FusedMoeWeightScaleSupported,
    UnquantizedFusedMoEMethod)
from vllm.model_executor.layers.linear import (LinearMethodBase,
                                               set_weight_attrs)
from vllm.model_executor.layers.quantization import QuantizationMethods
from vllm.model_executor.layers.quantization.base_config import (
    QuantizationConfig, QuantizeMethodBase)
from vllm.model_executor.layers.quantization.kernels.mixed_precision import (
    MPLinearLayerConfig, choose_mp_linear_kernel)
from vllm.model_executor.layers.quantization.utils import replace_parameter
from vllm.model_executor.layers.quantization.utils.gptq_utils import (
    get_dynamic_override, get_linear_quant_method, override_config)
from vllm.model_executor.layers.quantization.utils.marlin_utils import (
    check_marlin_supported, check_moe_marlin_supports_layer,
    marlin_make_workspace_new, marlin_moe_permute_scales,
    marlin_repeat_scales_on_all_ranks, verify_marlin_supported)
from vllm.model_executor.parameter import (ChannelQuantScaleParameter,
                                           GroupQuantScaleParameter,
                                           PackedColumnParameter,
                                           PackedvLLMParameter,
                                           RowvLLMParameter)
from vllm.platforms import current_platform
from vllm.scalar_type import scalar_types

logger = init_logger(__name__)


def get_moe_quant_method(
    config: QuantizationConfig,
    layer: torch.nn.Module,
    prefix: str,
    moe_method_cls: type,
):
    cloned_config = deepcopy(config)

    if isinstance(layer, FusedMoE):
        # False = skip module, None = no override, else = Positive match
        if get_dynamic_override(  # noqa: E712
                cloned_config,  # noqa: E712
                layer_name=prefix) == False:  # noqa: E712
            return UnquantizedFusedMoEMethod(layer.moe_config)

        if prefix:
            # Dynamic per module/layer rules may override base config
            override_config(cloned_config, prefix=prefix)

        return moe_method_cls(cloned_config)
    return None


class GPTQMarlinConfig(QuantizationConfig):
    """Config class for GPTQ Marlin"""

    # (num_bits, is_sym) -> quant_type
    TYPE_MAP = {
        (4, True): scalar_types.uint4b8,
        (8, True): scalar_types.uint8b128,
    }

    def __init__(self, weight_bits: int, group_size: int, desc_act: bool,
                 is_sym: bool, lm_head_quantized: bool,
                 dynamic: dict[str, dict[str, Union[int, bool]]],
                 full_config: dict[str, Any]) -> None:
        super().__init__()
        if desc_act and group_size == -1:
            # In this case, act_order == True is the same as act_order == False
            # (since we have only one group per output channel)
            desc_act = False

        # GPTQModel use `dynamic` config property to allow per module
        # quantization config so each module can be individually optimized.
        # Format is dict[str, dict] where key is a regex string that can
        # perform both positive ("+:" prefixed) or negative ("-:" prefixed)
        # matching of a module.
        # Default to positive match, override base quant config mode, if no
        # prefix is used. Value is in dict format of field key and override
        # value.
        # Negative matching will skip quantization init for this module
        # entirely:
        # non-quantized inference. More details and quantization examples can be
        # found at: https://github.com/ModelCloud/GPTQModel
        # Example:
        #  # last 1/2 of the layers 10-21 has 8bit vs 4bit for 0-9
        #  # last 1/4 of the layers 16-21 has 8bit and group_size 64
        # dynamic = {
        #  #`.*\.` matches the layers_node prefix
        #  # positive match layer 10-15
        #  r"+:.*\.(?:1[0-5])\..*": {"bits": 8,},
        #  # positive match layer 16-21
        #  r"+:.*\.(?:1[6-9]|20|21)\..*": {"bits": 8, "group_size": 64,},
        #  r"-:.*\.moe\..*": {}, # negative match (skip) all `moe` layers
        # }
        self.dynamic = dynamic

        self.weight_bits = weight_bits
        self.is_sym = is_sym

        self.pack_factor = 32 // weight_bits  # packed into int32
        self.group_size = group_size
        self.desc_act = desc_act
        self.lm_head_quantized = lm_head_quantized
        self.full_config = full_config

        if (weight_bits, is_sym) not in self.TYPE_MAP:
            raise ValueError("Unsupported quantization config: "
                             f"bits={weight_bits}, sym={is_sym}")

        self.quant_type = self.TYPE_MAP[(weight_bits, is_sym)]

    def __repr__(self) -> str:
        return (f"GPTQMarlinConfig(quant_type={self.quant_type}, "
                f"group_size={self.group_size}, "
                f"desc_act={self.desc_act}, "
                f"lm_head_quantized={self.lm_head_quantized}), "
                f"dynamic={self.dynamic}")

    @classmethod
    def get_name(cls) -> QuantizationMethods:
        return "gptq_marlin"

    @classmethod
    def get_supported_act_dtypes(cls) -> list[torch.dtype]:
        return [torch.half, torch.bfloat16]

    @classmethod
    def get_min_capability(cls) -> int:
        return 80

    @classmethod
    def get_config_filenames(cls) -> list[str]:
        return ["quantize_config.json"]

    @classmethod
    def from_config(cls, config: dict[str, Any]) -> "GPTQMarlinConfig":
        dynamic = cls.get_from_keys_or(config, ["dynamic"], default={})
        dynamic = {} if dynamic is None else dynamic

        weight_bits = cls.get_from_keys(config, ["bits"])
        group_size = cls.get_from_keys(config, ["group_size"])
        desc_act = cls.get_from_keys(config, ["desc_act"])
        is_sym = cls.get_from_keys(config, ["sym"])
        lm_head_quantized = cls.get_from_keys_or(config, ["lm_head"],
                                                 default=False)
        return cls(weight_bits, group_size, desc_act, is_sym,
                   lm_head_quantized, dynamic, config)

    @classmethod
    def override_quantization_method(
            cls, hf_quant_cfg, user_quant) -> Optional[QuantizationMethods]:
        can_convert = cls.is_gptq_marlin_compatible(hf_quant_cfg)

        is_valid_user_quant = (user_quant is None or user_quant == "marlin"
                               or user_quant == "gptq_marlin")

        if can_convert and is_valid_user_quant:
            msg = ("The model is convertible to {} during runtime."
                   " Using {} kernel.".format(cls.get_name(), cls.get_name()))
            logger.info(msg)
            return cls.get_name()

        if can_convert and user_quant == "gptq":
            logger.info("Detected that the model can run with gptq_marlin"
                        ", however you specified quantization=gptq explicitly,"
                        " so forcing gptq. Use quantization=gptq_marlin for"
                        " faster inference")
        return None

    def get_quant_method(self, layer: torch.nn.Module,
                         prefix: str) -> Optional["QuantizeMethodBase"]:
        if isinstance(layer, FusedMoE):
            from vllm.model_executor.layers.quantization.moe_wna16 import (
                MoeWNA16Config)
            if not check_moe_marlin_supports_layer(layer, self.group_size):
                logger.warning_once(
                    f"Layer '{prefix}' is not supported by GPTQMoeMarlin. "
                    "Falling back to Moe WNA16 kernels.")
                return MoeWNA16Config.from_config(
                    self.full_config).get_quant_method(layer, prefix)
            return get_moe_quant_method(self, layer, prefix,
                                        GPTQMarlinMoEMethod)
        return get_linear_quant_method(self, layer, prefix,
                                       GPTQMarlinLinearMethod)

    @classmethod
    def is_gptq_marlin_compatible(cls, quant_config: dict[str, Any]):
        quant_method = quant_config.get("quant_method", "").lower()
        num_bits = quant_config.get("bits")
        group_size = quant_config.get("group_size")
        sym = quant_config.get("sym")
        desc_act = quant_config.get("desc_act")

        if not current_platform.is_cuda():
            return False

        if quant_method != "gptq":
            return False

        # Marlin conversion is only valid if required properties are found
        if (num_bits is None or group_size is None or sym is None
                or desc_act is None):
            return False

        if (num_bits, sym) not in cls.TYPE_MAP:
            return False

        return check_marlin_supported(quant_type=cls.TYPE_MAP[(num_bits, sym)],
                                      group_size=group_size)


class GPTQMarlinLinearMethod(LinearMethodBase):
    """Linear method for GPTQ Marlin.

    Args:
        quant_config: The GPTQ Marlin quantization config.
    """

    _kernel_backends_being_used: set[str] = set()

    def __init__(self, quant_config: GPTQMarlinConfig) -> None:
        self.quant_config = quant_config

        # Verify supported on platform.
        verify_marlin_supported(quant_type=self.quant_config.quant_type,
                                group_size=self.quant_config.group_size)

    def create_weights(
        self,
        layer: torch.nn.Module,
        input_size_per_partition: int,
        output_partition_sizes: list[int],
        input_size: int,
        output_size: int,
        params_dtype: torch.dtype,
        **extra_weight_attrs,
    ) -> None:
        output_size_per_partition = sum(output_partition_sizes)
        is_row_parallel = input_size != input_size_per_partition
        weight_loader = extra_weight_attrs.get("weight_loader")

        mp_linear_kernel_config = MPLinearLayerConfig(
            full_weight_shape=(input_size, output_size),
            partition_weight_shape=\
                (input_size_per_partition, output_size_per_partition),
            weight_type=self.quant_config.quant_type,
            act_type=params_dtype,
            group_size=self.quant_config.group_size,
            zero_points=False,
            has_g_idx=self.quant_config.desc_act
        )

        kernel_type = choose_mp_linear_kernel(mp_linear_kernel_config)

        if kernel_type.__name__ not in self._kernel_backends_being_used:
            logger.info("Using %s for GPTQMarlinLinearMethod",
                        kernel_type.__name__)
            self._kernel_backends_being_used.add(kernel_type.__name__)

        # Normalize group_size
        if self.quant_config.group_size != -1:
            group_size = self.quant_config.group_size
        else:
            group_size = input_size

        # Determine sharding
        if marlin_repeat_scales_on_all_ranks(self.quant_config.desc_act,
                                             self.quant_config.group_size,
                                             is_row_parallel):
            # By setting scale_dim == None, weight_loader will
            # repeat the scales on each GPU in TP>1 case.
            scales_and_zp_input_dim = None
            scales_and_zp_size = input_size // group_size
        else:
            # By setting scale_dim == 0, weight_loader will
            # shard the scales in TP>1 case.
            scales_and_zp_input_dim = 0
            scales_and_zp_size = input_size_per_partition // group_size

        # Quantized weights
        qweight = PackedvLLMParameter(
            data=torch.empty(
                input_size_per_partition // self.quant_config.pack_factor,
                output_size_per_partition,
                dtype=torch.int32,
            ),
            input_dim=0,
            output_dim=1,
            packed_dim=0,
            packed_factor=self.quant_config.pack_factor,
            weight_loader=weight_loader)

        # Activation order
        g_idx = RowvLLMParameter(data=torch.empty(
            input_size_per_partition,
            dtype=torch.int32,
        ),
                                 input_dim=0,
                                 weight_loader=weight_loader)

        qzeros_args = {
            "data":
            torch.empty(
                scales_and_zp_size,
                output_size_per_partition // self.quant_config.pack_factor,
                dtype=torch.int32,
            ),
            "weight_loader":
            weight_loader
        }
        weight_scale_args = {
            "data":
            torch.empty(
                scales_and_zp_size,
                output_size_per_partition,
                dtype=params_dtype,
            ),
            "weight_loader":
            weight_loader
        }

        if scales_and_zp_input_dim is None:
            scales = ChannelQuantScaleParameter(output_dim=1,
                                                **weight_scale_args)
            qzeros = PackedColumnParameter(
                output_dim=1,
                packed_dim=1,
                packed_factor=self.quant_config.pack_factor,
                **qzeros_args)

        else:
            scales = GroupQuantScaleParameter(output_dim=1,
                                              input_dim=0,
                                              **weight_scale_args)
            qzeros = PackedvLLMParameter(
                input_dim=0,
                output_dim=1,
                packed_dim=1,
                packed_factor=self.quant_config.pack_factor,
                **qzeros_args)

        layer.register_parameter("qweight", qweight)
        layer.register_parameter("g_idx", g_idx)
        layer.register_parameter("scales", scales)
        layer.register_parameter("qzeros", qzeros)

        self.kernel = kernel_type(mp_linear_kernel_config,
                                  w_q_param_name="qweight",
                                  w_s_param_name="scales",
                                  w_zp_param_name="qzeros",
                                  w_gidx_param_name="g_idx")

    def process_weights_after_loading(self, layer: torch.nn.Module) -> None:
        self.kernel.process_weights_after_loading(layer)

    def apply(
        self,
        layer: torch.nn.Module,
        x: torch.Tensor,
        bias: Optional[torch.Tensor] = None,
    ) -> torch.Tensor:
        return self.kernel.apply_weights(layer, x, bias)


class GPTQMarlinMoEMethod(FusedMoEMethodBase):
    """MoE Marlin method with quantization."""

    def __init__(self, quant_config: GPTQMarlinConfig) -> None:
        self.quant_config = quant_config
        if self.quant_config.quant_type.size_bits == 4:
            self.quant_type = scalar_types.uint4b8
        elif self.quant_config.quant_type.size_bits == 8:
            self.quant_type = scalar_types.uint8b128
        else:
            raise ValueError(
                "GPTQMarlinMoEMethod only supports int4 and int8 now.")

    def create_weights(
        self,
        layer: torch.nn.Module,
        num_experts: int,
        hidden_size: int,
        intermediate_size_per_partition: int,
        params_dtype: torch.dtype,
        **extra_weight_attrs,
    ):
        intermediate_size_full = extra_weight_attrs.pop(
            "intermediate_size_full")

        self.is_k_full = (not self.quant_config.desc_act) or (
            intermediate_size_per_partition == intermediate_size_full)

        if self.quant_config.group_size != -1:
            scales_size13 = hidden_size // self.quant_config.group_size
            w2_scales_size = (intermediate_size_full
                              if self.quant_config.desc_act else
                              intermediate_size_per_partition)
            scales_size2 = (w2_scales_size // self.quant_config.group_size)
            strategy = FusedMoeWeightScaleSupported.GROUP.value
        else:
            scales_size13 = 1
            scales_size2 = 1
            strategy = FusedMoeWeightScaleSupported.CHANNEL.value

        extra_weight_attrs.update({
            "quant_method": strategy,
            "is_transposed": True
        })
        # Fused gate_up_proj (column parallel)
        w13_qweight = torch.nn.Parameter(
            torch.empty(
                num_experts,
                hidden_size // self.quant_config.pack_factor,
                2 * intermediate_size_per_partition,
                dtype=torch.int32,
            ),
            requires_grad=False,
        )
        layer.register_parameter("w13_qweight", w13_qweight)
        set_weight_attrs(w13_qweight, extra_weight_attrs)
        # down_proj (row parallel)
        w2_qweight = torch.nn.Parameter(
            torch.empty(
                num_experts,
                intermediate_size_per_partition //
                self.quant_config.pack_factor,
                hidden_size,
                dtype=torch.int32,
            ),
            requires_grad=False,
        )
        layer.register_parameter("w2_qweight", w2_qweight)
        set_weight_attrs(w2_qweight, extra_weight_attrs)
        # up_proj scales
        w13_scales = torch.nn.Parameter(
            torch.empty(num_experts,
                        scales_size13,
                        2 * intermediate_size_per_partition,
                        dtype=params_dtype),
            requires_grad=False,
        )
        layer.register_parameter("w13_scales", w13_scales)
        set_weight_attrs(w13_scales, extra_weight_attrs)
        # down_proj scales
        w2_scales = torch.nn.Parameter(
            torch.empty(num_experts,
                        scales_size2,
                        hidden_size,
                        dtype=params_dtype),
            requires_grad=False,
        )
        layer.register_parameter("w2_scales", w2_scales)
        set_weight_attrs(w2_scales, extra_weight_attrs)
        # dont shard the w2 scales when running act order
        set_weight_attrs(w2_scales,
                         {"load_full_w2": self.quant_config.desc_act})
        # up_proj scales
        w13_qzeros = torch.nn.Parameter(
            torch.empty(num_experts,
                        scales_size13,
                        2 * intermediate_size_per_partition //
                        self.quant_config.pack_factor,
                        dtype=params_dtype),
            requires_grad=False,
        )
        layer.register_parameter("w13_qzeros", w13_qzeros)
        set_weight_attrs(w13_qzeros, extra_weight_attrs)
        # down_proj scales
        w2_qzeros = torch.nn.Parameter(
            torch.empty(num_experts,
                        scales_size2,
                        hidden_size // self.quant_config.pack_factor,
                        dtype=params_dtype),
            requires_grad=False,
        )
        layer.register_parameter("w2_qzeros", w2_qzeros)
        set_weight_attrs(w2_qzeros, extra_weight_attrs)
        # dont shard the w2 scales when running act order
        set_weight_attrs(w2_qzeros,
                         {"load_full_w2": self.quant_config.desc_act})
        w13_g_idx = torch.nn.Parameter(
            torch.empty(
                num_experts,
                hidden_size,
                dtype=torch.int32,
            ),
            requires_grad=False,
        )
        layer.register_parameter("w13_g_idx", w13_g_idx)
        set_weight_attrs(w13_g_idx, extra_weight_attrs)
        w2_g_idx = torch.nn.Parameter(
            torch.empty(
                num_experts,
                intermediate_size_per_partition,
                dtype=torch.int32,
            ),
            requires_grad=False,
        )
        layer.register_parameter("w2_g_idx", w2_g_idx)
        set_weight_attrs(w2_g_idx, extra_weight_attrs)
        w13_g_idx_sort_indices = torch.nn.Parameter(
            torch.empty(
                num_experts,
                hidden_size,
                dtype=torch.int32,
            ),
            requires_grad=False,
        )
        layer.register_parameter("w13_g_idx_sort_indices",
                                 w13_g_idx_sort_indices)
        set_weight_attrs(w13_g_idx_sort_indices, extra_weight_attrs)
        w2_g_idx_sort_indices = torch.nn.Parameter(
            torch.empty(
                num_experts,
                intermediate_size_per_partition,
                dtype=torch.int32,
            ),
            requires_grad=False,
        )
        layer.register_parameter("w2_g_idx_sort_indices",
                                 w2_g_idx_sort_indices)
        set_weight_attrs(w2_g_idx_sort_indices, extra_weight_attrs)

        device = layer.w13_qweight.device
        layer.workspace = marlin_make_workspace_new(device, 4)

    def process_weights_after_loading(self, layer: torch.nn.Module) -> None:

        # Process act_order
        if self.quant_config.desc_act:
            # Get sorting based on g_idx
            num_experts = layer.w13_g_idx.shape[0]
            w13_g_idx_sort_indices = torch.empty_like(layer.w13_g_idx)
            w2_g_idx_sort_indices = torch.empty_like(layer.w2_g_idx)
            w13_sorted_g_idx = torch.empty_like(layer.w13_g_idx)
            w2_sorted_g_idx = torch.empty_like(layer.w2_g_idx)
            for e in range(num_experts):
                w13_g_idx_sort_indices[e] = torch.argsort(
                    layer.w13_g_idx[e]).to(torch.int32)
                w2_g_idx_sort_indices[e] = torch.argsort(layer.w2_g_idx[e]).to(
                    torch.int32)
                w13_sorted_g_idx[e] = layer.w13_g_idx[e][
                    w13_g_idx_sort_indices[e]]
                w2_sorted_g_idx[e] = layer.w2_g_idx[e][
                    w2_g_idx_sort_indices[e]]
            replace_parameter(layer, "w13_g_idx", w13_sorted_g_idx)
            replace_parameter(layer, "w2_g_idx", w2_sorted_g_idx)
            replace_parameter(layer, "w13_g_idx_sort_indices",
                              w13_g_idx_sort_indices)
            replace_parameter(layer, "w2_g_idx_sort_indices",
                              w2_g_idx_sort_indices)
        else:
            # Reset g_idx related tensors
            num_experts = layer.w13_g_idx.shape[0]
            device = layer.w13_g_idx.device
            layer.w13_g_idx = torch.nn.Parameter(
                torch.empty((num_experts, 0), dtype=torch.int32,
                            device=device),
                requires_grad=False,
            )
            layer.w2_g_idx = torch.nn.Parameter(
                torch.empty((num_experts, 0), dtype=torch.int32,
                            device=device),
                requires_grad=False,
            )
            layer.w13_g_idx_sort_indices = torch.nn.Parameter(
                torch.empty((num_experts, 0), dtype=torch.int32,
                            device=device),
                requires_grad=False,
            )
            layer.w2_g_idx_sort_indices = torch.nn.Parameter(
                torch.empty((num_experts, 0), dtype=torch.int32,
                            device=device),
                requires_grad=False,
            )
        # Repack weights
        marlin_w13_qweight = ops.gptq_marlin_moe_repack(
            layer.w13_qweight,
            layer.w13_g_idx_sort_indices,
            layer.w13_qweight.shape[1] * self.quant_config.pack_factor,
            layer.w13_qweight.shape[2],
            self.quant_config.quant_type.size_bits,
        )
        replace_parameter(layer, "w13_qweight", marlin_w13_qweight)
        marlin_w2_qweight = ops.gptq_marlin_moe_repack(
            layer.w2_qweight,
            layer.w2_g_idx_sort_indices,
            layer.w2_qweight.shape[1] * self.quant_config.pack_factor,
            layer.w2_qweight.shape[2],
            self.quant_config.quant_type.size_bits,
        )
        replace_parameter(layer, "w2_qweight", marlin_w2_qweight)
        # Repack scales
        marlin_w13_scales = marlin_moe_permute_scales(
            s=layer.w13_scales,
            size_k=layer.intermediate_size_per_partition,
            size_n=layer.w13_scales.shape[2],
            group_size=self.quant_config.group_size,
        )
        replace_parameter(layer, "w13_scales", marlin_w13_scales)
        marlin_w2_scales = marlin_moe_permute_scales(
            s=layer.w2_scales,
            size_k=layer.w2_scales.shape[1] *
            (self.quant_config.group_size if self.quant_config.group_size != -1
             else self.quant_config.pack_factor),
            size_n=layer.w2_scales.shape[2],
            group_size=self.quant_config.group_size,
        )
        replace_parameter(layer, "w2_scales", marlin_w2_scales)

    def apply(
        self,
        layer: torch.nn.Module,
        x: torch.Tensor,
        router_logits: torch.Tensor,
        top_k: int,
        renormalize: bool,
        use_grouped_topk: bool = False,
        topk_group: Optional[int] = None,
        num_expert_group: Optional[int] = None,
        global_num_experts: int = -1,
        expert_map: Optional[torch.Tensor] = None,
        custom_routing_function: Optional[Callable] = None,
        scoring_func: str = "softmax",
        e_score_correction_bias: Optional[torch.Tensor] = None,
        apply_router_weight_on_input: bool = False,
        activation: str = "silu",
        enable_eplb: bool = False,
        expert_load_view: Optional[torch.Tensor] = None,
        logical_to_physical_map: Optional[torch.Tensor] = None,
        logical_replica_count: Optional[torch.Tensor] = None,
    ) -> torch.Tensor:
        if enable_eplb:
<<<<<<< HEAD
            raise NotImplementedError(
                "EPLB not supported for `GPTQMarlinMoEMethod` yet.")

        assert activation == "silu", "Only SiLU activation is supported."
        if apply_router_weight_on_input:
=======
>>>>>>> 016c25b5
            raise NotImplementedError(
                "EPLB not supported for `GPTQMarlinMoEMethod` yet.")

        assert activation == "silu", "Only SiLU activation is supported."

        topk_weights, topk_ids = FusedMoE.select_experts(
            hidden_states=x,
            router_logits=router_logits,
            use_grouped_topk=use_grouped_topk,
            top_k=top_k,
            renormalize=renormalize,
            topk_group=topk_group,
            num_expert_group=num_expert_group,
            custom_routing_function=custom_routing_function,
            scoring_func=scoring_func,
            e_score_correction_bias=e_score_correction_bias)

        return torch.ops.vllm.fused_marlin_moe(
            x,
            layer.w13_qweight,
            layer.w2_qweight,
            layer.w13_scales,
            layer.w2_scales,
            router_logits,
            topk_weights,
            topk_ids,
            quant_type_id=self.quant_type.id,
            apply_router_weight_on_input=apply_router_weight_on_input,
            global_num_experts=global_num_experts,
            expert_map=expert_map,
            g_idx1=layer.w13_g_idx,
            g_idx2=layer.w2_g_idx,
            sort_indices1=layer.w13_g_idx_sort_indices,
            sort_indices2=layer.w2_g_idx_sort_indices,
            workspace=layer.workspace,
            is_k_full=self.is_k_full)<|MERGE_RESOLUTION|>--- conflicted
+++ resolved
@@ -641,14 +641,6 @@
         logical_replica_count: Optional[torch.Tensor] = None,
     ) -> torch.Tensor:
         if enable_eplb:
-<<<<<<< HEAD
-            raise NotImplementedError(
-                "EPLB not supported for `GPTQMarlinMoEMethod` yet.")
-
-        assert activation == "silu", "Only SiLU activation is supported."
-        if apply_router_weight_on_input:
-=======
->>>>>>> 016c25b5
             raise NotImplementedError(
                 "EPLB not supported for `GPTQMarlinMoEMethod` yet.")
 
