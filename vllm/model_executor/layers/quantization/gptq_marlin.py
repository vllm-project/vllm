# SPDX-License-Identifier: Apache-2.0
# SPDX-FileCopyrightText: Copyright contributors to the vLLM project

from collections.abc import Callable
from copy import deepcopy
from typing import Any, Optional

import torch
from safetensors.torch import _TYPES as _SAFETENSORS_TO_TORCH_DTYPE

import vllm.model_executor.layers.fused_moe  # noqa
from vllm import _custom_ops as ops
from vllm.logger import init_logger
from vllm.model_executor.layers.fused_moe.config import (
    FusedMoEConfig,
    FusedMoEQuantConfig,
)
from vllm.model_executor.layers.fused_moe.fused_marlin_moe import (
    fused_marlin_moe,
    get_marlin_moe_workspace_size,
)
from vllm.model_executor.layers.fused_moe.layer import (
    FusedMoE,
    FusedMoEMethodBase,
    FusedMoeWeightScaleSupported,
    UnquantizedFusedMoEMethod,
)
from vllm.model_executor.layers.linear import LinearMethodBase, set_weight_attrs
from vllm.model_executor.layers.quantization import QuantizationMethods
from vllm.model_executor.layers.quantization.base_config import (
    QuantizationConfig,
    QuantizeMethodBase,
)
from vllm.model_executor.layers.quantization.kernels.mixed_precision import (
    MPLinearLayerConfig,
    choose_mp_linear_kernel,
)
from vllm.model_executor.layers.quantization.utils import replace_parameter
from vllm.model_executor.layers.quantization.utils.gptq_utils import (
    get_dynamic_override,
    get_linear_quant_method,
    override_config,
)
from vllm.model_executor.layers.quantization.utils.marlin_utils import (
    check_marlin_supported,
    check_moe_marlin_supports_layer,
    marlin_make_workspace_new,
    marlin_moe_permute_scales,
    marlin_permute_bias,
    marlin_repeat_scales_on_all_ranks,
    verify_marlin_supported,
)
from vllm.model_executor.parameter import (
    ChannelQuantScaleParameter,
    GroupQuantScaleParameter,
    PackedColumnParameter,
    PackedvLLMParameter,
    RowvLLMParameter,
)
from vllm.platforms import current_platform
from vllm.scalar_type import scalar_types
from vllm.transformers_utils.config import get_safetensors_params_metadata
from vllm.utils.collection_utils import is_list_of

logger = init_logger(__name__)


def get_moe_quant_method(
    config: "GPTQMarlinConfig",
    layer: torch.nn.Module,
    prefix: str,
    moe_method_cls: type,
):
    cloned_config = deepcopy(config)

    if isinstance(layer, FusedMoE):
        # False = skip module, None = no override, else = Positive match
        if (
            get_dynamic_override(  # noqa: E712
                cloned_config,  # noqa: E712
                layer_name=prefix,
            )
            == False
        ):  # noqa: E712
            return UnquantizedFusedMoEMethod(layer.moe_config)

        # Stash useful metadata so downstream components can access the prefix of
        # the layer that this quant config instance applies to.
        cloned_config._layer_prefix = prefix  # type: ignore[attr-defined]

        if prefix:
            override_config(cloned_config, prefix=prefix)

        return moe_method_cls(cloned_config, layer.moe_config)
    return None


class GPTQMarlinConfig(QuantizationConfig):
    """Config class for GPTQ Marlin"""

    # (num_bits, is_sym) -> quant_type
    TYPE_MAP = {
        (4, True): scalar_types.uint4b8,
        (8, True): scalar_types.uint8b128,
    }

    def __init__(
        self,
        weight_bits: int,
        group_size: int,
        desc_act: bool,
        is_sym: bool,
        lm_head_quantized: bool,
        dynamic: dict[str, dict[str, int | bool]],
        full_config: dict[str, Any],
        modules_in_block_to_quantize: list[str] | None = None,
    ) -> None:
        super().__init__()
        if desc_act and group_size == -1:
            # In this case, act_order == True is the same as act_order == False
            # (since we have only one group per output channel)
            desc_act = False

        # GPTQModel use `dynamic` config property to allow per module
        # quantization config so each module can be individually optimized.
        # Format is dict[str, dict] where key is a regex string that can
        # perform both positive ("+:" prefixed) or negative ("-:" prefixed)
        # matching of a module.
        # Default to positive match, override base quant config mode, if no
        # prefix is used. Value is in dict format of field key and override
        # value.
        # Negative matching will skip quantization init for this module
        # entirely:
        # non-quantized inference. More details and quantization examples can be
        # found at: https://github.com/ModelCloud/GPTQModel
        # Example:
        #  # last 1/2 of the layers 10-21 has 8bit vs 4bit for 0-9
        #  # last 1/4 of the layers 16-21 has 8bit and group_size 64
        # dynamic = {
        #  #`.*\.` matches the layers_node prefix
        #  # positive match layer 10-15
        #  r"+:.*\.(?:1[0-5])\..*": {"bits": 8,},
        #  # positive match layer 16-21
        #  r"+:.*\.(?:1[6-9]|20|21)\..*": {"bits": 8, "group_size": 64,},
        #  r"-:.*\.moe\..*": {}, # negative match (skip) all `moe` layers
        # }
        self.dynamic = dynamic

        self.weight_bits = weight_bits
        self.is_sym = is_sym

        self.pack_factor = 32 // weight_bits  # packed into int32
        self.group_size = group_size
        self.desc_act = desc_act
        self.lm_head_quantized = lm_head_quantized
        self.full_config = full_config

        if (weight_bits, is_sym) not in self.TYPE_MAP:
            raise ValueError(
                f"Unsupported quantization config: bits={weight_bits}, sym={is_sym}"
            )

        self.quant_type = self.TYPE_MAP[(weight_bits, is_sym)]

        self.modules_in_block_to_quantize = modules_in_block_to_quantize or []
        # used to identify GPTQ model quantized by autoround
        self.autoround_version = full_config.get("autoround_version", "")

    def __repr__(self) -> str:
        return (
            f"GPTQMarlinConfig(quant_type={self.quant_type}, "
            f"group_size={self.group_size}, "
            f"desc_act={self.desc_act}, "
            f"lm_head_quantized={self.lm_head_quantized}, "
            f"dynamic={self.dynamic}, "
            f"modules_in_block_to_quantize={self.modules_in_block_to_quantize})"
        )

    @classmethod
    def get_name(cls) -> QuantizationMethods:
        return "gptq_marlin"

    @classmethod
    def get_supported_act_dtypes(cls) -> list[torch.dtype]:
        return [torch.half, torch.bfloat16]

    @classmethod
    def get_min_capability(cls) -> int:
        return 80

    @classmethod
    def get_config_filenames(cls) -> list[str]:
        return ["quantize_config.json"]

    @classmethod
    def from_config(cls, config: dict[str, Any]) -> "GPTQMarlinConfig":
        dynamic = cls.get_from_keys_or(config, ["dynamic"], default={})
        dynamic = {} if dynamic is None else dynamic

        weight_bits = cls.get_from_keys(config, ["bits"])
        group_size = cls.get_from_keys(config, ["group_size"])
        desc_act = cls.get_from_keys(config, ["desc_act"])
        is_sym = cls.get_from_keys(config, ["sym"])
        lm_head_quantized = cls.get_from_keys_or(config, ["lm_head"], default=False)
        modules_in_block_to_quantize = cls.get_from_keys_or(
            config, ["modules_in_block_to_quantize"], default=None
        )
        return cls(
            weight_bits,
            group_size,
            desc_act,
            is_sym,
            lm_head_quantized,
            dynamic,
            config,
            modules_in_block_to_quantize,
        )

    @classmethod
    def override_quantization_method(
        cls, hf_quant_cfg, user_quant
    ) -> QuantizationMethods | None:
        can_convert = cls.is_gptq_marlin_compatible(hf_quant_cfg)

        is_valid_user_quant = (
            user_quant is None or user_quant == "marlin" or user_quant == "gptq_marlin"
        )

        if can_convert and is_valid_user_quant:
            msg = (
                "The model is convertible to {} during runtime."
                " Using {} kernel.".format(cls.get_name(), cls.get_name())
            )
            logger.info(msg)
            return cls.get_name()

        if can_convert and user_quant == "gptq":
            logger.info(
                "Detected that the model can run with gptq_marlin"
                ", however you specified quantization=gptq explicitly,"
                " so forcing gptq. Use quantization=gptq_marlin for"
                " faster inference"
            )
        return None

    def get_quant_method(
        self, layer: torch.nn.Module, prefix: str
    ) -> Optional["QuantizeMethodBase"]:
        if isinstance(layer, FusedMoE):
            from vllm.model_executor.layers.quantization.moe_wna16 import MoeWNA16Config

            if not check_moe_marlin_supports_layer(layer, self.group_size):
                logger.warning_once(
                    f"Layer '{prefix}' is not supported by GPTQMoeMarlin. "
                    "Falling back to Moe WNA16 kernels."
                )
                return MoeWNA16Config.from_config(self.full_config).get_quant_method(
                    layer, prefix
                )
            return get_moe_quant_method(self, layer, prefix, GPTQMarlinMoEMethod)
        return get_linear_quant_method(self, layer, prefix, GPTQMarlinLinearMethod)

    @classmethod
    def is_gptq_marlin_compatible(cls, quant_config: dict[str, Any]):
        quant_method = quant_config.get("quant_method", "").lower()
        num_bits = quant_config.get("bits")
        group_size = quant_config.get("group_size")
        sym = quant_config.get("sym")
        desc_act = quant_config.get("desc_act")

        if not current_platform.is_cuda():
            return False

        if quant_method != "gptq":
            return False

        # Marlin conversion is only valid if required properties are found
        if num_bits is None or group_size is None or sym is None or desc_act is None:
            return False

        if (num_bits, sym) not in cls.TYPE_MAP:
            return False

        return check_marlin_supported(
            quant_type=cls.TYPE_MAP[(num_bits, sym)], group_size=group_size
        )

    def apply_vllm_mapper(self, hf_to_vllm_mapper):
        if self.modules_in_block_to_quantize is not None:
            self.modules_in_block_to_quantize = hf_to_vllm_mapper.apply_list(
                self.modules_in_block_to_quantize
            )

    def maybe_update_config(self, model_name: str, revision: str | None = None):
        if self.modules_in_block_to_quantize:
            if is_list_of(self.modules_in_block_to_quantize, list):
                # original modules_in_block_to_quantize: list[list[str]]
                # flatten original modules_in_block_to_quantize
                self.modules_in_block_to_quantize = [
                    item
                    for sublist in self.modules_in_block_to_quantize
                    for item in sublist
                ]
            return

        unquant_dtypes = [torch.float16, torch.bfloat16, torch.float32]
        metadata = get_safetensors_params_metadata(model_name, revision=revision)
        quant_layers: set[str] = {
            param_name.rsplit(".", 1)[0]
            for param_name, info in metadata.items()
            if (dtype := info.get("dtype", None))
            and _SAFETENSORS_TO_TORCH_DTYPE[dtype] not in unquant_dtypes
        }
        self.modules_in_block_to_quantize = list(quant_layers)


class GPTQMarlinLinearMethod(LinearMethodBase):
    """Linear method for GPTQ Marlin.

    Args:
        quant_config: The GPTQ Marlin quantization config.
    """

    _kernel_backends_being_used: set[str] = set()

    def __init__(self, quant_config: GPTQMarlinConfig) -> None:
        self.quant_config = quant_config

        # Verify supported on platform.
        verify_marlin_supported(
            quant_type=self.quant_config.quant_type,
            group_size=self.quant_config.group_size,
        )

    def create_weights(
        self,
        layer: torch.nn.Module,
        input_size_per_partition: int,
        output_partition_sizes: list[int],
        input_size: int,
        output_size: int,
        params_dtype: torch.dtype,
        **extra_weight_attrs,
    ) -> None:
        output_size_per_partition = sum(output_partition_sizes)
        is_row_parallel = input_size != input_size_per_partition
        weight_loader = extra_weight_attrs.get("weight_loader")

        mp_linear_kernel_config = MPLinearLayerConfig(
            full_weight_shape=(input_size, output_size),
            partition_weight_shape=(
                input_size_per_partition,
                output_size_per_partition,
            ),
            weight_type=self.quant_config.quant_type,
            act_type=params_dtype,
            group_size=self.quant_config.group_size,
            zero_points=False,
            has_g_idx=self.quant_config.desc_act,
        )

        kernel_type = choose_mp_linear_kernel(mp_linear_kernel_config)

        if kernel_type.__name__ not in self._kernel_backends_being_used:
            logger.info("Using %s for GPTQMarlinLinearMethod", kernel_type.__name__)
            self._kernel_backends_being_used.add(kernel_type.__name__)

        # Normalize group_size
        if self.quant_config.group_size != -1:
            group_size = self.quant_config.group_size
        else:
            group_size = input_size

        # Determine sharding
        if marlin_repeat_scales_on_all_ranks(
            self.quant_config.desc_act, self.quant_config.group_size, is_row_parallel
        ):
            # By setting scale_dim == None, weight_loader will
            # repeat the scales on each GPU in TP>1 case.
            scales_and_zp_input_dim = None
            scales_and_zp_size = input_size // group_size
        else:
            # By setting scale_dim == 0, weight_loader will
            # shard the scales in TP>1 case.
            scales_and_zp_input_dim = 0
            scales_and_zp_size = input_size_per_partition // group_size

        # Quantized weights
        qweight = PackedvLLMParameter(
            data=torch.empty(
                input_size_per_partition // self.quant_config.pack_factor,
                output_size_per_partition,
                dtype=torch.int32,
            ),
            input_dim=0,
            output_dim=1,
            packed_dim=0,
            packed_factor=self.quant_config.pack_factor,
            weight_loader=weight_loader,
        )

        # Activation order
        g_idx = RowvLLMParameter(
            data=torch.empty(
                input_size_per_partition,
                dtype=torch.int32,
            ),
            input_dim=0,
            weight_loader=weight_loader,
        )

        qzeros_args = {
            "data": torch.empty(
                scales_and_zp_size,
                output_size_per_partition // self.quant_config.pack_factor,
                dtype=torch.int32,
            ),
            "weight_loader": weight_loader,
        }
        weight_scale_args = {
            "data": torch.empty(
                scales_and_zp_size,
                output_size_per_partition,
                dtype=params_dtype,
            ),
            "weight_loader": weight_loader,
        }

        if scales_and_zp_input_dim is None:
            scales = ChannelQuantScaleParameter(output_dim=1, **weight_scale_args)
            qzeros = PackedColumnParameter(
                output_dim=1,
                packed_dim=1,
                packed_factor=self.quant_config.pack_factor,
                **qzeros_args,
            )

        else:
            scales = GroupQuantScaleParameter(
                output_dim=1, input_dim=0, **weight_scale_args
            )
            qzeros = PackedvLLMParameter(
                input_dim=0,
                output_dim=1,
                packed_dim=1,
                packed_factor=self.quant_config.pack_factor,
                **qzeros_args,
            )

        layer.register_parameter("qweight", qweight)
        layer.register_parameter("g_idx", g_idx)
        layer.register_parameter("scales", scales)
        layer.register_parameter("qzeros", qzeros)

        self.kernel = kernel_type(
            mp_linear_kernel_config,
            w_q_param_name="qweight",
            w_s_param_name="scales",
            w_zp_param_name="qzeros",
            w_gidx_param_name="g_idx",
        )

    def process_weights_after_loading(self, layer: torch.nn.Module) -> None:
        self.kernel.process_weights_after_loading(layer)

    def apply(
        self,
        layer: torch.nn.Module,
        x: torch.Tensor,
        bias: torch.Tensor | None = None,
    ) -> torch.Tensor:
        return self.kernel.apply_weights(layer, x, bias)


class GPTQMarlinMoEMethod(FusedMoEMethodBase):
    """MoE Marlin method with quantization."""

    def __init__(
        self,
        quant_config: GPTQMarlinConfig,
        moe: FusedMoEConfig,
    ) -> None:
        super().__init__(moe)
        self.quant_config = quant_config
<<<<<<< HEAD
        self.layer_prefix = getattr(self.quant_config, "_layer_prefix", "")  # type: ignore[attr-defined]

        self._supported_quant_types = {
            4: scalar_types.uint4b8,
            8: scalar_types.uint8b128,
        }

        self._initialize_quant_metadata()

    def _initialize_quant_metadata(self) -> None:
        """Resolve the effective quantization metadata for this MoE layer."""
        bits = self.quant_config.quant_type.size_bits
        if bits not in self._supported_quant_types:
            raise ValueError(
                f"GPTQMarlinMoEMethod only supports int4 and int8 now, "
                f"received {bits}-bit configuration for layer '{self.layer_prefix}'."
            )

        self.quant_type = self._supported_quant_types[bits]
        self.bits = bits
        self.quant_config.weight_bits = bits
        self.quant_config.quant_type = self.quant_type
        # Ensure pack_factor is a plain integer for downstream tensor shape math.
        self.quant_config.pack_factor = int(32 // bits)
        self.pack_factor = self.quant_config.pack_factor
        self.quant_metadata = {
            "layer_prefix": self.layer_prefix,
            "bits": self.bits,
            "pack_factor": self.pack_factor,
            "quant_type": self.quant_type,
        }
=======
        if self.quant_config.quant_type.size_bits == 4:
            self.quant_type = scalar_types.uint4b8
        elif self.quant_config.quant_type.size_bits == 8:
            self.quant_type = scalar_types.uint8b128
        else:
            raise ValueError("GPTQMarlinMoEMethod only supports int4 and int8 now.")
        self.use_marlin = True
>>>>>>> 74a9a9fa

    def create_weights(
        self,
        layer: torch.nn.Module,
        num_experts: int,
        hidden_size: int,
        intermediate_size_per_partition: int,
        params_dtype: torch.dtype,
        **extra_weight_attrs,
    ):
        intermediate_size_full = extra_weight_attrs.pop("intermediate_size_full")

        self.is_k_full = (not self.quant_config.desc_act) or (
            intermediate_size_per_partition == intermediate_size_full
        )

        if self.quant_config.group_size != -1:
            scales_size13 = hidden_size // self.quant_config.group_size
            w2_scales_size = (
                intermediate_size_full
                if self.quant_config.desc_act
                else intermediate_size_per_partition
            )
            scales_size2 = w2_scales_size // self.quant_config.group_size
            strategy = FusedMoeWeightScaleSupported.GROUP.value
        else:
            scales_size13 = 1
            scales_size2 = 1
            strategy = FusedMoeWeightScaleSupported.CHANNEL.value

        extra_weight_attrs.update({"quant_method": strategy, "is_transposed": True})
        # Fused gate_up_proj (column parallel)
        w13_qweight = torch.nn.Parameter(
            torch.empty(
                num_experts,
                hidden_size // self.quant_config.pack_factor,
                2 * intermediate_size_per_partition,
                dtype=torch.int32,
            ),
            requires_grad=False,
        )
        layer.register_parameter("w13_qweight", w13_qweight)
        set_weight_attrs(w13_qweight, extra_weight_attrs)
        # down_proj (row parallel)
        w2_qweight = torch.nn.Parameter(
            torch.empty(
                num_experts,
                intermediate_size_per_partition // self.quant_config.pack_factor,
                hidden_size,
                dtype=torch.int32,
            ),
            requires_grad=False,
        )
        layer.register_parameter("w2_qweight", w2_qweight)
        set_weight_attrs(w2_qweight, extra_weight_attrs)
        # up_proj scales
        w13_scales = torch.nn.Parameter(
            torch.empty(
                num_experts,
                scales_size13,
                2 * intermediate_size_per_partition,
                dtype=params_dtype,
            ),
            requires_grad=False,
        )
        layer.register_parameter("w13_scales", w13_scales)
        set_weight_attrs(w13_scales, extra_weight_attrs)
        # down_proj scales
        w2_scales = torch.nn.Parameter(
            torch.empty(num_experts, scales_size2, hidden_size, dtype=params_dtype),
            requires_grad=False,
        )
        layer.register_parameter("w2_scales", w2_scales)
        set_weight_attrs(w2_scales, extra_weight_attrs)
        # don't shard the w2 scales when running act order
        set_weight_attrs(w2_scales, {"load_full_w2": self.quant_config.desc_act})
        # up_proj scales
        w13_qzeros = torch.nn.Parameter(
            torch.empty(
                num_experts,
                scales_size13,
                2 * intermediate_size_per_partition // self.quant_config.pack_factor,
                dtype=params_dtype,
            ),
            requires_grad=False,
        )
        layer.register_parameter("w13_qzeros", w13_qzeros)
        set_weight_attrs(w13_qzeros, extra_weight_attrs)
        # down_proj scales
        w2_qzeros = torch.nn.Parameter(
            torch.empty(
                num_experts,
                scales_size2,
                hidden_size // self.quant_config.pack_factor,
                dtype=params_dtype,
            ),
            requires_grad=False,
        )
        layer.register_parameter("w2_qzeros", w2_qzeros)
        set_weight_attrs(w2_qzeros, extra_weight_attrs)
        # don't shard the w2 scales when running act order
        set_weight_attrs(w2_qzeros, {"load_full_w2": self.quant_config.desc_act})
        w13_g_idx = torch.nn.Parameter(
            torch.empty(
                num_experts,
                hidden_size,
                dtype=torch.int32,
            ),
            requires_grad=False,
        )
        layer.register_parameter("w13_g_idx", w13_g_idx)
        set_weight_attrs(w13_g_idx, extra_weight_attrs)
        w2_g_idx = torch.nn.Parameter(
            torch.empty(
                num_experts,
                intermediate_size_per_partition,
                dtype=torch.int32,
            ),
            requires_grad=False,
        )
        layer.register_parameter("w2_g_idx", w2_g_idx)
        set_weight_attrs(w2_g_idx, extra_weight_attrs)
        w13_g_idx_sort_indices = torch.nn.Parameter(
            torch.empty(
                num_experts,
                hidden_size,
                dtype=torch.int32,
            ),
            requires_grad=False,
        )
        layer.register_parameter("w13_g_idx_sort_indices", w13_g_idx_sort_indices)
        set_weight_attrs(w13_g_idx_sort_indices, extra_weight_attrs)
        w2_g_idx_sort_indices = torch.nn.Parameter(
            torch.empty(
                num_experts,
                intermediate_size_per_partition,
                dtype=torch.int32,
            ),
            requires_grad=False,
        )
        layer.register_parameter("w2_g_idx_sort_indices", w2_g_idx_sort_indices)
        set_weight_attrs(w2_g_idx_sort_indices, extra_weight_attrs)

        device = layer.w13_qweight.device
        max_blocks_per_sm = get_marlin_moe_workspace_size(self.quant_type)
        layer.workspace = marlin_make_workspace_new(device, max_blocks_per_sm)

    def process_weights_after_loading(self, layer: torch.nn.Module) -> None:
        # Process act_order
        if self.quant_config.desc_act:
            # Get sorting based on g_idx
            num_experts = layer.w13_g_idx.shape[0]
            w13_g_idx_sort_indices = torch.empty_like(layer.w13_g_idx)
            w2_g_idx_sort_indices = torch.empty_like(layer.w2_g_idx)
            w13_sorted_g_idx = torch.empty_like(layer.w13_g_idx)
            w2_sorted_g_idx = torch.empty_like(layer.w2_g_idx)
            for e in range(num_experts):
                w13_g_idx_sort_indices[e] = torch.argsort(layer.w13_g_idx[e]).to(
                    torch.int32
                )
                w2_g_idx_sort_indices[e] = torch.argsort(layer.w2_g_idx[e]).to(
                    torch.int32
                )
                w13_sorted_g_idx[e] = layer.w13_g_idx[e][w13_g_idx_sort_indices[e]]
                w2_sorted_g_idx[e] = layer.w2_g_idx[e][w2_g_idx_sort_indices[e]]
            replace_parameter(layer, "w13_g_idx", w13_sorted_g_idx)
            replace_parameter(layer, "w2_g_idx", w2_sorted_g_idx)
            replace_parameter(layer, "w13_g_idx_sort_indices", w13_g_idx_sort_indices)
            replace_parameter(layer, "w2_g_idx_sort_indices", w2_g_idx_sort_indices)
        else:
            # Reset g_idx related tensors
            num_experts = layer.w13_g_idx.shape[0]
            device = layer.w13_g_idx.device
            layer.w13_g_idx = torch.nn.Parameter(
                torch.empty((num_experts, 0), dtype=torch.int32, device=device),
                requires_grad=False,
            )
            layer.w2_g_idx = torch.nn.Parameter(
                torch.empty((num_experts, 0), dtype=torch.int32, device=device),
                requires_grad=False,
            )
            layer.w13_g_idx_sort_indices = torch.nn.Parameter(
                torch.empty((num_experts, 0), dtype=torch.int32, device=device),
                requires_grad=False,
            )
            layer.w2_g_idx_sort_indices = torch.nn.Parameter(
                torch.empty((num_experts, 0), dtype=torch.int32, device=device),
                requires_grad=False,
            )
        # Repack weights
        marlin_w13_qweight = ops.gptq_marlin_moe_repack(
            layer.w13_qweight,
            layer.w13_g_idx_sort_indices,
            layer.w13_qweight.shape[1] * self.quant_config.pack_factor,
            layer.w13_qweight.shape[2],
            self.quant_config.quant_type.size_bits,
        )
        replace_parameter(layer, "w13_qweight", marlin_w13_qweight)
        marlin_w2_qweight = ops.gptq_marlin_moe_repack(
            layer.w2_qweight,
            layer.w2_g_idx_sort_indices,
            layer.w2_qweight.shape[1] * self.quant_config.pack_factor,
            layer.w2_qweight.shape[2],
            self.quant_config.quant_type.size_bits,
        )
        replace_parameter(layer, "w2_qweight", marlin_w2_qweight)
        # Repack scales
        marlin_w13_scales = marlin_moe_permute_scales(
            s=layer.w13_scales,
            size_k=layer.intermediate_size_per_partition,
            size_n=layer.w13_scales.shape[2],
            group_size=self.quant_config.group_size,
        )
        replace_parameter(layer, "w13_scales", marlin_w13_scales)
        marlin_w2_scales = marlin_moe_permute_scales(
            s=layer.w2_scales,
            size_k=layer.w2_scales.shape[1]
            * (
                self.quant_config.group_size
                if self.quant_config.group_size != -1
                else self.quant_config.pack_factor
            ),
            size_n=layer.w2_scales.shape[2],
            group_size=self.quant_config.group_size,
        )
        replace_parameter(layer, "w2_scales", marlin_w2_scales)

        if hasattr(layer, "w13_bias") and layer.w13_bias is not None:
            layer.w13_bias.data = marlin_permute_bias(layer.w13_bias)

        if hasattr(layer, "w2_bias") and layer.w2_bias is not None:
            layer.w2_bias.data = marlin_permute_bias(layer.w2_bias)

    def get_fused_moe_quant_config(
        self, layer: torch.nn.Module
    ) -> FusedMoEQuantConfig | None:
        return None

    def apply(
        self,
        layer: torch.nn.Module,
        x: torch.Tensor,
        router_logits: torch.Tensor,
        top_k: int,
        renormalize: bool,
        use_grouped_topk: bool = False,
        topk_group: int | None = None,
        num_expert_group: int | None = None,
        global_num_experts: int = -1,
        expert_map: torch.Tensor | None = None,
        custom_routing_function: Callable | None = None,
        scoring_func: str = "softmax",
        routed_scaling_factor: float = 1.0,
        e_score_correction_bias: torch.Tensor | None = None,
        apply_router_weight_on_input: bool = False,
        activation: str = "silu",
        enable_eplb: bool = False,
        expert_load_view: torch.Tensor | None = None,
        logical_to_physical_map: torch.Tensor | None = None,
        logical_replica_count: torch.Tensor | None = None,
    ) -> torch.Tensor | tuple[torch.Tensor, torch.Tensor]:
        if enable_eplb:
            raise NotImplementedError(
                "EPLB not supported for `GPTQMarlinMoEMethod` yet."
            )

        assert activation == "silu", "Only SiLU activation is supported."

        topk_weights, topk_ids, _ = FusedMoE.select_experts(
            hidden_states=x,
            router_logits=router_logits,
            use_grouped_topk=use_grouped_topk,
            top_k=top_k,
            renormalize=renormalize,
            topk_group=topk_group,
            num_expert_group=num_expert_group,
            custom_routing_function=custom_routing_function,
            scoring_func=scoring_func,
            routed_scaling_factor=routed_scaling_factor,
            e_score_correction_bias=e_score_correction_bias,
            indices_type=self.topk_indices_dtype,
        )

        return fused_marlin_moe(
            x,
            layer.w13_qweight,
            layer.w2_qweight,
            getattr(layer, "w13_bias", None),
            getattr(layer, "w2_bias", None),
            layer.w13_scales,
            layer.w2_scales,
            router_logits,
            topk_weights,
            topk_ids,
            quant_type_id=self.quant_type.id,
            apply_router_weight_on_input=apply_router_weight_on_input,
            global_num_experts=global_num_experts,
            expert_map=expert_map,
            g_idx1=layer.w13_g_idx,
            g_idx2=layer.w2_g_idx,
            sort_indices1=layer.w13_g_idx_sort_indices,
            sort_indices2=layer.w2_g_idx_sort_indices,
            workspace=layer.workspace,
            is_k_full=self.is_k_full,
        )<|MERGE_RESOLUTION|>--- conflicted
+++ resolved
@@ -482,7 +482,6 @@
     ) -> None:
         super().__init__(moe)
         self.quant_config = quant_config
-<<<<<<< HEAD
         self.layer_prefix = getattr(self.quant_config, "_layer_prefix", "")  # type: ignore[attr-defined]
 
         self._supported_quant_types = {
@@ -491,6 +490,7 @@
         }
 
         self._initialize_quant_metadata()
+        self.use_marlin = True
 
     def _initialize_quant_metadata(self) -> None:
         """Resolve the effective quantization metadata for this MoE layer."""
@@ -514,15 +514,6 @@
             "pack_factor": self.pack_factor,
             "quant_type": self.quant_type,
         }
-=======
-        if self.quant_config.quant_type.size_bits == 4:
-            self.quant_type = scalar_types.uint4b8
-        elif self.quant_config.quant_type.size_bits == 8:
-            self.quant_type = scalar_types.uint8b128
-        else:
-            raise ValueError("GPTQMarlinMoEMethod only supports int4 and int8 now.")
-        self.use_marlin = True
->>>>>>> 74a9a9fa
 
     def create_weights(
         self,
