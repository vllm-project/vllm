--- conflicted
+++ resolved
@@ -39,7 +39,6 @@
     override_config,
 )
 from vllm.model_executor.layers.quantization.utils.marlin_utils import (
-<<<<<<< HEAD
     check_marlin_supported, check_moe_marlin_supports_layer,
     get_marlin_input_dtype, marlin_act_int8_process_scales,
     marlin_make_workspace_new, marlin_moe_permute_scales, marlin_permute_bias,
@@ -49,23 +48,6 @@
                                            PackedColumnParameter,
                                            PackedvLLMParameter,
                                            RowvLLMParameter)
-=======
-    check_marlin_supported,
-    check_moe_marlin_supports_layer,
-    marlin_make_workspace_new,
-    marlin_moe_permute_scales,
-    marlin_permute_bias,
-    marlin_repeat_scales_on_all_ranks,
-    verify_marlin_supported,
-)
-from vllm.model_executor.parameter import (
-    ChannelQuantScaleParameter,
-    GroupQuantScaleParameter,
-    PackedColumnParameter,
-    PackedvLLMParameter,
-    RowvLLMParameter,
-)
->>>>>>> b8a45721
 from vllm.platforms import current_platform
 from vllm.scalar_type import scalar_types
 from vllm.transformers_utils.config import get_safetensors_params_metadata
@@ -258,7 +240,6 @@
             if not check_moe_marlin_supports_layer(layer, self.group_size):
                 logger.warning_once(
                     f"Layer '{prefix}' is not supported by GPTQMoeMarlin. "
-<<<<<<< HEAD
                     "Falling back to Moe WNA16 kernels.")
                 return MoeWNA16Config.from_config(
                     self.full_config).get_quant_method(layer, prefix)
@@ -275,15 +256,6 @@
             return None
         quant_method.input_dtype = get_marlin_input_dtype(prefix)
         return quant_method
-=======
-                    "Falling back to Moe WNA16 kernels."
-                )
-                return MoeWNA16Config.from_config(self.full_config).get_quant_method(
-                    layer, prefix
-                )
-            return get_moe_quant_method(self, layer, prefix, GPTQMarlinMoEMethod)
-        return get_linear_quant_method(self, layer, prefix, GPTQMarlinLinearMethod)
->>>>>>> b8a45721
 
     @classmethod
     def is_gptq_marlin_compatible(cls, quant_config: dict[str, Any]):
@@ -515,13 +487,8 @@
         elif self.quant_config.quant_type.size_bits == 8:
             self.quant_type = scalar_types.uint8b128
         else:
-<<<<<<< HEAD
-            raise ValueError(
-                "GPTQMarlinMoEMethod only supports int4 and int8 now.")
+            raise ValueError("GPTQMarlinMoEMethod only supports int4 and int8 now.")
         self.input_dtype = None
-=======
-            raise ValueError("GPTQMarlinMoEMethod only supports int4 and int8 now.")
->>>>>>> b8a45721
 
     def create_weights(
         self,
@@ -532,7 +499,6 @@
         params_dtype: torch.dtype,
         **extra_weight_attrs,
     ):
-<<<<<<< HEAD
         layer.input_dtype = self.input_dtype
         is_a_8bit = self.input_dtype is not None and \
             self.input_dtype.itemsize == 1
@@ -543,9 +509,6 @@
 
         intermediate_size_full = extra_weight_attrs.pop(
             "intermediate_size_full")
-=======
-        intermediate_size_full = extra_weight_attrs.pop("intermediate_size_full")
->>>>>>> b8a45721
 
         self.is_k_full = (not self.quant_config.desc_act) or (
             intermediate_size_per_partition == intermediate_size_full
@@ -565,7 +528,6 @@
             scales_size2 = 1
             strategy = FusedMoeWeightScaleSupported.CHANNEL.value
 
-<<<<<<< HEAD
         layer.num_groups_w13 = scales_size13
         layer.num_groups_w2 = scales_size2
 
@@ -573,9 +535,6 @@
             "quant_method": strategy,
             "is_transposed": True
         })
-=======
-        extra_weight_attrs.update({"quant_method": strategy, "is_transposed": True})
->>>>>>> b8a45721
         # Fused gate_up_proj (column parallel)
         w13_qweight = torch.nn.Parameter(
             torch.empty(
@@ -692,7 +651,6 @@
         layer.workspace = marlin_make_workspace_new(device, 4)
 
     def process_weights_after_loading(self, layer: torch.nn.Module) -> None:
-<<<<<<< HEAD
         is_a_8bit = self.input_dtype is not None and \
             self.input_dtype.itemsize == 1
 
@@ -706,8 +664,6 @@
             layer.w13_scales.data = layer.w13_scales.data * 512
             layer.w2_scales.data = layer.w2_scales.data * 512
 
-=======
->>>>>>> b8a45721
         # Process act_order
         if self.quant_config.desc_act:
             # Get sorting based on g_idx
@@ -883,8 +839,4 @@
             sort_indices2=layer.w2_g_idx_sort_indices,
             workspace=layer.workspace,
             is_k_full=self.is_k_full,
-<<<<<<< HEAD
-            input_dtype=self.input_dtype)
-=======
-        )
->>>>>>> b8a45721
+            input_dtype=self.input_dtype)