# SPDX-License-Identifier: Apache-2.0

from typing import Callable, List, Optional

import torch
from compressed_tensors.quantization import QuantizationStrategy
from torch.nn import Parameter

from vllm.model_executor.layers.quantization.compressed_tensors.schemes import (
    CompressedTensorsScheme)
from vllm.model_executor.layers.quantization.utils.w8a8_utils import (
    Fp8LinearOp, maybe_create_device_identity, normalize_e4m3fn_to_e4m3fnuz,
    requantize_with_max_scale)
from vllm.model_executor.parameter import (ChannelQuantScaleParameter,
                                           ModelWeightParameter,
                                           PerTensorScaleParameter)
from vllm.platforms import current_platform

__all__ = ["CompressedTensorsW8A8Fp8"]


class CompressedTensorsW8A8Fp8(CompressedTensorsScheme):

    def __init__(self, strategy: str, is_static_input_scheme: bool):
        self.strategy = strategy
        self.out_dtype = torch.get_default_dtype()
        self.is_static_input_scheme = is_static_input_scheme
        self.fp8_linear = Fp8LinearOp(use_per_token_if_dynamic=True)

    @classmethod
    def get_min_capability(cls) -> int:
        # lovelace and up
        return 89

    def process_weights_after_loading(self, layer) -> None:
        # If per tensor, when we have a fused module (e.g. QKV) with per
        # tensor scales (thus N scales being passed to the kernel),
        # requantize so we can always run per tensor
        if self.strategy == QuantizationStrategy.TENSOR:
            max_w_scale, weight = requantize_with_max_scale(
                weight=layer.weight,
                weight_scale=layer.weight_scale,
                logical_widths=layer.logical_widths,
            )

            if current_platform.is_rocm():
                input_scale = getattr(layer, 'input_scale', None)

                weight, max_w_scale, input_scale = normalize_e4m3fn_to_e4m3fnuz(
                    weight=weight,
                    weight_scale=max_w_scale,
                    input_scale=input_scale)
                if input_scale is not None:
                    layer.input_scale = Parameter(input_scale,
                                                  requires_grad=False)

            layer.weight = Parameter(weight.t(), requires_grad=False)
            layer.weight_scale = Parameter(max_w_scale, requires_grad=False)

        # If channelwise, scales are already lined up, so just transpose.
        elif self.strategy == QuantizationStrategy.CHANNEL:
            weight = layer.weight

            if current_platform.is_rocm():
                input_scale = getattr(layer, 'input_scale', None)

                weight, weight_scale, input_scale = \
                    normalize_e4m3fn_to_e4m3fnuz(
                        weight=weight,
                        weight_scale=layer.weight_scale,
                        input_scale=input_scale)
                if input_scale is not None:
                    layer.input_scale = Parameter(input_scale,
                                                  requires_grad=False)
            else:
                weight_scale = layer.weight_scale.data

            layer.weight = Parameter(weight.t(), requires_grad=False)
            # required by torch.compile to be torch.nn.Parameter
            layer.weight_scale = Parameter(weight_scale, requires_grad=False)

        else:
            raise ValueError(f"Unknown quantization strategy {self.strategy}")

        # INPUT SCALE
        if self.is_static_input_scheme and hasattr(layer, 'input_scale'):
            layer.input_scale = Parameter(layer.input_scale.max(),
                                          requires_grad=False)
        else:
            layer.input_scale = None

    def create_weights(self, layer: torch.nn.Module,
                       output_partition_sizes: List[int],
                       input_size_per_partition: int,
                       params_dtype: torch.dtype, weight_loader: Callable,
                       **kwargs):
        maybe_create_device_identity()

        output_size_per_partition = sum(output_partition_sizes)
        layer.logical_widths = output_partition_sizes

        # WEIGHT
        weight = ModelWeightParameter(data=torch.empty(
            output_size_per_partition,
            input_size_per_partition,
            dtype=torch.float8_e4m3fn),
                                      input_dim=1,
                                      output_dim=0,
                                      weight_loader=weight_loader)
        layer.register_parameter("weight", weight)

        # WEIGHT SCALE
        # TODO: update create_xxx_parameter functions to return
        # the newly added parameters
        if self.strategy == QuantizationStrategy.CHANNEL:
            weight_scale = ChannelQuantScaleParameter(
                data=torch.empty((sum(output_partition_sizes), 1),
                                 dtype=torch.float32),
                output_dim=0,
                weight_loader=weight_loader)
        else:
            assert self.strategy == QuantizationStrategy.TENSOR
            weight_scale = PerTensorScaleParameter(data=torch.empty(
                len(output_partition_sizes), dtype=torch.float32),
                                                   weight_loader=weight_loader)

        # min requirement for fp8 kernels
        weight_scale[:] = torch.finfo(torch.float32).min
        layer.register_parameter("weight_scale", weight_scale)

        # INPUT SCALE
        if self.is_static_input_scheme:
            input_scale = PerTensorScaleParameter(data=torch.empty(
                len(output_partition_sizes), dtype=torch.float32),
                                                  weight_loader=weight_loader)
            input_scale[:] = torch.finfo(torch.float32).min
            layer.register_parameter("input_scale", input_scale)

    def apply_weights(self,
                      layer: torch.nn.Module,
                      x: torch.Tensor,
                      bias: Optional[torch.Tensor] = None) -> torch.Tensor:

<<<<<<< HEAD
        return apply_fp8_linear(
            input=x,
            weight=layer.weight,
            weight_scale=layer.weight_scale,
            out_dtype=self.out_dtype,
            input_scale=layer.input_scale,
            bias=bias,
            cutlass_fp8_supported=self.cutlass_fp8_supported,
            use_per_token_if_dynamic=True)
=======
        return self.fp8_linear.apply(input=x,
                                     weight=layer.weight,
                                     weight_scale=layer.weight_scale,
                                     input_scale=layer.input_scale,
                                     bias=bias)
>>>>>>> 001a9c7b
<|MERGE_RESOLUTION|>--- conflicted
+++ resolved
@@ -141,20 +141,9 @@
                       x: torch.Tensor,
                       bias: Optional[torch.Tensor] = None) -> torch.Tensor:
 
-<<<<<<< HEAD
-        return apply_fp8_linear(
-            input=x,
-            weight=layer.weight,
-            weight_scale=layer.weight_scale,
-            out_dtype=self.out_dtype,
-            input_scale=layer.input_scale,
-            bias=bias,
-            cutlass_fp8_supported=self.cutlass_fp8_supported,
-            use_per_token_if_dynamic=True)
-=======
         return self.fp8_linear.apply(input=x,
                                      weight=layer.weight,
                                      weight_scale=layer.weight_scale,
+                                     out_dtype=self.out_dtype,
                                      input_scale=layer.input_scale,
-                                     bias=bias)
->>>>>>> 001a9c7b
+                                     bias=bias)