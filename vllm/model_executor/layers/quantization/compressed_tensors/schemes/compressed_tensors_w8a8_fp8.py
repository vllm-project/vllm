# SPDX-License-Identifier: Apache-2.0
# SPDX-FileCopyrightText: Copyright contributors to the vLLM project

from typing import Callable, Optional

import torch
from compressed_tensors.quantization import QuantizationStrategy
from torch.nn import Parameter

from vllm import envs
from vllm.model_executor.layers.quantization.compressed_tensors.schemes import (
    CompressedTensorsScheme)
from vllm.model_executor.layers.quantization.utils.quant_utils import (
    GroupShape)
from vllm.model_executor.layers.quantization.utils.w8a8_utils import (
    Fp8LinearOp, maybe_create_device_identity, normalize_e4m3fn_to_e4m3fnuz,
    requantize_with_max_scale)
from vllm.model_executor.parameter import (ChannelQuantScaleParameter,
                                           ModelWeightParameter,
                                           PerTensorScaleParameter)
from vllm.platforms import current_platform

__all__ = ["CompressedTensorsW8A8Fp8"]


class CompressedTensorsW8A8Fp8(CompressedTensorsScheme):

    def __init__(self, strategy: str, is_static_input_scheme: bool):
        self.strategy = strategy
        self.out_dtype = torch.get_default_dtype()
        self.is_static_input_scheme = is_static_input_scheme
<<<<<<< HEAD
        self.fp8_linear = Fp8LinearOp(use_per_token_if_dynamic=True)
        # AITER is only supported on ROCm and only for FP8_FNUZ
        # and at the moment are MI300 series
        self.use_aiter_and_is_supported = (current_platform.is_rocm()
                                           and envs.VLLM_ROCM_USE_AITER
                                           and envs.VLLM_ROCM_USE_AITER_LINEAR
                                           and current_platform.is_fp8_fnuz())
=======
        self.act_q_group_shape = GroupShape.PER_TENSOR \
            if is_static_input_scheme else GroupShape.PER_TOKEN
        self.fp8_linear = Fp8LinearOp(
            act_quant_static=self.is_static_input_scheme,
            act_quant_group_shape=self.act_q_group_shape)
>>>>>>> e8cc53af

    @classmethod
    def get_min_capability(cls) -> int:
        # lovelace and up
        return 89

    def process_weights_after_loading(self, layer) -> None:
        # If per tensor, when we have a fused module (e.g. QKV) with per
        # tensor scales (thus N scales being passed to the kernel),
        # requantize so we can always run per tensor
        if self.strategy == QuantizationStrategy.TENSOR:
            max_w_scale, weight = requantize_with_max_scale(
                weight=layer.weight,
                weight_scale=layer.weight_scale,
                logical_widths=layer.logical_widths,
            )

            if current_platform.is_fp8_fnuz():
                input_scale = getattr(layer, 'input_scale', None)

                weight, max_w_scale, input_scale = normalize_e4m3fn_to_e4m3fnuz(
                    weight=weight,
                    weight_scale=max_w_scale,
                    input_scale=input_scale)
                if input_scale is not None:
                    layer.input_scale = Parameter(input_scale,
                                                  requires_grad=False)

            layer.weight = Parameter(weight.t(), requires_grad=False)
            layer.weight_scale = Parameter(max_w_scale, requires_grad=False)

        # If channelwise, scales are already lined up, so just transpose.
        elif self.strategy == QuantizationStrategy.CHANNEL:

            weight = layer.weight

            if current_platform.is_fp8_fnuz():
                input_scale = getattr(layer, 'input_scale', None)

                weight, weight_scale, input_scale = \
                    normalize_e4m3fn_to_e4m3fnuz(
                        weight=weight,
                        weight_scale=layer.weight_scale,
                        input_scale=input_scale)
                if input_scale is not None:
                    layer.input_scale = Parameter(input_scale,
                                                  requires_grad=False)
            else:
                weight_scale = layer.weight_scale.data

            if self.use_aiter_and_is_supported:
                from aiter.ops.shuffle import shuffle_weight

                # keep the weight as (N, K)
                layer.weight = Parameter(shuffle_weight(weight,
                                                        layout=(16, 16)),
                                         requires_grad=False)
            else:
                # keep the weight as (K, N)
                layer.weight = Parameter(weight.t(), requires_grad=False)
            # required by torch.compile to be torch.nn.Parameter
            layer.weight_scale = Parameter(weight_scale, requires_grad=False)

        else:
            raise ValueError(f"Unknown quantization strategy {self.strategy}")

        # INPUT SCALE
        if self.is_static_input_scheme and hasattr(layer, 'input_scale'):
            layer.input_scale = Parameter(layer.input_scale.max(),
                                          requires_grad=False)
        else:
            layer.input_scale = None

    def create_weights(self, layer: torch.nn.Module,
                       output_partition_sizes: list[int],
                       input_size_per_partition: int,
                       params_dtype: torch.dtype, weight_loader: Callable,
                       **kwargs):
        maybe_create_device_identity()

        output_size_per_partition = sum(output_partition_sizes)
        layer.logical_widths = output_partition_sizes

        # WEIGHT
        weight = ModelWeightParameter(data=torch.empty(
            output_size_per_partition,
            input_size_per_partition,
            dtype=torch.float8_e4m3fn),
                                      input_dim=1,
                                      output_dim=0,
                                      weight_loader=weight_loader)
        layer.register_parameter("weight", weight)

        # WEIGHT SCALE
        # TODO: update create_xxx_parameter functions to return
        # the newly added parameters
        if self.strategy == QuantizationStrategy.CHANNEL:
            weight_scale = ChannelQuantScaleParameter(
                data=torch.empty((sum(output_partition_sizes), 1),
                                 dtype=torch.float32),
                output_dim=0,
                weight_loader=weight_loader)
        else:
            assert self.strategy == QuantizationStrategy.TENSOR
            weight_scale = PerTensorScaleParameter(data=torch.empty(
                len(output_partition_sizes), dtype=torch.float32),
                                                   weight_loader=weight_loader)

        # min requirement for fp8 kernels
        weight_scale[:] = torch.finfo(torch.float32).min
        layer.register_parameter("weight_scale", weight_scale)

        # INPUT SCALE
        if self.is_static_input_scheme:
            input_scale = PerTensorScaleParameter(data=torch.empty(
                len(output_partition_sizes), dtype=torch.float32),
                                                  weight_loader=weight_loader)
            input_scale[:] = torch.finfo(torch.float32).min
            layer.register_parameter("input_scale", input_scale)

    def apply_weights(self,
                      layer: torch.nn.Module,
                      x: torch.Tensor,
                      bias: Optional[torch.Tensor] = None) -> torch.Tensor:

        return self.fp8_linear.apply(input=x,
                                     weight=layer.weight,
                                     weight_scale=layer.weight_scale,
                                     out_dtype=self.out_dtype,
                                     input_scale=layer.input_scale,
                                     bias=bias)<|MERGE_RESOLUTION|>--- conflicted
+++ resolved
@@ -29,21 +29,17 @@
         self.strategy = strategy
         self.out_dtype = torch.get_default_dtype()
         self.is_static_input_scheme = is_static_input_scheme
-<<<<<<< HEAD
-        self.fp8_linear = Fp8LinearOp(use_per_token_if_dynamic=True)
+        self.act_q_group_shape = GroupShape.PER_TENSOR \
+            if is_static_input_scheme else GroupShape.PER_TOKEN
+        self.fp8_linear = Fp8LinearOp(
+            act_quant_static=self.is_static_input_scheme,
+            act_quant_group_shape=self.act_q_group_shape)
         # AITER is only supported on ROCm and only for FP8_FNUZ
         # and at the moment are MI300 series
         self.use_aiter_and_is_supported = (current_platform.is_rocm()
                                            and envs.VLLM_ROCM_USE_AITER
                                            and envs.VLLM_ROCM_USE_AITER_LINEAR
                                            and current_platform.is_fp8_fnuz())
-=======
-        self.act_q_group_shape = GroupShape.PER_TENSOR \
-            if is_static_input_scheme else GroupShape.PER_TOKEN
-        self.fp8_linear = Fp8LinearOp(
-            act_quant_static=self.is_static_input_scheme,
-            act_quant_group_shape=self.act_q_group_shape)
->>>>>>> e8cc53af
 
     @classmethod
     def get_min_capability(cls) -> int:
