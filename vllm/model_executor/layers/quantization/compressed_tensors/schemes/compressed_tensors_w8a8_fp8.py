# SPDX-License-Identifier: Apache-2.0
# SPDX-FileCopyrightText: Copyright contributors to the vLLM project

from collections.abc import Callable

import torch
from compressed_tensors.quantization import QuantizationArgs, QuantizationStrategy
from torch.nn import Parameter

from vllm._aiter_ops import rocm_aiter_ops
from vllm.model_executor.layers.quantization.compressed_tensors.schemes import (
    CompressedTensorsScheme,
)
from vllm.model_executor.layers.quantization.utils.fp8_utils import (
    W8A8BlockFp8LinearOp,
    create_fp8_input_scale,
    create_fp8_scale_parameter,
    create_fp8_weight_parameter,
    maybe_post_process_fp8_weight_block,
    process_fp8_weight_block_strategy,
    process_fp8_weight_channel_strategy,
    process_fp8_weight_tensor_strategy,
    validate_fp8_block_shape,
)
from vllm.model_executor.layers.quantization.utils.quant_utils import GroupShape
from vllm.model_executor.layers.quantization.utils.w8a8_utils import (
    Fp8LinearOp,
    cutlass_block_fp8_supported,
    maybe_create_device_identity,
)
from vllm.model_executor.parameter import (
    BlockQuantScaleParameter,
    ChannelQuantScaleParameter,
    PerTensorScaleParameter,
)

__all__ = ["CompressedTensorsW8A8Fp8"]

strategy_to_parameter_type = {
    QuantizationStrategy.BLOCK: BlockQuantScaleParameter,
    QuantizationStrategy.CHANNEL: ChannelQuantScaleParameter,
    QuantizationStrategy.TENSOR: PerTensorScaleParameter,
}


class CompressedTensorsW8A8Fp8(CompressedTensorsScheme):
    def __init__(self, weight_quant: QuantizationArgs, is_static_input_scheme: bool):
        self.weight_quant = weight_quant
        self.strategy = weight_quant.strategy
        self.out_dtype = torch.get_default_dtype()
        self.is_static_input_scheme = is_static_input_scheme

        self.weight_block_size = self.weight_quant.block_structure
        if self.weight_block_size is not None:
            self.act_q_group_shape = GroupShape(1, self.weight_block_size[0])
        else:
            self.act_q_group_shape = (
                GroupShape.PER_TENSOR
                if is_static_input_scheme
                else GroupShape.PER_TOKEN
            )

        self.cutlass_block_fp8_supported = cutlass_block_fp8_supported()
        self.use_aiter_and_is_supported = rocm_aiter_ops.is_linear_fp8_enabled()

        if self.weight_block_size is not None:
            assert not self.is_static_input_scheme
            self.w8a8_block_fp8_linear = W8A8BlockFp8LinearOp(
                weight_group_shape=GroupShape(*self.weight_block_size),
                act_quant_group_shape=self.act_q_group_shape,
                cutlass_block_fp8_supported=self.cutlass_block_fp8_supported,
                use_aiter_and_is_supported=self.use_aiter_and_is_supported,
            )
        else:
            self.fp8_linear = Fp8LinearOp(
                act_quant_static=self.is_static_input_scheme,
                act_quant_group_shape=self.act_q_group_shape,
            )

    @classmethod
    def get_min_capability(cls) -> int:
        # lovelace and up
        return 89

    def create_weights(
        self,
        layer: torch.nn.Module,
        input_size_per_partition: int,
        output_partition_sizes: list[int],
        input_size: int,
        output_size: int,
        params_dtype: torch.dtype,
        weight_loader: Callable,
        **kwargs,
    ):
        maybe_create_device_identity()

        output_size_per_partition = sum(output_partition_sizes)
        layer.logical_widths = output_partition_sizes
        layer.weight_block_size = None
        layer.orig_dtype = params_dtype

        if self.strategy == QuantizationStrategy.BLOCK:
            assert self.weight_block_size is not None
            layer.weight_block_size = self.weight_block_size
            # Validate block quantization shapes
            validate_fp8_block_shape(
                layer,
                input_size,
                output_size,
                input_size_per_partition,
                output_partition_sizes,
                self.weight_block_size,
            )

        # WEIGHT
        weight = create_fp8_weight_parameter(
            output_size_per_partition, input_size_per_partition, weight_loader
        )
        layer.register_parameter("weight", weight)

        # WEIGHT SCALE
        weight_scale = create_fp8_scale_parameter(
            strategy_to_parameter_type[self.strategy],
            output_partition_sizes,
            input_size_per_partition,
            layer.weight_block_size,
            weight_loader,
        )
        layer.register_parameter("weight_scale", weight_scale)

        # INPUT SCALE
        if self.is_static_input_scheme:
            input_scale = create_fp8_input_scale(output_partition_sizes, weight_loader)
            layer.register_parameter("input_scale", input_scale)

    def process_weights_after_loading(self, layer) -> None:
        if self.strategy == QuantizationStrategy.TENSOR:
            weight, weight_scale, input_scale = process_fp8_weight_tensor_strategy(
                layer.weight,
                layer.weight_scale,
                layer.logical_widths,
                getattr(layer, "input_scale", None),
            )
            weight = weight.t()

        elif self.strategy == QuantizationStrategy.CHANNEL:
            weight, weight_scale, input_scale = process_fp8_weight_channel_strategy(
                layer.weight, layer.weight_scale, getattr(layer, "input_scale", None)
            )
            weight = weight.t()

        elif self.strategy == QuantizationStrategy.BLOCK:
            assert self.is_static_input_scheme is False
            weight, weight_scale = process_fp8_weight_block_strategy(
                layer.weight, layer.weight_scale
            )
            input_scale = None

        else:
            raise ValueError(
<<<<<<< HEAD
                f"Unknown quantization strategy {self.strategy}: "
                f"should be one of {list(QuantizationStrategy)}"
=======
                f"Unknown quantization strategy {self.strategy}: should be one of "
                f"{QuantizationStrategy.TENSOR}, "
                f"{QuantizationStrategy.CHANNEL}, "
                f"{QuantizationStrategy.BLOCK}."
>>>>>>> 749715e0
            )

        # required by torch.compile to be torch.nn.Parameter
        layer.weight = Parameter(weight.data, requires_grad=False)
        layer.weight_scale = Parameter(weight_scale.data, requires_grad=False)
        if input_scale is not None:
            layer.input_scale = Parameter(input_scale.data, requires_grad=False)

        # INPUT SCALE
        if self.is_static_input_scheme and hasattr(layer, "input_scale"):
            layer.input_scale = Parameter(layer.input_scale.max(), requires_grad=False)
        else:
            layer.input_scale = None

        if self.strategy == QuantizationStrategy.BLOCK:
            maybe_post_process_fp8_weight_block(layer)

    def apply_weights(
        self,
        layer: torch.nn.Module,
        x: torch.Tensor,
        bias: torch.Tensor | None = None,
    ) -> torch.Tensor:
        if self.weight_block_size is not None:
            return self.w8a8_block_fp8_linear.apply(
                input=x,
                weight=layer.weight,
                weight_scale=layer.weight_scale,
                input_scale=layer.input_scale,
                bias=bias,
            )

        return self.fp8_linear.apply(
            input=x,
            weight=layer.weight,
            weight_scale=layer.weight_scale,
            out_dtype=self.out_dtype,
            input_scale=layer.input_scale,
            bias=bias,
        )<|MERGE_RESOLUTION|>--- conflicted
+++ resolved
@@ -159,15 +159,8 @@
 
         else:
             raise ValueError(
-<<<<<<< HEAD
                 f"Unknown quantization strategy {self.strategy}: "
                 f"should be one of {list(QuantizationStrategy)}"
-=======
-                f"Unknown quantization strategy {self.strategy}: should be one of "
-                f"{QuantizationStrategy.TENSOR}, "
-                f"{QuantizationStrategy.CHANNEL}, "
-                f"{QuantizationStrategy.BLOCK}."
->>>>>>> 749715e0
             )
 
         # required by torch.compile to be torch.nn.Parameter
