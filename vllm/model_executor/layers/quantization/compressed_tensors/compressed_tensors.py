# SPDX-License-Identifier: Apache-2.0

from contextlib import suppress
from typing import Any, Dict, List, Literal, Optional, Tuple, cast

import torch
from compressed_tensors.config import (CompressionFormat,
                                       SparsityCompressionConfig,
                                       SparsityStructure)
from compressed_tensors.quantization import (QuantizationArgs,
                                             QuantizationStrategy,
                                             QuantizationType)
from pydantic import BaseModel

from vllm.logger import init_logger
from vllm.model_executor.layers.fused_moe import FusedMoE
from vllm.model_executor.layers.linear import (LinearBase, LinearMethodBase,
                                               UnquantizedLinearMethod)
from vllm.model_executor.layers.quantization import QuantizationMethods
from vllm.model_executor.layers.quantization.base_config import (  # noqa: E501
    QuantizationConfig, QuantizeMethodBase)
from vllm.model_executor.layers.quantization.compressed_tensors.compressed_tensors_moe import (  # noqa: E501
    CompressedTensorsMoEMethod)
from vllm.model_executor.layers.quantization.compressed_tensors.schemes import (
    W4A16SPARSE24_SUPPORTED_BITS, WNA16_SUPPORTED_BITS, CompressedTensors24,
    CompressedTensorsScheme, CompressedTensorsW4A16Sparse24,
    CompressedTensorsW8A8Fp8, CompressedTensorsW8A8Int8,
    CompressedTensorsW8A16Fp8, CompressedTensorsWNA16)
from vllm.model_executor.layers.quantization.compressed_tensors.utils import (
    find_matched_target, is_activation_quantization_format,
    should_ignore_layer)
from vllm.model_executor.layers.quantization.kv_cache import BaseKVCacheMethod
from vllm.platforms import current_platform

logger = init_logger(__name__)

__all__ = ["CompressedTensorsLinearMethod"]

SPARSITY_CONFIG_NAME: Literal["sparsity_config"] = "sparsity_config"
QUANTIZATION_SCHEME_MAP_TYPE = Dict[str, Optional[Dict[str, QuantizationArgs]]]


class CompressedTensorsConfig(QuantizationConfig):

    def __init__(
        self,
        target_scheme_map: Dict[str, Any],
        ignore: List[str],
        quant_format: str,
        sparsity_scheme_map: Dict[str, SparsityCompressionConfig],
        sparsity_ignore_list: List[str],
        kv_cache_scheme: Optional[Dict[str, Any]] = None,
        config: Optional[Dict[str, Any]] = None,
    ):
        super().__init__()
        self.ignore = ignore
        self.quant_format = quant_format
        # Map from [target -> scheme]
        self.target_scheme_map = target_scheme_map
        self.kv_cache_scheme = kv_cache_scheme
        self.sparsity_scheme_map = sparsity_scheme_map
        self.sparsity_ignore_list = sparsity_ignore_list
        self.config = config

    def get_linear_method(self) -> "CompressedTensorsLinearMethod":
        return CompressedTensorsLinearMethod(self)

    def get_supported_act_dtypes(cls) -> List[torch.dtype]:
        return [torch.float16, torch.bfloat16]

    @classmethod
    def get_min_capability(cls) -> int:
        return 70

<<<<<<< HEAD
    def get_name(self) -> QuantizationMethods:
        return "compressed_tensors"
=======
    def get_name(self) -> str:
        return "compressed-tensors"
>>>>>>> a0304dc5

    def get_quant_method(
        self,
        layer: torch.nn.Module,
        prefix: str,
    ) -> Optional["QuantizeMethodBase"]:
        from vllm.attention.layer import Attention  # Avoid circular import

        # Check if the layer is skipped for quantization.
        # TODO (@robertgshaw2): support module names
        if should_ignore_layer(prefix,
                               ignore=self.ignore,
                               fused_mapping=self.packed_modules_mapping):
            return UnquantizedLinearMethod()
        if isinstance(layer, LinearBase):
            scheme = self.get_scheme(layer=layer, layer_name=prefix)
            if scheme is None:
                return UnquantizedLinearMethod()
            layer.scheme = scheme
            return CompressedTensorsLinearMethod(self)
        if isinstance(layer, Attention):
            return CompressedTensorsKVCacheMethod(self)
        if isinstance(layer, FusedMoE):
            return CompressedTensorsMoEMethod.get_moe_method(self, layer)
        return None

    @classmethod
    def from_config(cls, config: Dict[str, Any]) -> "CompressedTensorsConfig":
        ignore: List[str] = cast(List[str], config.get("ignore", []))
        quant_format = cast(str, config.get("format"))
        target_scheme_map = cls._quantization_scheme_map_from_config(
            config=config)
        sparsity_scheme_map, sparsity_ignore_list = cls._parse_sparsity_config(
            config=config)

        return cls(
            target_scheme_map=target_scheme_map,
            ignore=ignore,
            quant_format=quant_format,
            sparsity_scheme_map=sparsity_scheme_map,
            sparsity_ignore_list=sparsity_ignore_list,
            config=config,
        )

    @classmethod
    def _parse_sparsity_config(
        cls, config: Dict[str, Any]
    ) -> Tuple[Dict[str, SparsityCompressionConfig], List[str]]:
        """
        :param config: The `quantization_config` dictionary from config.json
        :return: A tuple with two elements
            1. A dictionary mapping target layer names to their corresponding
                sparsity_config
            2. A list of layer names to ignore for sparsity
        """
        if not (sparsity_config := config.get(SPARSITY_CONFIG_NAME)):
            return dict(), []

        sparsity_config = SparsityCompressionConfig.model_validate(
            sparsity_config)
        sparse_scheme_map: Dict[str, SparsityCompressionConfig] = {
            target: sparsity_config
            for target in sparsity_config.targets or list()
        }
        sparsity_ignore_list = sparsity_config.ignore or list()
        return sparse_scheme_map, sparsity_ignore_list

    @classmethod
    def _quantization_scheme_map_from_config(
            cls, config: Dict[str, Any]) -> QUANTIZATION_SCHEME_MAP_TYPE:
        """
        :param config: The `quantization_config` dictionary from config.json
        :return: A dictionary mapping target layer names to their corresponding
            quantization_args for weights and input activations
        """
        target_scheme_map: Dict[str, Any] = dict()
        quant_format = cast(str, config.get("format"))

        # The quant_config has multiple config_groups, each containing
        # an input_activations key with details about how the activations are
        # quantized, a weights key indicating how the weights are quantized,
        # and a list of targets under the `targets` key, dictating which
        # layers are impacted by the quantization details. The quantization
        # details follow the structure defined by the QuantizationArgs
        # pydantic model, which is used to verify the structure of the
        # quant_config and also store the details for later use.

        config_groups = config.get("config_groups", dict())
        for _, quant_config in config_groups.items():
            targets = quant_config.get("targets")
            for target in targets:
                target_scheme_map[target] = {}
                target_scheme_map[target][
                    "weights"] = QuantizationArgs.model_validate(
                        quant_config.get("weights"))

                target_scheme_map[target]["input_activations"] = None
                if is_activation_quantization_format(quant_format):
                    input_activations = quant_config.get("input_activations")
                    # The only case where we have activation quant supported
                    # but no input_activations provided in the config
                    # should be w8a16fp8 w8a16fp8 can also run for cases where
                    # there is an input_quant but it is ignored
                    if not input_activations:
                        assert target_scheme_map[target][
                            "weights"].type == QuantizationType.FLOAT
                    else:
                        target_scheme_map[target][
                            "input_activations"] = QuantizationArgs.model_validate(  # noqa: E501
                                quant_config.get("input_activations"))
        return target_scheme_map

    @classmethod
    def get_config_filenames(cls) -> List[str]:
        return []

    def _check_scheme_supported(self,
                                min_capability: int,
                                error: bool = True,
                                match_exact: bool = False) -> bool:
        capability_tuple = current_platform.get_device_capability()

        if capability_tuple is not None:
            capability = capability_tuple.to_int()
            if match_exact:
                supported = capability == min_capability
                if error and not supported:
                    raise RuntimeError(
                        "Quantization scheme is not supported for ",
                        "the current GPU. Required capability: ",
                        f"{min_capability}. Current capability: {capability}.")
            else:
                supported = capability >= min_capability
                if error and not supported:
                    raise RuntimeError(
                        "Quantization scheme is not supported for ",
                        f"the current GPU. Min capability: {min_capability}. ",
                        f"Current capability: {capability}.")
            return supported
        else:
            return False

    def _is_static_tensor_w8a8(self, weight_quant: BaseModel,
                               input_quant: BaseModel) -> bool:
        is_8_bits = weight_quant.num_bits == input_quant.num_bits == 8
        weight_strategy = (
            weight_quant.strategy == QuantizationStrategy.TENSOR.value
            or weight_quant.strategy == QuantizationStrategy.CHANNEL.value)
        is_tensor = (weight_strategy and input_quant.strategy
                     == QuantizationStrategy.TENSOR.value)
        is_static = not weight_quant.dynamic and not input_quant.dynamic

        # Both symmetric and asymmetric input quantization supported.
        # Only symmetric weight quantization supported.
        return is_8_bits and is_tensor and weight_quant.symmetric and is_static

    def _is_dynamic_token_w8a8(self, weight_quant: BaseModel,
                               input_quant: BaseModel) -> bool:
        is_8_bits = weight_quant.num_bits == input_quant.num_bits == 8
        weight_strategy = (
            weight_quant.strategy == QuantizationStrategy.TENSOR.value
            or weight_quant.strategy == QuantizationStrategy.CHANNEL.value)
        is_token = (weight_strategy and input_quant.strategy
                    == QuantizationStrategy.TOKEN.value)
        is_dynamic = not weight_quant.dynamic and input_quant.dynamic

        # Both symmetric and asymmetric input quantization supported.
        # Only symmetric weight quantization supported.
        return is_8_bits and is_token and weight_quant.symmetric and is_dynamic

    def _is_fp8_w8a8(self, weight_quant: BaseModel,
                     input_quant: BaseModel) -> bool:
        # Confirm weights and activations quantized.
        if weight_quant is None or input_quant is None:
            return False

        # Confirm weight scheme is supported.
        is_floating_point = (weight_quant.type == QuantizationType.FLOAT
                             and input_quant.type == QuantizationType.FLOAT)
        is_symmetric_weight = weight_quant.symmetric
        is_static_weight = not weight_quant.dynamic
        is_per_tensor_or_channel_weight = (weight_quant.strategy in [
            QuantizationStrategy.TENSOR, QuantizationStrategy.CHANNEL
        ])
        if not (is_floating_point and is_symmetric_weight and is_static_weight
                and is_per_tensor_or_channel_weight):
            return False

        # Dynamic quantization is always supported if weights supported.
        if input_quant.dynamic:
            return True

        # Confirm activation scheme is supported.
        is_symmetric_activation = input_quant.symmetric
        is_per_tensor_activation = (
            input_quant.strategy == QuantizationStrategy.TENSOR)
        return is_symmetric_activation and is_per_tensor_activation

    def _is_fp8_w8a8_sm90(self, weight_quant: BaseModel,
                          input_quant: BaseModel) -> bool:
        return (self._check_scheme_supported(90, error=False, match_exact=True)
                and self._is_fp8_w8a8(weight_quant, input_quant))

    def _is_fp8_w8a16(self, weight_quant: BaseModel,
                      input_quant: BaseModel) -> bool:
        # Confirm weights quantized.
        if weight_quant is None:
            return False

        # Confirm we have floating points.
        if weight_quant.type != QuantizationType.FLOAT:
            return False

        # Confirm weight scheme is supported.
        is_symmetric_weight = weight_quant.symmetric
        is_static_weight = not weight_quant.dynamic
        is_per_tensor_or_channel_weight = (weight_quant.strategy in [
            QuantizationStrategy.TENSOR, QuantizationStrategy.CHANNEL
        ])
        if not (is_symmetric_weight and is_static_weight  # noqa: SIM103
                and is_per_tensor_or_channel_weight):
            return False

        # All conditions satisfied.
        return True

    def _is_wNa16_group_channel(self, weight_quant: BaseModel,
                                input_quant: BaseModel) -> bool:
        input_quant_none = input_quant is None
        is_channel_group = (
            weight_quant.strategy == QuantizationStrategy.CHANNEL.value
            or weight_quant.strategy == QuantizationStrategy.GROUP.value)
        is_static = not weight_quant.dynamic

        return (is_channel_group and input_quant_none and is_static)

    def _get_scheme_from_parts(
            self, weight_quant: BaseModel,
            input_quant: BaseModel) -> "CompressedTensorsScheme":

        # Detect If Mixed Precision
        if self._is_wNa16_group_channel(weight_quant, input_quant):
            if (self.quant_format == CompressionFormat.marlin_24.value
                    and weight_quant.num_bits in W4A16SPARSE24_SUPPORTED_BITS):
                assert weight_quant.symmetric
                return CompressedTensorsW4A16Sparse24(
                    strategy=weight_quant.strategy,
                    num_bits=weight_quant.num_bits,
                    group_size=weight_quant.group_size)
            if (self.quant_format == CompressionFormat.pack_quantized.value
                    and weight_quant.num_bits in WNA16_SUPPORTED_BITS):
                return CompressedTensorsWNA16(
                    num_bits=weight_quant.num_bits,
                    strategy=weight_quant.strategy,
                    symmetric=weight_quant.symmetric,
                    group_size=weight_quant.group_size,
                    actorder=weight_quant.actorder)

        if is_activation_quantization_format(self.quant_format):
            if self._is_fp8_w8a8(weight_quant, input_quant):
                is_fp8_w8a8_supported = self._check_scheme_supported(
                    CompressedTensorsW8A8Fp8.get_min_capability(), error=False)
                if is_fp8_w8a8_supported:
                    return CompressedTensorsW8A8Fp8(
                        strategy=weight_quant.strategy,
                        is_static_input_scheme=(input_quant
                                                and not input_quant.dynamic))
                else:
                    # note: input_quant will be present for converted models;
                    # will be ignored during inference post loading
                    return CompressedTensorsW8A16Fp8(
                        strategy=weight_quant.strategy,
                        is_static_input_scheme=not input_quant.dynamic)

            # note: input_quant can be None
            if self._is_fp8_w8a16(weight_quant, input_quant):
                is_static_input_scheme = (input_quant
                                          and not input_quant.dynamic)
                return CompressedTensorsW8A16Fp8(
                    strategy=weight_quant.strategy,
                    is_static_input_scheme=is_static_input_scheme)

            if self._is_static_tensor_w8a8(weight_quant, input_quant):
                return CompressedTensorsW8A8Int8(
                    strategy=weight_quant.strategy,
                    is_static_input_scheme=True,
                    input_symmetric=input_quant.symmetric)

            if self._is_dynamic_token_w8a8(weight_quant, input_quant):
                return CompressedTensorsW8A8Int8(
                    strategy=weight_quant.strategy,
                    is_static_input_scheme=False,
                    input_symmetric=input_quant.symmetric)

        raise NotImplementedError(
            "No compressed-tensors compatible scheme was found.")

    def get_scheme(self,
                   layer: torch.nn.Module,
                   layer_name: Optional[str] = None
                   ) -> Optional["CompressedTensorsScheme"]:
        """
        compressed-tensors supports non uniform in the following way:

        targets of config_groups: There can be N config_groups which each
            have a quantization scheme. Each config_group has a list of targets
            which can be a full layer_name, a regex for a layer_name, or
            an nn.Module name.

        Detect whether a layer_name is found in any target and
        use the quantization scheme corresponding to the matched target
        to select the CompressedTensorsScheme used for infernece.
        """

        # Find the "target" in the compressed-tensors config
        # that our layer conforms to.
        # TODO (@robertgshaw): add compressed-tensors as dep
        # so we do not have to re-write these functions
        # need to make accelerate optional in ct to do this

        # Will be empty for models with only sparsity
        weight_quant = input_quant = None
        if self.target_scheme_map:
            matched_target = find_matched_target(
                layer_name=layer_name,
                module=layer,
                targets=self.target_scheme_map.keys(),
                fused_mapping=self.packed_modules_mapping)

            scheme_dict = self.target_scheme_map[matched_target]
            weight_quant = scheme_dict.get("weights")
            input_quant = scheme_dict.get("input_activations")

        # Find the sparsity scheme of the layer
        # assume that fused layers inerhit first component's sparsity scheme
        sparsity_targets = (self.sparsity_scheme_map.keys() -
                            set(self.sparsity_ignore_list))
        sparsity_scheme: Optional[SparsityCompressionConfig] = None
        with suppress(ValueError):
            matched_target = find_matched_target(
                layer_name=layer_name,
                module=layer,
                targets=sparsity_targets,
                fused_mapping=self.packed_modules_mapping)
            sparsity_scheme = self.sparsity_scheme_map[matched_target]

        if self.supports_cutlass_24(weight_quant=weight_quant,
                                    input_quant=input_quant,
                                    sparsity_scheme=sparsity_scheme):
            # Have a valid sparsity scheme
            # Validate layer is supported by Cutlass 2:4 Kernel
            model_compression_config = (None if sparsity_scheme is None
                                        or sparsity_scheme.format == "dense"
                                        else self.config)

            scheme = CompressedTensors24(
                quantized=weight_quant is not None or input_quant is not None,
                weight_quant=weight_quant,
                input_quant=input_quant,
                model_compression_config=model_compression_config,
            )
        elif weight_quant is None:
            logger.warning_once("Acceleration for non-quantized schemes is "
                                "not supported by Compressed Tensors. "
                                "Falling back to UnquantizedLinearMethod")
            return None

        else:
            # Find the quant_scheme
            scheme = self._get_scheme_from_parts(  # type: ignore
                weight_quant=weight_quant,
                input_quant=input_quant,
            )

        # Raise error if device does not support the scheme
        # (e.g. fp8 needs ada lovelace)
        self._check_scheme_supported(scheme.get_min_capability())
        logger.debug("Using scheme: %s for %s", scheme.__class__.__name__,
                     layer_name)
        return scheme

    def get_cache_scale(self, name: str) -> Optional[str]:
        """
        Check whether the param name matches the format for k/v cache scales
        in compressed-tensors. If this is the case, return its equivalent
        param name expected by vLLM

        :param name: param name
        :return: matching param name for KV cache scale in vLLM
        """
        if name.endswith(".output_scale") and ".k_proj" in name:
            return name.replace(".k_proj.output_scale", ".attn.k_scale")
        if name.endswith(".output_scale") and ".v_proj" in name:
            return name.replace(".v_proj.output_scale", ".attn.v_scale")
        # If no matches, return None
        return None

    @staticmethod
    def supports_cutlass_24(
            weight_quant: Optional[QuantizationArgs],
            input_quant: Optional[QuantizationArgs],
            sparsity_scheme: Optional[SparsityCompressionConfig] = None
    ) -> bool:
        """
        Check if the layer is supported by the Cutlass 2:4 Kernel
        Conditions:
            - Overarching condition: Sparsity Structure is 2:4
            - Unquantized cases are supported
            - Weight only quantization is not-supported
            - Supported weight quantization strategies are TENSOR and CHANNEL
            - Supported input quantization strategies are TENSOR and TOKEN
            - Only 8 bit quantization is supported 

        :return: True if the layer is supported by the Cutlass 2:4 Kernel
            False otherwise
        """
        if sparsity_scheme is None:
            return False

        is_valid_sparsity_structure: bool = (
            sparsity_scheme.sparsity_structure ==
            SparsityStructure.TWO_FOUR.value)

        valid_compressors = {
            CompressionFormat.dense.value,
            CompressionFormat.sparse_24_bitmask.value
        }

        is_valid_sparsity = (is_valid_sparsity_structure
                             and sparsity_scheme.format in valid_compressors)

        if not is_valid_sparsity:
            return False

        # Unquantized cases are supported
        if weight_quant is None and input_quant is None:
            return True

        # Weight only quantization is not-supported
        if weight_quant is not None and input_quant is None:
            return False

        supported_weight_quant_strategies = [
            QuantizationStrategy.TENSOR.value,
            QuantizationStrategy.CHANNEL.value
        ]

        assert weight_quant is not None
        assert input_quant is not None
        if weight_quant.strategy not in supported_weight_quant_strategies:
            return False

        supported_input_quant_strategies = [
            QuantizationStrategy.TENSOR.value, QuantizationStrategy.TOKEN.value
        ]

        if input_quant.strategy not in supported_input_quant_strategies:
            return False

        return weight_quant.num_bits == input_quant.num_bits == 8


class CompressedTensorsLinearMethod(LinearMethodBase):

    def __init__(self, quantization_config: CompressedTensorsConfig):
        self.quantization_config = quantization_config

    def process_weights_after_loading(self, layer: torch.nn.Module) -> None:
        layer.scheme.process_weights_after_loading(layer)

    def create_weights(self, layer: torch.nn.Module,
                       input_size_per_partition: int,
                       output_partition_sizes: List[int], input_size: int,
                       output_size: int, params_dtype: torch.dtype,
                       **extra_weight_attrs):
        """
        Use the CompressedTensorsScheme associated with each layer to create
        the necessary parameters for the layer. See LinearMethodBase for param
        details
        """
        weight_loader = extra_weight_attrs.get("weight_loader")
        layer.scheme.create_weights(
            layer=layer,
            input_size=input_size,
            input_size_per_partition=input_size_per_partition,
            output_partition_sizes=output_partition_sizes,
            output_size=output_size,
            params_dtype=params_dtype,
            weight_loader=weight_loader)

    def apply(self,
              layer: torch.nn.Module,
              x: torch.Tensor,
              bias: Optional[torch.Tensor] = None):
        """
        Use the output of create_weights and the CompressedTensorsScheme
        associated with the layer to apply the forward pass with the
        layer input.  See LinearMethodBase for param details

        """

        scheme = layer.scheme
        if scheme is None:
            raise ValueError("A scheme must be defined for each layer")
        return scheme.apply_weights(layer, x, bias=bias)


class CompressedTensorsKVCacheMethod(BaseKVCacheMethod):
    """
    Supports loading kv-cache scaling factors from compressed-tensors
    checkpoints.
    """

    def __init__(self, quant_config: CompressedTensorsConfig):
        self.validate_kv_cache_scheme(quant_config.kv_cache_scheme)
        super().__init__(quant_config)

    @staticmethod
    def validate_kv_cache_scheme(kv_cache_scheme: Optional[Dict[str, Any]]):
        """
        Validator for the kv cache scheme. Useful for controlling the
        kv cache quantization schemes, that are being supported in vLLM
        :param kv_cache_scheme: the compressed-tensors kv cache scheme
        """
        if kv_cache_scheme is None:
            return

        type_ = kv_cache_scheme.get("type")
        num_bits = kv_cache_scheme.get("num_bits")

        if type_ != "float" and num_bits != 8:
            raise NotImplementedError(
                "Currently supported kv cache quantization is "
                "num_bits=8, type=float, however "
                f"received num_bits={num_bits}, type={type_}")

        strategy = kv_cache_scheme.get("strategy")
        if strategy != "tensor":
            raise NotImplementedError(
                "Only support per-tensor scaling factor "
                "for compressed-tensors KV cache. "
                f"Expected strategy: tensor, found strategy: {strategy}")

        is_symmetric = kv_cache_scheme.get("symmetric")
        if not is_symmetric:
            raise NotImplementedError(
                "Only support symmetric scaling factor "
                "for compressed-tensors KV cache. "
                f"However found symmetric: {is_symmetric}")<|MERGE_RESOLUTION|>--- conflicted
+++ resolved
@@ -72,13 +72,8 @@
     def get_min_capability(cls) -> int:
         return 70
 
-<<<<<<< HEAD
     def get_name(self) -> QuantizationMethods:
-        return "compressed_tensors"
-=======
-    def get_name(self) -> str:
         return "compressed-tensors"
->>>>>>> a0304dc5
 
     def get_quant_method(
         self,
