# SPDX-License-Identifier: Apache-2.0
# SPDX-FileCopyrightText: Copyright contributors to the vLLM project

from contextlib import suppress
from typing import TYPE_CHECKING, Any, Literal, Optional, cast

import torch
from compressed_tensors.config import (CompressionFormat,
                                       SparsityCompressionConfig,
                                       SparsityStructure)
from compressed_tensors.quantization import (QuantizationArgs,
                                             QuantizationStrategy,
                                             QuantizationType)
<<<<<<< HEAD
=======
from compressed_tensors.transform import TransformConfig
from pydantic import BaseModel
>>>>>>> 88313154

import vllm.envs as envs
from vllm.logger import init_logger
from vllm.model_executor.layers.fused_moe import FusedMoE
from vllm.model_executor.layers.linear import (LinearBase, LinearMethodBase,
                                               UnquantizedLinearMethod)
from vllm.model_executor.layers.quantization import QuantizationMethods
from vllm.model_executor.layers.quantization.base_config import (  # noqa: E501
    QuantizationConfig, QuantizeMethodBase)
from vllm.model_executor.layers.quantization.compressed_tensors.compressed_tensors_moe import (  # noqa: E501
    CompressedTensorsMoEMethod)
from vllm.model_executor.layers.quantization.compressed_tensors.schemes import (
    W4A16SPARSE24_SUPPORTED_BITS, WNA16_SUPPORTED_BITS, CompressedTensors24,
    CompressedTensorsScheme, CompressedTensorsW4A4Fp4,
    CompressedTensorsW4A8Fp8, CompressedTensorsW4A8Int,
    CompressedTensorsW4A16Fp4, CompressedTensorsW4A16Sparse24,
    CompressedTensorsW8A8Fp8, CompressedTensorsW8A8Int8,
    CompressedTensorsW8A16Fp8, CompressedTensorsWNA16)
from vllm.model_executor.layers.quantization.compressed_tensors.transform.linear import (  # noqa: E501
    CompressedTensorsLinearTransformMethod, get_linear_transform_schemes)
from vllm.model_executor.layers.quantization.compressed_tensors.utils import (
    find_matched_target, is_activation_quantization_format,
    should_ignore_layer)
from vllm.model_executor.layers.quantization.kv_cache import BaseKVCacheMethod
from vllm.model_executor.layers.quantization.utils.quant_utils import (
    cutlass_fp4_supported)
from vllm.platforms import current_platform

if TYPE_CHECKING:
    from vllm.model_executor.models.utils import WeightsMapper

logger = init_logger(__name__)

__all__ = ["CompressedTensorsLinearMethod"]

SPARSITY_CONFIG_NAME: Literal["sparsity_config"] = "sparsity_config"
QUANTIZATION_SCHEME_MAP_TYPE = dict[str, Optional[dict[str, QuantizationArgs]]]


class CompressedTensorsConfig(QuantizationConfig):

    def __init__(
        self,
        target_scheme_map: dict[str, Any],
        ignore: list[str],
        quant_format: str,
        sparsity_scheme_map: dict[str, SparsityCompressionConfig],
        sparsity_ignore_list: list[str],
        kv_cache_scheme: Optional[dict[str, Any]] = None,
        config: Optional[dict[str, Any]] = None,
        transform_config: Optional[dict[str, Any]] = None,
    ):
        super().__init__()
        self.ignore = ignore
        self.quant_format = quant_format
        # Map from [target -> scheme]
        self.target_scheme_map = target_scheme_map
        self.kv_cache_scheme = kv_cache_scheme
        self.sparsity_scheme_map = sparsity_scheme_map
        self.sparsity_ignore_list = sparsity_ignore_list
        self.config = config

        if transform_config:
            self.transform_config = TransformConfig.model_validate(
                transform_config)
        else:
            self.transform_config = None

    def get_linear_method(self) -> "CompressedTensorsLinearMethod":
        return CompressedTensorsLinearMethod(self)

    def get_supported_act_dtypes(cls) -> list[torch.dtype]:
        return [torch.float32, torch.float16, torch.bfloat16]

    @classmethod
    def get_min_capability(cls) -> int:
        return 70

    def get_name(self) -> QuantizationMethods:
        return "compressed-tensors"

    def apply_vllm_mapper(self, hf_to_vllm_mapper: "WeightsMapper"):
        self.target_scheme_map = hf_to_vllm_mapper.apply_dict(
            self.target_scheme_map)
        self.ignore = hf_to_vllm_mapper.apply_list(self.ignore)
        self.sparsity_scheme_map = hf_to_vllm_mapper.apply_dict(
            self.sparsity_scheme_map)
        self.sparsity_ignore_list = hf_to_vllm_mapper.apply_list(
            self.sparsity_ignore_list)
        if self.kv_cache_scheme is not None:
            self.kv_cache_scheme = hf_to_vllm_mapper.apply_dict(
                self.kv_cache_scheme)

    def get_quant_method(
        self,
        layer: torch.nn.Module,
        prefix: str,
    ) -> Optional["QuantizeMethodBase"]:
        from vllm.attention.layer import Attention  # Avoid circular import

        if isinstance(layer, LinearBase):
            # collect schemes
            quant_scheme = self.get_scheme(layer=layer, layer_name=prefix)
            input_tfms, output_tfms = get_linear_transform_schemes(
                layer, prefix, self.transform_config,
                self.packed_modules_mapping)

            # choose quantization method
            quant_method: LinearMethodBase = UnquantizedLinearMethod()
            if quant_scheme is not None:
                layer.scheme = quant_scheme
                quant_method = CompressedTensorsLinearMethod(self)

            # choose transform method
            if any((input_tfms, output_tfms)):
                return CompressedTensorsLinearTransformMethod.from_schemes(
                    quant_method, quant_scheme, input_tfms, output_tfms)

            else:
                return quant_method

        if isinstance(layer, Attention):
            return CompressedTensorsKVCacheMethod(self)
        if isinstance(layer, FusedMoE):
            return CompressedTensorsMoEMethod.get_moe_method(self, layer)
        return None

    @classmethod
    def from_config(cls, config: dict[str, Any]) -> "CompressedTensorsConfig":
        ignore: list[str] = cast(list[str], config.get("ignore", []))
        quant_format = cast(str, config.get("format"))
        target_scheme_map = cls._quantization_scheme_map_from_config(
            config=config)
        sparsity_scheme_map, sparsity_ignore_list = cls._parse_sparsity_config(
            config=config)
        transform_config = config.get("transform_config")

        return cls(
            target_scheme_map=target_scheme_map,
            ignore=ignore,
            quant_format=quant_format,
            sparsity_scheme_map=sparsity_scheme_map,
            sparsity_ignore_list=sparsity_ignore_list,
            config=config,
            transform_config=transform_config,
        )

    @classmethod
    def _parse_sparsity_config(
        cls, config: dict[str, Any]
    ) -> tuple[dict[str, SparsityCompressionConfig], list[str]]:
        """
        :param config: The `quantization_config` dictionary from config.json
        :return: A tuple with two elements
            1. A dictionary mapping target layer names to their corresponding
                sparsity_config
            2. A list of layer names to ignore for sparsity
        """
        if not (sparsity_config := config.get(SPARSITY_CONFIG_NAME)):
            return dict(), []

        sparsity_config = SparsityCompressionConfig.model_validate(
            sparsity_config)
        sparse_scheme_map: dict[str, SparsityCompressionConfig] = {
            target: sparsity_config
            for target in sparsity_config.targets or list()
        }
        sparsity_ignore_list = sparsity_config.ignore or list()
        return sparse_scheme_map, sparsity_ignore_list

    @classmethod
    def _quantization_scheme_map_from_config(
            cls, config: dict[str, Any]) -> QUANTIZATION_SCHEME_MAP_TYPE:
        """
        :param config: The `quantization_config` dictionary from config.json
        :return: A dictionary mapping target layer names to their corresponding
            quantization_args for weights and input activations
        """
        target_scheme_map: dict[str, Any] = dict()
        quant_format = cast(str, config.get("format"))

        # The quant_config has multiple config_groups, each containing
        # an input_activations key with details about how the activations are
        # quantized, a weights key indicating how the weights are quantized,
        # and a list of targets under the `targets` key, dictating which
        # layers are impacted by the quantization details. The quantization
        # details follow the structure defined by the QuantizationArgs
        # pydantic model, which is used to verify the structure of the
        # quant_config and also store the details for later use.

        config_groups = config.get("config_groups", dict())
        for _, quant_config in config_groups.items():
            targets = quant_config.get("targets")
            for target in targets:
                target_scheme_map[target] = {}
                target_scheme_map[target][
                    "weights"] = QuantizationArgs.model_validate(
                        quant_config.get("weights"))

                target_scheme_map[target]["input_activations"] = None
                target_scheme_map[target]["format"] = quant_config.get(
                    "format")
                format = target_scheme_map[target].get("format")
                # If no per-config format defined, use global format in config
                act_quant_format = is_activation_quantization_format(
                    format
                ) if format is not None else is_activation_quantization_format(
                    quant_format)
                # TODO(czhu): w4a8fp8 is in packed-quantized format
                # but needs input activation quantization
                input_activations = quant_config.get("input_activations")
                if act_quant_format or input_activations:
                    # The only case where we have activation quant supported
                    # but no input_activations provided in the config
                    # should be w8a16fp8 w8a16fp8 can also run for cases where
                    # there is an input_quant but it is ignored
                    if not input_activations:
                        assert target_scheme_map[target][
                            "weights"].type == QuantizationType.FLOAT
                    else:
                        target_scheme_map[target][
                            "input_activations"] = QuantizationArgs.model_validate(  # noqa: E501
                                quant_config.get("input_activations"))
        return target_scheme_map

    @classmethod
    def get_config_filenames(cls) -> list[str]:
        return []

    def _check_scheme_supported(self,
                                min_capability: int,
                                error: bool = True,
                                match_exact: bool = False) -> bool:
        capability_tuple = current_platform.get_device_capability()

        if capability_tuple is not None:
            capability = capability_tuple.to_int()
            if match_exact:
                supported = capability == min_capability
                if error and not supported:
                    raise RuntimeError(
                        "Quantization scheme is not supported for ",
                        "the current GPU. Required capability: ",
                        f"{min_capability}. Current capability: {capability}.")
            else:
                supported = capability >= min_capability
                if error and not supported:
                    raise RuntimeError(
                        "Quantization scheme is not supported for ",
                        f"the current GPU. Min capability: {min_capability}. ",
                        f"Current capability: {capability}.")
            return supported
        else:
            return False

    def _is_fp4a4_nvfp4(self, weight_quant: QuantizationArgs,
                        input_quant: QuantizationArgs):

        if weight_quant is None or input_quant is None:
            return False

        is_tensor_group_quant = (weight_quant.strategy
                                 == QuantizationStrategy.TENSOR_GROUP.value
                                 and input_quant.strategy
                                 == QuantizationStrategy.TENSOR_GROUP.value)
        is_symmetric = weight_quant.symmetric and input_quant.symmetric

        is_group_size_16 = (weight_quant.group_size == 16
                            and input_quant.group_size == 16)
        is_float_type = (weight_quant.type == QuantizationType.FLOAT
                         and input_quant.type == QuantizationType.FLOAT.value)
        is_4_bits = weight_quant.num_bits == 4 and input_quant.num_bits == 4

        return (is_tensor_group_quant and is_float_type and is_4_bits
                and is_group_size_16 and is_symmetric)

    def _is_fp4a16_nvfp4(self, weight_quant: QuantizationArgs,
                         input_quant: QuantizationArgs):

        is_weight_only = weight_quant is not None and input_quant is None
        is_tensor_group_quant = (
            weight_quant.strategy == QuantizationStrategy.TENSOR_GROUP.value)
        is_symmetric = weight_quant.symmetric

        is_group_size_16 = weight_quant.group_size == 16
        is_float_type = weight_quant.type == QuantizationType.FLOAT
        is_4_bits = weight_quant.num_bits == 4

        return (is_weight_only and is_tensor_group_quant and is_float_type
                and is_4_bits and is_group_size_16 and is_symmetric)

    def _is_static_tensor_w8a8(self, weight_quant: QuantizationArgs,
                               input_quant: QuantizationArgs) -> bool:
        is_8_bits = weight_quant.num_bits == input_quant.num_bits == 8
        weight_strategy = (
            weight_quant.strategy == QuantizationStrategy.TENSOR.value
            or weight_quant.strategy == QuantizationStrategy.CHANNEL.value)
        is_tensor = (weight_strategy and input_quant.strategy
                     == QuantizationStrategy.TENSOR.value)
        is_static = not weight_quant.dynamic and not input_quant.dynamic

        # Both symmetric and asymmetric input quantization supported.
        # Only symmetric weight quantization supported.
        return is_8_bits and is_tensor and weight_quant.symmetric and is_static

    def _is_dynamic_token_w8a8(self, weight_quant: QuantizationArgs,
                               input_quant: QuantizationArgs) -> bool:
        is_8_bits = weight_quant.num_bits == input_quant.num_bits == 8
        weight_strategy = (
            weight_quant.strategy == QuantizationStrategy.TENSOR.value
            or weight_quant.strategy == QuantizationStrategy.CHANNEL.value)
        is_token = (weight_strategy and input_quant.strategy
                    == QuantizationStrategy.TOKEN.value)
        is_dynamic = not weight_quant.dynamic and input_quant.dynamic

        # Both symmetric and asymmetric input quantization supported.
        # Only symmetric weight quantization supported.
        return is_8_bits and is_token and weight_quant.symmetric and is_dynamic

    def _is_dynamic_token_w4a8_int(self, weight_quant: QuantizationArgs,
                                   input_quant: QuantizationArgs) -> bool:
        is_weight_4_bits = weight_quant.num_bits == 4
        is_activation_8_bits = input_quant.num_bits == 8
        weight_strategy = (
            weight_quant.strategy == QuantizationStrategy.GROUP.value
            or weight_quant.strategy == QuantizationStrategy.CHANNEL.value)
        is_token = (weight_strategy and input_quant.strategy
                    == QuantizationStrategy.TOKEN.value)
        is_dynamic = not weight_quant.dynamic and input_quant.dynamic

        # Both symmetric and asymmetric input quantization supported.
        # Only symmetric weight quantization supported.
        return (is_weight_4_bits and is_activation_8_bits and is_token
                and weight_quant.symmetric and is_dynamic)

    def _is_fp8_w8a8(self, weight_quant: QuantizationArgs,
                     input_quant: QuantizationArgs) -> bool:
        # Confirm weights and activations quantized.
        if weight_quant is None or input_quant is None:
            return False

        # Confirm weight scheme is supported.
        is_floating_point = (weight_quant.type == QuantizationType.FLOAT
                             and input_quant.type == QuantizationType.FLOAT)
        is_symmetric_weight = weight_quant.symmetric
        is_static_weight = not weight_quant.dynamic
        is_tensor_or_channel_or_block_weight = (weight_quant.strategy in [
            QuantizationStrategy.TENSOR, QuantizationStrategy.CHANNEL,
            QuantizationStrategy.BLOCK
        ])
        if not (is_floating_point and is_symmetric_weight and is_static_weight
                and is_tensor_or_channel_or_block_weight):
            return False

        # Dynamic quantization is always supported if weights supported.
        if input_quant.dynamic:
            return True

        # Confirm activation scheme is supported.
        is_symmetric_activation = input_quant.symmetric
        is_per_tensor_activation = (
            input_quant.strategy == QuantizationStrategy.TENSOR)
        return is_symmetric_activation and is_per_tensor_activation

<<<<<<< HEAD
    def _is_fp8_w8a8_sm90(self, weight_quant: QuantizationArgs,
                          input_quant: QuantizationArgs) -> bool:
=======
    def _is_fp8_w4a8(self, weight_quant: BaseModel,
                     input_quant: BaseModel) -> bool:
        if not weight_quant or not input_quant:
            return False
        is_weight_4_bits = weight_quant.num_bits == 4
        is_activation_8_bits = input_quant.num_bits == 8
        weight_strategy = (
            weight_quant.strategy == QuantizationStrategy.GROUP.value)
        is_token = (weight_strategy and input_quant.strategy
                    == QuantizationStrategy.TOKEN.value)
        is_dynamic = not weight_quant.dynamic and input_quant.dynamic
        is_symmetric = weight_quant.symmetric and input_quant.symmetric
        # Only per-group symmetric weight (4bit)
        # + per-tok symmetric activation (8bit) quantization supported.
        return (is_weight_4_bits and is_activation_8_bits and is_token
                and is_symmetric and is_dynamic)

    def _is_fp8_w4a8_sm90(self, weight_quant: BaseModel,
                          input_quant: BaseModel) -> bool:
        return (self._check_scheme_supported(90, error=False, match_exact=True)
                and self._is_fp8_w4a8(weight_quant, input_quant))

    def _is_fp8_w8a8_sm90(self, weight_quant: BaseModel,
                          input_quant: BaseModel) -> bool:
>>>>>>> 88313154
        return (self._check_scheme_supported(90, error=False, match_exact=True)
                and self._is_fp8_w8a8(weight_quant, input_quant))

    def _is_fp8_w8a8_sm100(self, weight_quant: QuantizationArgs,
                           input_quant: QuantizationArgs) -> bool:
        return (self._check_scheme_supported(
            100, error=False, match_exact=True)
                and self._is_fp8_w8a8(weight_quant, input_quant))

    def _is_fp8_w8a16(self, weight_quant: QuantizationArgs,
                      input_quant: QuantizationArgs) -> bool:
        # Confirm weights quantized.
        if weight_quant is None:
            return False

        # Confirm we have floating points.
        if weight_quant.type != QuantizationType.FLOAT:
            return False

        # Confirm weight scheme is supported.
        is_symmetric_weight = weight_quant.symmetric
        is_static_weight = not weight_quant.dynamic
        is_tensor_or_channel_or_block_weight = (weight_quant.strategy in [
            QuantizationStrategy.TENSOR, QuantizationStrategy.CHANNEL,
            QuantizationStrategy.BLOCK
        ])
        if not (is_symmetric_weight and is_static_weight  # noqa: SIM103
                and is_tensor_or_channel_or_block_weight):
            return False

        # All conditions satisfied.
        return True

    def _is_wNa16_group_channel(self, weight_quant: QuantizationArgs,
                                input_quant: QuantizationArgs) -> bool:
        input_quant_none = input_quant is None
        is_channel_group = (
            weight_quant.strategy == QuantizationStrategy.CHANNEL.value
            or weight_quant.strategy == QuantizationStrategy.GROUP.value)
        is_static = not weight_quant.dynamic

        return (is_channel_group and input_quant_none and is_static)

    def _get_scheme_from_parts(
            self,
            weight_quant: QuantizationArgs,
            input_quant: QuantizationArgs,
            format: Optional[str] = None) -> "CompressedTensorsScheme":

        # use the per-layer format if defined, otherwise, use global format
        format = format if format is not None else self.quant_format

        # Detect If Mixed Precision
        if self._is_fp4a16_nvfp4(weight_quant, input_quant):
            return CompressedTensorsW4A16Fp4()

        if self._is_fp8_w4a8_sm90(weight_quant, input_quant):
            return CompressedTensorsW4A8Fp8(num_bits=weight_quant.num_bits,
                                            strategy=weight_quant.strategy,
                                            symmetric=weight_quant.symmetric,
                                            group_size=weight_quant.group_size,
                                            actorder=weight_quant.actorder)

        if self._is_wNa16_group_channel(weight_quant, input_quant):
            if (format == CompressionFormat.marlin_24.value
                    and weight_quant.num_bits in W4A16SPARSE24_SUPPORTED_BITS):
                assert weight_quant.symmetric
                return CompressedTensorsW4A16Sparse24(
                    strategy=weight_quant.strategy,
                    num_bits=weight_quant.num_bits,
                    group_size=weight_quant.group_size)
            if (format == CompressionFormat.pack_quantized.value
                    and weight_quant.num_bits in WNA16_SUPPORTED_BITS):
                return CompressedTensorsWNA16(
                    num_bits=weight_quant.num_bits,
                    strategy=weight_quant.strategy,
                    symmetric=weight_quant.symmetric,
                    group_size=weight_quant.group_size,
                    actorder=weight_quant.actorder)

        act_quant_format = is_activation_quantization_format(format)
        if act_quant_format:
            if self._is_fp4a4_nvfp4(weight_quant, input_quant):
                if cutlass_fp4_supported(
                ) or envs.VLLM_USE_NVFP4_CT_EMULATIONS:
                    return CompressedTensorsW4A4Fp4()
                else:
                    logger.warning_once(
                        "Current platform does not support cutlass NVFP4."
                        " Running CompressedTensorsW4A16Fp4.")
                    return CompressedTensorsW4A16Fp4(
                        has_input_global_scale=True)

            if self._is_fp8_w8a8(weight_quant, input_quant):
                is_fp8_w8a8_supported = self._check_scheme_supported(
                    CompressedTensorsW8A8Fp8.get_min_capability(), error=False)
                if is_fp8_w8a8_supported:
                    return CompressedTensorsW8A8Fp8(
                        weight_quant=weight_quant,
                        is_static_input_scheme=(input_quant
                                                and not input_quant.dynamic))
                else:
                    # note: input_quant will be present for converted models;
                    # will be ignored during inference post loading
                    return CompressedTensorsW8A16Fp8(
                        strategy=weight_quant.strategy,
                        is_static_input_scheme=not input_quant.dynamic)

            # note: input_quant can be None
            if self._is_fp8_w8a16(weight_quant, input_quant):
                is_static_input_scheme = (input_quant
                                          and not input_quant.dynamic)
                return CompressedTensorsW8A16Fp8(
                    strategy=weight_quant.strategy,
                    is_static_input_scheme=is_static_input_scheme)

            if self._is_static_tensor_w8a8(weight_quant, input_quant):
                return CompressedTensorsW8A8Int8(
                    strategy=weight_quant.strategy,
                    is_static_input_scheme=True,
                    input_symmetric=input_quant.symmetric)

            if self._is_dynamic_token_w8a8(weight_quant, input_quant):
                return CompressedTensorsW8A8Int8(
                    strategy=weight_quant.strategy,
                    is_static_input_scheme=False,
                    input_symmetric=input_quant.symmetric)

            if self._is_dynamic_token_w4a8_int(weight_quant, input_quant):
                is_static_input_scheme = (input_quant
                                          and not input_quant.dynamic)
                return CompressedTensorsW4A8Int(
                    num_bits=weight_quant.num_bits,
                    strategy=weight_quant.strategy,
                    group_size=weight_quant.group_size,
                    is_static_input_scheme=is_static_input_scheme,
                    input_symmetric=input_quant.symmetric)

        raise NotImplementedError(
            "No compressed-tensors compatible scheme was found.")

    def get_scheme(self,
                   layer: torch.nn.Module,
                   layer_name: Optional[str] = None
                   ) -> Optional["CompressedTensorsScheme"]:
        """
        compressed-tensors supports non uniform in the following way:

        targets of config_groups: There can be N config_groups which each
            have a quantization scheme. Each config_group has a list of targets
            which can be a full layer_name, a regex for a layer_name, or
            an nn.Module name.

        Detect whether a layer_name is found in any target and
        use the quantization scheme corresponding to the matched target
        to select the CompressedTensorsScheme used for inference.
        """

        # Find the "target" in the compressed-tensors config
        # that our layer conforms to.
        # TODO (@kylesayrs): support ignore module names with ct matching utils
        if should_ignore_layer(layer_name,
                               ignore=self.ignore,
                               fused_mapping=self.packed_modules_mapping):
            return None

        # Will be empty for models with only sparsity
        weight_quant = input_quant = None
        if self.target_scheme_map:
            matched_target = find_matched_target(
                layer_name=layer_name,
                module=layer,
                targets=self.target_scheme_map.keys(),
                fused_mapping=self.packed_modules_mapping)

            scheme_dict = self.target_scheme_map[matched_target]
            weight_quant = scheme_dict.get("weights")
            input_quant = scheme_dict.get("input_activations")
            format = scheme_dict.get("format")

        # Find the sparsity scheme of the layer
        # assume that fused layers inherit first component's sparsity scheme
        sparsity_targets = (self.sparsity_scheme_map.keys() -
                            set(self.sparsity_ignore_list))
        sparsity_scheme: Optional[SparsityCompressionConfig] = None
        with suppress(ValueError):
            matched_target = find_matched_target(
                layer_name=layer_name,
                module=layer,
                targets=sparsity_targets,
                fused_mapping=self.packed_modules_mapping)
            sparsity_scheme = self.sparsity_scheme_map[matched_target]

        if self.supports_cutlass_24(weight_quant=weight_quant,
                                    input_quant=input_quant,
                                    sparsity_scheme=sparsity_scheme):
            # Have a valid sparsity scheme
            # Validate layer is supported by Cutlass 2:4 Kernel
            model_compression_config = (None if sparsity_scheme is None
                                        or sparsity_scheme.format == "dense"
                                        else self.config)

            scheme = CompressedTensors24(
                quantized=weight_quant is not None or input_quant is not None,
                weight_quant=weight_quant,
                input_quant=input_quant,
                model_compression_config=model_compression_config,
            )
        elif weight_quant is None:
            logger.warning_once("Acceleration for non-quantized schemes is "
                                "not supported by Compressed Tensors. "
                                "Falling back to UnquantizedLinearMethod")
            return None

        else:
            # Find the quant_scheme
            scheme = self._get_scheme_from_parts(  # type: ignore
                weight_quant=weight_quant,
                input_quant=input_quant,
                format=format)

        # Raise error if device does not support the scheme
        # (e.g. fp8 needs ada lovelace)
        self._check_scheme_supported(scheme.get_min_capability())
        logger.debug("Using scheme: %s for %s", scheme.__class__.__name__,
                     layer_name)
        return scheme

    def get_cache_scale(self, name: str) -> Optional[str]:
        """
        Check whether the param name matches the format for k/v cache scales
        in compressed-tensors. If this is the case, return its equivalent
        param name expected by vLLM

        :param name: param name
        :return: matching param name for KV cache scale in vLLM
        """
        if name.endswith(".output_scale") and ".k_proj" in name:
            return name.replace(".k_proj.output_scale", ".attn.k_scale")
        if name.endswith(".output_scale") and ".v_proj" in name:
            return name.replace(".v_proj.output_scale", ".attn.v_scale")
        # If no matches, return None
        return None

    @staticmethod
    def supports_cutlass_24(
            weight_quant: Optional[QuantizationArgs],
            input_quant: Optional[QuantizationArgs],
            sparsity_scheme: Optional[SparsityCompressionConfig] = None
    ) -> bool:
        """
        Check if the layer is supported by the Cutlass 2:4 Kernel
        Conditions:
            - Overarching condition: Sparsity Structure is 2:4
            - Unquantized cases are supported
            - Weight only quantization is not-supported
            - Supported weight quantization strategies are TENSOR and CHANNEL
            - Supported input quantization strategies are TENSOR and TOKEN
            - Only 8 bit quantization is supported 

        :return: True if the layer is supported by the Cutlass 2:4 Kernel
            False otherwise
        """
        if sparsity_scheme is None:
            return False

        is_valid_sparsity_structure: bool = (
            sparsity_scheme.sparsity_structure ==
            SparsityStructure.TWO_FOUR.value)

        valid_compressors = {
            CompressionFormat.dense.value,
            CompressionFormat.sparse_24_bitmask.value
        }

        is_valid_sparsity = (is_valid_sparsity_structure
                             and sparsity_scheme.format in valid_compressors)

        if not is_valid_sparsity:
            return False

        # Unquantized cases are supported
        if weight_quant is None and input_quant is None:
            return True

        # Weight only quantization is not-supported
        if weight_quant is not None and input_quant is None:
            return False

        supported_weight_quant_strategies = [
            QuantizationStrategy.TENSOR.value,
            QuantizationStrategy.CHANNEL.value
        ]

        assert weight_quant is not None
        assert input_quant is not None
        if weight_quant.strategy not in supported_weight_quant_strategies:
            return False

        supported_input_quant_strategies = [
            QuantizationStrategy.TENSOR.value, QuantizationStrategy.TOKEN.value
        ]

        if input_quant.strategy not in supported_input_quant_strategies:
            return False

        return weight_quant.num_bits == input_quant.num_bits == 8


class CompressedTensorsLinearMethod(LinearMethodBase):

    def __init__(self, quantization_config: CompressedTensorsConfig):
        self.quantization_config = quantization_config

    def process_weights_after_loading(self, layer: torch.nn.Module) -> None:
        layer.scheme.process_weights_after_loading(layer)

    def create_weights(self, layer: torch.nn.Module,
                       input_size_per_partition: int,
                       output_partition_sizes: list[int], input_size: int,
                       output_size: int, params_dtype: torch.dtype,
                       **extra_weight_attrs):
        """
        Use the CompressedTensorsScheme associated with each layer to create
        the necessary parameters for the layer. See LinearMethodBase for param
        details
        """
        weight_loader = extra_weight_attrs.get("weight_loader")
        layer.scheme.create_weights(
            layer=layer,
            input_size=input_size,
            input_size_per_partition=input_size_per_partition,
            output_partition_sizes=output_partition_sizes,
            output_size=output_size,
            params_dtype=params_dtype,
            weight_loader=weight_loader)

    def apply(self,
              layer: torch.nn.Module,
              x: torch.Tensor,
              bias: Optional[torch.Tensor] = None):
        """
        Use the output of create_weights and the CompressedTensorsScheme
        associated with the layer to apply the forward pass with the
        layer input.  See LinearMethodBase for param details

        """
        scheme = layer.scheme
        if scheme is None:
            raise ValueError("A scheme must be defined for each layer")
        return scheme.apply_weights(layer, x, bias=bias)


class CompressedTensorsKVCacheMethod(BaseKVCacheMethod):
    """
    Supports loading kv-cache scaling factors from compressed-tensors
    checkpoints.
    """

    def __init__(self, quant_config: CompressedTensorsConfig):
        self.validate_kv_cache_scheme(quant_config.kv_cache_scheme)
        super().__init__(quant_config)

    @staticmethod
    def validate_kv_cache_scheme(kv_cache_scheme: Optional[dict[str, Any]]):
        """
        Validator for the kv cache scheme. Useful for controlling the
        kv cache quantization schemes, that are being supported in vLLM
        :param kv_cache_scheme: the compressed-tensors kv cache scheme
        """
        if kv_cache_scheme is None:
            return

        type_ = kv_cache_scheme.get("type")
        num_bits = kv_cache_scheme.get("num_bits")

        if type_ != "float" and num_bits != 8:
            raise NotImplementedError(
                "Currently supported kv cache quantization is "
                "num_bits=8, type=float, however "
                f"received num_bits={num_bits}, type={type_}")

        strategy = kv_cache_scheme.get("strategy")
        if strategy != "tensor":
            raise NotImplementedError(
                "Only support per-tensor scaling factor "
                "for compressed-tensors KV cache. "
                f"Expected strategy: tensor, found strategy: {strategy}")

        is_symmetric = kv_cache_scheme.get("symmetric")
        if not is_symmetric:
            raise NotImplementedError(
                "Only support symmetric scaling factor "
                "for compressed-tensors KV cache. "
                f"However found symmetric: {is_symmetric}")<|MERGE_RESOLUTION|>--- conflicted
+++ resolved
@@ -11,11 +11,7 @@
 from compressed_tensors.quantization import (QuantizationArgs,
                                              QuantizationStrategy,
                                              QuantizationType)
-<<<<<<< HEAD
-=======
 from compressed_tensors.transform import TransformConfig
-from pydantic import BaseModel
->>>>>>> 88313154
 
 import vllm.envs as envs
 from vllm.logger import init_logger
@@ -380,12 +376,8 @@
             input_quant.strategy == QuantizationStrategy.TENSOR)
         return is_symmetric_activation and is_per_tensor_activation
 
-<<<<<<< HEAD
-    def _is_fp8_w8a8_sm90(self, weight_quant: QuantizationArgs,
-                          input_quant: QuantizationArgs) -> bool:
-=======
-    def _is_fp8_w4a8(self, weight_quant: BaseModel,
-                     input_quant: BaseModel) -> bool:
+    def _is_fp8_w4a8(self, weight_quant: QuantizationArgs,
+                     input_quant: QuantizationArgs) -> bool:
         if not weight_quant or not input_quant:
             return False
         is_weight_4_bits = weight_quant.num_bits == 4
@@ -401,14 +393,13 @@
         return (is_weight_4_bits and is_activation_8_bits and is_token
                 and is_symmetric and is_dynamic)
 
-    def _is_fp8_w4a8_sm90(self, weight_quant: BaseModel,
-                          input_quant: BaseModel) -> bool:
+    def _is_fp8_w4a8_sm90(self, weight_quant: QuantizationArgs,
+                          input_quant: QuantizationArgs) -> bool:
         return (self._check_scheme_supported(90, error=False, match_exact=True)
                 and self._is_fp8_w4a8(weight_quant, input_quant))
 
-    def _is_fp8_w8a8_sm90(self, weight_quant: BaseModel,
-                          input_quant: BaseModel) -> bool:
->>>>>>> 88313154
+    def _is_fp8_w8a8_sm90(self, weight_quant: QuantizationArgs,
+                          input_quant: QuantizationArgs) -> bool:
         return (self._check_scheme_supported(90, error=False, match_exact=True)
                 and self._is_fp8_w8a8(weight_quant, input_quant))
 
