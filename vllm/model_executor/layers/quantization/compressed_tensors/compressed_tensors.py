--- conflicted
+++ resolved
@@ -444,15 +444,10 @@
 
         # Raise error if device does not support the scheme
         # (e.g. fp8 needs ada lovelace)
-<<<<<<< HEAD
         if not current_platform.is_hpu():
             self._check_scheme_supported(scheme.get_min_capability())
-
-=======
-        self._check_scheme_supported(scheme.get_min_capability())
-        logger.debug("Using scheme: %s for %s", scheme.__class__.__name__,
-                     layer_name)
->>>>>>> 51f0b5f7
+            logger.debug("Using scheme: %s for %s", scheme.__class__.__name__,
+                         layer_name)
         return scheme
 
     def get_cache_scale(self, name: str) -> Optional[str]:
