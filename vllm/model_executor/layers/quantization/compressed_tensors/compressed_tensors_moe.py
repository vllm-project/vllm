--- conflicted
+++ resolved
@@ -671,12 +671,8 @@
                 w2_scale=layer.w2_weight_scale,
                 a1_scale=layer.w13_input_scale,
                 a2_scale=layer.w2_input_scale,
-<<<<<<< HEAD
                 expert_map=expert_map,
                 use_asm=self.rocm_aiter_use_asm)
-=======
-                expert_map=expert_map)
->>>>>>> e8cc53af
         if self.use_marlin:
             assert activation == "silu", (
                 f"{activation} not supported for Marlin MoE.")
