--- conflicted
+++ resolved
@@ -211,12 +211,10 @@
         self.allow_flashinfer = _nvfp4.allow_flashinfer
         self.use_marlin = _nvfp4.use_marlin
         self.group_size = 16
-<<<<<<< HEAD
         self.layer_name = layer_name
         self.marlin_input_dtype = (
             get_marlin_input_dtype(layer_name) if self.use_marlin else None
         )
-=======
         self.flashinfer_moe_backend = None
         if self.allow_flashinfer:
             self.flashinfer_moe_backend = get_flashinfer_moe_backend()
@@ -224,7 +222,6 @@
                 f"Using FlashInfer {self.flashinfer_moe_backend.value} kernels"
                 " for CompressedTensorsW4A4MoeMethod."
             )
->>>>>>> 4de87866
 
     def create_weights(
         self,
