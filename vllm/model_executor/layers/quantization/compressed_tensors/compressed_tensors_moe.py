# SPDX-License-Identifier: Apache-2.0
# SPDX-FileCopyrightText: Copyright contributors to the vLLM project

import enum
from collections.abc import Callable
from enum import Enum

import torch
from compressed_tensors import CompressionFormat
from compressed_tensors.quantization import (
    ActivationOrdering,
    QuantizationArgs,
    QuantizationStrategy,
)
from torch.nn.parameter import Parameter

import vllm.envs as envs
import vllm.model_executor.layers.fused_moe.modular_kernel as mk
from vllm import _custom_ops as ops
from vllm._aiter_ops import rocm_aiter_ops
from vllm.distributed import get_tensor_model_parallel_world_size
from vllm.logger import init_logger
from vllm.model_executor.layers.fused_moe import (
    FusedMoE,
    FusedMoEActivationFormat,
    FusedMoEConfig,
    FusedMoEMethodBase,
    FusedMoEPermuteExpertsUnpermute,
    FusedMoeWeightScaleSupported,
    UnquantizedFusedMoEMethod,
)
from vllm.model_executor.layers.fused_moe.config import (
    FusedMoEQuantConfig,
    fp8_w8a8_moe_quant_config,
    int4_w4a16_moe_quant_config,
    int8_w8a8_moe_quant_config,
    int8_w8a16_moe_quant_config,
    nvfp4_moe_quant_config,
)
from vllm.model_executor.layers.fused_moe.cpu_fused_moe import select_experts
from vllm.model_executor.layers.fused_moe.flashinfer_cutlass_moe import (
    is_valid_flashinfer_cutlass_fused_moe,
)
from vllm.model_executor.layers.fused_moe.fused_marlin_moe import (
    BatchedMarlinExperts,
    MarlinExperts,
    fused_marlin_moe,
)
from vllm.model_executor.layers.quantization.compressed_tensors.schemes.compressed_tensors_wNa16 import (  # noqa
    WNA16_SUPPORTED_BITS,
    WNA16_SUPPORTED_TYPES_MAP,
)
from vllm.model_executor.layers.quantization.utils import replace_parameter
from vllm.model_executor.layers.quantization.utils.flashinfer_fp4_moe import (
    build_flashinfer_fp4_cutlass_moe_prepare_finalize,
    flashinfer_trtllm_fp4_moe,
    prepare_static_weights_for_trtllm_fp4_moe,
    reorder_w1w3_to_w3w1,
    select_nvfp4_gemm_impl,
)
from vllm.model_executor.layers.quantization.utils.flashinfer_utils import (
    FlashinferMoeBackend,
    get_flashinfer_moe_backend,
)
from vllm.model_executor.layers.quantization.utils.fp8_utils import (
    expert_weight_is_col_major,
    requant_weight_ue8m0_inplace,
)
from vllm.model_executor.layers.quantization.utils.marlin_utils import (
    check_moe_marlin_supports_layer,
    get_marlin_input_dtype,
    marlin_act_int8_process_scales,
    marlin_make_workspace_new,
    marlin_moe_permute_scales,
)
from vllm.model_executor.layers.quantization.utils.marlin_utils_fp4 import (
    prepare_moe_fp4_layer_for_marlin,
)
from vllm.model_executor.layers.quantization.utils.marlin_utils_fp8 import (
    prepare_moe_fp8_layer_for_marlin,
)
from vllm.model_executor.layers.quantization.utils.quant_utils import swizzle_blockscale
from vllm.model_executor.layers.quantization.utils.w8a8_utils import (
    all_close_1d,
    normalize_e4m3fn_to_e4m3fnuz,
    per_tensor_dequantize,
)
from vllm.model_executor.utils import set_weight_attrs
from vllm.platforms import CpuArchEnum, current_platform
from vllm.scalar_type import scalar_types
from vllm.utils.deep_gemm import (
    get_col_major_tma_aligned_tensor,
    get_mk_alignment_for_contiguous_layout,
    is_deep_gemm_e8m0_used,
)
from vllm.utils.import_utils import has_deep_gemm

logger = init_logger(__name__)


class GPTQMarlinState(Enum):
    REPACK = enum.auto()
    READY = enum.auto()


__all__ = [
    "CompressedTensorsMoEMethod",
    "CompressedTensorsW8A8Fp8MoEMethod",
    "CompressedTensorsW8A8Int8MoEMethod",
    "CompressedTensorsWNA16MarlinMoEMethod",
    "CompressedTensorsWNA16MoEMethod",
    "CompressedTensorsW4A4Nvfp4MoEMethod",
    "CompressedTensorsW4A8Int8MoEMethod",
]


class CompressedTensorsMoEMethod(FusedMoEMethodBase):
    @staticmethod
    def get_moe_method(
        quant_config: "CompressedTensorsConfig",  # type: ignore # noqa E501
        layer: torch.nn.Module,
        layer_name: str,
    ) -> "CompressedTensorsMoEMethod":
        # FusedMoE was made by combining multiple Linears so need to
        # make sure quantization config for Linear can target it
        quant_config._add_fused_moe_to_target_scheme_map()
        unfused_names = [
            layer_name + proj_name
            for proj_name in [".0.gate_proj", ".0.up_proj", ".0.down_proj"]
        ]
        # TODO: refactor this to use expert_mapping and check all layer numbers
        all_scheme_dicts = [
            quant_config.get_scheme_dict(layer, name) for name in unfused_names
        ]
        scheme_dict = all_scheme_dicts.pop()

        # multiple schemes found
        if not all([cur_dict == scheme_dict for cur_dict in all_scheme_dicts]):
            raise ValueError(
                "All MoE projections need to have same "
                "quantization scheme but found multiple"
            )

        if scheme_dict is None:  # ignored layer
            return UnquantizedFusedMoEMethod(layer.moe_config)

        # TODO: @dsikka: refactor this to use schemes as other kernels
        # are supported + check if the layer is being ignored.
        weight_quant = scheme_dict.get("weights")
        input_quant = scheme_dict.get("input_activations")
        format = scheme_dict.get("format")

        if quant_config._is_wNa16_group_channel(weight_quant, input_quant):
            # group_size=None means channelwise
            group_size = weight_quant.group_size or -1

            valid_format_and_bits = (
                weight_quant.num_bits in WNA16_SUPPORTED_BITS
                and format == CompressionFormat.pack_quantized.value
            )

            if not valid_format_and_bits:
                raise ValueError(
                    "For Fused MoE layers, only format: ",
                    f"{CompressionFormat.pack_quantized.value} ",
                    f" and bits: {WNA16_SUPPORTED_BITS} is supported ",
                    f"but got format: {CompressionFormat.pack_quantized.value} "
                    f" and bits: {weight_quant.num_bits}",
                )

            # Prefer to use the MarlinMoE kernel when it is supported.
            if (
                not check_moe_marlin_supports_layer(layer, group_size)
                or current_platform.is_rocm()
            ):
                if (
                    weight_quant.strategy == QuantizationStrategy.GROUP
                    and weight_quant.actorder
                    in (ActivationOrdering.GROUP, ActivationOrdering.DYNAMIC)
                ):
                    raise ValueError(
                        "WNA16MoE is not supported with actorder=group/dynamic."
                    )
                logger.info_once("Using CompressedTensorsWNA16MoEMethod")
                return CompressedTensorsWNA16MoEMethod(
                    weight_quant, input_quant, layer.moe_config
                )
            else:
                logger.info_once("Using CompressedTensorsWNA16MarlinMoEMethod")
                return CompressedTensorsWNA16MarlinMoEMethod(
                    weight_quant, input_quant, layer.moe_config
                )
        elif quant_config._is_fp4a4_nvfp4(weight_quant, input_quant):
            return CompressedTensorsW4A4Nvfp4MoEMethod(layer.moe_config, layer_name)
        elif (
            quant_config._is_fp8_w8a8_sm90(weight_quant, input_quant)
            or quant_config._is_fp8_w8a8_sm100(weight_quant, input_quant)
            or quant_config._is_fp8_w8a8(weight_quant, input_quant)
        ):
            return CompressedTensorsW8A8Fp8MoEMethod(
                weight_quant, input_quant, layer.moe_config
            )
        elif quant_config._is_dynamic_token_w8a8(weight_quant, input_quant):
            return CompressedTensorsW8A8Int8MoEMethod(
                weight_quant, input_quant, layer.moe_config
            )
        elif quant_config._is_dynamic_token_w4a8_int(weight_quant, input_quant):
            return CompressedTensorsW4A8Int8MoEMethod(
                weight_quant, input_quant, layer.moe_config
            )
        else:
            raise RuntimeError(
                f"Unsupported FusedMoe scheme: {weight_quant}, {input_quant}"
            )


class CompressedTensorsW4A4Nvfp4MoEMethod(CompressedTensorsMoEMethod):
    def __init__(self, moe: FusedMoEConfig, layer_name: str | None = None):
        from vllm.model_executor.layers.quantization.utils.nvfp4_moe_support import (  # noqa: E501
            detect_nvfp4_moe_support,
        )

        super().__init__(moe)
        _nvfp4 = detect_nvfp4_moe_support(self.__class__.__name__)
        self.cutlass_nvfp4_supported = _nvfp4.cutlass_supported
        self.allow_flashinfer = _nvfp4.allow_flashinfer
        self.use_marlin = _nvfp4.use_marlin
        self.group_size = 16
        self.layer_name = layer_name
        self.marlin_input_dtype = (
            get_marlin_input_dtype(layer_name) if self.use_marlin else None
        )
        self.flashinfer_moe_backend = None
        if self.allow_flashinfer:
            self.flashinfer_moe_backend = get_flashinfer_moe_backend()
            logger.info_once(
                f"Using FlashInfer {self.flashinfer_moe_backend.value} kernels"
                " for CompressedTensorsW4A4Nvfp4MoEMethod."
            )
        elif self.use_marlin:
            logger.info_once("Using Marlin for CompressedTensorsW4A4Nvfp4MoEMethod.")
        else:
            logger.info_once("Using Cutlass for CompressedTensorsW4A4Nvfp4MoEMethod.")

    def create_weights(
        self,
        layer: torch.nn.Module,
        num_experts: int,
        hidden_size: int,
        intermediate_size_per_partition: int,
        params_dtype: torch.dtype,
        **extra_weight_attrs,
    ):
        layer.num_experts = num_experts
        layer.params_dtype = params_dtype

        w13_weight = torch.nn.Parameter(
            torch.empty(
                num_experts,
                2 * intermediate_size_per_partition,
                # 2 fp4 items are packed in the input dimension
                hidden_size // 2,
                requires_grad=False,
                dtype=torch.uint8,
            ),
            requires_grad=False,
        )
        layer.register_parameter("w13_weight_packed", w13_weight)
        set_weight_attrs(w13_weight, extra_weight_attrs)

        w2_weight = torch.nn.Parameter(
            torch.empty(
                num_experts,
                hidden_size,
                # 2 fp4 items are packed in the input dimension
                intermediate_size_per_partition // 2,
                dtype=torch.uint8,
            ),
            requires_grad=False,
        )
        layer.register_parameter("w2_weight_packed", w2_weight)
        set_weight_attrs(w2_weight, extra_weight_attrs)

        # Weight Scales
        w13_weight_scale = torch.nn.Parameter(
            torch.empty(
                num_experts,
                2 * intermediate_size_per_partition,
                # 2 fp4 items are packed in the input dimension
                hidden_size // self.group_size,
                dtype=torch.float8_e4m3fn,
            ),
            requires_grad=False,
        )
        layer.register_parameter("w13_weight_scale", w13_weight_scale)
        extra_weight_attrs.update(
            {"quant_method": FusedMoeWeightScaleSupported.GROUP.value}
        )
        set_weight_attrs(w13_weight_scale, extra_weight_attrs)

        w2_weight_scale = torch.nn.Parameter(
            torch.empty(
                num_experts,
                hidden_size,
                # 2 fp4 items are packed in the input dimension
                intermediate_size_per_partition // self.group_size,
                dtype=torch.float8_e4m3fn,
            ),
            requires_grad=False,
        )
        layer.register_parameter("w2_weight_scale", w2_weight_scale)
        extra_weight_attrs.update(
            {"quant_method": FusedMoeWeightScaleSupported.GROUP.value}
        )
        set_weight_attrs(w2_weight_scale, extra_weight_attrs)

        # Weight Global Scales
        w13_weight_scale_2 = torch.nn.Parameter(
            torch.empty(num_experts, 2, dtype=torch.float32), requires_grad=False
        )
        layer.register_parameter("w13_weight_global_scale", w13_weight_scale_2)
        extra_weight_attrs.update(
            {"quant_method": FusedMoeWeightScaleSupported.TENSOR.value}
        )
        set_weight_attrs(w13_weight_scale_2, extra_weight_attrs)

        w2_weight_scale_2 = torch.nn.Parameter(
            torch.empty(num_experts, dtype=torch.float32), requires_grad=False
        )
        layer.register_parameter("w2_weight_global_scale", w2_weight_scale_2)
        extra_weight_attrs.update(
            {"quant_method": FusedMoeWeightScaleSupported.TENSOR.value}
        )
        set_weight_attrs(w2_weight_scale_2, extra_weight_attrs)

        # Input Global Scales
        w13_input_scale = torch.nn.Parameter(
            torch.empty(num_experts, 2, dtype=torch.float32), requires_grad=False
        )
        layer.register_parameter("w13_input_global_scale", w13_input_scale)
        extra_weight_attrs.update(
            {"quant_method": FusedMoeWeightScaleSupported.TENSOR.value}
        )
        set_weight_attrs(w13_input_scale, extra_weight_attrs)

        w2_input_scale = torch.nn.Parameter(
            torch.empty(num_experts, dtype=torch.float32), requires_grad=False
        )
        layer.register_parameter("w2_input_global_scale", w2_input_scale)
        extra_weight_attrs.update(
            {"quant_method": FusedMoeWeightScaleSupported.TENSOR.value}
        )
        set_weight_attrs(w2_input_scale, extra_weight_attrs)

    def process_weights_after_loading(self, layer: torch.nn.Module) -> None:
        # From packed to weight
        layer.w13_weight = torch.nn.Parameter(
            layer.w13_weight_packed.data, requires_grad=False
        )
        delattr(layer, "w13_weight_packed")

        layer.w2_weight = torch.nn.Parameter(
            layer.w2_weight_packed.data, requires_grad=False
        )
        delattr(layer, "w2_weight_packed")

        # reorder GEMM1 weights and block scales for FlashInfer CUTLASS kernel.
        if self.allow_flashinfer:
            w, s = reorder_w1w3_to_w3w1(
                layer.w13_weight.data, layer.w13_weight_scale.data, dim=-2
            )
            layer.w13_weight = torch.nn.Parameter(w, requires_grad=False)
            layer.w13_weight_scale = torch.nn.Parameter(s, requires_grad=False)

        if not torch.allclose(
            layer.w13_weight_global_scale[:, 0], layer.w13_weight_global_scale[:, 1]
        ):
            logger.warning_once(
                "w1_weight_global_scale must match w3_weight_global_scale. "
                "Accuracy may be affected."
            )

        # Take inverse of global scale saved to disk
        layer.w13_weight_scale_2 = torch.nn.Parameter(
            1 / layer.w13_weight_global_scale[:, 0], requires_grad=False
        )

        layer.w2_weight_scale_2 = torch.nn.Parameter(
            1 / layer.w2_weight_global_scale.data, requires_grad=False
        )

        if self.use_marlin:
            prepare_moe_fp4_layer_for_marlin(layer, input_dtype=self.marlin_input_dtype)
            return
        # w13
        if (
            self.allow_flashinfer
            and self.flashinfer_moe_backend == FlashinferMoeBackend.TENSORRT_LLM
        ):
            w13_input_global_scale = (
                layer.w13_input_global_scale.min()
                .to(torch.float32)
                .expand(layer.num_experts)
            )
        else:
            w13_input_global_scale = layer.w13_input_global_scale.min(dim=1).values.to(
                torch.float32
            )
        layer.g1_alphas = torch.nn.Parameter(
            ((1 / w13_input_global_scale) * layer.w13_weight_scale_2),
            requires_grad=False,
        )

        layer.w13_input_scale_quant = torch.nn.Parameter(
            (w13_input_global_scale), requires_grad=False
        )

        # w2
        if (
            self.allow_flashinfer
            and self.flashinfer_moe_backend == FlashinferMoeBackend.TENSORRT_LLM
        ):
            w2_input_global_scale = (
                layer.w2_input_global_scale.min()
                .to(torch.float32)
                .expand(layer.num_experts)
            )
        else:
            w2_input_global_scale = layer.w2_input_global_scale

        layer.g2_alphas = torch.nn.Parameter(
            ((1 / w2_input_global_scale) * layer.w2_weight_scale_2).to(torch.float32),
            requires_grad=False,
        )

        layer.w2_input_scale_quant = torch.nn.Parameter(
            (w2_input_global_scale), requires_grad=False
        )

        # TensorRT-LLM specific processing
        if (
            self.allow_flashinfer
            and self.flashinfer_moe_backend == FlashinferMoeBackend.TENSORRT_LLM
        ):
            # Prepare static weights for TRT-LLM kernel
            # alternate: prepare_static_weight_layouts_for_trtllm_moe
            (
                gemm1_weights_fp4_shuffled,
                gemm1_scales_fp4_shuffled,
                gemm2_weights_fp4_shuffled,
                gemm2_scales_fp4_shuffled,
            ) = prepare_static_weights_for_trtllm_fp4_moe(
                layer.w13_weight,
                layer.w2_weight,
                layer.w13_weight_scale,
                layer.w2_weight_scale,
                layer.w2_weight.size(-2),  # hidden_size
                layer.w13_weight.size(-2) // 2,  # intermediate_size
                layer.w13_weight.size(0),  # num_experts
            )
            logger.debug_once("Finished shuffling weights for TRT-LLM MOE")

            layer.gemm1_weights_fp4_shuffled = Parameter(
                gemm1_weights_fp4_shuffled, requires_grad=False
            )
            layer.gemm2_weights_fp4_shuffled = Parameter(
                gemm2_weights_fp4_shuffled, requires_grad=False
            )
            layer.gemm1_scales_fp4_shuffled = Parameter(
                gemm1_scales_fp4_shuffled, requires_grad=False
            )
            layer.gemm2_scales_fp4_shuffled = Parameter(
                gemm2_scales_fp4_shuffled, requires_grad=False
            )

            # Additional parameter needed for TRT-LLM
            layer.g1_scale_c = Parameter(
                (layer.w2_input_scale_quant * layer.g1_alphas).to(torch.float32),
                requires_grad=False,
            )

            # Clean up weights that won't be used by TRT-LLM
            del layer.w2_weight
            del layer.w2_weight_scale
            del layer.w13_weight
            del layer.w13_weight_scale
        else:
            # swizzle weight scales
            layer.w13_weight_scale = torch.nn.Parameter(
                swizzle_blockscale(layer.w13_weight_scale), requires_grad=False
            )

            layer.w2_weight_scale = torch.nn.Parameter(
                swizzle_blockscale(layer.w2_weight_scale), requires_grad=False
            )

    def maybe_make_prepare_finalize(
        self,
        routing_tables: tuple[torch.Tensor, torch.Tensor, torch.Tensor] | None = None,
    ) -> mk.FusedMoEPrepareAndFinalize | None:
        if self.use_marlin or (
            self.allow_flashinfer
            and self.flashinfer_moe_backend == FlashinferMoeBackend.TENSORRT_LLM
        ):
            return None
        elif not self.allow_flashinfer:
            return super().maybe_make_prepare_finalize(routing_tables)

        prepare_finalize = build_flashinfer_fp4_cutlass_moe_prepare_finalize(self.moe)
        logger.debug_once("%s", prepare_finalize.__class__.__name__)
        return prepare_finalize

    def select_gemm_impl(
        self,
        prepare_finalize: mk.FusedMoEPrepareAndFinalize,
        layer: torch.nn.Module,
    ) -> mk.FusedMoEPermuteExpertsUnpermute:
        assert self.moe_quant_config is not None
        """Return the appropriate GEMM experts implementation."""
        experts = select_nvfp4_gemm_impl(
            self.moe,
            self.moe_quant_config,
            allow_flashinfer=self.allow_flashinfer,
        )
        logger.debug_once("Using %s", experts.__class__.__name__)
        return experts

    def get_fused_moe_quant_config(
        self, layer: torch.nn.Module
    ) -> FusedMoEQuantConfig | None:
        if (
            self.use_marlin
            or self.flashinfer_moe_backend == FlashinferMoeBackend.TENSORRT_LLM
        ):
            return None

        return nvfp4_moe_quant_config(
            g1_alphas=layer.g1_alphas,
            g2_alphas=layer.g2_alphas,
            a1_gscale=layer.w13_input_scale_quant,
            a2_gscale=layer.w2_input_scale_quant,
            w1_scale=layer.w13_weight_scale,
            w2_scale=layer.w2_weight_scale,
        )

    def apply(
        self,
        layer: FusedMoE,
        x: torch.Tensor,
        router_logits: torch.Tensor,
        top_k: int,
        renormalize: bool,
        use_grouped_topk: bool = False,
        topk_group: int | None = None,
        num_expert_group: int | None = None,
        global_num_experts: int = -1,
        expert_map: torch.Tensor | None = None,
        custom_routing_function: Callable | None = None,
        scoring_func: str = "softmax",
        routed_scaling_factor: float = 1.0,
        e_score_correction_bias: torch.Tensor | None = None,
        apply_router_weight_on_input: bool = False,
        activation: str = "silu",
        enable_eplb: bool = False,
        expert_load_view: torch.Tensor | None = None,
        logical_to_physical_map: torch.Tensor | None = None,
        logical_replica_count: torch.Tensor | None = None,
    ) -> torch.Tensor | tuple[torch.Tensor, torch.Tensor]:
        assert activation == "silu", "Only SiLU activation is supported."

        if (
            self.allow_flashinfer
            and self.flashinfer_moe_backend == FlashinferMoeBackend.TENSORRT_LLM
        ):
            if enable_eplb:
                raise NotImplementedError(
                    "EPLB not supported for `CompressedTensorsW4A4MoEMethod` yet."
                )

            return flashinfer_trtllm_fp4_moe(
                layer=layer,
                x=x,
                router_logits=router_logits,
                top_k=top_k,
                global_num_experts=global_num_experts,
                num_expert_group=num_expert_group,
                topk_group=topk_group,
                custom_routing_function=custom_routing_function,
                e_score_correction_bias=e_score_correction_bias,
            )

        topk_weights, topk_ids, _ = layer.select_experts(
            hidden_states=x,
            router_logits=router_logits,
        )

        if self.use_marlin:
            return fused_marlin_moe(
                x,
                layer.w13_weight,
                layer.w2_weight,
                None,
                None,
                layer.w13_weight_scale,
                layer.w2_weight_scale,
                router_logits,
                topk_weights,
                topk_ids,
                global_scale1=layer.w13_weight_scale_2,
                global_scale2=layer.w2_weight_scale_2,
                quant_type_id=scalar_types.float4_e2m1f.id,
                apply_router_weight_on_input=apply_router_weight_on_input,
                global_num_experts=global_num_experts,
                expert_map=expert_map,
                input_dtype=self.marlin_input_dtype,
                workspace=layer.workspace,
            )

        # FlashInfer fused experts path
        elif self.allow_flashinfer:
            from vllm.model_executor.layers.fused_moe.flashinfer_cutlass_moe import (  # noqa: E501
                flashinfer_cutlass_moe_fp4,
            )

            assert is_valid_flashinfer_cutlass_fused_moe(
                x, layer.w13_weight, layer.w2_weight
            ), "Flashinfer CUTLASS Fused MoE not applicable!"

            assert self.moe_quant_config is not None

            return flashinfer_cutlass_moe_fp4(
                hidden_states=x,
                w1=layer.w13_weight,
                w2=layer.w2_weight,
                topk_weights=topk_weights,
                topk_ids=topk_ids,
                quant_config=self.moe_quant_config,
                inplace=False,  # TODO(shuw): fix later, now output is high prec
                activation=activation,
                global_num_experts=global_num_experts,
                expert_map=expert_map,
                apply_router_weight_on_input=apply_router_weight_on_input,
            )
        else:
            from vllm.model_executor.layers.fused_moe.cutlass_moe import cutlass_moe_fp4

            assert expert_map is None, (
                "Expert Parallelism / expert_map "
                "is currently not supported for "
                "CompressedTensorsW4A4Nvfp4MoEMethod."
            )
            assert self.moe_quant_config is not None

            # Cutlass moe takes in activations in BF16/Half precision
            # and fp4 quantized weights loaded from the checkpoint
            return cutlass_moe_fp4(
                a=x,
                w1_fp4=layer.w13_weight,
                w2_fp4=layer.w2_weight,
                topk_weights=topk_weights,
                topk_ids=topk_ids,
                quant_config=self.moe_quant_config,
                apply_router_weight_on_input=apply_router_weight_on_input,
                # TODO(bnell): derive these from arguments
                m=x.shape[0],
                n=layer.w2_weight.shape[2] * 2,
                k=x.shape[1],
                e=layer.w13_weight.shape[0],
            ).to(x.dtype)


class CompressedTensorsW8A8Fp8MoEMethod(CompressedTensorsMoEMethod):
    def __init__(
        self,
        weight_quant: QuantizationArgs,
        input_quant: QuantizationArgs,
        moe: FusedMoEConfig,
        layer_name: str | None = None,
    ):
        from vllm.model_executor.layers.quantization.compressed_tensors.compressed_tensors import (  # noqa: E501
            CompressedTensorsConfig,
        )

        super().__init__(moe)
        self.weight_quant = weight_quant
        self.input_quant = input_quant

        per_tensor = (
            self.weight_quant.strategy == QuantizationStrategy.TENSOR
            and self.input_quant.strategy == QuantizationStrategy.TENSOR
        )
        per_channel = (
            self.weight_quant.strategy == QuantizationStrategy.CHANNEL
            and self.input_quant.strategy == QuantizationStrategy.TOKEN
        )
        if not (per_tensor or per_channel):
            assert self.weight_quant.strategy == QuantizationStrategy.BLOCK
            self.weight_block_size = self.weight_quant.block_structure
            assert self.weight_quant.dynamic is not None
        else:
            self.weight_block_size = None
        self.block_quant = self.weight_block_size is not None

        self.static_input_scales = not self.input_quant.dynamic
        if self.static_input_scales and per_channel:
            raise ValueError(
                "For FP8 Fused MoE layer, we require either per tensor or "
                "channelwise, dynamic per token quantization."
            )

        # For GPUs that lack FP8 hardware support, we can leverage the Marlin
        # kernel for fast weight-only FP8 quantization
        self.use_marlin = (
            not current_platform.has_device_capability(89)
            or envs.VLLM_TEST_FORCE_FP8_MARLIN
            and not self.block_quant
        )
        # Disable marlin for rocm
        if current_platform.is_rocm():
            self.use_marlin = False

        self.rocm_aiter_moe_enabled = rocm_aiter_ops.is_fused_moe_enabled()

        # cutlass path
        self.is_fp8_w8a8_sm100 = CompressedTensorsConfig._is_fp8_w8a8_sm100(
            self.weight_quant, self.input_quant
        )
        self.use_cutlass = not self.block_quant and (
            CompressedTensorsConfig._is_fp8_w8a8_sm90(
                self.weight_quant, self.input_quant
            )
            or self.is_fp8_w8a8_sm100
        )
        self.disable_expert_map = False
        self.layer_name = layer_name
        self.marlin_input_dtype = (
            get_marlin_input_dtype(layer_name) if self.use_marlin else None
        )

    def create_weights(
        self,
        layer: torch.nn.Module,
        num_experts: int,
        hidden_size: int,
        intermediate_size_per_partition: int,
        params_dtype: torch.dtype,
        **extra_weight_attrs,
    ):
        layer.intermediate_size_per_partition = intermediate_size_per_partition
        layer.hidden_size = hidden_size
        layer.num_experts = num_experts
        layer.orig_dtype = params_dtype
        layer.weight_block_size = None

        params_dtype = torch.float8_e4m3fn

        if self.block_quant:
            assert self.weight_block_size is not None
            layer.weight_block_size = self.weight_block_size
            tp_size = get_tensor_model_parallel_world_size()
            block_n, block_k = (
                self.weight_block_size[0],
                self.weight_block_size[1],
            )
            # NOTE: To ensure proper alignment of the block-wise quantization
            # scales, the output_size of the weights for both the gate and up
            # layers must be divisible by block_n.
            # Required by column parallel or enabling merged weights
            if intermediate_size_per_partition % block_n != 0:
                raise ValueError(
                    f"The output_size of gate's and up's weight = "
                    f"{intermediate_size_per_partition} is not divisible by "
                    f"weight quantization block_n = {block_n}."
                )
            if tp_size > 1 and intermediate_size_per_partition % block_k != 0:
                # Required by row parallel
                raise ValueError(
                    f"The input_size of down's weight = "
                    f"{intermediate_size_per_partition} is not divisible by "
                    f"weight quantization block_k = {block_k}."
                )

        # WEIGHTS
        w13_weight = torch.nn.Parameter(
            torch.empty(
                num_experts,
                2 * intermediate_size_per_partition,
                hidden_size,
                dtype=params_dtype,
            ),
            requires_grad=False,
        )
        layer.register_parameter("w13_weight", w13_weight)
        set_weight_attrs(w13_weight, extra_weight_attrs)

        w2_weight = torch.nn.Parameter(
            torch.empty(
                num_experts,
                hidden_size,
                intermediate_size_per_partition,
                dtype=params_dtype,
            ),
            requires_grad=False,
        )
        layer.register_parameter("w2_weight", w2_weight)
        set_weight_attrs(w2_weight, extra_weight_attrs)

        # WEIGHT_SCALES
        if self.weight_quant.strategy == QuantizationStrategy.TENSOR:
            # Allocate 2 scales for w1 and w3 respectively.
            # They are combined to a single scale after weight loading.
            w13_weight_scale = torch.nn.Parameter(
                torch.ones(num_experts, 2, dtype=torch.float32), requires_grad=False
            )
            layer.register_parameter("w13_weight_scale", w13_weight_scale)
            w2_weight_scale = torch.nn.Parameter(
                torch.ones(num_experts, dtype=torch.float32), requires_grad=False
            )
            layer.register_parameter("w2_weight_scale", w2_weight_scale)
            # Add PER-TENSOR quantization for FusedMoE.weight_loader.
            extra_weight_attrs.update(
                {"quant_method": FusedMoeWeightScaleSupported.TENSOR.value}
            )
            set_weight_attrs(w13_weight_scale, extra_weight_attrs)
            set_weight_attrs(w2_weight_scale, extra_weight_attrs)

        elif self.weight_quant.strategy == QuantizationStrategy.CHANNEL:
            w13_weight_scale = torch.nn.Parameter(
                torch.ones(
                    num_experts,
                    2 * intermediate_size_per_partition,
                    1,
                    dtype=torch.float32,
                ),
                requires_grad=False,
            )
            layer.register_parameter("w13_weight_scale", w13_weight_scale)
            w2_weight_scale = torch.nn.Parameter(
                torch.ones(num_experts, hidden_size, 1, dtype=torch.float32),
                requires_grad=False,
            )
            layer.register_parameter("w2_weight_scale", w2_weight_scale)
            # Add PER-CHANNEL quantization for FusedMoE.weight_loader.
            extra_weight_attrs.update(
                {"quant_method": FusedMoeWeightScaleSupported.CHANNEL.value}
            )
            set_weight_attrs(w13_weight_scale, extra_weight_attrs)
            set_weight_attrs(w2_weight_scale, extra_weight_attrs)

        elif self.weight_quant.strategy == QuantizationStrategy.BLOCK:
            w13_weight_scale = torch.nn.Parameter(
                torch.ones(
                    num_experts,
                    2 * ((intermediate_size_per_partition + block_n - 1) // block_n),
                    (hidden_size + block_k - 1) // block_k,
                    dtype=torch.float32,
                ),
                requires_grad=False,
            )
            layer.register_parameter("w13_weight_scale", w13_weight_scale)
            w2_weight_scale = torch.nn.Parameter(
                torch.ones(
                    num_experts,
                    (hidden_size + block_n - 1) // block_n,
                    (intermediate_size_per_partition + block_k - 1) // block_k,
                    dtype=torch.float32,
                ),
                requires_grad=False,
            )
            layer.register_parameter("w2_weight_scale", w2_weight_scale)
            # Add PER-CHANNEL quantization for FusedMoE.weight_loader.
            extra_weight_attrs.update(
                {"quant_method": FusedMoeWeightScaleSupported.BLOCK.value}
            )
            set_weight_attrs(w13_weight_scale, extra_weight_attrs)
            set_weight_attrs(w2_weight_scale, extra_weight_attrs)

        # INPUT_SCALES
        if self.static_input_scales:
            w13_input_scale = torch.nn.Parameter(
                torch.ones(num_experts, dtype=torch.float32), requires_grad=False
            )
            layer.register_parameter("w13_input_scale", w13_input_scale)
            set_weight_attrs(w13_input_scale, extra_weight_attrs)

            w2_input_scale = torch.nn.Parameter(
                torch.ones(num_experts, dtype=torch.float32), requires_grad=False
            )
            layer.register_parameter("w2_input_scale", w2_input_scale)
            set_weight_attrs(w2_input_scale, extra_weight_attrs)
        else:
            layer.w13_input_scale = None
            layer.w2_input_scale = None

    def process_weights_after_loading(self, layer: torch.nn.Module) -> None:
        # Fp8 moe kernels require a single activation scale.
        # We take the max of all the scales in case they differ.
        if self.static_input_scales:
            assert self.input_quant.strategy == QuantizationStrategy.TENSOR
            if layer.w13_input_scale is None or layer.w2_input_scale is None:
                raise ValueError(
                    "QuantConfig has static quantization, but found "
                    "activation scales are None."
                )
            if not all_close_1d(layer.w13_input_scale) or not all_close_1d(
                layer.w2_input_scale
            ):
                logger.warning_once(
                    "Found input_scales that are not equal for "
                    "fp8 MoE layer. Using the maximum across experts "
                    "for each layer."
                )
            layer.w13_input_scale = torch.nn.Parameter(
                layer.w13_input_scale.max(), requires_grad=False
            )
            layer.w2_input_scale = torch.nn.Parameter(
                layer.w2_input_scale.max(), requires_grad=False
            )

        if current_platform.is_fp8_fnuz():
            # Normalize the weights and scales
            w13_weight, w13_weight_scale, w13_input_scale = (
                normalize_e4m3fn_to_e4m3fnuz(
                    layer.w13_weight, layer.w13_weight_scale, layer.w13_input_scale
                )
            )
            w2_weight, w2_weight_scale, w2_input_scale = normalize_e4m3fn_to_e4m3fnuz(
                layer.w2_weight, layer.w2_weight_scale, layer.w2_input_scale
            )
            # Reset the parameter
            layer.w13_weight = torch.nn.Parameter(w13_weight, requires_grad=False)
            layer.w13_weight_scale = torch.nn.Parameter(
                w13_weight_scale, requires_grad=False
            )
            if w13_input_scale is not None:
                layer.w13_input_scale = torch.nn.Parameter(
                    w13_input_scale, requires_grad=False
                )
            layer.w2_weight = torch.nn.Parameter(w2_weight, requires_grad=False)
            layer.w2_weight_scale = torch.nn.Parameter(
                w2_weight_scale, requires_grad=False
            )
            if w2_input_scale is not None:
                layer.w2_input_scale = torch.nn.Parameter(
                    w2_input_scale, requires_grad=False
                )

        # For Per-TENSOR case, Fp8 moe kernel needs single weight scale
        # for w13 per expert. Use max then dequant and requant each expert.
        if self.weight_quant.strategy == QuantizationStrategy.TENSOR:
            assert layer.w13_weight_scale is not None
            shard_size = layer.intermediate_size_per_partition
            max_w13_scales = layer.w13_weight_scale.max(dim=1).values
            for expert_id in range(layer.local_num_experts):
                start = 0
                for shard_id in range(2):
                    dq_weight = per_tensor_dequantize(
                        layer.w13_weight[expert_id][start : start + shard_size, :],
                        layer.w13_weight_scale[expert_id][shard_id],
                    )
                    layer.w13_weight[expert_id][start : start + shard_size, :], _ = (
                        ops.scaled_fp8_quant(dq_weight, max_w13_scales[expert_id])
                    )
                    start += shard_size
            layer.w13_weight_scale = torch.nn.Parameter(
                max_w13_scales, requires_grad=False
            )

        # Property to determine if AITER is used
        if self.rocm_aiter_moe_enabled:
            # reshaping weights is required for aiter moe kernel.
            shuffled_w13, shuffled_w2 = rocm_aiter_ops.shuffle_weights(
                layer.w13_weight.data, layer.w2_weight.data
            )

            layer.w13_weight = torch.nn.Parameter(shuffled_w13, requires_grad=False)
            layer.w2_weight = torch.nn.Parameter(shuffled_w2, requires_grad=False)

        elif self.use_marlin:
            prepare_moe_fp8_layer_for_marlin(
                layer, False, input_dtype=self.marlin_input_dtype
            )
            # Activations not quantized for marlin.
            del layer.w13_input_scale
            del layer.w2_input_scale

        if self.use_cutlass:
            assert self.weight_quant.strategy != QuantizationStrategy.BLOCK
            device = layer.w13_weight.device
            # ab_strides1 and c_strides2 are the same
            self.ab_strides1_c_strides2 = torch.full(
                (layer.local_num_experts,),
                layer.hidden_size,
                device=device,
                dtype=torch.int64,
            )
            self.ab_strides2 = torch.full(
                (layer.local_num_experts,),
                layer.intermediate_size_per_partition,
                device=device,
                dtype=torch.int64,
            )
            self.c_strides1 = torch.full(
                (layer.local_num_experts,),
                2 * layer.intermediate_size_per_partition,
                device=device,
                dtype=torch.int64,
            )

        if is_deep_gemm_e8m0_used() and self.block_quant:
            assert layer.weight_block_size is not None
            # Re-quantise the expert weights so their scales are UE8M0.
            block_sz = tuple(layer.weight_block_size)
            requant_weight_ue8m0_inplace(
                layer.w13_weight.data,
                layer.w13_weight_scale.data,
                block_sz,
            )
            requant_weight_ue8m0_inplace(
                layer.w2_weight.data,
                layer.w2_weight_scale.data,
                block_sz,
            )

            # Ensure column-major TMA alignment expected by DeepGEMM.
            if expert_weight_is_col_major(layer.w13_weight_scale):
                layer.w13_weight_scale = get_col_major_tma_aligned_tensor(
                    layer.w13_weight_scale
                )
            if expert_weight_is_col_major(layer.w2_weight_scale):
                layer.w2_weight_scale = get_col_major_tma_aligned_tensor(
                    layer.w2_weight_scale
                )

    def maybe_make_prepare_finalize(
        self,
        routing_tables: tuple[torch.Tensor, torch.Tensor, torch.Tensor] | None = None,
    ) -> mk.FusedMoEPrepareAndFinalize | None:
        if self.use_marlin:
            return None
        else:
            return super().maybe_make_prepare_finalize(routing_tables)

    def select_gemm_impl(
        self,
        prepare_finalize: mk.FusedMoEPrepareAndFinalize,
        layer: torch.nn.Module,
    ) -> FusedMoEPermuteExpertsUnpermute:
        # cutlass path
        assert self.moe_quant_config is not None
        if self.use_cutlass:
            from vllm.model_executor.layers.fused_moe import (
                CutlassBatchedExpertsFp8,
                CutlassExpertsFp8,
            )

            experts: FusedMoEPermuteExpertsUnpermute

            num_dispatchers = prepare_finalize.num_dispatchers()

            if (
                prepare_finalize.activation_format
                == FusedMoEActivationFormat.BatchedExperts
            ):
                logger.debug("CutlassBatchedExpertsFp8(%s)", self.__class__.__name__)
                experts = CutlassBatchedExpertsFp8(
                    self.moe.num_local_experts,
                    num_dispatchers,
                    self.moe.in_dtype,
                    ab_strides1=self.ab_strides1_c_strides2,
                    ab_strides2=self.ab_strides2,
                    c_strides1=self.c_strides1,
                    c_strides2=self.ab_strides1_c_strides2,
                    quant_config=self.moe_quant_config,
                )
            else:
                logger.debug("CutlassExpertsFp8(%s)", self.__class__.__name__)
                experts = CutlassExpertsFp8(
                    self.moe.in_dtype,
                    ab_strides1=self.ab_strides1_c_strides2,
                    ab_strides2=self.ab_strides2,
                    c_strides1=self.c_strides1,
                    c_strides2=self.ab_strides1_c_strides2,
                    quant_config=self.moe_quant_config,
                )

            self.disable_expert_map = (
                num_dispatchers > 1 or not experts.supports_expert_map()
            )

            return experts

        from vllm.model_executor.layers.fused_moe.batched_deep_gemm_moe import (
            BatchedDeepGemmExperts,
        )
        from vllm.model_executor.layers.fused_moe.fused_batched_moe import (
            BatchedTritonExperts,
        )
        from vllm.model_executor.layers.fused_moe.triton_deep_gemm_moe import (
            TritonOrDeepGemmExperts,
        )

        assert not self.use_marlin

        use_deep_gemm = envs.VLLM_USE_DEEP_GEMM and envs.VLLM_MOE_USE_DEEP_GEMM

        if (
            prepare_finalize.activation_format
            == FusedMoEActivationFormat.BatchedExperts
        ):
            max_num_tokens_per_rank = prepare_finalize.max_num_tokens_per_rank()
            assert max_num_tokens_per_rank is not None

            if use_deep_gemm and not has_deep_gemm():
                raise RuntimeError(
                    "DeepGEMM requested for MoE layer but not installed."
                )

            compatible_with_deep_gemm = (
                self.moe_quant_config.use_fp8_w8a8
                and self.moe_quant_config.block_shape
                == get_mk_alignment_for_contiguous_layout()
            )
<<<<<<< HEAD
        elif self.rocm_aiter_moe_enabled:
            # aiter path
            from vllm.model_executor.layers.fused_moe.fused_aiter_moe import (
                AiterExperts,
            )

            logger.debug(
                "AiterExperts(%s): per_act_token=%s",
                self.__class__.__name__,
                True,
            )
            return AiterExperts(
                quant_config=self.moe_quant_config,
            )
=======

            # If this MoE layer is compatible with DeepGEMM, the proper env
            # vars are set and DeepGEMM is not installed, throw an error.
            if use_deep_gemm and compatible_with_deep_gemm and not has_deep_gemm():
                raise RuntimeError(
                    f"MoE layer incompatible with DeepGEMM, expected "
                    f"fp8==True, got {self.moe_quant_config.use_fp8_w8a8}"
                    f"or block_shape {self.moe_quant_config.block_shape}"
                    f"=={get_mk_alignment_for_contiguous_layout()}."
                )

            if use_deep_gemm and compatible_with_deep_gemm and has_deep_gemm():
                logger.debug("BatchedDeepGemmExperts(%s)", self.__class__.__name__)
                return BatchedDeepGemmExperts(
                    max_num_tokens=max_num_tokens_per_rank,
                    num_dispatchers=prepare_finalize.num_dispatchers(),
                    quant_config=self.moe_quant_config,
                )
            else:
                logger.debug("BatchedTritonExperts(%s)", self.__class__.__name__)
                return BatchedTritonExperts(
                    max_num_tokens=max_num_tokens_per_rank,
                    num_dispatchers=prepare_finalize.num_dispatchers(),
                    quant_config=self.moe_quant_config,
                )

>>>>>>> 2902c348
        else:
            logger.debug("TritonOrDeepGemmExperts(%s)", self.__class__.__name__)
            return TritonOrDeepGemmExperts(
                self.moe_quant_config,
                allow_deep_gemm=use_deep_gemm,
            )

    def get_fused_moe_quant_config(
        self, layer: torch.nn.Module
    ) -> FusedMoEQuantConfig | None:
        if self.use_marlin:
            return None

        per_act_token = self.input_quant.strategy == QuantizationStrategy.TOKEN
        per_channel_quant = self.weight_quant.strategy == QuantizationStrategy.CHANNEL

        return fp8_w8a8_moe_quant_config(
            w1_scale=layer.w13_weight_scale,
            w2_scale=layer.w2_weight_scale,
            a1_scale=layer.w13_input_scale,
            a2_scale=layer.w2_input_scale,
            per_act_token_quant=per_act_token,
            per_out_ch_quant=per_channel_quant,
            block_shape=layer.weight_block_size,
        )

    def apply(
        self,
        layer: FusedMoE,
        x: torch.Tensor,
        router_logits: torch.Tensor,
        top_k: int,
        renormalize: bool,
        use_grouped_topk: bool = False,
        topk_group: int | None = None,
        num_expert_group: int | None = None,
        global_num_experts: int = -1,
        expert_map: torch.Tensor | None = None,
        custom_routing_function: Callable | None = None,
        scoring_func: str = "softmax",
        routed_scaling_factor: float = 1.0,
        e_score_correction_bias: torch.Tensor | None = None,
        apply_router_weight_on_input: bool = False,
        activation: str = "silu",
        enable_eplb: bool = False,
        expert_load_view: torch.Tensor | None = None,
        logical_to_physical_map: torch.Tensor | None = None,
        logical_replica_count: torch.Tensor | None = None,
    ) -> torch.Tensor | tuple[torch.Tensor, torch.Tensor]:
        topk_weights, topk_ids, _ = layer.select_experts(
            hidden_states=x,
            router_logits=router_logits,
        )

        per_act_token = self.input_quant.strategy == QuantizationStrategy.TOKEN
        per_channel_quant = self.weight_quant.strategy == QuantizationStrategy.CHANNEL

        if self.use_marlin:
            assert activation == "silu", f"{activation} not supported for Marlin MoE."
            return fused_marlin_moe(
                x,
                layer.w13_weight,
                layer.w2_weight,
                None,
                None,
                layer.w13_weight_scale,
                layer.w2_weight_scale,
                router_logits,
                topk_weights,
                topk_ids,
                quant_type_id=scalar_types.float8_e4m3fn.id,
                apply_router_weight_on_input=apply_router_weight_on_input,
                global_num_experts=global_num_experts,
                expert_map=expert_map,
                input_dtype=self.marlin_input_dtype,
                workspace=layer.workspace,
            )

        elif self.rocm_aiter_moe_enabled:
            from vllm.model_executor.layers.fused_moe.rocm_aiter_fused_moe import (  # noqa E501
                rocm_aiter_fused_experts,
            )

            assert per_act_token == per_channel_quant
            assert self.moe_quant_config is not None
            return rocm_aiter_fused_experts(
                hidden_states=x,
                w1=layer.w13_weight,
                w2=layer.w2_weight,
                topk_weights=topk_weights,
                topk_ids=topk_ids,
                activation=activation,
                apply_router_weight_on_input=apply_router_weight_on_input,
                expert_map=expert_map,
                quant_config=self.moe_quant_config,
            )

        # cutlass path
        elif self.use_cutlass:
            assert self.moe_quant_config is not None

            # small-batch fallback on SM100
            if self.is_fp8_w8a8_sm100 and topk_ids.shape[0] <= 8:
                from vllm.model_executor.layers.fused_moe import fused_experts

                assert per_act_token == per_channel_quant
                return fused_experts(
                    hidden_states=x,
                    w1=layer.w13_weight,
                    w2=layer.w2_weight,
                    topk_weights=topk_weights,
                    topk_ids=topk_ids,
                    inplace=True,
                    activation=activation,
                    apply_router_weight_on_input=apply_router_weight_on_input,
                    global_num_experts=global_num_experts,
                    expert_map=None if self.disable_expert_map else expert_map,
                    quant_config=self.moe_quant_config,
                )
            else:
                from vllm.model_executor.layers.fused_moe.cutlass_moe import (
                    cutlass_moe_fp8,
                )

                assert per_act_token == per_channel_quant
                assert self.moe_quant_config is not None
                return cutlass_moe_fp8(
                    x,
                    layer.w13_weight,
                    layer.w2_weight,
                    topk_weights,
                    topk_ids,
                    quant_config=self.moe_quant_config,
                    activation=activation,
                    global_num_experts=global_num_experts,
                    expert_map=None if self.disable_expert_map else expert_map,
                    ab_strides1=self.ab_strides1_c_strides2,
                    ab_strides2=self.ab_strides2,
                    c_strides1=self.c_strides1,
                    c_strides2=self.ab_strides1_c_strides2,
                )

        else:
            from vllm.model_executor.layers.fused_moe import fused_experts

            assert per_act_token == per_channel_quant
            assert self.moe_quant_config is not None
            return fused_experts(
                hidden_states=x,
                w1=layer.w13_weight,
                w2=layer.w2_weight,
                topk_weights=topk_weights,
                topk_ids=topk_ids,
                inplace=True,
                activation=activation,
                apply_router_weight_on_input=apply_router_weight_on_input,
                global_num_experts=global_num_experts,
                expert_map=expert_map,
                quant_config=self.moe_quant_config,
            )

    @property
    def supports_eplb(self) -> bool:
        return True


class CompressedTensorsW8A8Int8MoEMethod(CompressedTensorsMoEMethod):
    def __init__(
        self,
        weight_quant: QuantizationArgs,
        input_quant: QuantizationArgs,
        moe: FusedMoEConfig,
        layer_name: str | None = None,
    ):
        super().__init__(moe)
        self.weight_quant = weight_quant
        self.input_quant = input_quant

        per_channel = (
            self.weight_quant.strategy == QuantizationStrategy.CHANNEL
            and self.input_quant.strategy == QuantizationStrategy.TOKEN
        )
        if not per_channel:
            raise ValueError(
                "For INT8 Fused MoE layers, we require channelwise, "
                "dynamic per token quantization. Found "
                f"{self.weight_quant}, {self.input_quant}"
            )

        self.static_input_scales = not self.input_quant.dynamic
        if self.static_input_scales:
            raise ValueError(
                "For INT8 Fused MoE layers, we require channelwise, "
                "dynamic per token quantization. Found static input scales."
            )

    def create_weights(
        self,
        layer: torch.nn.Module,
        num_experts: int,
        hidden_size: int,
        intermediate_size_per_partition: int,
        params_dtype: torch.dtype,
        **extra_weight_attrs,
    ):
        params_dtype = torch.int8

        # WEIGHTS
        w13_weight = torch.nn.Parameter(
            torch.empty(
                num_experts,
                2 * intermediate_size_per_partition,
                hidden_size,
                dtype=params_dtype,
            ),
            requires_grad=False,
        )
        layer.register_parameter("w13_weight", w13_weight)
        set_weight_attrs(w13_weight, extra_weight_attrs)

        w2_weight = torch.nn.Parameter(
            torch.empty(
                num_experts,
                hidden_size,
                intermediate_size_per_partition,
                dtype=params_dtype,
            ),
            requires_grad=False,
        )
        layer.register_parameter("w2_weight", w2_weight)
        set_weight_attrs(w2_weight, extra_weight_attrs)

        # WEIGHT_SCALES
        assert self.weight_quant.strategy == QuantizationStrategy.CHANNEL
        w13_weight_scale = torch.nn.Parameter(
            torch.ones(
                num_experts, 2 * intermediate_size_per_partition, 1, dtype=torch.float32
            ),
            requires_grad=False,
        )
        layer.register_parameter("w13_weight_scale", w13_weight_scale)
        w2_weight_scale = torch.nn.Parameter(
            torch.ones(num_experts, hidden_size, 1, dtype=torch.float32),
            requires_grad=False,
        )
        layer.register_parameter("w2_weight_scale", w2_weight_scale)
        # Add PER-CHANNEL quantization for FusedMoE.weight_loader.
        extra_weight_attrs.update(
            {"quant_method": FusedMoeWeightScaleSupported.CHANNEL.value}
        )
        set_weight_attrs(w13_weight_scale, extra_weight_attrs)
        set_weight_attrs(w2_weight_scale, extra_weight_attrs)

        # INPUT_SCALES
        assert not self.static_input_scales
        layer.w13_input_scale = None
        layer.w2_input_scale = None

    def process_weights_after_loading(self, layer: torch.nn.Module) -> None:
        pass

    def get_fused_moe_quant_config(
        self, layer: torch.nn.Module
    ) -> FusedMoEQuantConfig | None:
        return int8_w8a8_moe_quant_config(
            w1_scale=layer.w13_weight_scale,
            w2_scale=layer.w2_weight_scale,
            a1_scale=layer.w13_input_scale,
            a2_scale=layer.w2_input_scale,
            per_act_token_quant=True,
        )

    def apply(
        self,
        layer: FusedMoE,
        x: torch.Tensor,
        router_logits: torch.Tensor,
        top_k: int,
        renormalize: bool,
        use_grouped_topk: bool = False,
        topk_group: int | None = None,
        num_expert_group: int | None = None,
        global_num_experts: int = -1,
        expert_map: torch.Tensor | None = None,
        custom_routing_function: Callable | None = None,
        scoring_func: str = "softmax",
        routed_scaling_factor: float = 1.0,
        e_score_correction_bias: torch.Tensor | None = None,
        apply_router_weight_on_input: bool = False,
        activation: str = "silu",
        enable_eplb: bool = False,
        expert_load_view: torch.Tensor | None = None,
        logical_to_physical_map: torch.Tensor | None = None,
        logical_replica_count: torch.Tensor | None = None,
    ) -> torch.Tensor | tuple[torch.Tensor, torch.Tensor]:
        from vllm.model_executor.layers.fused_moe import fused_experts

        topk_weights, topk_ids, _ = layer.select_experts(
            hidden_states=x,
            router_logits=router_logits,
        )

        return fused_experts(
            hidden_states=x,
            w1=layer.w13_weight,
            w2=layer.w2_weight,
            topk_weights=topk_weights,
            topk_ids=topk_ids,
            inplace=True,
            activation=activation,
            apply_router_weight_on_input=apply_router_weight_on_input,
            global_num_experts=global_num_experts,
            expert_map=expert_map,
            quant_config=self.moe_quant_config,
        )


class CompressedTensorsWNA16MarlinMoEMethod(CompressedTensorsMoEMethod):
    def __init__(
        self,
        weight_quant: QuantizationArgs,
        input_quant: QuantizationArgs | None,
        moe: FusedMoEConfig,
        layer_name: str | None = None,
    ):
        super().__init__(moe)
        self.weight_quant = weight_quant
        self.input_quant = input_quant
        assert weight_quant.symmetric, (
            "Only symmetric quantization is supported for MoE"
        )
        # Extract properties from weight_quant
        self.num_bits = weight_quant.num_bits
        self.packed_factor = 32 // weight_quant.num_bits
        self.strategy = weight_quant.strategy
        self.group_size = weight_quant.group_size
        self.actorder = weight_quant.actorder

        self.quant_type = WNA16_SUPPORTED_TYPES_MAP[self.num_bits]
        self.use_marlin = True
        self.marlin_input_dtype = get_marlin_input_dtype(layer_name)

    def create_weights(
        self,
        layer: torch.nn.Module,
        num_experts: int,
        hidden_size: int,
        intermediate_size_per_partition: int,
        params_dtype: torch.dtype,
        **extra_weight_attrs,
    ):
        intermediate_size_full = extra_weight_attrs.pop("intermediate_size_full")

        # Will transpose the loaded weight along the
        # intermediate and hidden dim sizes. Will
        # shard for TP along the transposed dims
        extra_weight_attrs.update(
            {"is_transposed": True, "quant_method": self.strategy}
        )
        w13_weight = torch.nn.Parameter(
            torch.empty(
                num_experts,
                hidden_size // self.packed_factor,
                2 * intermediate_size_per_partition,
                dtype=torch.int32,
            ),
            requires_grad=False,
        )
        layer.register_parameter("w13_weight_packed", w13_weight)
        set_weight_attrs(w13_weight, extra_weight_attrs)

        w2_weight = torch.nn.Parameter(
            torch.empty(
                num_experts,
                intermediate_size_per_partition // self.packed_factor,
                hidden_size,
                dtype=torch.int32,
            ),
            requires_grad=False,
        )
        layer.register_parameter("w2_weight_packed", w2_weight)
        set_weight_attrs(w2_weight, extra_weight_attrs)

        # In the case where we have actorder/g_idx,
        # we do not partition the w2 scales
        load_full_w2 = self.actorder and self.group_size != -1
        w2_scales_size = (
            intermediate_size_full if load_full_w2 else intermediate_size_per_partition
        )

        self.is_k_full = (not self.actorder) or (
            intermediate_size_per_partition == intermediate_size_full
        )

        if self.strategy == "channel":
            num_groups_w2 = num_groups_w13 = 1
            self.group_size = -1
        else:
            num_groups_w2 = w2_scales_size // self.group_size
            num_groups_w13 = hidden_size // self.group_size

        layer.num_groups_w13 = num_groups_w13
        layer.num_groups_w2 = num_groups_w2

        w13_scale = torch.nn.Parameter(
            torch.ones(
                num_experts,
                num_groups_w13,
                2 * intermediate_size_per_partition,
                dtype=params_dtype,
            ),
            requires_grad=False,
        )
        layer.register_parameter("w13_weight_scale", w13_scale)
        set_weight_attrs(w13_scale, extra_weight_attrs)

        w2_scale = torch.nn.Parameter(
            torch.ones(num_experts, num_groups_w2, hidden_size, dtype=params_dtype),
            requires_grad=False,
        )
        layer.register_parameter("w2_weight_scale", w2_scale)
        set_weight_attrs(w2_scale, extra_weight_attrs)
        set_weight_attrs(w2_scale, {"load_full_w2": load_full_w2})

        w2_weight_shape = torch.nn.Parameter(
            torch.empty(num_experts, 2), requires_grad=False
        )
        layer.register_parameter("w2_weight_shape", w2_weight_shape)
        set_weight_attrs(w2_weight_shape, extra_weight_attrs)
        w13_weight_shape = torch.nn.Parameter(
            torch.empty(num_experts, 2), requires_grad=False
        )

        layer.register_parameter("w13_weight_shape", w13_weight_shape)
        set_weight_attrs(w13_weight_shape, extra_weight_attrs)

        w13_g_idx = torch.nn.Parameter(
            torch.empty(
                num_experts,
                hidden_size,
                dtype=torch.int32,
            ),
            requires_grad=False,
        )
        layer.register_parameter("w13_weight_g_idx", w13_g_idx)
        set_weight_attrs(w13_g_idx, extra_weight_attrs)

        w2_g_idx = torch.nn.Parameter(
            torch.empty(
                num_experts,
                intermediate_size_per_partition,
                dtype=torch.int32,
            ),
            requires_grad=False,
        )
        layer.register_parameter("w2_weight_g_idx", w2_g_idx)
        set_weight_attrs(w2_g_idx, extra_weight_attrs)

        w13_g_idx_sort_indices = torch.nn.Parameter(
            torch.empty(
                num_experts,
                hidden_size,
                dtype=torch.int32,
            ),
            requires_grad=False,
        )
        layer.register_parameter("w13_g_idx_sort_indices", w13_g_idx_sort_indices)
        set_weight_attrs(w13_g_idx_sort_indices, extra_weight_attrs)

        w2_g_idx_sort_indices = torch.nn.Parameter(
            torch.empty(
                num_experts,
                intermediate_size_per_partition,
                dtype=torch.int32,
            ),
            requires_grad=False,
        )
        layer.register_parameter("w2_g_idx_sort_indices", w2_g_idx_sort_indices)
        set_weight_attrs(w2_g_idx_sort_indices, extra_weight_attrs)

        layer.a13_scale = None
        layer.a2_scale = None
        layer.marlin_state = GPTQMarlinState.REPACK

    def process_weights_after_loading(self, layer: torch.nn.Module) -> None:
        num_experts = layer.w13_weight_g_idx.shape[0]
        device = layer.w13_weight_g_idx.device
        is_a_8bit = (
            self.marlin_input_dtype is not None
            and self.marlin_input_dtype.itemsize == 1
        )

        if self.marlin_input_dtype == torch.float8_e4m3fn:
            # NOTE: for non-zp quantization format only
            ops.marlin_int4_fp8_preprocess(layer.w13_weight_packed, inplace=True)
            ops.marlin_int4_fp8_preprocess(layer.w2_weight_packed, inplace=True)
            layer.w13_weight_scale.data = layer.w13_weight_scale.data * 512
            layer.w2_weight_scale.data = layer.w2_weight_scale.data * 512

        # when running models with grouped act order,
        # resort to g_idx values provided in checkpoint
        if self.actorder == "group":
            w13_g_idx_sort_indices = torch.empty_like(layer.w13_weight_g_idx)
            w2_g_idx_sort_indices = torch.empty_like(layer.w2_weight_g_idx)
            w13_sorted_g_idx = torch.empty_like(layer.w13_weight_g_idx)
            w2_sorted_g_idx = torch.empty_like(layer.w2_weight_g_idx)

            for e in range(num_experts):
                w13_g_idx_sort_indices[e] = torch.argsort(layer.w13_weight_g_idx[e]).to(
                    torch.int32
                )
                w2_g_idx_sort_indices[e] = torch.argsort(layer.w2_weight_g_idx[e]).to(
                    torch.int32
                )
                w13_sorted_g_idx[e] = layer.w13_weight_g_idx[e][
                    w13_g_idx_sort_indices[e]
                ]
                w2_sorted_g_idx[e] = layer.w2_weight_g_idx[e][w2_g_idx_sort_indices[e]]

            replace_parameter(layer, "w13_weight_g_idx", w13_sorted_g_idx)
            replace_parameter(layer, "w2_weight_g_idx", w2_sorted_g_idx)
            replace_parameter(layer, "w13_g_idx_sort_indices", w13_g_idx_sort_indices)
            replace_parameter(layer, "w2_g_idx_sort_indices", w2_g_idx_sort_indices)

        else:
            layer.w13_weight_g_idx = torch.nn.Parameter(
                torch.empty((num_experts, 0), dtype=torch.int32, device=device),
                requires_grad=False,
            )
            layer.w2_weight_g_idx = torch.nn.Parameter(
                torch.empty((num_experts, 0), dtype=torch.int32, device=device),
                requires_grad=False,
            )
            layer.w13_g_idx_sort_indices = torch.nn.Parameter(
                torch.empty((num_experts, 0), dtype=torch.int32, device=device),
                requires_grad=False,
            )
            layer.w2_g_idx_sort_indices = torch.nn.Parameter(
                torch.empty((num_experts, 0), dtype=torch.int32, device=device),
                requires_grad=False,
            )

        marlin_w13_qweight = ops.gptq_marlin_moe_repack(
            layer.w13_weight_packed,
            layer.w13_g_idx_sort_indices,
            layer.w13_weight_packed.shape[1] * self.packed_factor,
            layer.w13_weight_packed.shape[2],
            self.num_bits,
            is_a_8bit=is_a_8bit,
        )
        replace_parameter(layer, "w13_weight_packed", marlin_w13_qweight)

        marlin_w2_qweight = ops.gptq_marlin_moe_repack(
            layer.w2_weight_packed,
            layer.w2_g_idx_sort_indices,
            layer.w2_weight_packed.shape[1] * self.packed_factor,
            layer.w2_weight_packed.shape[2],
            self.num_bits,
            is_a_8bit=is_a_8bit,
        )
        replace_parameter(layer, "w2_weight_packed", marlin_w2_qweight)

        # Repack scales
        marlin_w13_scales = marlin_moe_permute_scales(
            s=layer.w13_weight_scale,
            size_k=layer.w13_weight_packed.shape[2],
            size_n=layer.w13_weight_scale.shape[2],
            group_size=self.group_size,
            is_a_8bit=is_a_8bit,
        )
        if self.marlin_input_dtype == torch.int8 and layer.num_groups_w13 > 1:
            marlin_w13_scales, w13_input_global_scale = marlin_act_int8_process_scales(
                marlin_w13_scales
            )
            layer.register_parameter(
                "w13_input_global_scale",
                torch.nn.Parameter(w13_input_global_scale, requires_grad=False),
            )
        replace_parameter(layer, "w13_weight_scale", marlin_w13_scales)

        marlin_w2_scales = marlin_moe_permute_scales(
            s=layer.w2_weight_scale,
            size_k=layer.w2_weight_scale.shape[1]
            * (self.group_size if self.group_size != -1 else self.packed_factor),
            size_n=layer.w2_weight_scale.shape[2],
            group_size=self.group_size,
            is_a_8bit=is_a_8bit,
        )
        if self.marlin_input_dtype == torch.int8 and layer.num_groups_w2 > 1:
            marlin_w2_scales, w2_input_global_scale = marlin_act_int8_process_scales(
                marlin_w2_scales
            )
            layer.register_parameter(
                "w2_input_global_scale",
                torch.nn.Parameter(w2_input_global_scale, requires_grad=False),
            )
        replace_parameter(layer, "w2_weight_scale", marlin_w2_scales)

        layer.workspace = marlin_make_workspace_new(device, 4)

    def get_fused_moe_quant_config(
        self, layer: torch.nn.Module
    ) -> FusedMoEQuantConfig | None:
        if self.num_bits != 4:
            return None
        return int4_w4a16_moe_quant_config(
            w1_scale=layer.w13_weight_scale,
            w2_scale=layer.w2_weight_scale,
            w1_zp=None,
            w2_zp=None,
            block_shape=[0, self.group_size],
        )

    def select_gemm_impl(
        self,
        prepare_finalize: mk.FusedMoEPrepareAndFinalize,
        layer: torch.nn.Module,
    ) -> mk.FusedMoEPermuteExpertsUnpermute:
        assert self.num_bits == 4, "only supporting w4"
        layer.w13_weight = layer.w13_weight_packed
        layer.w2_weight = layer.w2_weight_packed
        assert all([w is not None for w in [layer.w13_weight, layer.w2_weight]])
        assert self.moe_quant_config is not None
        if (
            prepare_finalize.activation_format
            == mk.FusedMoEActivationFormat.BatchedExperts
        ):
            max_num_tokens_per_rank = prepare_finalize.max_num_tokens_per_rank()
            assert max_num_tokens_per_rank is not None
            return BatchedMarlinExperts(
                max_num_tokens=max_num_tokens_per_rank,
                num_dispatchers=prepare_finalize.num_dispatchers(),
                quant_config=self.moe_quant_config,
                w13_g_idx=layer.w13_weight_g_idx,
                w2_g_idx=layer.w2_weight_g_idx,
                w13_g_idx_sort_indices=layer.w13_g_idx_sort_indices,
                w2_g_idx_sort_indices=layer.w2_g_idx_sort_indices,
                is_k_full=self.is_k_full,
            )
        else:
            return MarlinExperts(
                quant_config=self.moe_quant_config,
                w13_g_idx=layer.w13_weight_g_idx,
                w2_g_idx=layer.w2_weight_g_idx,
                w13_g_idx_sort_indices=layer.w13_g_idx_sort_indices,
                w2_g_idx_sort_indices=layer.w2_g_idx_sort_indices,
                is_k_full=self.is_k_full,
            )

    def apply(
        self,
        layer: FusedMoE,
        x: torch.Tensor,
        router_logits: torch.Tensor,
        top_k: int,
        renormalize: bool,
        use_grouped_topk: bool = False,
        topk_group: int | None = None,
        num_expert_group: int | None = None,
        global_num_experts: int = -1,
        expert_map: torch.Tensor | None = None,
        custom_routing_function: Callable | None = None,
        scoring_func: str = "softmax",
        routed_scaling_factor: float = 1.0,
        e_score_correction_bias: torch.Tensor | None = None,
        apply_router_weight_on_input: bool = False,
        activation: str = "silu",
        enable_eplb: bool = False,
        expert_load_view: torch.Tensor | None = None,
        logical_to_physical_map: torch.Tensor | None = None,
        logical_replica_count: torch.Tensor | None = None,
    ) -> torch.Tensor | tuple[torch.Tensor, torch.Tensor]:
        assert activation == "silu", f"{activation} not supported for Marlin MoE."

        topk_weights, topk_ids, _ = layer.select_experts(
            hidden_states=x,
            router_logits=router_logits,
        )

        return fused_marlin_moe(
            x,
            layer.w13_weight_packed,
            layer.w2_weight_packed,
            None,
            None,
            layer.w13_weight_scale,
            layer.w2_weight_scale,
            router_logits,
            topk_weights,
            topk_ids,
            input_global_scale1=getattr(layer, "w13_input_global_scale", None),
            input_global_scale2=getattr(layer, "w2_input_global_scale", None),
            quant_type_id=self.quant_type.id,
            apply_router_weight_on_input=apply_router_weight_on_input,
            global_num_experts=global_num_experts,
            expert_map=expert_map,
            g_idx1=layer.w13_weight_g_idx,
            g_idx2=layer.w2_weight_g_idx,
            sort_indices1=layer.w13_g_idx_sort_indices,
            sort_indices2=layer.w2_g_idx_sort_indices,
            workspace=layer.workspace,
            input_dtype=self.marlin_input_dtype,
            is_k_full=self.is_k_full,
        )


class CompressedTensorsWNA16MoEMethod(CompressedTensorsMoEMethod):
    def __init__(
        self,
        weight_quant: QuantizationArgs,
        input_quant: QuantizationArgs | None,
        moe: FusedMoEConfig,
        layer_name: str | None = None,
    ):
        super().__init__(moe)
        self.weight_quant = weight_quant
        self.input_quant = input_quant
        # Extract properties from weight_quant
        self.num_bits = weight_quant.num_bits
        self.packed_factor = 32 // weight_quant.num_bits
        self.strategy = weight_quant.strategy
        # channelwise is not supported by this kernel
        assert weight_quant.strategy == "group"
        self.group_size = weight_quant.group_size
        # grouped actorder isn't supported by this kernel
        assert weight_quant.actorder != "group"
        assert weight_quant.symmetric, (
            "Only symmetric quantization is supported for MoE"
        )

    def create_weights(
        self,
        layer: torch.nn.Module,
        num_experts: int,
        hidden_size: int,
        intermediate_size_per_partition: int,
        params_dtype: torch.dtype,
        **extra_weight_attrs,
    ):
        # Will transpose the loaded weight along the
        # intermediate and hidden dim sizes. Will
        # shard for TP along the transposed dims
        extra_weight_attrs.update(
            {"is_transposed": True, "quant_method": self.strategy}
        )
        w13_weight = torch.nn.Parameter(
            torch.empty(
                num_experts,
                hidden_size // self.packed_factor,
                2 * intermediate_size_per_partition,
                dtype=torch.int32,
            ),
            requires_grad=False,
        )
        layer.register_parameter("w13_weight_packed", w13_weight)
        set_weight_attrs(w13_weight, extra_weight_attrs)

        w2_weight = torch.nn.Parameter(
            torch.empty(
                num_experts,
                intermediate_size_per_partition // self.packed_factor,
                hidden_size,
                dtype=torch.int32,
            ),
            requires_grad=False,
        )
        layer.register_parameter("w2_weight_packed", w2_weight)
        set_weight_attrs(w2_weight, extra_weight_attrs)

        w2_scales_size = intermediate_size_per_partition

        if self.strategy == "channel":
            num_groups_w2 = num_groups_w13 = 1
            self.group_size = -1
        else:
            num_groups_w2 = w2_scales_size // self.group_size
            num_groups_w13 = hidden_size // self.group_size

        w13_scale = torch.nn.Parameter(
            torch.ones(
                num_experts,
                num_groups_w13,
                2 * intermediate_size_per_partition,
                dtype=params_dtype,
            ),
            requires_grad=False,
        )
        layer.register_parameter("w13_weight_scale", w13_scale)
        set_weight_attrs(w13_scale, extra_weight_attrs)

        w2_scale = torch.nn.Parameter(
            torch.ones(num_experts, num_groups_w2, hidden_size, dtype=params_dtype),
            requires_grad=False,
        )
        layer.register_parameter("w2_weight_scale", w2_scale)
        set_weight_attrs(w2_scale, extra_weight_attrs)
        set_weight_attrs(w2_scale, {"load_full_w2": False})

        w2_weight_shape = torch.nn.Parameter(
            torch.empty(num_experts, 2), requires_grad=False
        )
        layer.register_parameter("w2_weight_shape", w2_weight_shape)
        set_weight_attrs(w2_weight_shape, extra_weight_attrs)
        w13_weight_shape = torch.nn.Parameter(
            torch.empty(num_experts, 2), requires_grad=False
        )

        layer.register_parameter("w13_weight_shape", w13_weight_shape)
        set_weight_attrs(w13_weight_shape, extra_weight_attrs)

        w13_g_idx = torch.nn.Parameter(
            torch.empty(
                num_experts,
                hidden_size,
                dtype=torch.int32,
            ),
            requires_grad=False,
        )
        layer.register_parameter("w13_weight_g_idx", w13_g_idx)
        set_weight_attrs(w13_g_idx, extra_weight_attrs)

        w2_g_idx = torch.nn.Parameter(
            torch.empty(
                num_experts,
                intermediate_size_per_partition,
                dtype=torch.int32,
            ),
            requires_grad=False,
        )
        layer.register_parameter("w2_weight_g_idx", w2_g_idx)
        set_weight_attrs(w2_g_idx, extra_weight_attrs)

        w13_g_idx_sort_indices = torch.nn.Parameter(
            torch.empty(
                num_experts,
                hidden_size,
                dtype=torch.int32,
            ),
            requires_grad=False,
        )
        layer.register_parameter("w13_g_idx_sort_indices", w13_g_idx_sort_indices)
        set_weight_attrs(w13_g_idx_sort_indices, extra_weight_attrs)

        w2_g_idx_sort_indices = torch.nn.Parameter(
            torch.empty(
                num_experts,
                intermediate_size_per_partition,
                dtype=torch.int32,
            ),
            requires_grad=False,
        )
        layer.register_parameter("w2_g_idx_sort_indices", w2_g_idx_sort_indices)
        set_weight_attrs(w2_g_idx_sort_indices, extra_weight_attrs)

        layer.a13_scale = None
        layer.a2_scale = None

    def process_weights_after_loading(self, layer: torch.nn.Module) -> None:
        # Reconfigure packed weights and scales to match moe_wna16 format
        layer.w13_weight_packed = torch.nn.Parameter(
            layer.w13_weight_packed.transpose(1, 2).contiguous().view(torch.uint8),
            requires_grad=False,
        )
        layer.w2_weight_packed = torch.nn.Parameter(
            layer.w2_weight_packed.transpose(1, 2).contiguous().view(torch.uint8),
            requires_grad=False,
        )
        layer.w13_weight_scale = torch.nn.Parameter(
            layer.w13_weight_scale.transpose(1, 2).contiguous(), requires_grad=False
        )
        layer.w2_weight_scale = torch.nn.Parameter(
            layer.w2_weight_scale.transpose(1, 2).contiguous(), requires_grad=False
        )

    def get_fused_moe_quant_config(
        self, layer: torch.nn.Module
    ) -> FusedMoEQuantConfig | None:
        assert self.num_bits == 4 or self.num_bits == 8
        config_builder = (
            int4_w4a16_moe_quant_config
            if self.num_bits == 4
            else int8_w8a16_moe_quant_config
        )

        return config_builder(
            w1_scale=layer.w13_weight_scale,
            w2_scale=layer.w2_weight_scale,
            w1_zp=None,
            w2_zp=None,
            block_shape=[0, self.group_size],
        )

    def apply(
        self,
        layer: FusedMoE,
        x: torch.Tensor,
        router_logits: torch.Tensor,
        top_k: int,
        renormalize: bool,
        use_grouped_topk: bool = False,
        topk_group: int | None = None,
        num_expert_group: int | None = None,
        global_num_experts: int = -1,
        expert_map: torch.Tensor | None = None,
        custom_routing_function: Callable | None = None,
        scoring_func: str = "softmax",
        routed_scaling_factor: float = 1.0,
        e_score_correction_bias: torch.Tensor | None = None,
        apply_router_weight_on_input: bool = False,
        activation: str = "silu",
        enable_eplb: bool = False,
        expert_load_view: torch.Tensor | None = None,
        logical_to_physical_map: torch.Tensor | None = None,
        logical_replica_count: torch.Tensor | None = None,
    ) -> torch.Tensor | tuple[torch.Tensor, torch.Tensor]:
        from vllm.model_executor.layers.fused_moe import fused_experts

        topk_weights, topk_ids, _ = layer.select_experts(
            hidden_states=x,
            router_logits=router_logits,
        )

        return fused_experts(
            x,
            layer.w13_weight_packed,
            layer.w2_weight_packed,
            topk_weights=topk_weights,
            topk_ids=topk_ids,
            inplace=True,
            activation=activation,
            apply_router_weight_on_input=apply_router_weight_on_input,
            global_num_experts=global_num_experts,
            expert_map=expert_map,
            quant_config=self.moe_quant_config,
        )

    @property
    def supports_eplb(self) -> bool:
        return True


class CompressedTensorsW4A8Int8MoEMethod(CompressedTensorsMoEMethod):
    """
    CPU-only MoE method using dynamic 4-bit matmul kernels on Arm Platform
    - Weights: int4 (stored as int8 values in [-8,7], packed to uint8 nibbles)
    - Scales: Fp32 for Channelwise , bf16 for groupwise quantization
    - Bias: Same data type as original weights
    - Activations: FP32/Bf16 dynamic per-token (A8 Int),
      quantized inside the kernel
    """

    def __init__(
        self,
        weight_quant: QuantizationArgs,
        input_quant: QuantizationArgs,
        moe: FusedMoEConfig,
        layer_name: str | None = None,
    ):
        super().__init__(moe)
        self.has_bias = self.moe.has_bias
        self.weight_quant = weight_quant
        self.input_quant = input_quant

        # Validate scheme: weights=W4 (channel or group),
        # activations=dynamic TOKEN (A8)

        # Must be dynamic per-token activations
        if (
            input_quant.strategy != QuantizationStrategy.TOKEN
            or not input_quant.dynamic
        ):
            raise ValueError(
                "W4A8-int MoE needs dynamic per-token activation quantization."
            )

        # Weight can be channel-wise (group_size=None) or group-wise
        self.group_size = (
            weight_quant.group_size if (weight_quant.group_size is not None) else -1
        )
        if weight_quant.num_bits != 4:
            raise ValueError("This method only supports 4-bit weights (num_bits=4).")

        # CPU only
        if not current_platform.is_cpu():
            raise ValueError("CompressedTensorsW4A8Int8MoEMethod is CPU-only.")

        # Arm: check _dyn ops availability
        if current_platform.get_cpu_architecture() == CpuArchEnum.ARM:
            try:
                _ = torch.ops.aten._dyn_quant_matmul_4bit
                _ = torch.ops.aten._dyn_quant_pack_4bit_weight
            except AttributeError as err:
                raise RuntimeError(
                    f"""PyTorch {torch.__version__} lacks _dyn_quant_* 4bit ops;
                    install a newer build."""
                ) from err
        self.static_input_scales = False  # always dynamic per token

    # ---- parameter creation ----
    def create_weights(
        self,
        layer: torch.nn.Module,
        num_experts: int,
        hidden_size: int,
        intermediate_size_per_partition: int,
        params_dtype: torch.dtype,
        **extra_weight_attrs,
    ):
        # Shapes per local rank (TP/EP):
        #   w13: [E, 2*I_local, H]  int8  (int4 values in [-8,7])
        #   w2 : [E, H, I_local]    int8
        # Scales:
        #   channel-wise: group_size=-1 -> per-output-row, single scale per row
        #   group-wise  : group_size=g   ->
        #   per-output-row, (in_features/g) scales

        E = num_experts
        H = hidden_size
        IN = intermediate_size_per_partition
        g = self.group_size

        # Per-row scale columns
        def _n_scale_cols(in_features: int) -> int:
            return 1 if g == -1 else (in_features // g)

        # Register unpacked int4-as-int8 weights the loader will fill.
        w13 = torch.nn.Parameter(
            torch.empty(E, 2 * IN, H, dtype=torch.int8), requires_grad=False
        )
        set_weight_attrs(w13, extra_weight_attrs)
        layer.register_parameter("w13_weight", w13)

        w2 = torch.nn.Parameter(
            torch.empty(E, H, IN, dtype=torch.int8), requires_grad=False
        )
        set_weight_attrs(w2, extra_weight_attrs)
        layer.register_parameter("w2_weight", w2)

        # Register scales
        # KleidiAI groupwise kernels accepts float32 scales
        # KleidiAI groupwise kernels accepts bfloat16 scales
        scale_dtype = torch.float32 if g == -1 else torch.bfloat16

        w13_s = torch.nn.Parameter(
            torch.ones(E, 2 * IN, _n_scale_cols(H), dtype=scale_dtype),
            requires_grad=False,
        )
        set_weight_attrs(
            w13_s,
            {"quant_method": "channel" if g == -1 else "group", **extra_weight_attrs},
        )
        layer.register_parameter("w13_weight_scale", w13_s)

        w2_s = torch.nn.Parameter(
            torch.ones(E, H, _n_scale_cols(IN), dtype=scale_dtype), requires_grad=False
        )
        set_weight_attrs(
            w2_s,
            {"quant_method": "channel" if g == -1 else "group", **extra_weight_attrs},
        )
        layer.register_parameter("w2_weight_scale", w2_s)

        if self.has_bias:
            w13_bias = torch.nn.Parameter(
                torch.zeros(E, 2 * IN, dtype=params_dtype), requires_grad=False
            )
            layer.register_parameter("w13_bias", w13_bias)
            set_weight_attrs(w13_bias, extra_weight_attrs)

            w2_bias = torch.nn.Parameter(
                torch.zeros(num_experts, hidden_size, dtype=params_dtype),
                requires_grad=False,
            )
            layer.register_parameter("w2_bias", w2_bias)
            set_weight_attrs(w2_bias, extra_weight_attrs)

        # Placeholders for packed weights (will be replaced after packing)
        layer.register_parameter(
            "w13_weight_packed", torch.nn.Parameter(torch.empty(0), requires_grad=False)
        )
        set_weight_attrs(layer.w13_weight_packed, extra_weight_attrs)

        layer.register_parameter(
            "w2_weight_packed", torch.nn.Parameter(torch.empty(0), requires_grad=False)
        )
        set_weight_attrs(layer.w2_weight_packed, extra_weight_attrs)

        # dims for 4 bit fused matmuls
        layer.w13_in_features = H
        layer.w13_out_features = 2 * IN
        layer.w2_in_features = IN
        layer.w2_out_features = H
        layer.group_size = g

    # post-load packing to dyn-4bit KleidiAI kernel's format
    def process_weights_after_loading(self, layer: torch.nn.Module) -> None:
        E = layer.w13_weight.shape[0]
        H = layer.w13_in_features
        I2 = layer.w13_out_features
        IN = layer.w2_in_features
        g = layer.group_size

        def _pack_matrix(
            int4_as_int8_2d: torch.Tensor,
            scales_2d: torch.Tensor,
            bias_1d: torch.Tensor | None,
            in_features: int,
            out_features: int,
        ) -> torch.Tensor:
            # int4 values are stored as int8 in [-8,7].
            # Shift to unsigned nibble and pack pairs along input-dim.
            tmp = int4_as_int8_2d.add(8)  # [out, in]
            uint8_nibbles = ((tmp[:, 1::2] << 4) | tmp[:, ::2]).to(
                torch.uint8
            )  # [out, in//2]

            # KleidiAI groupwise kernels accepts float32 scales
            # KleidiAI groupwise kernels accepts bfloat16 scales
            scale_dtype = torch.float32 if g == -1 else torch.bfloat16
            scales = scales_2d.to(scale_dtype)
            bias = None if bias_1d is None else bias_1d.to(torch.float32)
            return torch.ops.aten._dyn_quant_pack_4bit_weight(
                uint8_nibbles,
                scales,
                bias,
                g if g != -1 else in_features,
                in_features,
                out_features,
            )

        # Pack per expert
        w13_packed_list = []
        w2_packed_list = []

        has_w13_bias = hasattr(layer, "w13_bias") and layer.w13_bias is not None
        has_w2_bias = hasattr(layer, "w2_bias") and layer.w2_bias is not None

        for e in range(E):
            w13_packed_list.append(
                _pack_matrix(
                    layer.w13_weight[e],  # [2I, H]
                    layer.w13_weight_scale[e],  # [2I, H/g or 1]
                    layer.w13_bias[e] if has_w13_bias else None,  # [2I]
                    H,
                    I2,
                )
            )
            w2_packed_list.append(
                _pack_matrix(
                    # w2 shape is [H, IN]; we need [out, in] == [H, IN].
                    layer.w2_weight[e],  # [H, IN]
                    layer.w2_weight_scale[e],  # [H, IN/g or 1]
                    layer.w2_bias[e] if has_w2_bias else None,  # [H]
                    IN,
                    layer.w2_out_features,  # in_features=IN, out_features=H
                )
            )

        # each packed tensor has identical shape per expert; stack on dim 0
        w13_packed = torch.stack(w13_packed_list, dim=0)
        w2_packed = torch.stack(w2_packed_list, dim=0)

        replace_parameter(
            layer,
            "w13_weight_packed",
            torch.nn.Parameter(w13_packed, requires_grad=False),
        )
        replace_parameter(
            layer,
            "w2_weight_packed",
            torch.nn.Parameter(w2_packed, requires_grad=False),
        )

        # free raw tensors/scales/bias now that they're packed into the payload.
        replace_parameter(
            layer, "w13_weight", torch.nn.Parameter(torch.empty(0), requires_grad=False)
        )
        replace_parameter(
            layer, "w2_weight", torch.nn.Parameter(torch.empty(0), requires_grad=False)
        )
        replace_parameter(
            layer,
            "w13_weight_scale",
            torch.nn.Parameter(torch.empty(0), requires_grad=False),
        )
        replace_parameter(
            layer,
            "w2_weight_scale",
            torch.nn.Parameter(torch.empty(0), requires_grad=False),
        )
        if has_w13_bias:
            replace_parameter(
                layer,
                "w13_bias",
                torch.nn.Parameter(torch.empty(0), requires_grad=False),
            )
        if has_w2_bias:
            replace_parameter(
                layer,
                "w2_bias",
                torch.nn.Parameter(torch.empty(0), requires_grad=False),
            )

    def get_fused_moe_quant_config(
        self, layer: torch.nn.Module
    ) -> FusedMoEQuantConfig | None:
        # CPU dynamic 4-bit MoE path does not use modular kernels or
        # fused_experts; quant config is not needed.
        return None

    def apply(
        self,
        layer: torch.nn.Module,
        x: torch.Tensor,
        router_logits: torch.Tensor,
        top_k: int,
        renormalize: bool,
        use_grouped_topk: bool = False,
        topk_group: int | None = None,
        num_expert_group: int | None = None,
        global_num_experts: int = -1,
        expert_map: torch.Tensor | None = None,
        custom_routing_function: Callable | None = None,
        scoring_func: str = "softmax",
        routed_scaling_factor: float = 1.0,
        e_score_correction_bias: torch.Tensor | None = None,
        apply_router_weight_on_input: bool = False,
        activation: str = "silu",
        enable_eplb: bool = False,
        expert_load_view: torch.Tensor | None = None,
        logical_to_physical_map: torch.Tensor | None = None,
        logical_replica_count: torch.Tensor | None = None,
    ) -> torch.Tensor:
        assert not enable_eplb, "EPLB not supported for W4A8-int MoE yet."
        assert activation in ("silu", "swigluoai", "swiglu"), (
            "Only SiLU/SwiGLUGU/SwiGLUUG are supported."
        )
        assert expert_map is None, """expert_map/EP not implemented
        for CPU dyn-4bit MoE."""

        def _act_kind(s: str) -> int:
            # 0 = SwiGLU_Gu (SiLU(g)*u), 1 = SwiGLU_Ug (SiLU(u)*g), 2 = SiLU
            if s == "swiglu":
                return 0
            if s == "swigluoai":
                return 1
            if s == "silu":
                return 2
            raise ValueError(f"Unknown activation '{s}'")

        # Apply topk softmax on router output
        topk_weights, topk_ids = select_experts(
            hidden_states=x,
            router_logits=router_logits,
            use_grouped_topk=use_grouped_topk,
            top_k=top_k,
            renormalize=renormalize,
            topk_group=topk_group,
            num_expert_group=num_expert_group,
            custom_routing_function=custom_routing_function,
            scoring_func=scoring_func,
            routed_scaling_factor=routed_scaling_factor,
            e_score_correction_bias=e_score_correction_bias,
        )

        return torch.ops._C.dynamic_4bit_int_moe(
            x,
            topk_ids.to(torch.long),
            topk_weights,
            layer.w13_weight_packed,
            layer.w2_weight_packed,
            layer.w2_out_features,
            layer.w2_in_features,
            layer.w13_out_features,
            layer.group_size,
            apply_router_weight_on_input,
            int(_act_kind(activation)),
        )<|MERGE_RESOLUTION|>--- conflicted
+++ resolved
@@ -1121,22 +1121,6 @@
                 and self.moe_quant_config.block_shape
                 == get_mk_alignment_for_contiguous_layout()
             )
-<<<<<<< HEAD
-        elif self.rocm_aiter_moe_enabled:
-            # aiter path
-            from vllm.model_executor.layers.fused_moe.fused_aiter_moe import (
-                AiterExperts,
-            )
-
-            logger.debug(
-                "AiterExperts(%s): per_act_token=%s",
-                self.__class__.__name__,
-                True,
-            )
-            return AiterExperts(
-                quant_config=self.moe_quant_config,
-            )
-=======
 
             # If this MoE layer is compatible with DeepGEMM, the proper env
             # vars are set and DeepGEMM is not installed, throw an error.
@@ -1163,7 +1147,20 @@
                     quant_config=self.moe_quant_config,
                 )
 
->>>>>>> 2902c348
+        elif self.rocm_aiter_moe_enabled:
+            # aiter path
+            from vllm.model_executor.layers.fused_moe.fused_aiter_moe import (
+                AiterExperts,
+            )
+
+            logger.debug(
+                "AiterExperts(%s): per_act_token=%s",
+                self.__class__.__name__,
+                True,
+            )
+            return AiterExperts(
+                quant_config=self.moe_quant_config,
+            )
         else:
             logger.debug("TritonOrDeepGemmExperts(%s)", self.__class__.__name__)
             return TritonOrDeepGemmExperts(
