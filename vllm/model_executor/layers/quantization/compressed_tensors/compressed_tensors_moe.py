--- conflicted
+++ resolved
@@ -37,12 +37,9 @@
     "CompressedTensorsMoEMethod",
     "CompressedTensorsW8A8Fp8MoEMethod",
     "CompressedTensorsW8A8Fp8MoECutlassMethod",
-<<<<<<< HEAD
-    "CompressedTensorsWNA16MoEMethod", "CompressedTensorsW8A8Fp8MoEAiterMethod"
-=======
+    "CompressedTensorsWNA16MoEMethod",
     "CompressedTensorsWNA16MarlinMoEMethod",
-    "CompressedTensorsWNA16MoEMethod",
->>>>>>> 93195146
+    "CompressedTensorsW8A8Fp8MoEAiterMethod",
 ]
 
 
