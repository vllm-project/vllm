--- conflicted
+++ resolved
@@ -2338,13 +2338,8 @@
             layer.w2_in_features,
             layer.w13_out_features,
             layer.group_size,
-<<<<<<< HEAD
             layer.apply_router_weight_on_input,
             int(_act_kind(layer.activation)),
-        )
-=======
-            apply_router_weight_on_input,
-            int(_act_kind(activation)),
         )
 
 
@@ -2673,5 +2668,4 @@
 
     @property
     def supports_eplb(self) -> bool:
-        return False
->>>>>>> aeb82b19
+        return False