--- conflicted
+++ resolved
@@ -819,12 +819,8 @@
         expert_load_view: Optional[torch.Tensor] = None,
         logical_to_physical_map: Optional[torch.Tensor] = None,
         logical_replica_count: Optional[torch.Tensor] = None,
-<<<<<<< HEAD
         num_fused_shared_experts: int = 0,
-    ) -> torch.Tensor:
-=======
     ) -> Union[torch.Tensor, tuple[torch.Tensor, torch.Tensor]]:
->>>>>>> e599e2c6
         if enable_eplb:
             raise NotImplementedError(
                 "EPLB not supported for "
