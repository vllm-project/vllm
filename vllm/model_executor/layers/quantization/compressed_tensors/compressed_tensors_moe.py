--- conflicted
+++ resolved
@@ -864,294 +864,6 @@
             a2_scale=layer.w2_input_scale)
 
 
-<<<<<<< HEAD
-class CompressedTensorsW8A8Fp8MoECutlassMethod(CompressedTensorsMoEMethod):
-
-    def __init__(
-            self,
-            quant_config: "CompressedTensorsConfig"  # type: ignore # noqa E501
-    ):
-        self.quant_config = quant_config
-        self.weight_quant = self.quant_config.target_scheme_map["Linear"].get(
-            "weights")
-        self.input_quant = self.quant_config.target_scheme_map["Linear"].get(
-            "input_activations")
-
-        per_tensor = (self.weight_quant.strategy == QuantizationStrategy.TENSOR
-                      and self.input_quant.strategy
-                      == QuantizationStrategy.TENSOR)
-        per_channel = (
-            self.weight_quant.strategy == QuantizationStrategy.CHANNEL
-            and self.input_quant.strategy == QuantizationStrategy.TOKEN)
-        if not (per_tensor or per_channel):
-            raise ValueError(
-                "For FP8 Fused MoE layers, we require per tensor "
-                "or channelwise, dynamic per token quantization. Found "
-                f"{self.weight_quant}, {self.input_quant}")
-
-        self.static_input_scales = not self.input_quant.dynamic
-        if self.static_input_scales and per_channel:
-            raise ValueError(
-                "For FP8 Fused MoE layer, we require either per tensor or "
-                "channelwise, dynamic per token quantization.")
-
-        self.topk_indices_dtype = None
-        self.fused_experts = None  # type: ignore[assignment]
-        self.disable_expert_map = False
-        self.is_fp8_w8a8_sm100 = self.quant_config._is_fp8_w8a8_sm100(
-            self.weight_quant, self.input_quant)
-
-    def create_weights(self, layer: torch.nn.Module, num_experts: int,
-                       hidden_size: int, intermediate_size_per_partition: int,
-                       params_dtype: torch.dtype, **extra_weight_attrs):
-
-        params_dtype = torch.float8_e4m3fn
-
-        # WEIGHTS
-        w13_weight = torch.nn.Parameter(torch.empty(
-            num_experts,
-            2 * intermediate_size_per_partition,
-            hidden_size,
-            dtype=params_dtype),
-                                        requires_grad=False)
-        layer.register_parameter("w13_weight", w13_weight)
-        set_weight_attrs(w13_weight, extra_weight_attrs)
-
-        w2_weight = torch.nn.Parameter(torch.empty(
-            num_experts,
-            hidden_size,
-            intermediate_size_per_partition,
-            dtype=params_dtype),
-                                       requires_grad=False)
-        layer.register_parameter("w2_weight", w2_weight)
-        set_weight_attrs(w2_weight, extra_weight_attrs)
-
-        # WEIGHT_SCALES
-        if self.weight_quant.strategy == QuantizationStrategy.TENSOR:
-            # Allocate 2 scales for w1 and w3 respectively.
-            # They are combined to a single scale after weight loading.
-            w13_weight_scale = torch.nn.Parameter(torch.ones(
-                num_experts, 2, dtype=torch.float32),
-                                                  requires_grad=False)
-            layer.register_parameter("w13_weight_scale", w13_weight_scale)
-            w2_weight_scale = torch.nn.Parameter(torch.ones(
-                num_experts, dtype=torch.float32),
-                                                 requires_grad=False)
-            layer.register_parameter("w2_weight_scale", w2_weight_scale)
-            # Add PER-TENSOR quantization for FusedMoE.weight_loader.
-            extra_weight_attrs.update(
-                {"quant_method": FusedMoeWeightScaleSupported.TENSOR.value})
-            set_weight_attrs(w13_weight_scale, extra_weight_attrs)
-            set_weight_attrs(w2_weight_scale, extra_weight_attrs)
-
-        elif self.weight_quant.strategy == QuantizationStrategy.CHANNEL:
-            w13_weight_scale = torch.nn.Parameter(torch.ones(
-                num_experts,
-                2 * intermediate_size_per_partition,
-                1,
-                dtype=torch.float32),
-                                                  requires_grad=False)
-            layer.register_parameter("w13_weight_scale", w13_weight_scale)
-            w2_weight_scale = torch.nn.Parameter(torch.ones(
-                num_experts, hidden_size, 1, dtype=torch.float32),
-                                                 requires_grad=False)
-            layer.register_parameter("w2_weight_scale", w2_weight_scale)
-            # Add PER-CHANNEL quantization for FusedMoE.weight_loader.
-            extra_weight_attrs.update(
-                {"quant_method": FusedMoeWeightScaleSupported.CHANNEL.value})
-            set_weight_attrs(w13_weight_scale, extra_weight_attrs)
-            set_weight_attrs(w2_weight_scale, extra_weight_attrs)
-
-        # INPUT_SCALES
-        if self.static_input_scales:
-            w13_input_scale = torch.nn.Parameter(torch.ones(
-                num_experts, dtype=torch.float32),
-                                                 requires_grad=False)
-            layer.register_parameter("w13_input_scale", w13_input_scale)
-            set_weight_attrs(w13_input_scale, extra_weight_attrs)
-
-            w2_input_scale = torch.nn.Parameter(torch.ones(
-                num_experts, dtype=torch.float32),
-                                                requires_grad=False)
-            layer.register_parameter("w2_input_scale", w2_input_scale)
-            set_weight_attrs(w2_input_scale, extra_weight_attrs)
-        else:
-            layer.w13_input_scale = None
-            layer.w2_input_scale = None
-
-    def process_weights_after_loading(self, layer: torch.nn.Module) -> None:
-        # Fp8 moe kernels require a single activation scale.
-        # We take the max of all the scales in case they differ.
-        if self.static_input_scales:
-            assert self.input_quant.strategy == QuantizationStrategy.TENSOR
-            if (layer.w13_input_scale is None or layer.w2_input_scale is None):
-                raise ValueError(
-                    "QuantConfig has static quantization, but found "
-                    "activation scales are None.")
-            if (not all_close_1d(layer.w13_input_scale)
-                    or not all_close_1d(layer.w2_input_scale)):
-                logger.warning_once(
-                    "Found input_scales that are not equal for "
-                    "fp8 MoE layer. Using the maximum across experts "
-                    "for each layer.")
-            layer.w13_input_scale = torch.nn.Parameter(
-                layer.w13_input_scale.max(), requires_grad=False)
-            layer.w2_input_scale = torch.nn.Parameter(
-                layer.w2_input_scale.max(), requires_grad=False)
-
-        # For Per-TENSOR case, Fp8 moe kernel needs single weight scale
-        # for w13 per expert. Use max then dequant and requant each expert.
-        if self.weight_quant.strategy == QuantizationStrategy.TENSOR:
-            assert layer.w13_weight_scale is not None
-            shard_size = layer.intermediate_size_per_partition
-            max_w13_scales = layer.w13_weight_scale.max(dim=1).values
-            for expert_id in range(layer.local_num_experts):
-                start = 0
-                for shard_id in range(2):
-                    dq_weight = per_tensor_dequantize(
-                        layer.w13_weight[expert_id][start:start +
-                                                    shard_size, :],
-                        layer.w13_weight_scale[expert_id][shard_id])
-                    layer.w13_weight[expert_id][
-                        start:start + shard_size, :], _ = ops.scaled_fp8_quant(
-                            dq_weight, max_w13_scales[expert_id])
-                    start += shard_size
-            layer.w13_weight_scale = torch.nn.Parameter(max_w13_scales,
-                                                        requires_grad=False)
-
-    def select_gemm_impl(
-        self,
-        prepare_finalize: FusedMoEPrepareAndFinalize,
-        moe: FusedMoEConfig,
-    ) -> FusedMoEPermuteExpertsUnpermute:
-        from vllm.model_executor.layers.fused_moe import CutlassExpertsFp8
-
-        use_batched_format = (prepare_finalize.activation_format ==
-                              FusedMoEActivationFormat.BatchedExperts)
-
-        num_dispatchers = prepare_finalize.num_dispatchers()
-
-        num_experts = (moe.num_local_experts
-                       if use_batched_format else moe.num_experts)
-
-        logger.debug("CutlassExpertsFp8(%s)", self.__class__.__name__)
-
-        experts = CutlassExpertsFp8(
-            num_experts,
-            moe.in_dtype,
-            self.input_quant.strategy == QuantizationStrategy.TOKEN,
-            self.weight_quant.strategy == QuantizationStrategy.CHANNEL,
-            num_dispatchers=num_dispatchers,
-            use_batched_format=use_batched_format,
-        )
-
-        self.disable_expert_map = (num_dispatchers > 1
-                                   or not experts.supports_expert_map())
-
-        return experts
-
-    def apply(
-        self,
-        layer: torch.nn.Module,
-        x: torch.Tensor,
-        router_logits: torch.Tensor,
-        top_k: int,
-        renormalize: bool,
-        use_grouped_topk: bool = False,
-        topk_group: Optional[int] = None,
-        num_expert_group: Optional[int] = None,
-        global_num_experts: int = -1,
-        expert_map: Optional[torch.Tensor] = None,
-        custom_routing_function: Optional[Callable] = None,
-        scoring_func: str = "softmax",
-        e_score_correction_bias: Optional[torch.Tensor] = None,
-        apply_router_weight_on_input: bool = False,
-        activation: str = "silu",
-        enable_eplb: bool = False,
-        expert_load_view: Optional[torch.Tensor] = None,
-        logical_to_physical_map: Optional[torch.Tensor] = None,
-        logical_replica_count: Optional[torch.Tensor] = None,
-    ) -> torch.Tensor:
-        if enable_eplb:
-            raise NotImplementedError(
-                "EPLB not supported for "
-                "`CompressedTensorsW8A8Fp8MoECutlassMethod` yet.")
-
-        topk_weights, topk_ids = FusedMoE.select_experts(
-            hidden_states=x,
-            router_logits=router_logits,
-            use_grouped_topk=use_grouped_topk,
-            top_k=top_k,
-            renormalize=renormalize,
-            topk_group=topk_group,
-            num_expert_group=num_expert_group,
-            custom_routing_function=custom_routing_function,
-            scoring_func=scoring_func,
-            e_score_correction_bias=e_score_correction_bias)
-
-        per_act_token = (
-            self.input_quant.strategy == QuantizationStrategy.TOKEN)
-        per_channel_quant = (
-            self.weight_quant.strategy == QuantizationStrategy.CHANNEL)
-        # Triton fused_experts is faster in small batch sizes on SM100.
-        # Fall back to fused_experts in small batch sizes.
-        if self.is_fp8_w8a8_sm100 and topk_ids.shape[0] <= 8:
-            from vllm.model_executor.layers.fused_moe import fused_experts
-            return fused_experts(
-                x,
-                layer.w13_weight,
-                layer.w2_weight,
-                topk_weights,
-                topk_ids,
-                inplace=True,
-                activation=activation,
-                apply_router_weight_on_input=apply_router_weight_on_input,
-                use_fp8_w8a8=True,
-                per_channel_quant=per_channel_quant,
-                global_num_experts=global_num_experts,
-                expert_map=None if self.disable_expert_map else expert_map,
-                w1_scale=layer.w13_weight_scale,
-                w2_scale=layer.w2_weight_scale,
-                a1_scale=layer.w13_input_scale,
-                a2_scale=layer.w2_input_scale)
-        if self.fused_experts is None:
-            # If no modular kernel is provided, use cutlass_moe_fp8
-            from vllm.model_executor.layers.fused_moe.cutlass_moe import (
-                cutlass_moe_fp8)
-            return cutlass_moe_fp8(
-                x,
-                layer.w13_weight,
-                layer.w2_weight,
-                topk_weights,
-                topk_ids,
-                per_act_token=per_act_token,
-                activation=activation,
-                global_num_experts=global_num_experts,
-                expert_map=None if self.disable_expert_map else expert_map,
-                w1_scale=layer.w13_weight_scale,
-                w2_scale=layer.w2_weight_scale,
-                a1_scale=layer.w13_input_scale,
-                a2_scale=layer.w2_input_scale,
-            )
-        else:
-            return self.fused_experts(
-                x,
-                layer.w13_weight,
-                layer.w2_weight,
-                topk_weights,
-                topk_ids,
-                activation=activation,
-                global_num_experts=global_num_experts,
-                expert_map=None if self.disable_expert_map else expert_map,
-                w1_scale=layer.w13_weight_scale,
-                w2_scale=layer.w2_weight_scale,
-                a1_scale=layer.w13_input_scale,
-                a2_scale=layer.w2_input_scale,
-            )
-
-
-=======
->>>>>>> 58b11b24
 class CompressedTensorsW8A8Int8MoEMethod(CompressedTensorsMoEMethod):
 
     def __init__(
