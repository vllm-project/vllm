--- conflicted
+++ resolved
@@ -1146,26 +1146,6 @@
         topk_weights, topk_ids, _ = layer.select_experts(
             hidden_states=x,
             router_logits=router_logits,
-<<<<<<< HEAD
-            use_grouped_topk=use_grouped_topk,
-            top_k=top_k,
-            renormalize=renormalize,
-            topk_group=topk_group,
-            num_expert_group=num_expert_group,
-            custom_routing_function=custom_routing_function,
-            scoring_func=scoring_func,
-            routed_scaling_factor=routed_scaling_factor,
-            e_score_correction_bias=e_score_correction_bias,
-            indices_type=self.topk_indices_dtype,
-            num_fused_shared_experts=layer.num_fused_shared_experts,
-            enable_eplb=enable_eplb,
-            eplb_static=eplb_static,
-            expert_map=expert_map,
-            expert_load_view=expert_load_view,
-            logical_to_physical_map=logical_to_physical_map,
-            logical_replica_count=logical_replica_count,
-=======
->>>>>>> 42c19496
         )
 
         per_act_token = self.input_quant.strategy == QuantizationStrategy.TOKEN
