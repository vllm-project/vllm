# SPDX-License-Identifier: Apache-2.0
# SPDX-FileCopyrightText: Copyright contributors to the vLLM project

import enum
from collections.abc import Callable
from enum import Enum

import torch
from compressed_tensors import CompressionFormat
from compressed_tensors.quantization import ActivationOrdering, QuantizationStrategy
from torch.nn.parameter import Parameter

import vllm.envs as envs
import vllm.model_executor.layers.fused_moe.modular_kernel as mk
from vllm import _custom_ops as ops
from vllm._aiter_ops import rocm_aiter_ops
from vllm.distributed import get_tensor_model_parallel_world_size
from vllm.logger import init_logger
from vllm.model_executor.layers.fused_moe import (
    FusedMoE,
    FusedMoEActivationFormat,
    FusedMoEConfig,
    FusedMoEMethodBase,
    FusedMoEPermuteExpertsUnpermute,
    FusedMoeWeightScaleSupported,
)
from vllm.model_executor.layers.fused_moe.config import (
    FusedMoEQuantConfig,
    fp8_w8a8_moe_quant_config,
    int4_w4a16_moe_quant_config,
    int8_w8a8_moe_quant_config,
    int8_w8a16_moe_quant_config,
    nvfp4_moe_quant_config,
)
from vllm.model_executor.layers.fused_moe.cpu_fused_moe import select_experts
from vllm.model_executor.layers.fused_moe.flashinfer_cutlass_moe import (
    is_valid_flashinfer_cutlass_fused_moe,
)
from vllm.model_executor.layers.fused_moe.fused_marlin_moe import (
    BatchedMarlinExperts,
    MarlinExperts,
    fused_marlin_moe,
)
from vllm.model_executor.layers.quantization.compressed_tensors.schemes.compressed_tensors_wNa16 import (  # noqa
    WNA16_SUPPORTED_BITS,
    WNA16_SUPPORTED_TYPES_MAP,
)
from vllm.model_executor.layers.quantization.compressed_tensors.utils import (
    find_matched_target,
)
from vllm.model_executor.layers.quantization.utils import replace_parameter
from vllm.model_executor.layers.quantization.utils.flashinfer_fp4_moe import (
    build_flashinfer_fp4_cutlass_moe_prepare_finalize,
    flashinfer_trtllm_fp4_moe,
    prepare_static_weights_for_trtllm_fp4_moe,
    reorder_w1w3_to_w3w1,
    select_nvfp4_gemm_impl,
)
from vllm.model_executor.layers.quantization.utils.flashinfer_utils import (
    FlashinferMoeBackend,
    get_flashinfer_moe_backend,
)
from vllm.model_executor.layers.quantization.utils.fp8_utils import (
    expert_weight_is_col_major,
    requant_weight_ue8m0_inplace,
)
from vllm.model_executor.layers.quantization.utils.marlin_utils import (
    check_moe_marlin_supports_layer,
    get_marlin_input_dtype,
    marlin_act_int8_process_scales,
    marlin_make_workspace_new,
    marlin_moe_permute_scales,
)
from vllm.model_executor.layers.quantization.utils.marlin_utils_fp4 import (
    prepare_moe_fp4_layer_for_marlin,
)
from vllm.model_executor.layers.quantization.utils.marlin_utils_fp8 import (
    prepare_moe_fp8_layer_for_marlin,
)
from vllm.model_executor.layers.quantization.utils.quant_utils import swizzle_blockscale
from vllm.model_executor.layers.quantization.utils.w8a8_utils import (
    all_close_1d,
    normalize_e4m3fn_to_e4m3fnuz,
    per_tensor_dequantize,
)
from vllm.model_executor.utils import set_weight_attrs
from vllm.platforms import CpuArchEnum, current_platform
from vllm.scalar_type import scalar_types
from vllm.utils.deep_gemm import (
    get_col_major_tma_aligned_tensor,
    is_deep_gemm_e8m0_used,
)

logger = init_logger(__name__)


class GPTQMarlinState(Enum):
    REPACK = enum.auto()
    READY = enum.auto()


__all__ = [
    "CompressedTensorsMoEMethod",
    "CompressedTensorsW8A8Fp8MoEMethod",
    "CompressedTensorsW8A8Int8MoEMethod",
    "CompressedTensorsWNA16MarlinMoEMethod",
    "CompressedTensorsWNA16MoEMethod",
<<<<<<< HEAD
    "CompressedTensorsW4A4MoEMethod",
=======
    "CompressedTensorsW4A4Nvfp4MoeMethod",
>>>>>>> a1f26768
    "CompressedTensorsW4A8Int8MoEMethod",
]


class CompressedTensorsMoEMethod(FusedMoEMethodBase):
    @staticmethod
    def get_moe_method(
        quant_config: "CompressedTensorsConfig",  # type: ignore # noqa E501
        layer: torch.nn.Module,
        layer_name: str | None = None,
    ) -> "CompressedTensorsMoEMethod":
        # TODO: @dsikka: refactor this to use schemes as other kernels
        # are supported + check if the layer is being ignored.
        # Check if a using "Linear" to select schemes
        if "Linear" in quant_config.target_scheme_map:
            matched_target = "Linear"
        else:
            # May have instead defined the linear layers in the fused model

            fused_layers = ["re:.*down_proj.*", "re:.*gate_proj.*", "re:.*up_proj.*"]
            current_scheme = None
            for fused_layer in fused_layers:
                # Check if one of the fused layers are defined in quant_config
                matched_target = find_matched_target(
                    layer_name=fused_layer,
                    module=layer,
                    targets=quant_config.target_scheme_map.keys(),
                    fused_mapping=quant_config.packed_modules_mapping,
                )

                # Only valid if down_proj, gate_proj, and up_proj
                # are mapped to the same quant scheme in the quant_config
                if current_scheme is None:
                    current_scheme = quant_config.target_scheme_map.get(matched_target)
                else:
                    assert current_scheme == quant_config.target_scheme_map.get(
                        matched_target
                    )

        weight_quant = quant_config.target_scheme_map[matched_target].get("weights")
        input_quant = quant_config.target_scheme_map[matched_target].get(
            "input_activations"
        )

        if quant_config._is_wNa16_group_channel(weight_quant, input_quant):
            # group_size=None means channelwise
            group_size = weight_quant.group_size or -1
            # Prefer to use the MarlinMoE kernel when it is supported.
            if (
                not check_moe_marlin_supports_layer(layer, group_size)
                or current_platform.is_rocm()
            ):
                if (
                    weight_quant.strategy == QuantizationStrategy.GROUP
                    and weight_quant.actorder
                    in (ActivationOrdering.GROUP, ActivationOrdering.DYNAMIC)
                ):
                    raise ValueError(
                        "WNA16MoE is not supported with actorder=group/dynamic."
                    )
                logger.info_once("Using CompressedTensorsWNA16MoEMethod")
                return CompressedTensorsWNA16MoEMethod(
                    quant_config, layer.moe_config, layer_name
                )
            else:
                logger.info_once("Using CompressedTensorsWNA16MarlinMoEMethod")
                return CompressedTensorsWNA16MarlinMoEMethod(
                    quant_config, layer.moe_config, layer_name
                )
        elif quant_config._is_fp4a4_nvfp4(weight_quant, input_quant):
<<<<<<< HEAD
            return CompressedTensorsW4A4MoEMethod(layer.moe_config, layer_name)
=======
            return CompressedTensorsW4A4Nvfp4MoeMethod(layer.moe_config)
>>>>>>> a1f26768
        elif (
            quant_config._is_fp8_w8a8_sm90(weight_quant, input_quant)
            or quant_config._is_fp8_w8a8_sm100(weight_quant, input_quant)
            or quant_config._is_fp8_w8a8(weight_quant, input_quant)
        ):
            return CompressedTensorsW8A8Fp8MoEMethod(
                quant_config, layer.moe_config, layer_name
            )
        elif quant_config._is_dynamic_token_w8a8(weight_quant, input_quant):
            return CompressedTensorsW8A8Int8MoEMethod(
                quant_config, layer.moe_config, layer_name
            )
        elif quant_config._is_dynamic_token_w4a8_int(weight_quant, input_quant):
            return CompressedTensorsW4A8Int8MoEMethod(
                quant_config, layer.moe_config, layer_name
            )
        else:
            raise RuntimeError(
                f"Unsupported FusedMoe scheme: {weight_quant}, {input_quant}"
            )


<<<<<<< HEAD
class CompressedTensorsW4A4MoEMethod(CompressedTensorsMoEMethod):
    def __init__(self, moe: FusedMoEConfig, layer_name: str | None = None):
=======
class CompressedTensorsW4A4Nvfp4MoeMethod(CompressedTensorsMoEMethod):
    def __init__(self, moe: FusedMoEConfig):
>>>>>>> a1f26768
        from vllm.model_executor.layers.quantization.utils.nvfp4_moe_support import (  # noqa: E501
            detect_nvfp4_moe_support,
        )

        super().__init__(moe)
        _nvfp4 = detect_nvfp4_moe_support(self.__class__.__name__)
        self.cutlass_nvfp4_supported = _nvfp4.cutlass_supported
        self.allow_flashinfer = _nvfp4.allow_flashinfer
        self.use_marlin = _nvfp4.use_marlin
        self.group_size = 16
        self.layer_name = layer_name
        self.marlin_input_dtype = (
            get_marlin_input_dtype(layer_name) if self.use_marlin else None
        )
        self.flashinfer_moe_backend = None
        if self.allow_flashinfer:
            self.flashinfer_moe_backend = get_flashinfer_moe_backend()
            logger.info_once(
                f"Using FlashInfer {self.flashinfer_moe_backend.value} kernels"
                " for CompressedTensorsW4A4Nvfp4MoeMethod."
            )
        elif self.use_marlin:
            logger.info_once("Using Marlin for CompressedTensorsW4A4Nvfp4MoeMethod.")
        else:
            logger.info_once("Using Cutlass for CompressedTensorsW4A4Nvfp4MoeMethod.")

    def create_weights(
        self,
        layer: torch.nn.Module,
        num_experts: int,
        hidden_size: int,
        intermediate_size_per_partition: int,
        params_dtype: torch.dtype,
        **extra_weight_attrs,
    ):
        layer.num_experts = num_experts
        layer.params_dtype = params_dtype

        w13_weight = torch.nn.Parameter(
            torch.empty(
                num_experts,
                2 * intermediate_size_per_partition,
                # 2 fp4 items are packed in the input dimension
                hidden_size // 2,
                requires_grad=False,
                dtype=torch.uint8,
            ),
            requires_grad=False,
        )
        layer.register_parameter("w13_weight_packed", w13_weight)
        set_weight_attrs(w13_weight, extra_weight_attrs)

        w2_weight = torch.nn.Parameter(
            torch.empty(
                num_experts,
                hidden_size,
                # 2 fp4 items are packed in the input dimension
                intermediate_size_per_partition // 2,
                dtype=torch.uint8,
            ),
            requires_grad=False,
        )
        layer.register_parameter("w2_weight_packed", w2_weight)
        set_weight_attrs(w2_weight, extra_weight_attrs)

        # Weight Scales
        w13_weight_scale = torch.nn.Parameter(
            torch.empty(
                num_experts,
                2 * intermediate_size_per_partition,
                # 2 fp4 items are packed in the input dimension
                hidden_size // self.group_size,
                dtype=torch.float8_e4m3fn,
            ),
            requires_grad=False,
        )
        layer.register_parameter("w13_weight_scale", w13_weight_scale)
        extra_weight_attrs.update(
            {"quant_method": FusedMoeWeightScaleSupported.GROUP.value}
        )
        set_weight_attrs(w13_weight_scale, extra_weight_attrs)

        w2_weight_scale = torch.nn.Parameter(
            torch.empty(
                num_experts,
                hidden_size,
                # 2 fp4 items are packed in the input dimension
                intermediate_size_per_partition // self.group_size,
                dtype=torch.float8_e4m3fn,
            ),
            requires_grad=False,
        )
        layer.register_parameter("w2_weight_scale", w2_weight_scale)
        extra_weight_attrs.update(
            {"quant_method": FusedMoeWeightScaleSupported.GROUP.value}
        )
        set_weight_attrs(w2_weight_scale, extra_weight_attrs)

        # Weight Global Scales
        w13_weight_scale_2 = torch.nn.Parameter(
            torch.empty(num_experts, 2, dtype=torch.float32), requires_grad=False
        )
        layer.register_parameter("w13_weight_global_scale", w13_weight_scale_2)
        extra_weight_attrs.update(
            {"quant_method": FusedMoeWeightScaleSupported.TENSOR.value}
        )
        set_weight_attrs(w13_weight_scale_2, extra_weight_attrs)

        w2_weight_scale_2 = torch.nn.Parameter(
            torch.empty(num_experts, dtype=torch.float32), requires_grad=False
        )
        layer.register_parameter("w2_weight_global_scale", w2_weight_scale_2)
        extra_weight_attrs.update(
            {"quant_method": FusedMoeWeightScaleSupported.TENSOR.value}
        )
        set_weight_attrs(w2_weight_scale_2, extra_weight_attrs)

        # Input Global Scales
        w13_input_scale = torch.nn.Parameter(
            torch.empty(num_experts, 2, dtype=torch.float32), requires_grad=False
        )
        layer.register_parameter("w13_input_global_scale", w13_input_scale)
        extra_weight_attrs.update(
            {"quant_method": FusedMoeWeightScaleSupported.TENSOR.value}
        )
        set_weight_attrs(w13_input_scale, extra_weight_attrs)

        w2_input_scale = torch.nn.Parameter(
            torch.empty(num_experts, dtype=torch.float32), requires_grad=False
        )
        layer.register_parameter("w2_input_global_scale", w2_input_scale)
        extra_weight_attrs.update(
            {"quant_method": FusedMoeWeightScaleSupported.TENSOR.value}
        )
        set_weight_attrs(w2_input_scale, extra_weight_attrs)

    def process_weights_after_loading(self, layer: torch.nn.Module) -> None:
        # From packed to weight
        layer.w13_weight = torch.nn.Parameter(
            layer.w13_weight_packed.data, requires_grad=False
        )
        delattr(layer, "w13_weight_packed")

        layer.w2_weight = torch.nn.Parameter(
            layer.w2_weight_packed.data, requires_grad=False
        )
        delattr(layer, "w2_weight_packed")

        # reorder GEMM1 weights and block scales for FlashInfer CUTLASS kernel.
        if self.allow_flashinfer:
            w, s = reorder_w1w3_to_w3w1(
                layer.w13_weight.data, layer.w13_weight_scale.data, dim=-2
            )
            layer.w13_weight = torch.nn.Parameter(w, requires_grad=False)
            layer.w13_weight_scale = torch.nn.Parameter(s, requires_grad=False)

        if not torch.allclose(
            layer.w13_weight_global_scale[:, 0], layer.w13_weight_global_scale[:, 1]
        ):
            logger.warning_once(
                "w1_weight_global_scale must match w3_weight_global_scale. "
                "Accuracy may be affected."
            )

        # Take inverse of global scale saved to disk
        layer.w13_weight_scale_2 = torch.nn.Parameter(
            1 / layer.w13_weight_global_scale[:, 0], requires_grad=False
        )

        layer.w2_weight_scale_2 = torch.nn.Parameter(
            1 / layer.w2_weight_global_scale.data, requires_grad=False
        )

        if self.use_marlin:
            prepare_moe_fp4_layer_for_marlin(layer, input_dtype=self.marlin_input_dtype)
            return
        # w13
        if (
            self.allow_flashinfer
            and self.flashinfer_moe_backend == FlashinferMoeBackend.TENSORRT_LLM
        ):
            w13_input_global_scale = (
                layer.w13_input_global_scale.min()
                .to(torch.float32)
                .expand(layer.num_experts)
            )
        else:
            w13_input_global_scale = layer.w13_input_global_scale.min(dim=1).values.to(
                torch.float32
            )
        layer.g1_alphas = torch.nn.Parameter(
            ((1 / w13_input_global_scale) * layer.w13_weight_scale_2),
            requires_grad=False,
        )

        layer.w13_input_scale_quant = torch.nn.Parameter(
            (w13_input_global_scale), requires_grad=False
        )

        # w2
        if (
            self.allow_flashinfer
            and self.flashinfer_moe_backend == FlashinferMoeBackend.TENSORRT_LLM
        ):
            w2_input_global_scale = (
                layer.w2_input_global_scale.min()
                .to(torch.float32)
                .expand(layer.num_experts)
            )
        else:
            w2_input_global_scale = layer.w2_input_global_scale

        layer.g2_alphas = torch.nn.Parameter(
            ((1 / w2_input_global_scale) * layer.w2_weight_scale_2).to(torch.float32),
            requires_grad=False,
        )

        layer.w2_input_scale_quant = torch.nn.Parameter(
            (w2_input_global_scale), requires_grad=False
        )

        # TensorRT-LLM specific processing
        if (
            self.allow_flashinfer
            and self.flashinfer_moe_backend == FlashinferMoeBackend.TENSORRT_LLM
        ):
            # Prepare static weights for TRT-LLM kernel
            # alternate: prepare_static_weight_layouts_for_trtllm_moe
            (
                gemm1_weights_fp4_shuffled,
                gemm1_scales_fp4_shuffled,
                gemm2_weights_fp4_shuffled,
                gemm2_scales_fp4_shuffled,
            ) = prepare_static_weights_for_trtllm_fp4_moe(
                layer.w13_weight,
                layer.w2_weight,
                layer.w13_weight_scale,
                layer.w2_weight_scale,
                layer.w2_weight.size(-2),  # hidden_size
                layer.w13_weight.size(-2) // 2,  # intermediate_size
                layer.w13_weight.size(0),  # num_experts
            )
            logger.debug_once("Finished shuffling weights for TRT-LLM MOE")

            layer.gemm1_weights_fp4_shuffled = Parameter(
                gemm1_weights_fp4_shuffled, requires_grad=False
            )
            layer.gemm2_weights_fp4_shuffled = Parameter(
                gemm2_weights_fp4_shuffled, requires_grad=False
            )
            layer.gemm1_scales_fp4_shuffled = Parameter(
                gemm1_scales_fp4_shuffled, requires_grad=False
            )
            layer.gemm2_scales_fp4_shuffled = Parameter(
                gemm2_scales_fp4_shuffled, requires_grad=False
            )

            # Additional parameter needed for TRT-LLM
            layer.g1_scale_c = Parameter(
                (layer.w2_input_scale_quant * layer.g1_alphas).to(torch.float32),
                requires_grad=False,
            )

            # Clean up weights that won't be used by TRT-LLM
            del layer.w2_weight
            del layer.w2_weight_scale
            del layer.w13_weight
            del layer.w13_weight_scale
        else:
            # swizzle weight scales
            layer.w13_weight_scale = torch.nn.Parameter(
                swizzle_blockscale(layer.w13_weight_scale), requires_grad=False
            )

            layer.w2_weight_scale = torch.nn.Parameter(
                swizzle_blockscale(layer.w2_weight_scale), requires_grad=False
            )

    def maybe_make_prepare_finalize(
        self,
        routing_tables: tuple[torch.Tensor, torch.Tensor, torch.Tensor] | None = None,
    ) -> mk.FusedMoEPrepareAndFinalize | None:
        if self.use_marlin or (
            self.allow_flashinfer
            and self.flashinfer_moe_backend == FlashinferMoeBackend.TENSORRT_LLM
        ):
            return None
        elif not self.allow_flashinfer:
            return super().maybe_make_prepare_finalize(routing_tables)

        prepare_finalize = build_flashinfer_fp4_cutlass_moe_prepare_finalize(self.moe)
        logger.debug_once("%s", prepare_finalize.__class__.__name__)
        return prepare_finalize

    def select_gemm_impl(
        self,
        prepare_finalize: mk.FusedMoEPrepareAndFinalize,
        layer: torch.nn.Module,
    ) -> mk.FusedMoEPermuteExpertsUnpermute:
        assert self.moe_quant_config is not None
        """Return the appropriate GEMM experts implementation."""
        experts = select_nvfp4_gemm_impl(
            self.moe,
            self.moe_quant_config,
            allow_flashinfer=self.allow_flashinfer,
        )
        logger.debug_once("Using %s", experts.__class__.__name__)
        return experts

    def get_fused_moe_quant_config(
        self, layer: torch.nn.Module
    ) -> FusedMoEQuantConfig | None:
        if (
            self.use_marlin
            or self.flashinfer_moe_backend == FlashinferMoeBackend.TENSORRT_LLM
        ):
            return None

        return nvfp4_moe_quant_config(
            g1_alphas=layer.g1_alphas,
            g2_alphas=layer.g2_alphas,
            a1_gscale=layer.w13_input_scale_quant,
            a2_gscale=layer.w2_input_scale_quant,
            w1_scale=layer.w13_weight_scale,
            w2_scale=layer.w2_weight_scale,
        )

    def apply(
        self,
        layer: FusedMoE,
        x: torch.Tensor,
        router_logits: torch.Tensor,
        top_k: int,
        renormalize: bool,
        use_grouped_topk: bool = False,
        topk_group: int | None = None,
        num_expert_group: int | None = None,
        global_num_experts: int = -1,
        expert_map: torch.Tensor | None = None,
        custom_routing_function: Callable | None = None,
        scoring_func: str = "softmax",
        routed_scaling_factor: float = 1.0,
        e_score_correction_bias: torch.Tensor | None = None,
        apply_router_weight_on_input: bool = False,
        activation: str = "silu",
        enable_eplb: bool = False,
        expert_load_view: torch.Tensor | None = None,
        logical_to_physical_map: torch.Tensor | None = None,
        logical_replica_count: torch.Tensor | None = None,
    ) -> torch.Tensor | tuple[torch.Tensor, torch.Tensor]:
        assert activation == "silu", "Only SiLU activation is supported."

        if (
            self.allow_flashinfer
            and self.flashinfer_moe_backend == FlashinferMoeBackend.TENSORRT_LLM
        ):
            if enable_eplb:
                raise NotImplementedError(
                    "EPLB not supported for `CompressedTensorsW4A4MoeMethod` yet."
                )

            return flashinfer_trtllm_fp4_moe(
                layer=layer,
                x=x,
                router_logits=router_logits,
                top_k=top_k,
                global_num_experts=global_num_experts,
                num_expert_group=num_expert_group,
                topk_group=topk_group,
                custom_routing_function=custom_routing_function,
                e_score_correction_bias=e_score_correction_bias,
            )

        topk_weights, topk_ids, _ = layer.select_experts(
            hidden_states=x,
            router_logits=router_logits,
        )

        if self.use_marlin:
            return fused_marlin_moe(
                x,
                layer.w13_weight,
                layer.w2_weight,
                None,
                None,
                layer.w13_weight_scale,
                layer.w2_weight_scale,
                router_logits,
                topk_weights,
                topk_ids,
                global_scale1=layer.w13_weight_scale_2,
                global_scale2=layer.w2_weight_scale_2,
                quant_type_id=scalar_types.float4_e2m1f.id,
                apply_router_weight_on_input=apply_router_weight_on_input,
                global_num_experts=global_num_experts,
                expert_map=expert_map,
                input_dtype=self.marlin_input_dtype,
                workspace=layer.workspace,
            )

        # FlashInfer fused experts path
        elif self.allow_flashinfer:
            from vllm.model_executor.layers.fused_moe.flashinfer_cutlass_moe import (  # noqa: E501
                flashinfer_cutlass_moe_fp4,
            )

            assert is_valid_flashinfer_cutlass_fused_moe(
                x, layer.w13_weight, layer.w2_weight
            ), "Flashinfer CUTLASS Fused MoE not applicable!"

            assert self.moe_quant_config is not None

            return flashinfer_cutlass_moe_fp4(
                hidden_states=x,
                w1=layer.w13_weight,
                w2=layer.w2_weight,
                topk_weights=topk_weights,
                topk_ids=topk_ids,
                quant_config=self.moe_quant_config,
                inplace=False,  # TODO(shuw): fix later, now output is high prec
                activation=activation,
                global_num_experts=global_num_experts,
                expert_map=expert_map,
                apply_router_weight_on_input=apply_router_weight_on_input,
            )
        else:
            from vllm.model_executor.layers.fused_moe.cutlass_moe import cutlass_moe_fp4

            assert expert_map is None, (
                "Expert Parallelism / expert_map "
                "is currently not supported for "
<<<<<<< HEAD
                "CompressedTensorsW4A4MoEMethod."
=======
                "CompressedTensorsW4A4Nvfp4MoeMethod."
>>>>>>> a1f26768
            )
            assert self.moe_quant_config is not None

            # Cutlass moe takes in activations in BF16/Half precision
            # and fp4 quantized weights loaded from the checkpoint
            return cutlass_moe_fp4(
                a=x,
                w1_fp4=layer.w13_weight,
                w2_fp4=layer.w2_weight,
                topk_weights=topk_weights,
                topk_ids=topk_ids,
                quant_config=self.moe_quant_config,
                apply_router_weight_on_input=apply_router_weight_on_input,
                # TODO(bnell): derive these from arguments
                m=x.shape[0],
                n=layer.w2_weight.shape[2] * 2,
                k=x.shape[1],
                e=layer.w13_weight.shape[0],
            ).to(x.dtype)


class CompressedTensorsW8A8Fp8MoEMethod(CompressedTensorsMoEMethod):
    def __init__(
        self,
        quant_config: "CompressedTensorsConfig",  # type: ignore # noqa E501
        moe: FusedMoEConfig,
        layer_name: str | None = None,
    ):
        super().__init__(moe)
        self.quant_config = quant_config
        self.weight_quant = self.quant_config.target_scheme_map["Linear"].get("weights")
        self.input_quant = self.quant_config.target_scheme_map["Linear"].get(
            "input_activations"
        )

        per_tensor = (
            self.weight_quant.strategy == QuantizationStrategy.TENSOR
            and self.input_quant.strategy == QuantizationStrategy.TENSOR
        )
        per_channel = (
            self.weight_quant.strategy == QuantizationStrategy.CHANNEL
            and self.input_quant.strategy == QuantizationStrategy.TOKEN
        )
        if not (per_tensor or per_channel):
            assert self.weight_quant.strategy == QuantizationStrategy.BLOCK
            self.weight_block_size = self.weight_quant.block_structure
            assert self.weight_quant.dynamic is not None
        else:
            self.weight_block_size = None
        self.block_quant = self.weight_block_size is not None

        self.static_input_scales = not self.input_quant.dynamic
        if self.static_input_scales and per_channel:
            raise ValueError(
                "For FP8 Fused MoE layer, we require either per tensor or "
                "channelwise, dynamic per token quantization."
            )

        # For GPUs that lack FP8 hardware support, we can leverage the Marlin
        # kernel for fast weight-only FP8 quantization
        self.use_marlin = (
            not current_platform.has_device_capability(89)
            or envs.VLLM_TEST_FORCE_FP8_MARLIN
            and not self.block_quant
        )
        # Disable marlin for rocm
        if current_platform.is_rocm():
            self.use_marlin = False

        self.rocm_aiter_moe_enabled = rocm_aiter_ops.is_fused_moe_enabled()

        # cutlass path
        self.is_fp8_w8a8_sm100 = quant_config._is_fp8_w8a8_sm100(
            self.weight_quant, self.input_quant
        )
        self.use_cutlass = not self.block_quant and (
            quant_config._is_fp8_w8a8_sm90(self.weight_quant, self.input_quant)
            or self.is_fp8_w8a8_sm100
        )
        self.disable_expert_map = False
        self.layer_name = layer_name
        self.marlin_input_dtype = (
            get_marlin_input_dtype(layer_name) if self.use_marlin else None
        )

    def create_weights(
        self,
        layer: torch.nn.Module,
        num_experts: int,
        hidden_size: int,
        intermediate_size_per_partition: int,
        params_dtype: torch.dtype,
        **extra_weight_attrs,
    ):
        layer.intermediate_size_per_partition = intermediate_size_per_partition
        layer.hidden_size = hidden_size
        layer.num_experts = num_experts
        layer.orig_dtype = params_dtype
        layer.weight_block_size = None

        params_dtype = torch.float8_e4m3fn

        if self.block_quant:
            assert self.weight_block_size is not None
            layer.weight_block_size = self.weight_block_size
            tp_size = get_tensor_model_parallel_world_size()
            block_n, block_k = (
                self.weight_block_size[0],
                self.weight_block_size[1],
            )
            # NOTE: To ensure proper alignment of the block-wise quantization
            # scales, the output_size of the weights for both the gate and up
            # layers must be divisible by block_n.
            # Required by column parallel or enabling merged weights
            if intermediate_size_per_partition % block_n != 0:
                raise ValueError(
                    f"The output_size of gate's and up's weight = "
                    f"{intermediate_size_per_partition} is not divisible by "
                    f"weight quantization block_n = {block_n}."
                )
            if tp_size > 1 and intermediate_size_per_partition % block_k != 0:
                # Required by row parallel
                raise ValueError(
                    f"The input_size of down's weight = "
                    f"{intermediate_size_per_partition} is not divisible by "
                    f"weight quantization block_k = {block_k}."
                )

        # WEIGHTS
        w13_weight = torch.nn.Parameter(
            torch.empty(
                num_experts,
                2 * intermediate_size_per_partition,
                hidden_size,
                dtype=params_dtype,
            ),
            requires_grad=False,
        )
        layer.register_parameter("w13_weight", w13_weight)
        set_weight_attrs(w13_weight, extra_weight_attrs)

        w2_weight = torch.nn.Parameter(
            torch.empty(
                num_experts,
                hidden_size,
                intermediate_size_per_partition,
                dtype=params_dtype,
            ),
            requires_grad=False,
        )
        layer.register_parameter("w2_weight", w2_weight)
        set_weight_attrs(w2_weight, extra_weight_attrs)

        # WEIGHT_SCALES
        if self.weight_quant.strategy == QuantizationStrategy.TENSOR:
            # Allocate 2 scales for w1 and w3 respectively.
            # They are combined to a single scale after weight loading.
            w13_weight_scale = torch.nn.Parameter(
                torch.ones(num_experts, 2, dtype=torch.float32), requires_grad=False
            )
            layer.register_parameter("w13_weight_scale", w13_weight_scale)
            w2_weight_scale = torch.nn.Parameter(
                torch.ones(num_experts, dtype=torch.float32), requires_grad=False
            )
            layer.register_parameter("w2_weight_scale", w2_weight_scale)
            # Add PER-TENSOR quantization for FusedMoE.weight_loader.
            extra_weight_attrs.update(
                {"quant_method": FusedMoeWeightScaleSupported.TENSOR.value}
            )
            set_weight_attrs(w13_weight_scale, extra_weight_attrs)
            set_weight_attrs(w2_weight_scale, extra_weight_attrs)

        elif self.weight_quant.strategy == QuantizationStrategy.CHANNEL:
            w13_weight_scale = torch.nn.Parameter(
                torch.ones(
                    num_experts,
                    2 * intermediate_size_per_partition,
                    1,
                    dtype=torch.float32,
                ),
                requires_grad=False,
            )
            layer.register_parameter("w13_weight_scale", w13_weight_scale)
            w2_weight_scale = torch.nn.Parameter(
                torch.ones(num_experts, hidden_size, 1, dtype=torch.float32),
                requires_grad=False,
            )
            layer.register_parameter("w2_weight_scale", w2_weight_scale)
            # Add PER-CHANNEL quantization for FusedMoE.weight_loader.
            extra_weight_attrs.update(
                {"quant_method": FusedMoeWeightScaleSupported.CHANNEL.value}
            )
            set_weight_attrs(w13_weight_scale, extra_weight_attrs)
            set_weight_attrs(w2_weight_scale, extra_weight_attrs)

        elif self.weight_quant.strategy == QuantizationStrategy.BLOCK:
            w13_weight_scale = torch.nn.Parameter(
                torch.ones(
                    num_experts,
                    2 * ((intermediate_size_per_partition + block_n - 1) // block_n),
                    (hidden_size + block_k - 1) // block_k,
                    dtype=torch.float32,
                ),
                requires_grad=False,
            )
            layer.register_parameter("w13_weight_scale", w13_weight_scale)
            w2_weight_scale = torch.nn.Parameter(
                torch.ones(
                    num_experts,
                    (hidden_size + block_n - 1) // block_n,
                    (intermediate_size_per_partition + block_k - 1) // block_k,
                    dtype=torch.float32,
                ),
                requires_grad=False,
            )
            layer.register_parameter("w2_weight_scale", w2_weight_scale)
            # Add PER-CHANNEL quantization for FusedMoE.weight_loader.
            extra_weight_attrs.update(
                {"quant_method": FusedMoeWeightScaleSupported.BLOCK.value}
            )
            set_weight_attrs(w13_weight_scale, extra_weight_attrs)
            set_weight_attrs(w2_weight_scale, extra_weight_attrs)

        # INPUT_SCALES
        if self.static_input_scales:
            w13_input_scale = torch.nn.Parameter(
                torch.ones(num_experts, dtype=torch.float32), requires_grad=False
            )
            layer.register_parameter("w13_input_scale", w13_input_scale)
            set_weight_attrs(w13_input_scale, extra_weight_attrs)

            w2_input_scale = torch.nn.Parameter(
                torch.ones(num_experts, dtype=torch.float32), requires_grad=False
            )
            layer.register_parameter("w2_input_scale", w2_input_scale)
            set_weight_attrs(w2_input_scale, extra_weight_attrs)
        else:
            layer.w13_input_scale = None
            layer.w2_input_scale = None

    def process_weights_after_loading(self, layer: torch.nn.Module) -> None:
        # Fp8 moe kernels require a single activation scale.
        # We take the max of all the scales in case they differ.
        if self.static_input_scales:
            assert self.input_quant.strategy == QuantizationStrategy.TENSOR
            if layer.w13_input_scale is None or layer.w2_input_scale is None:
                raise ValueError(
                    "QuantConfig has static quantization, but found "
                    "activation scales are None."
                )
            if not all_close_1d(layer.w13_input_scale) or not all_close_1d(
                layer.w2_input_scale
            ):
                logger.warning_once(
                    "Found input_scales that are not equal for "
                    "fp8 MoE layer. Using the maximum across experts "
                    "for each layer."
                )
            layer.w13_input_scale = torch.nn.Parameter(
                layer.w13_input_scale.max(), requires_grad=False
            )
            layer.w2_input_scale = torch.nn.Parameter(
                layer.w2_input_scale.max(), requires_grad=False
            )

        if current_platform.is_fp8_fnuz():
            # Normalize the weights and scales
            w13_weight, w13_weight_scale, w13_input_scale = (
                normalize_e4m3fn_to_e4m3fnuz(
                    layer.w13_weight, layer.w13_weight_scale, layer.w13_input_scale
                )
            )
            w2_weight, w2_weight_scale, w2_input_scale = normalize_e4m3fn_to_e4m3fnuz(
                layer.w2_weight, layer.w2_weight_scale, layer.w2_input_scale
            )
            # Reset the parameter
            layer.w13_weight = torch.nn.Parameter(w13_weight, requires_grad=False)
            layer.w13_weight_scale = torch.nn.Parameter(
                w13_weight_scale, requires_grad=False
            )
            if w13_input_scale is not None:
                layer.w13_input_scale = torch.nn.Parameter(
                    w13_input_scale, requires_grad=False
                )
            layer.w2_weight = torch.nn.Parameter(w2_weight, requires_grad=False)
            layer.w2_weight_scale = torch.nn.Parameter(
                w2_weight_scale, requires_grad=False
            )
            if w2_input_scale is not None:
                layer.w2_input_scale = torch.nn.Parameter(
                    w2_input_scale, requires_grad=False
                )

        # For Per-TENSOR case, Fp8 moe kernel needs single weight scale
        # for w13 per expert. Use max then dequant and requant each expert.
        if self.weight_quant.strategy == QuantizationStrategy.TENSOR:
            assert layer.w13_weight_scale is not None
            shard_size = layer.intermediate_size_per_partition
            max_w13_scales = layer.w13_weight_scale.max(dim=1).values
            for expert_id in range(layer.local_num_experts):
                start = 0
                for shard_id in range(2):
                    dq_weight = per_tensor_dequantize(
                        layer.w13_weight[expert_id][start : start + shard_size, :],
                        layer.w13_weight_scale[expert_id][shard_id],
                    )
                    layer.w13_weight[expert_id][start : start + shard_size, :], _ = (
                        ops.scaled_fp8_quant(dq_weight, max_w13_scales[expert_id])
                    )
                    start += shard_size
            layer.w13_weight_scale = torch.nn.Parameter(
                max_w13_scales, requires_grad=False
            )

        # Property to determine if AITER is used
        if self.rocm_aiter_moe_enabled:
            # reshaping weights is required for aiter moe kernel.
            shuffled_w13, shuffled_w2 = rocm_aiter_ops.shuffle_weights(
                layer.w13_weight.data, layer.w2_weight.data
            )

            layer.w13_weight = torch.nn.Parameter(shuffled_w13, requires_grad=False)
            layer.w2_weight = torch.nn.Parameter(shuffled_w2, requires_grad=False)

        elif self.use_marlin:
            prepare_moe_fp8_layer_for_marlin(
                layer, False, input_dtype=self.marlin_input_dtype
            )
            # Activations not quantized for marlin.
            del layer.w13_input_scale
            del layer.w2_input_scale

        if self.use_cutlass:
            assert self.weight_quant.strategy != QuantizationStrategy.BLOCK
            device = layer.w13_weight.device
            # ab_strides1 and c_strides2 are the same
            self.ab_strides1_c_strides2 = torch.full(
                (layer.local_num_experts,),
                layer.hidden_size,
                device=device,
                dtype=torch.int64,
            )
            self.ab_strides2 = torch.full(
                (layer.local_num_experts,),
                layer.intermediate_size_per_partition,
                device=device,
                dtype=torch.int64,
            )
            self.c_strides1 = torch.full(
                (layer.local_num_experts,),
                2 * layer.intermediate_size_per_partition,
                device=device,
                dtype=torch.int64,
            )

        if is_deep_gemm_e8m0_used() and self.block_quant:
            assert layer.weight_block_size is not None
            # Re-quantise the expert weights so their scales are UE8M0.
            block_sz = tuple(layer.weight_block_size)
            requant_weight_ue8m0_inplace(
                layer.w13_weight.data,
                layer.w13_weight_scale.data,
                block_sz,
            )
            requant_weight_ue8m0_inplace(
                layer.w2_weight.data,
                layer.w2_weight_scale.data,
                block_sz,
            )

            # Ensure column-major TMA alignment expected by DeepGEMM.
            if expert_weight_is_col_major(layer.w13_weight_scale):
                layer.w13_weight_scale = get_col_major_tma_aligned_tensor(
                    layer.w13_weight_scale
                )
            if expert_weight_is_col_major(layer.w2_weight_scale):
                layer.w2_weight_scale = get_col_major_tma_aligned_tensor(
                    layer.w2_weight_scale
                )

    def maybe_make_prepare_finalize(
        self,
        routing_tables: tuple[torch.Tensor, torch.Tensor, torch.Tensor] | None = None,
    ) -> mk.FusedMoEPrepareAndFinalize | None:
        if self.use_marlin or self.rocm_aiter_moe_enabled:
            return None
        else:
            return super().maybe_make_prepare_finalize(routing_tables)

    def select_gemm_impl(
        self,
        prepare_finalize: mk.FusedMoEPrepareAndFinalize,
        layer: torch.nn.Module,
    ) -> FusedMoEPermuteExpertsUnpermute:
        # cutlass path
        assert self.moe_quant_config is not None
        if self.use_cutlass:
            from vllm.model_executor.layers.fused_moe import (
                CutlassBatchedExpertsFp8,
                CutlassExpertsFp8,
            )

            experts: FusedMoEPermuteExpertsUnpermute

            num_dispatchers = prepare_finalize.num_dispatchers()

            if (
                prepare_finalize.activation_format
                == FusedMoEActivationFormat.BatchedExperts
            ):
                logger.debug("CutlassBatchedExpertsFp8(%s)", self.__class__.__name__)
                experts = CutlassBatchedExpertsFp8(
                    self.moe.num_local_experts,
                    num_dispatchers,
                    self.moe.in_dtype,
                    ab_strides1=self.ab_strides1_c_strides2,
                    ab_strides2=self.ab_strides2,
                    c_strides1=self.c_strides1,
                    c_strides2=self.ab_strides1_c_strides2,
                    quant_config=self.moe_quant_config,
                )
            else:
                logger.debug("CutlassExpertsFp8(%s)", self.__class__.__name__)
                experts = CutlassExpertsFp8(
                    self.moe.in_dtype,
                    ab_strides1=self.ab_strides1_c_strides2,
                    ab_strides2=self.ab_strides2,
                    c_strides1=self.c_strides1,
                    c_strides2=self.ab_strides1_c_strides2,
                    quant_config=self.moe_quant_config,
                )

            self.disable_expert_map = (
                num_dispatchers > 1 or not experts.supports_expert_map()
            )

            return experts

        # triton path
        from vllm.model_executor.layers.fused_moe.batched_triton_or_deep_gemm_moe import (  # noqa: E501
            BatchedTritonOrDeepGemmExperts,
        )
        from vllm.model_executor.layers.fused_moe.triton_deep_gemm_moe import (
            TritonOrDeepGemmExperts,
        )

        assert not self.rocm_aiter_moe_enabled and not self.use_marlin

        if (
            prepare_finalize.activation_format
            == FusedMoEActivationFormat.BatchedExperts
        ):
            max_num_tokens_per_rank = prepare_finalize.max_num_tokens_per_rank()
            assert max_num_tokens_per_rank is not None

            logger.debug("BatchedTritonExperts(%s)", self.__class__.__name__)
            return BatchedTritonOrDeepGemmExperts(
                max_num_tokens=max_num_tokens_per_rank,
                num_dispatchers=prepare_finalize.num_dispatchers(),
                quant_config=self.moe_quant_config,
                allow_deep_gemm=(
                    envs.VLLM_USE_DEEP_GEMM and envs.VLLM_MOE_USE_DEEP_GEMM
                ),
            )
        else:
            logger.debug("TritonOrDeepGemmExperts(%s)", self.__class__.__name__)
            return TritonOrDeepGemmExperts(
                self.moe_quant_config,
                allow_deep_gemm=(
                    envs.VLLM_USE_DEEP_GEMM and envs.VLLM_MOE_USE_DEEP_GEMM
                ),
            )

    def get_fused_moe_quant_config(
        self, layer: torch.nn.Module
    ) -> FusedMoEQuantConfig | None:
        if self.use_marlin:
            return None

        per_act_token = self.input_quant.strategy == QuantizationStrategy.TOKEN
        per_channel_quant = self.weight_quant.strategy == QuantizationStrategy.CHANNEL

        return fp8_w8a8_moe_quant_config(
            w1_scale=layer.w13_weight_scale,
            w2_scale=layer.w2_weight_scale,
            a1_scale=layer.w13_input_scale,
            a2_scale=layer.w2_input_scale,
            per_act_token_quant=per_act_token,
            per_out_ch_quant=per_channel_quant,
            block_shape=layer.weight_block_size,
        )

    def apply(
        self,
        layer: FusedMoE,
        x: torch.Tensor,
        router_logits: torch.Tensor,
        top_k: int,
        renormalize: bool,
        use_grouped_topk: bool = False,
        topk_group: int | None = None,
        num_expert_group: int | None = None,
        global_num_experts: int = -1,
        expert_map: torch.Tensor | None = None,
        custom_routing_function: Callable | None = None,
        scoring_func: str = "softmax",
        routed_scaling_factor: float = 1.0,
        e_score_correction_bias: torch.Tensor | None = None,
        apply_router_weight_on_input: bool = False,
        activation: str = "silu",
        enable_eplb: bool = False,
        expert_load_view: torch.Tensor | None = None,
        logical_to_physical_map: torch.Tensor | None = None,
        logical_replica_count: torch.Tensor | None = None,
    ) -> torch.Tensor | tuple[torch.Tensor, torch.Tensor]:
        topk_weights, topk_ids, _ = layer.select_experts(
            hidden_states=x,
            router_logits=router_logits,
        )

        per_act_token = self.input_quant.strategy == QuantizationStrategy.TOKEN
        per_channel_quant = self.weight_quant.strategy == QuantizationStrategy.CHANNEL

        if self.use_marlin:
            assert activation == "silu", f"{activation} not supported for Marlin MoE."
            return fused_marlin_moe(
                x,
                layer.w13_weight,
                layer.w2_weight,
                None,
                None,
                layer.w13_weight_scale,
                layer.w2_weight_scale,
                router_logits,
                topk_weights,
                topk_ids,
                quant_type_id=scalar_types.float8_e4m3fn.id,
                apply_router_weight_on_input=apply_router_weight_on_input,
                global_num_experts=global_num_experts,
                expert_map=expert_map,
                input_dtype=self.marlin_input_dtype,
                workspace=layer.workspace,
            )

        elif self.rocm_aiter_moe_enabled:
            from vllm.model_executor.layers.fused_moe.rocm_aiter_fused_moe import (  # noqa E501
                rocm_aiter_fused_experts,
            )

            assert per_act_token == per_channel_quant
            assert self.moe_quant_config is not None
            return rocm_aiter_fused_experts(
                hidden_states=x,
                w1=layer.w13_weight,
                w2=layer.w2_weight,
                topk_weights=topk_weights,
                topk_ids=topk_ids,
                activation=activation,
                apply_router_weight_on_input=apply_router_weight_on_input,
                expert_map=expert_map,
                quant_config=self.moe_quant_config,
            )

        # cutlass path
        elif self.use_cutlass:
            assert self.moe_quant_config is not None

            # small-batch fallback on SM100
            if self.is_fp8_w8a8_sm100 and topk_ids.shape[0] <= 8:
                from vllm.model_executor.layers.fused_moe import fused_experts

                assert per_act_token == per_channel_quant
                return fused_experts(
                    hidden_states=x,
                    w1=layer.w13_weight,
                    w2=layer.w2_weight,
                    topk_weights=topk_weights,
                    topk_ids=topk_ids,
                    inplace=True,
                    activation=activation,
                    apply_router_weight_on_input=apply_router_weight_on_input,
                    global_num_experts=global_num_experts,
                    expert_map=None if self.disable_expert_map else expert_map,
                    quant_config=self.moe_quant_config,
                )
            else:
                from vllm.model_executor.layers.fused_moe.cutlass_moe import (
                    cutlass_moe_fp8,
                )

                assert per_act_token == per_channel_quant
                assert self.moe_quant_config is not None
                return cutlass_moe_fp8(
                    x,
                    layer.w13_weight,
                    layer.w2_weight,
                    topk_weights,
                    topk_ids,
                    quant_config=self.moe_quant_config,
                    activation=activation,
                    global_num_experts=global_num_experts,
                    expert_map=None if self.disable_expert_map else expert_map,
                    ab_strides1=self.ab_strides1_c_strides2,
                    ab_strides2=self.ab_strides2,
                    c_strides1=self.c_strides1,
                    c_strides2=self.ab_strides1_c_strides2,
                )

        else:
            from vllm.model_executor.layers.fused_moe import fused_experts

            assert per_act_token == per_channel_quant
            assert self.moe_quant_config is not None
            return fused_experts(
                hidden_states=x,
                w1=layer.w13_weight,
                w2=layer.w2_weight,
                topk_weights=topk_weights,
                topk_ids=topk_ids,
                inplace=True,
                activation=activation,
                apply_router_weight_on_input=apply_router_weight_on_input,
                global_num_experts=global_num_experts,
                expert_map=expert_map,
                quant_config=self.moe_quant_config,
            )

    @property
    def supports_eplb(self) -> bool:
        return True


class CompressedTensorsW8A8Int8MoEMethod(CompressedTensorsMoEMethod):
    def __init__(
        self,
        quant_config: "CompressedTensorsConfig",  # type: ignore # noqa E501
        moe: FusedMoEConfig,
        layer_name: str | None = None,
    ):
        super().__init__(moe)
        self.quant_config = quant_config
        self.weight_quant = self.quant_config.target_scheme_map["Linear"].get("weights")
        self.input_quant = self.quant_config.target_scheme_map["Linear"].get(
            "input_activations"
        )

        per_channel = (
            self.weight_quant.strategy == QuantizationStrategy.CHANNEL
            and self.input_quant.strategy == QuantizationStrategy.TOKEN
        )
        if not per_channel:
            raise ValueError(
                "For INT8 Fused MoE layers, we require channelwise, "
                "dynamic per token quantization. Found "
                f"{self.weight_quant}, {self.input_quant}"
            )

        self.static_input_scales = not self.input_quant.dynamic
        if self.static_input_scales:
            raise ValueError(
                "For INT8 Fused MoE layers, we require channelwise, "
                "dynamic per token quantization. Found static input scales."
            )

    def create_weights(
        self,
        layer: torch.nn.Module,
        num_experts: int,
        hidden_size: int,
        intermediate_size_per_partition: int,
        params_dtype: torch.dtype,
        **extra_weight_attrs,
    ):
        params_dtype = torch.int8

        # WEIGHTS
        w13_weight = torch.nn.Parameter(
            torch.empty(
                num_experts,
                2 * intermediate_size_per_partition,
                hidden_size,
                dtype=params_dtype,
            ),
            requires_grad=False,
        )
        layer.register_parameter("w13_weight", w13_weight)
        set_weight_attrs(w13_weight, extra_weight_attrs)

        w2_weight = torch.nn.Parameter(
            torch.empty(
                num_experts,
                hidden_size,
                intermediate_size_per_partition,
                dtype=params_dtype,
            ),
            requires_grad=False,
        )
        layer.register_parameter("w2_weight", w2_weight)
        set_weight_attrs(w2_weight, extra_weight_attrs)

        # WEIGHT_SCALES
        assert self.weight_quant.strategy == QuantizationStrategy.CHANNEL
        w13_weight_scale = torch.nn.Parameter(
            torch.ones(
                num_experts, 2 * intermediate_size_per_partition, 1, dtype=torch.float32
            ),
            requires_grad=False,
        )
        layer.register_parameter("w13_weight_scale", w13_weight_scale)
        w2_weight_scale = torch.nn.Parameter(
            torch.ones(num_experts, hidden_size, 1, dtype=torch.float32),
            requires_grad=False,
        )
        layer.register_parameter("w2_weight_scale", w2_weight_scale)
        # Add PER-CHANNEL quantization for FusedMoE.weight_loader.
        extra_weight_attrs.update(
            {"quant_method": FusedMoeWeightScaleSupported.CHANNEL.value}
        )
        set_weight_attrs(w13_weight_scale, extra_weight_attrs)
        set_weight_attrs(w2_weight_scale, extra_weight_attrs)

        # INPUT_SCALES
        assert not self.static_input_scales
        layer.w13_input_scale = None
        layer.w2_input_scale = None

    def process_weights_after_loading(self, layer: torch.nn.Module) -> None:
        pass

    def get_fused_moe_quant_config(
        self, layer: torch.nn.Module
    ) -> FusedMoEQuantConfig | None:
        return int8_w8a8_moe_quant_config(
            w1_scale=layer.w13_weight_scale,
            w2_scale=layer.w2_weight_scale,
            a1_scale=layer.w13_input_scale,
            a2_scale=layer.w2_input_scale,
            per_act_token_quant=True,
        )

    def apply(
        self,
        layer: FusedMoE,
        x: torch.Tensor,
        router_logits: torch.Tensor,
        top_k: int,
        renormalize: bool,
        use_grouped_topk: bool = False,
        topk_group: int | None = None,
        num_expert_group: int | None = None,
        global_num_experts: int = -1,
        expert_map: torch.Tensor | None = None,
        custom_routing_function: Callable | None = None,
        scoring_func: str = "softmax",
        routed_scaling_factor: float = 1.0,
        e_score_correction_bias: torch.Tensor | None = None,
        apply_router_weight_on_input: bool = False,
        activation: str = "silu",
        enable_eplb: bool = False,
        expert_load_view: torch.Tensor | None = None,
        logical_to_physical_map: torch.Tensor | None = None,
        logical_replica_count: torch.Tensor | None = None,
    ) -> torch.Tensor | tuple[torch.Tensor, torch.Tensor]:
        from vllm.model_executor.layers.fused_moe import fused_experts

        topk_weights, topk_ids, _ = layer.select_experts(
            hidden_states=x,
            router_logits=router_logits,
        )

        return fused_experts(
            hidden_states=x,
            w1=layer.w13_weight,
            w2=layer.w2_weight,
            topk_weights=topk_weights,
            topk_ids=topk_ids,
            inplace=True,
            activation=activation,
            apply_router_weight_on_input=apply_router_weight_on_input,
            global_num_experts=global_num_experts,
            expert_map=expert_map,
            quant_config=self.moe_quant_config,
        )


class CompressedTensorsWNA16MarlinMoEMethod(CompressedTensorsMoEMethod):
    def __init__(
        self,
        quant_config: "CompressedTensorsConfig",  # type: ignore # noqa E501
        moe: FusedMoEConfig,
        layer_name: str | None = None,
    ):
        super().__init__(moe)
        self.quant_config = quant_config
        # TODO: @dsikka: refactor this to use schemes as other kernels
        # are supported + check if the layer is being ignored.
        config = self.quant_config.target_scheme_map["Linear"].get("weights")
        self.num_bits = config.num_bits
        self.packed_factor = 32 // config.num_bits
        self.strategy = config.strategy
        self.group_size = config.group_size
        self.actorder = config.actorder
        self.layer_name = layer_name
        self.marlin_input_dtype = get_marlin_input_dtype(layer_name)
        assert config.symmetric, "Only symmetric quantization is supported for MoE"

        if not (
            self.quant_config.quant_format == CompressionFormat.pack_quantized.value
            and self.num_bits in WNA16_SUPPORTED_BITS
        ):
            raise ValueError(
                "For Fused MoE layers, only ",
                f"{CompressionFormat.pack_quantized.value} ",
                "is supported for the following bits: ",
                f"{WNA16_SUPPORTED_BITS}",
            )
        self.quant_type = WNA16_SUPPORTED_TYPES_MAP[self.num_bits]
        self.use_marlin = True

    def create_weights(
        self,
        layer: torch.nn.Module,
        num_experts: int,
        hidden_size: int,
        intermediate_size_per_partition: int,
        params_dtype: torch.dtype,
        **extra_weight_attrs,
    ):
        intermediate_size_full = extra_weight_attrs.pop("intermediate_size_full")

        # Will transpose the loaded weight along the
        # intermediate and hidden dim sizes. Will
        # shard for TP along the transposed dims
        extra_weight_attrs.update(
            {"is_transposed": True, "quant_method": self.strategy}
        )
        w13_weight = torch.nn.Parameter(
            torch.empty(
                num_experts,
                hidden_size // self.packed_factor,
                2 * intermediate_size_per_partition,
                dtype=torch.int32,
            ),
            requires_grad=False,
        )
        layer.register_parameter("w13_weight_packed", w13_weight)
        set_weight_attrs(w13_weight, extra_weight_attrs)

        w2_weight = torch.nn.Parameter(
            torch.empty(
                num_experts,
                intermediate_size_per_partition // self.packed_factor,
                hidden_size,
                dtype=torch.int32,
            ),
            requires_grad=False,
        )
        layer.register_parameter("w2_weight_packed", w2_weight)
        set_weight_attrs(w2_weight, extra_weight_attrs)

        # In the case where we have actorder/g_idx,
        # we do not partition the w2 scales
        load_full_w2 = self.actorder and self.group_size != -1
        w2_scales_size = (
            intermediate_size_full if load_full_w2 else intermediate_size_per_partition
        )

        self.is_k_full = (not self.actorder) or (
            intermediate_size_per_partition == intermediate_size_full
        )

        if self.strategy == "channel":
            num_groups_w2 = num_groups_w13 = 1
            self.group_size = -1
        else:
            num_groups_w2 = w2_scales_size // self.group_size
            num_groups_w13 = hidden_size // self.group_size

        layer.num_groups_w13 = num_groups_w13
        layer.num_groups_w2 = num_groups_w2

        w13_scale = torch.nn.Parameter(
            torch.ones(
                num_experts,
                num_groups_w13,
                2 * intermediate_size_per_partition,
                dtype=params_dtype,
            ),
            requires_grad=False,
        )
        layer.register_parameter("w13_weight_scale", w13_scale)
        set_weight_attrs(w13_scale, extra_weight_attrs)

        w2_scale = torch.nn.Parameter(
            torch.ones(num_experts, num_groups_w2, hidden_size, dtype=params_dtype),
            requires_grad=False,
        )
        layer.register_parameter("w2_weight_scale", w2_scale)
        set_weight_attrs(w2_scale, extra_weight_attrs)
        set_weight_attrs(w2_scale, {"load_full_w2": load_full_w2})

        w2_weight_shape = torch.nn.Parameter(
            torch.empty(num_experts, 2), requires_grad=False
        )
        layer.register_parameter("w2_weight_shape", w2_weight_shape)
        set_weight_attrs(w2_weight_shape, extra_weight_attrs)
        w13_weight_shape = torch.nn.Parameter(
            torch.empty(num_experts, 2), requires_grad=False
        )

        layer.register_parameter("w13_weight_shape", w13_weight_shape)
        set_weight_attrs(w13_weight_shape, extra_weight_attrs)

        w13_g_idx = torch.nn.Parameter(
            torch.empty(
                num_experts,
                hidden_size,
                dtype=torch.int32,
            ),
            requires_grad=False,
        )
        layer.register_parameter("w13_weight_g_idx", w13_g_idx)
        set_weight_attrs(w13_g_idx, extra_weight_attrs)

        w2_g_idx = torch.nn.Parameter(
            torch.empty(
                num_experts,
                intermediate_size_per_partition,
                dtype=torch.int32,
            ),
            requires_grad=False,
        )
        layer.register_parameter("w2_weight_g_idx", w2_g_idx)
        set_weight_attrs(w2_g_idx, extra_weight_attrs)

        w13_g_idx_sort_indices = torch.nn.Parameter(
            torch.empty(
                num_experts,
                hidden_size,
                dtype=torch.int32,
            ),
            requires_grad=False,
        )
        layer.register_parameter("w13_g_idx_sort_indices", w13_g_idx_sort_indices)
        set_weight_attrs(w13_g_idx_sort_indices, extra_weight_attrs)

        w2_g_idx_sort_indices = torch.nn.Parameter(
            torch.empty(
                num_experts,
                intermediate_size_per_partition,
                dtype=torch.int32,
            ),
            requires_grad=False,
        )
        layer.register_parameter("w2_g_idx_sort_indices", w2_g_idx_sort_indices)
        set_weight_attrs(w2_g_idx_sort_indices, extra_weight_attrs)

        layer.a13_scale = None
        layer.a2_scale = None
        layer.marlin_state = GPTQMarlinState.REPACK

    def process_weights_after_loading(self, layer: torch.nn.Module) -> None:
        num_experts = layer.w13_weight_g_idx.shape[0]
        device = layer.w13_weight_g_idx.device
        is_a_8bit = (
            self.marlin_input_dtype is not None
            and self.marlin_input_dtype.itemsize == 1
        )

        if self.marlin_input_dtype == torch.float8_e4m3fn:
            # NOTE: for non-zp quantization format only
            ops.marlin_int4_fp8_preprocess(layer.w13_weight_packed, inplace=True)
            ops.marlin_int4_fp8_preprocess(layer.w2_weight_packed, inplace=True)
            layer.w13_weight_scale.data = layer.w13_weight_scale.data * 512
            layer.w2_weight_scale.data = layer.w2_weight_scale.data * 512

        # when running models with grouped act order,
        # resort to g_idx values provided in checkpoint
        if self.actorder == "group":
            w13_g_idx_sort_indices = torch.empty_like(layer.w13_weight_g_idx)
            w2_g_idx_sort_indices = torch.empty_like(layer.w2_weight_g_idx)
            w13_sorted_g_idx = torch.empty_like(layer.w13_weight_g_idx)
            w2_sorted_g_idx = torch.empty_like(layer.w2_weight_g_idx)

            for e in range(num_experts):
                w13_g_idx_sort_indices[e] = torch.argsort(layer.w13_weight_g_idx[e]).to(
                    torch.int32
                )
                w2_g_idx_sort_indices[e] = torch.argsort(layer.w2_weight_g_idx[e]).to(
                    torch.int32
                )
                w13_sorted_g_idx[e] = layer.w13_weight_g_idx[e][
                    w13_g_idx_sort_indices[e]
                ]
                w2_sorted_g_idx[e] = layer.w2_weight_g_idx[e][w2_g_idx_sort_indices[e]]

            replace_parameter(layer, "w13_weight_g_idx", w13_sorted_g_idx)
            replace_parameter(layer, "w2_weight_g_idx", w2_sorted_g_idx)
            replace_parameter(layer, "w13_g_idx_sort_indices", w13_g_idx_sort_indices)
            replace_parameter(layer, "w2_g_idx_sort_indices", w2_g_idx_sort_indices)

        else:
            layer.w13_weight_g_idx = torch.nn.Parameter(
                torch.empty((num_experts, 0), dtype=torch.int32, device=device),
                requires_grad=False,
            )
            layer.w2_weight_g_idx = torch.nn.Parameter(
                torch.empty((num_experts, 0), dtype=torch.int32, device=device),
                requires_grad=False,
            )
            layer.w13_g_idx_sort_indices = torch.nn.Parameter(
                torch.empty((num_experts, 0), dtype=torch.int32, device=device),
                requires_grad=False,
            )
            layer.w2_g_idx_sort_indices = torch.nn.Parameter(
                torch.empty((num_experts, 0), dtype=torch.int32, device=device),
                requires_grad=False,
            )

        marlin_w13_qweight = ops.gptq_marlin_moe_repack(
            layer.w13_weight_packed,
            layer.w13_g_idx_sort_indices,
            layer.w13_weight_packed.shape[1] * self.packed_factor,
            layer.w13_weight_packed.shape[2],
            self.num_bits,
            is_a_8bit=is_a_8bit,
        )
        replace_parameter(layer, "w13_weight_packed", marlin_w13_qweight)

        marlin_w2_qweight = ops.gptq_marlin_moe_repack(
            layer.w2_weight_packed,
            layer.w2_g_idx_sort_indices,
            layer.w2_weight_packed.shape[1] * self.packed_factor,
            layer.w2_weight_packed.shape[2],
            self.num_bits,
            is_a_8bit=is_a_8bit,
        )
        replace_parameter(layer, "w2_weight_packed", marlin_w2_qweight)

        # Repack scales
        marlin_w13_scales = marlin_moe_permute_scales(
            s=layer.w13_weight_scale,
            size_k=layer.w13_weight_packed.shape[2],
            size_n=layer.w13_weight_scale.shape[2],
            group_size=self.group_size,
            is_a_8bit=is_a_8bit,
        )
        if self.marlin_input_dtype == torch.int8 and layer.num_groups_w13 > 1:
            marlin_w13_scales, w13_input_global_scale = marlin_act_int8_process_scales(
                marlin_w13_scales
            )
            layer.register_parameter(
                "w13_input_global_scale",
                torch.nn.Parameter(w13_input_global_scale, requires_grad=False),
            )
        replace_parameter(layer, "w13_weight_scale", marlin_w13_scales)

        marlin_w2_scales = marlin_moe_permute_scales(
            s=layer.w2_weight_scale,
            size_k=layer.w2_weight_scale.shape[1]
            * (self.group_size if self.group_size != -1 else self.packed_factor),
            size_n=layer.w2_weight_scale.shape[2],
            group_size=self.group_size,
            is_a_8bit=is_a_8bit,
        )
        if self.marlin_input_dtype == torch.int8 and layer.num_groups_w2 > 1:
            marlin_w2_scales, w2_input_global_scale = marlin_act_int8_process_scales(
                marlin_w2_scales
            )
            layer.register_parameter(
                "w2_input_global_scale",
                torch.nn.Parameter(w2_input_global_scale, requires_grad=False),
            )
        replace_parameter(layer, "w2_weight_scale", marlin_w2_scales)

        layer.workspace = marlin_make_workspace_new(device, 4)

    def get_fused_moe_quant_config(
        self, layer: torch.nn.Module
    ) -> FusedMoEQuantConfig | None:
        if self.num_bits != 4:
            return None
        return int4_w4a16_moe_quant_config(
            w1_scale=layer.w13_weight_scale,
            w2_scale=layer.w2_weight_scale,
            w1_zp=None,
            w2_zp=None,
            block_shape=[0, self.group_size],
        )

    def select_gemm_impl(
        self,
        prepare_finalize: mk.FusedMoEPrepareAndFinalize,
        layer: torch.nn.Module,
    ) -> mk.FusedMoEPermuteExpertsUnpermute:
        assert self.num_bits == 4, "only supporting w4"
        layer.w13_weight = layer.w13_weight_packed
        layer.w2_weight = layer.w2_weight_packed
        assert all([w is not None for w in [layer.w13_weight, layer.w2_weight]])
        assert self.moe_quant_config is not None
        if (
            prepare_finalize.activation_format
            == mk.FusedMoEActivationFormat.BatchedExperts
        ):
            max_num_tokens_per_rank = prepare_finalize.max_num_tokens_per_rank()
            assert max_num_tokens_per_rank is not None
            return BatchedMarlinExperts(
                max_num_tokens=max_num_tokens_per_rank,
                num_dispatchers=prepare_finalize.num_dispatchers(),
                quant_config=self.moe_quant_config,
                w13_g_idx=layer.w13_weight_g_idx,
                w2_g_idx=layer.w2_weight_g_idx,
                w13_g_idx_sort_indices=layer.w13_g_idx_sort_indices,
                w2_g_idx_sort_indices=layer.w2_g_idx_sort_indices,
                is_k_full=self.is_k_full,
            )
        else:
            return MarlinExperts(
                quant_config=self.moe_quant_config,
                w13_g_idx=layer.w13_weight_g_idx,
                w2_g_idx=layer.w2_weight_g_idx,
                w13_g_idx_sort_indices=layer.w13_g_idx_sort_indices,
                w2_g_idx_sort_indices=layer.w2_g_idx_sort_indices,
                is_k_full=self.is_k_full,
            )

    def apply(
        self,
        layer: FusedMoE,
        x: torch.Tensor,
        router_logits: torch.Tensor,
        top_k: int,
        renormalize: bool,
        use_grouped_topk: bool = False,
        topk_group: int | None = None,
        num_expert_group: int | None = None,
        global_num_experts: int = -1,
        expert_map: torch.Tensor | None = None,
        custom_routing_function: Callable | None = None,
        scoring_func: str = "softmax",
        routed_scaling_factor: float = 1.0,
        e_score_correction_bias: torch.Tensor | None = None,
        apply_router_weight_on_input: bool = False,
        activation: str = "silu",
        enable_eplb: bool = False,
        expert_load_view: torch.Tensor | None = None,
        logical_to_physical_map: torch.Tensor | None = None,
        logical_replica_count: torch.Tensor | None = None,
    ) -> torch.Tensor | tuple[torch.Tensor, torch.Tensor]:
        assert activation == "silu", f"{activation} not supported for Marlin MoE."

        topk_weights, topk_ids, _ = layer.select_experts(
            hidden_states=x,
            router_logits=router_logits,
        )

        return fused_marlin_moe(
            x,
            layer.w13_weight_packed,
            layer.w2_weight_packed,
            None,
            None,
            layer.w13_weight_scale,
            layer.w2_weight_scale,
            router_logits,
            topk_weights,
            topk_ids,
            input_global_scale1=getattr(layer, "w13_input_global_scale", None),
            input_global_scale2=getattr(layer, "w2_input_global_scale", None),
            quant_type_id=self.quant_type.id,
            apply_router_weight_on_input=apply_router_weight_on_input,
            global_num_experts=global_num_experts,
            expert_map=expert_map,
            g_idx1=layer.w13_weight_g_idx,
            g_idx2=layer.w2_weight_g_idx,
            sort_indices1=layer.w13_g_idx_sort_indices,
            sort_indices2=layer.w2_g_idx_sort_indices,
            workspace=layer.workspace,
            input_dtype=self.marlin_input_dtype,
            is_k_full=self.is_k_full,
        )


class CompressedTensorsWNA16MoEMethod(CompressedTensorsMoEMethod):
    def __init__(
        self,
        quant_config: "CompressedTensorsConfig",  # type: ignore # noqa E501
        moe: FusedMoEConfig,
        layer_name: str | None = None,
    ):
        super().__init__(moe)
        self.quant_config = quant_config
        # TODO: @dsikka: refactor this to use schemes as other kernels
        # are supported + check if the layer is being ignored.
        config = self.quant_config.target_scheme_map["Linear"].get("weights")
        self.num_bits = config.num_bits
        self.packed_factor = 32 // config.num_bits
        self.strategy = config.strategy
        # channelwise is not supported by this kernel
        assert config.strategy == "group"
        self.group_size = config.group_size
        # grouped actorder isn't supported by this kernel
        assert config.actorder != "group"
        assert config.symmetric, "Only symmetric quantization is supported for MoE"

        if not (
            self.quant_config.quant_format == CompressionFormat.pack_quantized.value
            and self.num_bits in WNA16_SUPPORTED_BITS
        ):
            raise ValueError(
                "For Fused MoE layers, only ",
                f"{CompressionFormat.pack_quantized.value} ",
                "is supported for the following bits: ",
                f"{WNA16_SUPPORTED_BITS}",
            )

    def create_weights(
        self,
        layer: torch.nn.Module,
        num_experts: int,
        hidden_size: int,
        intermediate_size_per_partition: int,
        params_dtype: torch.dtype,
        **extra_weight_attrs,
    ):
        # Will transpose the loaded weight along the
        # intermediate and hidden dim sizes. Will
        # shard for TP along the transposed dims
        extra_weight_attrs.update(
            {"is_transposed": True, "quant_method": self.strategy}
        )
        w13_weight = torch.nn.Parameter(
            torch.empty(
                num_experts,
                hidden_size // self.packed_factor,
                2 * intermediate_size_per_partition,
                dtype=torch.int32,
            ),
            requires_grad=False,
        )
        layer.register_parameter("w13_weight_packed", w13_weight)
        set_weight_attrs(w13_weight, extra_weight_attrs)

        w2_weight = torch.nn.Parameter(
            torch.empty(
                num_experts,
                intermediate_size_per_partition // self.packed_factor,
                hidden_size,
                dtype=torch.int32,
            ),
            requires_grad=False,
        )
        layer.register_parameter("w2_weight_packed", w2_weight)
        set_weight_attrs(w2_weight, extra_weight_attrs)

        w2_scales_size = intermediate_size_per_partition

        if self.strategy == "channel":
            num_groups_w2 = num_groups_w13 = 1
            self.group_size = -1
        else:
            num_groups_w2 = w2_scales_size // self.group_size
            num_groups_w13 = hidden_size // self.group_size

        w13_scale = torch.nn.Parameter(
            torch.ones(
                num_experts,
                num_groups_w13,
                2 * intermediate_size_per_partition,
                dtype=params_dtype,
            ),
            requires_grad=False,
        )
        layer.register_parameter("w13_weight_scale", w13_scale)
        set_weight_attrs(w13_scale, extra_weight_attrs)

        w2_scale = torch.nn.Parameter(
            torch.ones(num_experts, num_groups_w2, hidden_size, dtype=params_dtype),
            requires_grad=False,
        )
        layer.register_parameter("w2_weight_scale", w2_scale)
        set_weight_attrs(w2_scale, extra_weight_attrs)
        set_weight_attrs(w2_scale, {"load_full_w2": False})

        w2_weight_shape = torch.nn.Parameter(
            torch.empty(num_experts, 2), requires_grad=False
        )
        layer.register_parameter("w2_weight_shape", w2_weight_shape)
        set_weight_attrs(w2_weight_shape, extra_weight_attrs)
        w13_weight_shape = torch.nn.Parameter(
            torch.empty(num_experts, 2), requires_grad=False
        )

        layer.register_parameter("w13_weight_shape", w13_weight_shape)
        set_weight_attrs(w13_weight_shape, extra_weight_attrs)

        w13_g_idx = torch.nn.Parameter(
            torch.empty(
                num_experts,
                hidden_size,
                dtype=torch.int32,
            ),
            requires_grad=False,
        )
        layer.register_parameter("w13_weight_g_idx", w13_g_idx)
        set_weight_attrs(w13_g_idx, extra_weight_attrs)

        w2_g_idx = torch.nn.Parameter(
            torch.empty(
                num_experts,
                intermediate_size_per_partition,
                dtype=torch.int32,
            ),
            requires_grad=False,
        )
        layer.register_parameter("w2_weight_g_idx", w2_g_idx)
        set_weight_attrs(w2_g_idx, extra_weight_attrs)

        w13_g_idx_sort_indices = torch.nn.Parameter(
            torch.empty(
                num_experts,
                hidden_size,
                dtype=torch.int32,
            ),
            requires_grad=False,
        )
        layer.register_parameter("w13_g_idx_sort_indices", w13_g_idx_sort_indices)
        set_weight_attrs(w13_g_idx_sort_indices, extra_weight_attrs)

        w2_g_idx_sort_indices = torch.nn.Parameter(
            torch.empty(
                num_experts,
                intermediate_size_per_partition,
                dtype=torch.int32,
            ),
            requires_grad=False,
        )
        layer.register_parameter("w2_g_idx_sort_indices", w2_g_idx_sort_indices)
        set_weight_attrs(w2_g_idx_sort_indices, extra_weight_attrs)

        layer.a13_scale = None
        layer.a2_scale = None

    def process_weights_after_loading(self, layer: torch.nn.Module) -> None:
        # Reconfigure packed weights and scales to match moe_wna16 format
        layer.w13_weight_packed = torch.nn.Parameter(
            layer.w13_weight_packed.transpose(1, 2).contiguous().view(torch.uint8),
            requires_grad=False,
        )
        layer.w2_weight_packed = torch.nn.Parameter(
            layer.w2_weight_packed.transpose(1, 2).contiguous().view(torch.uint8),
            requires_grad=False,
        )
        layer.w13_weight_scale = torch.nn.Parameter(
            layer.w13_weight_scale.transpose(1, 2).contiguous(), requires_grad=False
        )
        layer.w2_weight_scale = torch.nn.Parameter(
            layer.w2_weight_scale.transpose(1, 2).contiguous(), requires_grad=False
        )

    def get_fused_moe_quant_config(
        self, layer: torch.nn.Module
    ) -> FusedMoEQuantConfig | None:
        assert self.num_bits == 4 or self.num_bits == 8
        config_builder = (
            int4_w4a16_moe_quant_config
            if self.num_bits == 4
            else int8_w8a16_moe_quant_config
        )

        return config_builder(
            w1_scale=layer.w13_weight_scale,
            w2_scale=layer.w2_weight_scale,
            w1_zp=None,
            w2_zp=None,
            block_shape=[0, self.group_size],
        )

    def apply(
        self,
        layer: FusedMoE,
        x: torch.Tensor,
        router_logits: torch.Tensor,
        top_k: int,
        renormalize: bool,
        use_grouped_topk: bool = False,
        topk_group: int | None = None,
        num_expert_group: int | None = None,
        global_num_experts: int = -1,
        expert_map: torch.Tensor | None = None,
        custom_routing_function: Callable | None = None,
        scoring_func: str = "softmax",
        routed_scaling_factor: float = 1.0,
        e_score_correction_bias: torch.Tensor | None = None,
        apply_router_weight_on_input: bool = False,
        activation: str = "silu",
        enable_eplb: bool = False,
        expert_load_view: torch.Tensor | None = None,
        logical_to_physical_map: torch.Tensor | None = None,
        logical_replica_count: torch.Tensor | None = None,
    ) -> torch.Tensor | tuple[torch.Tensor, torch.Tensor]:
        from vllm.model_executor.layers.fused_moe import fused_experts

        topk_weights, topk_ids, _ = layer.select_experts(
            hidden_states=x,
            router_logits=router_logits,
        )

        return fused_experts(
            x,
            layer.w13_weight_packed,
            layer.w2_weight_packed,
            topk_weights=topk_weights,
            topk_ids=topk_ids,
            inplace=True,
            activation=activation,
            apply_router_weight_on_input=apply_router_weight_on_input,
            global_num_experts=global_num_experts,
            expert_map=expert_map,
            quant_config=self.moe_quant_config,
        )

    @property
    def supports_eplb(self) -> bool:
        return True


class CompressedTensorsW4A8Int8MoEMethod(CompressedTensorsMoEMethod):
    """
    CPU-only MoE method using dynamic 4-bit matmul kernels on Arm Platform
    - Weights: int4 (stored as int8 values in [-8,7], packed to uint8 nibbles)
    - Scales: Fp32 for Channelwise , bf16 for groupwise quantization
    - Bias: Same data type as original weights
    - Activations: FP32/Bf16 dynamic per-token (A8 Int),
      quantized inside the kernel
    """

    def __init__(
        self,
        quant_config: "CompressedTensorsConfig",  # type: ignore # noqa E501
        moe: FusedMoEConfig,
        layer_name: str | None = None,
    ):
        super().__init__(moe)
        self.has_bias = self.moe.has_bias
        self.quant_config = quant_config

        # Validate scheme: weights=W4 (channel or group),
        # activations=dynamic TOKEN (A8)
        wq = self.quant_config.target_scheme_map["Linear"].get("weights")
        aq = self.quant_config.target_scheme_map["Linear"].get("input_activations")

        # Must be dynamic per-token activations
        if aq.strategy != QuantizationStrategy.TOKEN or not aq.dynamic:
            raise ValueError(
                "W4A8-int MoE needs dynamic per-token activation quantization."
            )

        # Weight can be channel-wise (group_size=None) or group-wise
        self.group_size = wq.group_size if (wq.group_size is not None) else -1
        if wq.num_bits != 4:
            raise ValueError("This method only supports 4-bit weights (num_bits=4).")

        # CPU only
        if not current_platform.is_cpu():
            raise ValueError("CompressedTensorsW4A8Int8MoEMethod is CPU-only.")

        # Arm: check _dyn ops availability
        if current_platform.get_cpu_architecture() == CpuArchEnum.ARM:
            try:
                _ = torch.ops.aten._dyn_quant_matmul_4bit
                _ = torch.ops.aten._dyn_quant_pack_4bit_weight
            except AttributeError as err:
                raise RuntimeError(
                    f"""PyTorch {torch.__version__} lacks _dyn_quant_* 4bit ops;
                    install a newer build."""
                ) from err
        self.static_input_scales = False  # always dynamic per token

    # ---- parameter creation ----
    def create_weights(
        self,
        layer: torch.nn.Module,
        num_experts: int,
        hidden_size: int,
        intermediate_size_per_partition: int,
        params_dtype: torch.dtype,
        **extra_weight_attrs,
    ):
        # Shapes per local rank (TP/EP):
        #   w13: [E, 2*I_local, H]  int8  (int4 values in [-8,7])
        #   w2 : [E, H, I_local]    int8
        # Scales:
        #   channel-wise: group_size=-1 -> per-output-row, single scale per row
        #   group-wise  : group_size=g   ->
        #   per-output-row, (in_features/g) scales

        E = num_experts
        H = hidden_size
        IN = intermediate_size_per_partition
        g = self.group_size

        # Per-row scale columns
        def _n_scale_cols(in_features: int) -> int:
            return 1 if g == -1 else (in_features // g)

        # Register unpacked int4-as-int8 weights the loader will fill.
        w13 = torch.nn.Parameter(
            torch.empty(E, 2 * IN, H, dtype=torch.int8), requires_grad=False
        )
        set_weight_attrs(w13, extra_weight_attrs)
        layer.register_parameter("w13_weight", w13)

        w2 = torch.nn.Parameter(
            torch.empty(E, H, IN, dtype=torch.int8), requires_grad=False
        )
        set_weight_attrs(w2, extra_weight_attrs)
        layer.register_parameter("w2_weight", w2)

        # Register scales
        # KleidiAI groupwise kernels accepts float32 scales
        # KleidiAI groupwise kernels accepts bfloat16 scales
        scale_dtype = torch.float32 if g == -1 else torch.bfloat16

        w13_s = torch.nn.Parameter(
            torch.ones(E, 2 * IN, _n_scale_cols(H), dtype=scale_dtype),
            requires_grad=False,
        )
        set_weight_attrs(
            w13_s,
            {"quant_method": "channel" if g == -1 else "group", **extra_weight_attrs},
        )
        layer.register_parameter("w13_weight_scale", w13_s)

        w2_s = torch.nn.Parameter(
            torch.ones(E, H, _n_scale_cols(IN), dtype=scale_dtype), requires_grad=False
        )
        set_weight_attrs(
            w2_s,
            {"quant_method": "channel" if g == -1 else "group", **extra_weight_attrs},
        )
        layer.register_parameter("w2_weight_scale", w2_s)

        if self.has_bias:
            w13_bias = torch.nn.Parameter(
                torch.zeros(E, 2 * IN, dtype=params_dtype), requires_grad=False
            )
            layer.register_parameter("w13_bias", w13_bias)
            set_weight_attrs(w13_bias, extra_weight_attrs)

            w2_bias = torch.nn.Parameter(
                torch.zeros(num_experts, hidden_size, dtype=params_dtype),
                requires_grad=False,
            )
            layer.register_parameter("w2_bias", w2_bias)
            set_weight_attrs(w2_bias, extra_weight_attrs)

        # Placeholders for packed weights (will be replaced after packing)
        layer.register_parameter(
            "w13_weight_packed", torch.nn.Parameter(torch.empty(0), requires_grad=False)
        )
        set_weight_attrs(layer.w13_weight_packed, extra_weight_attrs)

        layer.register_parameter(
            "w2_weight_packed", torch.nn.Parameter(torch.empty(0), requires_grad=False)
        )
        set_weight_attrs(layer.w2_weight_packed, extra_weight_attrs)

        # dims for 4 bit fused matmuls
        layer.w13_in_features = H
        layer.w13_out_features = 2 * IN
        layer.w2_in_features = IN
        layer.w2_out_features = H
        layer.group_size = g

    # post-load packing to dyn-4bit KleidiAI kernel's format
    def process_weights_after_loading(self, layer: torch.nn.Module) -> None:
        E = layer.w13_weight.shape[0]
        H = layer.w13_in_features
        I2 = layer.w13_out_features
        IN = layer.w2_in_features
        g = layer.group_size

        def _pack_matrix(
            int4_as_int8_2d: torch.Tensor,
            scales_2d: torch.Tensor,
            bias_1d: torch.Tensor | None,
            in_features: int,
            out_features: int,
        ) -> torch.Tensor:
            # int4 values are stored as int8 in [-8,7].
            # Shift to unsigned nibble and pack pairs along input-dim.
            tmp = int4_as_int8_2d.add(8)  # [out, in]
            uint8_nibbles = ((tmp[:, 1::2] << 4) | tmp[:, ::2]).to(
                torch.uint8
            )  # [out, in//2]

            # KleidiAI groupwise kernels accepts float32 scales
            # KleidiAI groupwise kernels accepts bfloat16 scales
            scale_dtype = torch.float32 if g == -1 else torch.bfloat16
            scales = scales_2d.to(scale_dtype)
            bias = None if bias_1d is None else bias_1d.to(torch.float32)
            return torch.ops.aten._dyn_quant_pack_4bit_weight(
                uint8_nibbles,
                scales,
                bias,
                g if g != -1 else in_features,
                in_features,
                out_features,
            )

        # Pack per expert
        w13_packed_list = []
        w2_packed_list = []

        has_w13_bias = hasattr(layer, "w13_bias") and layer.w13_bias is not None
        has_w2_bias = hasattr(layer, "w2_bias") and layer.w2_bias is not None

        for e in range(E):
            w13_packed_list.append(
                _pack_matrix(
                    layer.w13_weight[e],  # [2I, H]
                    layer.w13_weight_scale[e],  # [2I, H/g or 1]
                    layer.w13_bias[e] if has_w13_bias else None,  # [2I]
                    H,
                    I2,
                )
            )
            w2_packed_list.append(
                _pack_matrix(
                    # w2 shape is [H, IN]; we need [out, in] == [H, IN].
                    layer.w2_weight[e],  # [H, IN]
                    layer.w2_weight_scale[e],  # [H, IN/g or 1]
                    layer.w2_bias[e] if has_w2_bias else None,  # [H]
                    IN,
                    layer.w2_out_features,  # in_features=IN, out_features=H
                )
            )

        # each packed tensor has identical shape per expert; stack on dim 0
        w13_packed = torch.stack(w13_packed_list, dim=0)
        w2_packed = torch.stack(w2_packed_list, dim=0)

        replace_parameter(
            layer,
            "w13_weight_packed",
            torch.nn.Parameter(w13_packed, requires_grad=False),
        )
        replace_parameter(
            layer,
            "w2_weight_packed",
            torch.nn.Parameter(w2_packed, requires_grad=False),
        )

        # free raw tensors/scales/bias now that they're packed into the payload.
        replace_parameter(
            layer, "w13_weight", torch.nn.Parameter(torch.empty(0), requires_grad=False)
        )
        replace_parameter(
            layer, "w2_weight", torch.nn.Parameter(torch.empty(0), requires_grad=False)
        )
        replace_parameter(
            layer,
            "w13_weight_scale",
            torch.nn.Parameter(torch.empty(0), requires_grad=False),
        )
        replace_parameter(
            layer,
            "w2_weight_scale",
            torch.nn.Parameter(torch.empty(0), requires_grad=False),
        )
        if has_w13_bias:
            replace_parameter(
                layer,
                "w13_bias",
                torch.nn.Parameter(torch.empty(0), requires_grad=False),
            )
        if has_w2_bias:
            replace_parameter(
                layer,
                "w2_bias",
                torch.nn.Parameter(torch.empty(0), requires_grad=False),
            )

    def get_fused_moe_quant_config(
        self, layer: torch.nn.Module
    ) -> FusedMoEQuantConfig | None:
        # CPU dynamic 4-bit MoE path does not use modular kernels or
        # fused_experts; quant config is not needed.
        return None

    def apply(
        self,
        layer: torch.nn.Module,
        x: torch.Tensor,
        router_logits: torch.Tensor,
        top_k: int,
        renormalize: bool,
        use_grouped_topk: bool = False,
        topk_group: int | None = None,
        num_expert_group: int | None = None,
        global_num_experts: int = -1,
        expert_map: torch.Tensor | None = None,
        custom_routing_function: Callable | None = None,
        scoring_func: str = "softmax",
        routed_scaling_factor: float = 1.0,
        e_score_correction_bias: torch.Tensor | None = None,
        apply_router_weight_on_input: bool = False,
        activation: str = "silu",
        enable_eplb: bool = False,
        expert_load_view: torch.Tensor | None = None,
        logical_to_physical_map: torch.Tensor | None = None,
        logical_replica_count: torch.Tensor | None = None,
    ) -> torch.Tensor:
        assert not enable_eplb, "EPLB not supported for W4A8-int MoE yet."
        assert activation in ("silu", "swigluoai", "swiglu"), (
            "Only SiLU/SwiGLUGU/SwiGLUUG are supported."
        )
        assert expert_map is None, """expert_map/EP not implemented
        for CPU dyn-4bit MoE."""

        def _act_kind(s: str) -> int:
            # 0 = SwiGLU_Gu (SiLU(g)*u), 1 = SwiGLU_Ug (SiLU(u)*g), 2 = SiLU
            if s == "swiglu":
                return 0
            if s == "swigluoai":
                return 1
            if s == "silu":
                return 2
            raise ValueError(f"Unknown activation '{s}'")

        # Apply topk softmax on router output
        topk_weights, topk_ids = select_experts(
            hidden_states=x,
            router_logits=router_logits,
            use_grouped_topk=use_grouped_topk,
            top_k=top_k,
            renormalize=renormalize,
            topk_group=topk_group,
            num_expert_group=num_expert_group,
            custom_routing_function=custom_routing_function,
            scoring_func=scoring_func,
            routed_scaling_factor=routed_scaling_factor,
            e_score_correction_bias=e_score_correction_bias,
        )

        return torch.ops._C.dynamic_4bit_int_moe(
            x,
            topk_ids.to(torch.long),
            topk_weights,
            layer.w13_weight_packed,
            layer.w2_weight_packed,
            layer.w2_out_features,
            layer.w2_in_features,
            layer.w13_out_features,
            layer.group_size,
            apply_router_weight_on_input,
            int(_act_kind(activation)),
        )<|MERGE_RESOLUTION|>--- conflicted
+++ resolved
@@ -105,11 +105,7 @@
     "CompressedTensorsW8A8Int8MoEMethod",
     "CompressedTensorsWNA16MarlinMoEMethod",
     "CompressedTensorsWNA16MoEMethod",
-<<<<<<< HEAD
-    "CompressedTensorsW4A4MoEMethod",
-=======
-    "CompressedTensorsW4A4Nvfp4MoeMethod",
->>>>>>> a1f26768
+    "CompressedTensorsW4A4Nvfp4MoEMethod",
     "CompressedTensorsW4A8Int8MoEMethod",
 ]
 
@@ -180,11 +176,7 @@
                     quant_config, layer.moe_config, layer_name
                 )
         elif quant_config._is_fp4a4_nvfp4(weight_quant, input_quant):
-<<<<<<< HEAD
-            return CompressedTensorsW4A4MoEMethod(layer.moe_config, layer_name)
-=======
-            return CompressedTensorsW4A4Nvfp4MoeMethod(layer.moe_config)
->>>>>>> a1f26768
+            return CompressedTensorsW4A4Nvfp4MoEMethod(layer.moe_config)
         elif (
             quant_config._is_fp8_w8a8_sm90(weight_quant, input_quant)
             or quant_config._is_fp8_w8a8_sm100(weight_quant, input_quant)
@@ -207,13 +199,8 @@
             )
 
 
-<<<<<<< HEAD
-class CompressedTensorsW4A4MoEMethod(CompressedTensorsMoEMethod):
-    def __init__(self, moe: FusedMoEConfig, layer_name: str | None = None):
-=======
-class CompressedTensorsW4A4Nvfp4MoeMethod(CompressedTensorsMoEMethod):
+class CompressedTensorsW4A4Nvfp4MoEMethod(CompressedTensorsMoEMethod):
     def __init__(self, moe: FusedMoEConfig):
->>>>>>> a1f26768
         from vllm.model_executor.layers.quantization.utils.nvfp4_moe_support import (  # noqa: E501
             detect_nvfp4_moe_support,
         )
@@ -645,11 +632,7 @@
             assert expert_map is None, (
                 "Expert Parallelism / expert_map "
                 "is currently not supported for "
-<<<<<<< HEAD
-                "CompressedTensorsW4A4MoEMethod."
-=======
-                "CompressedTensorsW4A4Nvfp4MoeMethod."
->>>>>>> a1f26768
+                "CompressedTensorsW4A4Nvfp4MoEMethod."
             )
             assert self.moe_quant_config is not None
 
