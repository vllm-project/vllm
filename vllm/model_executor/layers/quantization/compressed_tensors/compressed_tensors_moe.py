# SPDX-License-Identifier: Apache-2.0
# SPDX-FileCopyrightText: Copyright contributors to the vLLM project

import enum
from collections.abc import Callable
from enum import Enum

import torch
from compressed_tensors import CompressionFormat
from compressed_tensors.quantization import (
    ActivationOrdering,
    QuantizationArgs,
    QuantizationStrategy,
)
from torch.nn.parameter import Parameter

import vllm.envs as envs
import vllm.model_executor.layers.fused_moe.modular_kernel as mk
from vllm import _custom_ops as ops
from vllm._aiter_ops import rocm_aiter_ops
from vllm.distributed import get_tensor_model_parallel_world_size
from vllm.logger import init_logger
from vllm.model_executor.layers.fused_moe import (
    FusedMoE,
    FusedMoEActivationFormat,
    FusedMoEConfig,
    FusedMoEMethodBase,
    FusedMoEPermuteExpertsUnpermute,
    FusedMoeWeightScaleSupported,
    UnquantizedFusedMoEMethod,
)
from vllm.model_executor.layers.fused_moe.config import (
    FusedMoEQuantConfig,
    fp8_w8a8_moe_quant_config,
    int4_w4a16_moe_quant_config,
    int8_w8a8_moe_quant_config,
    int8_w8a16_moe_quant_config,
    nvfp4_moe_quant_config,
)
from vllm.model_executor.layers.fused_moe.cpu_fused_moe import select_experts
from vllm.model_executor.layers.fused_moe.flashinfer_cutlass_moe import (
    is_valid_flashinfer_cutlass_fused_moe,
)
from vllm.model_executor.layers.fused_moe.fused_marlin_moe import (
    BatchedMarlinExperts,
    MarlinExperts,
    fused_marlin_moe,
)
from vllm.model_executor.layers.quantization.compressed_tensors.schemes.compressed_tensors_wNa16 import (  # noqa
    WNA16_SUPPORTED_BITS,
    WNA16_SUPPORTED_TYPES_MAP,
)
from vllm.model_executor.layers.quantization.utils import replace_parameter
from vllm.model_executor.layers.quantization.utils.flashinfer_fp4_moe import (
    build_flashinfer_fp4_cutlass_moe_prepare_finalize,
    flashinfer_trtllm_fp4_moe,
    prepare_static_weights_for_trtllm_fp4_moe,
    reorder_w1w3_to_w3w1,
    select_nvfp4_gemm_impl,
)
from vllm.model_executor.layers.quantization.utils.flashinfer_utils import (
    FlashinferMoeBackend,
    get_flashinfer_moe_backend,
)
from vllm.model_executor.layers.quantization.utils.fp8_utils import (
    expert_weight_is_col_major,
    requant_weight_ue8m0_inplace,
)
from vllm.model_executor.layers.quantization.utils.marlin_utils import (
    check_moe_marlin_supports_layer,
    get_marlin_input_dtype,
    marlin_act_int8_process_scales,
    marlin_make_workspace_new,
    marlin_moe_permute_scales,
)
from vllm.model_executor.layers.quantization.utils.marlin_utils_fp4 import (
    prepare_moe_fp4_layer_for_marlin,
)
from vllm.model_executor.layers.quantization.utils.marlin_utils_fp8 import (
    prepare_moe_fp8_layer_for_marlin,
)
from vllm.model_executor.layers.quantization.utils.quant_utils import swizzle_blockscale
from vllm.model_executor.layers.quantization.utils.w8a8_utils import (
    all_close_1d,
    normalize_e4m3fn_to_e4m3fnuz,
    per_tensor_dequantize,
)
from vllm.model_executor.utils import set_weight_attrs
from vllm.platforms import CpuArchEnum, current_platform
from vllm.scalar_type import scalar_types
from vllm.utils.deep_gemm import (
    get_col_major_tma_aligned_tensor,
    get_mk_alignment_for_contiguous_layout,
    is_deep_gemm_e8m0_used,
)
from vllm.utils.import_utils import has_deep_gemm

logger = init_logger(__name__)


class GPTQMarlinState(Enum):
    REPACK = enum.auto()
    READY = enum.auto()


__all__ = [
    "CompressedTensorsMoEMethod",
    "CompressedTensorsW8A8Fp8MoEMethod",
    "CompressedTensorsW8A8Int8MoEMethod",
    "CompressedTensorsWNA16MarlinMoEMethod",
    "CompressedTensorsWNA16MoEMethod",
    "CompressedTensorsW4A4Nvfp4MoEMethod",
    "CompressedTensorsW4A8Int8MoEMethod",
]


class CompressedTensorsMoEMethod(FusedMoEMethodBase):
    @staticmethod
    def get_moe_method(
        quant_config: "CompressedTensorsConfig",  # type: ignore # noqa E501
        layer: torch.nn.Module,
        layer_name: str,
    ) -> "CompressedTensorsMoEMethod":
        # FusedMoE was made by combining multiple Linears so need to
        # make sure quantization config for Linear can target it
        quant_config._add_fused_moe_to_target_scheme_map()
        unfused_names = [
            layer_name + proj_name
            for proj_name in [".0.gate_proj", ".0.up_proj", ".0.down_proj"]
        ]
        # TODO: refactor this to use expert_mapping and check all layer numbers
        all_scheme_dicts = [
            quant_config.get_scheme_dict(layer, name) for name in unfused_names
        ]
        scheme_dict = all_scheme_dicts.pop()

        # multiple schemes found
        if not all([cur_dict == scheme_dict for cur_dict in all_scheme_dicts]):
            raise ValueError(
                "All MoE projections need to have same "
                "quantization scheme but found multiple"
            )

        if scheme_dict is None:  # ignored layer
            return UnquantizedFusedMoEMethod(layer.moe_config)

        # TODO: @dsikka: refactor this to use schemes as other kernels
        # are supported + check if the layer is being ignored.
        weight_quant = scheme_dict.get("weights")
        input_quant = scheme_dict.get("input_activations")
        format = scheme_dict.get("format")

        if quant_config._is_wNa16_group_channel(weight_quant, input_quant):
            # group_size=None means channelwise
            group_size = weight_quant.group_size or -1

            valid_format_and_bits = (
                weight_quant.num_bits in WNA16_SUPPORTED_BITS
                and format == CompressionFormat.pack_quantized.value
            )

            if not valid_format_and_bits:
                raise ValueError(
                    "For Fused MoE layers, only format: ",
                    f"{CompressionFormat.pack_quantized.value} ",
                    f" and bits: {WNA16_SUPPORTED_BITS} is supported ",
                    f"but got format: {CompressionFormat.pack_quantized.value} "
                    f" and bits: {weight_quant.num_bits}",
                )

            # Prefer to use the MarlinMoE kernel when it is supported.
            if (
                not check_moe_marlin_supports_layer(layer, group_size)
                or current_platform.is_rocm()
            ):
                if (
                    weight_quant.strategy == QuantizationStrategy.GROUP
                    and weight_quant.actorder
                    in (ActivationOrdering.GROUP, ActivationOrdering.DYNAMIC)
                ):
                    raise ValueError(
                        "WNA16MoE is not supported with actorder=group/dynamic."
                    )
                logger.info_once("Using CompressedTensorsWNA16MoEMethod")
                return CompressedTensorsWNA16MoEMethod(
                    weight_quant, input_quant, layer.moe_config
                )
            else:
                logger.info_once("Using CompressedTensorsWNA16MarlinMoEMethod")
                return CompressedTensorsWNA16MarlinMoEMethod(
                    weight_quant, input_quant, layer.moe_config
                )
        elif quant_config._is_fp4a4_nvfp4(weight_quant, input_quant):
            return CompressedTensorsW4A4Nvfp4MoEMethod(layer.moe_config, layer_name)
        elif (
            quant_config._is_fp8_w8a8_sm90(weight_quant, input_quant)
            or quant_config._is_fp8_w8a8_sm100(weight_quant, input_quant)
            or quant_config._is_fp8_w8a8(weight_quant, input_quant)
        ):
            return CompressedTensorsW8A8Fp8MoEMethod(
                weight_quant, input_quant, layer.moe_config
            )
        elif quant_config._is_dynamic_token_w8a8(weight_quant, input_quant):
            return CompressedTensorsW8A8Int8MoEMethod(
                weight_quant, input_quant, layer.moe_config
            )
        elif quant_config._is_dynamic_token_w4a8_int(weight_quant, input_quant):
            return CompressedTensorsW4A8Int8MoEMethod(
                weight_quant, input_quant, layer.moe_config
            )
        else:
            raise RuntimeError(
                f"Unsupported FusedMoe scheme: {weight_quant}, {input_quant}"
            )


class CompressedTensorsW4A4Nvfp4MoEMethod(CompressedTensorsMoEMethod):
    def __init__(self, moe: FusedMoEConfig, layer_name: str | None = None):
        from vllm.model_executor.layers.quantization.utils.nvfp4_moe_support import (  # noqa: E501
            detect_nvfp4_moe_support,
        )

        super().__init__(moe)
        _nvfp4 = detect_nvfp4_moe_support(self.__class__.__name__)
        self.cutlass_nvfp4_supported = _nvfp4.cutlass_supported
        self.allow_flashinfer = _nvfp4.allow_flashinfer
        self.use_marlin = _nvfp4.use_marlin
        self.group_size = 16
        self.layer_name = layer_name
        self.marlin_input_dtype = (
            get_marlin_input_dtype(layer_name) if self.use_marlin else None
        )
        self.flashinfer_moe_backend = None
        if self.allow_flashinfer:
            self.flashinfer_moe_backend = get_flashinfer_moe_backend()
            logger.info_once(
                f"Using FlashInfer {self.flashinfer_moe_backend.value} kernels"
                " for CompressedTensorsW4A4Nvfp4MoEMethod."
            )
        elif self.use_marlin:
            logger.info_once("Using Marlin for CompressedTensorsW4A4Nvfp4MoEMethod.")
        else:
            logger.info_once("Using Cutlass for CompressedTensorsW4A4Nvfp4MoEMethod.")

    def create_weights(
        self,
        layer: torch.nn.Module,
        num_experts: int,
        hidden_size: int,
        intermediate_size_per_partition: int,
        params_dtype: torch.dtype,
        **extra_weight_attrs,
    ):
        layer.num_experts = num_experts
        layer.params_dtype = params_dtype

        w13_weight = torch.nn.Parameter(
            torch.empty(
                num_experts,
                2 * intermediate_size_per_partition,
                # 2 fp4 items are packed in the input dimension
                hidden_size // 2,
                requires_grad=False,
                dtype=torch.uint8,
            ),
            requires_grad=False,
        )
        layer.register_parameter("w13_weight_packed", w13_weight)
        set_weight_attrs(w13_weight, extra_weight_attrs)

        w2_weight = torch.nn.Parameter(
            torch.empty(
                num_experts,
                hidden_size,
                # 2 fp4 items are packed in the input dimension
                intermediate_size_per_partition // 2,
                dtype=torch.uint8,
            ),
            requires_grad=False,
        )
        layer.register_parameter("w2_weight_packed", w2_weight)
        set_weight_attrs(w2_weight, extra_weight_attrs)

        # Weight Scales
        w13_weight_scale = torch.nn.Parameter(
            torch.empty(
                num_experts,
                2 * intermediate_size_per_partition,
                # 2 fp4 items are packed in the input dimension
                hidden_size // self.group_size,
                dtype=torch.float8_e4m3fn,
            ),
            requires_grad=False,
        )
        layer.register_parameter("w13_weight_scale", w13_weight_scale)
        extra_weight_attrs.update(
            {"quant_method": FusedMoeWeightScaleSupported.GROUP.value}
        )
        set_weight_attrs(w13_weight_scale, extra_weight_attrs)

        w2_weight_scale = torch.nn.Parameter(
            torch.empty(
                num_experts,
                hidden_size,
                # 2 fp4 items are packed in the input dimension
                intermediate_size_per_partition // self.group_size,
                dtype=torch.float8_e4m3fn,
            ),
            requires_grad=False,
        )
        layer.register_parameter("w2_weight_scale", w2_weight_scale)
        extra_weight_attrs.update(
            {"quant_method": FusedMoeWeightScaleSupported.GROUP.value}
        )
        set_weight_attrs(w2_weight_scale, extra_weight_attrs)

        # Weight Global Scales
        w13_weight_scale_2 = torch.nn.Parameter(
            torch.empty(num_experts, 2, dtype=torch.float32), requires_grad=False
        )
        layer.register_parameter("w13_weight_global_scale", w13_weight_scale_2)
        extra_weight_attrs.update(
            {"quant_method": FusedMoeWeightScaleSupported.TENSOR.value}
        )
        set_weight_attrs(w13_weight_scale_2, extra_weight_attrs)

        w2_weight_scale_2 = torch.nn.Parameter(
            torch.empty(num_experts, dtype=torch.float32), requires_grad=False
        )
        layer.register_parameter("w2_weight_global_scale", w2_weight_scale_2)
        extra_weight_attrs.update(
            {"quant_method": FusedMoeWeightScaleSupported.TENSOR.value}
        )
        set_weight_attrs(w2_weight_scale_2, extra_weight_attrs)

        # Input Global Scales
        w13_input_scale = torch.nn.Parameter(
            torch.empty(num_experts, 2, dtype=torch.float32), requires_grad=False
        )
        layer.register_parameter("w13_input_global_scale", w13_input_scale)
        extra_weight_attrs.update(
            {"quant_method": FusedMoeWeightScaleSupported.TENSOR.value}
        )
        set_weight_attrs(w13_input_scale, extra_weight_attrs)

        w2_input_scale = torch.nn.Parameter(
            torch.empty(num_experts, dtype=torch.float32), requires_grad=False
        )
        layer.register_parameter("w2_input_global_scale", w2_input_scale)
        extra_weight_attrs.update(
            {"quant_method": FusedMoeWeightScaleSupported.TENSOR.value}
        )
        set_weight_attrs(w2_input_scale, extra_weight_attrs)

    def process_weights_after_loading(self, layer: torch.nn.Module) -> None:
        # From packed to weight
        layer.w13_weight = torch.nn.Parameter(
            layer.w13_weight_packed.data, requires_grad=False
        )
        delattr(layer, "w13_weight_packed")

        layer.w2_weight = torch.nn.Parameter(
            layer.w2_weight_packed.data, requires_grad=False
        )
        delattr(layer, "w2_weight_packed")

        # reorder GEMM1 weights and block scales for FlashInfer CUTLASS kernel.
        if self.allow_flashinfer:
            w, s = reorder_w1w3_to_w3w1(
                layer.w13_weight.data, layer.w13_weight_scale.data, dim=-2
            )
            layer.w13_weight = torch.nn.Parameter(w, requires_grad=False)
            layer.w13_weight_scale = torch.nn.Parameter(s, requires_grad=False)

        if not torch.allclose(
            layer.w13_weight_global_scale[:, 0], layer.w13_weight_global_scale[:, 1]
        ):
            logger.warning_once(
                "w1_weight_global_scale must match w3_weight_global_scale. "
                "Accuracy may be affected."
            )

        # Take inverse of global scale saved to disk
        layer.w13_weight_scale_2 = torch.nn.Parameter(
            1 / layer.w13_weight_global_scale[:, 0], requires_grad=False
        )

        layer.w2_weight_scale_2 = torch.nn.Parameter(
            1 / layer.w2_weight_global_scale.data, requires_grad=False
        )

        if self.use_marlin:
            prepare_moe_fp4_layer_for_marlin(layer, input_dtype=self.marlin_input_dtype)
            return
        # w13
        if (
            self.allow_flashinfer
            and self.flashinfer_moe_backend == FlashinferMoeBackend.TENSORRT_LLM
        ):
            w13_input_global_scale = (
                layer.w13_input_global_scale.min()
                .to(torch.float32)
                .expand(layer.num_experts)
            )
        else:
            w13_input_global_scale = layer.w13_input_global_scale.min(dim=1).values.to(
                torch.float32
            )
        layer.g1_alphas = torch.nn.Parameter(
            ((1 / w13_input_global_scale) * layer.w13_weight_scale_2),
            requires_grad=False,
        )

        layer.w13_input_scale_quant = torch.nn.Parameter(
            (w13_input_global_scale), requires_grad=False
        )

        # w2
        if (
            self.allow_flashinfer
            and self.flashinfer_moe_backend == FlashinferMoeBackend.TENSORRT_LLM
        ):
            w2_input_global_scale = (
                layer.w2_input_global_scale.min()
                .to(torch.float32)
                .expand(layer.num_experts)
            )
        else:
            w2_input_global_scale = layer.w2_input_global_scale

        layer.g2_alphas = torch.nn.Parameter(
            ((1 / w2_input_global_scale) * layer.w2_weight_scale_2).to(torch.float32),
            requires_grad=False,
        )

        layer.w2_input_scale_quant = torch.nn.Parameter(
            (w2_input_global_scale), requires_grad=False
        )

        # TensorRT-LLM specific processing
        if (
            self.allow_flashinfer
            and self.flashinfer_moe_backend == FlashinferMoeBackend.TENSORRT_LLM
        ):
            # Prepare static weights for TRT-LLM kernel
            # alternate: prepare_static_weight_layouts_for_trtllm_moe
            (
                gemm1_weights_fp4_shuffled,
                gemm1_scales_fp4_shuffled,
                gemm2_weights_fp4_shuffled,
                gemm2_scales_fp4_shuffled,
            ) = prepare_static_weights_for_trtllm_fp4_moe(
                layer.w13_weight,
                layer.w2_weight,
                layer.w13_weight_scale,
                layer.w2_weight_scale,
                layer.w2_weight.size(-2),  # hidden_size
                layer.w13_weight.size(-2) // 2,  # intermediate_size
                layer.w13_weight.size(0),  # num_experts
            )
            logger.debug_once("Finished shuffling weights for TRT-LLM MOE")

            layer.gemm1_weights_fp4_shuffled = Parameter(
                gemm1_weights_fp4_shuffled, requires_grad=False
            )
            layer.gemm2_weights_fp4_shuffled = Parameter(
                gemm2_weights_fp4_shuffled, requires_grad=False
            )
            layer.gemm1_scales_fp4_shuffled = Parameter(
                gemm1_scales_fp4_shuffled, requires_grad=False
            )
            layer.gemm2_scales_fp4_shuffled = Parameter(
                gemm2_scales_fp4_shuffled, requires_grad=False
            )

            # Additional parameter needed for TRT-LLM
            layer.g1_scale_c = Parameter(
                (layer.w2_input_scale_quant * layer.g1_alphas).to(torch.float32),
                requires_grad=False,
            )

            # Clean up weights that won't be used by TRT-LLM
            del layer.w2_weight
            del layer.w2_weight_scale
            del layer.w13_weight
            del layer.w13_weight_scale
        else:
            # swizzle weight scales
            layer.w13_weight_scale = torch.nn.Parameter(
                swizzle_blockscale(layer.w13_weight_scale), requires_grad=False
            )

            layer.w2_weight_scale = torch.nn.Parameter(
                swizzle_blockscale(layer.w2_weight_scale), requires_grad=False
            )

    def maybe_make_prepare_finalize(
        self,
        routing_tables: tuple[torch.Tensor, torch.Tensor, torch.Tensor] | None = None,
    ) -> mk.FusedMoEPrepareAndFinalize | None:
        if self.use_marlin or (
            self.allow_flashinfer
            and self.flashinfer_moe_backend == FlashinferMoeBackend.TENSORRT_LLM
        ):
            return None
        elif not self.allow_flashinfer:
            return super().maybe_make_prepare_finalize(routing_tables)

        prepare_finalize = build_flashinfer_fp4_cutlass_moe_prepare_finalize(self.moe)
        logger.debug_once("%s", prepare_finalize.__class__.__name__)
        return prepare_finalize

    def select_gemm_impl(
        self,
        prepare_finalize: mk.FusedMoEPrepareAndFinalize,
        layer: torch.nn.Module,
    ) -> mk.FusedMoEPermuteExpertsUnpermute:
        assert self.moe_quant_config is not None
        """Return the appropriate GEMM experts implementation."""
        experts = select_nvfp4_gemm_impl(
            self.moe,
            self.moe_quant_config,
            allow_flashinfer=self.allow_flashinfer,
        )
        logger.debug_once("Using %s", experts.__class__.__name__)
        return experts

    def get_fused_moe_quant_config(
        self, layer: torch.nn.Module
    ) -> FusedMoEQuantConfig | None:
        if (
            self.use_marlin
            or self.flashinfer_moe_backend == FlashinferMoeBackend.TENSORRT_LLM
        ):
            return None

        return nvfp4_moe_quant_config(
            g1_alphas=layer.g1_alphas,
            g2_alphas=layer.g2_alphas,
            a1_gscale=layer.w13_input_scale_quant,
            a2_gscale=layer.w2_input_scale_quant,
            w1_scale=layer.w13_weight_scale,
            w2_scale=layer.w2_weight_scale,
        )

    def apply(
        self,
        layer: FusedMoE,
        x: torch.Tensor,
        router_logits: torch.Tensor,
        top_k: int,
        renormalize: bool,
        layer_index: int,
        use_grouped_topk: bool = False,
        topk_group: int | None = None,
        num_expert_group: int | None = None,
        global_num_experts: int = -1,
        expert_map: torch.Tensor | None = None,
        custom_routing_function: Callable | None = None,
        scoring_func: str = "softmax",
        routed_scaling_factor: float = 1.0,
        e_score_correction_bias: torch.Tensor | None = None,
        apply_router_weight_on_input: bool = False,
        activation: str = "silu",
        enable_eplb: bool = False,
        expert_load_view: torch.Tensor | None = None,
        logical_to_physical_map: torch.Tensor | None = None,
        logical_replica_count: torch.Tensor | None = None,
    ) -> torch.Tensor | tuple[torch.Tensor, torch.Tensor]:
        assert activation == "silu", "Only SiLU activation is supported."

        if (
            self.allow_flashinfer
            and self.flashinfer_moe_backend == FlashinferMoeBackend.TENSORRT_LLM
        ):
            if enable_eplb:
                raise NotImplementedError(
                    "EPLB not supported for `CompressedTensorsW4A4MoEMethod` yet."
                )

            return flashinfer_trtllm_fp4_moe(
                layer=layer,
                x=x,
                router_logits=router_logits,
                top_k=top_k,
                global_num_experts=global_num_experts,
                num_expert_group=num_expert_group,
                topk_group=topk_group,
                custom_routing_function=custom_routing_function,
                e_score_correction_bias=e_score_correction_bias,
            )

        topk_weights, topk_ids, _ = layer.select_experts(
            hidden_states=x,
            router_logits=router_logits,
<<<<<<< HEAD
            use_grouped_topk=use_grouped_topk,
            top_k=top_k,
            renormalize=renormalize,
            layer_index=layer_index,
            topk_group=topk_group,
            num_expert_group=num_expert_group,
            custom_routing_function=custom_routing_function,
            scoring_func=scoring_func,
            routed_scaling_factor=routed_scaling_factor,
            e_score_correction_bias=e_score_correction_bias,
            indices_type=self.topk_indices_dtype,
=======
>>>>>>> dd97e047
        )

        if self.use_marlin:
            return fused_marlin_moe(
                x,
                layer.w13_weight,
                layer.w2_weight,
                None,
                None,
                layer.w13_weight_scale,
                layer.w2_weight_scale,
                router_logits,
                topk_weights,
                topk_ids,
                global_scale1=layer.w13_weight_scale_2,
                global_scale2=layer.w2_weight_scale_2,
                quant_type_id=scalar_types.float4_e2m1f.id,
                apply_router_weight_on_input=apply_router_weight_on_input,
                global_num_experts=global_num_experts,
                expert_map=expert_map,
                input_dtype=self.marlin_input_dtype,
                workspace=layer.workspace,
            )

        # FlashInfer fused experts path
        elif self.allow_flashinfer:
            from vllm.model_executor.layers.fused_moe.flashinfer_cutlass_moe import (  # noqa: E501
                flashinfer_cutlass_moe_fp4,
            )

            assert is_valid_flashinfer_cutlass_fused_moe(
                x, layer.w13_weight, layer.w2_weight
            ), "Flashinfer CUTLASS Fused MoE not applicable!"

            assert self.moe_quant_config is not None

            return flashinfer_cutlass_moe_fp4(
                hidden_states=x,
                w1=layer.w13_weight,
                w2=layer.w2_weight,
                topk_weights=topk_weights,
                topk_ids=topk_ids,
                quant_config=self.moe_quant_config,
                inplace=False,  # TODO(shuw): fix later, now output is high prec
                activation=activation,
                global_num_experts=global_num_experts,
                expert_map=expert_map,
                apply_router_weight_on_input=apply_router_weight_on_input,
            )
        else:
            from vllm.model_executor.layers.fused_moe.cutlass_moe import cutlass_moe_fp4

            assert expert_map is None, (
                "Expert Parallelism / expert_map "
                "is currently not supported for "
                "CompressedTensorsW4A4Nvfp4MoEMethod."
            )
            assert self.moe_quant_config is not None

            # Cutlass moe takes in activations in BF16/Half precision
            # and fp4 quantized weights loaded from the checkpoint
            return cutlass_moe_fp4(
                a=x,
                w1_fp4=layer.w13_weight,
                w2_fp4=layer.w2_weight,
                topk_weights=topk_weights,
                topk_ids=topk_ids,
                quant_config=self.moe_quant_config,
                apply_router_weight_on_input=apply_router_weight_on_input,
                # TODO(bnell): derive these from arguments
                m=x.shape[0],
                n=layer.w2_weight.shape[2] * 2,
                k=x.shape[1],
                e=layer.w13_weight.shape[0],
            ).to(x.dtype)


class CompressedTensorsW8A8Fp8MoEMethod(CompressedTensorsMoEMethod):
    def __init__(
        self,
        weight_quant: QuantizationArgs,
        input_quant: QuantizationArgs,
        moe: FusedMoEConfig,
        layer_name: str | None = None,
    ):
        from vllm.model_executor.layers.quantization.compressed_tensors.compressed_tensors import (  # noqa: E501
            CompressedTensorsConfig,
        )

        super().__init__(moe)
        self.weight_quant = weight_quant
        self.input_quant = input_quant

        per_tensor = (
            self.weight_quant.strategy == QuantizationStrategy.TENSOR
            and self.input_quant.strategy == QuantizationStrategy.TENSOR
        )
        per_channel = (
            self.weight_quant.strategy == QuantizationStrategy.CHANNEL
            and self.input_quant.strategy == QuantizationStrategy.TOKEN
        )
        if not (per_tensor or per_channel):
            assert self.weight_quant.strategy == QuantizationStrategy.BLOCK
            self.weight_block_size = self.weight_quant.block_structure
            assert self.weight_quant.dynamic is not None
        else:
            self.weight_block_size = None
        self.block_quant = self.weight_block_size is not None

        self.static_input_scales = not self.input_quant.dynamic
        if self.static_input_scales and per_channel:
            raise ValueError(
                "For FP8 Fused MoE layer, we require either per tensor or "
                "channelwise, dynamic per token quantization."
            )

        # For GPUs that lack FP8 hardware support, we can leverage the Marlin
        # kernel for fast weight-only FP8 quantization
        self.use_marlin = (
            not current_platform.has_device_capability(89)
            or envs.VLLM_TEST_FORCE_FP8_MARLIN
            and not self.block_quant
        )
        # Disable marlin for rocm
        if current_platform.is_rocm():
            self.use_marlin = False

        self.rocm_aiter_moe_enabled = rocm_aiter_ops.is_fused_moe_enabled()

        # cutlass path
        self.is_fp8_w8a8_sm100 = CompressedTensorsConfig._is_fp8_w8a8_sm100(
            self.weight_quant, self.input_quant
        )
        self.use_cutlass = not self.block_quant and (
            CompressedTensorsConfig._is_fp8_w8a8_sm90(
                self.weight_quant, self.input_quant
            )
            or self.is_fp8_w8a8_sm100
        )
        self.disable_expert_map = False
        self.layer_name = layer_name
        self.marlin_input_dtype = (
            get_marlin_input_dtype(layer_name) if self.use_marlin else None
        )

    def create_weights(
        self,
        layer: torch.nn.Module,
        num_experts: int,
        hidden_size: int,
        intermediate_size_per_partition: int,
        params_dtype: torch.dtype,
        **extra_weight_attrs,
    ):
        layer.intermediate_size_per_partition = intermediate_size_per_partition
        layer.hidden_size = hidden_size
        layer.num_experts = num_experts
        layer.orig_dtype = params_dtype
        layer.weight_block_size = None

        params_dtype = torch.float8_e4m3fn

        if self.block_quant:
            assert self.weight_block_size is not None
            layer.weight_block_size = self.weight_block_size
            tp_size = get_tensor_model_parallel_world_size()
            block_n, block_k = (
                self.weight_block_size[0],
                self.weight_block_size[1],
            )
            # NOTE: To ensure proper alignment of the block-wise quantization
            # scales, the output_size of the weights for both the gate and up
            # layers must be divisible by block_n.
            # Required by column parallel or enabling merged weights
            if intermediate_size_per_partition % block_n != 0:
                raise ValueError(
                    f"The output_size of gate's and up's weight = "
                    f"{intermediate_size_per_partition} is not divisible by "
                    f"weight quantization block_n = {block_n}."
                )
            if tp_size > 1 and intermediate_size_per_partition % block_k != 0:
                # Required by row parallel
                raise ValueError(
                    f"The input_size of down's weight = "
                    f"{intermediate_size_per_partition} is not divisible by "
                    f"weight quantization block_k = {block_k}."
                )

        # WEIGHTS
        w13_weight = torch.nn.Parameter(
            torch.empty(
                num_experts,
                2 * intermediate_size_per_partition,
                hidden_size,
                dtype=params_dtype,
            ),
            requires_grad=False,
        )
        layer.register_parameter("w13_weight", w13_weight)
        set_weight_attrs(w13_weight, extra_weight_attrs)

        w2_weight = torch.nn.Parameter(
            torch.empty(
                num_experts,
                hidden_size,
                intermediate_size_per_partition,
                dtype=params_dtype,
            ),
            requires_grad=False,
        )
        layer.register_parameter("w2_weight", w2_weight)
        set_weight_attrs(w2_weight, extra_weight_attrs)

        # WEIGHT_SCALES
        if self.weight_quant.strategy == QuantizationStrategy.TENSOR:
            # Allocate 2 scales for w1 and w3 respectively.
            # They are combined to a single scale after weight loading.
            w13_weight_scale = torch.nn.Parameter(
                torch.ones(num_experts, 2, dtype=torch.float32), requires_grad=False
            )
            layer.register_parameter("w13_weight_scale", w13_weight_scale)
            w2_weight_scale = torch.nn.Parameter(
                torch.ones(num_experts, dtype=torch.float32), requires_grad=False
            )
            layer.register_parameter("w2_weight_scale", w2_weight_scale)
            # Add PER-TENSOR quantization for FusedMoE.weight_loader.
            extra_weight_attrs.update(
                {"quant_method": FusedMoeWeightScaleSupported.TENSOR.value}
            )
            set_weight_attrs(w13_weight_scale, extra_weight_attrs)
            set_weight_attrs(w2_weight_scale, extra_weight_attrs)

        elif self.weight_quant.strategy == QuantizationStrategy.CHANNEL:
            w13_weight_scale = torch.nn.Parameter(
                torch.ones(
                    num_experts,
                    2 * intermediate_size_per_partition,
                    1,
                    dtype=torch.float32,
                ),
                requires_grad=False,
            )
            layer.register_parameter("w13_weight_scale", w13_weight_scale)
            w2_weight_scale = torch.nn.Parameter(
                torch.ones(num_experts, hidden_size, 1, dtype=torch.float32),
                requires_grad=False,
            )
            layer.register_parameter("w2_weight_scale", w2_weight_scale)
            # Add PER-CHANNEL quantization for FusedMoE.weight_loader.
            extra_weight_attrs.update(
                {"quant_method": FusedMoeWeightScaleSupported.CHANNEL.value}
            )
            set_weight_attrs(w13_weight_scale, extra_weight_attrs)
            set_weight_attrs(w2_weight_scale, extra_weight_attrs)

        elif self.weight_quant.strategy == QuantizationStrategy.BLOCK:
            w13_weight_scale = torch.nn.Parameter(
                torch.ones(
                    num_experts,
                    2 * ((intermediate_size_per_partition + block_n - 1) // block_n),
                    (hidden_size + block_k - 1) // block_k,
                    dtype=torch.float32,
                ),
                requires_grad=False,
            )
            layer.register_parameter("w13_weight_scale", w13_weight_scale)
            w2_weight_scale = torch.nn.Parameter(
                torch.ones(
                    num_experts,
                    (hidden_size + block_n - 1) // block_n,
                    (intermediate_size_per_partition + block_k - 1) // block_k,
                    dtype=torch.float32,
                ),
                requires_grad=False,
            )
            layer.register_parameter("w2_weight_scale", w2_weight_scale)
            # Add PER-CHANNEL quantization for FusedMoE.weight_loader.
            extra_weight_attrs.update(
                {"quant_method": FusedMoeWeightScaleSupported.BLOCK.value}
            )
            set_weight_attrs(w13_weight_scale, extra_weight_attrs)
            set_weight_attrs(w2_weight_scale, extra_weight_attrs)

        # INPUT_SCALES
        if self.static_input_scales:
            w13_input_scale = torch.nn.Parameter(
                torch.ones(num_experts, dtype=torch.float32), requires_grad=False
            )
            layer.register_parameter("w13_input_scale", w13_input_scale)
            set_weight_attrs(w13_input_scale, extra_weight_attrs)

            w2_input_scale = torch.nn.Parameter(
                torch.ones(num_experts, dtype=torch.float32), requires_grad=False
            )
            layer.register_parameter("w2_input_scale", w2_input_scale)
            set_weight_attrs(w2_input_scale, extra_weight_attrs)
        else:
            layer.w13_input_scale = None
            layer.w2_input_scale = None

    def process_weights_after_loading(self, layer: torch.nn.Module) -> None:
        # Fp8 moe kernels require a single activation scale.
        # We take the max of all the scales in case they differ.
        if self.static_input_scales:
            assert self.input_quant.strategy == QuantizationStrategy.TENSOR
            if layer.w13_input_scale is None or layer.w2_input_scale is None:
                raise ValueError(
                    "QuantConfig has static quantization, but found "
                    "activation scales are None."
                )
            if not all_close_1d(layer.w13_input_scale) or not all_close_1d(
                layer.w2_input_scale
            ):
                logger.warning_once(
                    "Found input_scales that are not equal for "
                    "fp8 MoE layer. Using the maximum across experts "
                    "for each layer."
                )
            layer.w13_input_scale = torch.nn.Parameter(
                layer.w13_input_scale.max(), requires_grad=False
            )
            layer.w2_input_scale = torch.nn.Parameter(
                layer.w2_input_scale.max(), requires_grad=False
            )

        if current_platform.is_fp8_fnuz():
            # Normalize the weights and scales
            w13_weight, w13_weight_scale, w13_input_scale = (
                normalize_e4m3fn_to_e4m3fnuz(
                    layer.w13_weight, layer.w13_weight_scale, layer.w13_input_scale
                )
            )
            w2_weight, w2_weight_scale, w2_input_scale = normalize_e4m3fn_to_e4m3fnuz(
                layer.w2_weight, layer.w2_weight_scale, layer.w2_input_scale
            )
            # Reset the parameter
            layer.w13_weight = torch.nn.Parameter(w13_weight, requires_grad=False)
            layer.w13_weight_scale = torch.nn.Parameter(
                w13_weight_scale, requires_grad=False
            )
            if w13_input_scale is not None:
                layer.w13_input_scale = torch.nn.Parameter(
                    w13_input_scale, requires_grad=False
                )
            layer.w2_weight = torch.nn.Parameter(w2_weight, requires_grad=False)
            layer.w2_weight_scale = torch.nn.Parameter(
                w2_weight_scale, requires_grad=False
            )
            if w2_input_scale is not None:
                layer.w2_input_scale = torch.nn.Parameter(
                    w2_input_scale, requires_grad=False
                )

        # For Per-TENSOR case, Fp8 moe kernel needs single weight scale
        # for w13 per expert. Use max then dequant and requant each expert.
        if self.weight_quant.strategy == QuantizationStrategy.TENSOR:
            assert layer.w13_weight_scale is not None
            shard_size = layer.intermediate_size_per_partition
            max_w13_scales = layer.w13_weight_scale.max(dim=1).values
            for expert_id in range(layer.local_num_experts):
                start = 0
                for shard_id in range(2):
                    dq_weight = per_tensor_dequantize(
                        layer.w13_weight[expert_id][start : start + shard_size, :],
                        layer.w13_weight_scale[expert_id][shard_id],
                    )
                    layer.w13_weight[expert_id][start : start + shard_size, :], _ = (
                        ops.scaled_fp8_quant(dq_weight, max_w13_scales[expert_id])
                    )
                    start += shard_size
            layer.w13_weight_scale = torch.nn.Parameter(
                max_w13_scales, requires_grad=False
            )

        # Property to determine if AITER is used
        if self.rocm_aiter_moe_enabled:
            # reshaping weights is required for aiter moe kernel.
            shuffled_w13, shuffled_w2 = rocm_aiter_ops.shuffle_weights(
                layer.w13_weight.data, layer.w2_weight.data
            )

            layer.w13_weight = torch.nn.Parameter(shuffled_w13, requires_grad=False)
            layer.w2_weight = torch.nn.Parameter(shuffled_w2, requires_grad=False)

        elif self.use_marlin:
            prepare_moe_fp8_layer_for_marlin(
                layer, False, input_dtype=self.marlin_input_dtype
            )
            # Activations not quantized for marlin.
            del layer.w13_input_scale
            del layer.w2_input_scale

        if self.use_cutlass:
            assert self.weight_quant.strategy != QuantizationStrategy.BLOCK
            device = layer.w13_weight.device
            # ab_strides1 and c_strides2 are the same
            self.ab_strides1_c_strides2 = torch.full(
                (layer.local_num_experts,),
                layer.hidden_size,
                device=device,
                dtype=torch.int64,
            )
            self.ab_strides2 = torch.full(
                (layer.local_num_experts,),
                layer.intermediate_size_per_partition,
                device=device,
                dtype=torch.int64,
            )
            self.c_strides1 = torch.full(
                (layer.local_num_experts,),
                2 * layer.intermediate_size_per_partition,
                device=device,
                dtype=torch.int64,
            )

        if is_deep_gemm_e8m0_used() and self.block_quant:
            assert layer.weight_block_size is not None
            # Re-quantise the expert weights so their scales are UE8M0.
            block_sz = tuple(layer.weight_block_size)
            requant_weight_ue8m0_inplace(
                layer.w13_weight.data,
                layer.w13_weight_scale.data,
                block_sz,
            )
            requant_weight_ue8m0_inplace(
                layer.w2_weight.data,
                layer.w2_weight_scale.data,
                block_sz,
            )

            # Ensure column-major TMA alignment expected by DeepGEMM.
            if expert_weight_is_col_major(layer.w13_weight_scale):
                layer.w13_weight_scale = get_col_major_tma_aligned_tensor(
                    layer.w13_weight_scale
                )
            if expert_weight_is_col_major(layer.w2_weight_scale):
                layer.w2_weight_scale = get_col_major_tma_aligned_tensor(
                    layer.w2_weight_scale
                )

    def maybe_make_prepare_finalize(
        self,
        routing_tables: tuple[torch.Tensor, torch.Tensor, torch.Tensor] | None = None,
    ) -> mk.FusedMoEPrepareAndFinalize | None:
        if self.use_marlin or self.rocm_aiter_moe_enabled:
            return None
        else:
            return super().maybe_make_prepare_finalize(routing_tables)

    def select_gemm_impl(
        self,
        prepare_finalize: mk.FusedMoEPrepareAndFinalize,
        layer: torch.nn.Module,
    ) -> FusedMoEPermuteExpertsUnpermute:
        # cutlass path
        assert self.moe_quant_config is not None
        if self.use_cutlass:
            from vllm.model_executor.layers.fused_moe import (
                CutlassBatchedExpertsFp8,
                CutlassExpertsFp8,
            )

            experts: FusedMoEPermuteExpertsUnpermute

            num_dispatchers = prepare_finalize.num_dispatchers()

            if (
                prepare_finalize.activation_format
                == FusedMoEActivationFormat.BatchedExperts
            ):
                logger.debug("CutlassBatchedExpertsFp8(%s)", self.__class__.__name__)
                experts = CutlassBatchedExpertsFp8(
                    self.moe.num_local_experts,
                    num_dispatchers,
                    self.moe.in_dtype,
                    ab_strides1=self.ab_strides1_c_strides2,
                    ab_strides2=self.ab_strides2,
                    c_strides1=self.c_strides1,
                    c_strides2=self.ab_strides1_c_strides2,
                    quant_config=self.moe_quant_config,
                )
            else:
                logger.debug("CutlassExpertsFp8(%s)", self.__class__.__name__)
                experts = CutlassExpertsFp8(
                    self.moe.in_dtype,
                    ab_strides1=self.ab_strides1_c_strides2,
                    ab_strides2=self.ab_strides2,
                    c_strides1=self.c_strides1,
                    c_strides2=self.ab_strides1_c_strides2,
                    quant_config=self.moe_quant_config,
                )

            self.disable_expert_map = (
                num_dispatchers > 1 or not experts.supports_expert_map()
            )

            return experts

        from vllm.model_executor.layers.fused_moe.batched_deep_gemm_moe import (
            BatchedDeepGemmExperts,
        )
        from vllm.model_executor.layers.fused_moe.fused_batched_moe import (
            BatchedTritonExperts,
        )
        from vllm.model_executor.layers.fused_moe.triton_deep_gemm_moe import (
            TritonOrDeepGemmExperts,
        )

        assert not self.rocm_aiter_moe_enabled and not self.use_marlin

        use_deep_gemm = envs.VLLM_USE_DEEP_GEMM and envs.VLLM_MOE_USE_DEEP_GEMM

        if (
            prepare_finalize.activation_format
            == FusedMoEActivationFormat.BatchedExperts
        ):
            max_num_tokens_per_rank = prepare_finalize.max_num_tokens_per_rank()
            assert max_num_tokens_per_rank is not None

            if use_deep_gemm and not has_deep_gemm():
                raise RuntimeError(
                    "DeepGEMM requested for MoE layer but not installed."
                )

            compatible_with_deep_gemm = (
                self.moe_quant_config.use_fp8_w8a8
                and self.moe_quant_config.block_shape
                == get_mk_alignment_for_contiguous_layout()
            )

            # If this MoE layer is compatible with DeepGEMM, the proper env
            # vars are set and DeepGEMM is not installed, throw an error.
            if use_deep_gemm and compatible_with_deep_gemm and not has_deep_gemm():
                raise RuntimeError(
                    f"MoE layer incompatible with DeepGEMM, expected "
                    f"fp8==True, got {self.moe_quant_config.use_fp8_w8a8}"
                    f"or block_shape {self.moe_quant_config.block_shape}"
                    f"=={get_mk_alignment_for_contiguous_layout()}."
                )

            if use_deep_gemm and compatible_with_deep_gemm and has_deep_gemm():
                logger.debug("BatchedDeepGemmExperts(%s)", self.__class__.__name__)
                return BatchedDeepGemmExperts(
                    max_num_tokens=max_num_tokens_per_rank,
                    num_dispatchers=prepare_finalize.num_dispatchers(),
                    quant_config=self.moe_quant_config,
                )
            else:
                logger.debug("BatchedTritonExperts(%s)", self.__class__.__name__)
                return BatchedTritonExperts(
                    max_num_tokens=max_num_tokens_per_rank,
                    num_dispatchers=prepare_finalize.num_dispatchers(),
                    quant_config=self.moe_quant_config,
                )

        else:
            logger.debug("TritonOrDeepGemmExperts(%s)", self.__class__.__name__)
            return TritonOrDeepGemmExperts(
                self.moe_quant_config,
                allow_deep_gemm=use_deep_gemm,
            )

    def get_fused_moe_quant_config(
        self, layer: torch.nn.Module
    ) -> FusedMoEQuantConfig | None:
        if self.use_marlin:
            return None

        per_act_token = self.input_quant.strategy == QuantizationStrategy.TOKEN
        per_channel_quant = self.weight_quant.strategy == QuantizationStrategy.CHANNEL

        return fp8_w8a8_moe_quant_config(
            w1_scale=layer.w13_weight_scale,
            w2_scale=layer.w2_weight_scale,
            a1_scale=layer.w13_input_scale,
            a2_scale=layer.w2_input_scale,
            per_act_token_quant=per_act_token,
            per_out_ch_quant=per_channel_quant,
            block_shape=layer.weight_block_size,
        )

    def apply(
        self,
        layer: FusedMoE,
        x: torch.Tensor,
        router_logits: torch.Tensor,
        top_k: int,
        renormalize: bool,
        layer_index: int,
        use_grouped_topk: bool = False,
        topk_group: int | None = None,
        num_expert_group: int | None = None,
        global_num_experts: int = -1,
        expert_map: torch.Tensor | None = None,
        custom_routing_function: Callable | None = None,
        scoring_func: str = "softmax",
        routed_scaling_factor: float = 1.0,
        e_score_correction_bias: torch.Tensor | None = None,
        apply_router_weight_on_input: bool = False,
        activation: str = "silu",
        enable_eplb: bool = False,
        expert_load_view: torch.Tensor | None = None,
        logical_to_physical_map: torch.Tensor | None = None,
        logical_replica_count: torch.Tensor | None = None,
    ) -> torch.Tensor | tuple[torch.Tensor, torch.Tensor]:
        topk_weights, topk_ids, _ = layer.select_experts(
            hidden_states=x,
            router_logits=router_logits,
<<<<<<< HEAD
            use_grouped_topk=use_grouped_topk,
            top_k=top_k,
            renormalize=renormalize,
            layer_index=layer_index,
            topk_group=topk_group,
            num_expert_group=num_expert_group,
            custom_routing_function=custom_routing_function,
            scoring_func=scoring_func,
            routed_scaling_factor=routed_scaling_factor,
            e_score_correction_bias=e_score_correction_bias,
            indices_type=self.topk_indices_dtype,
            num_fused_shared_experts=layer.num_fused_shared_experts,
=======
>>>>>>> dd97e047
        )

        per_act_token = self.input_quant.strategy == QuantizationStrategy.TOKEN
        per_channel_quant = self.weight_quant.strategy == QuantizationStrategy.CHANNEL

        if self.use_marlin:
            assert activation == "silu", f"{activation} not supported for Marlin MoE."
            return fused_marlin_moe(
                x,
                layer.w13_weight,
                layer.w2_weight,
                None,
                None,
                layer.w13_weight_scale,
                layer.w2_weight_scale,
                router_logits,
                topk_weights,
                topk_ids,
                quant_type_id=scalar_types.float8_e4m3fn.id,
                apply_router_weight_on_input=apply_router_weight_on_input,
                global_num_experts=global_num_experts,
                expert_map=expert_map,
                input_dtype=self.marlin_input_dtype,
                workspace=layer.workspace,
            )

        elif self.rocm_aiter_moe_enabled:
            from vllm.model_executor.layers.fused_moe.rocm_aiter_fused_moe import (  # noqa E501
                rocm_aiter_fused_experts,
            )

            assert per_act_token == per_channel_quant
            assert self.moe_quant_config is not None
            return rocm_aiter_fused_experts(
                hidden_states=x,
                w1=layer.w13_weight,
                w2=layer.w2_weight,
                topk_weights=topk_weights,
                topk_ids=topk_ids,
                activation=activation,
                apply_router_weight_on_input=apply_router_weight_on_input,
                expert_map=expert_map,
                quant_config=self.moe_quant_config,
            )

        # cutlass path
        elif self.use_cutlass:
            assert self.moe_quant_config is not None

            # small-batch fallback on SM100
            if self.is_fp8_w8a8_sm100 and topk_ids.shape[0] <= 8:
                from vllm.model_executor.layers.fused_moe import fused_experts

                assert per_act_token == per_channel_quant
                return fused_experts(
                    hidden_states=x,
                    w1=layer.w13_weight,
                    w2=layer.w2_weight,
                    topk_weights=topk_weights,
                    topk_ids=topk_ids,
                    inplace=True,
                    activation=activation,
                    apply_router_weight_on_input=apply_router_weight_on_input,
                    global_num_experts=global_num_experts,
                    expert_map=None if self.disable_expert_map else expert_map,
                    quant_config=self.moe_quant_config,
                )
            else:
                from vllm.model_executor.layers.fused_moe.cutlass_moe import (
                    cutlass_moe_fp8,
                )

                assert per_act_token == per_channel_quant
                assert self.moe_quant_config is not None
                return cutlass_moe_fp8(
                    x,
                    layer.w13_weight,
                    layer.w2_weight,
                    topk_weights,
                    topk_ids,
                    quant_config=self.moe_quant_config,
                    activation=activation,
                    global_num_experts=global_num_experts,
                    expert_map=None if self.disable_expert_map else expert_map,
                    ab_strides1=self.ab_strides1_c_strides2,
                    ab_strides2=self.ab_strides2,
                    c_strides1=self.c_strides1,
                    c_strides2=self.ab_strides1_c_strides2,
                )

        else:
            from vllm.model_executor.layers.fused_moe import fused_experts

            assert per_act_token == per_channel_quant
            assert self.moe_quant_config is not None
            return fused_experts(
                hidden_states=x,
                w1=layer.w13_weight,
                w2=layer.w2_weight,
                topk_weights=topk_weights,
                topk_ids=topk_ids,
                inplace=True,
                activation=activation,
                apply_router_weight_on_input=apply_router_weight_on_input,
                global_num_experts=global_num_experts,
                expert_map=expert_map,
                quant_config=self.moe_quant_config,
            )

    @property
    def supports_eplb(self) -> bool:
        return True


class CompressedTensorsW8A8Int8MoEMethod(CompressedTensorsMoEMethod):
    def __init__(
        self,
        weight_quant: QuantizationArgs,
        input_quant: QuantizationArgs,
        moe: FusedMoEConfig,
        layer_name: str | None = None,
    ):
        super().__init__(moe)
        self.weight_quant = weight_quant
        self.input_quant = input_quant

        per_channel = (
            self.weight_quant.strategy == QuantizationStrategy.CHANNEL
            and self.input_quant.strategy == QuantizationStrategy.TOKEN
        )
        if not per_channel:
            raise ValueError(
                "For INT8 Fused MoE layers, we require channelwise, "
                "dynamic per token quantization. Found "
                f"{self.weight_quant}, {self.input_quant}"
            )

        self.static_input_scales = not self.input_quant.dynamic
        if self.static_input_scales:
            raise ValueError(
                "For INT8 Fused MoE layers, we require channelwise, "
                "dynamic per token quantization. Found static input scales."
            )

    def create_weights(
        self,
        layer: torch.nn.Module,
        num_experts: int,
        hidden_size: int,
        intermediate_size_per_partition: int,
        params_dtype: torch.dtype,
        **extra_weight_attrs,
    ):
        params_dtype = torch.int8

        # WEIGHTS
        w13_weight = torch.nn.Parameter(
            torch.empty(
                num_experts,
                2 * intermediate_size_per_partition,
                hidden_size,
                dtype=params_dtype,
            ),
            requires_grad=False,
        )
        layer.register_parameter("w13_weight", w13_weight)
        set_weight_attrs(w13_weight, extra_weight_attrs)

        w2_weight = torch.nn.Parameter(
            torch.empty(
                num_experts,
                hidden_size,
                intermediate_size_per_partition,
                dtype=params_dtype,
            ),
            requires_grad=False,
        )
        layer.register_parameter("w2_weight", w2_weight)
        set_weight_attrs(w2_weight, extra_weight_attrs)

        # WEIGHT_SCALES
        assert self.weight_quant.strategy == QuantizationStrategy.CHANNEL
        w13_weight_scale = torch.nn.Parameter(
            torch.ones(
                num_experts, 2 * intermediate_size_per_partition, 1, dtype=torch.float32
            ),
            requires_grad=False,
        )
        layer.register_parameter("w13_weight_scale", w13_weight_scale)
        w2_weight_scale = torch.nn.Parameter(
            torch.ones(num_experts, hidden_size, 1, dtype=torch.float32),
            requires_grad=False,
        )
        layer.register_parameter("w2_weight_scale", w2_weight_scale)
        # Add PER-CHANNEL quantization for FusedMoE.weight_loader.
        extra_weight_attrs.update(
            {"quant_method": FusedMoeWeightScaleSupported.CHANNEL.value}
        )
        set_weight_attrs(w13_weight_scale, extra_weight_attrs)
        set_weight_attrs(w2_weight_scale, extra_weight_attrs)

        # INPUT_SCALES
        assert not self.static_input_scales
        layer.w13_input_scale = None
        layer.w2_input_scale = None

    def process_weights_after_loading(self, layer: torch.nn.Module) -> None:
        pass

    def get_fused_moe_quant_config(
        self, layer: torch.nn.Module
    ) -> FusedMoEQuantConfig | None:
        return int8_w8a8_moe_quant_config(
            w1_scale=layer.w13_weight_scale,
            w2_scale=layer.w2_weight_scale,
            a1_scale=layer.w13_input_scale,
            a2_scale=layer.w2_input_scale,
            per_act_token_quant=True,
        )

    def apply(
        self,
        layer: FusedMoE,
        x: torch.Tensor,
        router_logits: torch.Tensor,
        top_k: int,
        renormalize: bool,
        layer_index: int,
        use_grouped_topk: bool = False,
        topk_group: int | None = None,
        num_expert_group: int | None = None,
        global_num_experts: int = -1,
        expert_map: torch.Tensor | None = None,
        custom_routing_function: Callable | None = None,
        scoring_func: str = "softmax",
        routed_scaling_factor: float = 1.0,
        e_score_correction_bias: torch.Tensor | None = None,
        apply_router_weight_on_input: bool = False,
        activation: str = "silu",
        enable_eplb: bool = False,
        expert_load_view: torch.Tensor | None = None,
        logical_to_physical_map: torch.Tensor | None = None,
        logical_replica_count: torch.Tensor | None = None,
    ) -> torch.Tensor | tuple[torch.Tensor, torch.Tensor]:
        from vllm.model_executor.layers.fused_moe import fused_experts

        topk_weights, topk_ids, _ = layer.select_experts(
            hidden_states=x,
            router_logits=router_logits,
<<<<<<< HEAD
            use_grouped_topk=use_grouped_topk,
            top_k=top_k,
            renormalize=renormalize,
            layer_index=layer_index,
            topk_group=topk_group,
            num_expert_group=num_expert_group,
            custom_routing_function=custom_routing_function,
            scoring_func=scoring_func,
            routed_scaling_factor=routed_scaling_factor,
            e_score_correction_bias=e_score_correction_bias,
            indices_type=self.topk_indices_dtype,
=======
>>>>>>> dd97e047
        )

        return fused_experts(
            hidden_states=x,
            w1=layer.w13_weight,
            w2=layer.w2_weight,
            topk_weights=topk_weights,
            topk_ids=topk_ids,
            inplace=True,
            activation=activation,
            apply_router_weight_on_input=apply_router_weight_on_input,
            global_num_experts=global_num_experts,
            expert_map=expert_map,
            quant_config=self.moe_quant_config,
        )


class CompressedTensorsWNA16MarlinMoEMethod(CompressedTensorsMoEMethod):
    def __init__(
        self,
        weight_quant: QuantizationArgs,
        input_quant: QuantizationArgs | None,
        moe: FusedMoEConfig,
        layer_name: str | None = None,
    ):
        super().__init__(moe)
        self.weight_quant = weight_quant
        self.input_quant = input_quant
        assert weight_quant.symmetric, (
            "Only symmetric quantization is supported for MoE"
        )
        # Extract properties from weight_quant
        self.num_bits = weight_quant.num_bits
        self.packed_factor = 32 // weight_quant.num_bits
        self.strategy = weight_quant.strategy
        self.group_size = weight_quant.group_size
        self.actorder = weight_quant.actorder

        self.quant_type = WNA16_SUPPORTED_TYPES_MAP[self.num_bits]
        self.use_marlin = True
        self.marlin_input_dtype = get_marlin_input_dtype(layer_name)

    def create_weights(
        self,
        layer: torch.nn.Module,
        num_experts: int,
        hidden_size: int,
        intermediate_size_per_partition: int,
        params_dtype: torch.dtype,
        **extra_weight_attrs,
    ):
        intermediate_size_full = extra_weight_attrs.pop("intermediate_size_full")

        # Will transpose the loaded weight along the
        # intermediate and hidden dim sizes. Will
        # shard for TP along the transposed dims
        extra_weight_attrs.update(
            {"is_transposed": True, "quant_method": self.strategy}
        )
        w13_weight = torch.nn.Parameter(
            torch.empty(
                num_experts,
                hidden_size // self.packed_factor,
                2 * intermediate_size_per_partition,
                dtype=torch.int32,
            ),
            requires_grad=False,
        )
        layer.register_parameter("w13_weight_packed", w13_weight)
        set_weight_attrs(w13_weight, extra_weight_attrs)

        w2_weight = torch.nn.Parameter(
            torch.empty(
                num_experts,
                intermediate_size_per_partition // self.packed_factor,
                hidden_size,
                dtype=torch.int32,
            ),
            requires_grad=False,
        )
        layer.register_parameter("w2_weight_packed", w2_weight)
        set_weight_attrs(w2_weight, extra_weight_attrs)

        # In the case where we have actorder/g_idx,
        # we do not partition the w2 scales
        load_full_w2 = self.actorder and self.group_size != -1
        w2_scales_size = (
            intermediate_size_full if load_full_w2 else intermediate_size_per_partition
        )

        self.is_k_full = (not self.actorder) or (
            intermediate_size_per_partition == intermediate_size_full
        )

        if self.strategy == "channel":
            num_groups_w2 = num_groups_w13 = 1
            self.group_size = -1
        else:
            num_groups_w2 = w2_scales_size // self.group_size
            num_groups_w13 = hidden_size // self.group_size

        layer.num_groups_w13 = num_groups_w13
        layer.num_groups_w2 = num_groups_w2

        w13_scale = torch.nn.Parameter(
            torch.ones(
                num_experts,
                num_groups_w13,
                2 * intermediate_size_per_partition,
                dtype=params_dtype,
            ),
            requires_grad=False,
        )
        layer.register_parameter("w13_weight_scale", w13_scale)
        set_weight_attrs(w13_scale, extra_weight_attrs)

        w2_scale = torch.nn.Parameter(
            torch.ones(num_experts, num_groups_w2, hidden_size, dtype=params_dtype),
            requires_grad=False,
        )
        layer.register_parameter("w2_weight_scale", w2_scale)
        set_weight_attrs(w2_scale, extra_weight_attrs)
        set_weight_attrs(w2_scale, {"load_full_w2": load_full_w2})

        w2_weight_shape = torch.nn.Parameter(
            torch.empty(num_experts, 2), requires_grad=False
        )
        layer.register_parameter("w2_weight_shape", w2_weight_shape)
        set_weight_attrs(w2_weight_shape, extra_weight_attrs)
        w13_weight_shape = torch.nn.Parameter(
            torch.empty(num_experts, 2), requires_grad=False
        )

        layer.register_parameter("w13_weight_shape", w13_weight_shape)
        set_weight_attrs(w13_weight_shape, extra_weight_attrs)

        w13_g_idx = torch.nn.Parameter(
            torch.empty(
                num_experts,
                hidden_size,
                dtype=torch.int32,
            ),
            requires_grad=False,
        )
        layer.register_parameter("w13_weight_g_idx", w13_g_idx)
        set_weight_attrs(w13_g_idx, extra_weight_attrs)

        w2_g_idx = torch.nn.Parameter(
            torch.empty(
                num_experts,
                intermediate_size_per_partition,
                dtype=torch.int32,
            ),
            requires_grad=False,
        )
        layer.register_parameter("w2_weight_g_idx", w2_g_idx)
        set_weight_attrs(w2_g_idx, extra_weight_attrs)

        w13_g_idx_sort_indices = torch.nn.Parameter(
            torch.empty(
                num_experts,
                hidden_size,
                dtype=torch.int32,
            ),
            requires_grad=False,
        )
        layer.register_parameter("w13_g_idx_sort_indices", w13_g_idx_sort_indices)
        set_weight_attrs(w13_g_idx_sort_indices, extra_weight_attrs)

        w2_g_idx_sort_indices = torch.nn.Parameter(
            torch.empty(
                num_experts,
                intermediate_size_per_partition,
                dtype=torch.int32,
            ),
            requires_grad=False,
        )
        layer.register_parameter("w2_g_idx_sort_indices", w2_g_idx_sort_indices)
        set_weight_attrs(w2_g_idx_sort_indices, extra_weight_attrs)

        layer.a13_scale = None
        layer.a2_scale = None
        layer.marlin_state = GPTQMarlinState.REPACK

    def process_weights_after_loading(self, layer: torch.nn.Module) -> None:
        num_experts = layer.w13_weight_g_idx.shape[0]
        device = layer.w13_weight_g_idx.device
        is_a_8bit = (
            self.marlin_input_dtype is not None
            and self.marlin_input_dtype.itemsize == 1
        )

        if self.marlin_input_dtype == torch.float8_e4m3fn:
            # NOTE: for non-zp quantization format only
            ops.marlin_int4_fp8_preprocess(layer.w13_weight_packed, inplace=True)
            ops.marlin_int4_fp8_preprocess(layer.w2_weight_packed, inplace=True)
            layer.w13_weight_scale.data = layer.w13_weight_scale.data * 512
            layer.w2_weight_scale.data = layer.w2_weight_scale.data * 512

        # when running models with grouped act order,
        # resort to g_idx values provided in checkpoint
        if self.actorder == "group":
            w13_g_idx_sort_indices = torch.empty_like(layer.w13_weight_g_idx)
            w2_g_idx_sort_indices = torch.empty_like(layer.w2_weight_g_idx)
            w13_sorted_g_idx = torch.empty_like(layer.w13_weight_g_idx)
            w2_sorted_g_idx = torch.empty_like(layer.w2_weight_g_idx)

            for e in range(num_experts):
                w13_g_idx_sort_indices[e] = torch.argsort(layer.w13_weight_g_idx[e]).to(
                    torch.int32
                )
                w2_g_idx_sort_indices[e] = torch.argsort(layer.w2_weight_g_idx[e]).to(
                    torch.int32
                )
                w13_sorted_g_idx[e] = layer.w13_weight_g_idx[e][
                    w13_g_idx_sort_indices[e]
                ]
                w2_sorted_g_idx[e] = layer.w2_weight_g_idx[e][w2_g_idx_sort_indices[e]]

            replace_parameter(layer, "w13_weight_g_idx", w13_sorted_g_idx)
            replace_parameter(layer, "w2_weight_g_idx", w2_sorted_g_idx)
            replace_parameter(layer, "w13_g_idx_sort_indices", w13_g_idx_sort_indices)
            replace_parameter(layer, "w2_g_idx_sort_indices", w2_g_idx_sort_indices)

        else:
            layer.w13_weight_g_idx = torch.nn.Parameter(
                torch.empty((num_experts, 0), dtype=torch.int32, device=device),
                requires_grad=False,
            )
            layer.w2_weight_g_idx = torch.nn.Parameter(
                torch.empty((num_experts, 0), dtype=torch.int32, device=device),
                requires_grad=False,
            )
            layer.w13_g_idx_sort_indices = torch.nn.Parameter(
                torch.empty((num_experts, 0), dtype=torch.int32, device=device),
                requires_grad=False,
            )
            layer.w2_g_idx_sort_indices = torch.nn.Parameter(
                torch.empty((num_experts, 0), dtype=torch.int32, device=device),
                requires_grad=False,
            )

        marlin_w13_qweight = ops.gptq_marlin_moe_repack(
            layer.w13_weight_packed,
            layer.w13_g_idx_sort_indices,
            layer.w13_weight_packed.shape[1] * self.packed_factor,
            layer.w13_weight_packed.shape[2],
            self.num_bits,
            is_a_8bit=is_a_8bit,
        )
        replace_parameter(layer, "w13_weight_packed", marlin_w13_qweight)

        marlin_w2_qweight = ops.gptq_marlin_moe_repack(
            layer.w2_weight_packed,
            layer.w2_g_idx_sort_indices,
            layer.w2_weight_packed.shape[1] * self.packed_factor,
            layer.w2_weight_packed.shape[2],
            self.num_bits,
            is_a_8bit=is_a_8bit,
        )
        replace_parameter(layer, "w2_weight_packed", marlin_w2_qweight)

        # Repack scales
        marlin_w13_scales = marlin_moe_permute_scales(
            s=layer.w13_weight_scale,
            size_k=layer.w13_weight_packed.shape[2],
            size_n=layer.w13_weight_scale.shape[2],
            group_size=self.group_size,
            is_a_8bit=is_a_8bit,
        )
        if self.marlin_input_dtype == torch.int8 and layer.num_groups_w13 > 1:
            marlin_w13_scales, w13_input_global_scale = marlin_act_int8_process_scales(
                marlin_w13_scales
            )
            layer.register_parameter(
                "w13_input_global_scale",
                torch.nn.Parameter(w13_input_global_scale, requires_grad=False),
            )
        replace_parameter(layer, "w13_weight_scale", marlin_w13_scales)

        marlin_w2_scales = marlin_moe_permute_scales(
            s=layer.w2_weight_scale,
            size_k=layer.w2_weight_scale.shape[1]
            * (self.group_size if self.group_size != -1 else self.packed_factor),
            size_n=layer.w2_weight_scale.shape[2],
            group_size=self.group_size,
            is_a_8bit=is_a_8bit,
        )
        if self.marlin_input_dtype == torch.int8 and layer.num_groups_w2 > 1:
            marlin_w2_scales, w2_input_global_scale = marlin_act_int8_process_scales(
                marlin_w2_scales
            )
            layer.register_parameter(
                "w2_input_global_scale",
                torch.nn.Parameter(w2_input_global_scale, requires_grad=False),
            )
        replace_parameter(layer, "w2_weight_scale", marlin_w2_scales)

        layer.workspace = marlin_make_workspace_new(device, 4)

    def get_fused_moe_quant_config(
        self, layer: torch.nn.Module
    ) -> FusedMoEQuantConfig | None:
        if self.num_bits != 4:
            return None
        return int4_w4a16_moe_quant_config(
            w1_scale=layer.w13_weight_scale,
            w2_scale=layer.w2_weight_scale,
            w1_zp=None,
            w2_zp=None,
            block_shape=[0, self.group_size],
        )

    def select_gemm_impl(
        self,
        prepare_finalize: mk.FusedMoEPrepareAndFinalize,
        layer: torch.nn.Module,
    ) -> mk.FusedMoEPermuteExpertsUnpermute:
        assert self.num_bits == 4, "only supporting w4"
        layer.w13_weight = layer.w13_weight_packed
        layer.w2_weight = layer.w2_weight_packed
        assert all([w is not None for w in [layer.w13_weight, layer.w2_weight]])
        assert self.moe_quant_config is not None
        if (
            prepare_finalize.activation_format
            == mk.FusedMoEActivationFormat.BatchedExperts
        ):
            max_num_tokens_per_rank = prepare_finalize.max_num_tokens_per_rank()
            assert max_num_tokens_per_rank is not None
            return BatchedMarlinExperts(
                max_num_tokens=max_num_tokens_per_rank,
                num_dispatchers=prepare_finalize.num_dispatchers(),
                quant_config=self.moe_quant_config,
                w13_g_idx=layer.w13_weight_g_idx,
                w2_g_idx=layer.w2_weight_g_idx,
                w13_g_idx_sort_indices=layer.w13_g_idx_sort_indices,
                w2_g_idx_sort_indices=layer.w2_g_idx_sort_indices,
                is_k_full=self.is_k_full,
            )
        else:
            return MarlinExperts(
                quant_config=self.moe_quant_config,
                w13_g_idx=layer.w13_weight_g_idx,
                w2_g_idx=layer.w2_weight_g_idx,
                w13_g_idx_sort_indices=layer.w13_g_idx_sort_indices,
                w2_g_idx_sort_indices=layer.w2_g_idx_sort_indices,
                is_k_full=self.is_k_full,
            )

    def apply(
        self,
        layer: FusedMoE,
        x: torch.Tensor,
        router_logits: torch.Tensor,
        top_k: int,
        renormalize: bool,
        layer_index: int,
        use_grouped_topk: bool = False,
        topk_group: int | None = None,
        num_expert_group: int | None = None,
        global_num_experts: int = -1,
        expert_map: torch.Tensor | None = None,
        custom_routing_function: Callable | None = None,
        scoring_func: str = "softmax",
        routed_scaling_factor: float = 1.0,
        e_score_correction_bias: torch.Tensor | None = None,
        apply_router_weight_on_input: bool = False,
        activation: str = "silu",
        enable_eplb: bool = False,
        expert_load_view: torch.Tensor | None = None,
        logical_to_physical_map: torch.Tensor | None = None,
        logical_replica_count: torch.Tensor | None = None,
    ) -> torch.Tensor | tuple[torch.Tensor, torch.Tensor]:
        assert activation == "silu", f"{activation} not supported for Marlin MoE."

        topk_weights, topk_ids, _ = layer.select_experts(
            hidden_states=x,
            router_logits=router_logits,
<<<<<<< HEAD
            use_grouped_topk=use_grouped_topk,
            top_k=top_k,
            renormalize=renormalize,
            layer_index=layer_index,
            topk_group=topk_group,
            num_expert_group=num_expert_group,
            custom_routing_function=custom_routing_function,
            scoring_func=scoring_func,
            routed_scaling_factor=routed_scaling_factor,
            e_score_correction_bias=e_score_correction_bias,
            indices_type=self.topk_indices_dtype,
=======
>>>>>>> dd97e047
        )

        return fused_marlin_moe(
            x,
            layer.w13_weight_packed,
            layer.w2_weight_packed,
            None,
            None,
            layer.w13_weight_scale,
            layer.w2_weight_scale,
            router_logits,
            topk_weights,
            topk_ids,
            input_global_scale1=getattr(layer, "w13_input_global_scale", None),
            input_global_scale2=getattr(layer, "w2_input_global_scale", None),
            quant_type_id=self.quant_type.id,
            apply_router_weight_on_input=apply_router_weight_on_input,
            global_num_experts=global_num_experts,
            expert_map=expert_map,
            g_idx1=layer.w13_weight_g_idx,
            g_idx2=layer.w2_weight_g_idx,
            sort_indices1=layer.w13_g_idx_sort_indices,
            sort_indices2=layer.w2_g_idx_sort_indices,
            workspace=layer.workspace,
            input_dtype=self.marlin_input_dtype,
            is_k_full=self.is_k_full,
        )


class CompressedTensorsWNA16MoEMethod(CompressedTensorsMoEMethod):
    def __init__(
        self,
        weight_quant: QuantizationArgs,
        input_quant: QuantizationArgs | None,
        moe: FusedMoEConfig,
        layer_name: str | None = None,
    ):
        super().__init__(moe)
        self.weight_quant = weight_quant
        self.input_quant = input_quant
        # Extract properties from weight_quant
        self.num_bits = weight_quant.num_bits
        self.packed_factor = 32 // weight_quant.num_bits
        self.strategy = weight_quant.strategy
        # channelwise is not supported by this kernel
        assert weight_quant.strategy == "group"
        self.group_size = weight_quant.group_size
        # grouped actorder isn't supported by this kernel
        assert weight_quant.actorder != "group"
        assert weight_quant.symmetric, (
            "Only symmetric quantization is supported for MoE"
        )

    def create_weights(
        self,
        layer: torch.nn.Module,
        num_experts: int,
        hidden_size: int,
        intermediate_size_per_partition: int,
        params_dtype: torch.dtype,
        **extra_weight_attrs,
    ):
        # Will transpose the loaded weight along the
        # intermediate and hidden dim sizes. Will
        # shard for TP along the transposed dims
        extra_weight_attrs.update(
            {"is_transposed": True, "quant_method": self.strategy}
        )
        w13_weight = torch.nn.Parameter(
            torch.empty(
                num_experts,
                hidden_size // self.packed_factor,
                2 * intermediate_size_per_partition,
                dtype=torch.int32,
            ),
            requires_grad=False,
        )
        layer.register_parameter("w13_weight_packed", w13_weight)
        set_weight_attrs(w13_weight, extra_weight_attrs)

        w2_weight = torch.nn.Parameter(
            torch.empty(
                num_experts,
                intermediate_size_per_partition // self.packed_factor,
                hidden_size,
                dtype=torch.int32,
            ),
            requires_grad=False,
        )
        layer.register_parameter("w2_weight_packed", w2_weight)
        set_weight_attrs(w2_weight, extra_weight_attrs)

        w2_scales_size = intermediate_size_per_partition

        if self.strategy == "channel":
            num_groups_w2 = num_groups_w13 = 1
            self.group_size = -1
        else:
            num_groups_w2 = w2_scales_size // self.group_size
            num_groups_w13 = hidden_size // self.group_size

        w13_scale = torch.nn.Parameter(
            torch.ones(
                num_experts,
                num_groups_w13,
                2 * intermediate_size_per_partition,
                dtype=params_dtype,
            ),
            requires_grad=False,
        )
        layer.register_parameter("w13_weight_scale", w13_scale)
        set_weight_attrs(w13_scale, extra_weight_attrs)

        w2_scale = torch.nn.Parameter(
            torch.ones(num_experts, num_groups_w2, hidden_size, dtype=params_dtype),
            requires_grad=False,
        )
        layer.register_parameter("w2_weight_scale", w2_scale)
        set_weight_attrs(w2_scale, extra_weight_attrs)
        set_weight_attrs(w2_scale, {"load_full_w2": False})

        w2_weight_shape = torch.nn.Parameter(
            torch.empty(num_experts, 2), requires_grad=False
        )
        layer.register_parameter("w2_weight_shape", w2_weight_shape)
        set_weight_attrs(w2_weight_shape, extra_weight_attrs)
        w13_weight_shape = torch.nn.Parameter(
            torch.empty(num_experts, 2), requires_grad=False
        )

        layer.register_parameter("w13_weight_shape", w13_weight_shape)
        set_weight_attrs(w13_weight_shape, extra_weight_attrs)

        w13_g_idx = torch.nn.Parameter(
            torch.empty(
                num_experts,
                hidden_size,
                dtype=torch.int32,
            ),
            requires_grad=False,
        )
        layer.register_parameter("w13_weight_g_idx", w13_g_idx)
        set_weight_attrs(w13_g_idx, extra_weight_attrs)

        w2_g_idx = torch.nn.Parameter(
            torch.empty(
                num_experts,
                intermediate_size_per_partition,
                dtype=torch.int32,
            ),
            requires_grad=False,
        )
        layer.register_parameter("w2_weight_g_idx", w2_g_idx)
        set_weight_attrs(w2_g_idx, extra_weight_attrs)

        w13_g_idx_sort_indices = torch.nn.Parameter(
            torch.empty(
                num_experts,
                hidden_size,
                dtype=torch.int32,
            ),
            requires_grad=False,
        )
        layer.register_parameter("w13_g_idx_sort_indices", w13_g_idx_sort_indices)
        set_weight_attrs(w13_g_idx_sort_indices, extra_weight_attrs)

        w2_g_idx_sort_indices = torch.nn.Parameter(
            torch.empty(
                num_experts,
                intermediate_size_per_partition,
                dtype=torch.int32,
            ),
            requires_grad=False,
        )
        layer.register_parameter("w2_g_idx_sort_indices", w2_g_idx_sort_indices)
        set_weight_attrs(w2_g_idx_sort_indices, extra_weight_attrs)

        layer.a13_scale = None
        layer.a2_scale = None

    def process_weights_after_loading(self, layer: torch.nn.Module) -> None:
        # Reconfigure packed weights and scales to match moe_wna16 format
        layer.w13_weight_packed = torch.nn.Parameter(
            layer.w13_weight_packed.transpose(1, 2).contiguous().view(torch.uint8),
            requires_grad=False,
        )
        layer.w2_weight_packed = torch.nn.Parameter(
            layer.w2_weight_packed.transpose(1, 2).contiguous().view(torch.uint8),
            requires_grad=False,
        )
        layer.w13_weight_scale = torch.nn.Parameter(
            layer.w13_weight_scale.transpose(1, 2).contiguous(), requires_grad=False
        )
        layer.w2_weight_scale = torch.nn.Parameter(
            layer.w2_weight_scale.transpose(1, 2).contiguous(), requires_grad=False
        )

    def get_fused_moe_quant_config(
        self, layer: torch.nn.Module
    ) -> FusedMoEQuantConfig | None:
        assert self.num_bits == 4 or self.num_bits == 8
        config_builder = (
            int4_w4a16_moe_quant_config
            if self.num_bits == 4
            else int8_w8a16_moe_quant_config
        )

        return config_builder(
            w1_scale=layer.w13_weight_scale,
            w2_scale=layer.w2_weight_scale,
            w1_zp=None,
            w2_zp=None,
            block_shape=[0, self.group_size],
        )

    def apply(
        self,
        layer: FusedMoE,
        x: torch.Tensor,
        router_logits: torch.Tensor,
        top_k: int,
        renormalize: bool,
        layer_index: int,
        use_grouped_topk: bool = False,
        topk_group: int | None = None,
        num_expert_group: int | None = None,
        global_num_experts: int = -1,
        expert_map: torch.Tensor | None = None,
        custom_routing_function: Callable | None = None,
        scoring_func: str = "softmax",
        routed_scaling_factor: float = 1.0,
        e_score_correction_bias: torch.Tensor | None = None,
        apply_router_weight_on_input: bool = False,
        activation: str = "silu",
        enable_eplb: bool = False,
        expert_load_view: torch.Tensor | None = None,
        logical_to_physical_map: torch.Tensor | None = None,
        logical_replica_count: torch.Tensor | None = None,
    ) -> torch.Tensor | tuple[torch.Tensor, torch.Tensor]:
        from vllm.model_executor.layers.fused_moe import fused_experts

        topk_weights, topk_ids, _ = layer.select_experts(
            hidden_states=x,
            router_logits=router_logits,
<<<<<<< HEAD
            use_grouped_topk=use_grouped_topk,
            top_k=top_k,
            renormalize=renormalize,
            layer_index=layer_index,
            topk_group=topk_group,
            num_expert_group=num_expert_group,
            custom_routing_function=custom_routing_function,
            scoring_func=scoring_func,
            routed_scaling_factor=routed_scaling_factor,
            e_score_correction_bias=e_score_correction_bias,
            indices_type=self.topk_indices_dtype,
=======
>>>>>>> dd97e047
        )

        return fused_experts(
            x,
            layer.w13_weight_packed,
            layer.w2_weight_packed,
            topk_weights=topk_weights,
            topk_ids=topk_ids,
            inplace=True,
            activation=activation,
            apply_router_weight_on_input=apply_router_weight_on_input,
            global_num_experts=global_num_experts,
            expert_map=expert_map,
            quant_config=self.moe_quant_config,
        )

    @property
    def supports_eplb(self) -> bool:
        return True


class CompressedTensorsW4A8Int8MoEMethod(CompressedTensorsMoEMethod):
    """
    CPU-only MoE method using dynamic 4-bit matmul kernels on Arm Platform
    - Weights: int4 (stored as int8 values in [-8,7], packed to uint8 nibbles)
    - Scales: Fp32 for Channelwise , bf16 for groupwise quantization
    - Bias: Same data type as original weights
    - Activations: FP32/Bf16 dynamic per-token (A8 Int),
      quantized inside the kernel
    """

    def __init__(
        self,
        weight_quant: QuantizationArgs,
        input_quant: QuantizationArgs,
        moe: FusedMoEConfig,
        layer_name: str | None = None,
    ):
        super().__init__(moe)
        self.has_bias = self.moe.has_bias
        self.weight_quant = weight_quant
        self.input_quant = input_quant

        # Validate scheme: weights=W4 (channel or group),
        # activations=dynamic TOKEN (A8)

        # Must be dynamic per-token activations
        if (
            input_quant.strategy != QuantizationStrategy.TOKEN
            or not input_quant.dynamic
        ):
            raise ValueError(
                "W4A8-int MoE needs dynamic per-token activation quantization."
            )

        # Weight can be channel-wise (group_size=None) or group-wise
        self.group_size = (
            weight_quant.group_size if (weight_quant.group_size is not None) else -1
        )
        if weight_quant.num_bits != 4:
            raise ValueError("This method only supports 4-bit weights (num_bits=4).")

        # CPU only
        if not current_platform.is_cpu():
            raise ValueError("CompressedTensorsW4A8Int8MoEMethod is CPU-only.")

        # Arm: check _dyn ops availability
        if current_platform.get_cpu_architecture() == CpuArchEnum.ARM:
            try:
                _ = torch.ops.aten._dyn_quant_matmul_4bit
                _ = torch.ops.aten._dyn_quant_pack_4bit_weight
            except AttributeError as err:
                raise RuntimeError(
                    f"""PyTorch {torch.__version__} lacks _dyn_quant_* 4bit ops;
                    install a newer build."""
                ) from err
        self.static_input_scales = False  # always dynamic per token

    # ---- parameter creation ----
    def create_weights(
        self,
        layer: torch.nn.Module,
        num_experts: int,
        hidden_size: int,
        intermediate_size_per_partition: int,
        params_dtype: torch.dtype,
        **extra_weight_attrs,
    ):
        # Shapes per local rank (TP/EP):
        #   w13: [E, 2*I_local, H]  int8  (int4 values in [-8,7])
        #   w2 : [E, H, I_local]    int8
        # Scales:
        #   channel-wise: group_size=-1 -> per-output-row, single scale per row
        #   group-wise  : group_size=g   ->
        #   per-output-row, (in_features/g) scales

        E = num_experts
        H = hidden_size
        IN = intermediate_size_per_partition
        g = self.group_size

        # Per-row scale columns
        def _n_scale_cols(in_features: int) -> int:
            return 1 if g == -1 else (in_features // g)

        # Register unpacked int4-as-int8 weights the loader will fill.
        w13 = torch.nn.Parameter(
            torch.empty(E, 2 * IN, H, dtype=torch.int8), requires_grad=False
        )
        set_weight_attrs(w13, extra_weight_attrs)
        layer.register_parameter("w13_weight", w13)

        w2 = torch.nn.Parameter(
            torch.empty(E, H, IN, dtype=torch.int8), requires_grad=False
        )
        set_weight_attrs(w2, extra_weight_attrs)
        layer.register_parameter("w2_weight", w2)

        # Register scales
        # KleidiAI groupwise kernels accepts float32 scales
        # KleidiAI groupwise kernels accepts bfloat16 scales
        scale_dtype = torch.float32 if g == -1 else torch.bfloat16

        w13_s = torch.nn.Parameter(
            torch.ones(E, 2 * IN, _n_scale_cols(H), dtype=scale_dtype),
            requires_grad=False,
        )
        set_weight_attrs(
            w13_s,
            {"quant_method": "channel" if g == -1 else "group", **extra_weight_attrs},
        )
        layer.register_parameter("w13_weight_scale", w13_s)

        w2_s = torch.nn.Parameter(
            torch.ones(E, H, _n_scale_cols(IN), dtype=scale_dtype), requires_grad=False
        )
        set_weight_attrs(
            w2_s,
            {"quant_method": "channel" if g == -1 else "group", **extra_weight_attrs},
        )
        layer.register_parameter("w2_weight_scale", w2_s)

        if self.has_bias:
            w13_bias = torch.nn.Parameter(
                torch.zeros(E, 2 * IN, dtype=params_dtype), requires_grad=False
            )
            layer.register_parameter("w13_bias", w13_bias)
            set_weight_attrs(w13_bias, extra_weight_attrs)

            w2_bias = torch.nn.Parameter(
                torch.zeros(num_experts, hidden_size, dtype=params_dtype),
                requires_grad=False,
            )
            layer.register_parameter("w2_bias", w2_bias)
            set_weight_attrs(w2_bias, extra_weight_attrs)

        # Placeholders for packed weights (will be replaced after packing)
        layer.register_parameter(
            "w13_weight_packed", torch.nn.Parameter(torch.empty(0), requires_grad=False)
        )
        set_weight_attrs(layer.w13_weight_packed, extra_weight_attrs)

        layer.register_parameter(
            "w2_weight_packed", torch.nn.Parameter(torch.empty(0), requires_grad=False)
        )
        set_weight_attrs(layer.w2_weight_packed, extra_weight_attrs)

        # dims for 4 bit fused matmuls
        layer.w13_in_features = H
        layer.w13_out_features = 2 * IN
        layer.w2_in_features = IN
        layer.w2_out_features = H
        layer.group_size = g

    # post-load packing to dyn-4bit KleidiAI kernel's format
    def process_weights_after_loading(self, layer: torch.nn.Module) -> None:
        E = layer.w13_weight.shape[0]
        H = layer.w13_in_features
        I2 = layer.w13_out_features
        IN = layer.w2_in_features
        g = layer.group_size

        def _pack_matrix(
            int4_as_int8_2d: torch.Tensor,
            scales_2d: torch.Tensor,
            bias_1d: torch.Tensor | None,
            in_features: int,
            out_features: int,
        ) -> torch.Tensor:
            # int4 values are stored as int8 in [-8,7].
            # Shift to unsigned nibble and pack pairs along input-dim.
            tmp = int4_as_int8_2d.add(8)  # [out, in]
            uint8_nibbles = ((tmp[:, 1::2] << 4) | tmp[:, ::2]).to(
                torch.uint8
            )  # [out, in//2]

            # KleidiAI groupwise kernels accepts float32 scales
            # KleidiAI groupwise kernels accepts bfloat16 scales
            scale_dtype = torch.float32 if g == -1 else torch.bfloat16
            scales = scales_2d.to(scale_dtype)
            bias = None if bias_1d is None else bias_1d.to(torch.float32)
            return torch.ops.aten._dyn_quant_pack_4bit_weight(
                uint8_nibbles,
                scales,
                bias,
                g if g != -1 else in_features,
                in_features,
                out_features,
            )

        # Pack per expert
        w13_packed_list = []
        w2_packed_list = []

        has_w13_bias = hasattr(layer, "w13_bias") and layer.w13_bias is not None
        has_w2_bias = hasattr(layer, "w2_bias") and layer.w2_bias is not None

        for e in range(E):
            w13_packed_list.append(
                _pack_matrix(
                    layer.w13_weight[e],  # [2I, H]
                    layer.w13_weight_scale[e],  # [2I, H/g or 1]
                    layer.w13_bias[e] if has_w13_bias else None,  # [2I]
                    H,
                    I2,
                )
            )
            w2_packed_list.append(
                _pack_matrix(
                    # w2 shape is [H, IN]; we need [out, in] == [H, IN].
                    layer.w2_weight[e],  # [H, IN]
                    layer.w2_weight_scale[e],  # [H, IN/g or 1]
                    layer.w2_bias[e] if has_w2_bias else None,  # [H]
                    IN,
                    layer.w2_out_features,  # in_features=IN, out_features=H
                )
            )

        # each packed tensor has identical shape per expert; stack on dim 0
        w13_packed = torch.stack(w13_packed_list, dim=0)
        w2_packed = torch.stack(w2_packed_list, dim=0)

        replace_parameter(
            layer,
            "w13_weight_packed",
            torch.nn.Parameter(w13_packed, requires_grad=False),
        )
        replace_parameter(
            layer,
            "w2_weight_packed",
            torch.nn.Parameter(w2_packed, requires_grad=False),
        )

        # free raw tensors/scales/bias now that they're packed into the payload.
        replace_parameter(
            layer, "w13_weight", torch.nn.Parameter(torch.empty(0), requires_grad=False)
        )
        replace_parameter(
            layer, "w2_weight", torch.nn.Parameter(torch.empty(0), requires_grad=False)
        )
        replace_parameter(
            layer,
            "w13_weight_scale",
            torch.nn.Parameter(torch.empty(0), requires_grad=False),
        )
        replace_parameter(
            layer,
            "w2_weight_scale",
            torch.nn.Parameter(torch.empty(0), requires_grad=False),
        )
        if has_w13_bias:
            replace_parameter(
                layer,
                "w13_bias",
                torch.nn.Parameter(torch.empty(0), requires_grad=False),
            )
        if has_w2_bias:
            replace_parameter(
                layer,
                "w2_bias",
                torch.nn.Parameter(torch.empty(0), requires_grad=False),
            )

    def get_fused_moe_quant_config(
        self, layer: torch.nn.Module
    ) -> FusedMoEQuantConfig | None:
        # CPU dynamic 4-bit MoE path does not use modular kernels or
        # fused_experts; quant config is not needed.
        return None

    def apply(
        self,
        layer: torch.nn.Module,
        x: torch.Tensor,
        router_logits: torch.Tensor,
        top_k: int,
        renormalize: bool,
        layer_index: int,
        use_grouped_topk: bool = False,
        topk_group: int | None = None,
        num_expert_group: int | None = None,
        global_num_experts: int = -1,
        expert_map: torch.Tensor | None = None,
        custom_routing_function: Callable | None = None,
        scoring_func: str = "softmax",
        routed_scaling_factor: float = 1.0,
        e_score_correction_bias: torch.Tensor | None = None,
        apply_router_weight_on_input: bool = False,
        activation: str = "silu",
        enable_eplb: bool = False,
        expert_load_view: torch.Tensor | None = None,
        logical_to_physical_map: torch.Tensor | None = None,
        logical_replica_count: torch.Tensor | None = None,
    ) -> torch.Tensor:
        assert not enable_eplb, "EPLB not supported for W4A8-int MoE yet."
        assert activation in ("silu", "swigluoai", "swiglu"), (
            "Only SiLU/SwiGLUGU/SwiGLUUG are supported."
        )
        assert expert_map is None, """expert_map/EP not implemented
        for CPU dyn-4bit MoE."""

        def _act_kind(s: str) -> int:
            # 0 = SwiGLU_Gu (SiLU(g)*u), 1 = SwiGLU_Ug (SiLU(u)*g), 2 = SiLU
            if s == "swiglu":
                return 0
            if s == "swigluoai":
                return 1
            if s == "silu":
                return 2
            raise ValueError(f"Unknown activation '{s}'")

        # Apply topk softmax on router output
        topk_weights, topk_ids = select_experts(
            hidden_states=x,
            router_logits=router_logits,
            use_grouped_topk=use_grouped_topk,
            top_k=top_k,
            renormalize=renormalize,
            topk_group=topk_group,
            num_expert_group=num_expert_group,
            custom_routing_function=custom_routing_function,
            scoring_func=scoring_func,
            routed_scaling_factor=routed_scaling_factor,
            e_score_correction_bias=e_score_correction_bias,
        )

        return torch.ops._C.dynamic_4bit_int_moe(
            x,
            topk_ids.to(torch.long),
            topk_weights,
            layer.w13_weight_packed,
            layer.w2_weight_packed,
            layer.w2_out_features,
            layer.w2_in_features,
            layer.w13_out_features,
            layer.group_size,
            apply_router_weight_on_input,
            int(_act_kind(activation)),
        )<|MERGE_RESOLUTION|>--- conflicted
+++ resolved
@@ -593,20 +593,6 @@
         topk_weights, topk_ids, _ = layer.select_experts(
             hidden_states=x,
             router_logits=router_logits,
-<<<<<<< HEAD
-            use_grouped_topk=use_grouped_topk,
-            top_k=top_k,
-            renormalize=renormalize,
-            layer_index=layer_index,
-            topk_group=topk_group,
-            num_expert_group=num_expert_group,
-            custom_routing_function=custom_routing_function,
-            scoring_func=scoring_func,
-            routed_scaling_factor=routed_scaling_factor,
-            e_score_correction_bias=e_score_correction_bias,
-            indices_type=self.topk_indices_dtype,
-=======
->>>>>>> dd97e047
         )
 
         if self.use_marlin:
@@ -1215,21 +1201,6 @@
         topk_weights, topk_ids, _ = layer.select_experts(
             hidden_states=x,
             router_logits=router_logits,
-<<<<<<< HEAD
-            use_grouped_topk=use_grouped_topk,
-            top_k=top_k,
-            renormalize=renormalize,
-            layer_index=layer_index,
-            topk_group=topk_group,
-            num_expert_group=num_expert_group,
-            custom_routing_function=custom_routing_function,
-            scoring_func=scoring_func,
-            routed_scaling_factor=routed_scaling_factor,
-            e_score_correction_bias=e_score_correction_bias,
-            indices_type=self.topk_indices_dtype,
-            num_fused_shared_experts=layer.num_fused_shared_experts,
-=======
->>>>>>> dd97e047
         )
 
         per_act_token = self.input_quant.strategy == QuantizationStrategy.TOKEN
@@ -1479,20 +1450,6 @@
         topk_weights, topk_ids, _ = layer.select_experts(
             hidden_states=x,
             router_logits=router_logits,
-<<<<<<< HEAD
-            use_grouped_topk=use_grouped_topk,
-            top_k=top_k,
-            renormalize=renormalize,
-            layer_index=layer_index,
-            topk_group=topk_group,
-            num_expert_group=num_expert_group,
-            custom_routing_function=custom_routing_function,
-            scoring_func=scoring_func,
-            routed_scaling_factor=routed_scaling_factor,
-            e_score_correction_bias=e_score_correction_bias,
-            indices_type=self.topk_indices_dtype,
-=======
->>>>>>> dd97e047
         )
 
         return fused_experts(
@@ -1871,20 +1828,6 @@
         topk_weights, topk_ids, _ = layer.select_experts(
             hidden_states=x,
             router_logits=router_logits,
-<<<<<<< HEAD
-            use_grouped_topk=use_grouped_topk,
-            top_k=top_k,
-            renormalize=renormalize,
-            layer_index=layer_index,
-            topk_group=topk_group,
-            num_expert_group=num_expert_group,
-            custom_routing_function=custom_routing_function,
-            scoring_func=scoring_func,
-            routed_scaling_factor=routed_scaling_factor,
-            e_score_correction_bias=e_score_correction_bias,
-            indices_type=self.topk_indices_dtype,
-=======
->>>>>>> dd97e047
         )
 
         return fused_marlin_moe(
@@ -2129,20 +2072,6 @@
         topk_weights, topk_ids, _ = layer.select_experts(
             hidden_states=x,
             router_logits=router_logits,
-<<<<<<< HEAD
-            use_grouped_topk=use_grouped_topk,
-            top_k=top_k,
-            renormalize=renormalize,
-            layer_index=layer_index,
-            topk_group=topk_group,
-            num_expert_group=num_expert_group,
-            custom_routing_function=custom_routing_function,
-            scoring_func=scoring_func,
-            routed_scaling_factor=routed_scaling_factor,
-            e_score_correction_bias=e_score_correction_bias,
-            indices_type=self.topk_indices_dtype,
-=======
->>>>>>> dd97e047
         )
 
         return fused_experts(
