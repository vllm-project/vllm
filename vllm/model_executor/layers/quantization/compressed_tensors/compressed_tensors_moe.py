# SPDX-License-Identifier: Apache-2.0

import enum
from enum import Enum
from typing import Callable, Optional

import torch
from compressed_tensors import CompressionFormat
from compressed_tensors.quantization import (ActivationOrdering,
                                             QuantizationStrategy)

import vllm.envs as envs
import vllm.model_executor.layers.fused_moe  # noqa
from vllm import _custom_ops as ops
from vllm.logger import init_logger
from vllm.model_executor.layers.fused_moe import (FusedMoE, FusedMoEMethodBase,
                                                  FusedMoeWeightScaleSupported)
from vllm.model_executor.layers.quantization.compressed_tensors.schemes.compressed_tensors_wNa16 import (  # noqa
    WNA16_SUPPORTED_BITS, WNA16_SUPPORTED_TYPES_MAP)
from vllm.model_executor.layers.quantization.utils import replace_parameter
from vllm.model_executor.layers.quantization.utils.marlin_utils import (
    check_moe_marlin_supports_layer, marlin_make_workspace_new,
    marlin_moe_permute_scales)
from vllm.model_executor.layers.quantization.utils.marlin_utils_fp8 import (
    prepare_moe_fp8_layer_for_marlin)
from vllm.model_executor.layers.quantization.utils.w8a8_utils import (
    all_close_1d, normalize_e4m3fn_to_e4m3fnuz, per_tensor_dequantize)
from vllm.model_executor.utils import set_weight_attrs
from vllm.platforms import current_platform
from vllm.scalar_type import scalar_types

logger = init_logger(__name__)


class GPTQMarlinState(Enum):
    REPACK = enum.auto()
    READY = enum.auto()


__all__ = [
    "CompressedTensorsMoEMethod",
    "CompressedTensorsW8A8Fp8MoEMethod",
    "CompressedTensorsW8A8Fp8MoECutlassMethod",
    "CompressedTensorsW8A8Int8MoEMethod",
    "CompressedTensorsWNA16MarlinMoEMethod",
    "CompressedTensorsWNA16MoEMethod",
]


class CompressedTensorsMoEMethod(FusedMoEMethodBase):

    @staticmethod
    def get_moe_method(
        quant_config: "CompressedTensorsConfig",  # type: ignore # noqa E501
        layer: torch.nn.Module,
    ) -> "CompressedTensorsMoEMethod":
        # TODO: @dsikka: refactor this to use schemes as other kernels
        # are supported + check if the layer is being ignored.
        weight_quant = quant_config.target_scheme_map["Linear"].get("weights")
        input_quant = quant_config.target_scheme_map["Linear"].get(
            "input_activations")

        if quant_config._is_wNa16_group_channel(weight_quant, input_quant):
            # group_size=None means channelwise
            group_size = weight_quant.group_size or -1
            # Prefer to use the MarlinMoE kernel when it is supported.
            if not check_moe_marlin_supports_layer(layer, group_size):
                if (weight_quant.strategy in QuantizationStrategy.GROUP and
                        weight_quant.actorder in (ActivationOrdering.GROUP,
                                                  ActivationOrdering.DYNAMIC)):
                    raise ValueError(
                        "WNA16MoE is not supported with actorder=group/dynamic."
                    )
                logger.info_once("Using CompressedTensorsWNA16MoEMethod")
                return CompressedTensorsWNA16MoEMethod(quant_config)
            else:
                logger.info_once("Using CompressedTensorsWNA16MarlinMoEMethod")
                return CompressedTensorsWNA16MarlinMoEMethod(quant_config)
        elif (quant_config._is_fp8_w8a8_sm90(weight_quant, input_quant)
              and layer.activation == "silu"):
            return CompressedTensorsW8A8Fp8MoECutlassMethod(quant_config)
        elif quant_config._is_fp8_w8a8(weight_quant, input_quant):
            return CompressedTensorsW8A8Fp8MoEMethod(quant_config)
        elif quant_config._is_dynamic_token_w8a8(weight_quant, input_quant):
            return CompressedTensorsW8A8Int8MoEMethod(quant_config)
        else:
            raise RuntimeError(
                f"Unsupported FusedMoe scheme: {weight_quant}, {input_quant}")


class CompressedTensorsW8A8Fp8MoEMethod(CompressedTensorsMoEMethod):

    def __init__(
            self,
            quant_config: "CompressedTensorsConfig"  # type: ignore # noqa E501
    ):
        self.quant_config = quant_config
        self.weight_quant = self.quant_config.target_scheme_map["Linear"].get(
            "weights")
        self.input_quant = self.quant_config.target_scheme_map["Linear"].get(
            "input_activations")

        per_tensor = (self.weight_quant.strategy == QuantizationStrategy.TENSOR
                      and self.input_quant.strategy
                      == QuantizationStrategy.TENSOR)
        per_channel = (
            self.weight_quant.strategy == QuantizationStrategy.CHANNEL
            and self.input_quant.strategy == QuantizationStrategy.TOKEN)
        if not (per_tensor or per_channel):
            raise ValueError(
                "For FP8 Fused MoE layers, we require per tensor "
                "or channelwise, dynamic per token quantization. Found "
                f"{self.weight_quant}, {self.input_quant}")

        self.static_input_scales = not self.input_quant.dynamic
        if self.static_input_scales and per_channel:
            raise ValueError(
                "For FP8 Fused MoE layer, we require either per tensor or "
                "channelwise, dynamic per token quantization.")

        # For GPUs that lack FP8 hardware support, we can leverage the Marlin
        # kernel for fast weight-only FP8 quantization
        self.use_marlin = (not current_platform.has_device_capability(89)
                           or envs.VLLM_TEST_FORCE_FP8_MARLIN)
        # Disable marlin for rocm
        if current_platform.is_rocm():
            self.use_marlin = False

    def create_weights(self, layer: torch.nn.Module, num_experts: int,
                       hidden_size: int, intermediate_size_per_partition: int,
                       params_dtype: torch.dtype, **extra_weight_attrs):

        layer.intermediate_size_per_partition = intermediate_size_per_partition
        layer.hidden_size = hidden_size
        layer.num_experts = num_experts
        layer.orig_dtype = params_dtype
        layer.weight_block_size = None

        params_dtype = torch.float8_e4m3fn

        # WEIGHTS
        w13_weight = torch.nn.Parameter(torch.empty(
            num_experts,
            2 * intermediate_size_per_partition,
            hidden_size,
            dtype=params_dtype),
                                        requires_grad=False)
        layer.register_parameter("w13_weight", w13_weight)
        set_weight_attrs(w13_weight, extra_weight_attrs)

        w2_weight = torch.nn.Parameter(torch.empty(
            num_experts,
            hidden_size,
            intermediate_size_per_partition,
            dtype=params_dtype),
                                       requires_grad=False)
        layer.register_parameter("w2_weight", w2_weight)
        set_weight_attrs(w2_weight, extra_weight_attrs)

        # WEIGHT_SCALES
        if self.weight_quant.strategy == QuantizationStrategy.TENSOR:
            # Allocate 2 scales for w1 and w3 respectively.
            # They are combined to a single scale after weight loading.
            w13_weight_scale = torch.nn.Parameter(torch.ones(
                num_experts, 2, dtype=torch.float32),
                                                  requires_grad=False)
            layer.register_parameter("w13_weight_scale", w13_weight_scale)
            w2_weight_scale = torch.nn.Parameter(torch.ones(
                num_experts, dtype=torch.float32),
                                                 requires_grad=False)
            layer.register_parameter("w2_weight_scale", w2_weight_scale)
            # Add PER-TENSOR quantization for FusedMoE.weight_loader.
            extra_weight_attrs.update(
                {"quant_method": FusedMoeWeightScaleSupported.TENSOR.value})
            set_weight_attrs(w13_weight_scale, extra_weight_attrs)
            set_weight_attrs(w2_weight_scale, extra_weight_attrs)

        elif self.weight_quant.strategy == QuantizationStrategy.CHANNEL:
            w13_weight_scale = torch.nn.Parameter(torch.ones(
                num_experts,
                2 * intermediate_size_per_partition,
                1,
                dtype=torch.float32),
                                                  requires_grad=False)
            layer.register_parameter("w13_weight_scale", w13_weight_scale)
            w2_weight_scale = torch.nn.Parameter(torch.ones(
                num_experts, hidden_size, 1, dtype=torch.float32),
                                                 requires_grad=False)
            layer.register_parameter("w2_weight_scale", w2_weight_scale)
            # Add PER-CHANNEL quantization for FusedMoE.weight_loader.
            extra_weight_attrs.update(
                {"quant_method": FusedMoeWeightScaleSupported.CHANNEL.value})
            set_weight_attrs(w13_weight_scale, extra_weight_attrs)
            set_weight_attrs(w2_weight_scale, extra_weight_attrs)

        # INPUT_SCALES
        if self.static_input_scales:
            w13_input_scale = torch.nn.Parameter(torch.ones(
                num_experts, dtype=torch.float32),
                                                 requires_grad=False)
            layer.register_parameter("w13_input_scale", w13_input_scale)
            set_weight_attrs(w13_input_scale, extra_weight_attrs)

            w2_input_scale = torch.nn.Parameter(torch.ones(
                num_experts, dtype=torch.float32),
                                                requires_grad=False)
            layer.register_parameter("w2_input_scale", w2_input_scale)
            set_weight_attrs(w2_input_scale, extra_weight_attrs)
        else:
            layer.w13_input_scale = None
            layer.w2_input_scale = None

    def process_weights_after_loading(self, layer: torch.nn.Module) -> None:
        # Fp8 moe kernels require a single activation scale.
        # We take the max of all the scales in case they differ.
        if self.static_input_scales:
            assert self.input_quant.strategy == QuantizationStrategy.TENSOR
            if (layer.w13_input_scale is None or layer.w2_input_scale is None):
                raise ValueError(
                    "QuantConfig has static quantization, but found "
                    "activation scales are None.")
            if (not all_close_1d(layer.w13_input_scale)
                    or not all_close_1d(layer.w2_input_scale)):
                logger.warning_once(
                    "Found input_scales that are not equal for "
                    "fp8 MoE layer. Using the maximum across experts "
                    "for each layer.")
            layer.w13_input_scale = torch.nn.Parameter(
                layer.w13_input_scale.max(), requires_grad=False)
            layer.w2_input_scale = torch.nn.Parameter(
                layer.w2_input_scale.max(), requires_grad=False)

        if current_platform.is_fp8_fnuz():
            # Normalize the weights and scales
            w13_weight, w13_weight_scale, w13_input_scale = \
                normalize_e4m3fn_to_e4m3fnuz(
                    layer.w13_weight, layer.w13_weight_scale,
                    layer.w13_input_scale)
            w2_weight, w2_weight_scale, w2_input_scale = \
                normalize_e4m3fn_to_e4m3fnuz(
                    layer.w2_weight, layer.w2_weight_scale,
                    layer.w2_input_scale)
            # Reset the parameter
            layer.w13_weight = torch.nn.Parameter(w13_weight,
                                                  requires_grad=False)
            layer.w13_weight_scale = torch.nn.Parameter(w13_weight_scale,
                                                        requires_grad=False)
            if w13_input_scale is not None:
                layer.w13_input_scale = torch.nn.Parameter(w13_input_scale,
                                                           requires_grad=False)
            layer.w2_weight = torch.nn.Parameter(w2_weight,
                                                 requires_grad=False)
            layer.w2_weight_scale = torch.nn.Parameter(w2_weight_scale,
                                                       requires_grad=False)
            if w2_input_scale is not None:
                layer.w2_input_scale = torch.nn.Parameter(w2_input_scale,
                                                          requires_grad=False)

        # For Per-TENSOR case, Fp8 moe kernel needs single weight scale
        # for w13 per expert. Use max then dequant and requant each expert.
        if self.weight_quant.strategy == QuantizationStrategy.TENSOR:
            assert layer.w13_weight_scale is not None
            shard_size = layer.intermediate_size_per_partition
            max_w13_scales = layer.w13_weight_scale.max(dim=1).values
            for expert_id in range(layer.local_num_experts):
                start = 0
                for shard_id in range(2):
                    dq_weight = per_tensor_dequantize(
                        layer.w13_weight[expert_id][start:start +
                                                    shard_size, :],
                        layer.w13_weight_scale[expert_id][shard_id])
                    layer.w13_weight[expert_id][
                        start:start + shard_size, :], _ = ops.scaled_fp8_quant(
                            dq_weight, max_w13_scales[expert_id])
                    start += shard_size
            layer.w13_weight_scale = torch.nn.Parameter(max_w13_scales,
                                                        requires_grad=False)

        from vllm.model_executor.layers.fused_moe.rocm_aiter_fused_moe import (
            is_rocm_aiter_moe_enabled)

        self.rocm_aiter_moe_enabled = is_rocm_aiter_moe_enabled()
        # Property to determine if AITER is used
        if self.rocm_aiter_moe_enabled:
            from vllm.model_executor.layers.fused_moe.rocm_aiter_fused_moe import (  # noqa E501
                rocm_aiter_fused_experts, shuffle_weights)

            # reshaping weights is required for aiter moe kernel.
            shuffled_w13, shuffled_w2 = shuffle_weights(layer.w13_weight.data,
                                                        layer.w2_weight.data,
                                                        layout=(16, 16))

            layer.w13_weight = torch.nn.Parameter(shuffled_w13,
                                                  requires_grad=False)
            layer.w2_weight = torch.nn.Parameter(shuffled_w2,
                                                 requires_grad=False)

            self.rocm_aiter_fused_experts_func = rocm_aiter_fused_experts
        else:
            from vllm.model_executor.layers.fused_moe import fused_experts
            self.fused_experts_func = fused_experts

        if self.use_marlin:
            prepare_moe_fp8_layer_for_marlin(layer, False)
            # Activations not quantized for marlin.
            del layer.w13_input_scale
            del layer.w2_input_scale

    def apply(
        self,
        layer: torch.nn.Module,
        x: torch.Tensor,
        router_logits: torch.Tensor,
        top_k: int,
        renormalize: bool,
        use_grouped_topk: bool = False,
        topk_group: Optional[int] = None,
        num_expert_group: Optional[int] = None,
        global_num_experts: int = -1,
        expert_map: Optional[torch.Tensor] = None,
        custom_routing_function: Optional[Callable] = None,
        scoring_func: str = "softmax",
        e_score_correction_bias: Optional[torch.Tensor] = None,
        apply_router_weight_on_input: bool = False,
        activation: str = "silu",
    ) -> torch.Tensor:

        topk_weights, topk_ids = FusedMoE.select_experts(
            hidden_states=x,
            router_logits=router_logits,
            use_grouped_topk=use_grouped_topk,
            top_k=top_k,
            renormalize=renormalize,
            topk_group=topk_group,
            num_expert_group=num_expert_group,
            custom_routing_function=custom_routing_function,
            scoring_func=scoring_func,
            e_score_correction_bias=e_score_correction_bias)

<<<<<<< HEAD
        if self.rocm_aiter_moe_enabled:
            return self.rocm_aiter_fused_experts_func(
                hidden_states=x,
                w1=layer.w13_weight,
                w2=layer.w2_weight,
                topk_weights=topk_weights,
                topk_ids=topk_ids,
                activation=activation,
                apply_router_weight_on_input=apply_router_weight_on_input,
                use_fp8_w8a8=True,
                per_channel_quant=self.weight_quant.strategy ==
                QuantizationStrategy.CHANNEL,
                w1_scale=layer.w13_weight_scale,
                w2_scale=layer.w2_weight_scale,
                a1_scale=layer.w13_input_scale,
                a2_scale=layer.w2_input_scale)
=======
        if self.use_marlin:
            assert activation == "silu", (
                f"{activation} not supported for Marlin MoE.")
            assert not apply_router_weight_on_input, (
                "Apply router weight on input not supported for Marlin MoE.")
            return torch.ops.vllm.fused_marlin_moe(
                x,
                layer.w13_weight,
                layer.w2_weight,
                layer.w13_weight_scale,
                layer.w2_weight_scale,
                router_logits,
                topk_weights,
                topk_ids,
                quant_type_id=scalar_types.float8_e4m3fn.id,
                global_num_experts=global_num_experts,
                expert_map=expert_map)
>>>>>>> 9a2a6357

        return self.fused_experts_func(
            hidden_states=x,
            w1=layer.w13_weight,
            w2=layer.w2_weight,
            topk_weights=topk_weights,
            topk_ids=topk_ids,
            inplace=True,
            activation=activation,
            apply_router_weight_on_input=apply_router_weight_on_input,
            use_fp8_w8a8=True,
            per_channel_quant=self.weight_quant.strategy ==
            QuantizationStrategy.CHANNEL,
            global_num_experts=global_num_experts,
            expert_map=expert_map,
            w1_scale=layer.w13_weight_scale,
            w2_scale=layer.w2_weight_scale,
            a1_scale=layer.w13_input_scale,
            a2_scale=layer.w2_input_scale)


class CompressedTensorsW8A8Fp8MoECutlassMethod(CompressedTensorsMoEMethod):

    def __init__(
            self,
            quant_config: "CompressedTensorsConfig"  # type: ignore # noqa E501
    ):
        self.quant_config = quant_config
        self.weight_quant = self.quant_config.target_scheme_map["Linear"].get(
            "weights")
        self.input_quant = self.quant_config.target_scheme_map["Linear"].get(
            "input_activations")

        per_tensor = (self.weight_quant.strategy == QuantizationStrategy.TENSOR
                      and self.input_quant.strategy
                      == QuantizationStrategy.TENSOR)
        per_channel = (
            self.weight_quant.strategy == QuantizationStrategy.CHANNEL
            and self.input_quant.strategy == QuantizationStrategy.TOKEN)
        if not (per_tensor or per_channel):
            raise ValueError(
                "For FP8 Fused MoE layers, we require per tensor "
                "or channelwise, dynamic per token quantization. Found "
                f"{self.weight_quant}, {self.input_quant}")

        self.static_input_scales = not self.input_quant.dynamic
        if self.static_input_scales and per_channel:
            raise ValueError(
                "For FP8 Fused MoE layer, we require either per tensor or "
                "channelwise, dynamic per token quantization.")

    def create_weights(self, layer: torch.nn.Module, num_experts: int,
                       hidden_size: int, intermediate_size_per_partition: int,
                       params_dtype: torch.dtype, **extra_weight_attrs):

        params_dtype = torch.float8_e4m3fn

        # WEIGHTS
        w13_weight = torch.nn.Parameter(torch.empty(
            num_experts,
            2 * intermediate_size_per_partition,
            hidden_size,
            dtype=params_dtype),
                                        requires_grad=False)
        layer.register_parameter("w13_weight", w13_weight)
        set_weight_attrs(w13_weight, extra_weight_attrs)

        w2_weight = torch.nn.Parameter(torch.empty(
            num_experts,
            hidden_size,
            intermediate_size_per_partition,
            dtype=params_dtype),
                                       requires_grad=False)
        layer.register_parameter("w2_weight", w2_weight)
        set_weight_attrs(w2_weight, extra_weight_attrs)

        # WEIGHT_SCALES
        if self.weight_quant.strategy == QuantizationStrategy.TENSOR:
            # Allocate 2 scales for w1 and w3 respectively.
            # They are combined to a single scale after weight loading.
            w13_weight_scale = torch.nn.Parameter(torch.ones(
                num_experts, 2, dtype=torch.float32),
                                                  requires_grad=False)
            layer.register_parameter("w13_weight_scale", w13_weight_scale)
            w2_weight_scale = torch.nn.Parameter(torch.ones(
                num_experts, dtype=torch.float32),
                                                 requires_grad=False)
            layer.register_parameter("w2_weight_scale", w2_weight_scale)
            # Add PER-TENSOR quantization for FusedMoE.weight_loader.
            extra_weight_attrs.update(
                {"quant_method": FusedMoeWeightScaleSupported.TENSOR.value})
            set_weight_attrs(w13_weight_scale, extra_weight_attrs)
            set_weight_attrs(w2_weight_scale, extra_weight_attrs)

        elif self.weight_quant.strategy == QuantizationStrategy.CHANNEL:
            w13_weight_scale = torch.nn.Parameter(torch.ones(
                num_experts,
                2 * intermediate_size_per_partition,
                1,
                dtype=torch.float32),
                                                  requires_grad=False)
            layer.register_parameter("w13_weight_scale", w13_weight_scale)
            w2_weight_scale = torch.nn.Parameter(torch.ones(
                num_experts, hidden_size, 1, dtype=torch.float32),
                                                 requires_grad=False)
            layer.register_parameter("w2_weight_scale", w2_weight_scale)
            # Add PER-CHANNEL quantization for FusedMoE.weight_loader.
            extra_weight_attrs.update(
                {"quant_method": FusedMoeWeightScaleSupported.CHANNEL.value})
            set_weight_attrs(w13_weight_scale, extra_weight_attrs)
            set_weight_attrs(w2_weight_scale, extra_weight_attrs)

        # INPUT_SCALES
        if self.static_input_scales:
            w13_input_scale = torch.nn.Parameter(torch.ones(
                num_experts, dtype=torch.float32),
                                                 requires_grad=False)
            layer.register_parameter("w13_input_scale", w13_input_scale)
            set_weight_attrs(w13_input_scale, extra_weight_attrs)

            w2_input_scale = torch.nn.Parameter(torch.ones(
                num_experts, dtype=torch.float32),
                                                requires_grad=False)
            layer.register_parameter("w2_input_scale", w2_input_scale)
            set_weight_attrs(w2_input_scale, extra_weight_attrs)
        else:
            layer.w13_input_scale = None
            layer.w2_input_scale = None

        device = w13_weight.device
        # TODO strides can be shared across multiple layers
        self.ab_strides1 = torch.full((num_experts, ),
                                      hidden_size,
                                      device=device,
                                      dtype=torch.int64)
        self.c_strides1 = torch.full((num_experts, ),
                                     2 * intermediate_size_per_partition,
                                     device=device,
                                     dtype=torch.int64)
        self.ab_strides2 = torch.full((num_experts, ),
                                      intermediate_size_per_partition,
                                      device=device,
                                      dtype=torch.int64)
        self.c_strides2 = torch.full((num_experts, ),
                                     hidden_size,
                                     device=device,
                                     dtype=torch.int64)

    def process_weights_after_loading(self, layer: torch.nn.Module) -> None:
        # Fp8 moe kernels require a single activation scale.
        # We take the max of all the scales in case they differ.
        if self.static_input_scales:
            assert self.input_quant.strategy == QuantizationStrategy.TENSOR
            if (layer.w13_input_scale is None or layer.w2_input_scale is None):
                raise ValueError(
                    "QuantConfig has static quantization, but found "
                    "activation scales are None.")
            if (not all_close_1d(layer.w13_input_scale)
                    or not all_close_1d(layer.w2_input_scale)):
                logger.warning_once(
                    "Found input_scales that are not equal for "
                    "fp8 MoE layer. Using the maximum across experts "
                    "for each layer.")
            layer.w13_input_scale = torch.nn.Parameter(
                layer.w13_input_scale.max(), requires_grad=False)
            layer.w2_input_scale = torch.nn.Parameter(
                layer.w2_input_scale.max(), requires_grad=False)

        # For Per-TENSOR case, Fp8 moe kernel needs single weight scale
        # for w13 per expert. Use max then dequant and requant each expert.
        if self.weight_quant.strategy == QuantizationStrategy.TENSOR:
            assert layer.w13_weight_scale is not None
            shard_size = layer.intermediate_size_per_partition
            max_w13_scales = layer.w13_weight_scale.max(dim=1).values
            for expert_id in range(layer.local_num_experts):
                start = 0
                for shard_id in range(2):
                    dq_weight = per_tensor_dequantize(
                        layer.w13_weight[expert_id][start:start +
                                                    shard_size, :],
                        layer.w13_weight_scale[expert_id][shard_id])
                    layer.w13_weight[expert_id][
                        start:start + shard_size, :], _ = ops.scaled_fp8_quant(
                            dq_weight, max_w13_scales[expert_id])
                    start += shard_size
            layer.w13_weight_scale = torch.nn.Parameter(max_w13_scales,
                                                        requires_grad=False)

    def apply(
        self,
        layer: torch.nn.Module,
        x: torch.Tensor,
        router_logits: torch.Tensor,
        top_k: int,
        renormalize: bool,
        use_grouped_topk: bool = False,
        topk_group: Optional[int] = None,
        num_expert_group: Optional[int] = None,
        global_num_experts: int = -1,
        expert_map: Optional[torch.Tensor] = None,
        custom_routing_function: Optional[Callable] = None,
        scoring_func: str = "softmax",
        e_score_correction_bias: Optional[torch.Tensor] = None,
        apply_router_weight_on_input: bool = False,
        activation: str = "silu",
    ) -> torch.Tensor:

        assert activation == "silu", (
            f"{activation} not supported for Cutlass MoE.")

        topk_weights, topk_ids = FusedMoE.select_experts(
            hidden_states=x,
            router_logits=router_logits,
            use_grouped_topk=use_grouped_topk,
            top_k=top_k,
            renormalize=renormalize,
            topk_group=topk_group,
            num_expert_group=num_expert_group,
            custom_routing_function=custom_routing_function,
            scoring_func=scoring_func,
            e_score_correction_bias=e_score_correction_bias)

        from vllm.model_executor.layers.fused_moe import cutlass_moe_fp8

        return cutlass_moe_fp8(
            x,
            layer.w13_weight.transpose(1, 2),
            layer.w2_weight.transpose(1, 2),
            layer.w13_weight_scale,
            layer.w2_weight_scale,
            topk_weights,
            topk_ids,
            self.ab_strides1,
            self.c_strides1,
            self.ab_strides2,
            self.c_strides2,
            a1_scale=layer.w13_input_scale,
            a2_scale=layer.w2_input_scale,
            out_dtype=x.dtype,
            expert_map=expert_map,
            apply_router_weight_on_input=apply_router_weight_on_input,
        )


class CompressedTensorsW8A8Int8MoEMethod(CompressedTensorsMoEMethod):

    def __init__(
            self,
            quant_config: "CompressedTensorsConfig"  # type: ignore # noqa E501
    ):
        self.quant_config = quant_config
        self.weight_quant = self.quant_config.target_scheme_map["Linear"].get(
            "weights")
        self.input_quant = self.quant_config.target_scheme_map["Linear"].get(
            "input_activations")

        per_channel = (
            self.weight_quant.strategy == QuantizationStrategy.CHANNEL
            and self.input_quant.strategy == QuantizationStrategy.TOKEN)
        if not per_channel:
            raise ValueError(
                "For INT8 Fused MoE layers, we require channelwise, "
                "dynamic per token quantization. Found "
                f"{self.weight_quant}, {self.input_quant}")

        self.static_input_scales = not self.input_quant.dynamic
        if self.static_input_scales:
            raise ValueError(
                "For INT8 Fused MoE layers, we require channelwise, "
                "dynamic per token quantization. Found static input scales.")

    def create_weights(self, layer: torch.nn.Module, num_experts: int,
                       hidden_size: int, intermediate_size_per_partition: int,
                       params_dtype: torch.dtype, **extra_weight_attrs):

        params_dtype = torch.int8

        # WEIGHTS
        w13_weight = torch.nn.Parameter(torch.empty(
            num_experts,
            2 * intermediate_size_per_partition,
            hidden_size,
            dtype=params_dtype),
                                        requires_grad=False)
        layer.register_parameter("w13_weight", w13_weight)
        set_weight_attrs(w13_weight, extra_weight_attrs)

        w2_weight = torch.nn.Parameter(torch.empty(
            num_experts,
            hidden_size,
            intermediate_size_per_partition,
            dtype=params_dtype),
                                       requires_grad=False)
        layer.register_parameter("w2_weight", w2_weight)
        set_weight_attrs(w2_weight, extra_weight_attrs)

        # WEIGHT_SCALES
        assert self.weight_quant.strategy == QuantizationStrategy.CHANNEL
        w13_weight_scale = torch.nn.Parameter(torch.ones(
            num_experts,
            2 * intermediate_size_per_partition,
            1,
            dtype=torch.float32),
                                              requires_grad=False)
        layer.register_parameter("w13_weight_scale", w13_weight_scale)
        w2_weight_scale = torch.nn.Parameter(torch.ones(num_experts,
                                                        hidden_size,
                                                        1,
                                                        dtype=torch.float32),
                                             requires_grad=False)
        layer.register_parameter("w2_weight_scale", w2_weight_scale)
        # Add PER-CHANNEL quantization for FusedMoE.weight_loader.
        extra_weight_attrs.update(
            {"quant_method": FusedMoeWeightScaleSupported.CHANNEL.value})
        set_weight_attrs(w13_weight_scale, extra_weight_attrs)
        set_weight_attrs(w2_weight_scale, extra_weight_attrs)

        # INPUT_SCALES
        assert not self.static_input_scales
        layer.w13_input_scale = None
        layer.w2_input_scale = None

    def process_weights_after_loading(self, layer: torch.nn.Module) -> None:
        pass

    def apply(
        self,
        layer: torch.nn.Module,
        x: torch.Tensor,
        router_logits: torch.Tensor,
        top_k: int,
        renormalize: bool,
        use_grouped_topk: bool = False,
        topk_group: Optional[int] = None,
        num_expert_group: Optional[int] = None,
        global_num_experts: int = -1,
        expert_map: Optional[torch.Tensor] = None,
        custom_routing_function: Optional[Callable] = None,
        scoring_func: str = "softmax",
        e_score_correction_bias: Optional[torch.Tensor] = None,
        apply_router_weight_on_input: bool = False,
        activation: str = "silu",
    ) -> torch.Tensor:
        from vllm.model_executor.layers.fused_moe import fused_experts

        topk_weights, topk_ids = FusedMoE.select_experts(
            hidden_states=x,
            router_logits=router_logits,
            use_grouped_topk=use_grouped_topk,
            top_k=top_k,
            renormalize=renormalize,
            topk_group=topk_group,
            num_expert_group=num_expert_group,
            custom_routing_function=custom_routing_function,
            scoring_func=scoring_func,
            e_score_correction_bias=e_score_correction_bias)

        return fused_experts(
            hidden_states=x,
            w1=layer.w13_weight,
            w2=layer.w2_weight,
            topk_weights=topk_weights,
            topk_ids=topk_ids,
            inplace=True,
            activation=activation,
            apply_router_weight_on_input=apply_router_weight_on_input,
            use_int8_w8a8=True,
            per_channel_quant=True,
            global_num_experts=global_num_experts,
            expert_map=expert_map,
            w1_scale=layer.w13_weight_scale,
            w2_scale=layer.w2_weight_scale,
            a1_scale=layer.w13_input_scale,
            a2_scale=layer.w2_input_scale)


class CompressedTensorsWNA16MarlinMoEMethod(CompressedTensorsMoEMethod):

    def __init__(
            self,
            quant_config: "CompressedTensorsConfig"  # type: ignore # noqa E501
    ):
        self.quant_config = quant_config
        # TODO: @dsikka: refactor this to use schemes as other kernels
        # are supported + check if the layer is being ignored.
        config = self.quant_config.target_scheme_map["Linear"].get("weights")
        self.num_bits = config.num_bits
        self.packed_factor = 32 // config.num_bits
        self.strategy = config.strategy
        self.group_size = config.group_size
        self.actorder = config.actorder
        assert config.symmetric, (
            "Only symmetric quantization is supported for MoE")

        if not (self.quant_config.quant_format
                == CompressionFormat.pack_quantized.value
                and self.num_bits in WNA16_SUPPORTED_BITS):
            raise ValueError("For Fused MoE layers, only ",
                             f"{CompressionFormat.pack_quantized.value} ",
                             "is supported for the following bits: ",
                             f"{WNA16_SUPPORTED_BITS}")
        self.quant_type = WNA16_SUPPORTED_TYPES_MAP[self.num_bits]

    def create_weights(self, layer: torch.nn.Module, num_experts: int,
                       hidden_size: int, intermediate_size_per_partition: int,
                       params_dtype: torch.dtype, **extra_weight_attrs):

        intermediate_size_full = extra_weight_attrs.pop(
            "intermediate_size_full")

        # Will transpose the loaded weight along the
        # intermediate and hidden dim sizes. Will
        # shard for TP along the transposed dims
        extra_weight_attrs.update({
            "is_transposed": True,
            "quant_method": self.strategy
        })
        w13_weight = torch.nn.Parameter(torch.empty(
            num_experts,
            hidden_size // self.packed_factor,
            2 * intermediate_size_per_partition,
            dtype=torch.int32),
                                        requires_grad=False)
        layer.register_parameter("w13_weight_packed", w13_weight)
        set_weight_attrs(w13_weight, extra_weight_attrs)

        w2_weight = torch.nn.Parameter(torch.empty(
            num_experts,
            intermediate_size_per_partition // self.packed_factor,
            hidden_size,
            dtype=torch.int32),
                                       requires_grad=False)
        layer.register_parameter("w2_weight_packed", w2_weight)
        set_weight_attrs(w2_weight, extra_weight_attrs)

        # In the case where we have actorder/g_idx,
        # we do not partition the w2 scales
        load_full_w2 = self.actorder and self.group_size != -1
        w2_scales_size = (intermediate_size_full
                          if load_full_w2 else intermediate_size_per_partition)

        self.is_k_full = (not self.actorder) or (
            intermediate_size_per_partition == intermediate_size_full)

        if self.strategy == "channel":
            num_groups_w2 = num_groups_w13 = 1
            self.group_size = -1
        else:
            num_groups_w2 = w2_scales_size // self.group_size
            num_groups_w13 = hidden_size // self.group_size

        w13_scale = torch.nn.Parameter(torch.ones(
            num_experts,
            num_groups_w13,
            2 * intermediate_size_per_partition,
            dtype=params_dtype),
                                       requires_grad=False)
        layer.register_parameter("w13_weight_scale", w13_scale)
        set_weight_attrs(w13_scale, extra_weight_attrs)

        w2_scale = torch.nn.Parameter(torch.ones(num_experts,
                                                 num_groups_w2,
                                                 hidden_size,
                                                 dtype=params_dtype),
                                      requires_grad=False)
        layer.register_parameter("w2_weight_scale", w2_scale)
        set_weight_attrs(w2_scale, extra_weight_attrs)
        set_weight_attrs(w2_scale, {"load_full_w2": load_full_w2})

        w2_weight_shape = torch.nn.Parameter(torch.empty(num_experts, 2),
                                             requires_grad=False)
        layer.register_parameter("w2_weight_shape", w2_weight_shape)
        set_weight_attrs(w2_weight_shape, extra_weight_attrs)
        w13_weight_shape = torch.nn.Parameter(torch.empty(num_experts, 2),
                                              requires_grad=False)

        layer.register_parameter("w13_weight_shape", w13_weight_shape)
        set_weight_attrs(w13_weight_shape, extra_weight_attrs)

        w13_g_idx = torch.nn.Parameter(
            torch.empty(
                num_experts,
                hidden_size,
                dtype=torch.int32,
            ),
            requires_grad=False,
        )
        layer.register_parameter("w13_weight_g_idx", w13_g_idx)
        set_weight_attrs(w13_g_idx, extra_weight_attrs)

        w2_g_idx = torch.nn.Parameter(
            torch.empty(
                num_experts,
                intermediate_size_per_partition,
                dtype=torch.int32,
            ),
            requires_grad=False,
        )
        layer.register_parameter("w2_weight_g_idx", w2_g_idx)
        set_weight_attrs(w2_g_idx, extra_weight_attrs)

        w13_g_idx_sort_indices = torch.nn.Parameter(
            torch.empty(
                num_experts,
                hidden_size,
                dtype=torch.int32,
            ),
            requires_grad=False,
        )
        layer.register_parameter("w13_g_idx_sort_indices",
                                 w13_g_idx_sort_indices)
        set_weight_attrs(w13_g_idx_sort_indices, extra_weight_attrs)

        w2_g_idx_sort_indices = torch.nn.Parameter(
            torch.empty(
                num_experts,
                intermediate_size_per_partition,
                dtype=torch.int32,
            ),
            requires_grad=False,
        )
        layer.register_parameter("w2_g_idx_sort_indices",
                                 w2_g_idx_sort_indices)
        set_weight_attrs(w2_g_idx_sort_indices, extra_weight_attrs)

        layer.a13_scale = None
        layer.a2_scale = None
        layer.marlin_state = GPTQMarlinState.REPACK

    def process_weights_after_loading(self, layer: torch.nn.Module) -> None:
        num_experts = layer.w13_weight_g_idx.shape[0]
        device = layer.w13_weight_g_idx.device

        # when running models with grouped act order,
        # resort to g_idx values provided in checkpoint
        if self.actorder == "group":
            w13_g_idx_sort_indices = torch.empty_like(layer.w13_weight_g_idx)
            w2_g_idx_sort_indices = torch.empty_like(layer.w2_weight_g_idx)
            w13_sorted_g_idx = torch.empty_like(layer.w13_weight_g_idx)
            w2_sorted_g_idx = torch.empty_like(layer.w2_weight_g_idx)

            for e in range(num_experts):
                w13_g_idx_sort_indices[e] = torch.argsort(
                    layer.w13_weight_g_idx[e]).to(torch.int32)
                w2_g_idx_sort_indices[e] = torch.argsort(
                    layer.w2_weight_g_idx[e]).to(torch.int32)
                w13_sorted_g_idx[e] = layer.w13_weight_g_idx[e][
                    w13_g_idx_sort_indices[e]]
                w2_sorted_g_idx[e] = layer.w2_weight_g_idx[e][
                    w2_g_idx_sort_indices[e]]

            replace_parameter(layer, "w13_weight_g_idx", w13_sorted_g_idx)
            replace_parameter(layer, "w2_weight_g_idx", w2_sorted_g_idx)
            replace_parameter(layer, "w13_g_idx_sort_indices",
                              w13_g_idx_sort_indices)
            replace_parameter(layer, "w2_g_idx_sort_indices",
                              w2_g_idx_sort_indices)

        else:
            layer.w13_weight_g_idx = torch.nn.Parameter(
                torch.empty((num_experts, 0), dtype=torch.int32,
                            device=device),
                requires_grad=False,
            )
            layer.w2_weight_g_idx = torch.nn.Parameter(
                torch.empty((num_experts, 0), dtype=torch.int32,
                            device=device),
                requires_grad=False,
            )
            layer.w13_g_idx_sort_indices = torch.nn.Parameter(
                torch.empty((num_experts, 0), dtype=torch.int32,
                            device=device),
                requires_grad=False,
            )
            layer.w2_g_idx_sort_indices = torch.nn.Parameter(
                torch.empty((num_experts, 0), dtype=torch.int32,
                            device=device),
                requires_grad=False,
            )

        marlin_w13_qweight = ops.gptq_marlin_moe_repack(
            layer.w13_weight_packed,
            layer.w13_g_idx_sort_indices,
            layer.w13_weight_packed.shape[1] * self.packed_factor,
            layer.w13_weight_packed.shape[2],
            self.num_bits,
        )
        replace_parameter(layer, "w13_weight_packed", marlin_w13_qweight)
        marlin_w2_qweight = ops.gptq_marlin_moe_repack(
            layer.w2_weight_packed,
            layer.w2_g_idx_sort_indices,
            layer.w2_weight_packed.shape[1] * self.packed_factor,
            layer.w2_weight_packed.shape[2],
            self.num_bits,
        )
        replace_parameter(layer, "w2_weight_packed", marlin_w2_qweight)
        # Repack scales
        marlin_w13_scales = marlin_moe_permute_scales(
            s=layer.w13_weight_scale,
            size_k=layer.w13_weight_packed.shape[2],
            size_n=layer.w13_weight_scale.shape[2],
            group_size=self.group_size,
        )
        replace_parameter(layer, "w13_weight_scale", marlin_w13_scales)
        marlin_w2_scales = marlin_moe_permute_scales(
            s=layer.w2_weight_scale,
            size_k=layer.w2_weight_scale.shape[1] *
            (self.group_size if self.group_size != -1 else self.packed_factor),
            size_n=layer.w2_weight_scale.shape[2],
            group_size=self.group_size,
        )
        replace_parameter(layer, "w2_weight_scale", marlin_w2_scales)

        layer.workspace = marlin_make_workspace_new(device, 4)

    def apply(
        self,
        layer: torch.nn.Module,
        x: torch.Tensor,
        router_logits: torch.Tensor,
        top_k: int,
        renormalize: bool,
        use_grouped_topk: bool = False,
        topk_group: Optional[int] = None,
        num_expert_group: Optional[int] = None,
        global_num_experts: int = -1,
        expert_map: Optional[torch.Tensor] = None,
        custom_routing_function: Optional[Callable] = None,
        scoring_func: str = "softmax",
        e_score_correction_bias: Optional[torch.Tensor] = None,
        apply_router_weight_on_input: bool = False,
        activation: str = "silu",
    ) -> torch.Tensor:
        assert activation == "silu", (
            f"{activation} not supported for Marlin MoE.")
        assert not apply_router_weight_on_input, (
            "Apply router weight on input not supported for Marlin MoE.")

        topk_weights, topk_ids = FusedMoE.select_experts(
            hidden_states=x,
            router_logits=router_logits,
            use_grouped_topk=use_grouped_topk,
            top_k=top_k,
            renormalize=renormalize,
            topk_group=topk_group,
            num_expert_group=num_expert_group,
            custom_routing_function=custom_routing_function,
            scoring_func=scoring_func,
            e_score_correction_bias=e_score_correction_bias)

        return torch.ops.vllm.fused_marlin_moe(
            x,
            layer.w13_weight_packed,
            layer.w2_weight_packed,
            layer.w13_weight_scale,
            layer.w2_weight_scale,
            router_logits,
            topk_weights,
            topk_ids,
            quant_type_id=self.quant_type.id,
            global_num_experts=global_num_experts,
            expert_map=expert_map,
            g_idx1=layer.w13_weight_g_idx,
            g_idx2=layer.w2_weight_g_idx,
            sort_indices1=layer.w13_g_idx_sort_indices,
            sort_indices2=layer.w2_g_idx_sort_indices,
            workspace=layer.workspace,
            is_k_full=self.is_k_full)


class CompressedTensorsWNA16MoEMethod(CompressedTensorsMoEMethod):

    def __init__(
            self,
            quant_config: "CompressedTensorsConfig"  # type: ignore # noqa E501
    ):
        self.quant_config = quant_config
        # TODO: @dsikka: refactor this to use schemes as other kernels
        # are supported + check if the layer is being ignored.
        config = self.quant_config.target_scheme_map["Linear"].get("weights")
        self.num_bits = config.num_bits
        self.packed_factor = 32 // config.num_bits
        self.strategy = config.strategy
        # channelwise is not supported by this kernel
        assert config.strategy == "group"
        self.group_size = config.group_size
        # grouped actorder isn't supported by this kernel
        assert config.actorder != "group"
        assert config.symmetric, (
            "Only symmetric quantization is supported for MoE")

        if not (self.quant_config.quant_format
                == CompressionFormat.pack_quantized.value
                and self.num_bits in WNA16_SUPPORTED_BITS):
            raise ValueError("For Fused MoE layers, only ",
                             f"{CompressionFormat.pack_quantized.value} ",
                             "is supported for the following bits: ",
                             f"{WNA16_SUPPORTED_BITS}")

    def create_weights(self, layer: torch.nn.Module, num_experts: int,
                       hidden_size: int, intermediate_size_per_partition: int,
                       params_dtype: torch.dtype, **extra_weight_attrs):

        # Will transpose the loaded weight along the
        # intermediate and hidden dim sizes. Will
        # shard for TP along the transposed dims
        extra_weight_attrs.update({
            "is_transposed": True,
            "quant_method": self.strategy
        })
        w13_weight = torch.nn.Parameter(torch.empty(
            num_experts,
            hidden_size // self.packed_factor,
            2 * intermediate_size_per_partition,
            dtype=torch.int32),
                                        requires_grad=False)
        layer.register_parameter("w13_weight_packed", w13_weight)
        set_weight_attrs(w13_weight, extra_weight_attrs)

        w2_weight = torch.nn.Parameter(torch.empty(
            num_experts,
            intermediate_size_per_partition // self.packed_factor,
            hidden_size,
            dtype=torch.int32),
                                       requires_grad=False)
        layer.register_parameter("w2_weight_packed", w2_weight)
        set_weight_attrs(w2_weight, extra_weight_attrs)

        w2_scales_size = intermediate_size_per_partition

        if self.strategy == "channel":
            num_groups_w2 = num_groups_w13 = 1
            self.group_size = -1
        else:
            num_groups_w2 = w2_scales_size // self.group_size
            num_groups_w13 = hidden_size // self.group_size

        w13_scale = torch.nn.Parameter(torch.ones(
            num_experts,
            num_groups_w13,
            2 * intermediate_size_per_partition,
            dtype=params_dtype),
                                       requires_grad=False)
        layer.register_parameter("w13_weight_scale", w13_scale)
        set_weight_attrs(w13_scale, extra_weight_attrs)

        w2_scale = torch.nn.Parameter(torch.ones(num_experts,
                                                 num_groups_w2,
                                                 hidden_size,
                                                 dtype=params_dtype),
                                      requires_grad=False)
        layer.register_parameter("w2_weight_scale", w2_scale)
        set_weight_attrs(w2_scale, extra_weight_attrs)
        set_weight_attrs(w2_scale, {"load_full_w2": False})

        w2_weight_shape = torch.nn.Parameter(torch.empty(num_experts, 2),
                                             requires_grad=False)
        layer.register_parameter("w2_weight_shape", w2_weight_shape)
        set_weight_attrs(w2_weight_shape, extra_weight_attrs)
        w13_weight_shape = torch.nn.Parameter(torch.empty(num_experts, 2),
                                              requires_grad=False)

        layer.register_parameter("w13_weight_shape", w13_weight_shape)
        set_weight_attrs(w13_weight_shape, extra_weight_attrs)

        w13_g_idx = torch.nn.Parameter(
            torch.empty(
                num_experts,
                hidden_size,
                dtype=torch.int32,
            ),
            requires_grad=False,
        )
        layer.register_parameter("w13_weight_g_idx", w13_g_idx)
        set_weight_attrs(w13_g_idx, extra_weight_attrs)

        w2_g_idx = torch.nn.Parameter(
            torch.empty(
                num_experts,
                intermediate_size_per_partition,
                dtype=torch.int32,
            ),
            requires_grad=False,
        )
        layer.register_parameter("w2_weight_g_idx", w2_g_idx)
        set_weight_attrs(w2_g_idx, extra_weight_attrs)

        w13_g_idx_sort_indices = torch.nn.Parameter(
            torch.empty(
                num_experts,
                hidden_size,
                dtype=torch.int32,
            ),
            requires_grad=False,
        )
        layer.register_parameter("w13_g_idx_sort_indices",
                                 w13_g_idx_sort_indices)
        set_weight_attrs(w13_g_idx_sort_indices, extra_weight_attrs)

        w2_g_idx_sort_indices = torch.nn.Parameter(
            torch.empty(
                num_experts,
                intermediate_size_per_partition,
                dtype=torch.int32,
            ),
            requires_grad=False,
        )
        layer.register_parameter("w2_g_idx_sort_indices",
                                 w2_g_idx_sort_indices)
        set_weight_attrs(w2_g_idx_sort_indices, extra_weight_attrs)

        layer.a13_scale = None
        layer.a2_scale = None

    def process_weights_after_loading(self, layer: torch.nn.Module) -> None:
        # Reconfigure packed weights and scales to match moe_wna16 format
        layer.w13_weight_packed = torch.nn.Parameter(
            layer.w13_weight_packed.transpose(1, 2).contiguous().view(
                torch.uint8),
            requires_grad=False)
        layer.w2_weight_packed = torch.nn.Parameter(
            layer.w2_weight_packed.transpose(1,
                                             2).contiguous().view(torch.uint8),
            requires_grad=False)
        layer.w13_weight_scale = torch.nn.Parameter(
            layer.w13_weight_scale.transpose(1, 2).contiguous(),
            requires_grad=False)
        layer.w2_weight_scale = torch.nn.Parameter(
            layer.w2_weight_scale.transpose(1, 2).contiguous(),
            requires_grad=False)

    def apply(
        self,
        layer: torch.nn.Module,
        x: torch.Tensor,
        router_logits: torch.Tensor,
        top_k: int,
        renormalize: bool,
        use_grouped_topk: bool = False,
        topk_group: Optional[int] = None,
        num_expert_group: Optional[int] = None,
        global_num_experts: int = -1,
        expert_map: Optional[torch.Tensor] = None,
        custom_routing_function: Optional[Callable] = None,
        scoring_func: str = "softmax",
        e_score_correction_bias: Optional[torch.Tensor] = None,
        apply_router_weight_on_input: bool = False,
        activation: str = "silu",
    ) -> torch.Tensor:
        from vllm.model_executor.layers.fused_moe import fused_experts

        topk_weights, topk_ids = FusedMoE.select_experts(
            hidden_states=x,
            router_logits=router_logits,
            use_grouped_topk=use_grouped_topk,
            top_k=top_k,
            renormalize=renormalize,
            topk_group=topk_group,
            num_expert_group=num_expert_group,
            custom_routing_function=custom_routing_function,
            scoring_func=scoring_func,
            e_score_correction_bias=e_score_correction_bias)

        return fused_experts(
            x,
            layer.w13_weight_packed,
            layer.w2_weight_packed,
            topk_weights=topk_weights,
            topk_ids=topk_ids,
            inplace=True,
            activation=activation,
            use_int4_w4a16=self.num_bits == 4,
            use_int8_w8a16=self.num_bits == 8,
            global_num_experts=global_num_experts,
            apply_router_weight_on_input=apply_router_weight_on_input,
            expert_map=expert_map,
            w1_scale=layer.w13_weight_scale,
            w2_scale=layer.w2_weight_scale,
            w1_zp=None,
            w2_zp=None,
            block_shape=[0, self.group_size])<|MERGE_RESOLUTION|>--- conflicted
+++ resolved
@@ -125,6 +125,10 @@
         # Disable marlin for rocm
         if current_platform.is_rocm():
             self.use_marlin = False
+        from vllm.model_executor.layers.fused_moe.rocm_aiter_fused_moe import (
+            is_rocm_aiter_moe_enabled)
+
+        self.rocm_aiter_moe_enabled = is_rocm_aiter_moe_enabled()
 
     def create_weights(self, layer: torch.nn.Module, num_experts: int,
                        hidden_size: int, intermediate_size_per_partition: int,
@@ -276,10 +280,6 @@
             layer.w13_weight_scale = torch.nn.Parameter(max_w13_scales,
                                                         requires_grad=False)
 
-        from vllm.model_executor.layers.fused_moe.rocm_aiter_fused_moe import (
-            is_rocm_aiter_moe_enabled)
-
-        self.rocm_aiter_moe_enabled = is_rocm_aiter_moe_enabled()
         # Property to determine if AITER is used
         if self.rocm_aiter_moe_enabled:
             from vllm.model_executor.layers.fused_moe.rocm_aiter_fused_moe import (  # noqa E501
@@ -337,7 +337,6 @@
             scoring_func=scoring_func,
             e_score_correction_bias=e_score_correction_bias)
 
-<<<<<<< HEAD
         if self.rocm_aiter_moe_enabled:
             return self.rocm_aiter_fused_experts_func(
                 hidden_states=x,
@@ -354,7 +353,6 @@
                 w2_scale=layer.w2_weight_scale,
                 a1_scale=layer.w13_input_scale,
                 a2_scale=layer.w2_input_scale)
-=======
         if self.use_marlin:
             assert activation == "silu", (
                 f"{activation} not supported for Marlin MoE.")
@@ -372,7 +370,6 @@
                 quant_type_id=scalar_types.float8_e4m3fn.id,
                 global_num_experts=global_num_experts,
                 expert_map=expert_map)
->>>>>>> 9a2a6357
 
         return self.fused_experts_func(
             hidden_states=x,
