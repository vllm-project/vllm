# SPDX-License-Identifier: Apache-2.0
# SPDX-FileCopyrightText: Copyright contributors to the vLLM project

import enum
from enum import Enum
from typing import Callable, Optional, Union

import torch
from compressed_tensors import CompressionFormat
from compressed_tensors.quantization import ActivationOrdering, QuantizationStrategy

import vllm.envs as envs
import vllm.model_executor.layers.fused_moe.modular_kernel as mk
from vllm import _custom_ops as ops
from vllm.distributed import get_tensor_model_parallel_world_size
from vllm.logger import init_logger
from vllm.model_executor.layers.fused_moe import (
    FusedMoE,
    FusedMoEActivationFormat,
    FusedMoEConfig,
    FusedMoEMethodBase,
    FusedMoEPermuteExpertsUnpermute,
    FusedMoeWeightScaleSupported,
)
from vllm.model_executor.layers.fused_moe.config import (
    FusedMoEQuantConfig,
    fp8_w8a8_moe_quant_config,
    int4_w4a16_moe_quant_config,
    int8_w8a8_moe_quant_config,
    int8_w8a16_moe_quant_config,
    nvfp4_moe_quant_config,
)
from vllm.model_executor.layers.fused_moe.cpu_fused_moe import select_experts
from vllm.model_executor.layers.fused_moe.flashinfer_cutlass_moe import (
    is_valid_flashinfer_cutlass_fused_moe,
)
from vllm.model_executor.layers.quantization.compressed_tensors.schemes.compressed_tensors_wNa16 import (  # noqa
    WNA16_SUPPORTED_BITS,
    WNA16_SUPPORTED_TYPES_MAP,
)
from vllm.model_executor.layers.quantization.compressed_tensors.utils import (
    find_matched_target,
)
from vllm.model_executor.layers.quantization.utils import replace_parameter
from vllm.model_executor.layers.quantization.utils.flashinfer_fp4_moe import (
    build_flashinfer_fp4_cutlass_moe_prepare_finalize,
    reorder_w1w3_to_w3w1,
    select_nvfp4_gemm_impl,
)
from vllm.model_executor.layers.quantization.utils.fp8_utils import (
    expert_weight_is_col_major,
    requant_weight_ue8m0_inplace,
)
from vllm.model_executor.layers.quantization.utils.marlin_utils import (
    check_moe_marlin_supports_layer,
    marlin_make_workspace_new,
    marlin_moe_permute_scales,
)
from vllm.model_executor.layers.quantization.utils.marlin_utils_fp4 import (
    prepare_moe_fp4_layer_for_marlin,
)
from vllm.model_executor.layers.quantization.utils.marlin_utils_fp8 import (
    prepare_moe_fp8_layer_for_marlin,
)
from vllm.model_executor.layers.quantization.utils.quant_utils import swizzle_blockscale
from vllm.model_executor.layers.quantization.utils.w8a8_utils import (
    all_close_1d,
    normalize_e4m3fn_to_e4m3fnuz,
    per_tensor_dequantize,
)
from vllm.model_executor.utils import set_weight_attrs
from vllm.platforms import CpuArchEnum, current_platform
from vllm.scalar_type import scalar_types
from vllm.utils.deep_gemm import (
    get_col_major_tma_aligned_tensor,
    is_deep_gemm_e8m0_used,
)

logger = init_logger(__name__)


class GPTQMarlinState(Enum):
    REPACK = enum.auto()
    READY = enum.auto()


__all__ = [
    "CompressedTensorsMoEMethod",
    "CompressedTensorsW8A8Fp8MoEMethod",
    "CompressedTensorsW8A8Int8MoEMethod",
    "CompressedTensorsWNA16MarlinMoEMethod",
    "CompressedTensorsWNA16MoEMethod",
    "CompressedTensorsW4A4MoeMethod",
    "CompressedTensorsW4A8Int8MoEMethod",
]


class CompressedTensorsMoEMethod(FusedMoEMethodBase):
    def __init_(self, moe: FusedMoEConfig):
        super().__init__(moe)

    @staticmethod
    def get_moe_method(
        quant_config: "CompressedTensorsConfig",  # type: ignore # noqa E501
        layer: torch.nn.Module,
    ) -> "CompressedTensorsMoEMethod":
        # TODO: @dsikka: refactor this to use schemes as other kernels
        # are supported + check if the layer is being ignored.
        # Check if a using "Linear" to select schemes
        if "Linear" in quant_config.target_scheme_map:
            matched_target = "Linear"
        else:
            # May have instead defined the linear layers in the fused model

            fused_layers = ["re:.*down_proj.*", "re:.*gate_proj.*", "re:.*up_proj.*"]
            current_scheme = None
            for fused_layer in fused_layers:
                # Check if one of the fused layers are defined in quant_config
                matched_target = find_matched_target(
                    layer_name=fused_layer,
                    module=layer,
                    targets=quant_config.target_scheme_map.keys(),
                    fused_mapping=quant_config.packed_modules_mapping,
                )

                # Only valid if down_proj, gate_proj, and up_proj
                # are mapped to the same quant scheme in the quant_config
                if current_scheme is None:
                    current_scheme = quant_config.target_scheme_map.get(matched_target)
                else:
                    assert current_scheme == quant_config.target_scheme_map.get(
                        matched_target
                    )

        weight_quant = quant_config.target_scheme_map[matched_target].get("weights")
        input_quant = quant_config.target_scheme_map[matched_target].get(
            "input_activations"
        )

        if quant_config._is_wNa16_group_channel(weight_quant, input_quant):
            # group_size=None means channelwise
            group_size = weight_quant.group_size or -1
            # Prefer to use the MarlinMoE kernel when it is supported.
            if not check_moe_marlin_supports_layer(layer, group_size):
                if (
                    weight_quant.strategy in QuantizationStrategy.GROUP
                    and weight_quant.actorder
                    in (ActivationOrdering.GROUP, ActivationOrdering.DYNAMIC)
                ):
                    raise ValueError(
                        "WNA16MoE is not supported with actorder=group/dynamic."
                    )
                logger.info_once("Using CompressedTensorsWNA16MoEMethod")
                return CompressedTensorsWNA16MoEMethod(quant_config, layer.moe_config)
            else:
                logger.info_once("Using CompressedTensorsWNA16MarlinMoEMethod")
                return CompressedTensorsWNA16MarlinMoEMethod(
                    quant_config, layer.moe_config
                )
        elif quant_config._is_fp4a4_nvfp4(weight_quant, input_quant):
            return CompressedTensorsW4A4MoeMethod(layer.moe_config)
        elif (
            quant_config._is_fp8_w8a8_sm90(weight_quant, input_quant)
            or quant_config._is_fp8_w8a8_sm100(weight_quant, input_quant)
            or quant_config._is_fp8_w8a8(weight_quant, input_quant)
        ):
            return CompressedTensorsW8A8Fp8MoEMethod(quant_config, layer.moe_config)
        elif quant_config._is_dynamic_token_w8a8(weight_quant, input_quant):
            return CompressedTensorsW8A8Int8MoEMethod(quant_config, layer.moe_config)
        elif quant_config._is_dynamic_token_w4a8_int(weight_quant, input_quant):
            return CompressedTensorsW4A8Int8MoEMethod(quant_config, layer.moe_config)
        else:
            raise RuntimeError(
                f"Unsupported FusedMoe scheme: {weight_quant}, {input_quant}"
            )


class CompressedTensorsW4A4MoeMethod(CompressedTensorsMoEMethod):
    def __init__(self, moe: FusedMoEConfig):
        from vllm.model_executor.layers.quantization.utils.nvfp4_moe_support import (  # noqa: E501
            detect_nvfp4_moe_support,
        )

        super().__init__(moe)
        _nvfp4 = detect_nvfp4_moe_support(self.__class__.__name__)
        self.cutlass_nvfp4_supported = _nvfp4.cutlass_supported
        self.allow_flashinfer = _nvfp4.allow_flashinfer
        self.use_marlin = _nvfp4.use_marlin
        self.group_size = 16

    def create_weights(
        self,
        layer: torch.nn.Module,
        num_experts: int,
        hidden_size: int,
        intermediate_size_per_partition: int,
        params_dtype: torch.dtype,
        **extra_weight_attrs,
    ):
        layer.num_experts = num_experts
        layer.params_dtype = params_dtype

        w13_weight = torch.nn.Parameter(
            torch.empty(
                num_experts,
                2 * intermediate_size_per_partition,
                # 2 fp4 items are packed in the input dimension
                hidden_size // 2,
                requires_grad=False,
                dtype=torch.uint8,
            ),
            requires_grad=False,
        )
        layer.register_parameter("w13_weight_packed", w13_weight)
        set_weight_attrs(w13_weight, extra_weight_attrs)

        w2_weight = torch.nn.Parameter(
            torch.empty(
                num_experts,
                hidden_size,
                # 2 fp4 items are packed in the input dimension
                intermediate_size_per_partition // 2,
                dtype=torch.uint8,
            ),
            requires_grad=False,
        )
        layer.register_parameter("w2_weight_packed", w2_weight)
        set_weight_attrs(w2_weight, extra_weight_attrs)

        # Weight Scales
        w13_weight_scale = torch.nn.Parameter(
            torch.empty(
                num_experts,
                2 * intermediate_size_per_partition,
                # 2 fp4 items are packed in the input dimension
                hidden_size // self.group_size,
                dtype=torch.float8_e4m3fn,
            ),
            requires_grad=False,
        )
        layer.register_parameter("w13_weight_scale", w13_weight_scale)
        extra_weight_attrs.update(
            {"quant_method": FusedMoeWeightScaleSupported.GROUP.value}
        )
        set_weight_attrs(w13_weight_scale, extra_weight_attrs)

        w2_weight_scale = torch.nn.Parameter(
            torch.empty(
                num_experts,
                hidden_size,
                # 2 fp4 items are packed in the input dimension
                intermediate_size_per_partition // self.group_size,
                dtype=torch.float8_e4m3fn,
            ),
            requires_grad=False,
        )
        layer.register_parameter("w2_weight_scale", w2_weight_scale)
        extra_weight_attrs.update(
            {"quant_method": FusedMoeWeightScaleSupported.GROUP.value}
        )
        set_weight_attrs(w2_weight_scale, extra_weight_attrs)

        # Weight Global Scales
        w13_weight_scale_2 = torch.nn.Parameter(
            torch.empty(num_experts, 2, dtype=torch.float32), requires_grad=False
        )
        layer.register_parameter("w13_weight_global_scale", w13_weight_scale_2)
        extra_weight_attrs.update(
            {"quant_method": FusedMoeWeightScaleSupported.TENSOR.value}
        )
        set_weight_attrs(w13_weight_scale_2, extra_weight_attrs)

        w2_weight_scale_2 = torch.nn.Parameter(
            torch.empty(num_experts, dtype=torch.float32), requires_grad=False
        )
        layer.register_parameter("w2_weight_global_scale", w2_weight_scale_2)
        extra_weight_attrs.update(
            {"quant_method": FusedMoeWeightScaleSupported.TENSOR.value}
        )
        set_weight_attrs(w2_weight_scale_2, extra_weight_attrs)

        # Input Global Scales
        w13_input_scale = torch.nn.Parameter(
            torch.empty(num_experts, 2, dtype=torch.float32), requires_grad=False
        )
        layer.register_parameter("w13_input_global_scale", w13_input_scale)
        extra_weight_attrs.update(
            {"quant_method": FusedMoeWeightScaleSupported.TENSOR.value}
        )
        set_weight_attrs(w13_input_scale, extra_weight_attrs)

        w2_input_scale = torch.nn.Parameter(
            torch.empty(num_experts, dtype=torch.float32), requires_grad=False
        )
        layer.register_parameter("w2_input_global_scale", w2_input_scale)
        extra_weight_attrs.update(
            {"quant_method": FusedMoeWeightScaleSupported.TENSOR.value}
        )
        set_weight_attrs(w2_input_scale, extra_weight_attrs)

    def process_weights_after_loading(self, layer: torch.nn.Module) -> None:
        # From packed to weight
        layer.w13_weight = torch.nn.Parameter(
            layer.w13_weight_packed.data, requires_grad=False
        )

        layer.w2_weight = torch.nn.Parameter(
            layer.w2_weight_packed.data, requires_grad=False
        )

        # reorder GEMM1 weights and block scales for FlashInfer CUTLASS kernel.
        if self.allow_flashinfer:
            w, s = reorder_w1w3_to_w3w1(
                layer.w13_weight.data, layer.w13_weight_scale.data, dim=-2
            )
            layer.w13_weight = torch.nn.Parameter(w, requires_grad=False)
            layer.w13_weight_scale = torch.nn.Parameter(s, requires_grad=False)

        if not torch.allclose(
            layer.w13_weight_global_scale[:, 0], layer.w13_weight_global_scale[:, 1]
        ):
            logger.warning_once(
                "w1_weight_global_scale must match w3_weight_global_scale. "
                "Accuracy may be affected."
            )

        # Take inverse of global scale saved to disk
        layer.w13_weight_scale_2 = torch.nn.Parameter(
            1 / layer.w13_weight_global_scale[:, 0], requires_grad=False
        )

        layer.w2_weight_scale_2 = torch.nn.Parameter(
            1 / layer.w2_weight_global_scale.data, requires_grad=False
        )

        if self.use_marlin:
            prepare_moe_fp4_layer_for_marlin(layer)
            return

        # swizzle weight scales
        layer.w13_weight_scale = torch.nn.Parameter(
            swizzle_blockscale(layer.w13_weight_scale), requires_grad=False
        )

        layer.w2_weight_scale = torch.nn.Parameter(
            swizzle_blockscale(layer.w2_weight_scale), requires_grad=False
        )

        # w13
        w13_input_global_scale = layer.w13_input_global_scale.max(dim=1).values.to(
            torch.float32
        )

        layer.g1_alphas = torch.nn.Parameter(
            ((1 / w13_input_global_scale) * layer.w13_weight_scale_2),
            requires_grad=False,
        )

        layer.w13_input_scale_quant = torch.nn.Parameter(
            (w13_input_global_scale), requires_grad=False
        )

        # w2
        layer.g2_alphas = torch.nn.Parameter(
            ((1 / layer.w2_input_global_scale) * layer.w2_weight_scale_2).to(
                torch.float32
            ),
            requires_grad=False,
        )

        layer.w2_input_scale_quant = torch.nn.Parameter(
            (layer.w2_input_global_scale), requires_grad=False
        )

    def maybe_make_prepare_finalize(self) -> Optional[mk.FusedMoEPrepareAndFinalize]:
        if self.use_marlin:
            return None
        elif not self.allow_flashinfer:
            return super().maybe_make_prepare_finalize()

        prepare_finalize = build_flashinfer_fp4_cutlass_moe_prepare_finalize(self.moe)
        logger.debug_once("%s", prepare_finalize.__class__.__name__)
        return prepare_finalize

    def select_gemm_impl(
        self,
        prepare_finalize: mk.FusedMoEPrepareAndFinalize,
        layer: torch.nn.Module,
    ) -> mk.FusedMoEPermuteExpertsUnpermute:
        assert self.moe_quant_config is not None
        """Return the appropriate GEMM experts implementation."""
        experts = select_nvfp4_gemm_impl(
            self.moe,
            self.moe_quant_config,
            allow_flashinfer=self.allow_flashinfer,
        )
        logger.debug_once("Using %s", experts.__class__.__name__)
        return experts

    def get_fused_moe_quant_config(
        self, layer: torch.nn.Module
    ) -> Optional[FusedMoEQuantConfig]:
        if self.use_marlin:
            return None

        return nvfp4_moe_quant_config(
            g1_alphas=layer.g1_alphas,
            g2_alphas=layer.g2_alphas,
            a1_gscale=layer.w13_input_scale_quant,
            a2_gscale=layer.w2_input_scale_quant,
            w1_scale=layer.w13_weight_scale,
            w2_scale=layer.w2_weight_scale,
        )

    def apply(
        self,
        layer: torch.nn.Module,
        x: torch.Tensor,
        router_logits: torch.Tensor,
        top_k: int,
        renormalize: bool,
        use_grouped_topk: bool = False,
        topk_group: Optional[int] = None,
        num_expert_group: Optional[int] = None,
        global_num_experts: int = -1,
        expert_map: Optional[torch.Tensor] = None,
        custom_routing_function: Optional[Callable] = None,
        scoring_func: str = "softmax",
        routed_scaling_factor: float = 1.0,
        e_score_correction_bias: Optional[torch.Tensor] = None,
        apply_router_weight_on_input: bool = False,
        activation: str = "silu",
        enable_eplb: bool = False,
        expert_load_view: Optional[torch.Tensor] = None,
        logical_to_physical_map: Optional[torch.Tensor] = None,
        logical_replica_count: Optional[torch.Tensor] = None,
    ) -> Union[torch.Tensor, tuple[torch.Tensor, torch.Tensor]]:
        if enable_eplb:
            raise NotImplementedError(
                "EPLB not supported for `CompressedTensorsW4A4MoeMethod` yet."
            )
        assert activation == "silu", "Only SiLU activation is supported."

        topk_weights, topk_ids, _ = FusedMoE.select_experts(
            hidden_states=x,
            router_logits=router_logits,
            use_grouped_topk=use_grouped_topk,
            top_k=top_k,
            renormalize=renormalize,
            topk_group=topk_group,
            num_expert_group=num_expert_group,
            custom_routing_function=custom_routing_function,
            scoring_func=scoring_func,
            routed_scaling_factor=routed_scaling_factor,
            e_score_correction_bias=e_score_correction_bias,
            indices_type=self.topk_indices_dtype,
        )

        #
        # Note: the order here is important. self.fused_experts can override
        # flashinfer cutlass, cutlass fp4 or fused_experts but not marlin.
        #
        if self.use_marlin:
            assert self.fused_experts is None
            return torch.ops.vllm.fused_marlin_moe(
                x,
                layer.w13_weight,
                layer.w2_weight,
                None,
                None,
                layer.w13_weight_scale,
                layer.w2_weight_scale,
                router_logits,
                topk_weights,
                topk_ids,
                global_scale1=layer.w13_weight_scale_2,
                global_scale2=layer.w2_weight_scale_2,
                quant_type_id=scalar_types.float4_e2m1f.id,
                apply_router_weight_on_input=apply_router_weight_on_input,
                global_num_experts=global_num_experts,
                expert_map=expert_map,
                workspace=layer.workspace,
            )

        elif self.fused_experts is not None:
            assert is_valid_flashinfer_cutlass_fused_moe(
                x, layer.w13_weight, layer.w2_weight
            ), "Flashinfer CUTLASS Fused MoE not applicable!"

            return self.fused_experts(
                hidden_states=x,
                w1=layer.w13_weight,
                w2=layer.w2_weight,
                topk_weights=topk_weights,
                topk_ids=topk_ids,
                inplace=False,  # TODO(shuw): fix later, now output is high prec
                activation=activation,
                global_num_experts=global_num_experts,
                expert_map=expert_map,
                apply_router_weight_on_input=apply_router_weight_on_input,
            )

        # FlashInfer fused experts path
        elif self.allow_flashinfer:
            from vllm.model_executor.layers.fused_moe.flashinfer_cutlass_moe import (  # noqa: E501
                flashinfer_cutlass_moe_fp4,
            )

            assert is_valid_flashinfer_cutlass_fused_moe(
                x, layer.w13_weight, layer.w2_weight
            ), "Flashinfer CUTLASS Fused MoE not applicable!"

            assert self.moe_quant_config is not None

            return flashinfer_cutlass_moe_fp4(
                hidden_states=x,
                w1=layer.w13_weight,
                w2=layer.w2_weight,
                topk_weights=topk_weights,
                topk_ids=topk_ids,
                quant_config=self.moe_quant_config,
                inplace=False,  # TODO(shuw): fix later, now output is high prec
                activation=activation,
                global_num_experts=global_num_experts,
                expert_map=expert_map,
                apply_router_weight_on_input=apply_router_weight_on_input,
            )
        else:
            from vllm.model_executor.layers.fused_moe.cutlass_moe import cutlass_moe_fp4

            assert expert_map is None, (
                "Expert Parallelism / expert_map "
                "is currently not supported for "
                "CompressedTensorsW4A4MoeMethod."
            )
            assert self.moe_quant_config is not None

            # Cutlass moe takes in activations in BF16/Half precision
            # and fp4 quantized weights loaded from the checkpoint
            return cutlass_moe_fp4(
                a=x,
                w1_fp4=layer.w13_weight,
                w2_fp4=layer.w2_weight,
                topk_weights=topk_weights,
                topk_ids=topk_ids,
                quant_config=self.moe_quant_config,
                apply_router_weight_on_input=apply_router_weight_on_input,
                # TODO(bnell): derive these from arguments
                m=x.shape[0],
                n=layer.w2_weight.shape[2] * 2,
                k=x.shape[1],
                e=layer.w13_weight.shape[0],
            ).to(x.dtype)


class CompressedTensorsW8A8Fp8MoEMethod(CompressedTensorsMoEMethod):
    def __init__(
        self,
        quant_config: "CompressedTensorsConfig",  # type: ignore # noqa E501
        moe: FusedMoEConfig,
    ):
        super().__init__(moe)
        self.quant_config = quant_config
        self.weight_quant = self.quant_config.target_scheme_map["Linear"].get("weights")
        self.input_quant = self.quant_config.target_scheme_map["Linear"].get(
            "input_activations"
        )

        per_tensor = (
            self.weight_quant.strategy == QuantizationStrategy.TENSOR
            and self.input_quant.strategy == QuantizationStrategy.TENSOR
        )
        per_channel = (
            self.weight_quant.strategy == QuantizationStrategy.CHANNEL
            and self.input_quant.strategy == QuantizationStrategy.TOKEN
        )
        if not (per_tensor or per_channel):
            assert self.weight_quant.strategy == QuantizationStrategy.BLOCK
            self.weight_block_size = self.weight_quant.block_structure
            assert self.weight_quant.dynamic is not None
        else:
            self.weight_block_size = None
        self.block_quant = self.weight_block_size is not None

        self.static_input_scales = not self.input_quant.dynamic
        if self.static_input_scales and per_channel:
            raise ValueError(
                "For FP8 Fused MoE layer, we require either per tensor or "
                "channelwise, dynamic per token quantization."
            )

        # For GPUs that lack FP8 hardware support, we can leverage the Marlin
        # kernel for fast weight-only FP8 quantization
        self.use_marlin = (
            not current_platform.has_device_capability(89)
            or envs.VLLM_TEST_FORCE_FP8_MARLIN
            and not self.block_quant
        )
        # Disable marlin for rocm
        if current_platform.is_rocm():
            self.use_marlin = False
        from vllm.model_executor.layers.fused_moe.rocm_aiter_fused_moe import (
            is_rocm_aiter_moe_enabled,
        )

        self.rocm_aiter_moe_enabled = is_rocm_aiter_moe_enabled()

        # cutlass path
        self.is_fp8_w8a8_sm100 = quant_config._is_fp8_w8a8_sm100(
            self.weight_quant, self.input_quant
        )
        self.use_cutlass = not self.block_quant and (
            quant_config._is_fp8_w8a8_sm90(self.weight_quant, self.input_quant)
            or self.is_fp8_w8a8_sm100
        )
        self.disable_expert_map = False

    def create_weights(
        self,
        layer: torch.nn.Module,
        num_experts: int,
        hidden_size: int,
        intermediate_size_per_partition: int,
        params_dtype: torch.dtype,
        **extra_weight_attrs,
    ):
        layer.intermediate_size_per_partition = intermediate_size_per_partition
        layer.hidden_size = hidden_size
        layer.num_experts = num_experts
        layer.orig_dtype = params_dtype
        layer.weight_block_size = None

        params_dtype = torch.float8_e4m3fn

        if self.block_quant:
            assert self.weight_block_size is not None
            layer.weight_block_size = self.weight_block_size
            tp_size = get_tensor_model_parallel_world_size()
            block_n, block_k = (
                self.weight_block_size[0],
                self.weight_block_size[1],
            )
            # NOTE: To ensure proper alignment of the block-wise quantization
            # scales, the output_size of the weights for both the gate and up
            # layers must be divisible by block_n.
            # Required by column parallel or enabling merged weights
            if intermediate_size_per_partition % block_n != 0:
                raise ValueError(
                    f"The output_size of gate's and up's weight = "
                    f"{intermediate_size_per_partition} is not divisible by "
                    f"weight quantization block_n = {block_n}."
                )
            if tp_size > 1 and intermediate_size_per_partition % block_k != 0:
                # Required by row parallel
                raise ValueError(
                    f"The input_size of down's weight = "
                    f"{intermediate_size_per_partition} is not divisible by "
                    f"weight quantization block_k = {block_k}."
                )

        # WEIGHTS
        w13_weight = torch.nn.Parameter(
            torch.empty(
                num_experts,
                2 * intermediate_size_per_partition,
                hidden_size,
                dtype=params_dtype,
            ),
            requires_grad=False,
        )
        layer.register_parameter("w13_weight", w13_weight)
        set_weight_attrs(w13_weight, extra_weight_attrs)

        w2_weight = torch.nn.Parameter(
            torch.empty(
                num_experts,
                hidden_size,
                intermediate_size_per_partition,
                dtype=params_dtype,
            ),
            requires_grad=False,
        )
        layer.register_parameter("w2_weight", w2_weight)
        set_weight_attrs(w2_weight, extra_weight_attrs)

        # WEIGHT_SCALES
        if self.weight_quant.strategy == QuantizationStrategy.TENSOR:
            # Allocate 2 scales for w1 and w3 respectively.
            # They are combined to a single scale after weight loading.
            w13_weight_scale = torch.nn.Parameter(
                torch.ones(num_experts, 2, dtype=torch.float32), requires_grad=False
            )
            layer.register_parameter("w13_weight_scale", w13_weight_scale)
            w2_weight_scale = torch.nn.Parameter(
                torch.ones(num_experts, dtype=torch.float32), requires_grad=False
            )
            layer.register_parameter("w2_weight_scale", w2_weight_scale)
            # Add PER-TENSOR quantization for FusedMoE.weight_loader.
            extra_weight_attrs.update(
                {"quant_method": FusedMoeWeightScaleSupported.TENSOR.value}
            )
            set_weight_attrs(w13_weight_scale, extra_weight_attrs)
            set_weight_attrs(w2_weight_scale, extra_weight_attrs)

        elif self.weight_quant.strategy == QuantizationStrategy.CHANNEL:
            w13_weight_scale = torch.nn.Parameter(
                torch.ones(
                    num_experts,
                    2 * intermediate_size_per_partition,
                    1,
                    dtype=torch.float32,
                ),
                requires_grad=False,
            )
            layer.register_parameter("w13_weight_scale", w13_weight_scale)
            w2_weight_scale = torch.nn.Parameter(
                torch.ones(num_experts, hidden_size, 1, dtype=torch.float32),
                requires_grad=False,
            )
            layer.register_parameter("w2_weight_scale", w2_weight_scale)
            # Add PER-CHANNEL quantization for FusedMoE.weight_loader.
            extra_weight_attrs.update(
                {"quant_method": FusedMoeWeightScaleSupported.CHANNEL.value}
            )
            set_weight_attrs(w13_weight_scale, extra_weight_attrs)
            set_weight_attrs(w2_weight_scale, extra_weight_attrs)

        elif self.weight_quant.strategy == QuantizationStrategy.BLOCK:
            w13_weight_scale = torch.nn.Parameter(
                torch.ones(
                    num_experts,
                    2 * ((intermediate_size_per_partition + block_n - 1) // block_n),
                    (hidden_size + block_k - 1) // block_k,
                    dtype=torch.float32,
                ),
                requires_grad=False,
            )
            layer.register_parameter("w13_weight_scale", w13_weight_scale)
            w2_weight_scale = torch.nn.Parameter(
                torch.ones(
                    num_experts,
                    (hidden_size + block_n - 1) // block_n,
                    (intermediate_size_per_partition + block_k - 1) // block_k,
                    dtype=torch.float32,
                ),
                requires_grad=False,
            )
            layer.register_parameter("w2_weight_scale", w2_weight_scale)
            # Add PER-CHANNEL quantization for FusedMoE.weight_loader.
            extra_weight_attrs.update(
                {"quant_method": FusedMoeWeightScaleSupported.BLOCK.value}
            )
            set_weight_attrs(w13_weight_scale, extra_weight_attrs)
            set_weight_attrs(w2_weight_scale, extra_weight_attrs)

        # INPUT_SCALES
        if self.static_input_scales:
            w13_input_scale = torch.nn.Parameter(
                torch.ones(num_experts, dtype=torch.float32), requires_grad=False
            )
            layer.register_parameter("w13_input_scale", w13_input_scale)
            set_weight_attrs(w13_input_scale, extra_weight_attrs)

            w2_input_scale = torch.nn.Parameter(
                torch.ones(num_experts, dtype=torch.float32), requires_grad=False
            )
            layer.register_parameter("w2_input_scale", w2_input_scale)
            set_weight_attrs(w2_input_scale, extra_weight_attrs)
        else:
            layer.w13_input_scale = None
            layer.w2_input_scale = None

    def process_weights_after_loading(self, layer: torch.nn.Module) -> None:
        # Fp8 moe kernels require a single activation scale.
        # We take the max of all the scales in case they differ.
        if self.static_input_scales:
            assert self.input_quant.strategy == QuantizationStrategy.TENSOR
            if layer.w13_input_scale is None or layer.w2_input_scale is None:
                raise ValueError(
                    "QuantConfig has static quantization, but found "
                    "activation scales are None."
                )
            if not all_close_1d(layer.w13_input_scale) or not all_close_1d(
                layer.w2_input_scale
            ):
                logger.warning_once(
                    "Found input_scales that are not equal for "
                    "fp8 MoE layer. Using the maximum across experts "
                    "for each layer."
                )
            layer.w13_input_scale = torch.nn.Parameter(
                layer.w13_input_scale.max(), requires_grad=False
            )
            layer.w2_input_scale = torch.nn.Parameter(
                layer.w2_input_scale.max(), requires_grad=False
            )

        if current_platform.is_fp8_fnuz():
            # Normalize the weights and scales
            w13_weight, w13_weight_scale, w13_input_scale = (
                normalize_e4m3fn_to_e4m3fnuz(
                    layer.w13_weight, layer.w13_weight_scale, layer.w13_input_scale
                )
            )
            w2_weight, w2_weight_scale, w2_input_scale = normalize_e4m3fn_to_e4m3fnuz(
                layer.w2_weight, layer.w2_weight_scale, layer.w2_input_scale
            )
            # Reset the parameter
            layer.w13_weight = torch.nn.Parameter(w13_weight, requires_grad=False)
            layer.w13_weight_scale = torch.nn.Parameter(
                w13_weight_scale, requires_grad=False
            )
            if w13_input_scale is not None:
                layer.w13_input_scale = torch.nn.Parameter(
                    w13_input_scale, requires_grad=False
                )
            layer.w2_weight = torch.nn.Parameter(w2_weight, requires_grad=False)
            layer.w2_weight_scale = torch.nn.Parameter(
                w2_weight_scale, requires_grad=False
            )
            if w2_input_scale is not None:
                layer.w2_input_scale = torch.nn.Parameter(
                    w2_input_scale, requires_grad=False
                )

        # For Per-TENSOR case, Fp8 moe kernel needs single weight scale
        # for w13 per expert. Use max then dequant and requant each expert.
        if self.weight_quant.strategy == QuantizationStrategy.TENSOR:
            assert layer.w13_weight_scale is not None
            shard_size = layer.intermediate_size_per_partition
            max_w13_scales = layer.w13_weight_scale.max(dim=1).values
            for expert_id in range(layer.local_num_experts):
                start = 0
                for shard_id in range(2):
                    dq_weight = per_tensor_dequantize(
                        layer.w13_weight[expert_id][start : start + shard_size, :],
                        layer.w13_weight_scale[expert_id][shard_id],
                    )
                    layer.w13_weight[expert_id][start : start + shard_size, :], _ = (
                        ops.scaled_fp8_quant(dq_weight, max_w13_scales[expert_id])
                    )
                    start += shard_size
            layer.w13_weight_scale = torch.nn.Parameter(
                max_w13_scales, requires_grad=False
            )

        self.rocm_aiter_use_asm = (self.rocm_aiter_moe_enabled
                                   and envs.VLLM_ROCM_USE_AITER_ASMMOE)

        # Property to determine if AITER is used
        if self.rocm_aiter_moe_enabled:

            from vllm.model_executor.layers.fused_moe.rocm_aiter_fused_moe import (  # noqa E501
                rocm_aiter_fused_experts,
                shuffle_weights,
            )

            # reshaping weights is required for aiter moe kernel.
            shuffled_w13, shuffled_w2 = shuffle_weights(
                layer.w13_weight.data, layer.w2_weight.data
            )

            layer.w13_weight = torch.nn.Parameter(shuffled_w13, requires_grad=False)
            layer.w2_weight = torch.nn.Parameter(shuffled_w2, requires_grad=False)

        elif self.use_marlin:
            prepare_moe_fp8_layer_for_marlin(layer, False)
            # Activations not quantized for marlin.
            del layer.w13_input_scale
            del layer.w2_input_scale

        if self.use_cutlass:
            assert self.weight_quant.strategy != QuantizationStrategy.BLOCK
            device = layer.w13_weight.device
            # ab_strides1 and c_strides2 are the same
            self.ab_strides1_c_strides2 = torch.full(
                (layer.local_num_experts,),
                layer.hidden_size,
                device=device,
                dtype=torch.int64,
            )
            self.ab_strides2 = torch.full(
                (layer.local_num_experts,),
                layer.intermediate_size_per_partition,
                device=device,
                dtype=torch.int64,
            )
            self.c_strides1 = torch.full(
                (layer.local_num_experts,),
                2 * layer.intermediate_size_per_partition,
                device=device,
                dtype=torch.int64,
            )

        if is_deep_gemm_e8m0_used() and self.block_quant:
            assert layer.weight_block_size is not None
            # Re-quantise the expert weights so their scales are UE8M0.
            block_sz = tuple(layer.weight_block_size)
            requant_weight_ue8m0_inplace(
                layer.w13_weight.data,
                layer.w13_weight_scale.data,
                block_sz,
            )
            requant_weight_ue8m0_inplace(
                layer.w2_weight.data,
                layer.w2_weight_scale.data,
                block_sz,
            )

            # Ensure column-major TMA alignment expected by DeepGEMM.
            if expert_weight_is_col_major(layer.w13_weight_scale):
                layer.w13_weight_scale = get_col_major_tma_aligned_tensor(
                    layer.w13_weight_scale
                )
            if expert_weight_is_col_major(layer.w2_weight_scale):
                layer.w2_weight_scale = get_col_major_tma_aligned_tensor(
                    layer.w2_weight_scale
                )

    def maybe_make_prepare_finalize(self) -> Optional[mk.FusedMoEPrepareAndFinalize]:
        if self.use_marlin or self.rocm_aiter_moe_enabled:
            return None
        else:
            return super().maybe_make_prepare_finalize()

    def select_gemm_impl(
        self,
        prepare_finalize: mk.FusedMoEPrepareAndFinalize,
        layer: torch.nn.Module,
    ) -> FusedMoEPermuteExpertsUnpermute:
        # cutlass path
        assert self.moe_quant_config is not None
        if self.use_cutlass:
            from vllm.model_executor.layers.fused_moe import (
                CutlassBatchedExpertsFp8,
                CutlassExpertsFp8,
            )

            experts: FusedMoEPermuteExpertsUnpermute

            num_dispatchers = prepare_finalize.num_dispatchers()

            if (
                prepare_finalize.activation_format
                == FusedMoEActivationFormat.BatchedExperts
            ):
                logger.debug("CutlassBatchedExpertsFp8(%s)", self.__class__.__name__)
                experts = CutlassBatchedExpertsFp8(
                    self.moe.num_local_experts,
                    num_dispatchers,
                    self.moe.in_dtype,
                    ab_strides1=self.ab_strides1_c_strides2,
                    ab_strides2=self.ab_strides2,
                    c_strides1=self.c_strides1,
                    c_strides2=self.ab_strides1_c_strides2,
                    quant_config=self.moe_quant_config,
                )
            else:
                logger.debug("CutlassExpertsFp8(%s)", self.__class__.__name__)
                experts = CutlassExpertsFp8(
                    self.moe.in_dtype,
                    ab_strides1=self.ab_strides1_c_strides2,
                    ab_strides2=self.ab_strides2,
                    c_strides1=self.c_strides1,
                    c_strides2=self.ab_strides1_c_strides2,
                    quant_config=self.moe_quant_config,
                )

            self.disable_expert_map = (
                num_dispatchers > 1 or not experts.supports_expert_map()
            )

            return experts

        # triton path
        from vllm.model_executor.layers.fused_moe.batched_triton_or_deep_gemm_moe import (  # noqa: E501
            BatchedTritonOrDeepGemmExperts,
        )
        from vllm.model_executor.layers.fused_moe.triton_deep_gemm_moe import (
            TritonOrDeepGemmExperts,
        )

        assert not self.rocm_aiter_moe_enabled and not self.use_marlin

        if (
            prepare_finalize.activation_format
            == FusedMoEActivationFormat.BatchedExperts
        ):
            max_num_tokens_per_rank = prepare_finalize.max_num_tokens_per_rank()
            assert max_num_tokens_per_rank is not None

            logger.debug("BatchedTritonExperts(%s)", self.__class__.__name__)
            return BatchedTritonOrDeepGemmExperts(
                max_num_tokens=max_num_tokens_per_rank,
                num_dispatchers=prepare_finalize.num_dispatchers(),
                quant_config=self.moe_quant_config,
            )
        else:
            logger.debug("TritonOrDeepGemmExperts(%s)", self.__class__.__name__)
            return TritonOrDeepGemmExperts(self.moe_quant_config, allow_deep_gemm=True)

    def get_fused_moe_quant_config(
        self, layer: torch.nn.Module
    ) -> Optional[FusedMoEQuantConfig]:
        if self.use_marlin:
            return None

        per_act_token = self.input_quant.strategy == QuantizationStrategy.TOKEN
        per_channel_quant = self.weight_quant.strategy == QuantizationStrategy.CHANNEL

        return fp8_w8a8_moe_quant_config(
            w1_scale=layer.w13_weight_scale,
            w2_scale=layer.w2_weight_scale,
            a1_scale=layer.w13_input_scale,
            a2_scale=layer.w2_input_scale,
            per_act_token_quant=per_act_token,
            per_out_ch_quant=per_channel_quant,
            block_shape=layer.weight_block_size,
        )

    def apply(
        self,
        layer: torch.nn.Module,
        x: torch.Tensor,
        router_logits: torch.Tensor,
        top_k: int,
        renormalize: bool,
        use_grouped_topk: bool = False,
        topk_group: Optional[int] = None,
        num_expert_group: Optional[int] = None,
        global_num_experts: int = -1,
        expert_map: Optional[torch.Tensor] = None,
        custom_routing_function: Optional[Callable] = None,
        scoring_func: str = "softmax",
        routed_scaling_factor: float = 1.0,
        e_score_correction_bias: Optional[torch.Tensor] = None,
        apply_router_weight_on_input: bool = False,
        activation: str = "silu",
        enable_eplb: bool = False,
        expert_load_view: Optional[torch.Tensor] = None,
        logical_to_physical_map: Optional[torch.Tensor] = None,
        logical_replica_count: Optional[torch.Tensor] = None,
    ) -> Union[torch.Tensor, tuple[torch.Tensor, torch.Tensor]]:
        if enable_eplb:
            raise NotImplementedError(
                "EPLB not supported for `CompressedTensorsW8A8Fp8MoEMethod` yet."
            )

        topk_weights, topk_ids, _ = FusedMoE.select_experts(
            hidden_states=x,
            router_logits=router_logits,
            use_grouped_topk=use_grouped_topk,
            top_k=top_k,
            renormalize=renormalize,
            topk_group=topk_group,
            num_expert_group=num_expert_group,
            custom_routing_function=custom_routing_function,
            scoring_func=scoring_func,
            routed_scaling_factor=routed_scaling_factor,
            e_score_correction_bias=e_score_correction_bias,
            indices_type=self.topk_indices_dtype,
        )

        per_act_token = self.input_quant.strategy == QuantizationStrategy.TOKEN
        per_channel_quant = self.weight_quant.strategy == QuantizationStrategy.CHANNEL

        #
        # Note: the order here is important. self.fused_experts can override
        # cutlass fp8 or fused_experts but not marlin or rocm.
        #
        if self.use_marlin:
            assert activation == "silu", f"{activation} not supported for Marlin MoE."
            assert self.fused_experts is None
            return torch.ops.vllm.fused_marlin_moe(
                x,
                layer.w13_weight,
                layer.w2_weight,
                None,
                None,
                layer.w13_weight_scale,
                layer.w2_weight_scale,
                router_logits,
                topk_weights,
                topk_ids,
                quant_type_id=scalar_types.float8_e4m3fn.id,
                apply_router_weight_on_input=apply_router_weight_on_input,
                global_num_experts=global_num_experts,
                expert_map=expert_map,
                workspace=layer.workspace,
            )

        elif self.rocm_aiter_moe_enabled:
            from vllm.model_executor.layers.fused_moe.rocm_aiter_fused_moe import (  # noqa E501
                rocm_aiter_fused_experts,
            )

            assert per_act_token == per_channel_quant
            assert self.moe_quant_config is not None
            assert self.fused_experts is None
            return rocm_aiter_fused_experts(
                hidden_states=x,
                w1=layer.w13_weight,
                w2=layer.w2_weight,
                topk_weights=topk_weights,
                topk_ids=topk_ids,
                activation=activation,
                apply_router_weight_on_input=apply_router_weight_on_input,
                expert_map=expert_map,
                quant_config=self.moe_quant_config,
            )

        elif self.fused_experts is not None:
            return self.fused_experts(
                x,
                layer.w13_weight,
                layer.w2_weight,
                topk_weights,
                topk_ids,
                activation=activation,
                global_num_experts=global_num_experts,
                expert_map=None if self.disable_expert_map else expert_map,
            )

        # cutlass path
        elif self.use_cutlass:
            assert self.moe_quant_config is not None

            # small-batch fallback on SM100
            if self.is_fp8_w8a8_sm100 and topk_ids.shape[0] <= 8:
                from vllm.model_executor.layers.fused_moe import fused_experts

                assert per_act_token == per_channel_quant
                return fused_experts(
                    hidden_states=x,
                    w1=layer.w13_weight,
                    w2=layer.w2_weight,
                    topk_weights=topk_weights,
                    topk_ids=topk_ids,
                    inplace=True,
                    activation=activation,
                    apply_router_weight_on_input=apply_router_weight_on_input,
                    global_num_experts=global_num_experts,
                    expert_map=None if self.disable_expert_map else expert_map,
                    quant_config=self.moe_quant_config,
                )
            else:
                from vllm.model_executor.layers.fused_moe.cutlass_moe import (
                    cutlass_moe_fp8,
                )

                assert per_act_token == per_channel_quant
                assert self.moe_quant_config is not None
                return cutlass_moe_fp8(
                    x,
                    layer.w13_weight,
                    layer.w2_weight,
                    topk_weights,
                    topk_ids,
                    quant_config=self.moe_quant_config,
                    activation=activation,
                    global_num_experts=global_num_experts,
                    expert_map=None if self.disable_expert_map else expert_map,
                    ab_strides1=self.ab_strides1_c_strides2,
                    ab_strides2=self.ab_strides2,
                    c_strides1=self.c_strides1,
                    c_strides2=self.ab_strides1_c_strides2,
                )

        else:
            from vllm.model_executor.layers.fused_moe import fused_experts

            assert per_act_token == per_channel_quant
            assert self.moe_quant_config is not None
            return fused_experts(
                hidden_states=x,
                w1=layer.w13_weight,
                w2=layer.w2_weight,
                topk_weights=topk_weights,
                topk_ids=topk_ids,
                inplace=True,
                activation=activation,
                apply_router_weight_on_input=apply_router_weight_on_input,
<<<<<<< HEAD
                use_fp8_w8a8=True,
                per_channel_quant=self.weight_quant.strategy ==
                QuantizationStrategy.CHANNEL,
                w1_scale=layer.w13_weight_scale,
                w2_scale=layer.w2_weight_scale,
                a1_scale=layer.w13_input_scale,
                a2_scale=layer.w2_input_scale,
                expert_map=expert_map,
                use_asm=self.rocm_aiter_use_asm)
        if self.use_marlin:
            assert activation == "silu", (
                f"{activation} not supported for Marlin MoE.")
            return torch.ops.vllm.fused_marlin_moe(
                x,
                layer.w13_weight,
                layer.w2_weight,
                None,
                None,
                layer.w13_weight_scale,
                layer.w2_weight_scale,
                router_logits,
                topk_weights,
                topk_ids,
                quant_type_id=scalar_types.float8_e4m3fn.id,
                apply_router_weight_on_input=apply_router_weight_on_input,
=======
>>>>>>> 08d26a1b
                global_num_experts=global_num_experts,
                expert_map=expert_map,
                quant_config=self.moe_quant_config,
            )


class CompressedTensorsW8A8Int8MoEMethod(CompressedTensorsMoEMethod):
    def __init__(
        self,
        quant_config: "CompressedTensorsConfig",  # type: ignore # noqa E501
        moe: FusedMoEConfig,
    ):
        super().__init__(moe)
        self.quant_config = quant_config
        self.weight_quant = self.quant_config.target_scheme_map["Linear"].get("weights")
        self.input_quant = self.quant_config.target_scheme_map["Linear"].get(
            "input_activations"
        )

        per_channel = (
            self.weight_quant.strategy == QuantizationStrategy.CHANNEL
            and self.input_quant.strategy == QuantizationStrategy.TOKEN
        )
        if not per_channel:
            raise ValueError(
                "For INT8 Fused MoE layers, we require channelwise, "
                "dynamic per token quantization. Found "
                f"{self.weight_quant}, {self.input_quant}"
            )

        self.static_input_scales = not self.input_quant.dynamic
        if self.static_input_scales:
            raise ValueError(
                "For INT8 Fused MoE layers, we require channelwise, "
                "dynamic per token quantization. Found static input scales."
            )

    def create_weights(
        self,
        layer: torch.nn.Module,
        num_experts: int,
        hidden_size: int,
        intermediate_size_per_partition: int,
        params_dtype: torch.dtype,
        **extra_weight_attrs,
    ):
        params_dtype = torch.int8

        # WEIGHTS
        w13_weight = torch.nn.Parameter(
            torch.empty(
                num_experts,
                2 * intermediate_size_per_partition,
                hidden_size,
                dtype=params_dtype,
            ),
            requires_grad=False,
        )
        layer.register_parameter("w13_weight", w13_weight)
        set_weight_attrs(w13_weight, extra_weight_attrs)

        w2_weight = torch.nn.Parameter(
            torch.empty(
                num_experts,
                hidden_size,
                intermediate_size_per_partition,
                dtype=params_dtype,
            ),
            requires_grad=False,
        )
        layer.register_parameter("w2_weight", w2_weight)
        set_weight_attrs(w2_weight, extra_weight_attrs)

        # WEIGHT_SCALES
        assert self.weight_quant.strategy == QuantizationStrategy.CHANNEL
        w13_weight_scale = torch.nn.Parameter(
            torch.ones(
                num_experts, 2 * intermediate_size_per_partition, 1, dtype=torch.float32
            ),
            requires_grad=False,
        )
        layer.register_parameter("w13_weight_scale", w13_weight_scale)
        w2_weight_scale = torch.nn.Parameter(
            torch.ones(num_experts, hidden_size, 1, dtype=torch.float32),
            requires_grad=False,
        )
        layer.register_parameter("w2_weight_scale", w2_weight_scale)
        # Add PER-CHANNEL quantization for FusedMoE.weight_loader.
        extra_weight_attrs.update(
            {"quant_method": FusedMoeWeightScaleSupported.CHANNEL.value}
        )
        set_weight_attrs(w13_weight_scale, extra_weight_attrs)
        set_weight_attrs(w2_weight_scale, extra_weight_attrs)

        # INPUT_SCALES
        assert not self.static_input_scales
        layer.w13_input_scale = None
        layer.w2_input_scale = None

    def process_weights_after_loading(self, layer: torch.nn.Module) -> None:
        pass

    def get_fused_moe_quant_config(
        self, layer: torch.nn.Module
    ) -> Optional[FusedMoEQuantConfig]:
        return int8_w8a8_moe_quant_config(
            w1_scale=layer.w13_weight_scale,
            w2_scale=layer.w2_weight_scale,
            a1_scale=layer.w13_input_scale,
            a2_scale=layer.w2_input_scale,
            per_act_token_quant=True,
        )

    def apply(
        self,
        layer: torch.nn.Module,
        x: torch.Tensor,
        router_logits: torch.Tensor,
        top_k: int,
        renormalize: bool,
        use_grouped_topk: bool = False,
        topk_group: Optional[int] = None,
        num_expert_group: Optional[int] = None,
        global_num_experts: int = -1,
        expert_map: Optional[torch.Tensor] = None,
        custom_routing_function: Optional[Callable] = None,
        scoring_func: str = "softmax",
        routed_scaling_factor: float = 1.0,
        e_score_correction_bias: Optional[torch.Tensor] = None,
        apply_router_weight_on_input: bool = False,
        activation: str = "silu",
        enable_eplb: bool = False,
        expert_load_view: Optional[torch.Tensor] = None,
        logical_to_physical_map: Optional[torch.Tensor] = None,
        logical_replica_count: Optional[torch.Tensor] = None,
    ) -> Union[torch.Tensor, tuple[torch.Tensor, torch.Tensor]]:
        assert self.fused_experts is None

        if enable_eplb:
            raise NotImplementedError(
                "EPLB not supported for `CompressedTensorsW8A8Int8MoEMethod` yet."
            )

        from vllm.model_executor.layers.fused_moe import fused_experts

        topk_weights, topk_ids, _ = FusedMoE.select_experts(
            hidden_states=x,
            router_logits=router_logits,
            use_grouped_topk=use_grouped_topk,
            top_k=top_k,
            renormalize=renormalize,
            topk_group=topk_group,
            num_expert_group=num_expert_group,
            custom_routing_function=custom_routing_function,
            scoring_func=scoring_func,
            routed_scaling_factor=routed_scaling_factor,
            e_score_correction_bias=e_score_correction_bias,
            indices_type=self.topk_indices_dtype,
        )

        return fused_experts(
            hidden_states=x,
            w1=layer.w13_weight,
            w2=layer.w2_weight,
            topk_weights=topk_weights,
            topk_ids=topk_ids,
            inplace=True,
            activation=activation,
            apply_router_weight_on_input=apply_router_weight_on_input,
            global_num_experts=global_num_experts,
            expert_map=expert_map,
            quant_config=self.moe_quant_config,
        )


class CompressedTensorsWNA16MarlinMoEMethod(CompressedTensorsMoEMethod):
    def __init__(
        self,
        quant_config: "CompressedTensorsConfig",  # type: ignore # noqa E501
        moe: FusedMoEConfig,
    ):
        super().__init__(moe)
        self.quant_config = quant_config
        # TODO: @dsikka: refactor this to use schemes as other kernels
        # are supported + check if the layer is being ignored.
        config = self.quant_config.target_scheme_map["Linear"].get("weights")
        self.num_bits = config.num_bits
        self.packed_factor = 32 // config.num_bits
        self.strategy = config.strategy
        self.group_size = config.group_size
        self.actorder = config.actorder
        assert config.symmetric, "Only symmetric quantization is supported for MoE"

        if not (
            self.quant_config.quant_format == CompressionFormat.pack_quantized.value
            and self.num_bits in WNA16_SUPPORTED_BITS
        ):
            raise ValueError(
                "For Fused MoE layers, only ",
                f"{CompressionFormat.pack_quantized.value} ",
                "is supported for the following bits: ",
                f"{WNA16_SUPPORTED_BITS}",
            )
        self.quant_type = WNA16_SUPPORTED_TYPES_MAP[self.num_bits]

    def create_weights(
        self,
        layer: torch.nn.Module,
        num_experts: int,
        hidden_size: int,
        intermediate_size_per_partition: int,
        params_dtype: torch.dtype,
        **extra_weight_attrs,
    ):
        intermediate_size_full = extra_weight_attrs.pop("intermediate_size_full")

        # Will transpose the loaded weight along the
        # intermediate and hidden dim sizes. Will
        # shard for TP along the transposed dims
        extra_weight_attrs.update(
            {"is_transposed": True, "quant_method": self.strategy}
        )
        w13_weight = torch.nn.Parameter(
            torch.empty(
                num_experts,
                hidden_size // self.packed_factor,
                2 * intermediate_size_per_partition,
                dtype=torch.int32,
            ),
            requires_grad=False,
        )
        layer.register_parameter("w13_weight_packed", w13_weight)
        set_weight_attrs(w13_weight, extra_weight_attrs)

        w2_weight = torch.nn.Parameter(
            torch.empty(
                num_experts,
                intermediate_size_per_partition // self.packed_factor,
                hidden_size,
                dtype=torch.int32,
            ),
            requires_grad=False,
        )
        layer.register_parameter("w2_weight_packed", w2_weight)
        set_weight_attrs(w2_weight, extra_weight_attrs)

        # In the case where we have actorder/g_idx,
        # we do not partition the w2 scales
        load_full_w2 = self.actorder and self.group_size != -1
        w2_scales_size = (
            intermediate_size_full if load_full_w2 else intermediate_size_per_partition
        )

        self.is_k_full = (not self.actorder) or (
            intermediate_size_per_partition == intermediate_size_full
        )

        if self.strategy == "channel":
            num_groups_w2 = num_groups_w13 = 1
            self.group_size = -1
        else:
            num_groups_w2 = w2_scales_size // self.group_size
            num_groups_w13 = hidden_size // self.group_size

        w13_scale = torch.nn.Parameter(
            torch.ones(
                num_experts,
                num_groups_w13,
                2 * intermediate_size_per_partition,
                dtype=params_dtype,
            ),
            requires_grad=False,
        )
        layer.register_parameter("w13_weight_scale", w13_scale)
        set_weight_attrs(w13_scale, extra_weight_attrs)

        w2_scale = torch.nn.Parameter(
            torch.ones(num_experts, num_groups_w2, hidden_size, dtype=params_dtype),
            requires_grad=False,
        )
        layer.register_parameter("w2_weight_scale", w2_scale)
        set_weight_attrs(w2_scale, extra_weight_attrs)
        set_weight_attrs(w2_scale, {"load_full_w2": load_full_w2})

        w2_weight_shape = torch.nn.Parameter(
            torch.empty(num_experts, 2), requires_grad=False
        )
        layer.register_parameter("w2_weight_shape", w2_weight_shape)
        set_weight_attrs(w2_weight_shape, extra_weight_attrs)
        w13_weight_shape = torch.nn.Parameter(
            torch.empty(num_experts, 2), requires_grad=False
        )

        layer.register_parameter("w13_weight_shape", w13_weight_shape)
        set_weight_attrs(w13_weight_shape, extra_weight_attrs)

        w13_g_idx = torch.nn.Parameter(
            torch.empty(
                num_experts,
                hidden_size,
                dtype=torch.int32,
            ),
            requires_grad=False,
        )
        layer.register_parameter("w13_weight_g_idx", w13_g_idx)
        set_weight_attrs(w13_g_idx, extra_weight_attrs)

        w2_g_idx = torch.nn.Parameter(
            torch.empty(
                num_experts,
                intermediate_size_per_partition,
                dtype=torch.int32,
            ),
            requires_grad=False,
        )
        layer.register_parameter("w2_weight_g_idx", w2_g_idx)
        set_weight_attrs(w2_g_idx, extra_weight_attrs)

        w13_g_idx_sort_indices = torch.nn.Parameter(
            torch.empty(
                num_experts,
                hidden_size,
                dtype=torch.int32,
            ),
            requires_grad=False,
        )
        layer.register_parameter("w13_g_idx_sort_indices", w13_g_idx_sort_indices)
        set_weight_attrs(w13_g_idx_sort_indices, extra_weight_attrs)

        w2_g_idx_sort_indices = torch.nn.Parameter(
            torch.empty(
                num_experts,
                intermediate_size_per_partition,
                dtype=torch.int32,
            ),
            requires_grad=False,
        )
        layer.register_parameter("w2_g_idx_sort_indices", w2_g_idx_sort_indices)
        set_weight_attrs(w2_g_idx_sort_indices, extra_weight_attrs)

        layer.a13_scale = None
        layer.a2_scale = None
        layer.marlin_state = GPTQMarlinState.REPACK

    def process_weights_after_loading(self, layer: torch.nn.Module) -> None:
        num_experts = layer.w13_weight_g_idx.shape[0]
        device = layer.w13_weight_g_idx.device

        # when running models with grouped act order,
        # resort to g_idx values provided in checkpoint
        if self.actorder == "group":
            w13_g_idx_sort_indices = torch.empty_like(layer.w13_weight_g_idx)
            w2_g_idx_sort_indices = torch.empty_like(layer.w2_weight_g_idx)
            w13_sorted_g_idx = torch.empty_like(layer.w13_weight_g_idx)
            w2_sorted_g_idx = torch.empty_like(layer.w2_weight_g_idx)

            for e in range(num_experts):
                w13_g_idx_sort_indices[e] = torch.argsort(layer.w13_weight_g_idx[e]).to(
                    torch.int32
                )
                w2_g_idx_sort_indices[e] = torch.argsort(layer.w2_weight_g_idx[e]).to(
                    torch.int32
                )
                w13_sorted_g_idx[e] = layer.w13_weight_g_idx[e][
                    w13_g_idx_sort_indices[e]
                ]
                w2_sorted_g_idx[e] = layer.w2_weight_g_idx[e][w2_g_idx_sort_indices[e]]

            replace_parameter(layer, "w13_weight_g_idx", w13_sorted_g_idx)
            replace_parameter(layer, "w2_weight_g_idx", w2_sorted_g_idx)
            replace_parameter(layer, "w13_g_idx_sort_indices", w13_g_idx_sort_indices)
            replace_parameter(layer, "w2_g_idx_sort_indices", w2_g_idx_sort_indices)

        else:
            layer.w13_weight_g_idx = torch.nn.Parameter(
                torch.empty((num_experts, 0), dtype=torch.int32, device=device),
                requires_grad=False,
            )
            layer.w2_weight_g_idx = torch.nn.Parameter(
                torch.empty((num_experts, 0), dtype=torch.int32, device=device),
                requires_grad=False,
            )
            layer.w13_g_idx_sort_indices = torch.nn.Parameter(
                torch.empty((num_experts, 0), dtype=torch.int32, device=device),
                requires_grad=False,
            )
            layer.w2_g_idx_sort_indices = torch.nn.Parameter(
                torch.empty((num_experts, 0), dtype=torch.int32, device=device),
                requires_grad=False,
            )

        marlin_w13_qweight = ops.gptq_marlin_moe_repack(
            layer.w13_weight_packed,
            layer.w13_g_idx_sort_indices,
            layer.w13_weight_packed.shape[1] * self.packed_factor,
            layer.w13_weight_packed.shape[2],
            self.num_bits,
        )
        replace_parameter(layer, "w13_weight_packed", marlin_w13_qweight)
        marlin_w2_qweight = ops.gptq_marlin_moe_repack(
            layer.w2_weight_packed,
            layer.w2_g_idx_sort_indices,
            layer.w2_weight_packed.shape[1] * self.packed_factor,
            layer.w2_weight_packed.shape[2],
            self.num_bits,
        )
        replace_parameter(layer, "w2_weight_packed", marlin_w2_qweight)
        # Repack scales
        marlin_w13_scales = marlin_moe_permute_scales(
            s=layer.w13_weight_scale,
            size_k=layer.w13_weight_packed.shape[2],
            size_n=layer.w13_weight_scale.shape[2],
            group_size=self.group_size,
        )
        replace_parameter(layer, "w13_weight_scale", marlin_w13_scales)
        marlin_w2_scales = marlin_moe_permute_scales(
            s=layer.w2_weight_scale,
            size_k=layer.w2_weight_scale.shape[1]
            * (self.group_size if self.group_size != -1 else self.packed_factor),
            size_n=layer.w2_weight_scale.shape[2],
            group_size=self.group_size,
        )
        replace_parameter(layer, "w2_weight_scale", marlin_w2_scales)

        layer.workspace = marlin_make_workspace_new(device, 4)

    def get_fused_moe_quant_config(
        self, layer: torch.nn.Module
    ) -> Optional[FusedMoEQuantConfig]:
        return None

    def apply(
        self,
        layer: torch.nn.Module,
        x: torch.Tensor,
        router_logits: torch.Tensor,
        top_k: int,
        renormalize: bool,
        use_grouped_topk: bool = False,
        topk_group: Optional[int] = None,
        num_expert_group: Optional[int] = None,
        global_num_experts: int = -1,
        expert_map: Optional[torch.Tensor] = None,
        custom_routing_function: Optional[Callable] = None,
        scoring_func: str = "softmax",
        routed_scaling_factor: float = 1.0,
        e_score_correction_bias: Optional[torch.Tensor] = None,
        apply_router_weight_on_input: bool = False,
        activation: str = "silu",
        enable_eplb: bool = False,
        expert_load_view: Optional[torch.Tensor] = None,
        logical_to_physical_map: Optional[torch.Tensor] = None,
        logical_replica_count: Optional[torch.Tensor] = None,
    ) -> Union[torch.Tensor, tuple[torch.Tensor, torch.Tensor]]:
        assert self.fused_experts is None

        if enable_eplb:
            raise NotImplementedError(
                "EPLB not supported for `CompressedTensorsWNA16MarlinMoEMethod` yet."
            )

        assert activation == "silu", f"{activation} not supported for Marlin MoE."

        topk_weights, topk_ids, _ = FusedMoE.select_experts(
            hidden_states=x,
            router_logits=router_logits,
            use_grouped_topk=use_grouped_topk,
            top_k=top_k,
            renormalize=renormalize,
            topk_group=topk_group,
            num_expert_group=num_expert_group,
            custom_routing_function=custom_routing_function,
            scoring_func=scoring_func,
            routed_scaling_factor=routed_scaling_factor,
            e_score_correction_bias=e_score_correction_bias,
            indices_type=self.topk_indices_dtype,
        )

        return torch.ops.vllm.fused_marlin_moe(
            x,
            layer.w13_weight_packed,
            layer.w2_weight_packed,
            None,
            None,
            layer.w13_weight_scale,
            layer.w2_weight_scale,
            router_logits,
            topk_weights,
            topk_ids,
            quant_type_id=self.quant_type.id,
            apply_router_weight_on_input=apply_router_weight_on_input,
            global_num_experts=global_num_experts,
            expert_map=expert_map,
            g_idx1=layer.w13_weight_g_idx,
            g_idx2=layer.w2_weight_g_idx,
            sort_indices1=layer.w13_g_idx_sort_indices,
            sort_indices2=layer.w2_g_idx_sort_indices,
            workspace=layer.workspace,
            is_k_full=self.is_k_full,
        )


class CompressedTensorsWNA16MoEMethod(CompressedTensorsMoEMethod):
    def __init__(
        self,
        quant_config: "CompressedTensorsConfig",  # type: ignore # noqa E501
        moe: FusedMoEConfig,
    ):
        super().__init__(moe)
        self.quant_config = quant_config
        # TODO: @dsikka: refactor this to use schemes as other kernels
        # are supported + check if the layer is being ignored.
        config = self.quant_config.target_scheme_map["Linear"].get("weights")
        self.num_bits = config.num_bits
        self.packed_factor = 32 // config.num_bits
        self.strategy = config.strategy
        # channelwise is not supported by this kernel
        assert config.strategy == "group"
        self.group_size = config.group_size
        # grouped actorder isn't supported by this kernel
        assert config.actorder != "group"
        assert config.symmetric, "Only symmetric quantization is supported for MoE"

        if not (
            self.quant_config.quant_format == CompressionFormat.pack_quantized.value
            and self.num_bits in WNA16_SUPPORTED_BITS
        ):
            raise ValueError(
                "For Fused MoE layers, only ",
                f"{CompressionFormat.pack_quantized.value} ",
                "is supported for the following bits: ",
                f"{WNA16_SUPPORTED_BITS}",
            )

    def create_weights(
        self,
        layer: torch.nn.Module,
        num_experts: int,
        hidden_size: int,
        intermediate_size_per_partition: int,
        params_dtype: torch.dtype,
        **extra_weight_attrs,
    ):
        # Will transpose the loaded weight along the
        # intermediate and hidden dim sizes. Will
        # shard for TP along the transposed dims
        extra_weight_attrs.update(
            {"is_transposed": True, "quant_method": self.strategy}
        )
        w13_weight = torch.nn.Parameter(
            torch.empty(
                num_experts,
                hidden_size // self.packed_factor,
                2 * intermediate_size_per_partition,
                dtype=torch.int32,
            ),
            requires_grad=False,
        )
        layer.register_parameter("w13_weight_packed", w13_weight)
        set_weight_attrs(w13_weight, extra_weight_attrs)

        w2_weight = torch.nn.Parameter(
            torch.empty(
                num_experts,
                intermediate_size_per_partition // self.packed_factor,
                hidden_size,
                dtype=torch.int32,
            ),
            requires_grad=False,
        )
        layer.register_parameter("w2_weight_packed", w2_weight)
        set_weight_attrs(w2_weight, extra_weight_attrs)

        w2_scales_size = intermediate_size_per_partition

        if self.strategy == "channel":
            num_groups_w2 = num_groups_w13 = 1
            self.group_size = -1
        else:
            num_groups_w2 = w2_scales_size // self.group_size
            num_groups_w13 = hidden_size // self.group_size

        w13_scale = torch.nn.Parameter(
            torch.ones(
                num_experts,
                num_groups_w13,
                2 * intermediate_size_per_partition,
                dtype=params_dtype,
            ),
            requires_grad=False,
        )
        layer.register_parameter("w13_weight_scale", w13_scale)
        set_weight_attrs(w13_scale, extra_weight_attrs)

        w2_scale = torch.nn.Parameter(
            torch.ones(num_experts, num_groups_w2, hidden_size, dtype=params_dtype),
            requires_grad=False,
        )
        layer.register_parameter("w2_weight_scale", w2_scale)
        set_weight_attrs(w2_scale, extra_weight_attrs)
        set_weight_attrs(w2_scale, {"load_full_w2": False})

        w2_weight_shape = torch.nn.Parameter(
            torch.empty(num_experts, 2), requires_grad=False
        )
        layer.register_parameter("w2_weight_shape", w2_weight_shape)
        set_weight_attrs(w2_weight_shape, extra_weight_attrs)
        w13_weight_shape = torch.nn.Parameter(
            torch.empty(num_experts, 2), requires_grad=False
        )

        layer.register_parameter("w13_weight_shape", w13_weight_shape)
        set_weight_attrs(w13_weight_shape, extra_weight_attrs)

        w13_g_idx = torch.nn.Parameter(
            torch.empty(
                num_experts,
                hidden_size,
                dtype=torch.int32,
            ),
            requires_grad=False,
        )
        layer.register_parameter("w13_weight_g_idx", w13_g_idx)
        set_weight_attrs(w13_g_idx, extra_weight_attrs)

        w2_g_idx = torch.nn.Parameter(
            torch.empty(
                num_experts,
                intermediate_size_per_partition,
                dtype=torch.int32,
            ),
            requires_grad=False,
        )
        layer.register_parameter("w2_weight_g_idx", w2_g_idx)
        set_weight_attrs(w2_g_idx, extra_weight_attrs)

        w13_g_idx_sort_indices = torch.nn.Parameter(
            torch.empty(
                num_experts,
                hidden_size,
                dtype=torch.int32,
            ),
            requires_grad=False,
        )
        layer.register_parameter("w13_g_idx_sort_indices", w13_g_idx_sort_indices)
        set_weight_attrs(w13_g_idx_sort_indices, extra_weight_attrs)

        w2_g_idx_sort_indices = torch.nn.Parameter(
            torch.empty(
                num_experts,
                intermediate_size_per_partition,
                dtype=torch.int32,
            ),
            requires_grad=False,
        )
        layer.register_parameter("w2_g_idx_sort_indices", w2_g_idx_sort_indices)
        set_weight_attrs(w2_g_idx_sort_indices, extra_weight_attrs)

        layer.a13_scale = None
        layer.a2_scale = None

    def process_weights_after_loading(self, layer: torch.nn.Module) -> None:
        # Reconfigure packed weights and scales to match moe_wna16 format
        layer.w13_weight_packed = torch.nn.Parameter(
            layer.w13_weight_packed.transpose(1, 2).contiguous().view(torch.uint8),
            requires_grad=False,
        )
        layer.w2_weight_packed = torch.nn.Parameter(
            layer.w2_weight_packed.transpose(1, 2).contiguous().view(torch.uint8),
            requires_grad=False,
        )
        layer.w13_weight_scale = torch.nn.Parameter(
            layer.w13_weight_scale.transpose(1, 2).contiguous(), requires_grad=False
        )
        layer.w2_weight_scale = torch.nn.Parameter(
            layer.w2_weight_scale.transpose(1, 2).contiguous(), requires_grad=False
        )

    def get_fused_moe_quant_config(
        self, layer: torch.nn.Module
    ) -> Optional[FusedMoEQuantConfig]:
        assert self.num_bits == 4 or self.num_bits == 8
        config_builder = (
            int4_w4a16_moe_quant_config
            if self.num_bits == 4
            else int8_w8a16_moe_quant_config
        )

        return config_builder(
            w1_scale=layer.w13_weight_scale,
            w2_scale=layer.w2_weight_scale,
            w1_zp=None,
            w2_zp=None,
            block_shape=[0, self.group_size],
        )

    def apply(
        self,
        layer: torch.nn.Module,
        x: torch.Tensor,
        router_logits: torch.Tensor,
        top_k: int,
        renormalize: bool,
        use_grouped_topk: bool = False,
        topk_group: Optional[int] = None,
        num_expert_group: Optional[int] = None,
        global_num_experts: int = -1,
        expert_map: Optional[torch.Tensor] = None,
        custom_routing_function: Optional[Callable] = None,
        scoring_func: str = "softmax",
        routed_scaling_factor: float = 1.0,
        e_score_correction_bias: Optional[torch.Tensor] = None,
        apply_router_weight_on_input: bool = False,
        activation: str = "silu",
        enable_eplb: bool = False,
        expert_load_view: Optional[torch.Tensor] = None,
        logical_to_physical_map: Optional[torch.Tensor] = None,
        logical_replica_count: Optional[torch.Tensor] = None,
    ) -> Union[torch.Tensor, tuple[torch.Tensor, torch.Tensor]]:
        assert self.fused_experts is None

        if enable_eplb:
            raise NotImplementedError(
                "EPLB not supported for `CompressedTensorsWNA16MoEMethod` yet."
            )

        from vllm.model_executor.layers.fused_moe import fused_experts

        topk_weights, topk_ids, _ = FusedMoE.select_experts(
            hidden_states=x,
            router_logits=router_logits,
            use_grouped_topk=use_grouped_topk,
            top_k=top_k,
            renormalize=renormalize,
            topk_group=topk_group,
            num_expert_group=num_expert_group,
            custom_routing_function=custom_routing_function,
            scoring_func=scoring_func,
            routed_scaling_factor=routed_scaling_factor,
            e_score_correction_bias=e_score_correction_bias,
            indices_type=self.topk_indices_dtype,
        )

        return fused_experts(
            x,
            layer.w13_weight_packed,
            layer.w2_weight_packed,
            topk_weights=topk_weights,
            topk_ids=topk_ids,
            inplace=True,
            activation=activation,
            apply_router_weight_on_input=apply_router_weight_on_input,
            global_num_experts=global_num_experts,
            expert_map=expert_map,
            quant_config=self.moe_quant_config,
        )


class CompressedTensorsW4A8Int8MoEMethod(CompressedTensorsMoEMethod):
    """
    CPU-only MoE method using dynamic 4-bit matmul kernels on Arm Platform
    - Weights: int4 (stored as int8 values in [-8,7], packed to uint8 nibbles)
    - Scales: Fp32 for Channelwise , bf16 for groupwise quantization
    - Bias: Same data type as original weights
    - Activations: FP32/Bf16 dynamic per-token (A8 Int),
      quantized inside the kernel
    """

    def __init__(
        self,
        quant_config: "CompressedTensorsConfig",  # type: ignore # noqa E501
        moe: FusedMoEConfig,
    ):
        super().__init__(moe)
        self.has_bias = self.moe.has_bias
        self.quant_config = quant_config

        # Validate scheme: weights=W4 (channel or group),
        # activations=dynamic TOKEN (A8)
        wq = self.quant_config.target_scheme_map["Linear"].get("weights")
        aq = self.quant_config.target_scheme_map["Linear"].get("input_activations")

        # Must be dynamic per-token activations
        if aq.strategy != QuantizationStrategy.TOKEN or not aq.dynamic:
            raise ValueError(
                "W4A8-int MoE needs dynamic per-token activation quantization."
            )

        # Weight can be channel-wise (group_size=None) or group-wise
        self.group_size = wq.group_size if (wq.group_size is not None) else -1
        if wq.num_bits != 4:
            raise ValueError("This method only supports 4-bit weights (num_bits=4).")

        # CPU only
        if not current_platform.is_cpu():
            raise ValueError("CompressedTensorsW4A8Int8MoEMethod is CPU-only.")

        # Arm: check _dyn ops availability
        if current_platform.get_cpu_architecture() == CpuArchEnum.ARM:
            try:
                _ = torch.ops.aten._dyn_quant_matmul_4bit
                _ = torch.ops.aten._dyn_quant_pack_4bit_weight
            except AttributeError as err:
                raise RuntimeError(
                    f"""PyTorch {torch.__version__} lacks _dyn_quant_* 4bit ops;
                    install a newer build."""
                ) from err
        self.static_input_scales = False  # always dynamic per token

    # ---- parameter creation ----
    def create_weights(
        self,
        layer: torch.nn.Module,
        num_experts: int,
        hidden_size: int,
        intermediate_size_per_partition: int,
        params_dtype: torch.dtype,
        **extra_weight_attrs,
    ):
        # Shapes per local rank (TP/EP):
        #   w13: [E, 2*I_local, H]  int8  (int4 values in [-8,7])
        #   w2 : [E, H, I_local]    int8
        # Scales:
        #   channel-wise: group_size=-1 -> per-output-row, single scale per row
        #   group-wise  : group_size=g   ->
        #   per-output-row, (in_features/g) scales

        E = num_experts
        H = hidden_size
        IN = intermediate_size_per_partition
        g = self.group_size

        # Per-row scale columns
        def _n_scale_cols(in_features: int) -> int:
            return 1 if g == -1 else (in_features // g)

        # Register unpacked int4-as-int8 weights the loader will fill.
        w13 = torch.nn.Parameter(
            torch.empty(E, 2 * IN, H, dtype=torch.int8), requires_grad=False
        )
        set_weight_attrs(w13, extra_weight_attrs)
        layer.register_parameter("w13_weight", w13)

        w2 = torch.nn.Parameter(
            torch.empty(E, H, IN, dtype=torch.int8), requires_grad=False
        )
        set_weight_attrs(w2, extra_weight_attrs)
        layer.register_parameter("w2_weight", w2)

        # Register scales
        # KleidiAI groupwise kernels accepts float32 scales
        # KleidiAI groupwise kernels accepts bfloat16 scales
        scale_dtype = torch.float32 if g == -1 else torch.bfloat16

        w13_s = torch.nn.Parameter(
            torch.ones(E, 2 * IN, _n_scale_cols(H), dtype=scale_dtype),
            requires_grad=False,
        )
        set_weight_attrs(
            w13_s,
            {"quant_method": "channel" if g == -1 else "group", **extra_weight_attrs},
        )
        layer.register_parameter("w13_weight_scale", w13_s)

        w2_s = torch.nn.Parameter(
            torch.ones(E, H, _n_scale_cols(IN), dtype=scale_dtype), requires_grad=False
        )
        set_weight_attrs(
            w2_s,
            {"quant_method": "channel" if g == -1 else "group", **extra_weight_attrs},
        )
        layer.register_parameter("w2_weight_scale", w2_s)

        if self.has_bias:
            w13_bias = torch.nn.Parameter(
                torch.zeros(E, 2 * IN, dtype=params_dtype), requires_grad=False
            )
            layer.register_parameter("w13_bias", w13_bias)
            set_weight_attrs(w13_bias, extra_weight_attrs)

            w2_bias = torch.nn.Parameter(
                torch.zeros(num_experts, hidden_size, dtype=params_dtype),
                requires_grad=False,
            )
            layer.register_parameter("w2_bias", w2_bias)
            set_weight_attrs(w2_bias, extra_weight_attrs)

        # Placeholders for packed weights (will be replaced after packing)
        layer.register_parameter(
            "w13_weight_packed", torch.nn.Parameter(torch.empty(0), requires_grad=False)
        )
        set_weight_attrs(layer.w13_weight_packed, extra_weight_attrs)

        layer.register_parameter(
            "w2_weight_packed", torch.nn.Parameter(torch.empty(0), requires_grad=False)
        )
        set_weight_attrs(layer.w2_weight_packed, extra_weight_attrs)

        # dims for 4 bit fused matmuls
        layer.w13_in_features = H
        layer.w13_out_features = 2 * IN
        layer.w2_in_features = IN
        layer.w2_out_features = H
        layer.group_size = g

    # post-load packing to dyn-4bit KleidiAI kernel's format
    def process_weights_after_loading(self, layer: torch.nn.Module) -> None:
        E = layer.w13_weight.shape[0]
        H = layer.w13_in_features
        I2 = layer.w13_out_features
        IN = layer.w2_in_features
        g = layer.group_size

        def _pack_matrix(
            int4_as_int8_2d: torch.Tensor,
            scales_2d: torch.Tensor,
            bias_1d: Optional[torch.Tensor],
            in_features: int,
            out_features: int,
        ) -> torch.Tensor:
            # int4 values are stored as int8 in [-8,7].
            # Shift to unsigned nibble and pack pairs along input-dim.
            tmp = int4_as_int8_2d.add(8)  # [out, in]
            uint8_nibbles = ((tmp[:, 1::2] << 4) | tmp[:, ::2]).to(
                torch.uint8
            )  # [out, in//2]

            # KleidiAI groupwise kernels accepts float32 scales
            # KleidiAI groupwise kernels accepts bfloat16 scales
            scale_dtype = torch.float32 if g == -1 else torch.bfloat16
            scales = scales_2d.to(scale_dtype)
            bias = None if bias_1d is None else bias_1d.to(torch.float32)
            return torch.ops.aten._dyn_quant_pack_4bit_weight(
                uint8_nibbles,
                scales,
                bias,
                g if g != -1 else in_features,
                in_features,
                out_features,
            )

        # Pack per expert
        w13_packed_list = []
        w2_packed_list = []

        has_w13_bias = hasattr(layer, "w13_bias") and layer.w13_bias is not None
        has_w2_bias = hasattr(layer, "w2_bias") and layer.w2_bias is not None

        for e in range(E):
            w13_packed_list.append(
                _pack_matrix(
                    layer.w13_weight[e],  # [2I, H]
                    layer.w13_weight_scale[e],  # [2I, H/g or 1]
                    layer.w13_bias[e] if has_w13_bias else None,  # [2I]
                    H,
                    I2,
                )
            )
            w2_packed_list.append(
                _pack_matrix(
                    # w2 shape is [H, IN]; we need [out, in] == [H, IN].
                    layer.w2_weight[e],  # [H, IN]
                    layer.w2_weight_scale[e],  # [H, IN/g or 1]
                    layer.w2_bias[e] if has_w2_bias else None,  # [H]
                    IN,
                    layer.w2_out_features,  # in_features=IN, out_features=H
                )
            )

        # each packed tensor has identical shape per expert; stack on dim 0
        w13_packed = torch.stack(w13_packed_list, dim=0)
        w2_packed = torch.stack(w2_packed_list, dim=0)

        replace_parameter(
            layer,
            "w13_weight_packed",
            torch.nn.Parameter(w13_packed, requires_grad=False),
        )
        replace_parameter(
            layer,
            "w2_weight_packed",
            torch.nn.Parameter(w2_packed, requires_grad=False),
        )

        # free raw tensors/scales/bias now that they're packed into the payload.
        replace_parameter(
            layer, "w13_weight", torch.nn.Parameter(torch.empty(0), requires_grad=False)
        )
        replace_parameter(
            layer, "w2_weight", torch.nn.Parameter(torch.empty(0), requires_grad=False)
        )
        replace_parameter(
            layer,
            "w13_weight_scale",
            torch.nn.Parameter(torch.empty(0), requires_grad=False),
        )
        replace_parameter(
            layer,
            "w2_weight_scale",
            torch.nn.Parameter(torch.empty(0), requires_grad=False),
        )
        if has_w13_bias:
            replace_parameter(
                layer,
                "w13_bias",
                torch.nn.Parameter(torch.empty(0), requires_grad=False),
            )
        if has_w2_bias:
            replace_parameter(
                layer,
                "w2_bias",
                torch.nn.Parameter(torch.empty(0), requires_grad=False),
            )

    def get_fused_moe_quant_config(
        self, layer: torch.nn.Module
    ) -> Optional[FusedMoEQuantConfig]:
        # CPU dynamic 4-bit MoE path does not use modular kernels or
        # fused_experts; quant config is not needed.
        return None

    def apply(
        self,
        layer: torch.nn.Module,
        x: torch.Tensor,
        router_logits: torch.Tensor,
        top_k: int,
        renormalize: bool,
        use_grouped_topk: bool = False,
        topk_group: Optional[int] = None,
        num_expert_group: Optional[int] = None,
        global_num_experts: int = -1,
        expert_map: Optional[torch.Tensor] = None,
        custom_routing_function: Optional[Callable] = None,
        scoring_func: str = "softmax",
        routed_scaling_factor: float = 1.0,
        e_score_correction_bias: Optional[torch.Tensor] = None,
        apply_router_weight_on_input: bool = False,
        activation: str = "silu",
        enable_eplb: bool = False,
        expert_load_view: Optional[torch.Tensor] = None,
        logical_to_physical_map: Optional[torch.Tensor] = None,
        logical_replica_count: Optional[torch.Tensor] = None,
    ) -> torch.Tensor:
        assert not enable_eplb, "EPLB not supported for W4A8-int MoE yet."
        assert activation in ("silu", "swigluoai", "swiglu"), (
            "Only SiLU/SwiGLUGU/SwiGLUUG are supported."
        )
        assert expert_map is None, """expert_map/EP not implemented
        for CPU dyn-4bit MoE."""

        def _act_kind(s: str) -> int:
            # 0 = SwiGLU_Gu (SiLU(g)*u), 1 = SwiGLU_Ug (SiLU(u)*g), 2 = SiLU
            if s == "swiglu":
                return 0
            if s == "swigluoai":
                return 1
            if s == "silu":
                return 2
            raise ValueError(f"Unknown activation '{s}'")

        # Apply topk softmax on router output
        topk_weights, topk_ids = select_experts(
            hidden_states=x,
            router_logits=router_logits,
            use_grouped_topk=use_grouped_topk,
            top_k=top_k,
            renormalize=renormalize,
            topk_group=topk_group,
            num_expert_group=num_expert_group,
            custom_routing_function=custom_routing_function,
            scoring_func=scoring_func,
            routed_scaling_factor=routed_scaling_factor,
            e_score_correction_bias=e_score_correction_bias,
        )

        return torch.ops._C.dynamic_4bit_int_moe(
            x,
            topk_ids.to(torch.long),
            topk_weights,
            layer.w13_weight_packed,
            layer.w2_weight_packed,
            layer.w2_out_features,
            layer.w2_in_features,
            layer.w13_out_features,
            layer.group_size,
            apply_router_weight_on_input,
            int(_act_kind(activation)),
        )<|MERGE_RESOLUTION|>--- conflicted
+++ resolved
@@ -844,12 +844,12 @@
                 max_w13_scales, requires_grad=False
             )
 
-        self.rocm_aiter_use_asm = (self.rocm_aiter_moe_enabled
-                                   and envs.VLLM_ROCM_USE_AITER_ASMMOE)
+        self.rocm_aiter_use_asm = (
+            self.rocm_aiter_moe_enabled and envs.VLLM_ROCM_USE_AITER_ASMMOE
+        )
 
         # Property to determine if AITER is used
         if self.rocm_aiter_moe_enabled:
-
             from vllm.model_executor.layers.fused_moe.rocm_aiter_fused_moe import (  # noqa E501
                 rocm_aiter_fused_experts,
                 shuffle_weights,
@@ -1107,6 +1107,7 @@
                 apply_router_weight_on_input=apply_router_weight_on_input,
                 expert_map=expert_map,
                 quant_config=self.moe_quant_config,
+                use_asm=self.rocm_aiter_use_asm,
             )
 
         elif self.fused_experts is not None:
@@ -1180,34 +1181,6 @@
                 inplace=True,
                 activation=activation,
                 apply_router_weight_on_input=apply_router_weight_on_input,
-<<<<<<< HEAD
-                use_fp8_w8a8=True,
-                per_channel_quant=self.weight_quant.strategy ==
-                QuantizationStrategy.CHANNEL,
-                w1_scale=layer.w13_weight_scale,
-                w2_scale=layer.w2_weight_scale,
-                a1_scale=layer.w13_input_scale,
-                a2_scale=layer.w2_input_scale,
-                expert_map=expert_map,
-                use_asm=self.rocm_aiter_use_asm)
-        if self.use_marlin:
-            assert activation == "silu", (
-                f"{activation} not supported for Marlin MoE.")
-            return torch.ops.vllm.fused_marlin_moe(
-                x,
-                layer.w13_weight,
-                layer.w2_weight,
-                None,
-                None,
-                layer.w13_weight_scale,
-                layer.w2_weight_scale,
-                router_logits,
-                topk_weights,
-                topk_ids,
-                quant_type_id=scalar_types.float8_e4m3fn.id,
-                apply_router_weight_on_input=apply_router_weight_on_input,
-=======
->>>>>>> 08d26a1b
                 global_num_experts=global_num_experts,
                 expert_map=expert_map,
                 quant_config=self.moe_quant_config,
