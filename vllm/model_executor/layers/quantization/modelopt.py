# SPDX-License-Identifier: Apache-2.0
# SPDX-FileCopyrightText: Copyright contributors to the vLLM project

from collections.abc import Callable
from typing import TYPE_CHECKING, Any, Optional

import torch
from torch.nn import Module
from torch.nn.parameter import Parameter

import vllm.envs as envs
import vllm.model_executor.layers.fused_moe.modular_kernel as mk
from vllm._custom_ops import cutlass_scaled_fp4_mm, scaled_fp4_quant
from vllm.logger import init_logger
from vllm.model_executor.layers.fused_moe.config import (
    FusedMoEConfig,
    FusedMoEQuantConfig,
    fp8_w8a8_moe_quant_config,
    nvfp4_moe_quant_config,
)
from vllm.model_executor.layers.fused_moe.fused_marlin_moe import fused_marlin_moe
from vllm.model_executor.layers.fused_moe.layer import (
    FusedMoE,
    FusedMoEMethodBase,
    FusedMoeWeightScaleSupported,
)
from vllm.model_executor.layers.linear import (
    LinearBase,
    LinearMethodBase,
    UnquantizedLinearMethod,
)
from vllm.model_executor.layers.quantization import QuantizationMethods
from vllm.model_executor.layers.quantization.base_config import (
    QuantizationConfig,
    QuantizeMethodBase,
)
from vllm.model_executor.layers.quantization.kv_cache import BaseKVCacheMethod
from vllm.model_executor.layers.quantization.utils.flashinfer_fp4_moe import (
    build_flashinfer_fp4_cutlass_moe_prepare_finalize,
    reorder_w1w3_to_w3w1,
    select_nvfp4_gemm_impl,
)
from vllm.model_executor.layers.quantization.utils.flashinfer_utils import (
    FlashinferMoeBackend,
    apply_flashinfer_per_tensor_scale_fp8,
    build_flashinfer_fp8_cutlass_moe_prepare_finalize,
    flashinfer_cutlass_moe_fp8,
    get_flashinfer_moe_backend,
    is_flashinfer_supporting_global_sf,
    register_moe_scaling_factors,
    rotate_flashinfer_fp8_moe_weights,
    select_cutlass_fp8_gemm_impl,
    swap_w13_to_w31,
)
from vllm.model_executor.layers.quantization.utils.marlin_utils_fp4 import (
    apply_fp4_marlin_linear,
    is_fp4_marlin_supported,
    prepare_fp4_layer_for_marlin,
    prepare_moe_fp4_layer_for_marlin,
)
from vllm.model_executor.layers.quantization.utils.quant_utils import (
    GroupShape,
    cutlass_fp4_supported,
    is_layer_skipped,
    swizzle_blockscale,
)
from vllm.model_executor.layers.quantization.utils.w8a8_utils import (
    Fp8LinearOp,
    requantize_with_max_scale,
)
from vllm.model_executor.parameter import ModelWeightParameter, PerTensorScaleParameter
from vllm.scalar_type import scalar_types
from vllm.utils.flashinfer import (
    flashinfer_scaled_fp4_mm,
    has_flashinfer,
    has_flashinfer_moe,
)

if TYPE_CHECKING:
    from vllm.model_executor.models.utils import WeightsMapper

logger = init_logger(__name__)

QUANT_ALGOS = ["FP8", "NVFP4"]
KV_CACHE_QUANT_ALGOS = ["FP8"]


class ModelOptFp8Config(QuantizationConfig):
    """Config class for ModelOpt FP8."""

    def __init__(
        self,
        is_checkpoint_fp8_serialized: bool = False,
        kv_cache_quant_method: str | None = None,
        exclude_modules: list[str] | None = None,
    ) -> None:
        super().__init__()
        self.is_checkpoint_fp8_serialized = is_checkpoint_fp8_serialized
        self.kv_cache_quant_method = kv_cache_quant_method
        self.exclude_modules = exclude_modules or []
        if is_checkpoint_fp8_serialized:
            logger.warning(
                "Detected ModelOpt fp8 checkpoint. Please note that"
                " the format is experimental and could change."
            )

    @classmethod
    def get_name(cls) -> QuantizationMethods:
        return "modelopt"

    @classmethod
    def get_supported_act_dtypes(cls) -> list[torch.dtype]:
        return [torch.bfloat16, torch.half]

    @classmethod
    def get_min_capability(cls) -> int:
        return 89

    @classmethod
    def get_config_filenames(cls) -> list[str]:
        return ["hf_quant_config.json"]

    def apply_vllm_mapper(self, hf_to_vllm_mapper: "WeightsMapper"):
        if self.exclude_modules is not None:
            self.exclude_modules = hf_to_vllm_mapper.apply_list(self.exclude_modules)

    @classmethod
    def override_quantization_method(
        cls, hf_quant_cfg, user_quant
    ) -> QuantizationMethods | None:
        """Detect if this ModelOpt config should be used based on
        quantization config."""

        if hf_quant_cfg is None:
            return None

        # Use the community standard 'quant_method'
        quant_method = hf_quant_cfg.get("quant_method", "").lower()

        # Only proceed if the method is explicitly "modelopt"
        if quant_method != "modelopt":
            return None

        # Look for ModelOpt-specific config structure
        if "quantization" in hf_quant_cfg:
            quant_config = hf_quant_cfg["quantization"]
            if isinstance(quant_config, dict):
                quant_algo = quant_config.get("quant_algo", "")
                if "FP8" in quant_algo:
                    return "modelopt"
        else:
            # Check for compressed-tensors style config with specific quant_algo
            quant_algo = hf_quant_cfg.get("quant_algo", "")
            if isinstance(quant_algo, str) and "FP8" in quant_algo:
                return "modelopt"

        return None

    @classmethod
    def from_config(cls, config: dict[str, Any]) -> "ModelOptFp8Config":
        # Handle both ModelOpt format and compressed-tensors style format
        if "quantization" in config:
            # ModelOpt format: {"quantization": {"quant_algo": "..."}}
            quant_config = cls.get_from_keys(config, ["quantization"])
            if not isinstance(quant_config, dict):
                raise ValueError("Expected 'quantization' to be a dictionary in config")
            quant_method = quant_config.get("quant_algo", "")
            if not quant_method:
                raise ValueError("Missing 'quant_algo' in quantization config")
            kv_cache_quant_method = quant_config.get("kv_cache_quant_algo")
            # "exclude_modules" is the key in the legacy hf_quant_config.json
            exclude_modules = quant_config.get("exclude_modules")
        else:
            # Compressed-tensors style format:
            # {"quant_algo": "...", "quant_method": "modelopt"}
            quant_method = config.get("quant_algo", "")
            kv_cache_quant_method = config.get("kv_cache_quant_algo")
            # "ignore" is the key in config.json
            exclude_modules = config.get("ignore")

        if quant_method not in QUANT_ALGOS:
            raise ValueError(
                f"ModelOpt currently only supports: {QUANT_ALGOS} "
                "quantizations in vLLM. Please check the "
                "`hf_quant_config.json` file for your model's "
                "quant configuration."
            )
        is_checkpoint_fp8_serialized = "FP8" in quant_method

        return cls(is_checkpoint_fp8_serialized, kv_cache_quant_method, exclude_modules)

    def is_layer_excluded(self, prefix: str) -> bool:
        """
        Check if a layer should be excluded from quantization.
        Handles both exact matching (for fused layers) and substring matching.

        This method handles both regular models and multimodal models that use
        the language_model prefix. For multimodal models, it checks if the
        module name (without the language_model prefix) is in the exclude list.
        """
        if self.exclude_modules is None:
            return False

        # First check exact matching with fused layer support
        if is_layer_skipped(prefix, self.exclude_modules, self.packed_modules_mapping):
            return True

        # Then check substring matching for patterns not caught by exact match
        for module in self.exclude_modules:
            # Skip exact matches already handled above
            if module != prefix and (
                module in prefix
                or (
                    prefix.startswith("language_model.")
                    and module in prefix.removeprefix("language_model.")
                )
            ):
                return True
        return False

    def get_quant_method(
        self, layer: torch.nn.Module, prefix: str
    ) -> Optional["QuantizeMethodBase"]:
        from vllm.attention.layer import (  # Avoid circular import
            Attention,
            MLAAttention,
        )

        if isinstance(layer, LinearBase):
            if self.is_layer_excluded(prefix):
                return UnquantizedLinearMethod()
            # Check if this is a vision model layer that should not be quantized
            if "vision_tower" in prefix or "vision_model" in prefix:
                return UnquantizedLinearMethod()
            return ModelOptFp8LinearMethod(self)
        elif isinstance(layer, (Attention, MLAAttention)):
            return ModelOptFp8KVCacheMethod(self)
        elif isinstance(layer, FusedMoE):
            return ModelOptFp8MoEMethod(self, layer)
        return None


class ModelOptFp8LinearMethod(LinearMethodBase):
    """Linear method for Model Optimizer static quantization.
    Supports loading FP8 checkpoints with static weight scale and
    activation scale. Future support might be added for dynamic
    scales.

    Limitations:
    1. Only support per-tensor quantization due to torch._scaled_mm support.
    2. Only support float8_e4m3fn datatype
        Args: quant_config: The ModelOpt quantization config.
    """

    def __init__(self, quant_config: ModelOptFp8Config) -> None:
        self.quant_config = quant_config
        self.fp8_linear = Fp8LinearOp(
            act_quant_static=True, act_quant_group_shape=GroupShape.PER_TENSOR
        )

    def create_weights(
        self,
        layer: torch.nn.Module,
        input_size_per_partition: int,
        output_partition_sizes: list[int],
        input_size: int,
        output_size: int,
        params_dtype: torch.dtype,
        **extra_weight_attrs,
    ):
        del input_size, output_size
        output_size_per_partition = sum(output_partition_sizes)
        weight_loader = extra_weight_attrs.get("weight_loader")
        layer.logical_widths = output_partition_sizes
        layer.input_size_per_partition = input_size_per_partition
        layer.output_size_per_partition = output_size_per_partition
        weight_dtype = (
            torch.float8_e4m3fn
            if self.quant_config.is_checkpoint_fp8_serialized
            else params_dtype
        )
        weight = ModelWeightParameter(
            data=torch.empty(
                output_size_per_partition, input_size_per_partition, dtype=weight_dtype
            ),
            input_dim=1,
            output_dim=0,
            weight_loader=weight_loader,
        )
        layer.register_parameter("weight", weight)

        if self.quant_config.is_checkpoint_fp8_serialized:
            # WEIGHT SCALE
            weight_scale = PerTensorScaleParameter(
                data=torch.empty(len(output_partition_sizes), dtype=torch.float32),
                weight_loader=weight_loader,
            )
            weight_scale[:] = torch.finfo(torch.float32).min
            layer.register_parameter("weight_scale", weight_scale)
            # INPUT SCALE
            scale = PerTensorScaleParameter(
                data=torch.empty(len(output_partition_sizes), dtype=torch.float32),
                weight_loader=weight_loader,
            )

            scale[:] = torch.finfo(torch.float32).min
            layer.register_parameter("input_scale", scale)

    def process_weights_after_loading(self, layer: Module) -> None:
        weight = layer.weight
        max_w_scale = layer.weight_scale.max()
        if not (layer.weight_scale == layer.weight_scale[0]).all():
            max_w_scale, weight = requantize_with_max_scale(
                layer.weight, layer.weight_scale, layer.logical_widths
            )
        layer.weight = Parameter(weight.t(), requires_grad=False)
        layer.weight_scale = Parameter(max_w_scale, requires_grad=False)
        layer.input_scale = Parameter(layer.input_scale.max(), requires_grad=False)

    def apply(
        self,
        layer: torch.nn.Module,
        x: torch.Tensor,
        bias: torch.Tensor | None = None,
    ) -> torch.Tensor:
        return self.fp8_linear.apply(
            input=x,
            weight=layer.weight,
            weight_scale=layer.weight_scale,
            input_scale=layer.input_scale,
            bias=bias,
        )


class ModelOptFp8MoEMethod(FusedMoEMethodBase):
    """MoE method for ModelOpt FP8.
    Supports loading FP8 checkpoints with static weight scale and
    activation scale.
    Args:
        quant_config: The ModelOpt quantization config.
    """

    def __init__(
        self,
        quant_config: ModelOptFp8Config,
        layer: torch.nn.Module,
    ) -> None:
        super().__init__(layer.moe_config)
        self.layer = layer
        self.quant_config = quant_config
        from vllm.model_executor.layers.quantization.utils.w8a8_utils import (
            cutlass_fp8_supported,
        )

        self.cutlass_fp8_supported = cutlass_fp8_supported()
        self.flashinfer_moe_backend: FlashinferMoeBackend | None = None
        if (
            envs.VLLM_USE_FLASHINFER_MOE_FP8
            and has_flashinfer_moe()
            and self.moe.is_act_and_mul
        ):
            self.flashinfer_moe_backend = get_flashinfer_moe_backend()
            logger.info_once(
                f"Using FlashInfer {self.flashinfer_moe_backend.value} kernels"
            )

    def maybe_make_prepare_finalize(
        self,
    ) -> mk.FusedMoEPrepareAndFinalize | None:
        # TRT LLM not supported with all2all yet.
        if self.flashinfer_moe_backend == FlashinferMoeBackend.TENSORRT_LLM:
            return None
        elif self.flashinfer_moe_backend == FlashinferMoeBackend.CUTLASS:
            prepare_finalize = build_flashinfer_fp8_cutlass_moe_prepare_finalize(
                self.moe
            )
            logger.debug_once("%s", prepare_finalize.__class__.__name__)
            return prepare_finalize
        else:
            return super().maybe_make_prepare_finalize()

    def select_gemm_impl(
        self,
        prepare_finalize: mk.FusedMoEPrepareAndFinalize,
        layer: torch.nn.Module,
    ) -> mk.FusedMoEPermuteExpertsUnpermute:
        assert self.moe_quant_config is not None
        experts = select_cutlass_fp8_gemm_impl(
            self.moe,
            self.moe_quant_config,
        )
        logger.debug_once("Using %s", experts.__class__.__name__)
        return experts

    def create_weights(
        self,
        layer: torch.nn.Module,
        num_experts: int,
        hidden_size: int,
        intermediate_size_per_partition: int,
        params_dtype: torch.dtype,
        **extra_weight_attrs,
    ):
        # Use FP8 dtype if checkpoint is serialized
        weight_dtype = (
            torch.float8_e4m3fn
            if self.quant_config.is_checkpoint_fp8_serialized
            else params_dtype
        )
        weight_loader = extra_weight_attrs.get("weight_loader")

        if self.moe.is_act_and_mul:
            w13_up_dim = 2 * intermediate_size_per_partition
        else:
            w13_up_dim = intermediate_size_per_partition

        w13_weight = ModelWeightParameter(
            data=torch.empty(
                num_experts,
                w13_up_dim,
                hidden_size,
                dtype=weight_dtype,
            ),
            input_dim=2,
            output_dim=1,
            weight_loader=weight_loader,
        )
        layer.register_parameter("w13_weight", w13_weight)

        w2_weight = ModelWeightParameter(
            data=torch.empty(
                num_experts,
                hidden_size,
                intermediate_size_per_partition,
                dtype=weight_dtype,
            ),
            input_dim=2,
            output_dim=1,
            weight_loader=weight_loader,
        )
        layer.register_parameter("w2_weight", w2_weight)

        if self.quant_config.is_checkpoint_fp8_serialized:
            # WEIGHT SCALES - Per-tensor scaling for ModelOpts
            # For gated MoE, allocate 2 scales for w1 and w3 respectively.
            # They will be combined to a single scale after weight loading.
            # For non-gated MoE, allocate 1 scale for w13.
            if self.moe.is_act_and_mul:
                w13_weight_scale_shape = (num_experts, 2)
            else:
                w13_weight_scale_shape = (num_experts, 1)
            w13_weight_scale = PerTensorScaleParameter(
                data=torch.full(
                    w13_weight_scale_shape,
                    1.0,
                    dtype=torch.float32,
                ),
                weight_loader=weight_loader,
            )
            w2_weight_scale = PerTensorScaleParameter(
                data=torch.full((num_experts,), 1.0, dtype=torch.float32),
                weight_loader=weight_loader,
            )
            layer.register_parameter("w13_weight_scale", w13_weight_scale)
            layer.register_parameter("w2_weight_scale", w2_weight_scale)

            # Set weight loader attributes for scales
            extra_weight_attrs.update(
                {"quant_method": FusedMoeWeightScaleSupported.TENSOR.value}
            )

            # INPUT SCALES - Per-tensor scaling for ModelOpt
            w13_input_scale = PerTensorScaleParameter(
                data=torch.full((num_experts,), 1.0, dtype=torch.float32),
                weight_loader=weight_loader,
            )
            w2_input_scale = PerTensorScaleParameter(
                data=torch.full((num_experts,), 1.0, dtype=torch.float32),
                weight_loader=weight_loader,
            )
            layer.register_parameter("w13_input_scale", w13_input_scale)
            layer.register_parameter("w2_input_scale", w2_input_scale)

    def process_weights_after_loading(self, layer: torch.nn.Module) -> None:
        """Process FP8 MoE weights after loading from serialized checkpoint.
        Only supports pre-quantized checkpoints with FP8 weights and scales.
        """

        layer.w13_weight = Parameter(layer.w13_weight.data, requires_grad=False)
        layer.w2_weight = Parameter(layer.w2_weight.data, requires_grad=False)

        from vllm._custom_ops import scaled_fp8_quant
        from vllm.model_executor.layers.quantization.utils.w8a8_utils import (
            per_tensor_dequantize,
        )

        # Handle scale parameters
        if hasattr(layer, "w13_weight_scale") and layer.w13_weight_scale is not None:
            # Fp8 moe kernel needs single weight scale for w13 per expert.
            # We take the max of the w1 and w3 scales
            # then dequant and requant each expert.
            if (
                layer.w13_weight_scale.dim() == 2
                and layer.w13_weight_scale.shape[1] == 2
            ):
                assert self.moe.is_act_and_mul, (
                    "w13_weight_scale should have 2 elements per expert "
                    "only for gated MoE"
                )
                # Get the maximum scale across w1 and w3 for each expert
                max_w13_scales = layer.w13_weight_scale.max(dim=1).values

                # Requantize each expert's weights using the combined scale
                # w13_weight (num_experts, 2 * intermediate_size, hidden_size)
                # where the first intermediate_size rows are w1, the next are w3
                intermediate_size = layer.w13_weight.shape[1] // 2
                for expert_id in range(layer.w13_weight.shape[0]):
                    start = 0
                    for shard_id in range(2):  # w1 and w3
                        # Dequantize using the original scale for this shard
                        dq_weight = per_tensor_dequantize(
                            layer.w13_weight[expert_id][
                                start : start + intermediate_size, :
                            ],
                            layer.w13_weight_scale[expert_id][shard_id],
                        )
                        # Requantize using the combined max scale

                        (
                            layer.w13_weight[expert_id][
                                start : start + intermediate_size, :
                            ],
                            _,
                        ) = scaled_fp8_quant(dq_weight, max_w13_scales[expert_id])

                        start += intermediate_size

                # Update the scale parameter to be per-expert
                layer.w13_weight_scale = Parameter(max_w13_scales, requires_grad=False)
            else:
                layer.w13_weight_scale = Parameter(
                    layer.w13_weight_scale.data, requires_grad=False
                )

        if hasattr(layer, "w2_weight_scale") and layer.w2_weight_scale is not None:
            layer.w2_weight_scale = Parameter(
                layer.w2_weight_scale.data, requires_grad=False
            )
        # Input scales must be equal for each expert in fp8 MoE layers.
        if hasattr(layer, "w13_input_scale") and layer.w13_input_scale is not None:
            layer.w13_input_scale = Parameter(
                layer.w13_input_scale.max(), requires_grad=False
            )
        if hasattr(layer, "w2_input_scale") and layer.w2_input_scale is not None:
            layer.w2_input_scale = Parameter(
                layer.w2_input_scale.max(), requires_grad=False
            )

        if self.flashinfer_moe_backend is not None:
            layer.w13_weight.data = swap_w13_to_w31(layer.w13_weight.data)
            register_moe_scaling_factors(layer)
            if self.flashinfer_moe_backend == FlashinferMoeBackend.TENSORRT_LLM:
                rotate_flashinfer_fp8_moe_weights(layer.w13_weight, layer.w2_weight)

    def get_fused_moe_quant_config(
        self, layer: torch.nn.Module
    ) -> FusedMoEQuantConfig | None:
        if self.flashinfer_moe_backend == FlashinferMoeBackend.TENSORRT_LLM:
            return None

        return fp8_w8a8_moe_quant_config(
            w1_scale=layer.w13_weight_scale,
            g1_alphas=(layer.w13_weight_scale * layer.w13_input_scale).squeeze(),
            w2_scale=layer.w2_weight_scale,
            g2_alphas=(layer.w2_weight_scale * layer.w2_input_scale).squeeze(),
            a1_scale=layer.w13_input_scale,
            a1_gscale=layer.w13_input_scale,
            a2_scale=layer.w2_input_scale,
            a2_gscale=1.0 / layer.w2_input_scale,
            per_act_token_quant=False,
        )

    def apply(
        self,
        layer: torch.nn.Module,
        x: torch.Tensor,
        router_logits: torch.Tensor,
        top_k: int,
        renormalize: bool,
        use_grouped_topk: bool = False,
        topk_group: int | None = None,
        num_expert_group: int | None = None,
        global_num_experts: int = -1,
        expert_map: torch.Tensor | None = None,
        custom_routing_function: Callable | None = None,
        scoring_func: str = "softmax",
        routed_scaling_factor: float = 1.0,
        e_score_correction_bias: torch.Tensor | None = None,
        apply_router_weight_on_input: bool = False,
        activation: str = "silu",
        enable_eplb: bool = False,
        expert_load_view: torch.Tensor | None = None,
        logical_to_physical_map: torch.Tensor | None = None,
        logical_replica_count: torch.Tensor | None = None,
    ) -> torch.Tensor | tuple[torch.Tensor, torch.Tensor]:
        if enable_eplb:
            raise NotImplementedError(
                "EPLB not supported for `ModelOptFp8MoEMethod` yet."
            )

        if self.flashinfer_moe_backend == FlashinferMoeBackend.TENSORRT_LLM:
            assert activation == "silu", (
                f"Expected 'silu' activation but got {activation}"
            )
            assert not renormalize
            return apply_flashinfer_per_tensor_scale_fp8(
                layer=layer,
                hidden_states=x,
                router_logits=router_logits,
                routing_bias=e_score_correction_bias,
                global_num_experts=global_num_experts,
                top_k=top_k,
                num_expert_group=num_expert_group,
                topk_group=topk_group,
                apply_router_weight_on_input=apply_router_weight_on_input,
            )

        # Expert selection
        topk_weights, topk_ids, _ = FusedMoE.select_experts(
            hidden_states=x,
            router_logits=router_logits,
            use_grouped_topk=use_grouped_topk,
            top_k=top_k,
            renormalize=renormalize,
            topk_group=topk_group,
            num_expert_group=num_expert_group,
            custom_routing_function=custom_routing_function,
            scoring_func=scoring_func,
            routed_scaling_factor=routed_scaling_factor,
            e_score_correction_bias=e_score_correction_bias,
            indices_type=self.topk_indices_dtype,
        )

        if self.flashinfer_moe_backend == FlashinferMoeBackend.CUTLASS:
            assert not renormalize
            assert activation == "silu", (
                f"Expected 'silu' activation but got {activation}"
            )
            return flashinfer_cutlass_moe_fp8(
                x,
                layer,
                topk_weights,
                topk_ids,
                inplace=False,
                activation=activation,
                global_num_experts=global_num_experts,
                expert_map=expert_map,
                apply_router_weight_on_input=apply_router_weight_on_input,
            )
        else:
            from vllm.model_executor.layers.fused_moe.fused_moe import fused_experts

            assert self.moe_quant_config is not None

            return fused_experts(
                x,
                layer.w13_weight,
                layer.w2_weight,
                topk_weights=topk_weights,
                topk_ids=topk_ids,
                inplace=True,
                activation=activation,
                quant_config=self.moe_quant_config,
                global_num_experts=global_num_experts,
                expert_map=expert_map,
                apply_router_weight_on_input=apply_router_weight_on_input,
            )


class ModelOptNvFp4Config(QuantizationConfig):
    """Config class for ModelOpt FP4."""

    def __init__(
        self,
        is_checkpoint_nvfp4_serialized: bool,
        kv_cache_quant_algo: str | None,
        exclude_modules: list[str],
        group_size: int = 16,
    ) -> None:
        super().__init__()
        self.is_checkpoint_nvfp4_serialized = is_checkpoint_nvfp4_serialized
        if is_checkpoint_nvfp4_serialized:
            logger.warning(
                "Detected ModelOpt NVFP4 checkpoint. Please note that"
                " the format is experimental and could change in future."
            )

            self.group_size = group_size
            self.kv_cache_quant_algo = kv_cache_quant_algo
            self.exclude_modules = exclude_modules

    @classmethod
    def get_name(cls) -> QuantizationMethods:
        return "modelopt_fp4"

    @classmethod
    def get_supported_act_dtypes(cls) -> list[torch.dtype]:
        return [torch.bfloat16, torch.half, torch.float8_e4m3fn]

    @classmethod
    def get_min_capability(cls) -> int:
        return 80

    @classmethod
    def get_config_filenames(cls) -> list[str]:
        return ["hf_quant_config.json"]

    def apply_vllm_mapper(self, hf_to_vllm_mapper: "WeightsMapper"):
        if self.exclude_modules is not None:
            self.exclude_modules = hf_to_vllm_mapper.apply_list(self.exclude_modules)

    @classmethod
    def override_quantization_method(
        cls, hf_quant_cfg, user_quant
    ) -> QuantizationMethods | None:
        """Detect if this ModelOpt FP4 config should be used based on
        quantization config."""
        if hf_quant_cfg is None:
            return None

        # Use the community standard 'quant_method'
        quant_method = hf_quant_cfg.get("quant_method", "").lower()

        # Only proceed if the method is explicitly "modelopt"
        if quant_method != "modelopt":
            return None

        # Look for ModelOpt-specific config structure
        if "quantization" in hf_quant_cfg:
            quant_config = hf_quant_cfg["quantization"]
            if isinstance(quant_config, dict):
                quant_algo = quant_config.get("quant_algo", "")
                if "NVFP4" in quant_algo:
                    return "modelopt_fp4"
        else:
            # Check for compressed-tensors style config with specific
            # quant_algo field
            quant_algo = hf_quant_cfg.get("quant_algo", "")
            if isinstance(quant_algo, str) and "FP4" in quant_algo.upper():
                return "modelopt_fp4"

        return None

    @classmethod
    def from_config(cls, config: dict[str, Any]) -> "ModelOptNvFp4Config":
        # Handle both traditional ModelOpt format and compressed-tensors
        # style format
        if "quantization" in config:
            # Traditional ModelOpt format:
            # {"quantization": {"quant_algo": "..."}}
            quant_config = cls.get_from_keys(config, ["quantization"])
            if not isinstance(quant_config, dict):
                raise ValueError("Expected 'quantization' to be a dictionary in config")

            quant_method = quant_config.get("quant_algo", "")
            if not quant_method:
                raise ValueError("Missing 'quant_algo' in quantization config")

            # Handle kv_cache_quant_algo with proper type validation
            kv_cache_quant_algo_raw = quant_config.get("kv_cache_quant_algo")
            if kv_cache_quant_algo_raw is None:
                # No KV cache quantization by default
                kv_cache_quant_algo = None
            elif isinstance(kv_cache_quant_algo_raw, str):
                kv_cache_quant_algo = kv_cache_quant_algo_raw
            else:
                raise ValueError(
                    f"kv_cache_quant_algo must be a string, got "
                    f"{type(kv_cache_quant_algo_raw)}"
                )

            # Handle group_size with proper type validation
            group_size_raw = quant_config.get("group_size")
            if group_size_raw is None:
                group_size = 16  # Default value
            elif isinstance(group_size_raw, int):
                group_size = group_size_raw
            else:
                try:
                    group_size = int(group_size_raw)
                except (ValueError, TypeError):
                    raise ValueError(
                        f"group_size must be an integer, got {type(group_size_raw)}"
                    ) from None

            # "exclude_modules" is the key in the legacy hf_quant_config.json
            exclude_modules = quant_config.get("exclude_modules", [])
            if not isinstance(exclude_modules, list):
                raise ValueError(
                    f"exclude_modules must be a list, got {type(exclude_modules)}"
                )
        else:
            # Compressed-tensors style format:
            # {"quant_algo": "...", "quant_method": "modelopt"}
            quant_method = config.get("quant_algo", "")

            # Handle kv_cache_quant_algo with proper type validation
            kv_cache_quant_algo_raw = config.get("kv_cache_quant_algo")
            if kv_cache_quant_algo_raw is None:
                # No KV cache quantization by default
                kv_cache_quant_algo = None
            elif isinstance(kv_cache_quant_algo_raw, str):
                kv_cache_quant_algo = kv_cache_quant_algo_raw
            else:
                raise ValueError(
                    f"kv_cache_quant_algo must be a string, got "
                    f"{type(kv_cache_quant_algo_raw)}"
                )

            # Handle group_size with proper type validation
            group_size_raw = config.get("group_size")
            if group_size_raw is None:
                group_size = 16  # Default value
            elif isinstance(group_size_raw, int):
                group_size = group_size_raw
            else:
                try:
                    group_size = int(group_size_raw)
                except (ValueError, TypeError):
                    raise ValueError(
                        f"group_size must be an integer, got {type(group_size_raw)}"
                    ) from None

            # "ignore" is the key in config.json
            exclude_modules = config.get("ignore", [])
            if not isinstance(exclude_modules, list):
                raise ValueError(
                    f"exclude_modules must be a list, got {type(exclude_modules)}"
                )

        if quant_method not in QUANT_ALGOS:
            raise ValueError(
                f"ModelOpt currently only supports: {QUANT_ALGOS} "
                "quantizations in vLLM. Please check the "
                "`hf_quant_config.json` file for your model's "
                "quant configuration."
            )
        is_checkpoint_nvfp4_serialized = "NVFP4" in quant_method

        # For FP4, these fields are required
        if is_checkpoint_nvfp4_serialized and "quantization" in config:
            # Check if required fields are present in the quantization config
            quant_config = config["quantization"]
            required_fields = ["group_size", "kv_cache_quant_algo", "exclude_modules"]
            missing_fields = [
                field for field in required_fields if field not in quant_config
            ]
            if missing_fields:
                raise ValueError(
                    f"NVFP4 quantization requires the following fields in "
                    f"hf_quant_config.json: {missing_fields}"
                )

        return cls(
            is_checkpoint_nvfp4_serialized,
            kv_cache_quant_algo,
            exclude_modules,
            group_size,
        )

    def is_layer_excluded(self, prefix: str) -> bool:
        """
        Check if a layer should be excluded from quantization.
        Handles both exact matching (for fused layers) and pattern matching.
        """
        # First check exact matching with fused layer support
        if is_layer_skipped(prefix, self.exclude_modules, self.packed_modules_mapping):
            return True

        # Check regex pattern matching for patterns not caught by exact match
        import regex as re

        for pattern in self.exclude_modules:
            # Skip patterns that would be caught by exact matching
            if "*" in pattern or "." in pattern:
                regex_str = pattern.replace(".", r"\.").replace("*", r".*")
                if re.fullmatch(regex_str, prefix):
                    return True
        return False

    def get_quant_method(
        self, layer: torch.nn.Module, prefix: str
    ) -> Optional["QuantizeMethodBase"]:
        from vllm.attention.layer import (  # Avoid circular import
            Attention,
            MLAAttention,
        )

        skip_layer = self.is_layer_excluded(prefix)
        if isinstance(layer, LinearBase):
            if skip_layer:
                return UnquantizedLinearMethod()
            # Check if this is a vision model layer that should not be quantized
            if "vision_tower" in prefix or "vision_model" in prefix:
                return UnquantizedLinearMethod()
            return ModelOptNvFp4LinearMethod(self)
        elif isinstance(layer, (Attention, MLAAttention)):
            return ModelOptFp8KVCacheMethod(self)
        elif isinstance(layer, FusedMoE):
            if skip_layer:
                return None
            return ModelOptNvFp4FusedMoE(self, layer.moe_config, layer)
        return None


class ModelOptFp8KVCacheMethod(BaseKVCacheMethod):
    """
    Supports loading kv-cache scaling factors from FP8 checkpoints.
    """

    def __init__(self, quant_config: ModelOptFp8Config | ModelOptNvFp4Config):
        super().__init__(quant_config)


class ModelOptNvFp4LinearMethod(LinearMethodBase):
    """Linear method for Model Optimizer NVFP4.
    Supports loading NVFP4 checkpoints with the following structure:

    input_scale: torch.float32, scalar ,
    weight: NVFP4(represented as byte) Shape: [1, X, y/2]
    weight_scale: FP8-E4M3, Shape: [X, Y], aka per block scale,
    weight_scale_2: torch.float32, scalar,
    Args: quant_config: The ModelOpt quantization config.
    """

    def __init__(self, quant_config: ModelOptNvFp4Config) -> None:
        self.quant_config = quant_config

        self.backend = "none"
        if envs.VLLM_NVFP4_GEMM_BACKEND is None:
            if has_flashinfer():
                self.backend = "flashinfer-cutlass"
            elif cutlass_fp4_supported():
                self.backend = "cutlass"
            elif is_fp4_marlin_supported():
                self.backend = "marlin"
        elif envs.VLLM_NVFP4_GEMM_BACKEND.startswith("flashinfer-"):
            self.backend = envs.VLLM_NVFP4_GEMM_BACKEND
            assert has_flashinfer(), f"FlashInfer is required for {self.backend}"
        elif envs.VLLM_NVFP4_GEMM_BACKEND == "cutlass":
            self.backend = "cutlass"
            assert cutlass_fp4_supported(), f"Cutlass is required for {self.backend}"

        if self.backend == "none":
            raise ValueError(
                "No valid NVFP4 GEMM backend found. "
                "Please check your platform capability."
            )

        logger.info_once(f"Using {self.backend} for NVFP4 GEMM")

    def create_weights(
        self,
        layer: torch.nn.Module,
        input_size_per_partition: int,
        output_partition_sizes: list[int],
        input_size: int,
        output_size: int,
        params_dtype: torch.dtype,
        **extra_weight_attrs,
    ):
        del input_size, output_size
        if not self.quant_config.is_checkpoint_nvfp4_serialized:
            raise ValueError(
                "NVFP4 quantization was selected, "
                " dynamic quantization is not supported."
            )
        output_size_per_partition = sum(output_partition_sizes)
        weight_loader = extra_weight_attrs.get("weight_loader")
        layer.logical_widths = output_partition_sizes
        layer.input_size_per_partition = input_size_per_partition
        layer.output_size_per_partition = output_size_per_partition

        if input_size_per_partition % 16 != 0:
            raise ValueError(
                "Unsupported model when in features size is not multiple of 16"
            )
        # The nvfp4 weight is still represented as
        weight_dtype = (
            torch.float8_e4m3fn
            if self.quant_config.is_checkpoint_nvfp4_serialized
            else params_dtype
        )
        # Weight
        weight = ModelWeightParameter(
            data=torch.empty(
                # 2 fp4 items are packed in the input dimension
                layer.output_size_per_partition,
                layer.input_size_per_partition // 2,
                dtype=torch.uint8,
            ),
            input_dim=1,
            output_dim=0,
            weight_loader=weight_loader,
        )
        layer.register_parameter("weight", weight)

        # Input Weight Scale
        input_scale = PerTensorScaleParameter(
            data=torch.empty(len(output_partition_sizes), dtype=torch.float32),
            weight_loader=weight_loader,
        )
        layer.register_parameter("input_scale", input_scale)

        # Global Weight Scale
        weight_scale_2 = PerTensorScaleParameter(
            data=torch.empty(len(output_partition_sizes), dtype=torch.float32),
            weight_loader=weight_loader,
        )
        layer.register_parameter("weight_scale_2", weight_scale_2)

        # Per Block Weight Scale
        weight_scale = ModelWeightParameter(
            data=torch.empty(
                output_size_per_partition,
                input_size_per_partition // self.quant_config.group_size,
                dtype=weight_dtype,
            ),
            input_dim=1,
            output_dim=0,
            weight_loader=weight_loader,
        )

        layer.register_parameter("weight_scale", weight_scale)

    def process_weights_after_loading(self, layer: Module) -> None:
        # global scales:
        input_scale_2 = layer.input_scale.max().to(torch.float32)
        layer.input_scale = Parameter(input_scale_2, requires_grad=False)

        weight_scale_2 = layer.weight_scale_2.max().to(torch.float32)
        layer.weight_scale_2 = Parameter(weight_scale_2, requires_grad=False)

        layer.alpha = Parameter(
            layer.input_scale * layer.weight_scale_2, requires_grad=False
        )

        # Calculate `1 / input_scale` so that we don't need to do so at runtime
        layer.input_scale_inv = Parameter(
            (1 / layer.input_scale).to(torch.float32), requires_grad=False
        )

        # Swizzle the weight blockscale.
        # contracting dimension is input dimension
        # block_size = 16;
        assert layer.weight_scale.dtype == torch.float8_e4m3fn, (
            "Weight Block scale must be represented as FP8-E4M3"
        )

        if self.backend == "marlin":
            prepare_fp4_layer_for_marlin(layer)
            del layer.alpha
            del layer.input_scale
        elif self.backend == "flashinfer-trtllm":
            # FlashInfer TRTLLM FP4 GEMM requires a different weight layout.
            # FlashInfer provides nvfp4_quantize to quantize + shuffle the
            # layout but we use our own quantization so we have to call
            # shuffles ourselves.
            from flashinfer import shuffle_matrix_a, shuffle_matrix_sf_a

            weight = layer.weight.data
            weight_scale = layer.weight_scale.data

            epilogue_tile_m = 128
            weight = shuffle_matrix_a(weight.view(torch.uint8), epilogue_tile_m)
            weight_scale = (
                shuffle_matrix_sf_a(weight_scale.view(torch.uint8), epilogue_tile_m)
                .reshape(weight_scale.shape)
                .view(torch.float8_e4m3fn)
            )

            layer.weight_scale = Parameter(weight_scale, requires_grad=False)
            layer.weight = Parameter(weight, requires_grad=False)
        else:
            swizzled_weight_scale = swizzle_blockscale(layer.weight_scale)
            layer.weight_scale = Parameter(swizzled_weight_scale, requires_grad=False)
            layer.weight = Parameter(layer.weight.data, requires_grad=False)

    def apply(
        self,
        layer: torch.nn.Module,
        x: torch.Tensor,
        bias: torch.Tensor | None = None,
    ) -> torch.Tensor:
        if self.backend == "marlin":
            return apply_fp4_marlin_linear(
                input=x,
                weight=layer.weight,
                weight_scale=layer.weight_scale,
                weight_scale_2=layer.weight_scale_2,
                workspace=layer.workspace,
                size_n=layer.output_size_per_partition,
                size_k=layer.input_size_per_partition,
                bias=bias,
            )

        output_dtype = x.dtype
        output_shape = [x.shape[0], layer.weight.shape[0]]

        # quantize BF16 or FP16 to (FP4 and interleaved block scale)
        x_fp4, x_blockscale = scaled_fp4_quant(x, layer.input_scale_inv)

        # validate dtypes of quantized input, input block scale,
        # weight and weight_blockscale
        assert x_fp4.dtype == torch.uint8
        assert layer.weight.dtype == torch.uint8
        assert x_blockscale.dtype == torch.float8_e4m3fn
        assert layer.weight_scale.dtype == torch.float8_e4m3fn
        assert layer.alpha.dtype == torch.float32

        mm_args = (
            x_fp4,
            layer.weight,
            x_blockscale,
            layer.weight_scale,
            layer.alpha,
            output_dtype,
        )
        if self.backend.startswith("flashinfer-"):
            backend_name = self.backend[len("flashinfer-") :]
            out = flashinfer_scaled_fp4_mm(*mm_args, backend=backend_name)
        else:
            assert self.backend == "cutlass"
            out = cutlass_scaled_fp4_mm(*mm_args)

        if bias is not None:
            out = out + bias
        return out.view(*output_shape)


class ModelOptNvFp4FusedMoE(FusedMoEMethodBase):
    """
    MoE Method for FP4 Quantization.
    Args:
        quant_config: NVFP4 Quant Config
    """

    def __init__(
        self,
        quant_config: ModelOptNvFp4Config,
        moe: FusedMoEConfig,
        layer: torch.nn.Module,
    ) -> None:
        from vllm.model_executor.layers.quantization.utils.nvfp4_moe_support import (
            detect_nvfp4_moe_support,  # noqa: E501
        )

        super().__init__(moe)
        self.quant_config = quant_config
        self.layer = layer
        _nvfp4 = detect_nvfp4_moe_support(self.__class__.__name__)
        self.cutlass_nvfp4_supported = _nvfp4.cutlass_supported
        self.allow_flashinfer = _nvfp4.allow_flashinfer
        self.use_marlin = _nvfp4.use_marlin
        self.flashinfer_moe_backend = None
        self._cache_permute_indices: dict[torch.Size, torch.Tensor] = {}
        if self.allow_flashinfer:
            self.flashinfer_moe_backend = get_flashinfer_moe_backend()
            logger.info_once(
                f"Using FlashInfer {self.flashinfer_moe_backend.value} kernels"
                " for ModelOptNvFp4FusedMoE."
            )

    def maybe_make_prepare_finalize(self) -> mk.FusedMoEPrepareAndFinalize | None:
        if self.use_marlin or (
            self.allow_flashinfer
            and self.flashinfer_moe_backend == FlashinferMoeBackend.TENSORRT_LLM
        ):
            return None
        elif (
            self.allow_flashinfer
            and self.flashinfer_moe_backend == FlashinferMoeBackend.CUTLASS
        ):
            # For now, fp4 moe only works with the flashinfer dispatcher.
            prepare_finalize = build_flashinfer_fp4_cutlass_moe_prepare_finalize(
                self.moe
            )
            logger.debug_once("%s", prepare_finalize.__class__.__name__)
            return prepare_finalize
        else:
            return super().maybe_make_prepare_finalize()

    def select_gemm_impl(
        self,
        prepare_finalize: mk.FusedMoEPrepareAndFinalize,
        layer: torch.nn.Module,
    ) -> mk.FusedMoEPermuteExpertsUnpermute:
        assert self.moe_quant_config is not None
        experts = select_nvfp4_gemm_impl(
            self.moe,
            self.moe_quant_config,
            allow_flashinfer=self.allow_flashinfer,
        )
        logger.debug_once("Using %s", experts.__class__.__name__)
        return experts

    def uses_weight_scale_2_pattern(self) -> bool:
        """
        FP4 variants use 'weight_scale_2' pattern for per-tensor weight scales.
        """
        return True

    def create_weights(
        self,
        layer: torch.nn.Module,
        num_experts: int,
        hidden_size: int,
        intermediate_size_per_partition: int,
        params_dtype: torch.dtype,
        **extra_weight_attrs,
    ):
        if not self.quant_config.is_checkpoint_nvfp4_serialized:
            raise ValueError(
                "NVFP4 quantization was selected, "
                " dynamic quantization is not supported."
            )

        layer.num_experts = num_experts
        layer.params_dtype = params_dtype
        layer.quant_config = self.quant_config
        weight_dtype = torch.uint8
        weight_scale_dtype = torch.float8_e4m3fn
        weight_loader = extra_weight_attrs.get("weight_loader")
        global_num_experts = extra_weight_attrs.get("global_num_experts")
        # GEMM 1
        w13_weight = ModelWeightParameter(
            data=torch.empty(
                num_experts,
                2 * intermediate_size_per_partition,
                # 2 fp4 items are packed in the input dimension
                hidden_size // 2,
                dtype=weight_dtype,
            ),
            input_dim=1,
            output_dim=2,
            weight_loader=weight_loader,
        )
        layer.register_parameter("w13_weight", w13_weight)

        # GEMM 2
        w2_weight = ModelWeightParameter(
            data=torch.empty(
                num_experts,
                hidden_size,
                # 2 fp4 items are packed in the input dimension
                intermediate_size_per_partition // 2,
                dtype=weight_dtype,
            ),
            input_dim=1,
            output_dim=2,
            weight_loader=weight_loader,
        )
        layer.register_parameter("w2_weight", w2_weight)

        w13_weight_scale = ModelWeightParameter(
            data=torch.empty(
                num_experts,
                2 * intermediate_size_per_partition,
                # 2 fp4 items are packed in the input dimension
                hidden_size // self.quant_config.group_size,
                dtype=weight_scale_dtype,
            ),
            input_dim=1,
            output_dim=2,
            weight_loader=weight_loader,
        )
        layer.register_parameter("w13_weight_scale", w13_weight_scale)

        w2_weight_scale = ModelWeightParameter(
            data=torch.empty(
                num_experts,
                hidden_size,
                # 2 fp4 items are packed in the input dimension
                intermediate_size_per_partition // self.quant_config.group_size,
                dtype=weight_scale_dtype,
            ),
            input_dim=1,
            output_dim=2,
            weight_loader=weight_loader,
        )
        layer.register_parameter("w2_weight_scale", w2_weight_scale)

        extra_weight_attrs.update(
            {"quant_method": FusedMoeWeightScaleSupported.BLOCK.value}
        )

        w13_weight_scale_2 = PerTensorScaleParameter(
            data=torch.empty(num_experts, 2, dtype=torch.float32),
            weight_loader=weight_loader,
        )
        layer.register_parameter("w13_weight_scale_2", w13_weight_scale_2)

        w2_weight_scale_2 = PerTensorScaleParameter(
            data=torch.empty(num_experts, dtype=torch.float32),
            weight_loader=weight_loader,
        )
        layer.register_parameter("w2_weight_scale_2", w2_weight_scale_2)

        extra_weight_attrs.update(
            {"quant_method": FusedMoeWeightScaleSupported.TENSOR.value}
        )

        use_global_sf = self.allow_flashinfer and is_flashinfer_supporting_global_sf(
            self.flashinfer_moe_backend
        )
        global_scale_num_experts = global_num_experts if use_global_sf else num_experts

        w13_input_scale = PerTensorScaleParameter(
            data=torch.empty(global_scale_num_experts, 2, dtype=torch.float32),
            weight_loader=weight_loader,
        )
        layer.register_parameter("w13_input_scale", w13_input_scale)

        w2_input_scale = PerTensorScaleParameter(
            data=torch.empty(global_scale_num_experts, dtype=torch.float32),
            weight_loader=weight_loader,
        )
        layer.register_parameter("w2_input_scale", w2_input_scale)

    def prepare_static_weights_for_trtllm_fp4_moe(
        self,
        # args_dequant,
        # args,
        gemm1_weights,
        gemm2_weights,
        gemm1_scales_linear_fp4_bytes,
        gemm2_scales_linear_fp4_bytes,
        hidden_size,
        intermediate_size,
        num_experts,
    ):
        from flashinfer import nvfp4_block_scale_interleave
        from flashinfer.fused_moe.core import (
            _maybe_get_cached_w3_w1_permute_indices,
            get_w2_permute_indices_with_cache,
        )

        """Prepare quantized weights for kernel (done offline with weights)."""
        epilogue_tile_m = 128  # FIXME: this depends on the kernel internals

        # Convert quantized weights to proper formats
        gemm1_weights_fp4 = gemm1_weights.view(torch.float8_e4m3fn).reshape(
            num_experts, 2 * intermediate_size, hidden_size // 2
        )  # packed fp4
        gemm1_scales_linear_fp4 = gemm1_scales_linear_fp4_bytes.view(
            torch.float8_e4m3fn
        ).reshape(
            num_experts, 2 * intermediate_size, hidden_size // 16
        )  # fp8 scaling factors

        gemm2_weights_fp4 = gemm2_weights.view(torch.float8_e4m3fn).reshape(
            num_experts, hidden_size, intermediate_size // 2
        )  # packed fp4
        gemm2_scales_linear_fp4 = gemm2_scales_linear_fp4_bytes.view(
            torch.float8_e4m3fn
        ).reshape(
            num_experts, hidden_size, intermediate_size // 16
        )  # fp8 scaling factors

        gemm1_weights_fp4_shuffled = []
        gemm1_scales_fp4_shuffled = []
        gemm2_weights_fp4_shuffled = []
        gemm2_scales_fp4_shuffled = []
        for i in range(num_experts):
            # Calculate the permute indices for the following:
            # 1. Reorder rows of W1 and scales for fused gated activation
            # 2. Shuffle weights and scaling factors for transposed mma output
            # for both w3_w1 and w2 weights and scale factors
            permute_indices = _maybe_get_cached_w3_w1_permute_indices(
                self._cache_permute_indices,
                gemm1_weights_fp4[i].view(torch.uint8),
                epilogue_tile_m,
            )
            gemm1_weights_fp4_shuffled.append(
                gemm1_weights_fp4[i]
                .view(torch.uint8)[permute_indices.to(gemm1_weights_fp4.device)]
                .contiguous()
            )

            permute_sf_indices = _maybe_get_cached_w3_w1_permute_indices(
                self._cache_permute_indices,
                gemm1_scales_linear_fp4[i].view(torch.uint8),
                epilogue_tile_m,
                num_elts_per_sf=16,
            )
            gemm1_scales_fp4_shuffled.append(
                nvfp4_block_scale_interleave(
                    gemm1_scales_linear_fp4[i]
                    .view(torch.uint8)[
                        permute_sf_indices.to(gemm1_scales_linear_fp4.device)
                    ]
                    .contiguous()
                )
            )

            permute_indices = get_w2_permute_indices_with_cache(
                self._cache_permute_indices,
                gemm2_weights_fp4[i].view(torch.uint8),
                epilogue_tile_m,
            )
            gemm2_weights_fp4_shuffled.append(
                gemm2_weights_fp4[i]
                .view(torch.uint8)[permute_indices.to(gemm2_weights_fp4.device)]
                .contiguous()
            )

            permute_sf_indices = get_w2_permute_indices_with_cache(
                self._cache_permute_indices,
                gemm2_scales_linear_fp4[i].view(torch.uint8),
                epilogue_tile_m,
                num_elts_per_sf=16,
            )
            gemm2_scales_fp4_shuffled.append(
                nvfp4_block_scale_interleave(
                    gemm2_scales_linear_fp4[i]
                    .view(torch.uint8)[
                        permute_sf_indices.to(gemm2_scales_linear_fp4.device)
                    ]
                    .contiguous()
                )
            )

        # Stack weights for all experts
        gemm1_weights_fp4_shuffled = torch.stack(gemm1_weights_fp4_shuffled)
        gemm1_scales_fp4_shuffled = (
            torch.stack(gemm1_scales_fp4_shuffled)
            .view(torch.float8_e4m3fn)
            .reshape(num_experts, 2 * intermediate_size, hidden_size // 16)
        )

        gemm2_weights_fp4_shuffled = torch.stack(gemm2_weights_fp4_shuffled)
        gemm2_scales_fp4_shuffled = (
            torch.stack(gemm2_scales_fp4_shuffled)
            .view(torch.float8_e4m3fn)
            .reshape(num_experts, hidden_size, intermediate_size // 16)
        )
        return (
            gemm1_weights_fp4_shuffled,
            gemm1_scales_fp4_shuffled,
            gemm2_weights_fp4_shuffled,
            gemm2_scales_fp4_shuffled,
        )

    def process_weights_after_loading(self, layer: torch.nn.Module) -> None:
        # GEMM 1 processing
        gemm1_weight = layer.w13_weight.data
        gemm1_weight_scale = layer.w13_weight_scale.data

        if (
            self.allow_flashinfer
            and self.flashinfer_moe_backend == FlashinferMoeBackend.CUTLASS
        ):
            gemm1_weight, gemm1_weight_scale = reorder_w1w3_to_w3w1(
                gemm1_weight, gemm1_weight_scale, dim=-2
            )

        layer.w13_weight = Parameter(gemm1_weight, requires_grad=False)
        layer.w13_weight_scale = Parameter(gemm1_weight_scale, requires_grad=False)

        # Common processing for w13_weight_scale_2
        if not torch.allclose(
            layer.w13_weight_scale_2[:, 0], layer.w13_weight_scale_2[:, 1]
        ):
            logger.warning_once(
                "w1_weight_scale_2 must match w3_weight_scale_2. "
                "Accuracy may be affected."
            )

        w13_weight_scale_2 = layer.w13_weight_scale_2[:, 0]
        layer.w13_weight_scale_2 = Parameter(w13_weight_scale_2, requires_grad=False)

        # Common processing for input scales and alphas
        use_global_sf = self.allow_flashinfer and is_flashinfer_supporting_global_sf(
            self.flashinfer_moe_backend
        )
        if use_global_sf:
            # For backends provide by Flashinfer, the input global scales are
            # shared across all experts.
            w13_input_scale = (
                layer.w13_input_scale.max().to(torch.float32).expand(layer.num_experts)
            )
        else:
            w13_input_scale = layer.w13_input_scale.max(dim=1).values.to(torch.float32)
        layer.g1_alphas = Parameter(
            (w13_input_scale * w13_weight_scale_2).to(torch.float32),
            requires_grad=False,
        )

        # This is for quantization, so we need to invert it.
        layer.w13_input_scale_quant = Parameter(
            (1 / w13_input_scale).to(torch.float32), requires_grad=False
        )

        # GEMM 2 processing
        if use_global_sf:
            # For backends provide by Flashinfer, the input global scales are
            # shared across all experts.
            w2_input_scale = (
                layer.w2_input_scale.max().to(torch.float32).expand(layer.num_experts)
            )
        else:
            w2_input_scale = layer.w2_input_scale
        layer.g2_alphas = Parameter(
            (w2_input_scale * layer.w2_weight_scale_2).to(torch.float32),
            requires_grad=False,
        )

        # This is for quantization, so we need to invert it.
        layer.w2_input_scale_quant = Parameter(
            (1 / w2_input_scale).to(torch.float32), requires_grad=False
        )

        # TensorRT-LLM specific processing
        if (
            self.allow_flashinfer
            and self.flashinfer_moe_backend == FlashinferMoeBackend.TENSORRT_LLM
        ):
            # Prepare static weights for TRT-LLM kernel
            # alternate: prepare_static_weight_layouts_for_trtllm_moe
            (
                gemm1_weights_fp4_shuffled,
                gemm1_scales_fp4_shuffled,
                gemm2_weights_fp4_shuffled,
                gemm2_scales_fp4_shuffled,
            ) = self.prepare_static_weights_for_trtllm_fp4_moe(
                layer.w13_weight,
                layer.w2_weight,
                layer.w13_weight_scale,
                layer.w2_weight_scale,
                layer.w2_weight.size(-2),  # hidden_size
                layer.w13_weight.size(-2) // 2,  # intermediate_size
                layer.w13_weight.size(0),  # num_experts
            )
            logger.debug_once("Finished shuffling weights for TRT-LLM MOE")

            layer.gemm1_weights_fp4_shuffled = Parameter(
                gemm1_weights_fp4_shuffled, requires_grad=False
            )
            layer.gemm2_weights_fp4_shuffled = Parameter(
                gemm2_weights_fp4_shuffled, requires_grad=False
            )
            layer.gemm1_scales_fp4_shuffled = Parameter(
                gemm1_scales_fp4_shuffled, requires_grad=False
            )
            layer.gemm2_scales_fp4_shuffled = Parameter(
                gemm2_scales_fp4_shuffled, requires_grad=False
            )

            # Additional parameter needed for TRT-LLM
            layer.g1_scale_c = Parameter(
                (layer.w2_input_scale_quant * layer.g1_alphas).to(torch.float32),
                requires_grad=False,
            )

            # Clean up weights that won't be used by TRT-LLM
            del layer.w2_weight
            del layer.w2_weight_scale
            del layer.w13_weight
            del layer.w13_weight_scale
        elif self.use_marlin:
            # Marlin processing
            prepare_moe_fp4_layer_for_marlin(layer)
            del layer.g1_alphas
            del layer.g2_alphas
            del layer.w13_input_scale_quant
            del layer.w2_input_scale_quant
        else:
            # Non-TRT-LLM processing (Cutlass or non-flashinfer)
            w13_blockscale_swizzled = swizzle_blockscale(layer.w13_weight_scale)
            layer.w13_weight_scale = Parameter(
                w13_blockscale_swizzled, requires_grad=False
            )

            w2_blockscale_swizzled = swizzle_blockscale(layer.w2_weight_scale)
            layer.w2_weight_scale = Parameter(
                w2_blockscale_swizzled, requires_grad=False
            )
            layer.w2_weight = Parameter(layer.w2_weight.data, requires_grad=False)

    def get_fused_moe_quant_config(
        self, layer: torch.nn.Module
    ) -> FusedMoEQuantConfig | None:
        if (
            self.use_marlin
            or self.flashinfer_moe_backend == FlashinferMoeBackend.TENSORRT_LLM
        ):
            return None

        return nvfp4_moe_quant_config(
            w1_scale=layer.w13_weight_scale,
            w2_scale=layer.w2_weight_scale,
            g1_alphas=layer.g1_alphas,
            g2_alphas=layer.g2_alphas,
            a1_gscale=layer.w13_input_scale_quant,
            a2_gscale=layer.w2_input_scale_quant,
        )

    def apply(
        self,
        layer: torch.nn.Module,
        x: torch.Tensor,
        router_logits: torch.Tensor,
        top_k: int,
        renormalize: bool,
        use_grouped_topk: bool = False,
        topk_group: int | None = None,
        num_expert_group: int | None = None,
        global_num_experts: int = -1,
        expert_map: torch.Tensor | None = None,
        custom_routing_function: Callable | None = None,
        scoring_func: str = "softmax",
        routed_scaling_factor: float = 1.0,
        e_score_correction_bias: torch.Tensor | None = None,
        apply_router_weight_on_input: bool = False,
        activation: str = "silu",
        enable_eplb: bool = False,
        expert_load_view: torch.Tensor | None = None,
        logical_to_physical_map: torch.Tensor | None = None,
        logical_replica_count: torch.Tensor | None = None,
    ) -> torch.Tensor | tuple[torch.Tensor, torch.Tensor]:
        if enable_eplb:
            raise NotImplementedError(
                "EPLB not supported for `ModelOptNvFp4FusedMoE` yet."
            )
        assert activation == "silu", "Only SiLU activation is supported."

        if (
            self.allow_flashinfer
            and self.flashinfer_moe_backend == FlashinferMoeBackend.TENSORRT_LLM
        ):
            import flashinfer

            from vllm.model_executor.models.llama4 import Llama4MoE

            a1_gscale = layer.w13_input_scale_quant
            (hidden_states_fp4, hidden_states_scale_linear_fp4) = (
                flashinfer.fp4_quantize(
                    x,
                    a1_gscale,
                    is_sf_swizzled_layout=False,
                )
            )
            use_llama4_routing = (
                custom_routing_function is Llama4MoE.custom_routing_function
            )
            routing_method_type = flashinfer.RoutingMethodType.DeepSeekV3
            if use_llama4_routing:
                routing_method_type = flashinfer.RoutingMethodType.Llama4
            routing_bias = e_score_correction_bias
            if routing_bias is not None:
                routing_bias = routing_bias.to(torch.bfloat16)
            out = flashinfer.fused_moe.trtllm_fp4_block_scale_moe(
                routing_logits=router_logits
                if use_llama4_routing
                else router_logits.to(torch.float32),
                routing_bias=routing_bias,
                hidden_states=hidden_states_fp4,
                hidden_states_scale=hidden_states_scale_linear_fp4.view(
                    torch.float8_e4m3fn
                ).flatten(),
                gemm1_weights=layer.gemm1_weights_fp4_shuffled.data,
                gemm1_weights_scale=layer.gemm1_scales_fp4_shuffled.data.view(
                    torch.float8_e4m3fn
                ),
                gemm1_bias=None,
                gemm1_alpha=None,
                gemm1_beta=None,
                gemm1_clamp_limit=None,
                gemm2_weights=layer.gemm2_weights_fp4_shuffled.data,
                gemm2_weights_scale=layer.gemm2_scales_fp4_shuffled.data.view(
                    torch.float8_e4m3fn
                ),
                gemm2_bias=None,
                output1_scale_scalar=layer.g1_scale_c.data,
                output1_scale_gate_scalar=layer.g1_alphas.data,
                output2_scale_scalar=layer.g2_alphas.data,
                num_experts=global_num_experts,
                top_k=top_k,
                n_group=num_expert_group if num_expert_group is not None else 0,
                topk_group=topk_group if topk_group is not None else 0,
                intermediate_size=layer.intermediate_size_per_partition,
                local_expert_offset=layer.ep_rank * layer.local_num_experts,
                local_num_experts=layer.local_num_experts,
                routed_scaling_factor=None,
                tile_tokens_dim=None,
                routing_method_type=routing_method_type,
                do_finalize=True,
            )[0]
            return out

        topk_weights, topk_ids, _ = FusedMoE.select_experts(
            hidden_states=x,
            router_logits=router_logits,
            use_grouped_topk=use_grouped_topk,
            top_k=top_k,
            renormalize=renormalize,
            topk_group=topk_group,
            num_expert_group=num_expert_group,
            custom_routing_function=custom_routing_function,
            scoring_func=scoring_func,
            routed_scaling_factor=routed_scaling_factor,
            e_score_correction_bias=e_score_correction_bias,
            indices_type=self.topk_indices_dtype,
        )

        if self.use_marlin:
            return fused_marlin_moe(
                x,
                layer.w13_weight,
                layer.w2_weight,
                None,
                None,
                layer.w13_weight_scale,
                layer.w2_weight_scale,
                router_logits,
                topk_weights,
                topk_ids,
                global_scale1=layer.w13_weight_scale_2,
                global_scale2=layer.w2_weight_scale_2,
                quant_type_id=scalar_types.float4_e2m1f.id,
                apply_router_weight_on_input=apply_router_weight_on_input,
                global_num_experts=global_num_experts,
                expert_map=expert_map,
                workspace=layer.workspace,
            )

<<<<<<< HEAD
        elif self.fused_experts is not None:
            assert self.allow_flashinfer
            assert self.flashinfer_moe_backend in (
                FlashinferMoeBackend.CUTLASS,
                FlashinferMoeBackend.CUTEDSL,
=======
        elif (
            self.allow_flashinfer
            and self.flashinfer_moe_backend == FlashinferMoeBackend.CUTLASS
        ):
            from vllm.model_executor.layers.fused_moe.flashinfer_cutlass_moe import (  # noqa: E501
                flashinfer_cutlass_moe_fp4,
>>>>>>> 54aecd9e
            )

            assert self.moe_quant_config is not None

            return flashinfer_cutlass_moe_fp4(
                hidden_states=x,
                w1=layer.w13_weight,
                w2=layer.w2_weight,
                topk_weights=topk_weights,
                topk_ids=topk_ids,
                quant_config=self.moe_quant_config,
                inplace=False,
                activation=activation,
                global_num_experts=global_num_experts,
                expert_map=expert_map,
                apply_router_weight_on_input=apply_router_weight_on_input,
            )
        else:
            # If no modular kernel is provided, use cutlass_moe_fp4 for TP case
            # only (no EP).
            from vllm.model_executor.layers.fused_moe.cutlass_moe import cutlass_moe_fp4

            assert self.moe_quant_config is not None
            return cutlass_moe_fp4(
                a=x,
                w1_fp4=layer.w13_weight,
                w2_fp4=layer.w2_weight,
                topk_weights=topk_weights,
                topk_ids=topk_ids,
                quant_config=self.moe_quant_config,
                expert_map=expert_map,
                apply_router_weight_on_input=apply_router_weight_on_input,
                # TODO: derive from arguments
                m=x.shape[0],
                n=layer.w2_weight.shape[2] * 2,
                k=x.shape[1],
                e=layer.w13_weight.shape[0],
            )<|MERGE_RESOLUTION|>--- conflicted
+++ resolved
@@ -1734,20 +1734,12 @@
                 workspace=layer.workspace,
             )
 
-<<<<<<< HEAD
-        elif self.fused_experts is not None:
-            assert self.allow_flashinfer
-            assert self.flashinfer_moe_backend in (
-                FlashinferMoeBackend.CUTLASS,
-                FlashinferMoeBackend.CUTEDSL,
-=======
         elif (
             self.allow_flashinfer
-            and self.flashinfer_moe_backend == FlashinferMoeBackend.CUTLASS
+            and self.flashinfer_moe_backend in (FlashinferMoeBackend.CUTLASS, FlashinferMoeBackend.CUTEDSL)
         ):
             from vllm.model_executor.layers.fused_moe.flashinfer_cutlass_moe import (  # noqa: E501
                 flashinfer_cutlass_moe_fp4,
->>>>>>> 54aecd9e
             )
 
             assert self.moe_quant_config is not None
