# SPDX-License-Identifier: Apache-2.0
# SPDX-FileCopyrightText: Copyright contributors to the vLLM project

from collections.abc import Callable
from typing import TYPE_CHECKING, Any, Optional

import torch
from torch.nn import Module
from torch.nn.parameter import Parameter

import vllm.envs as envs
import vllm.model_executor.layers.fused_moe.modular_kernel as mk
from vllm._custom_ops import cutlass_scaled_fp4_mm, scaled_fp4_quant
from vllm.logger import init_logger
from vllm.model_executor.layers.fused_moe.config import (
    FusedMoEConfig,
    FusedMoEQuantConfig,
    fp8_w8a8_moe_quant_config,
    nvfp4_moe_quant_config,
)
from vllm.model_executor.layers.fused_moe.flashinfer_cutlass_moe import (
    is_valid_flashinfer_cutlass_fused_moe,
)
from vllm.model_executor.layers.fused_moe.fused_marlin_moe import fused_marlin_moe
from vllm.model_executor.layers.fused_moe.layer import (
    FusedMoE,
    FusedMoEMethodBase,
    FusedMoeWeightScaleSupported,
)
from vllm.model_executor.layers.linear import (
    LinearBase,
    LinearMethodBase,
    UnquantizedLinearMethod,
)
from vllm.model_executor.layers.quantization import QuantizationMethods
from vllm.model_executor.layers.quantization.base_config import (
    QuantizationConfig,
    QuantizeMethodBase,
)
from vllm.model_executor.layers.quantization.kv_cache import BaseKVCacheMethod
from vllm.model_executor.layers.quantization.utils.flashinfer_fp4_moe import (
    build_flashinfer_fp4_cutlass_moe_prepare_finalize,
    reorder_w1w3_to_w3w1,
    select_nvfp4_gemm_impl,
)
from vllm.model_executor.layers.quantization.utils.flashinfer_utils import (
    FlashinferMoeBackend,
    apply_flashinfer_per_tensor_scale_fp8,
    build_flashinfer_fp8_cutlass_moe_prepare_finalize,
<<<<<<< HEAD
    flashinfer_cutlass_moe_fp8, get_flashinfer_moe_backend,
    register_moe_scaling_factors, rotate_flashinfer_fp8_moe_weights,
    select_cutlass_fp8_gemm_impl, swap_w13_to_w31)
from vllm.model_executor.layers.quantization.utils.marlin_utils import (
    get_marlin_input_dtype)
=======
    flashinfer_cutlass_moe_fp8,
    get_flashinfer_moe_backend,
    register_moe_scaling_factors,
    rotate_flashinfer_fp8_moe_weights,
    select_cutlass_fp8_gemm_impl,
    swap_w13_to_w31,
)
>>>>>>> b8a45721
from vllm.model_executor.layers.quantization.utils.marlin_utils_fp4 import (
    apply_fp4_marlin_linear,
    is_fp4_marlin_supported,
    prepare_fp4_layer_for_marlin,
    prepare_moe_fp4_layer_for_marlin,
)
from vllm.model_executor.layers.quantization.utils.quant_utils import (
    GroupShape,
    cutlass_fp4_supported,
    is_layer_skipped,
    swizzle_blockscale,
)
from vllm.model_executor.layers.quantization.utils.w8a8_utils import (
    Fp8LinearOp,
    requantize_with_max_scale,
)
from vllm.model_executor.parameter import ModelWeightParameter, PerTensorScaleParameter
from vllm.scalar_type import scalar_types
from vllm.utils import next_power_of_2
from vllm.utils.flashinfer import (
    flashinfer_scaled_fp4_mm,
    has_flashinfer,
    has_flashinfer_moe,
)

if TYPE_CHECKING:
    from vllm.model_executor.models.utils import WeightsMapper

logger = init_logger(__name__)

QUANT_ALGOS = ["FP8", "NVFP4"]
KV_CACHE_QUANT_ALGOS = ["FP8"]


class ModelOptFp8Config(QuantizationConfig):
    """Config class for ModelOpt FP8."""

    def __init__(
        self,
        is_checkpoint_fp8_serialized: bool = False,
        kv_cache_quant_method: str | None = None,
        exclude_modules: list[str] | None = None,
    ) -> None:
        super().__init__()
        self.is_checkpoint_fp8_serialized = is_checkpoint_fp8_serialized
        self.kv_cache_quant_method = kv_cache_quant_method
        self.exclude_modules = exclude_modules or []
        if is_checkpoint_fp8_serialized:
            logger.warning(
                "Detected ModelOpt fp8 checkpoint. Please note that"
                " the format is experimental and could change."
            )

    @classmethod
    def get_name(cls) -> QuantizationMethods:
        return "modelopt"

    @classmethod
    def get_supported_act_dtypes(cls) -> list[torch.dtype]:
        return [torch.bfloat16, torch.half]

    @classmethod
    def get_min_capability(cls) -> int:
        return 89

    @classmethod
    def get_config_filenames(cls) -> list[str]:
        return ["hf_quant_config.json"]

    def apply_vllm_mapper(self, hf_to_vllm_mapper: "WeightsMapper"):
        if self.exclude_modules is not None:
            self.exclude_modules = hf_to_vllm_mapper.apply_list(self.exclude_modules)

    @classmethod
    def override_quantization_method(
        cls, hf_quant_cfg, user_quant
    ) -> QuantizationMethods | None:
        """Detect if this ModelOpt config should be used based on
        quantization config."""

        if hf_quant_cfg is None:
            return None

        # Use the community standard 'quant_method'
        quant_method = hf_quant_cfg.get("quant_method", "").lower()

        # Only proceed if the method is explicitly "modelopt"
        if quant_method != "modelopt":
            return None

        # Look for ModelOpt-specific config structure
        if "quantization" in hf_quant_cfg:
            quant_config = hf_quant_cfg["quantization"]
            if isinstance(quant_config, dict):
                quant_algo = quant_config.get("quant_algo", "")
                if "FP8" in quant_algo:
                    return "modelopt"
        else:
            # Check for compressed-tensors style config with specific quant_algo
            quant_algo = hf_quant_cfg.get("quant_algo", "")
            if isinstance(quant_algo, str) and "FP8" in quant_algo:
                return "modelopt"

        return None

    @classmethod
    def from_config(cls, config: dict[str, Any]) -> "ModelOptFp8Config":
        # Handle both ModelOpt format and compressed-tensors style format
        if "quantization" in config:
            # ModelOpt format: {"quantization": {"quant_algo": "..."}}
            quant_config = cls.get_from_keys(config, ["quantization"])
            if not isinstance(quant_config, dict):
                raise ValueError("Expected 'quantization' to be a dictionary in config")
            quant_method = quant_config.get("quant_algo", "")
            if not quant_method:
                raise ValueError("Missing 'quant_algo' in quantization config")
            kv_cache_quant_method = quant_config.get("kv_cache_quant_algo")
            # "exclude_modules" is the key in the legacy hf_quant_config.json
            exclude_modules = quant_config.get("exclude_modules")
        else:
            # Compressed-tensors style format:
            # {"quant_algo": "...", "quant_method": "modelopt"}
            quant_method = config.get("quant_algo", "")
            kv_cache_quant_method = config.get("kv_cache_quant_algo")
            # "ignore" is the key in config.json
            exclude_modules = config.get("ignore")

        if quant_method not in QUANT_ALGOS:
            raise ValueError(
                f"ModelOpt currently only supports: {QUANT_ALGOS} "
                "quantizations in vLLM. Please check the "
                "`hf_quant_config.json` file for your model's "
                "quant configuration."
            )
        is_checkpoint_fp8_serialized = "FP8" in quant_method

        return cls(is_checkpoint_fp8_serialized, kv_cache_quant_method, exclude_modules)

    def is_layer_excluded(self, prefix: str) -> bool:
        """
        Check if a layer should be excluded from quantization.
        Handles both exact matching (for fused layers) and substring matching.

        This method handles both regular models and multimodal models that use
        the language_model prefix. For multimodal models, it checks if the
        module name (without the language_model prefix) is in the exclude list.
        """
        if self.exclude_modules is None:
            return False

        # First check exact matching with fused layer support
        if is_layer_skipped(prefix, self.exclude_modules, self.packed_modules_mapping):
            return True

        # Then check substring matching for patterns not caught by exact match
        for module in self.exclude_modules:
            # Skip exact matches already handled above
            if module != prefix and (
                module in prefix
                or (
                    prefix.startswith("language_model.")
                    and module in prefix.removeprefix("language_model.")
                )
            ):
                return True
        return False

    def get_quant_method(
        self, layer: torch.nn.Module, prefix: str
    ) -> Optional["QuantizeMethodBase"]:
        from vllm.attention.layer import Attention  # Avoid circular import

        if isinstance(layer, LinearBase):
            if self.is_layer_excluded(prefix):
                return UnquantizedLinearMethod()
            # Check if this is a vision model layer that should not be quantized
            if "vision_tower" in prefix or "vision_model" in prefix:
                return UnquantizedLinearMethod()
            return ModelOptFp8LinearMethod(self)
        elif isinstance(layer, Attention):
            return ModelOptFp8KVCacheMethod(self)
        elif isinstance(layer, FusedMoE):
            return ModelOptFp8MoEMethod(self, layer)
        return None


class ModelOptFp8LinearMethod(LinearMethodBase):
    """Linear method for Model Optimizer static quantization.
    Supports loading FP8 checkpoints with static weight scale and
    activation scale. Future support might be added for dynamic
    scales.

    Limitations:
    1. Only support per-tensor quantization due to torch._scaled_mm support.
    2. Only support float8_e4m3fn datatype
        Args: quant_config: The ModelOpt quantization config.
    """

    def __init__(self, quant_config: ModelOptFp8Config) -> None:
        self.quant_config = quant_config
        self.fp8_linear = Fp8LinearOp(
            act_quant_static=True, act_quant_group_shape=GroupShape.PER_TENSOR
        )

    def create_weights(
        self,
        layer: torch.nn.Module,
        input_size_per_partition: int,
        output_partition_sizes: list[int],
        input_size: int,
        output_size: int,
        params_dtype: torch.dtype,
        **extra_weight_attrs,
    ):
        del input_size, output_size
        output_size_per_partition = sum(output_partition_sizes)
        weight_loader = extra_weight_attrs.get("weight_loader")
        layer.logical_widths = output_partition_sizes
        layer.input_size_per_partition = input_size_per_partition
        layer.output_size_per_partition = output_size_per_partition
        weight_dtype = (
            torch.float8_e4m3fn
            if self.quant_config.is_checkpoint_fp8_serialized
            else params_dtype
        )
        weight = ModelWeightParameter(
            data=torch.empty(
                output_size_per_partition, input_size_per_partition, dtype=weight_dtype
            ),
            input_dim=1,
            output_dim=0,
            weight_loader=weight_loader,
        )
        layer.register_parameter("weight", weight)

        if self.quant_config.is_checkpoint_fp8_serialized:
            # WEIGHT SCALE
            weight_scale = PerTensorScaleParameter(
                data=torch.empty(len(output_partition_sizes), dtype=torch.float32),
                weight_loader=weight_loader,
            )
            weight_scale[:] = torch.finfo(torch.float32).min
            layer.register_parameter("weight_scale", weight_scale)
            # INPUT SCALE
            scale = PerTensorScaleParameter(
                data=torch.empty(len(output_partition_sizes), dtype=torch.float32),
                weight_loader=weight_loader,
            )

            scale[:] = torch.finfo(torch.float32).min
            layer.register_parameter("input_scale", scale)

    def process_weights_after_loading(self, layer: Module) -> None:
        weight = layer.weight
        max_w_scale = layer.weight_scale.max()
        if not (layer.weight_scale == layer.weight_scale[0]).all():
            max_w_scale, weight = requantize_with_max_scale(
                layer.weight, layer.weight_scale, layer.logical_widths
            )
        layer.weight = Parameter(weight.t(), requires_grad=False)
        layer.weight_scale = Parameter(max_w_scale, requires_grad=False)
        layer.input_scale = Parameter(layer.input_scale.max(), requires_grad=False)

    def apply(
        self,
        layer: torch.nn.Module,
        x: torch.Tensor,
        bias: torch.Tensor | None = None,
    ) -> torch.Tensor:
        return self.fp8_linear.apply(
            input=x,
            weight=layer.weight,
            weight_scale=layer.weight_scale,
            input_scale=layer.input_scale,
            bias=bias,
        )


class ModelOptFp8MoEMethod(FusedMoEMethodBase):
    """MoE method for ModelOpt FP8.
    Supports loading FP8 checkpoints with static weight scale and
    activation scale.
    Args:
        quant_config: The ModelOpt quantization config.
    """

    def __init__(
        self,
        quant_config: ModelOptFp8Config,
        layer: torch.nn.Module,
    ) -> None:
        super().__init__(layer.moe_config)
        self.layer = layer
        self.quant_config = quant_config
        from vllm.model_executor.layers.quantization.utils.w8a8_utils import (
            cutlass_fp8_supported,
        )

        self.cutlass_fp8_supported = cutlass_fp8_supported()
        self.flashinfer_moe_backend: FlashinferMoeBackend | None = None
        if envs.VLLM_USE_FLASHINFER_MOE_FP8 and has_flashinfer_moe():
            self.flashinfer_moe_backend = get_flashinfer_moe_backend()
            logger.info_once(
                f"Using FlashInfer {self.flashinfer_moe_backend.value} kernels"
            )

    def maybe_make_prepare_finalize(
        self,
    ) -> mk.FusedMoEPrepareAndFinalize | None:
        # TRT LLM not supported with all2all yet.
        if self.flashinfer_moe_backend == FlashinferMoeBackend.TENSORRT_LLM:
            return None
        elif self.flashinfer_moe_backend == FlashinferMoeBackend.CUTLASS:
            prepare_finalize = build_flashinfer_fp8_cutlass_moe_prepare_finalize(
                self.moe
            )
            logger.debug_once("%s", prepare_finalize.__class__.__name__)
            return prepare_finalize
        else:
            return super().maybe_make_prepare_finalize()

    def select_gemm_impl(
        self,
        prepare_finalize: mk.FusedMoEPrepareAndFinalize,
        layer: torch.nn.Module,
    ) -> mk.FusedMoEPermuteExpertsUnpermute:
        assert self.moe_quant_config is not None
        experts = select_cutlass_fp8_gemm_impl(
            self.moe,
            self.moe_quant_config,
        )
        logger.debug_once("Using %s", experts.__class__.__name__)
        return experts

    def create_weights(
        self,
        layer: torch.nn.Module,
        num_experts: int,
        hidden_size: int,
        intermediate_size_per_partition: int,
        params_dtype: torch.dtype,
        **extra_weight_attrs,
    ):
        # Use FP8 dtype if checkpoint is serialized
        weight_dtype = (
            torch.float8_e4m3fn
            if self.quant_config.is_checkpoint_fp8_serialized
            else params_dtype
        )
        weight_loader = extra_weight_attrs.get("weight_loader")

        w13_weight = ModelWeightParameter(
            data=torch.empty(
                num_experts,
                2 * intermediate_size_per_partition,
                hidden_size,
                dtype=weight_dtype,
            ),
            input_dim=2,
            output_dim=1,
            weight_loader=weight_loader,
        )
        layer.register_parameter("w13_weight", w13_weight)

        w2_weight = ModelWeightParameter(
            data=torch.empty(
                num_experts,
                hidden_size,
                intermediate_size_per_partition,
                dtype=weight_dtype,
            ),
            input_dim=2,
            output_dim=1,
            weight_loader=weight_loader,
        )
        layer.register_parameter("w2_weight", w2_weight)

        if self.quant_config.is_checkpoint_fp8_serialized:
            # WEIGHT SCALES - Per-tensor scaling for ModelOpts
            # Allocate 2 scales for w1 and w3 respectively.
            # They will be combined to a single scale after weight loading.
            w13_weight_scale = PerTensorScaleParameter(
                data=torch.full(
                    (num_experts, 2),
                    1.0,
                    dtype=torch.float32,
                ),
                weight_loader=weight_loader,
            )
            w2_weight_scale = PerTensorScaleParameter(
                data=torch.full((num_experts,), 1.0, dtype=torch.float32),
                weight_loader=weight_loader,
            )
            layer.register_parameter("w13_weight_scale", w13_weight_scale)
            layer.register_parameter("w2_weight_scale", w2_weight_scale)

            # Set weight loader attributes for scales
            extra_weight_attrs.update(
                {"quant_method": FusedMoeWeightScaleSupported.TENSOR.value}
            )

            # INPUT SCALES - Per-tensor scaling for ModelOpt
            w13_input_scale = PerTensorScaleParameter(
                data=torch.full((num_experts,), 1.0, dtype=torch.float32),
                weight_loader=weight_loader,
            )
            w2_input_scale = PerTensorScaleParameter(
                data=torch.full((num_experts,), 1.0, dtype=torch.float32),
                weight_loader=weight_loader,
            )
            layer.register_parameter("w13_input_scale", w13_input_scale)
            layer.register_parameter("w2_input_scale", w2_input_scale)

    def process_weights_after_loading(self, layer: torch.nn.Module) -> None:
        """Process FP8 MoE weights after loading from serialized checkpoint.
        Only supports pre-quantized checkpoints with FP8 weights and scales.
        """

        layer.w13_weight = Parameter(layer.w13_weight.data, requires_grad=False)
        layer.w2_weight = Parameter(layer.w2_weight.data, requires_grad=False)

        from vllm._custom_ops import scaled_fp8_quant
        from vllm.model_executor.layers.quantization.utils.w8a8_utils import (
            per_tensor_dequantize,
        )

        # Handle scale parameters
        if hasattr(layer, "w13_weight_scale") and layer.w13_weight_scale is not None:
            # Fp8 moe kernel needs single weight scale for w13 per expert.
            # We take the max of the w1 and w3 scales
            # then dequant and requant each expert.
            if layer.w13_weight_scale.dim() == 2:
                # Get the maximum scale across w1 and w3 for each expert
                max_w13_scales = layer.w13_weight_scale.max(dim=1).values

                # Requantize each expert's weights using the combined scale
                # w13_weight (num_experts, 2 * intermediate_size, hidden_size)
                # where the first intermediate_size rows are w1, the next are w3
                intermediate_size = layer.w13_weight.shape[1] // 2
                for expert_id in range(layer.w13_weight.shape[0]):
                    start = 0
                    for shard_id in range(2):  # w1 and w3
                        # Dequantize using the original scale for this shard
                        dq_weight = per_tensor_dequantize(
                            layer.w13_weight[expert_id][
                                start : start + intermediate_size, :
                            ],
                            layer.w13_weight_scale[expert_id][shard_id],
                        )
                        # Requantize using the combined max scale

                        (
                            layer.w13_weight[expert_id][
                                start : start + intermediate_size, :
                            ],
                            _,
                        ) = scaled_fp8_quant(dq_weight, max_w13_scales[expert_id])

                        start += intermediate_size

                # Update the scale parameter to be per-expert
                layer.w13_weight_scale = Parameter(max_w13_scales, requires_grad=False)
            else:
                layer.w13_weight_scale = Parameter(
                    layer.w13_weight_scale.data, requires_grad=False
                )

        if hasattr(layer, "w2_weight_scale") and layer.w2_weight_scale is not None:
            layer.w2_weight_scale = Parameter(
                layer.w2_weight_scale.data, requires_grad=False
            )
        # Input scales must be equal for each expert in fp8 MoE layers.
        if hasattr(layer, "w13_input_scale") and layer.w13_input_scale is not None:
            layer.w13_input_scale = Parameter(
                layer.w13_input_scale.max(), requires_grad=False
            )
        if hasattr(layer, "w2_input_scale") and layer.w2_input_scale is not None:
            layer.w2_input_scale = Parameter(
                layer.w2_input_scale.max(), requires_grad=False
            )

        if self.flashinfer_moe_backend is not None:
            layer.w13_weight.data = swap_w13_to_w31(layer.w13_weight.data)
            register_moe_scaling_factors(layer)
            if self.flashinfer_moe_backend == FlashinferMoeBackend.TENSORRT_LLM:
                rotate_flashinfer_fp8_moe_weights(layer.w13_weight, layer.w2_weight)

    def get_fused_moe_quant_config(
        self, layer: torch.nn.Module
    ) -> FusedMoEQuantConfig | None:
        if self.flashinfer_moe_backend == FlashinferMoeBackend.TENSORRT_LLM:
            return None

        return fp8_w8a8_moe_quant_config(
            w1_scale=layer.w13_weight_scale,
            w2_scale=layer.w2_weight_scale,
            a1_scale=layer.w13_input_scale,
            a2_scale=layer.w2_input_scale,
            per_act_token_quant=False,
        )

    def apply(
        self,
        layer: torch.nn.Module,
        x: torch.Tensor,
        router_logits: torch.Tensor,
        top_k: int,
        renormalize: bool,
        use_grouped_topk: bool = False,
        topk_group: int | None = None,
        num_expert_group: int | None = None,
        global_num_experts: int = -1,
        expert_map: torch.Tensor | None = None,
        custom_routing_function: Callable | None = None,
        scoring_func: str = "softmax",
        routed_scaling_factor: float = 1.0,
        e_score_correction_bias: torch.Tensor | None = None,
        apply_router_weight_on_input: bool = False,
        activation: str = "silu",
        enable_eplb: bool = False,
        expert_load_view: torch.Tensor | None = None,
        logical_to_physical_map: torch.Tensor | None = None,
        logical_replica_count: torch.Tensor | None = None,
    ) -> torch.Tensor | tuple[torch.Tensor, torch.Tensor]:
        if enable_eplb:
            raise NotImplementedError(
                "EPLB not supported for `ModelOptFp8MoEMethod` yet."
            )

        if self.flashinfer_moe_backend == FlashinferMoeBackend.TENSORRT_LLM:
            assert self.fused_experts is None
            assert activation == "silu", (
                f"Expected 'silu' activation but got {activation}"
            )
            assert not renormalize
            return apply_flashinfer_per_tensor_scale_fp8(
                layer=layer,
                hidden_states=x,
                router_logits=router_logits,
                routing_bias=e_score_correction_bias,
                global_num_experts=global_num_experts,
                top_k=top_k,
                num_expert_group=num_expert_group,
                topk_group=topk_group,
                apply_router_weight_on_input=apply_router_weight_on_input,
            )

        # Expert selection
        topk_weights, topk_ids, _ = FusedMoE.select_experts(
            hidden_states=x,
            router_logits=router_logits,
            use_grouped_topk=use_grouped_topk,
            top_k=top_k,
            renormalize=renormalize,
            topk_group=topk_group,
            num_expert_group=num_expert_group,
            custom_routing_function=custom_routing_function,
            scoring_func=scoring_func,
            routed_scaling_factor=routed_scaling_factor,
            e_score_correction_bias=e_score_correction_bias,
            indices_type=self.topk_indices_dtype,
        )

        #
        # Note: the order here is important. self.fused_experts can override
        # cutlass or fused_experts.
        #
        if self.fused_experts is not None:
            return self.fused_experts(
                x,
                layer.w13_weight,
                layer.w2_weight,
                topk_weights,
                topk_ids,
                inplace=False,
                activation=activation,
                global_num_experts=global_num_experts,
                expert_map=expert_map,
                apply_router_weight_on_input=apply_router_weight_on_input,
            )
        elif self.flashinfer_moe_backend == FlashinferMoeBackend.CUTLASS:
            assert not renormalize
            assert activation == "silu", (
                f"Expected 'silu' activation but got {activation}"
            )
            return flashinfer_cutlass_moe_fp8(
                x,
                layer,
                topk_weights,
                topk_ids,
                inplace=False,
                activation=activation,
                global_num_experts=global_num_experts,
                expert_map=expert_map,
                apply_router_weight_on_input=apply_router_weight_on_input,
            )
        else:
            from vllm.model_executor.layers.fused_moe.fused_moe import fused_experts

            assert self.moe_quant_config is not None

            return fused_experts(
                x,
                layer.w13_weight,
                layer.w2_weight,
                topk_weights=topk_weights,
                topk_ids=topk_ids,
                inplace=True,
                activation=activation,
                quant_config=self.moe_quant_config,
                global_num_experts=global_num_experts,
                expert_map=expert_map,
                apply_router_weight_on_input=apply_router_weight_on_input,
            )


class ModelOptNvFp4Config(QuantizationConfig):
    """Config class for ModelOpt FP4."""

    def __init__(
        self,
        is_checkpoint_nvfp4_serialized: bool,
        kv_cache_quant_algo: str | None,
        exclude_modules: list[str],
        group_size: int = 16,
    ) -> None:
        super().__init__()
        self.is_checkpoint_nvfp4_serialized = is_checkpoint_nvfp4_serialized
        if is_checkpoint_nvfp4_serialized:
            logger.warning(
                "Detected ModelOpt NVFP4 checkpoint. Please note that"
                " the format is experimental and could change in future."
            )

            self.group_size = group_size
            self.kv_cache_quant_algo = kv_cache_quant_algo
            self.exclude_modules = exclude_modules

    @classmethod
    def get_name(cls) -> QuantizationMethods:
        return "modelopt_fp4"

    @classmethod
    def get_supported_act_dtypes(cls) -> list[torch.dtype]:
        return [torch.bfloat16, torch.half, torch.float8_e4m3fn]

    @classmethod
    def get_min_capability(cls) -> int:
        return 80

    @classmethod
    def get_config_filenames(cls) -> list[str]:
        return ["hf_quant_config.json"]

    def apply_vllm_mapper(self, hf_to_vllm_mapper: "WeightsMapper"):
        if self.exclude_modules is not None:
            self.exclude_modules = hf_to_vllm_mapper.apply_list(self.exclude_modules)

    @classmethod
    def override_quantization_method(
        cls, hf_quant_cfg, user_quant
    ) -> QuantizationMethods | None:
        """Detect if this ModelOpt FP4 config should be used based on
        quantization config."""
        if hf_quant_cfg is None:
            return None

        # Use the community standard 'quant_method'
        quant_method = hf_quant_cfg.get("quant_method", "").lower()

        # Only proceed if the method is explicitly "modelopt"
        if quant_method != "modelopt":
            return None

        # Look for ModelOpt-specific config structure
        if "quantization" in hf_quant_cfg:
            quant_config = hf_quant_cfg["quantization"]
            if isinstance(quant_config, dict):
                quant_algo = quant_config.get("quant_algo", "")
                if "NVFP4" in quant_algo:
                    return "modelopt_fp4"
        else:
            # Check for compressed-tensors style config with specific
            # quant_algo field
            quant_algo = hf_quant_cfg.get("quant_algo", "")
            if isinstance(quant_algo, str) and "FP4" in quant_algo.upper():
                return "modelopt_fp4"

        return None

    @classmethod
    def from_config(cls, config: dict[str, Any]) -> "ModelOptNvFp4Config":
        # Handle both traditional ModelOpt format and compressed-tensors
        # style format
        if "quantization" in config:
            # Traditional ModelOpt format:
            # {"quantization": {"quant_algo": "..."}}
            quant_config = cls.get_from_keys(config, ["quantization"])
            if not isinstance(quant_config, dict):
                raise ValueError("Expected 'quantization' to be a dictionary in config")

            quant_method = quant_config.get("quant_algo", "")
            if not quant_method:
                raise ValueError("Missing 'quant_algo' in quantization config")

            # Handle kv_cache_quant_algo with proper type validation
            kv_cache_quant_algo_raw = quant_config.get("kv_cache_quant_algo")
            if kv_cache_quant_algo_raw is None:
                # No KV cache quantization by default
                kv_cache_quant_algo = None
            elif isinstance(kv_cache_quant_algo_raw, str):
                kv_cache_quant_algo = kv_cache_quant_algo_raw
            else:
                raise ValueError(
                    f"kv_cache_quant_algo must be a string, got "
                    f"{type(kv_cache_quant_algo_raw)}"
                )

            # Handle group_size with proper type validation
            group_size_raw = quant_config.get("group_size")
            if group_size_raw is None:
                group_size = 16  # Default value
            elif isinstance(group_size_raw, int):
                group_size = group_size_raw
            else:
                try:
                    group_size = int(group_size_raw)
                except (ValueError, TypeError):
                    raise ValueError(
                        f"group_size must be an integer, got {type(group_size_raw)}"
                    ) from None

            # "exclude_modules" is the key in the legacy hf_quant_config.json
            exclude_modules = quant_config.get("exclude_modules", [])
            if not isinstance(exclude_modules, list):
                raise ValueError(
                    f"exclude_modules must be a list, got {type(exclude_modules)}"
                )
        else:
            # Compressed-tensors style format:
            # {"quant_algo": "...", "quant_method": "modelopt"}
            quant_method = config.get("quant_algo", "")

            # Handle kv_cache_quant_algo with proper type validation
            kv_cache_quant_algo_raw = config.get("kv_cache_quant_algo")
            if kv_cache_quant_algo_raw is None:
                # No KV cache quantization by default
                kv_cache_quant_algo = None
            elif isinstance(kv_cache_quant_algo_raw, str):
                kv_cache_quant_algo = kv_cache_quant_algo_raw
            else:
                raise ValueError(
                    f"kv_cache_quant_algo must be a string, got "
                    f"{type(kv_cache_quant_algo_raw)}"
                )

            # Handle group_size with proper type validation
            group_size_raw = config.get("group_size")
            if group_size_raw is None:
                group_size = 16  # Default value
            elif isinstance(group_size_raw, int):
                group_size = group_size_raw
            else:
                try:
                    group_size = int(group_size_raw)
                except (ValueError, TypeError):
                    raise ValueError(
                        f"group_size must be an integer, got {type(group_size_raw)}"
                    ) from None

            # "ignore" is the key in config.json
            exclude_modules = config.get("ignore", [])
            if not isinstance(exclude_modules, list):
                raise ValueError(
                    f"exclude_modules must be a list, got {type(exclude_modules)}"
                )

        if quant_method not in QUANT_ALGOS:
            raise ValueError(
                f"ModelOpt currently only supports: {QUANT_ALGOS} "
                "quantizations in vLLM. Please check the "
                "`hf_quant_config.json` file for your model's "
                "quant configuration."
            )
        is_checkpoint_nvfp4_serialized = "NVFP4" in quant_method

        # For FP4, these fields are required
        if is_checkpoint_nvfp4_serialized and "quantization" in config:
            # Check if required fields are present in the quantization config
            quant_config = config["quantization"]
            required_fields = ["group_size", "kv_cache_quant_algo", "exclude_modules"]
            missing_fields = [
                field for field in required_fields if field not in quant_config
            ]
            if missing_fields:
                raise ValueError(
                    f"NVFP4 quantization requires the following fields in "
                    f"hf_quant_config.json: {missing_fields}"
                )

        return cls(
            is_checkpoint_nvfp4_serialized,
            kv_cache_quant_algo,
            exclude_modules,
            group_size,
        )

    def is_layer_excluded(self, prefix: str) -> bool:
        """
        Check if a layer should be excluded from quantization.
        Handles both exact matching (for fused layers) and pattern matching.
        """
        # First check exact matching with fused layer support
        if is_layer_skipped(prefix, self.exclude_modules, self.packed_modules_mapping):
            return True

        # Check regex pattern matching for patterns not caught by exact match
        import regex as re

        for pattern in self.exclude_modules:
            # Skip patterns that would be caught by exact matching
            if "*" in pattern or "." in pattern:
                regex_str = pattern.replace(".", r"\.").replace("*", r".*")
                if re.fullmatch(regex_str, prefix):
                    return True
        return False

    def get_quant_method(
        self, layer: torch.nn.Module, prefix: str
    ) -> Optional["QuantizeMethodBase"]:
        from vllm.attention.layer import Attention  # Avoid circular import

        skip_layer = self.is_layer_excluded(prefix)
        if isinstance(layer, LinearBase):
            if skip_layer:
                return UnquantizedLinearMethod()
            # Check if this is a vision model layer that should not be quantized
            if "vision_tower" in prefix or "vision_model" in prefix:
                return UnquantizedLinearMethod()
            quant_method = ModelOptNvFp4LinearMethod(self)
            quant_method.marlin_input_dtype = get_marlin_input_dtype(prefix)
            return quant_method
        elif isinstance(layer, Attention):
            return ModelOptFp8KVCacheMethod(self)
        elif isinstance(layer, FusedMoE):
<<<<<<< HEAD
            moe_quant_method = ModelOptNvFp4FusedMoE(self, layer.moe_config,
                                                     layer)
            moe_quant_method.marlin_input_dtype = get_marlin_input_dtype(
                prefix)
            return moe_quant_method
=======
            if skip_layer:
                return None
            return ModelOptNvFp4FusedMoE(self, layer.moe_config, layer)
>>>>>>> b8a45721
        return None


class ModelOptFp8KVCacheMethod(BaseKVCacheMethod):
    """
    Supports loading kv-cache scaling factors from FP8 checkpoints.
    """

    def __init__(self, quant_config: ModelOptFp8Config | ModelOptNvFp4Config):
        super().__init__(quant_config)


class ModelOptNvFp4LinearMethod(LinearMethodBase):
    """Linear method for Model Optimizer NVFP4.
    Supports loading NVFP4 checkpoints with the following structure:

    input_scale: torch.float32, scalar ,
    weight: NVFP4(represented as byte) Shape: [1, X, y/2]
    weight_scale: FP8-E4M3, Shape: [X, Y], aka per block scale,
    weight_scale_2: torch.float32, scalar,
    Args: quant_config: The ModelOpt quantization config.
    """

    def __init__(self, quant_config: ModelOptNvFp4Config) -> None:
        self.quant_config = quant_config

        self.marlin_input_dtype = None
        if envs.VLLM_USE_TRTLLM_FP4_GEMM:
            assert has_flashinfer(), "TRTLLM FP4 GEMM requires FlashInfer"
            self.backend = "flashinfer-trtllm"
        elif has_flashinfer():
            self.backend = "flashinfer-cutlass"
        elif cutlass_fp4_supported():
            self.backend = "cutlass"
        elif is_fp4_marlin_supported():
            self.backend = "marlin"
        else:
            raise ValueError(
                "Current platform does not support NVFP4"
                " quantization. Please use Blackwell and"
                " above."
            )

    def create_weights(
        self,
        layer: torch.nn.Module,
        input_size_per_partition: int,
        output_partition_sizes: list[int],
        input_size: int,
        output_size: int,
        params_dtype: torch.dtype,
        **extra_weight_attrs,
    ):
        del input_size, output_size
        if not self.quant_config.is_checkpoint_nvfp4_serialized:
            raise ValueError(
                "NVFP4 quantization was selected, "
                " dynamic quantization is not supported."
            )
        output_size_per_partition = sum(output_partition_sizes)
        weight_loader = extra_weight_attrs.get("weight_loader")
        layer.logical_widths = output_partition_sizes
        layer.input_size_per_partition = input_size_per_partition
        layer.output_size_per_partition = output_size_per_partition

        if input_size_per_partition % 16 != 0:
            raise ValueError(
                "Unsupported model when in features size is not multiple of 16"
            )
        # The nvfp4 weight is still represented as
        weight_dtype = (
            torch.float8_e4m3fn
            if self.quant_config.is_checkpoint_nvfp4_serialized
            else params_dtype
        )
        # Weight
        weight = ModelWeightParameter(
            data=torch.empty(
                # 2 fp4 items are packed in the input dimension
                layer.output_size_per_partition,
                layer.input_size_per_partition // 2,
                dtype=torch.uint8,
            ),
            input_dim=1,
            output_dim=0,
            weight_loader=weight_loader,
        )
        layer.register_parameter("weight", weight)

        # Input Weight Scale
        input_scale = PerTensorScaleParameter(
            data=torch.empty(len(output_partition_sizes), dtype=torch.float32),
            weight_loader=weight_loader,
        )
        layer.register_parameter("input_scale", input_scale)

        # Global Weight Scale
        weight_scale_2 = PerTensorScaleParameter(
            data=torch.empty(len(output_partition_sizes), dtype=torch.float32),
            weight_loader=weight_loader,
        )
        layer.register_parameter("weight_scale_2", weight_scale_2)

        # Per Block Weight Scale
        weight_scale = ModelWeightParameter(
            data=torch.empty(
                output_size_per_partition,
                input_size_per_partition // self.quant_config.group_size,
                dtype=weight_dtype,
            ),
            input_dim=1,
            output_dim=0,
            weight_loader=weight_loader,
        )

        layer.register_parameter("weight_scale", weight_scale)

    def process_weights_after_loading(self, layer: Module) -> None:
        # global scales:
        input_scale_2 = layer.input_scale.max().to(torch.float32)
        layer.input_scale = Parameter(input_scale_2, requires_grad=False)

        weight_scale_2 = layer.weight_scale_2.max().to(torch.float32)
        layer.weight_scale_2 = Parameter(weight_scale_2, requires_grad=False)

        layer.alpha = Parameter(
            layer.input_scale * layer.weight_scale_2, requires_grad=False
        )

        # Calculate `1 / input_scale` so that we don't need to do so at runtime
        layer.input_scale_inv = Parameter(
            (1 / layer.input_scale).to(torch.float32), requires_grad=False
        )

        # Swizzle the weight blockscale.
        # contracting dimension is input dimension
        # block_size = 16;
        assert layer.weight_scale.dtype == torch.float8_e4m3fn, (
            "Weight Block scale must be represented as FP8-E4M3"
        )

        if self.backend == "marlin":
            prepare_fp4_layer_for_marlin(layer)
            del layer.alpha
            del layer.input_scale
        elif self.backend == "flashinfer-trtllm":
            # FlashInfer TRTLLM FP4 GEMM requires a different weight layout.
            # FlashInfer provides nvfp4_quantize to quantize + shuffle the
            # layout but we use our own quantization so we have to call
            # shuffles ourselves.
            from flashinfer import shuffle_matrix_a, shuffle_matrix_sf_a

            weight = layer.weight.data
            weight_scale = layer.weight_scale.data

            epilogue_tile_m = 128
            weight = shuffle_matrix_a(weight.view(torch.uint8), epilogue_tile_m)
            weight_scale = (
                shuffle_matrix_sf_a(weight_scale.view(torch.uint8), epilogue_tile_m)
                .reshape(weight_scale.shape)
                .view(torch.float8_e4m3fn)
            )

            layer.weight_scale = Parameter(weight_scale, requires_grad=False)
            layer.weight = Parameter(weight, requires_grad=False)
        else:
            swizzled_weight_scale = swizzle_blockscale(layer.weight_scale)
            layer.weight_scale = Parameter(swizzled_weight_scale, requires_grad=False)
            layer.weight = Parameter(layer.weight.data, requires_grad=False)

    def apply(
        self,
        layer: torch.nn.Module,
        x: torch.Tensor,
        bias: torch.Tensor | None = None,
    ) -> torch.Tensor:
        if self.backend == "marlin":
            return apply_fp4_marlin_linear(
                input=x,
                weight=layer.weight,
                weight_scale=layer.weight_scale,
                weight_scale_2=layer.weight_scale_2,
                workspace=layer.workspace,
                size_n=layer.output_size_per_partition,
                size_k=layer.input_size_per_partition,
                bias=bias,
<<<<<<< HEAD
                input_dtype=self.marlin_input_dtype)
=======
            )
>>>>>>> b8a45721

        output_dtype = x.dtype
        output_shape = [x.shape[0], layer.weight.shape[0]]

        # quantize BF16 or FP16 to (FP4 and interleaved block scale)
        x_fp4, x_blockscale = scaled_fp4_quant(x, layer.input_scale_inv)

        # validate dtypes of quantized input, input block scale,
        # weight and weight_blockscale
        assert x_fp4.dtype == torch.uint8
        assert layer.weight.dtype == torch.uint8
        assert x_blockscale.dtype == torch.float8_e4m3fn
        assert layer.weight_scale.dtype == torch.float8_e4m3fn
        assert layer.alpha.dtype == torch.float32

        mm_args = (
            x_fp4,
            layer.weight,
            x_blockscale,
            layer.weight_scale,
            layer.alpha,
            output_dtype,
        )
        if self.backend == "flashinfer-trtllm":
            out = flashinfer_scaled_fp4_mm(*mm_args, backend="trtllm")
        elif self.backend == "flashinfer-cutlass":
            out = flashinfer_scaled_fp4_mm(*mm_args, backend="cutlass")
        else:
            out = cutlass_scaled_fp4_mm(*mm_args)

        if bias is not None:
            out = out + bias
        return out.view(*output_shape)


def _get_tile_tokens_dim(num_tokens: int, top_k: int, num_experts: int) -> int:
    # Guess tokens per expert assuming perfect expert distribution first.
    num_tokens_per_expert = (num_tokens * top_k) // num_experts
    # And pad the number to the next power of 2.
    tile_tokens_dim = next_power_of_2(num_tokens_per_expert)
    # Cap to 8-64 tokens per CTA tile as it's the range supported by the kernel.
    tile_tokens_dim = min(max(tile_tokens_dim, 8), 64)
    return tile_tokens_dim


class ModelOptNvFp4FusedMoE(FusedMoEMethodBase):
    """
    MoE Method for FP4 Quantization.
    Args:
        quant_config: NVFP4 Quant Config
    """

    def __init__(
        self,
        quant_config: ModelOptNvFp4Config,
        moe: FusedMoEConfig,
        layer: torch.nn.Module,
    ) -> None:
        from vllm.model_executor.layers.quantization.utils.nvfp4_moe_support import (  # noqa: E501
            detect_nvfp4_moe_support,
        )

        super().__init__(moe)
        self.quant_config = quant_config
        self.layer = layer
        _nvfp4 = detect_nvfp4_moe_support(self.__class__.__name__)
        self.cutlass_nvfp4_supported = _nvfp4.cutlass_supported
        self.allow_flashinfer = _nvfp4.allow_flashinfer
        self.use_marlin = _nvfp4.use_marlin
        self.marlin_input_dtype = None
        self.flashinfer_moe_backend = None
        self._cache_permute_indices: dict[torch.Size, torch.Tensor] = {}
        if self.allow_flashinfer:
            self.flashinfer_moe_backend = get_flashinfer_moe_backend()
            logger.info_once(
                f"Using FlashInfer {self.flashinfer_moe_backend.value} kernels"
                " for ModelOptNvFp4FusedMoE."
            )

    def maybe_make_prepare_finalize(self) -> mk.FusedMoEPrepareAndFinalize | None:
        if self.use_marlin or (
            self.allow_flashinfer
            and self.flashinfer_moe_backend == FlashinferMoeBackend.TENSORRT_LLM
        ):
            return None
        elif (
            self.allow_flashinfer
            and self.flashinfer_moe_backend == FlashinferMoeBackend.CUTLASS
        ):
            # For now, fp4 moe only works with the flashinfer dispatcher.
            prepare_finalize = build_flashinfer_fp4_cutlass_moe_prepare_finalize(
                self.moe
            )
            logger.debug_once("%s", prepare_finalize.__class__.__name__)
            return prepare_finalize
        else:
            return super().maybe_make_prepare_finalize()

    def select_gemm_impl(
        self,
        prepare_finalize: mk.FusedMoEPrepareAndFinalize,
        layer: torch.nn.Module,
    ) -> mk.FusedMoEPermuteExpertsUnpermute:
        assert self.moe_quant_config is not None
        experts = select_nvfp4_gemm_impl(
            self.moe,
            self.moe_quant_config,
            allow_flashinfer=self.allow_flashinfer,
        )
        logger.debug_once("Using %s", experts.__class__.__name__)
        return experts

    def uses_weight_scale_2_pattern(self) -> bool:
        """
        FP4 variants use 'weight_scale_2' pattern for per-tensor weight scales.
        """
        return True

    def create_weights(
        self,
        layer: torch.nn.Module,
        num_experts: int,
        hidden_size: int,
        intermediate_size_per_partition: int,
        params_dtype: torch.dtype,
        **extra_weight_attrs,
    ):
        if not self.quant_config.is_checkpoint_nvfp4_serialized:
            raise ValueError(
                "NVFP4 quantization was selected, "
                " dynamic quantization is not supported."
            )

        layer.num_experts = num_experts
        layer.params_dtype = params_dtype
        layer.quant_config = self.quant_config
        weight_dtype = torch.uint8
        weight_scale_dtype = torch.float8_e4m3fn
        weight_loader = extra_weight_attrs.get("weight_loader")
        # GEMM 1
        w13_weight = ModelWeightParameter(
            data=torch.empty(
                num_experts,
                2 * intermediate_size_per_partition,
                # 2 fp4 items are packed in the input dimension
                hidden_size // 2,
                dtype=weight_dtype,
            ),
            input_dim=1,
            output_dim=2,
            weight_loader=weight_loader,
        )
        layer.register_parameter("w13_weight", w13_weight)

        # GEMM 2
        w2_weight = ModelWeightParameter(
            data=torch.empty(
                num_experts,
                hidden_size,
                # 2 fp4 items are packed in the input dimension
                intermediate_size_per_partition // 2,
                dtype=weight_dtype,
            ),
            input_dim=1,
            output_dim=2,
            weight_loader=weight_loader,
        )
        layer.register_parameter("w2_weight", w2_weight)

        w13_weight_scale = ModelWeightParameter(
            data=torch.empty(
                num_experts,
                2 * intermediate_size_per_partition,
                # 2 fp4 items are packed in the input dimension
                hidden_size // self.quant_config.group_size,
                dtype=weight_scale_dtype,
            ),
            input_dim=1,
            output_dim=2,
            weight_loader=weight_loader,
        )
        layer.register_parameter("w13_weight_scale", w13_weight_scale)

        w2_weight_scale = ModelWeightParameter(
            data=torch.empty(
                num_experts,
                hidden_size,
                # 2 fp4 items are packed in the input dimension
                intermediate_size_per_partition // self.quant_config.group_size,
                dtype=weight_scale_dtype,
            ),
            input_dim=1,
            output_dim=2,
            weight_loader=weight_loader,
        )
        layer.register_parameter("w2_weight_scale", w2_weight_scale)

        extra_weight_attrs.update(
            {"quant_method": FusedMoeWeightScaleSupported.BLOCK.value}
        )

        w13_weight_scale_2 = PerTensorScaleParameter(
            data=torch.empty(num_experts, 2, dtype=torch.float32),
            weight_loader=weight_loader,
        )
        layer.register_parameter("w13_weight_scale_2", w13_weight_scale_2)

        w2_weight_scale_2 = PerTensorScaleParameter(
            data=torch.empty(num_experts, dtype=torch.float32),
            weight_loader=weight_loader,
        )
        layer.register_parameter("w2_weight_scale_2", w2_weight_scale_2)

        extra_weight_attrs.update(
            {"quant_method": FusedMoeWeightScaleSupported.TENSOR.value}
        )

        w13_input_scale = PerTensorScaleParameter(
            data=torch.empty(num_experts, 2, dtype=torch.float32),
            weight_loader=weight_loader,
        )
        layer.register_parameter("w13_input_scale", w13_input_scale)

        w2_input_scale = PerTensorScaleParameter(
            data=torch.empty(num_experts, dtype=torch.float32),
            weight_loader=weight_loader,
        )
        layer.register_parameter("w2_input_scale", w2_input_scale)

    def prepare_static_weights_for_trtllm_fp4_moe(
        self,
        # args_dequant,
        # args,
        gemm1_weights,
        gemm2_weights,
        gemm1_scales_linear_fp4_bytes,
        gemm2_scales_linear_fp4_bytes,
        hidden_size,
        intermediate_size,
        num_experts,
    ):
        from flashinfer import nvfp4_block_scale_interleave
        from flashinfer.fused_moe.core import (
            _maybe_get_cached_w2_permute_indices,
            _maybe_get_cached_w3_w1_permute_indices,
        )

        """Prepare quantized weights for kernel (done offline with weights)."""
        epilogue_tile_m = 128  # FIXME: this depends on the kernel internals

        # Convert quantized weights to proper formats
        gemm1_weights_fp4 = gemm1_weights.view(torch.float8_e4m3fn).reshape(
            num_experts, 2 * intermediate_size, hidden_size // 2
        )  # packed fp4
        gemm1_scales_linear_fp4 = gemm1_scales_linear_fp4_bytes.view(
            torch.float8_e4m3fn
        ).reshape(
            num_experts, 2 * intermediate_size, hidden_size // 16
        )  # fp8 scaling factors

        gemm2_weights_fp4 = gemm2_weights.view(torch.float8_e4m3fn).reshape(
            num_experts, hidden_size, intermediate_size // 2
        )  # packed fp4
        gemm2_scales_linear_fp4 = gemm2_scales_linear_fp4_bytes.view(
            torch.float8_e4m3fn
        ).reshape(
            num_experts, hidden_size, intermediate_size // 16
        )  # fp8 scaling factors

        gemm1_weights_fp4_shuffled = []
        gemm1_scales_fp4_shuffled = []
        gemm2_weights_fp4_shuffled = []
        gemm2_scales_fp4_shuffled = []
        for i in range(num_experts):
            # Calculate the permute indices for the following:
            # 1. Reorder rows of W1 and scales for fused gated activation
            # 2. Shuffle weights and scaling factors for transposed mma output
            # for both w3_w1 and w2 weights and scale factors
            permute_indices = _maybe_get_cached_w3_w1_permute_indices(
                self._cache_permute_indices,
                gemm1_weights_fp4[i].view(torch.uint8),
                epilogue_tile_m,
            )
            gemm1_weights_fp4_shuffled.append(
                gemm1_weights_fp4[i]
                .view(torch.uint8)[permute_indices.to(gemm1_weights_fp4.device)]
                .contiguous()
            )

            permute_sf_indices = _maybe_get_cached_w3_w1_permute_indices(
                self._cache_permute_indices,
                gemm1_scales_linear_fp4[i].view(torch.uint8),
                epilogue_tile_m,
                num_elts_per_sf=16,
            )
            gemm1_scales_fp4_shuffled.append(
                nvfp4_block_scale_interleave(
                    gemm1_scales_linear_fp4[i]
                    .view(torch.uint8)[
                        permute_sf_indices.to(gemm1_scales_linear_fp4.device)
                    ]
                    .contiguous()
                )
            )

            permute_indices = _maybe_get_cached_w2_permute_indices(
                self._cache_permute_indices,
                gemm2_weights_fp4[i].view(torch.uint8),
                epilogue_tile_m,
            )
            gemm2_weights_fp4_shuffled.append(
                gemm2_weights_fp4[i]
                .view(torch.uint8)[permute_indices.to(gemm2_weights_fp4.device)]
                .contiguous()
            )

            permute_sf_indices = _maybe_get_cached_w2_permute_indices(
                self._cache_permute_indices,
                gemm2_scales_linear_fp4[i].view(torch.uint8),
                epilogue_tile_m,
                num_elts_per_sf=16,
            )
            gemm2_scales_fp4_shuffled.append(
                nvfp4_block_scale_interleave(
                    gemm2_scales_linear_fp4[i]
                    .view(torch.uint8)[
                        permute_sf_indices.to(gemm2_scales_linear_fp4.device)
                    ]
                    .contiguous()
                )
            )

        # Stack weights for all experts
        gemm1_weights_fp4_shuffled = torch.stack(gemm1_weights_fp4_shuffled)
        gemm1_scales_fp4_shuffled = (
            torch.stack(gemm1_scales_fp4_shuffled)
            .view(torch.float8_e4m3fn)
            .reshape(num_experts, 2 * intermediate_size, hidden_size // 16)
        )

        gemm2_weights_fp4_shuffled = torch.stack(gemm2_weights_fp4_shuffled)
        gemm2_scales_fp4_shuffled = (
            torch.stack(gemm2_scales_fp4_shuffled)
            .view(torch.float8_e4m3fn)
            .reshape(num_experts, hidden_size, intermediate_size // 16)
        )
        return (
            gemm1_weights_fp4_shuffled,
            gemm1_scales_fp4_shuffled,
            gemm2_weights_fp4_shuffled,
            gemm2_scales_fp4_shuffled,
        )

    def process_weights_after_loading(self, layer: torch.nn.Module) -> None:
        # GEMM 1 processing
        gemm1_weight = layer.w13_weight.data
        gemm1_weight_scale = layer.w13_weight_scale.data

        if self.allow_flashinfer:
            gemm1_weight, gemm1_weight_scale = reorder_w1w3_to_w3w1(
                gemm1_weight, gemm1_weight_scale, dim=-2
            )

        layer.w13_weight = Parameter(gemm1_weight, requires_grad=False)
        layer.w13_weight_scale = Parameter(gemm1_weight_scale, requires_grad=False)

        # Common processing for w13_weight_scale_2
        if not torch.allclose(
            layer.w13_weight_scale_2[:, 0], layer.w13_weight_scale_2[:, 1]
        ):
            logger.warning_once(
                "w1_weight_scale_2 must match w3_weight_scale_2. "
                "Accuracy may be affected."
            )

        w13_weight_scale_2 = layer.w13_weight_scale_2[:, 0]
        layer.w13_weight_scale_2 = Parameter(w13_weight_scale_2, requires_grad=False)

        # Common processing for input scales and alphas
        w13_input_scale = layer.w13_input_scale.max(dim=1).values.to(torch.float32)
        layer.g1_alphas = Parameter(
            (w13_input_scale * w13_weight_scale_2).to(torch.float32),
            requires_grad=False,
        )

        # This is for quantization, so we need to invert it.
        layer.w13_input_scale_quant = Parameter(
            (1 / w13_input_scale).to(torch.float32), requires_grad=False
        )

        # GEMM 2 processing
        layer.g2_alphas = Parameter(
            (layer.w2_input_scale * layer.w2_weight_scale_2).to(torch.float32),
            requires_grad=False,
        )

        # This is for quantization, so we need to invert it.
        layer.w2_input_scale_quant = Parameter(
            (1 / layer.w2_input_scale).to(torch.float32), requires_grad=False
        )

        # TensorRT-LLM specific processing
        if (
            self.allow_flashinfer
            and self.flashinfer_moe_backend == FlashinferMoeBackend.TENSORRT_LLM
        ):
            # Prepare static weights for TRT-LLM kernel
            # alternate: prepare_static_weight_layouts_for_trtllm_moe
            (
                gemm1_weights_fp4_shuffled,
                gemm1_scales_fp4_shuffled,
                gemm2_weights_fp4_shuffled,
                gemm2_scales_fp4_shuffled,
            ) = self.prepare_static_weights_for_trtllm_fp4_moe(
                layer.w13_weight,
                layer.w2_weight,
                layer.w13_weight_scale,
                layer.w2_weight_scale,
                layer.w2_weight.size(-2),  # hidden_size
                layer.w13_weight.size(-2) // 2,  # intermediate_size
                layer.w13_weight.size(0),  # num_experts
            )
            logger.debug_once("Finished shuffling weights for TRT-LLM MOE")

            layer.gemm1_weights_fp4_shuffled = Parameter(
                gemm1_weights_fp4_shuffled, requires_grad=False
            )
            layer.gemm2_weights_fp4_shuffled = Parameter(
                gemm2_weights_fp4_shuffled, requires_grad=False
            )
            layer.gemm1_scales_fp4_shuffled = Parameter(
                gemm1_scales_fp4_shuffled, requires_grad=False
            )
            layer.gemm2_scales_fp4_shuffled = Parameter(
                gemm2_scales_fp4_shuffled, requires_grad=False
            )

            # Additional parameter needed for TRT-LLM
            layer.g1_scale_c = Parameter(
                (layer.w2_input_scale_quant * layer.g1_alphas).to(torch.float32),
                requires_grad=False,
            )

            # Clean up weights that won't be used by TRT-LLM
            del layer.w2_weight
            del layer.w2_weight_scale
            del layer.w13_weight
            del layer.w13_weight_scale
        elif self.use_marlin:
            # Marlin processing
            prepare_moe_fp4_layer_for_marlin(layer)
            del layer.g1_alphas
            del layer.g2_alphas
            del layer.w13_input_scale_quant
            del layer.w2_input_scale_quant
        else:
            # Non-TRT-LLM processing (Cutlass or non-flashinfer)
            assert layer.w13_weight_scale.shape[2] % 16 == 0, (
                "Expected weight_scale.dim(1) to be divisible by 16"
            )
            assert layer.w13_weight_scale.dtype == torch.float8_e4m3fn, (
                "Weight Blockscale must be represented as FP8-E4M3"
            )
            w13_blockscale_swizzled = swizzle_blockscale(layer.w13_weight_scale)
            layer.w13_weight_scale = Parameter(
                w13_blockscale_swizzled, requires_grad=False
            )

            assert layer.w2_weight_scale.shape[2] % 16 == 0, (
                "Expected weight_scale.dim(1) to be divisible by 16"
            )
            assert layer.w2_weight_scale.dtype == torch.float8_e4m3fn, (
                "Weight Blockscale must be represented as FP8-E4M3"
            )
            w2_blockscale_swizzled = swizzle_blockscale(layer.w2_weight_scale)
            layer.w2_weight_scale = Parameter(
                w2_blockscale_swizzled, requires_grad=False
            )
            layer.w2_weight = Parameter(layer.w2_weight.data, requires_grad=False)

    def get_fused_moe_quant_config(
        self, layer: torch.nn.Module
    ) -> FusedMoEQuantConfig | None:
        if (
            self.use_marlin
            or self.flashinfer_moe_backend == FlashinferMoeBackend.TENSORRT_LLM
        ):
            return None

        return nvfp4_moe_quant_config(
            w1_scale=layer.w13_weight_scale,
            w2_scale=layer.w2_weight_scale,
            g1_alphas=layer.g1_alphas,
            g2_alphas=layer.g2_alphas,
            a1_gscale=layer.w13_input_scale_quant,
            a2_gscale=layer.w2_input_scale_quant,
        )

    def apply(
        self,
        layer: torch.nn.Module,
        x: torch.Tensor,
        router_logits: torch.Tensor,
        top_k: int,
        renormalize: bool,
        use_grouped_topk: bool = False,
        topk_group: int | None = None,
        num_expert_group: int | None = None,
        global_num_experts: int = -1,
        expert_map: torch.Tensor | None = None,
        custom_routing_function: Callable | None = None,
        scoring_func: str = "softmax",
        routed_scaling_factor: float = 1.0,
        e_score_correction_bias: torch.Tensor | None = None,
        apply_router_weight_on_input: bool = False,
        activation: str = "silu",
        enable_eplb: bool = False,
        expert_load_view: torch.Tensor | None = None,
        logical_to_physical_map: torch.Tensor | None = None,
        logical_replica_count: torch.Tensor | None = None,
    ) -> torch.Tensor | tuple[torch.Tensor, torch.Tensor]:
        if enable_eplb:
            raise NotImplementedError(
                "EPLB not supported for `ModelOptNvFp4FusedMoE` yet."
            )
        assert activation == "silu", "Only SiLU activation is supported."

        if (
            self.allow_flashinfer
            and self.flashinfer_moe_backend == FlashinferMoeBackend.TENSORRT_LLM
        ):
            import flashinfer

            from vllm.model_executor.models.llama4 import Llama4MoE

            assert self.fused_experts is None

            a1_gscale = layer.w13_input_scale_quant
            (hidden_states_fp4, hidden_states_scale_linear_fp4) = (
                flashinfer.fp4_quantize(
                    x,
                    a1_gscale,
                    is_sf_swizzled_layout=False,
                )
            )
            use_llama4_routing = (
                custom_routing_function is Llama4MoE.custom_routing_function
            )
            routing_method_type = flashinfer.RoutingMethodType.DeepSeekV3
            if use_llama4_routing:
                routing_method_type = flashinfer.RoutingMethodType.Llama4
            routing_bias = e_score_correction_bias
            if routing_bias is not None:
                routing_bias = routing_bias.to(torch.bfloat16)
            out = flashinfer.fused_moe.trtllm_fp4_block_scale_moe(
                routing_logits=router_logits
                if use_llama4_routing
                else router_logits.to(torch.float32),
                routing_bias=routing_bias,
                hidden_states=hidden_states_fp4,
                hidden_states_scale=hidden_states_scale_linear_fp4.view(
                    torch.float8_e4m3fn
                ).flatten(),
                gemm1_weights=layer.gemm1_weights_fp4_shuffled.data,
                gemm1_weights_scale=layer.gemm1_scales_fp4_shuffled.data.view(
                    torch.float8_e4m3fn
                ),
                gemm1_bias=None,
                gemm1_alpha=None,
                gemm1_beta=None,
                gemm1_clamp_limit=None,
                gemm2_weights=layer.gemm2_weights_fp4_shuffled.data,
                gemm2_weights_scale=layer.gemm2_scales_fp4_shuffled.data.view(
                    torch.float8_e4m3fn
                ),
                gemm2_bias=None,
                output1_scale_scalar=layer.g1_scale_c.data,
                output1_scale_gate_scalar=layer.g1_alphas.data,
                output2_scale_scalar=layer.g2_alphas.data,
                num_experts=global_num_experts,
                top_k=top_k,
                n_group=num_expert_group if num_expert_group is not None else 0,
                topk_group=topk_group if topk_group is not None else 0,
                intermediate_size=layer.intermediate_size_per_partition,
                local_expert_offset=layer.ep_rank * layer.local_num_experts,
                local_num_experts=layer.local_num_experts,
                routed_scaling_factor=None,
                tile_tokens_dim=_get_tile_tokens_dim(
                    x.shape[0], top_k, layer.local_num_experts
                ),
                routing_method_type=routing_method_type,
                do_finalize=True,
            )[0]
            return out

        topk_weights, topk_ids, _ = FusedMoE.select_experts(
            hidden_states=x,
            router_logits=router_logits,
            use_grouped_topk=use_grouped_topk,
            top_k=top_k,
            renormalize=renormalize,
            topk_group=topk_group,
            num_expert_group=num_expert_group,
            custom_routing_function=custom_routing_function,
            scoring_func=scoring_func,
            routed_scaling_factor=routed_scaling_factor,
            e_score_correction_bias=e_score_correction_bias,
            indices_type=self.topk_indices_dtype,
        )

        #
        # Note: the order here is important. self.fused_experts can override
        # flashinfer cutlass, cutlass fp4 or fused_experts but not marlin or
        # trtllm.
        #
        if self.use_marlin:
            assert self.fused_experts is None
            return fused_marlin_moe(
                x,
                layer.w13_weight,
                layer.w2_weight,
                None,
                None,
                layer.w13_weight_scale,
                layer.w2_weight_scale,
                router_logits,
                topk_weights,
                topk_ids,
                global_scale1=layer.w13_weight_scale_2,
                global_scale2=layer.w2_weight_scale_2,
                quant_type_id=scalar_types.float4_e2m1f.id,
                apply_router_weight_on_input=apply_router_weight_on_input,
                global_num_experts=global_num_experts,
                expert_map=expert_map,
<<<<<<< HEAD
                input_dtype=self.marlin_input_dtype)
=======
                workspace=layer.workspace,
            )
>>>>>>> b8a45721

        elif self.fused_experts is not None:
            assert (
                self.allow_flashinfer
                and self.flashinfer_moe_backend == FlashinferMoeBackend.CUTLASS
            )

            assert is_valid_flashinfer_cutlass_fused_moe(
                x, layer.w13_weight, layer.w2_weight
            ), "Flashinfer CUTLASS Fused MoE not applicable!"

            return self.fused_experts(
                hidden_states=x,
                w1=layer.w13_weight,
                w2=layer.w2_weight,
                topk_weights=topk_weights,
                topk_ids=topk_ids,
                inplace=False,  # TODO(shuw): fix later, now output is high prec
                activation=activation,
                global_num_experts=global_num_experts,
                expert_map=expert_map,
                apply_router_weight_on_input=apply_router_weight_on_input,
            )
        elif (
            self.allow_flashinfer
            and self.flashinfer_moe_backend == FlashinferMoeBackend.CUTLASS
        ):
            from vllm.model_executor.layers.fused_moe.flashinfer_cutlass_moe import (  # noqa: E501
                flashinfer_cutlass_moe_fp4,
            )

            assert self.moe_quant_config is not None

            return flashinfer_cutlass_moe_fp4(
                hidden_states=x,
                w1=layer.w13_weight,
                w2=layer.w2_weight,
                topk_weights=topk_weights,
                topk_ids=topk_ids,
                quant_config=self.moe_quant_config,
                inplace=False,
                activation=activation,
                global_num_experts=global_num_experts,
                expert_map=expert_map,
                apply_router_weight_on_input=apply_router_weight_on_input,
            )
        else:
            # If no modular kernel is provided, use cutlass_moe_fp4 for TP case
            # only (no EP).
            from vllm.model_executor.layers.fused_moe.cutlass_moe import cutlass_moe_fp4

            assert self.moe_quant_config is not None
            return cutlass_moe_fp4(
                a=x,
                w1_fp4=layer.w13_weight,
                w2_fp4=layer.w2_weight,
                topk_weights=topk_weights,
                topk_ids=topk_ids,
                quant_config=self.moe_quant_config,
                expert_map=expert_map,
                apply_router_weight_on_input=apply_router_weight_on_input,
                # TODO: derive from arguments
                m=x.shape[0],
                n=layer.w2_weight.shape[2] * 2,
                k=x.shape[1],
                e=layer.w13_weight.shape[0],
            )<|MERGE_RESOLUTION|>--- conflicted
+++ resolved
@@ -47,21 +47,11 @@
     FlashinferMoeBackend,
     apply_flashinfer_per_tensor_scale_fp8,
     build_flashinfer_fp8_cutlass_moe_prepare_finalize,
-<<<<<<< HEAD
     flashinfer_cutlass_moe_fp8, get_flashinfer_moe_backend,
     register_moe_scaling_factors, rotate_flashinfer_fp8_moe_weights,
     select_cutlass_fp8_gemm_impl, swap_w13_to_w31)
 from vllm.model_executor.layers.quantization.utils.marlin_utils import (
     get_marlin_input_dtype)
-=======
-    flashinfer_cutlass_moe_fp8,
-    get_flashinfer_moe_backend,
-    register_moe_scaling_factors,
-    rotate_flashinfer_fp8_moe_weights,
-    select_cutlass_fp8_gemm_impl,
-    swap_w13_to_w31,
-)
->>>>>>> b8a45721
 from vllm.model_executor.layers.quantization.utils.marlin_utils_fp4 import (
     apply_fp4_marlin_linear,
     is_fp4_marlin_supported,
@@ -907,17 +897,13 @@
         elif isinstance(layer, Attention):
             return ModelOptFp8KVCacheMethod(self)
         elif isinstance(layer, FusedMoE):
-<<<<<<< HEAD
+            if skip_layer:
+                return None
             moe_quant_method = ModelOptNvFp4FusedMoE(self, layer.moe_config,
                                                      layer)
             moe_quant_method.marlin_input_dtype = get_marlin_input_dtype(
                 prefix)
             return moe_quant_method
-=======
-            if skip_layer:
-                return None
-            return ModelOptNvFp4FusedMoE(self, layer.moe_config, layer)
->>>>>>> b8a45721
         return None
 
 
@@ -1104,11 +1090,7 @@
                 size_n=layer.output_size_per_partition,
                 size_k=layer.input_size_per_partition,
                 bias=bias,
-<<<<<<< HEAD
                 input_dtype=self.marlin_input_dtype)
-=======
-            )
->>>>>>> b8a45721
 
         output_dtype = x.dtype
         output_shape = [x.shape[0], layer.weight.shape[0]]
@@ -1743,12 +1725,7 @@
                 apply_router_weight_on_input=apply_router_weight_on_input,
                 global_num_experts=global_num_experts,
                 expert_map=expert_map,
-<<<<<<< HEAD
                 input_dtype=self.marlin_input_dtype)
-=======
-                workspace=layer.workspace,
-            )
->>>>>>> b8a45721
 
         elif self.fused_experts is not None:
             assert (
