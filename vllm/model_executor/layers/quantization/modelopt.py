--- conflicted
+++ resolved
@@ -1093,22 +1093,6 @@
         if enable_eplb:
             raise NotImplementedError(
                 "EPLB not supported for `ModelOptNvFp4FusedMoE` yet.")
-<<<<<<< HEAD
-
-        if self.use_marlin:
-            topk_weights, topk_ids = FusedMoE.select_experts(
-                hidden_states=x,
-                router_logits=router_logits,
-                use_grouped_topk=use_grouped_topk,
-                top_k=top_k,
-                renormalize=renormalize,
-                topk_group=topk_group,
-                num_expert_group=num_expert_group,
-                custom_routing_function=custom_routing_function,
-                scoring_func=scoring_func,
-                e_score_correction_bias=e_score_correction_bias,
-            )
-=======
         assert activation == "silu", "Only SiLU activation is supported."
 
         topk_weights, topk_ids = FusedMoE.select_experts(
@@ -1122,7 +1106,6 @@
             custom_routing_function=custom_routing_function,
             scoring_func=scoring_func,
             e_score_correction_bias=e_score_correction_bias)
->>>>>>> 016c25b5
 
         if self.use_marlin:
             return torch.ops.vllm.fused_marlin_moe(
