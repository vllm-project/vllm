--- conflicted
+++ resolved
@@ -1734,12 +1734,10 @@
                 workspace=layer.workspace,
             )
 
-<<<<<<< HEAD
         elif self.fused_experts is not None:
-            assert self.allow_flashinfer
-            assert self.flashinfer_moe_backend in (
-                FlashinferMoeBackend.CUTLASS,
-                FlashinferMoeBackend.CUTEDSL,
+            assert (
+                self.allow_flashinfer
+                and self.flashinfer_moe_backend in (FlashinferMoeBackend.CUTLASS, FlashinferMoeBackend.CUTEDSL)
             )
 
             assert is_valid_flashinfer_cutlass_fused_moe(
@@ -1758,8 +1756,6 @@
                 expert_map=expert_map,
                 apply_router_weight_on_input=apply_router_weight_on_input,
             )
-=======
->>>>>>> 54aecd9e
         elif (
             self.allow_flashinfer
             and self.flashinfer_moe_backend == FlashinferMoeBackend.CUTLASS
