# SPDX-License-Identifier: Apache-2.0
# SPDX-FileCopyrightText: Copyright contributors to the vLLM project

from collections.abc import Callable
from typing import TYPE_CHECKING, Any, Optional

import torch
from torch.nn import Module
from torch.nn.parameter import Parameter

import vllm.envs as envs
import vllm.model_executor.layers.fused_moe.modular_kernel as mk
from vllm._custom_ops import cutlass_scaled_fp4_mm, scaled_fp4_quant
from vllm.logger import init_logger
from vllm.model_executor.layers.fused_moe.config import (
    FusedMoEConfig,
    FusedMoEQuantConfig,
    fp8_w8a8_moe_quant_config,
    nvfp4_moe_quant_config,
)
from vllm.model_executor.layers.fused_moe.flashinfer_cutlass_moe import (
    is_valid_flashinfer_cutlass_fused_moe,
)
from vllm.model_executor.layers.fused_moe.fused_marlin_moe import fused_marlin_moe
from vllm.model_executor.layers.fused_moe.layer import (
    FusedMoE,
    FusedMoEMethodBase,
    FusedMoeWeightScaleSupported,
)
from vllm.model_executor.layers.linear import (
    LinearBase,
    LinearMethodBase,
    UnquantizedLinearMethod,
)
from vllm.model_executor.layers.quantization import QuantizationMethods
from vllm.model_executor.layers.quantization.base_config import (
    QuantizationConfig,
    QuantizeMethodBase,
)
from vllm.model_executor.layers.quantization.kv_cache import BaseKVCacheMethod
from vllm.model_executor.layers.quantization.utils.flashinfer_fp4_moe import (
    build_flashinfer_fp4_cutlass_moe_prepare_finalize,
    reorder_w1w3_to_w3w1,
    select_nvfp4_gemm_impl,
)
from vllm.model_executor.layers.quantization.utils.flashinfer_utils import (
    FlashinferMoeBackend,
    apply_flashinfer_per_tensor_scale_fp8,
    build_flashinfer_fp8_cutlass_moe_prepare_finalize,
    flashinfer_cutlass_moe_fp8,
    get_flashinfer_moe_backend,
    register_moe_scaling_factors,
    rotate_flashinfer_fp8_moe_weights,
    select_cutlass_fp8_gemm_impl,
    swap_w13_to_w31,
)
from vllm.model_executor.layers.quantization.utils.marlin_utils_fp4 import (
    apply_fp4_marlin_linear,
    is_fp4_marlin_supported,
    prepare_fp4_layer_for_marlin,
    prepare_moe_fp4_layer_for_marlin,
)
from vllm.model_executor.layers.quantization.utils.quant_utils import (
    GroupShape,
    cutlass_fp4_supported,
    is_layer_skipped,
    swizzle_blockscale,
)
from vllm.model_executor.layers.quantization.utils.w8a8_utils import (
    Fp8LinearOp,
    requantize_with_max_scale,
)
from vllm.model_executor.parameter import ModelWeightParameter, PerTensorScaleParameter
from vllm.scalar_type import scalar_types
from vllm.utils import next_power_of_2
from vllm.utils.flashinfer import (
    flashinfer_scaled_fp4_mm,
    has_flashinfer,
    has_flashinfer_moe,
)

if TYPE_CHECKING:
    from vllm.model_executor.models.utils import WeightsMapper

logger = init_logger(__name__)

QUANT_ALGOS = ["FP8", "NVFP4"]
KV_CACHE_QUANT_ALGOS = ["FP8"]


class ModelOptFp8Config(QuantizationConfig):
    """Config class for ModelOpt FP8."""

    def __init__(
        self,
        is_checkpoint_fp8_serialized: bool = False,
        kv_cache_quant_method: str | None = None,
        exclude_modules: list[str] | None = None,
    ) -> None:
        super().__init__()
        self.is_checkpoint_fp8_serialized = is_checkpoint_fp8_serialized
        self.kv_cache_quant_method = kv_cache_quant_method
        self.exclude_modules = exclude_modules or []
        if is_checkpoint_fp8_serialized:
            logger.warning(
                "Detected ModelOpt fp8 checkpoint. Please note that"
                " the format is experimental and could change."
            )

    @classmethod
    def get_name(cls) -> QuantizationMethods:
        return "modelopt"

    @classmethod
    def get_supported_act_dtypes(cls) -> list[torch.dtype]:
        return [torch.bfloat16, torch.half]

    @classmethod
    def get_min_capability(cls) -> int:
        return 89

    @classmethod
    def get_config_filenames(cls) -> list[str]:
        return ["hf_quant_config.json"]

    def apply_vllm_mapper(self, hf_to_vllm_mapper: "WeightsMapper"):
        if self.exclude_modules is not None:
            self.exclude_modules = hf_to_vllm_mapper.apply_list(self.exclude_modules)

    @classmethod
    def override_quantization_method(
        cls, hf_quant_cfg, user_quant
    ) -> QuantizationMethods | None:
        """Detect if this ModelOpt config should be used based on
        quantization config."""

        if hf_quant_cfg is None:
            return None

        # Use the community standard 'quant_method'
        quant_method = hf_quant_cfg.get("quant_method", "").lower()

        # Only proceed if the method is explicitly "modelopt"
        if quant_method != "modelopt":
            return None

        # Look for ModelOpt-specific config structure
        if "quantization" in hf_quant_cfg:
            quant_config = hf_quant_cfg["quantization"]
            if isinstance(quant_config, dict):
                quant_algo = quant_config.get("quant_algo", "")
                if "FP8" in quant_algo:
                    return "modelopt"
        else:
            # Check for compressed-tensors style config with specific quant_algo
            quant_algo = hf_quant_cfg.get("quant_algo", "")
            if isinstance(quant_algo, str) and "FP8" in quant_algo:
                return "modelopt"

        return None

    @classmethod
    def from_config(cls, config: dict[str, Any]) -> "ModelOptFp8Config":
        # Handle both ModelOpt format and compressed-tensors style format
        if "quantization" in config:
            # ModelOpt format: {"quantization": {"quant_algo": "..."}}
            quant_config = cls.get_from_keys(config, ["quantization"])
            if not isinstance(quant_config, dict):
                raise ValueError("Expected 'quantization' to be a dictionary in config")
            quant_method = quant_config.get("quant_algo", "")
            if not quant_method:
                raise ValueError("Missing 'quant_algo' in quantization config")
            kv_cache_quant_method = quant_config.get("kv_cache_quant_algo")
            # "exclude_modules" is the key in the legacy hf_quant_config.json
            exclude_modules = quant_config.get("exclude_modules")
        else:
            # Compressed-tensors style format:
            # {"quant_algo": "...", "quant_method": "modelopt"}
            quant_method = config.get("quant_algo", "")
            kv_cache_quant_method = config.get("kv_cache_quant_algo")
            # "ignore" is the key in config.json
            exclude_modules = config.get("ignore")

        if quant_method not in QUANT_ALGOS:
            raise ValueError(
                f"ModelOpt currently only supports: {QUANT_ALGOS} "
                "quantizations in vLLM. Please check the "
                "`hf_quant_config.json` file for your model's "
                "quant configuration."
            )
        is_checkpoint_fp8_serialized = "FP8" in quant_method

        return cls(is_checkpoint_fp8_serialized, kv_cache_quant_method, exclude_modules)

    def is_layer_excluded(self, prefix: str) -> bool:
        """
        Check if a layer should be excluded from quantization.
        Handles both exact matching (for fused layers) and substring matching.

        This method handles both regular models and multimodal models that use
        the language_model prefix. For multimodal models, it checks if the
        module name (without the language_model prefix) is in the exclude list.
        """
        if self.exclude_modules is None:
            return False

        # First check exact matching with fused layer support
        if is_layer_skipped(prefix, self.exclude_modules, self.packed_modules_mapping):
            return True

        # Then check substring matching for patterns not caught by exact match
        for module in self.exclude_modules:
            # Skip exact matches already handled above
            if module != prefix and (
                module in prefix
                or (
                    prefix.startswith("language_model.")
                    and module in prefix.removeprefix("language_model.")
                )
            ):
                return True
        return False

    def get_quant_method(
        self, layer: torch.nn.Module, prefix: str
    ) -> Optional["QuantizeMethodBase"]:
        from vllm.attention.layer import Attention  # Avoid circular import

        if isinstance(layer, LinearBase):
            if self.is_layer_excluded(prefix):
                return UnquantizedLinearMethod()
            # Check if this is a vision model layer that should not be quantized
            if "vision_tower" in prefix or "vision_model" in prefix:
                return UnquantizedLinearMethod()
            return ModelOptFp8LinearMethod(self)
        elif isinstance(layer, Attention):
            return ModelOptFp8KVCacheMethod(self)
        elif isinstance(layer, FusedMoE):
            return ModelOptFp8MoEMethod(self, layer)
        return None


class ModelOptFp8LinearMethod(LinearMethodBase):
    """Linear method for Model Optimizer static quantization.
    Supports loading FP8 checkpoints with static weight scale and
    activation scale. Future support might be added for dynamic
    scales.

    Limitations:
    1. Only support per-tensor quantization due to torch._scaled_mm support.
    2. Only support float8_e4m3fn datatype
        Args: quant_config: The ModelOpt quantization config.
    """

    def __init__(self, quant_config: ModelOptFp8Config) -> None:
        self.quant_config = quant_config
        self.fp8_linear = Fp8LinearOp(
            act_quant_static=True, act_quant_group_shape=GroupShape.PER_TENSOR
        )

    def create_weights(
        self,
        layer: torch.nn.Module,
        input_size_per_partition: int,
        output_partition_sizes: list[int],
        input_size: int,
        output_size: int,
        params_dtype: torch.dtype,
        **extra_weight_attrs,
    ):
        del input_size, output_size
        output_size_per_partition = sum(output_partition_sizes)
        weight_loader = extra_weight_attrs.get("weight_loader")
        layer.logical_widths = output_partition_sizes
        layer.input_size_per_partition = input_size_per_partition
        layer.output_size_per_partition = output_size_per_partition
        weight_dtype = (
            torch.float8_e4m3fn
            if self.quant_config.is_checkpoint_fp8_serialized
            else params_dtype
        )
        weight = ModelWeightParameter(
            data=torch.empty(
                output_size_per_partition, input_size_per_partition, dtype=weight_dtype
            ),
            input_dim=1,
            output_dim=0,
            weight_loader=weight_loader,
        )
        layer.register_parameter("weight", weight)

        if self.quant_config.is_checkpoint_fp8_serialized:
            # WEIGHT SCALE
            weight_scale = PerTensorScaleParameter(
                data=torch.empty(len(output_partition_sizes), dtype=torch.float32),
                weight_loader=weight_loader,
            )
            weight_scale[:] = torch.finfo(torch.float32).min
            layer.register_parameter("weight_scale", weight_scale)
            # INPUT SCALE
            scale = PerTensorScaleParameter(
                data=torch.empty(len(output_partition_sizes), dtype=torch.float32),
                weight_loader=weight_loader,
            )

            scale[:] = torch.finfo(torch.float32).min
            layer.register_parameter("input_scale", scale)

    def process_weights_after_loading(self, layer: Module) -> None:
        weight = layer.weight
        max_w_scale = layer.weight_scale.max()
        if not (layer.weight_scale == layer.weight_scale[0]).all():
            max_w_scale, weight = requantize_with_max_scale(
                layer.weight, layer.weight_scale, layer.logical_widths
            )
        layer.weight = Parameter(weight.t(), requires_grad=False)
        layer.weight_scale = Parameter(max_w_scale, requires_grad=False)
        layer.input_scale = Parameter(layer.input_scale.max(), requires_grad=False)

    def apply(
        self,
        layer: torch.nn.Module,
        x: torch.Tensor,
        bias: torch.Tensor | None = None,
    ) -> torch.Tensor:
        return self.fp8_linear.apply(
            input=x,
            weight=layer.weight,
            weight_scale=layer.weight_scale,
            input_scale=layer.input_scale,
            bias=bias,
        )


class ModelOptFp8MoEMethod(FusedMoEMethodBase):
    """MoE method for ModelOpt FP8.
    Supports loading FP8 checkpoints with static weight scale and
    activation scale.
    Args:
        quant_config: The ModelOpt quantization config.
    """

    def __init__(
        self,
        quant_config: ModelOptFp8Config,
        layer: torch.nn.Module,
    ) -> None:
        super().__init__(layer.moe_config)
        self.layer = layer
        self.quant_config = quant_config
        from vllm.model_executor.layers.quantization.utils.w8a8_utils import (
            cutlass_fp8_supported,
        )

        self.cutlass_fp8_supported = cutlass_fp8_supported()
<<<<<<< HEAD
        self.flashinfer_moe_backend: Optional[FlashinferMoeBackend] = None
        if (
            envs.VLLM_USE_FLASHINFER_MOE_FP8
            and has_flashinfer_moe()
            and self.moe.is_act_and_mul
        ):
=======
        self.flashinfer_moe_backend: FlashinferMoeBackend | None = None
        if envs.VLLM_USE_FLASHINFER_MOE_FP8 and has_flashinfer_moe():
>>>>>>> e5b438a2
            self.flashinfer_moe_backend = get_flashinfer_moe_backend()
            logger.info_once(
                f"Using FlashInfer {self.flashinfer_moe_backend.value} kernels"
            )

    def maybe_make_prepare_finalize(
        self,
    ) -> mk.FusedMoEPrepareAndFinalize | None:
        # TRT LLM not supported with all2all yet.
        if self.flashinfer_moe_backend == FlashinferMoeBackend.TENSORRT_LLM:
            return None
        elif self.flashinfer_moe_backend == FlashinferMoeBackend.CUTLASS:
            prepare_finalize = build_flashinfer_fp8_cutlass_moe_prepare_finalize(
                self.moe
            )
            logger.debug_once("%s", prepare_finalize.__class__.__name__)
            return prepare_finalize
        else:
            return super().maybe_make_prepare_finalize()

    def select_gemm_impl(
        self,
        prepare_finalize: mk.FusedMoEPrepareAndFinalize,
        layer: torch.nn.Module,
    ) -> mk.FusedMoEPermuteExpertsUnpermute:
        assert self.moe_quant_config is not None
        experts = select_cutlass_fp8_gemm_impl(
            self.moe,
            self.moe_quant_config,
        )
        logger.debug_once("Using %s", experts.__class__.__name__)
        return experts

    def create_weights(
        self,
        layer: torch.nn.Module,
        num_experts: int,
        hidden_size: int,
        intermediate_size_per_partition: int,
        params_dtype: torch.dtype,
        **extra_weight_attrs,
    ):
        # Use FP8 dtype if checkpoint is serialized
        weight_dtype = (
            torch.float8_e4m3fn
            if self.quant_config.is_checkpoint_fp8_serialized
            else params_dtype
        )
        weight_loader = extra_weight_attrs.get("weight_loader")

        if self.moe.is_act_and_mul:
            w13_up_dim = 2 * intermediate_size_per_partition
        else:
            w13_up_dim = intermediate_size_per_partition

        w13_weight = ModelWeightParameter(
            data=torch.empty(
                num_experts,
                w13_up_dim,
                hidden_size,
                dtype=weight_dtype,
            ),
            input_dim=2,
            output_dim=1,
            weight_loader=weight_loader,
        )
        layer.register_parameter("w13_weight", w13_weight)

        w2_weight = ModelWeightParameter(
            data=torch.empty(
                num_experts,
                hidden_size,
                intermediate_size_per_partition,
                dtype=weight_dtype,
            ),
            input_dim=2,
            output_dim=1,
            weight_loader=weight_loader,
        )
        layer.register_parameter("w2_weight", w2_weight)

        if self.quant_config.is_checkpoint_fp8_serialized:
            # WEIGHT SCALES - Per-tensor scaling for ModelOpts
            # For gated MoE, allocate 2 scales for w1 and w3 respectively.
            # They will be combined to a single scale after weight loading.
            # For non-gated MoE, allocate 1 scale for w13.
            if self.moe.is_act_and_mul:
                w13_weight_scale_shape = (num_experts, 2)
            else:
                w13_weight_scale_shape = (num_experts, 1)
            w13_weight_scale = PerTensorScaleParameter(
                data=torch.full(
                    w13_weight_scale_shape,
                    1.0,
                    dtype=torch.float32,
                ),
                weight_loader=weight_loader,
            )
            w2_weight_scale = PerTensorScaleParameter(
                data=torch.full((num_experts,), 1.0, dtype=torch.float32),
                weight_loader=weight_loader,
            )
            layer.register_parameter("w13_weight_scale", w13_weight_scale)
            layer.register_parameter("w2_weight_scale", w2_weight_scale)

            # Set weight loader attributes for scales
            extra_weight_attrs.update(
                {"quant_method": FusedMoeWeightScaleSupported.TENSOR.value}
            )

            # INPUT SCALES - Per-tensor scaling for ModelOpt
            w13_input_scale = PerTensorScaleParameter(
                data=torch.full((num_experts,), 1.0, dtype=torch.float32),
                weight_loader=weight_loader,
            )
            w2_input_scale = PerTensorScaleParameter(
                data=torch.full((num_experts,), 1.0, dtype=torch.float32),
                weight_loader=weight_loader,
            )
            layer.register_parameter("w13_input_scale", w13_input_scale)
            layer.register_parameter("w2_input_scale", w2_input_scale)

    def process_weights_after_loading(self, layer: torch.nn.Module) -> None:
        """Process FP8 MoE weights after loading from serialized checkpoint.
        Only supports pre-quantized checkpoints with FP8 weights and scales.
        """

        layer.w13_weight = Parameter(layer.w13_weight.data, requires_grad=False)
        layer.w2_weight = Parameter(layer.w2_weight.data, requires_grad=False)

        from vllm._custom_ops import scaled_fp8_quant
        from vllm.model_executor.layers.quantization.utils.w8a8_utils import (
            per_tensor_dequantize,
        )

        # Handle scale parameters
        if hasattr(layer, "w13_weight_scale") and layer.w13_weight_scale is not None:
            # Fp8 moe kernel needs single weight scale for w13 per expert.
            # We take the max of the w1 and w3 scales
            # then dequant and requant each expert.
            if (
                layer.w13_weight_scale.dim() == 2
                and layer.w13_weight_scale.shape[1] == 2
            ):
                assert self.moe.is_act_and_mul, (
                    "w13_weight_scale should have 2 elements per expert "
                    "only for gated MoE"
                )
                # Get the maximum scale across w1 and w3 for each expert
                max_w13_scales = layer.w13_weight_scale.max(dim=1).values

                # Requantize each expert's weights using the combined scale
                # w13_weight (num_experts, 2 * intermediate_size, hidden_size)
                # where the first intermediate_size rows are w1, the next are w3
                intermediate_size = layer.w13_weight.shape[1] // 2
                for expert_id in range(layer.w13_weight.shape[0]):
                    start = 0
                    for shard_id in range(2):  # w1 and w3
                        # Dequantize using the original scale for this shard
                        dq_weight = per_tensor_dequantize(
                            layer.w13_weight[expert_id][
                                start : start + intermediate_size, :
                            ],
                            layer.w13_weight_scale[expert_id][shard_id],
                        )
                        # Requantize using the combined max scale

                        (
                            layer.w13_weight[expert_id][
                                start : start + intermediate_size, :
                            ],
                            _,
                        ) = scaled_fp8_quant(dq_weight, max_w13_scales[expert_id])

                        start += intermediate_size

                # Update the scale parameter to be per-expert
                layer.w13_weight_scale = Parameter(max_w13_scales, requires_grad=False)
            else:
                layer.w13_weight_scale = Parameter(
                    layer.w13_weight_scale.data, requires_grad=False
                )

        if hasattr(layer, "w2_weight_scale") and layer.w2_weight_scale is not None:
            layer.w2_weight_scale = Parameter(
                layer.w2_weight_scale.data, requires_grad=False
            )
        # Input scales must be equal for each expert in fp8 MoE layers.
        if hasattr(layer, "w13_input_scale") and layer.w13_input_scale is not None:
            layer.w13_input_scale = Parameter(
                layer.w13_input_scale.max(), requires_grad=False
            )
        if hasattr(layer, "w2_input_scale") and layer.w2_input_scale is not None:
            layer.w2_input_scale = Parameter(
                layer.w2_input_scale.max(), requires_grad=False
            )

        if self.flashinfer_moe_backend is not None:
            layer.w13_weight.data = swap_w13_to_w31(layer.w13_weight.data)
            register_moe_scaling_factors(layer)
            if self.flashinfer_moe_backend == FlashinferMoeBackend.TENSORRT_LLM:
                rotate_flashinfer_fp8_moe_weights(layer.w13_weight, layer.w2_weight)

    def get_fused_moe_quant_config(
        self, layer: torch.nn.Module
    ) -> FusedMoEQuantConfig | None:
        if self.flashinfer_moe_backend == FlashinferMoeBackend.TENSORRT_LLM:
            return None

        return fp8_w8a8_moe_quant_config(
            w1_scale=layer.w13_weight_scale,
            w2_scale=layer.w2_weight_scale,
            a1_scale=layer.w13_input_scale,
            a2_scale=layer.w2_input_scale,
            per_act_token_quant=False,
        )

    def apply(
        self,
        layer: torch.nn.Module,
        x: torch.Tensor,
        router_logits: torch.Tensor,
        top_k: int,
        renormalize: bool,
        use_grouped_topk: bool = False,
        topk_group: int | None = None,
        num_expert_group: int | None = None,
        global_num_experts: int = -1,
        expert_map: torch.Tensor | None = None,
        custom_routing_function: Callable | None = None,
        scoring_func: str = "softmax",
        routed_scaling_factor: float = 1.0,
        e_score_correction_bias: torch.Tensor | None = None,
        apply_router_weight_on_input: bool = False,
        activation: str = "silu",
        enable_eplb: bool = False,
        expert_load_view: torch.Tensor | None = None,
        logical_to_physical_map: torch.Tensor | None = None,
        logical_replica_count: torch.Tensor | None = None,
    ) -> torch.Tensor | tuple[torch.Tensor, torch.Tensor]:
        if enable_eplb:
            raise NotImplementedError(
                "EPLB not supported for `ModelOptFp8MoEMethod` yet."
            )

        if self.flashinfer_moe_backend == FlashinferMoeBackend.TENSORRT_LLM:
            assert self.fused_experts is None
            assert activation == "silu", (
                f"Expected 'silu' activation but got {activation}"
            )
            assert not renormalize
            return apply_flashinfer_per_tensor_scale_fp8(
                layer=layer,
                hidden_states=x,
                router_logits=router_logits,
                routing_bias=e_score_correction_bias,
                global_num_experts=global_num_experts,
                top_k=top_k,
                num_expert_group=num_expert_group,
                topk_group=topk_group,
                apply_router_weight_on_input=apply_router_weight_on_input,
            )

        # Expert selection
        topk_weights, topk_ids, _ = FusedMoE.select_experts(
            hidden_states=x,
            router_logits=router_logits,
            use_grouped_topk=use_grouped_topk,
            top_k=top_k,
            renormalize=renormalize,
            topk_group=topk_group,
            num_expert_group=num_expert_group,
            custom_routing_function=custom_routing_function,
            scoring_func=scoring_func,
            routed_scaling_factor=routed_scaling_factor,
            e_score_correction_bias=e_score_correction_bias,
            indices_type=self.topk_indices_dtype,
        )

        #
        # Note: the order here is important. self.fused_experts can override
        # cutlass or fused_experts.
        #
        if self.fused_experts is not None:
            return self.fused_experts(
                x,
                layer.w13_weight,
                layer.w2_weight,
                topk_weights,
                topk_ids,
                inplace=False,
                activation=activation,
                global_num_experts=global_num_experts,
                expert_map=expert_map,
                apply_router_weight_on_input=apply_router_weight_on_input,
            )
        elif self.flashinfer_moe_backend == FlashinferMoeBackend.CUTLASS:
            assert not renormalize
            assert activation == "silu", (
                f"Expected 'silu' activation but got {activation}"
            )
            return flashinfer_cutlass_moe_fp8(
                x,
                layer,
                topk_weights,
                topk_ids,
                inplace=False,
                activation=activation,
                global_num_experts=global_num_experts,
                expert_map=expert_map,
                apply_router_weight_on_input=apply_router_weight_on_input,
            )
        else:
            from vllm.model_executor.layers.fused_moe.fused_moe import fused_experts

            assert self.moe_quant_config is not None

            return fused_experts(
                x,
                layer.w13_weight,
                layer.w2_weight,
                topk_weights=topk_weights,
                topk_ids=topk_ids,
                inplace=True,
                activation=activation,
                quant_config=self.moe_quant_config,
                global_num_experts=global_num_experts,
                expert_map=expert_map,
                apply_router_weight_on_input=apply_router_weight_on_input,
            )


class ModelOptNvFp4Config(QuantizationConfig):
    """Config class for ModelOpt FP4."""

    def __init__(
        self,
        is_checkpoint_nvfp4_serialized: bool,
        kv_cache_quant_algo: str | None,
        exclude_modules: list[str],
        group_size: int = 16,
    ) -> None:
        super().__init__()
        self.is_checkpoint_nvfp4_serialized = is_checkpoint_nvfp4_serialized
        if is_checkpoint_nvfp4_serialized:
            logger.warning(
                "Detected ModelOpt NVFP4 checkpoint. Please note that"
                " the format is experimental and could change in future."
            )

            self.group_size = group_size
            self.kv_cache_quant_algo = kv_cache_quant_algo
            self.exclude_modules = exclude_modules

    @classmethod
    def get_name(cls) -> QuantizationMethods:
        return "modelopt_fp4"

    @classmethod
    def get_supported_act_dtypes(cls) -> list[torch.dtype]:
        return [torch.bfloat16, torch.half, torch.float8_e4m3fn]

    @classmethod
    def get_min_capability(cls) -> int:
        return 80

    @classmethod
    def get_config_filenames(cls) -> list[str]:
        return ["hf_quant_config.json"]

    def apply_vllm_mapper(self, hf_to_vllm_mapper: "WeightsMapper"):
        if self.exclude_modules is not None:
            self.exclude_modules = hf_to_vllm_mapper.apply_list(self.exclude_modules)

    @classmethod
    def override_quantization_method(
        cls, hf_quant_cfg, user_quant
    ) -> QuantizationMethods | None:
        """Detect if this ModelOpt FP4 config should be used based on
        quantization config."""
        if hf_quant_cfg is None:
            return None

        # Use the community standard 'quant_method'
        quant_method = hf_quant_cfg.get("quant_method", "").lower()

        # Only proceed if the method is explicitly "modelopt"
        if quant_method != "modelopt":
            return None

        # Look for ModelOpt-specific config structure
        if "quantization" in hf_quant_cfg:
            quant_config = hf_quant_cfg["quantization"]
            if isinstance(quant_config, dict):
                quant_algo = quant_config.get("quant_algo", "")
                if "NVFP4" in quant_algo:
                    return "modelopt_fp4"
        else:
            # Check for compressed-tensors style config with specific
            # quant_algo field
            quant_algo = hf_quant_cfg.get("quant_algo", "")
            if isinstance(quant_algo, str) and "FP4" in quant_algo.upper():
                return "modelopt_fp4"

        return None

    @classmethod
    def from_config(cls, config: dict[str, Any]) -> "ModelOptNvFp4Config":
        # Handle both traditional ModelOpt format and compressed-tensors
        # style format
        if "quantization" in config:
            # Traditional ModelOpt format:
            # {"quantization": {"quant_algo": "..."}}
            quant_config = cls.get_from_keys(config, ["quantization"])
            if not isinstance(quant_config, dict):
                raise ValueError("Expected 'quantization' to be a dictionary in config")

            quant_method = quant_config.get("quant_algo", "")
            if not quant_method:
                raise ValueError("Missing 'quant_algo' in quantization config")

            # Handle kv_cache_quant_algo with proper type validation
            kv_cache_quant_algo_raw = quant_config.get("kv_cache_quant_algo")
            if kv_cache_quant_algo_raw is None:
                # No KV cache quantization by default
                kv_cache_quant_algo = None
            elif isinstance(kv_cache_quant_algo_raw, str):
                kv_cache_quant_algo = kv_cache_quant_algo_raw
            else:
                raise ValueError(
                    f"kv_cache_quant_algo must be a string, got "
                    f"{type(kv_cache_quant_algo_raw)}"
                )

            # Handle group_size with proper type validation
            group_size_raw = quant_config.get("group_size")
            if group_size_raw is None:
                group_size = 16  # Default value
            elif isinstance(group_size_raw, int):
                group_size = group_size_raw
            else:
                try:
                    group_size = int(group_size_raw)
                except (ValueError, TypeError):
                    raise ValueError(
                        f"group_size must be an integer, got {type(group_size_raw)}"
                    ) from None

            # "exclude_modules" is the key in the legacy hf_quant_config.json
            exclude_modules = quant_config.get("exclude_modules", [])
            if not isinstance(exclude_modules, list):
                raise ValueError(
                    f"exclude_modules must be a list, got {type(exclude_modules)}"
                )
        else:
            # Compressed-tensors style format:
            # {"quant_algo": "...", "quant_method": "modelopt"}
            quant_method = config.get("quant_algo", "")

            # Handle kv_cache_quant_algo with proper type validation
            kv_cache_quant_algo_raw = config.get("kv_cache_quant_algo")
            if kv_cache_quant_algo_raw is None:
                # No KV cache quantization by default
                kv_cache_quant_algo = None
            elif isinstance(kv_cache_quant_algo_raw, str):
                kv_cache_quant_algo = kv_cache_quant_algo_raw
            else:
                raise ValueError(
                    f"kv_cache_quant_algo must be a string, got "
                    f"{type(kv_cache_quant_algo_raw)}"
                )

            # Handle group_size with proper type validation
            group_size_raw = config.get("group_size")
            if group_size_raw is None:
                group_size = 16  # Default value
            elif isinstance(group_size_raw, int):
                group_size = group_size_raw
            else:
                try:
                    group_size = int(group_size_raw)
                except (ValueError, TypeError):
                    raise ValueError(
                        f"group_size must be an integer, got {type(group_size_raw)}"
                    ) from None

            # "ignore" is the key in config.json
            exclude_modules = config.get("ignore", [])
            if not isinstance(exclude_modules, list):
                raise ValueError(
                    f"exclude_modules must be a list, got {type(exclude_modules)}"
                )

        if quant_method not in QUANT_ALGOS:
            raise ValueError(
                f"ModelOpt currently only supports: {QUANT_ALGOS} "
                "quantizations in vLLM. Please check the "
                "`hf_quant_config.json` file for your model's "
                "quant configuration."
            )
        is_checkpoint_nvfp4_serialized = "NVFP4" in quant_method

        # For FP4, these fields are required
        if is_checkpoint_nvfp4_serialized and "quantization" in config:
            # Check if required fields are present in the quantization config
            quant_config = config["quantization"]
            required_fields = ["group_size", "kv_cache_quant_algo", "exclude_modules"]
            missing_fields = [
                field for field in required_fields if field not in quant_config
            ]
            if missing_fields:
                raise ValueError(
                    f"NVFP4 quantization requires the following fields in "
                    f"hf_quant_config.json: {missing_fields}"
                )

        return cls(
            is_checkpoint_nvfp4_serialized,
            kv_cache_quant_algo,
            exclude_modules,
            group_size,
        )

    def is_layer_excluded(self, prefix: str) -> bool:
        """
        Check if a layer should be excluded from quantization.
        Handles both exact matching (for fused layers) and pattern matching.
        """
        # First check exact matching with fused layer support
        if is_layer_skipped(prefix, self.exclude_modules, self.packed_modules_mapping):
            return True

        # Check regex pattern matching for patterns not caught by exact match
        import regex as re

        for pattern in self.exclude_modules:
            # Skip patterns that would be caught by exact matching
            if "*" in pattern or "." in pattern:
                regex_str = pattern.replace(".", r"\.").replace("*", r".*")
                if re.fullmatch(regex_str, prefix):
                    return True
        return False

    def get_quant_method(
        self, layer: torch.nn.Module, prefix: str
    ) -> Optional["QuantizeMethodBase"]:
        from vllm.attention.layer import Attention  # Avoid circular import

        skip_layer = self.is_layer_excluded(prefix)
        if isinstance(layer, LinearBase):
            if skip_layer:
                return UnquantizedLinearMethod()
            # Check if this is a vision model layer that should not be quantized
            if "vision_tower" in prefix or "vision_model" in prefix:
                return UnquantizedLinearMethod()
            return ModelOptNvFp4LinearMethod(self)
        elif isinstance(layer, Attention):
            return ModelOptFp8KVCacheMethod(self)
        elif isinstance(layer, FusedMoE):
            if skip_layer:
                return None
            return ModelOptNvFp4FusedMoE(self, layer.moe_config, layer)
        return None


class ModelOptFp8KVCacheMethod(BaseKVCacheMethod):
    """
    Supports loading kv-cache scaling factors from FP8 checkpoints.
    """

    def __init__(self, quant_config: ModelOptFp8Config | ModelOptNvFp4Config):
        super().__init__(quant_config)


class ModelOptNvFp4LinearMethod(LinearMethodBase):
    """Linear method for Model Optimizer NVFP4.
    Supports loading NVFP4 checkpoints with the following structure:

    input_scale: torch.float32, scalar ,
    weight: NVFP4(represented as byte) Shape: [1, X, y/2]
    weight_scale: FP8-E4M3, Shape: [X, Y], aka per block scale,
    weight_scale_2: torch.float32, scalar,
    Args: quant_config: The ModelOpt quantization config.
    """

    def __init__(self, quant_config: ModelOptNvFp4Config) -> None:
        self.quant_config = quant_config

        self.backend = "none"
        if envs.VLLM_NVFP4_GEMM_BACKEND is None:
            if has_flashinfer():
                self.backend = "flashinfer-cutlass"
            elif cutlass_fp4_supported():
                self.backend = "cutlass"
            elif is_fp4_marlin_supported():
                self.backend = "marlin"
        elif envs.VLLM_NVFP4_GEMM_BACKEND.startswith("flashinfer-"):
            self.backend = envs.VLLM_NVFP4_GEMM_BACKEND
            assert has_flashinfer(), f"FlashInfer is required for {self.backend}"

        if self.backend == "none":
            raise ValueError(
                "No valid NVFP4 GEMM backend found. "
                "Please check your platform capability."
            )

        logger.info_once(f"Using {self.backend} for NVFP4 GEMM")

    def create_weights(
        self,
        layer: torch.nn.Module,
        input_size_per_partition: int,
        output_partition_sizes: list[int],
        input_size: int,
        output_size: int,
        params_dtype: torch.dtype,
        **extra_weight_attrs,
    ):
        del input_size, output_size
        if not self.quant_config.is_checkpoint_nvfp4_serialized:
            raise ValueError(
                "NVFP4 quantization was selected, "
                " dynamic quantization is not supported."
            )
        output_size_per_partition = sum(output_partition_sizes)
        weight_loader = extra_weight_attrs.get("weight_loader")
        layer.logical_widths = output_partition_sizes
        layer.input_size_per_partition = input_size_per_partition
        layer.output_size_per_partition = output_size_per_partition

        if input_size_per_partition % 16 != 0:
            raise ValueError(
                "Unsupported model when in features size is not multiple of 16"
            )
        # The nvfp4 weight is still represented as
        weight_dtype = (
            torch.float8_e4m3fn
            if self.quant_config.is_checkpoint_nvfp4_serialized
            else params_dtype
        )
        # Weight
        weight = ModelWeightParameter(
            data=torch.empty(
                # 2 fp4 items are packed in the input dimension
                layer.output_size_per_partition,
                layer.input_size_per_partition // 2,
                dtype=torch.uint8,
            ),
            input_dim=1,
            output_dim=0,
            weight_loader=weight_loader,
        )
        layer.register_parameter("weight", weight)

        # Input Weight Scale
        input_scale = PerTensorScaleParameter(
            data=torch.empty(len(output_partition_sizes), dtype=torch.float32),
            weight_loader=weight_loader,
        )
        layer.register_parameter("input_scale", input_scale)

        # Global Weight Scale
        weight_scale_2 = PerTensorScaleParameter(
            data=torch.empty(len(output_partition_sizes), dtype=torch.float32),
            weight_loader=weight_loader,
        )
        layer.register_parameter("weight_scale_2", weight_scale_2)

        # Per Block Weight Scale
        weight_scale = ModelWeightParameter(
            data=torch.empty(
                output_size_per_partition,
                input_size_per_partition // self.quant_config.group_size,
                dtype=weight_dtype,
            ),
            input_dim=1,
            output_dim=0,
            weight_loader=weight_loader,
        )

        layer.register_parameter("weight_scale", weight_scale)

    def process_weights_after_loading(self, layer: Module) -> None:
        # global scales:
        input_scale_2 = layer.input_scale.max().to(torch.float32)
        layer.input_scale = Parameter(input_scale_2, requires_grad=False)

        weight_scale_2 = layer.weight_scale_2.max().to(torch.float32)
        layer.weight_scale_2 = Parameter(weight_scale_2, requires_grad=False)

        layer.alpha = Parameter(
            layer.input_scale * layer.weight_scale_2, requires_grad=False
        )

        # Calculate `1 / input_scale` so that we don't need to do so at runtime
        layer.input_scale_inv = Parameter(
            (1 / layer.input_scale).to(torch.float32), requires_grad=False
        )

        # Swizzle the weight blockscale.
        # contracting dimension is input dimension
        # block_size = 16;
        assert layer.weight_scale.dtype == torch.float8_e4m3fn, (
            "Weight Block scale must be represented as FP8-E4M3"
        )

        if self.backend == "marlin":
            prepare_fp4_layer_for_marlin(layer)
            del layer.alpha
            del layer.input_scale
        elif self.backend == "flashinfer-trtllm":
            # FlashInfer TRTLLM FP4 GEMM requires a different weight layout.
            # FlashInfer provides nvfp4_quantize to quantize + shuffle the
            # layout but we use our own quantization so we have to call
            # shuffles ourselves.
            from flashinfer import shuffle_matrix_a, shuffle_matrix_sf_a

            weight = layer.weight.data
            weight_scale = layer.weight_scale.data

            epilogue_tile_m = 128
            weight = shuffle_matrix_a(weight.view(torch.uint8), epilogue_tile_m)
            weight_scale = (
                shuffle_matrix_sf_a(weight_scale.view(torch.uint8), epilogue_tile_m)
                .reshape(weight_scale.shape)
                .view(torch.float8_e4m3fn)
            )

            layer.weight_scale = Parameter(weight_scale, requires_grad=False)
            layer.weight = Parameter(weight, requires_grad=False)
        else:
            swizzled_weight_scale = swizzle_blockscale(layer.weight_scale)
            layer.weight_scale = Parameter(swizzled_weight_scale, requires_grad=False)
            layer.weight = Parameter(layer.weight.data, requires_grad=False)

    def apply(
        self,
        layer: torch.nn.Module,
        x: torch.Tensor,
        bias: torch.Tensor | None = None,
    ) -> torch.Tensor:
        if self.backend == "marlin":
            return apply_fp4_marlin_linear(
                input=x,
                weight=layer.weight,
                weight_scale=layer.weight_scale,
                weight_scale_2=layer.weight_scale_2,
                workspace=layer.workspace,
                size_n=layer.output_size_per_partition,
                size_k=layer.input_size_per_partition,
                bias=bias,
            )

        output_dtype = x.dtype
        output_shape = [x.shape[0], layer.weight.shape[0]]

        # quantize BF16 or FP16 to (FP4 and interleaved block scale)
        x_fp4, x_blockscale = scaled_fp4_quant(x, layer.input_scale_inv)

        # validate dtypes of quantized input, input block scale,
        # weight and weight_blockscale
        assert x_fp4.dtype == torch.uint8
        assert layer.weight.dtype == torch.uint8
        assert x_blockscale.dtype == torch.float8_e4m3fn
        assert layer.weight_scale.dtype == torch.float8_e4m3fn
        assert layer.alpha.dtype == torch.float32

        mm_args = (
            x_fp4,
            layer.weight,
            x_blockscale,
            layer.weight_scale,
            layer.alpha,
            output_dtype,
        )
        if self.backend.startswith("flashinfer-"):
            backend_name = self.backend[len("flashinfer-") :]
            out = flashinfer_scaled_fp4_mm(*mm_args, backend=backend_name)
        else:
            assert self.backend == "cutlass"
            out = cutlass_scaled_fp4_mm(*mm_args)

        if bias is not None:
            out = out + bias
        return out.view(*output_shape)


def _get_tile_tokens_dim(num_tokens: int, top_k: int, num_experts: int) -> int:
    # Guess tokens per expert assuming perfect expert distribution first.
    num_tokens_per_expert = (num_tokens * top_k) // num_experts
    # And pad the number to the next power of 2.
    tile_tokens_dim = next_power_of_2(num_tokens_per_expert)
    # Cap to 8-64 tokens per CTA tile as it's the range supported by the kernel.
    tile_tokens_dim = min(max(tile_tokens_dim, 8), 64)
    return tile_tokens_dim


class ModelOptNvFp4FusedMoE(FusedMoEMethodBase):
    """
    MoE Method for FP4 Quantization.
    Args:
        quant_config: NVFP4 Quant Config
    """

    def __init__(
        self,
        quant_config: ModelOptNvFp4Config,
        moe: FusedMoEConfig,
        layer: torch.nn.Module,
    ) -> None:
        from vllm.model_executor.layers.quantization.utils.nvfp4_moe_support import (  # noqa: E501
            detect_nvfp4_moe_support,
        )

        super().__init__(moe)
        self.quant_config = quant_config
        self.layer = layer
        _nvfp4 = detect_nvfp4_moe_support(self.__class__.__name__)
        self.cutlass_nvfp4_supported = _nvfp4.cutlass_supported
        self.allow_flashinfer = _nvfp4.allow_flashinfer
        self.use_marlin = _nvfp4.use_marlin
        self.flashinfer_moe_backend = None
        self._cache_permute_indices: dict[torch.Size, torch.Tensor] = {}
        if self.allow_flashinfer:
            self.flashinfer_moe_backend = get_flashinfer_moe_backend()
            logger.info_once(
                f"Using FlashInfer {self.flashinfer_moe_backend.value} kernels"
                " for ModelOptNvFp4FusedMoE."
            )

    def maybe_make_prepare_finalize(self) -> mk.FusedMoEPrepareAndFinalize | None:
        if self.use_marlin or (
            self.allow_flashinfer
            and self.flashinfer_moe_backend == FlashinferMoeBackend.TENSORRT_LLM
        ):
            return None
        elif (
            self.allow_flashinfer
            and self.flashinfer_moe_backend == FlashinferMoeBackend.CUTLASS
        ):
            # For now, fp4 moe only works with the flashinfer dispatcher.
            prepare_finalize = build_flashinfer_fp4_cutlass_moe_prepare_finalize(
                self.moe
            )
            logger.debug_once("%s", prepare_finalize.__class__.__name__)
            return prepare_finalize
        else:
            return super().maybe_make_prepare_finalize()

    def select_gemm_impl(
        self,
        prepare_finalize: mk.FusedMoEPrepareAndFinalize,
        layer: torch.nn.Module,
    ) -> mk.FusedMoEPermuteExpertsUnpermute:
        assert self.moe_quant_config is not None
        experts = select_nvfp4_gemm_impl(
            self.moe,
            self.moe_quant_config,
            allow_flashinfer=self.allow_flashinfer,
        )
        logger.debug_once("Using %s", experts.__class__.__name__)
        return experts

    def uses_weight_scale_2_pattern(self) -> bool:
        """
        FP4 variants use 'weight_scale_2' pattern for per-tensor weight scales.
        """
        return True

    def create_weights(
        self,
        layer: torch.nn.Module,
        num_experts: int,
        hidden_size: int,
        intermediate_size_per_partition: int,
        params_dtype: torch.dtype,
        **extra_weight_attrs,
    ):
        if not self.quant_config.is_checkpoint_nvfp4_serialized:
            raise ValueError(
                "NVFP4 quantization was selected, "
                " dynamic quantization is not supported."
            )

        layer.num_experts = num_experts
        layer.params_dtype = params_dtype
        layer.quant_config = self.quant_config
        weight_dtype = torch.uint8
        weight_scale_dtype = torch.float8_e4m3fn
        weight_loader = extra_weight_attrs.get("weight_loader")
        # GEMM 1
        w13_weight = ModelWeightParameter(
            data=torch.empty(
                num_experts,
                2 * intermediate_size_per_partition,
                # 2 fp4 items are packed in the input dimension
                hidden_size // 2,
                dtype=weight_dtype,
            ),
            input_dim=1,
            output_dim=2,
            weight_loader=weight_loader,
        )
        layer.register_parameter("w13_weight", w13_weight)

        # GEMM 2
        w2_weight = ModelWeightParameter(
            data=torch.empty(
                num_experts,
                hidden_size,
                # 2 fp4 items are packed in the input dimension
                intermediate_size_per_partition // 2,
                dtype=weight_dtype,
            ),
            input_dim=1,
            output_dim=2,
            weight_loader=weight_loader,
        )
        layer.register_parameter("w2_weight", w2_weight)

        w13_weight_scale = ModelWeightParameter(
            data=torch.empty(
                num_experts,
                2 * intermediate_size_per_partition,
                # 2 fp4 items are packed in the input dimension
                hidden_size // self.quant_config.group_size,
                dtype=weight_scale_dtype,
            ),
            input_dim=1,
            output_dim=2,
            weight_loader=weight_loader,
        )
        layer.register_parameter("w13_weight_scale", w13_weight_scale)

        w2_weight_scale = ModelWeightParameter(
            data=torch.empty(
                num_experts,
                hidden_size,
                # 2 fp4 items are packed in the input dimension
                intermediate_size_per_partition // self.quant_config.group_size,
                dtype=weight_scale_dtype,
            ),
            input_dim=1,
            output_dim=2,
            weight_loader=weight_loader,
        )
        layer.register_parameter("w2_weight_scale", w2_weight_scale)

        extra_weight_attrs.update(
            {"quant_method": FusedMoeWeightScaleSupported.BLOCK.value}
        )

        w13_weight_scale_2 = PerTensorScaleParameter(
            data=torch.empty(num_experts, 2, dtype=torch.float32),
            weight_loader=weight_loader,
        )
        layer.register_parameter("w13_weight_scale_2", w13_weight_scale_2)

        w2_weight_scale_2 = PerTensorScaleParameter(
            data=torch.empty(num_experts, dtype=torch.float32),
            weight_loader=weight_loader,
        )
        layer.register_parameter("w2_weight_scale_2", w2_weight_scale_2)

        extra_weight_attrs.update(
            {"quant_method": FusedMoeWeightScaleSupported.TENSOR.value}
        )

        w13_input_scale = PerTensorScaleParameter(
            data=torch.empty(num_experts, 2, dtype=torch.float32),
            weight_loader=weight_loader,
        )
        layer.register_parameter("w13_input_scale", w13_input_scale)

        w2_input_scale = PerTensorScaleParameter(
            data=torch.empty(num_experts, dtype=torch.float32),
            weight_loader=weight_loader,
        )
        layer.register_parameter("w2_input_scale", w2_input_scale)

    def prepare_static_weights_for_trtllm_fp4_moe(
        self,
        # args_dequant,
        # args,
        gemm1_weights,
        gemm2_weights,
        gemm1_scales_linear_fp4_bytes,
        gemm2_scales_linear_fp4_bytes,
        hidden_size,
        intermediate_size,
        num_experts,
    ):
        from flashinfer import nvfp4_block_scale_interleave
        from flashinfer.fused_moe.core import (
            _maybe_get_cached_w2_permute_indices,
            _maybe_get_cached_w3_w1_permute_indices,
        )

        """Prepare quantized weights for kernel (done offline with weights)."""
        epilogue_tile_m = 128  # FIXME: this depends on the kernel internals

        # Convert quantized weights to proper formats
        gemm1_weights_fp4 = gemm1_weights.view(torch.float8_e4m3fn).reshape(
            num_experts, 2 * intermediate_size, hidden_size // 2
        )  # packed fp4
        gemm1_scales_linear_fp4 = gemm1_scales_linear_fp4_bytes.view(
            torch.float8_e4m3fn
        ).reshape(
            num_experts, 2 * intermediate_size, hidden_size // 16
        )  # fp8 scaling factors

        gemm2_weights_fp4 = gemm2_weights.view(torch.float8_e4m3fn).reshape(
            num_experts, hidden_size, intermediate_size // 2
        )  # packed fp4
        gemm2_scales_linear_fp4 = gemm2_scales_linear_fp4_bytes.view(
            torch.float8_e4m3fn
        ).reshape(
            num_experts, hidden_size, intermediate_size // 16
        )  # fp8 scaling factors

        gemm1_weights_fp4_shuffled = []
        gemm1_scales_fp4_shuffled = []
        gemm2_weights_fp4_shuffled = []
        gemm2_scales_fp4_shuffled = []
        for i in range(num_experts):
            # Calculate the permute indices for the following:
            # 1. Reorder rows of W1 and scales for fused gated activation
            # 2. Shuffle weights and scaling factors for transposed mma output
            # for both w3_w1 and w2 weights and scale factors
            permute_indices = _maybe_get_cached_w3_w1_permute_indices(
                self._cache_permute_indices,
                gemm1_weights_fp4[i].view(torch.uint8),
                epilogue_tile_m,
            )
            gemm1_weights_fp4_shuffled.append(
                gemm1_weights_fp4[i]
                .view(torch.uint8)[permute_indices.to(gemm1_weights_fp4.device)]
                .contiguous()
            )

            permute_sf_indices = _maybe_get_cached_w3_w1_permute_indices(
                self._cache_permute_indices,
                gemm1_scales_linear_fp4[i].view(torch.uint8),
                epilogue_tile_m,
                num_elts_per_sf=16,
            )
            gemm1_scales_fp4_shuffled.append(
                nvfp4_block_scale_interleave(
                    gemm1_scales_linear_fp4[i]
                    .view(torch.uint8)[
                        permute_sf_indices.to(gemm1_scales_linear_fp4.device)
                    ]
                    .contiguous()
                )
            )

            permute_indices = _maybe_get_cached_w2_permute_indices(
                self._cache_permute_indices,
                gemm2_weights_fp4[i].view(torch.uint8),
                epilogue_tile_m,
            )
            gemm2_weights_fp4_shuffled.append(
                gemm2_weights_fp4[i]
                .view(torch.uint8)[permute_indices.to(gemm2_weights_fp4.device)]
                .contiguous()
            )

            permute_sf_indices = _maybe_get_cached_w2_permute_indices(
                self._cache_permute_indices,
                gemm2_scales_linear_fp4[i].view(torch.uint8),
                epilogue_tile_m,
                num_elts_per_sf=16,
            )
            gemm2_scales_fp4_shuffled.append(
                nvfp4_block_scale_interleave(
                    gemm2_scales_linear_fp4[i]
                    .view(torch.uint8)[
                        permute_sf_indices.to(gemm2_scales_linear_fp4.device)
                    ]
                    .contiguous()
                )
            )

        # Stack weights for all experts
        gemm1_weights_fp4_shuffled = torch.stack(gemm1_weights_fp4_shuffled)
        gemm1_scales_fp4_shuffled = (
            torch.stack(gemm1_scales_fp4_shuffled)
            .view(torch.float8_e4m3fn)
            .reshape(num_experts, 2 * intermediate_size, hidden_size // 16)
        )

        gemm2_weights_fp4_shuffled = torch.stack(gemm2_weights_fp4_shuffled)
        gemm2_scales_fp4_shuffled = (
            torch.stack(gemm2_scales_fp4_shuffled)
            .view(torch.float8_e4m3fn)
            .reshape(num_experts, hidden_size, intermediate_size // 16)
        )
        return (
            gemm1_weights_fp4_shuffled,
            gemm1_scales_fp4_shuffled,
            gemm2_weights_fp4_shuffled,
            gemm2_scales_fp4_shuffled,
        )

    def process_weights_after_loading(self, layer: torch.nn.Module) -> None:
        # GEMM 1 processing
        gemm1_weight = layer.w13_weight.data
        gemm1_weight_scale = layer.w13_weight_scale.data

        if self.allow_flashinfer:
            gemm1_weight, gemm1_weight_scale = reorder_w1w3_to_w3w1(
                gemm1_weight, gemm1_weight_scale, dim=-2
            )

        layer.w13_weight = Parameter(gemm1_weight, requires_grad=False)
        layer.w13_weight_scale = Parameter(gemm1_weight_scale, requires_grad=False)

        # Common processing for w13_weight_scale_2
        if not torch.allclose(
            layer.w13_weight_scale_2[:, 0], layer.w13_weight_scale_2[:, 1]
        ):
            logger.warning_once(
                "w1_weight_scale_2 must match w3_weight_scale_2. "
                "Accuracy may be affected."
            )

        w13_weight_scale_2 = layer.w13_weight_scale_2[:, 0]
        layer.w13_weight_scale_2 = Parameter(w13_weight_scale_2, requires_grad=False)

        # Common processing for input scales and alphas
        w13_input_scale = layer.w13_input_scale.max(dim=1).values.to(torch.float32)
        layer.g1_alphas = Parameter(
            (w13_input_scale * w13_weight_scale_2).to(torch.float32),
            requires_grad=False,
        )

        # This is for quantization, so we need to invert it.
        layer.w13_input_scale_quant = Parameter(
            (1 / w13_input_scale).to(torch.float32), requires_grad=False
        )

        # GEMM 2 processing
        layer.g2_alphas = Parameter(
            (layer.w2_input_scale * layer.w2_weight_scale_2).to(torch.float32),
            requires_grad=False,
        )

        # This is for quantization, so we need to invert it.
        layer.w2_input_scale_quant = Parameter(
            (1 / layer.w2_input_scale).to(torch.float32), requires_grad=False
        )

        # TensorRT-LLM specific processing
        if (
            self.allow_flashinfer
            and self.flashinfer_moe_backend == FlashinferMoeBackend.TENSORRT_LLM
        ):
            # Prepare static weights for TRT-LLM kernel
            # alternate: prepare_static_weight_layouts_for_trtllm_moe
            (
                gemm1_weights_fp4_shuffled,
                gemm1_scales_fp4_shuffled,
                gemm2_weights_fp4_shuffled,
                gemm2_scales_fp4_shuffled,
            ) = self.prepare_static_weights_for_trtllm_fp4_moe(
                layer.w13_weight,
                layer.w2_weight,
                layer.w13_weight_scale,
                layer.w2_weight_scale,
                layer.w2_weight.size(-2),  # hidden_size
                layer.w13_weight.size(-2) // 2,  # intermediate_size
                layer.w13_weight.size(0),  # num_experts
            )
            logger.debug_once("Finished shuffling weights for TRT-LLM MOE")

            layer.gemm1_weights_fp4_shuffled = Parameter(
                gemm1_weights_fp4_shuffled, requires_grad=False
            )
            layer.gemm2_weights_fp4_shuffled = Parameter(
                gemm2_weights_fp4_shuffled, requires_grad=False
            )
            layer.gemm1_scales_fp4_shuffled = Parameter(
                gemm1_scales_fp4_shuffled, requires_grad=False
            )
            layer.gemm2_scales_fp4_shuffled = Parameter(
                gemm2_scales_fp4_shuffled, requires_grad=False
            )

            # Additional parameter needed for TRT-LLM
            layer.g1_scale_c = Parameter(
                (layer.w2_input_scale_quant * layer.g1_alphas).to(torch.float32),
                requires_grad=False,
            )

            # Clean up weights that won't be used by TRT-LLM
            del layer.w2_weight
            del layer.w2_weight_scale
            del layer.w13_weight
            del layer.w13_weight_scale
        elif self.use_marlin:
            # Marlin processing
            prepare_moe_fp4_layer_for_marlin(layer)
            del layer.g1_alphas
            del layer.g2_alphas
            del layer.w13_input_scale_quant
            del layer.w2_input_scale_quant
        else:
            # Non-TRT-LLM processing (Cutlass or non-flashinfer)
            w13_blockscale_swizzled = swizzle_blockscale(layer.w13_weight_scale)
            layer.w13_weight_scale = Parameter(
                w13_blockscale_swizzled, requires_grad=False
            )

            w2_blockscale_swizzled = swizzle_blockscale(layer.w2_weight_scale)
            layer.w2_weight_scale = Parameter(
                w2_blockscale_swizzled, requires_grad=False
            )
            layer.w2_weight = Parameter(layer.w2_weight.data, requires_grad=False)

    def get_fused_moe_quant_config(
        self, layer: torch.nn.Module
    ) -> FusedMoEQuantConfig | None:
        if (
            self.use_marlin
            or self.flashinfer_moe_backend == FlashinferMoeBackend.TENSORRT_LLM
        ):
            return None

        return nvfp4_moe_quant_config(
            w1_scale=layer.w13_weight_scale,
            w2_scale=layer.w2_weight_scale,
            g1_alphas=layer.g1_alphas,
            g2_alphas=layer.g2_alphas,
            a1_gscale=layer.w13_input_scale_quant,
            a2_gscale=layer.w2_input_scale_quant,
        )

    def apply(
        self,
        layer: torch.nn.Module,
        x: torch.Tensor,
        router_logits: torch.Tensor,
        top_k: int,
        renormalize: bool,
        use_grouped_topk: bool = False,
        topk_group: int | None = None,
        num_expert_group: int | None = None,
        global_num_experts: int = -1,
        expert_map: torch.Tensor | None = None,
        custom_routing_function: Callable | None = None,
        scoring_func: str = "softmax",
        routed_scaling_factor: float = 1.0,
        e_score_correction_bias: torch.Tensor | None = None,
        apply_router_weight_on_input: bool = False,
        activation: str = "silu",
        enable_eplb: bool = False,
        expert_load_view: torch.Tensor | None = None,
        logical_to_physical_map: torch.Tensor | None = None,
        logical_replica_count: torch.Tensor | None = None,
    ) -> torch.Tensor | tuple[torch.Tensor, torch.Tensor]:
        if enable_eplb:
            raise NotImplementedError(
                "EPLB not supported for `ModelOptNvFp4FusedMoE` yet."
            )
        assert activation == "silu", "Only SiLU activation is supported."

        if (
            self.allow_flashinfer
            and self.flashinfer_moe_backend == FlashinferMoeBackend.TENSORRT_LLM
        ):
            import flashinfer

            from vllm.model_executor.models.llama4 import Llama4MoE

            assert self.fused_experts is None

            a1_gscale = layer.w13_input_scale_quant
            (hidden_states_fp4, hidden_states_scale_linear_fp4) = (
                flashinfer.fp4_quantize(
                    x,
                    a1_gscale,
                    is_sf_swizzled_layout=False,
                )
            )
            use_llama4_routing = (
                custom_routing_function is Llama4MoE.custom_routing_function
            )
            routing_method_type = flashinfer.RoutingMethodType.DeepSeekV3
            if use_llama4_routing:
                routing_method_type = flashinfer.RoutingMethodType.Llama4
            routing_bias = e_score_correction_bias
            if routing_bias is not None:
                routing_bias = routing_bias.to(torch.bfloat16)
            out = flashinfer.fused_moe.trtllm_fp4_block_scale_moe(
                routing_logits=router_logits
                if use_llama4_routing
                else router_logits.to(torch.float32),
                routing_bias=routing_bias,
                hidden_states=hidden_states_fp4,
                hidden_states_scale=hidden_states_scale_linear_fp4.view(
                    torch.float8_e4m3fn
                ).flatten(),
                gemm1_weights=layer.gemm1_weights_fp4_shuffled.data,
                gemm1_weights_scale=layer.gemm1_scales_fp4_shuffled.data.view(
                    torch.float8_e4m3fn
                ),
                gemm1_bias=None,
                gemm1_alpha=None,
                gemm1_beta=None,
                gemm1_clamp_limit=None,
                gemm2_weights=layer.gemm2_weights_fp4_shuffled.data,
                gemm2_weights_scale=layer.gemm2_scales_fp4_shuffled.data.view(
                    torch.float8_e4m3fn
                ),
                gemm2_bias=None,
                output1_scale_scalar=layer.g1_scale_c.data,
                output1_scale_gate_scalar=layer.g1_alphas.data,
                output2_scale_scalar=layer.g2_alphas.data,
                num_experts=global_num_experts,
                top_k=top_k,
                n_group=num_expert_group if num_expert_group is not None else 0,
                topk_group=topk_group if topk_group is not None else 0,
                intermediate_size=layer.intermediate_size_per_partition,
                local_expert_offset=layer.ep_rank * layer.local_num_experts,
                local_num_experts=layer.local_num_experts,
                routed_scaling_factor=None,
                tile_tokens_dim=_get_tile_tokens_dim(
                    x.shape[0], top_k, layer.local_num_experts
                ),
                routing_method_type=routing_method_type,
                do_finalize=True,
            )[0]
            return out

        topk_weights, topk_ids, _ = FusedMoE.select_experts(
            hidden_states=x,
            router_logits=router_logits,
            use_grouped_topk=use_grouped_topk,
            top_k=top_k,
            renormalize=renormalize,
            topk_group=topk_group,
            num_expert_group=num_expert_group,
            custom_routing_function=custom_routing_function,
            scoring_func=scoring_func,
            routed_scaling_factor=routed_scaling_factor,
            e_score_correction_bias=e_score_correction_bias,
            indices_type=self.topk_indices_dtype,
        )

        #
        # Note: the order here is important. self.fused_experts can override
        # flashinfer cutlass, cutlass fp4 or fused_experts but not marlin or
        # trtllm.
        #
        if self.use_marlin:
            assert self.fused_experts is None
            return fused_marlin_moe(
                x,
                layer.w13_weight,
                layer.w2_weight,
                None,
                None,
                layer.w13_weight_scale,
                layer.w2_weight_scale,
                router_logits,
                topk_weights,
                topk_ids,
                global_scale1=layer.w13_weight_scale_2,
                global_scale2=layer.w2_weight_scale_2,
                quant_type_id=scalar_types.float4_e2m1f.id,
                apply_router_weight_on_input=apply_router_weight_on_input,
                global_num_experts=global_num_experts,
                expert_map=expert_map,
                workspace=layer.workspace,
            )

        elif self.fused_experts is not None:
            assert (
                self.allow_flashinfer
                and self.flashinfer_moe_backend == FlashinferMoeBackend.CUTLASS
            )

            assert is_valid_flashinfer_cutlass_fused_moe(
                x, layer.w13_weight, layer.w2_weight
            ), "Flashinfer CUTLASS Fused MoE not applicable!"

            return self.fused_experts(
                hidden_states=x,
                w1=layer.w13_weight,
                w2=layer.w2_weight,
                topk_weights=topk_weights,
                topk_ids=topk_ids,
                inplace=False,  # TODO(shuw): fix later, now output is high prec
                activation=activation,
                global_num_experts=global_num_experts,
                expert_map=expert_map,
                apply_router_weight_on_input=apply_router_weight_on_input,
            )
        elif (
            self.allow_flashinfer
            and self.flashinfer_moe_backend == FlashinferMoeBackend.CUTLASS
        ):
            from vllm.model_executor.layers.fused_moe.flashinfer_cutlass_moe import (  # noqa: E501
                flashinfer_cutlass_moe_fp4,
            )

            assert self.moe_quant_config is not None

            return flashinfer_cutlass_moe_fp4(
                hidden_states=x,
                w1=layer.w13_weight,
                w2=layer.w2_weight,
                topk_weights=topk_weights,
                topk_ids=topk_ids,
                quant_config=self.moe_quant_config,
                inplace=False,
                activation=activation,
                global_num_experts=global_num_experts,
                expert_map=expert_map,
                apply_router_weight_on_input=apply_router_weight_on_input,
            )
        else:
            # If no modular kernel is provided, use cutlass_moe_fp4 for TP case
            # only (no EP).
            from vllm.model_executor.layers.fused_moe.cutlass_moe import cutlass_moe_fp4

            assert self.moe_quant_config is not None
            return cutlass_moe_fp4(
                a=x,
                w1_fp4=layer.w13_weight,
                w2_fp4=layer.w2_weight,
                topk_weights=topk_weights,
                topk_ids=topk_ids,
                quant_config=self.moe_quant_config,
                expert_map=expert_map,
                apply_router_weight_on_input=apply_router_weight_on_input,
                # TODO: derive from arguments
                m=x.shape[0],
                n=layer.w2_weight.shape[2] * 2,
                k=x.shape[1],
                e=layer.w13_weight.shape[0],
            )<|MERGE_RESOLUTION|>--- conflicted
+++ resolved
@@ -353,17 +353,12 @@
         )
 
         self.cutlass_fp8_supported = cutlass_fp8_supported()
-<<<<<<< HEAD
-        self.flashinfer_moe_backend: Optional[FlashinferMoeBackend] = None
+        self.flashinfer_moe_backend: FlashinferMoeBackend | None = None
         if (
             envs.VLLM_USE_FLASHINFER_MOE_FP8
             and has_flashinfer_moe()
             and self.moe.is_act_and_mul
         ):
-=======
-        self.flashinfer_moe_backend: FlashinferMoeBackend | None = None
-        if envs.VLLM_USE_FLASHINFER_MOE_FP8 and has_flashinfer_moe():
->>>>>>> e5b438a2
             self.flashinfer_moe_backend = get_flashinfer_moe_backend()
             logger.info_once(
                 f"Using FlashInfer {self.flashinfer_moe_backend.value} kernels"
