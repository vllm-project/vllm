# SPDX-License-Identifier: Apache-2.0
# SPDX-FileCopyrightText: Copyright contributors to the vLLM project

from typing import TYPE_CHECKING, Any, Callable, Optional, Union

import torch
from torch.nn import Module
from torch.nn.parameter import Parameter

import vllm.envs as envs
import vllm.model_executor.layers.fused_moe.modular_kernel as mk
from vllm._custom_ops import cutlass_scaled_fp4_mm, scaled_fp4_quant
from vllm.logger import init_logger
from vllm.model_executor.layers.fused_moe.config import (
    FusedMoEConfig,
    FusedMoEQuantConfig,
    fp8_w8a8_moe_quant_config,
    nvfp4_moe_quant_config,
)
from vllm.model_executor.layers.fused_moe.flashinfer_cutlass_moe import (
    is_valid_flashinfer_cutlass_fused_moe,
)
from vllm.model_executor.layers.fused_moe.layer import (
    FusedMoE,
    FusedMoEMethodBase,
    FusedMoeWeightScaleSupported,
)
from vllm.model_executor.layers.linear import (
    LinearBase,
    LinearMethodBase,
    UnquantizedLinearMethod,
)
from vllm.model_executor.layers.quantization import QuantizationMethods
from vllm.model_executor.layers.quantization.base_config import (
    QuantizationConfig,
    QuantizeMethodBase,
)
from vllm.model_executor.layers.quantization.kv_cache import BaseKVCacheMethod
from vllm.model_executor.layers.quantization.utils.flashinfer_fp4_moe import (
    build_flashinfer_fp4_cutlass_moe_prepare_finalize,
    reorder_w1w3_to_w3w1,
    select_nvfp4_gemm_impl,
)
from vllm.model_executor.layers.quantization.utils.flashinfer_utils import (
    FlashinferMoeBackend,
    apply_flashinfer_per_tensor_scale_fp8,
    build_flashinfer_fp8_cutlass_moe_prepare_finalize,
    flashinfer_cutlass_moe_fp8,
    get_flashinfer_moe_backend,
    register_moe_scaling_factors,
    rotate_flashinfer_fp8_moe_weights,
    select_cutlass_fp8_gemm_impl,
    swap_w13_to_w31,
)
from vllm.model_executor.layers.quantization.utils.marlin_utils_fp4 import (
    apply_fp4_marlin_linear,
    is_fp4_marlin_supported,
    prepare_fp4_layer_for_marlin,
    prepare_moe_fp4_layer_for_marlin,
)
from vllm.model_executor.layers.quantization.utils.quant_utils import (
    GroupShape,
    cutlass_fp4_supported,
    is_layer_skipped,
    swizzle_blockscale,
)
from vllm.model_executor.layers.quantization.utils.w8a8_utils import (
    Fp8LinearOp,
    requantize_with_max_scale,
)
from vllm.model_executor.parameter import ModelWeightParameter, PerTensorScaleParameter
from vllm.scalar_type import scalar_types
from vllm.utils import next_power_of_2
from vllm.utils.flashinfer import (
    flashinfer_scaled_fp4_mm,
    has_flashinfer,
    has_flashinfer_moe,
)

if TYPE_CHECKING:
    from vllm.model_executor.models.utils import WeightsMapper

logger = init_logger(__name__)

QUANT_ALGOS = ["FP8", "NVFP4"]
KV_CACHE_QUANT_ALGOS = ["FP8"]


class ModelOptFp8Config(QuantizationConfig):
    """Config class for ModelOpt FP8."""

    def __init__(
        self,
        is_checkpoint_fp8_serialized: bool = False,
        kv_cache_quant_method: Optional[str] = None,
        exclude_modules: Optional[list[str]] = None,
    ) -> None:
        super().__init__()
        self.is_checkpoint_fp8_serialized = is_checkpoint_fp8_serialized
        self.kv_cache_quant_method = kv_cache_quant_method
        self.exclude_modules = exclude_modules or []
        if is_checkpoint_fp8_serialized:
            logger.warning(
                "Detected ModelOpt fp8 checkpoint. Please note that"
                " the format is experimental and could change."
            )

    @classmethod
    def get_name(cls) -> QuantizationMethods:
        return "modelopt"

    @classmethod
    def get_supported_act_dtypes(cls) -> list[torch.dtype]:
        return [torch.bfloat16, torch.half]

    @classmethod
    def get_min_capability(cls) -> int:
        return 89

    @classmethod
    def get_config_filenames(cls) -> list[str]:
        return ["hf_quant_config.json"]

    def apply_vllm_mapper(self, hf_to_vllm_mapper: "WeightsMapper"):
        if self.exclude_modules is not None:
            self.exclude_modules = hf_to_vllm_mapper.apply_list(self.exclude_modules)

    @classmethod
    def override_quantization_method(
        cls, hf_quant_cfg, user_quant
    ) -> Optional[QuantizationMethods]:
        """Detect if this ModelOpt config should be used based on
        quantization config."""

        if hf_quant_cfg is None:
            return None

        # Use the community standard 'quant_method'
        quant_method = hf_quant_cfg.get("quant_method", "").lower()

        # Only proceed if the method is explicitly "modelopt"
        if quant_method != "modelopt":
            return None

        # Look for ModelOpt-specific config structure
        if "quantization" in hf_quant_cfg:
            quant_config = hf_quant_cfg["quantization"]
            if isinstance(quant_config, dict):
                quant_algo = quant_config.get("quant_algo", "")
                if "FP8" in quant_algo:
                    return "modelopt"
        else:
            # Check for compressed-tensors style config with specific quant_algo
            quant_algo = hf_quant_cfg.get("quant_algo", "")
            if isinstance(quant_algo, str) and "FP8" in quant_algo:
                return "modelopt"

        return None

    @classmethod
    def from_config(cls, config: dict[str, Any]) -> "ModelOptFp8Config":
        # Handle both ModelOpt format and compressed-tensors style format
        if "quantization" in config:
            # ModelOpt format: {"quantization": {"quant_algo": "..."}}
            quant_config = cls.get_from_keys(config, ["quantization"])
            if not isinstance(quant_config, dict):
                raise ValueError("Expected 'quantization' to be a dictionary in config")
            quant_method = quant_config.get("quant_algo", "")
            if not quant_method:
                raise ValueError("Missing 'quant_algo' in quantization config")
            kv_cache_quant_method = quant_config.get("kv_cache_quant_algo")
            # "exclude_modules" is the key in the legacy hf_quant_config.json
            exclude_modules = quant_config.get("exclude_modules")
        else:
            # Compressed-tensors style format:
            # {"quant_algo": "...", "quant_method": "modelopt"}
            quant_method = config.get("quant_algo", "")
            kv_cache_quant_method = config.get("kv_cache_quant_algo")
            # "ignore" is the key in config.json
            exclude_modules = config.get("ignore")

        if quant_method not in QUANT_ALGOS:
            raise ValueError(
                f"ModelOpt currently only supports: {QUANT_ALGOS} "
                "quantizations in vLLM. Please check the "
                "`hf_quant_config.json` file for your model's "
                "quant configuration."
            )
        is_checkpoint_fp8_serialized = "FP8" in quant_method

        return cls(is_checkpoint_fp8_serialized, kv_cache_quant_method, exclude_modules)

    def is_layer_excluded(self, prefix: str) -> bool:
        """
        Check if a layer should be excluded from quantization.
        Handles both exact matching (for fused layers) and substring matching.

        This method handles both regular models and multimodal models that use
        the language_model prefix. For multimodal models, it checks if the
        module name (without the language_model prefix) is in the exclude list.
        """
        if self.exclude_modules is None:
            return False

        # First check exact matching with fused layer support
        if is_layer_skipped(prefix, self.exclude_modules, self.packed_modules_mapping):
            return True

        # Then check substring matching for patterns not caught by exact match
        for module in self.exclude_modules:
            # Skip exact matches already handled above
            if module != prefix and (
                module in prefix
                or (
                    prefix.startswith("language_model.")
                    and module in prefix.removeprefix("language_model.")
                )
            ):
                return True
        return False

    def get_quant_method(
        self, layer: torch.nn.Module, prefix: str
    ) -> Optional["QuantizeMethodBase"]:
        from vllm.attention.layer import Attention  # Avoid circular import

        if isinstance(layer, LinearBase):
            if self.is_layer_excluded(prefix):
                return UnquantizedLinearMethod()
            # Check if this is a vision model layer that should not be quantized
            if "vision_tower" in prefix or "vision_model" in prefix:
                return UnquantizedLinearMethod()
            return ModelOptFp8LinearMethod(self)
        elif isinstance(layer, Attention):
            return ModelOptFp8KVCacheMethod(self)
        elif isinstance(layer, FusedMoE):
            return ModelOptFp8MoEMethod(self, layer)
        return None


class ModelOptFp8LinearMethod(LinearMethodBase):
    """Linear method for Model Optimizer static quantization.
    Supports loading FP8 checkpoints with static weight scale and
    activation scale. Future support might be added for dynamic
    scales.

    Limitations:
    1. Only support per-tensor quantization due to torch._scaled_mm support.
    2. Only support float8_e4m3fn datatype
        Args: quant_config: The ModelOpt quantization config.
    """

    def __init__(self, quant_config: ModelOptFp8Config) -> None:
        self.quant_config = quant_config
        self.fp8_linear = Fp8LinearOp(
            act_quant_static=True, act_quant_group_shape=GroupShape.PER_TENSOR
        )

    def create_weights(
        self,
        layer: torch.nn.Module,
        input_size_per_partition: int,
        output_partition_sizes: list[int],
        input_size: int,
        output_size: int,
        params_dtype: torch.dtype,
        **extra_weight_attrs,
    ):
        del input_size, output_size
        output_size_per_partition = sum(output_partition_sizes)
        weight_loader = extra_weight_attrs.get("weight_loader")
        layer.logical_widths = output_partition_sizes
        layer.input_size_per_partition = input_size_per_partition
        layer.output_size_per_partition = output_size_per_partition
        weight_dtype = (
            torch.float8_e4m3fn
            if self.quant_config.is_checkpoint_fp8_serialized
            else params_dtype
        )
        weight = ModelWeightParameter(
            data=torch.empty(
                output_size_per_partition, input_size_per_partition, dtype=weight_dtype
            ),
            input_dim=1,
            output_dim=0,
            weight_loader=weight_loader,
        )
        layer.register_parameter("weight", weight)

        if self.quant_config.is_checkpoint_fp8_serialized:
            # WEIGHT SCALE
            weight_scale = PerTensorScaleParameter(
                data=torch.empty(len(output_partition_sizes), dtype=torch.float32),
                weight_loader=weight_loader,
            )
            weight_scale[:] = torch.finfo(torch.float32).min
            layer.register_parameter("weight_scale", weight_scale)
            # INPUT SCALE
            scale = PerTensorScaleParameter(
                data=torch.empty(len(output_partition_sizes), dtype=torch.float32),
                weight_loader=weight_loader,
            )

            scale[:] = torch.finfo(torch.float32).min
            layer.register_parameter("input_scale", scale)

    def process_weights_after_loading(self, layer: Module) -> None:
        weight = layer.weight
        max_w_scale = layer.weight_scale.max()
        if not (layer.weight_scale == layer.weight_scale[0]).all():
            max_w_scale, weight = requantize_with_max_scale(
                layer.weight, layer.weight_scale, layer.logical_widths
            )
        layer.weight = Parameter(weight.t(), requires_grad=False)
        layer.weight_scale = Parameter(max_w_scale, requires_grad=False)
        layer.input_scale = Parameter(layer.input_scale.max(), requires_grad=False)

    def apply(
        self,
        layer: torch.nn.Module,
        x: torch.Tensor,
        bias: Optional[torch.Tensor] = None,
    ) -> torch.Tensor:
        return self.fp8_linear.apply(
            input=x,
            weight=layer.weight,
            weight_scale=layer.weight_scale,
            input_scale=layer.input_scale,
            bias=bias,
        )


class ModelOptFp8MoEMethod(FusedMoEMethodBase):
    """MoE method for ModelOpt FP8.
    Supports loading FP8 checkpoints with static weight scale and
    activation scale.
    Args:
        quant_config: The ModelOpt quantization config.
    """

    def __init__(
        self,
        quant_config: ModelOptFp8Config,
        layer: torch.nn.Module,
    ) -> None:
        super().__init__(layer.moe_config)
        self.layer = layer
        self.quant_config = quant_config
        from vllm.model_executor.layers.quantization.utils.w8a8_utils import (
            cutlass_fp8_supported,
        )

        self.cutlass_fp8_supported = cutlass_fp8_supported()
        self.flashinfer_moe_backend: Optional[FlashinferMoeBackend] = None
        if envs.VLLM_USE_FLASHINFER_MOE_FP8 and has_flashinfer_moe() and \
            self.moe.is_act_and_mul:
            self.flashinfer_moe_backend = get_flashinfer_moe_backend()
            logger.info_once(
                f"Using FlashInfer {self.flashinfer_moe_backend.value} kernels"
            )

    def maybe_make_prepare_finalize(
        self,
    ) -> Optional[mk.FusedMoEPrepareAndFinalize]:
        # TRT LLM not supported with all2all yet.
        if self.flashinfer_moe_backend == FlashinferMoeBackend.TENSORRT_LLM:
            return None
        elif self.flashinfer_moe_backend == FlashinferMoeBackend.CUTLASS:
            prepare_finalize = build_flashinfer_fp8_cutlass_moe_prepare_finalize(
                self.moe
            )
            logger.debug_once("%s", prepare_finalize.__class__.__name__)
            return prepare_finalize
        else:
            return super().maybe_make_prepare_finalize()

    def select_gemm_impl(
        self,
        prepare_finalize: mk.FusedMoEPrepareAndFinalize,
        layer: torch.nn.Module,
    ) -> mk.FusedMoEPermuteExpertsUnpermute:
        assert self.moe_quant_config is not None
        experts = select_cutlass_fp8_gemm_impl(
            self.moe,
            self.moe_quant_config,
        )
        logger.debug_once("Using %s", experts.__class__.__name__)
        return experts

    def create_weights(
        self,
        layer: torch.nn.Module,
        num_experts: int,
        hidden_size: int,
        intermediate_size_per_partition: int,
        params_dtype: torch.dtype,
        **extra_weight_attrs,
    ):
        # Use FP8 dtype if checkpoint is serialized
        weight_dtype = (
            torch.float8_e4m3fn
            if self.quant_config.is_checkpoint_fp8_serialized
            else params_dtype
        )
        weight_loader = extra_weight_attrs.get("weight_loader")

        if self.moe.is_act_and_mul:
            w13_up_dim = 2 * intermediate_size_per_partition
        else:
            w13_up_dim = intermediate_size_per_partition

        w13_weight = ModelWeightParameter(
<<<<<<< HEAD
            data=torch.empty(num_experts,
                             w13_up_dim,
                             hidden_size,
                             dtype=weight_dtype),
=======
            data=torch.empty(
                num_experts,
                2 * intermediate_size_per_partition,
                hidden_size,
                dtype=weight_dtype,
            ),
>>>>>>> c1b06fc1
            input_dim=2,
            output_dim=1,
            weight_loader=weight_loader,
        )
        layer.register_parameter("w13_weight", w13_weight)

        w2_weight = ModelWeightParameter(
            data=torch.empty(
                num_experts,
                hidden_size,
                intermediate_size_per_partition,
                dtype=weight_dtype,
            ),
            input_dim=2,
            output_dim=1,
            weight_loader=weight_loader,
        )
        layer.register_parameter("w2_weight", w2_weight)

        if self.quant_config.is_checkpoint_fp8_serialized:
            # WEIGHT SCALES - Per-tensor scaling for ModelOpts
            # For gated MoE, allocate 2 scales for w1 and w3 respectively.
            # They will be combined to a single scale after weight loading.
            # For non-gated MoE, allocate 1 scale for w13.
            if self.moe.is_act_and_mul:
                w13_weight_scale_shape = (num_experts, 2)
            else:
                w13_weight_scale_shape = (num_experts, 1)
            w13_weight_scale = PerTensorScaleParameter(
                data=torch.full(
                    w13_weight_scale_shape,
                    1.0,
                    dtype=torch.float32,
                ),
                weight_loader=weight_loader,
            )
            w2_weight_scale = PerTensorScaleParameter(
                data=torch.full((num_experts,), 1.0, dtype=torch.float32),
                weight_loader=weight_loader,
            )
            layer.register_parameter("w13_weight_scale", w13_weight_scale)
            layer.register_parameter("w2_weight_scale", w2_weight_scale)

            # Set weight loader attributes for scales
            extra_weight_attrs.update(
                {"quant_method": FusedMoeWeightScaleSupported.TENSOR.value}
            )

            # INPUT SCALES - Per-tensor scaling for ModelOpt
            w13_input_scale = PerTensorScaleParameter(
                data=torch.full((num_experts,), 1.0, dtype=torch.float32),
                weight_loader=weight_loader,
            )
            w2_input_scale = PerTensorScaleParameter(
                data=torch.full((num_experts,), 1.0, dtype=torch.float32),
                weight_loader=weight_loader,
            )
            layer.register_parameter("w13_input_scale", w13_input_scale)
            layer.register_parameter("w2_input_scale", w2_input_scale)

    def process_weights_after_loading(self, layer: torch.nn.Module) -> None:
        """Process FP8 MoE weights after loading from serialized checkpoint.
        Only supports pre-quantized checkpoints with FP8 weights and scales.
        """

        layer.w13_weight = Parameter(layer.w13_weight.data, requires_grad=False)
        layer.w2_weight = Parameter(layer.w2_weight.data, requires_grad=False)

        from vllm._custom_ops import scaled_fp8_quant
        from vllm.model_executor.layers.quantization.utils.w8a8_utils import (
            per_tensor_dequantize,
        )

        # Handle scale parameters
        if hasattr(layer, "w13_weight_scale") and layer.w13_weight_scale is not None:
            # Fp8 moe kernel needs single weight scale for w13 per expert.
            # We take the max of the w1 and w3 scales
            # then dequant and requant each expert.
<<<<<<< HEAD
            if layer.w13_weight_scale.dim() == 2 and \
                layer.w13_weight_scale.shape[1] == 2:
                assert self.moe.is_act_and_mul, (
                    "w13_weight_scale should have 2 elements per expert "
                    "only for gated MoE")

=======
            if layer.w13_weight_scale.dim() == 2:
>>>>>>> c1b06fc1
                # Get the maximum scale across w1 and w3 for each expert
                max_w13_scales = layer.w13_weight_scale.max(dim=1).values

                # Requantize each expert's weights using the combined scale
                # w13_weight (num_experts, 2 * intermediate_size, hidden_size)
                # where the first intermediate_size rows are w1, the next are w3
                intermediate_size = layer.w13_weight.shape[1] // 2
                for expert_id in range(layer.w13_weight.shape[0]):
                    start = 0
                    for shard_id in range(2):  # w1 and w3
                        # Dequantize using the original scale for this shard
                        dq_weight = per_tensor_dequantize(
                            layer.w13_weight[expert_id][
                                start : start + intermediate_size, :
                            ],
                            layer.w13_weight_scale[expert_id][shard_id],
                        )
                        # Requantize using the combined max scale

                        (
                            layer.w13_weight[expert_id][
                                start : start + intermediate_size, :
                            ],
                            _,
                        ) = scaled_fp8_quant(dq_weight, max_w13_scales[expert_id])

                        start += intermediate_size

                # Update the scale parameter to be per-expert
                layer.w13_weight_scale = Parameter(max_w13_scales, requires_grad=False)
            else:
                layer.w13_weight_scale = Parameter(
                    layer.w13_weight_scale.data, requires_grad=False
                )

        if hasattr(layer, "w2_weight_scale") and layer.w2_weight_scale is not None:
            layer.w2_weight_scale = Parameter(
                layer.w2_weight_scale.data, requires_grad=False
            )
        # Input scales must be equal for each expert in fp8 MoE layers.
        if hasattr(layer, "w13_input_scale") and layer.w13_input_scale is not None:
            layer.w13_input_scale = Parameter(
                layer.w13_input_scale.max(), requires_grad=False
            )
        if hasattr(layer, "w2_input_scale") and layer.w2_input_scale is not None:
            layer.w2_input_scale = Parameter(
                layer.w2_input_scale.max(), requires_grad=False
            )

        if self.flashinfer_moe_backend is not None:
            layer.w13_weight.data = swap_w13_to_w31(layer.w13_weight.data)
            register_moe_scaling_factors(layer)
            if self.flashinfer_moe_backend == FlashinferMoeBackend.TENSORRT_LLM:
                rotate_flashinfer_fp8_moe_weights(layer.w13_weight, layer.w2_weight)

    def get_fused_moe_quant_config(
        self, layer: torch.nn.Module
    ) -> Optional[FusedMoEQuantConfig]:
        if self.flashinfer_moe_backend == FlashinferMoeBackend.TENSORRT_LLM:
            return None

        return fp8_w8a8_moe_quant_config(
            w1_scale=layer.w13_weight_scale,
            w2_scale=layer.w2_weight_scale,
            a1_scale=layer.w13_input_scale,
            a2_scale=layer.w2_input_scale,
            per_act_token_quant=False,
        )

    def apply(
        self,
        layer: torch.nn.Module,
        x: torch.Tensor,
        router_logits: torch.Tensor,
        top_k: int,
        renormalize: bool,
        use_grouped_topk: bool = False,
        topk_group: Optional[int] = None,
        num_expert_group: Optional[int] = None,
        global_num_experts: int = -1,
        expert_map: Optional[torch.Tensor] = None,
        custom_routing_function: Optional[Callable] = None,
        scoring_func: str = "softmax",
        routed_scaling_factor: float = 1.0,
        e_score_correction_bias: Optional[torch.Tensor] = None,
        apply_router_weight_on_input: bool = False,
        activation: str = "silu",
        enable_eplb: bool = False,
        expert_load_view: Optional[torch.Tensor] = None,
        logical_to_physical_map: Optional[torch.Tensor] = None,
        logical_replica_count: Optional[torch.Tensor] = None,
    ) -> Union[torch.Tensor, tuple[torch.Tensor, torch.Tensor]]:
        if enable_eplb:
            raise NotImplementedError(
                "EPLB not supported for `ModelOptFp8MoEMethod` yet."
            )

        if self.flashinfer_moe_backend == FlashinferMoeBackend.TENSORRT_LLM:
            assert self.fused_experts is None
            assert activation == "silu", (
                f"Expected 'silu' activation but got {activation}"
            )
            assert not renormalize
            return apply_flashinfer_per_tensor_scale_fp8(
                layer=layer,
                hidden_states=x,
                router_logits=router_logits,
                routing_bias=e_score_correction_bias,
                global_num_experts=global_num_experts,
                top_k=top_k,
                num_expert_group=num_expert_group,
                topk_group=topk_group,
                apply_router_weight_on_input=apply_router_weight_on_input,
            )

        # Expert selection
        topk_weights, topk_ids, _ = FusedMoE.select_experts(
            hidden_states=x,
            router_logits=router_logits,
            use_grouped_topk=use_grouped_topk,
            top_k=top_k,
            renormalize=renormalize,
            topk_group=topk_group,
            num_expert_group=num_expert_group,
            custom_routing_function=custom_routing_function,
            scoring_func=scoring_func,
            routed_scaling_factor=routed_scaling_factor,
            e_score_correction_bias=e_score_correction_bias,
            indices_type=self.topk_indices_dtype,
        )

        #
        # Note: the order here is important. self.fused_experts can override
        # cutlass or fused_experts.
        #
        if self.fused_experts is not None:
            return self.fused_experts(
                x,
                layer.w13_weight,
                layer.w2_weight,
                topk_weights,
                topk_ids,
                inplace=False,
                activation=activation,
                global_num_experts=global_num_experts,
                expert_map=expert_map,
                apply_router_weight_on_input=apply_router_weight_on_input,
            )
        elif self.flashinfer_moe_backend == FlashinferMoeBackend.CUTLASS:
            assert not renormalize
            assert activation == "silu", (
                f"Expected 'silu' activation but got {activation}"
            )
            return flashinfer_cutlass_moe_fp8(
                x,
                layer,
                topk_weights,
                topk_ids,
                inplace=False,
                activation=activation,
                global_num_experts=global_num_experts,
                expert_map=expert_map,
                apply_router_weight_on_input=apply_router_weight_on_input,
            )
        else:
            from vllm.model_executor.layers.fused_moe.fused_moe import fused_experts

            assert self.moe_quant_config is not None

            return fused_experts(
                x,
                layer.w13_weight,
                layer.w2_weight,
                topk_weights=topk_weights,
                topk_ids=topk_ids,
                inplace=True,
                activation=activation,
                quant_config=self.moe_quant_config,
                global_num_experts=global_num_experts,
                expert_map=expert_map,
                apply_router_weight_on_input=apply_router_weight_on_input,
            )


class ModelOptNvFp4Config(QuantizationConfig):
    """Config class for ModelOpt FP4."""

    def __init__(
        self,
        is_checkpoint_nvfp4_serialized: bool,
        kv_cache_quant_algo: Optional[str],
        exclude_modules: list[str],
        group_size: int = 16,
    ) -> None:
        super().__init__()
        self.is_checkpoint_nvfp4_serialized = is_checkpoint_nvfp4_serialized
        if is_checkpoint_nvfp4_serialized:
            logger.warning(
                "Detected ModelOpt NVFP4 checkpoint. Please note that"
                " the format is experimental and could change in future."
            )

            self.group_size = group_size
            self.kv_cache_quant_algo = kv_cache_quant_algo
            self.exclude_modules = exclude_modules

    @classmethod
    def get_name(cls) -> QuantizationMethods:
        return "modelopt_fp4"

    @classmethod
    def get_supported_act_dtypes(cls) -> list[torch.dtype]:
        return [torch.bfloat16, torch.half, torch.float8_e4m3fn]

    @classmethod
    def get_min_capability(cls) -> int:
        return 80

    @classmethod
    def get_config_filenames(cls) -> list[str]:
        return ["hf_quant_config.json"]

    def apply_vllm_mapper(self, hf_to_vllm_mapper: "WeightsMapper"):
        if self.exclude_modules is not None:
            self.exclude_modules = hf_to_vllm_mapper.apply_list(self.exclude_modules)

    @classmethod
    def override_quantization_method(
        cls, hf_quant_cfg, user_quant
    ) -> Optional[QuantizationMethods]:
        """Detect if this ModelOpt FP4 config should be used based on
        quantization config."""
        if hf_quant_cfg is None:
            return None

        # Use the community standard 'quant_method'
        quant_method = hf_quant_cfg.get("quant_method", "").lower()

        # Only proceed if the method is explicitly "modelopt"
        if quant_method != "modelopt":
            return None

        # Look for ModelOpt-specific config structure
        if "quantization" in hf_quant_cfg:
            quant_config = hf_quant_cfg["quantization"]
            if isinstance(quant_config, dict):
                quant_algo = quant_config.get("quant_algo", "")
                if "NVFP4" in quant_algo:
                    return "modelopt_fp4"
        else:
            # Check for compressed-tensors style config with specific
            # quant_algo field
            quant_algo = hf_quant_cfg.get("quant_algo", "")
            if isinstance(quant_algo, str) and "FP4" in quant_algo.upper():
                return "modelopt_fp4"

        return None

    @classmethod
    def from_config(cls, config: dict[str, Any]) -> "ModelOptNvFp4Config":
        # Handle both traditional ModelOpt format and compressed-tensors
        # style format
        if "quantization" in config:
            # Traditional ModelOpt format:
            # {"quantization": {"quant_algo": "..."}}
            quant_config = cls.get_from_keys(config, ["quantization"])
            if not isinstance(quant_config, dict):
                raise ValueError("Expected 'quantization' to be a dictionary in config")

            quant_method = quant_config.get("quant_algo", "")
            if not quant_method:
                raise ValueError("Missing 'quant_algo' in quantization config")

            # Handle kv_cache_quant_algo with proper type validation
            kv_cache_quant_algo_raw = quant_config.get("kv_cache_quant_algo")
            if kv_cache_quant_algo_raw is None:
                # No KV cache quantization by default
                kv_cache_quant_algo = None
            elif isinstance(kv_cache_quant_algo_raw, str):
                kv_cache_quant_algo = kv_cache_quant_algo_raw
            else:
                raise ValueError(
                    f"kv_cache_quant_algo must be a string, got "
                    f"{type(kv_cache_quant_algo_raw)}"
                )

            # Handle group_size with proper type validation
            group_size_raw = quant_config.get("group_size")
            if group_size_raw is None:
                group_size = 16  # Default value
            elif isinstance(group_size_raw, int):
                group_size = group_size_raw
            else:
                try:
                    group_size = int(group_size_raw)
                except (ValueError, TypeError):
                    raise ValueError(
                        f"group_size must be an integer, got {type(group_size_raw)}"
                    ) from None

            # "exclude_modules" is the key in the legacy hf_quant_config.json
            exclude_modules = quant_config.get("exclude_modules", [])
            if not isinstance(exclude_modules, list):
                raise ValueError(
                    f"exclude_modules must be a list, got {type(exclude_modules)}"
                )
        else:
            # Compressed-tensors style format:
            # {"quant_algo": "...", "quant_method": "modelopt"}
            quant_method = config.get("quant_algo", "")

            # Handle kv_cache_quant_algo with proper type validation
            kv_cache_quant_algo_raw = config.get("kv_cache_quant_algo")
            if kv_cache_quant_algo_raw is None:
                # No KV cache quantization by default
                kv_cache_quant_algo = None
            elif isinstance(kv_cache_quant_algo_raw, str):
                kv_cache_quant_algo = kv_cache_quant_algo_raw
            else:
                raise ValueError(
                    f"kv_cache_quant_algo must be a string, got "
                    f"{type(kv_cache_quant_algo_raw)}"
                )

            # Handle group_size with proper type validation
            group_size_raw = config.get("group_size")
            if group_size_raw is None:
                group_size = 16  # Default value
            elif isinstance(group_size_raw, int):
                group_size = group_size_raw
            else:
                try:
                    group_size = int(group_size_raw)
                except (ValueError, TypeError):
                    raise ValueError(
                        f"group_size must be an integer, got {type(group_size_raw)}"
                    ) from None

            # "ignore" is the key in config.json
            exclude_modules = config.get("ignore", [])
            if not isinstance(exclude_modules, list):
                raise ValueError(
                    f"exclude_modules must be a list, got {type(exclude_modules)}"
                )

        if quant_method not in QUANT_ALGOS:
            raise ValueError(
                f"ModelOpt currently only supports: {QUANT_ALGOS} "
                "quantizations in vLLM. Please check the "
                "`hf_quant_config.json` file for your model's "
                "quant configuration."
            )
        is_checkpoint_nvfp4_serialized = "NVFP4" in quant_method

        # For FP4, these fields are required
        if is_checkpoint_nvfp4_serialized and "quantization" in config:
            # Check if required fields are present in the quantization config
            quant_config = config["quantization"]
            required_fields = ["group_size", "kv_cache_quant_algo", "exclude_modules"]
            missing_fields = [
                field for field in required_fields if field not in quant_config
            ]
            if missing_fields:
                raise ValueError(
                    f"NVFP4 quantization requires the following fields in "
                    f"hf_quant_config.json: {missing_fields}"
                )

        return cls(
            is_checkpoint_nvfp4_serialized,
            kv_cache_quant_algo,
            exclude_modules,
            group_size,
        )

    def is_layer_excluded(self, prefix: str) -> bool:
        """
        Check if a layer should be excluded from quantization.
        Handles both exact matching (for fused layers) and pattern matching.
        """
        # First check exact matching with fused layer support
        if is_layer_skipped(prefix, self.exclude_modules, self.packed_modules_mapping):
            return True

        # Check regex pattern matching for patterns not caught by exact match
        import regex as re

        for pattern in self.exclude_modules:
            # Skip patterns that would be caught by exact matching
            if "*" in pattern or "." in pattern:
                regex_str = pattern.replace(".", r"\.").replace("*", r".*")
                if re.fullmatch(regex_str, prefix):
                    return True
        return False

    def get_quant_method(
        self, layer: torch.nn.Module, prefix: str
    ) -> Optional["QuantizeMethodBase"]:
        from vllm.attention.layer import Attention  # Avoid circular import

        skip_layer = self.is_layer_excluded(prefix)
        if isinstance(layer, LinearBase):
            if skip_layer:
                return UnquantizedLinearMethod()
            # Check if this is a vision model layer that should not be quantized
            if "vision_tower" in prefix or "vision_model" in prefix:
                return UnquantizedLinearMethod()
            return ModelOptNvFp4LinearMethod(self)
        elif isinstance(layer, Attention):
            return ModelOptFp8KVCacheMethod(self)
        elif isinstance(layer, FusedMoE):
            if skip_layer:
                return None
            return ModelOptNvFp4FusedMoE(self, layer.moe_config, layer)
        return None


class ModelOptFp8KVCacheMethod(BaseKVCacheMethod):
    """
    Supports loading kv-cache scaling factors from FP8 checkpoints.
    """

    def __init__(self, quant_config: Union[ModelOptFp8Config, ModelOptNvFp4Config]):
        super().__init__(quant_config)


class ModelOptNvFp4LinearMethod(LinearMethodBase):
    """Linear method for Model Optimizer NVFP4.
    Supports loading NVFP4 checkpoints with the following structure:

    input_scale: torch.float32, scalar ,
    weight: NVFP4(represented as byte) Shape: [1, X, y/2]
    weight_scale: FP8-E4M3, Shape: [X, Y], aka per block scale,
    weight_scale_2: torch.float32, scalar,
    Args: quant_config: The ModelOpt quantization config.
    """

    def __init__(self, quant_config: ModelOptNvFp4Config) -> None:
        self.quant_config = quant_config

        if envs.VLLM_USE_TRTLLM_FP4_GEMM:
            assert has_flashinfer(), "TRTLLM FP4 GEMM requires FlashInfer"
            self.backend = "flashinfer-trtllm"
        elif has_flashinfer():
            self.backend = "flashinfer-cutlass"
        elif cutlass_fp4_supported():
            self.backend = "cutlass"
        elif is_fp4_marlin_supported():
            self.backend = "marlin"
        else:
            raise ValueError(
                "Current platform does not support NVFP4"
                " quantization. Please use Blackwell and"
                " above."
            )

    def create_weights(
        self,
        layer: torch.nn.Module,
        input_size_per_partition: int,
        output_partition_sizes: list[int],
        input_size: int,
        output_size: int,
        params_dtype: torch.dtype,
        **extra_weight_attrs,
    ):
        del input_size, output_size
        if not self.quant_config.is_checkpoint_nvfp4_serialized:
            raise ValueError(
                "NVFP4 quantization was selected, "
                " dynamic quantization is not supported."
            )
        output_size_per_partition = sum(output_partition_sizes)
        weight_loader = extra_weight_attrs.get("weight_loader")
        layer.logical_widths = output_partition_sizes
        layer.input_size_per_partition = input_size_per_partition
        layer.output_size_per_partition = output_size_per_partition

        if input_size_per_partition % 16 != 0:
            raise ValueError(
                "Unsupported model when in features size is not multiple of 16"
            )
        # The nvfp4 weight is still represented as
        weight_dtype = (
            torch.float8_e4m3fn
            if self.quant_config.is_checkpoint_nvfp4_serialized
            else params_dtype
        )
        # Weight
        weight = ModelWeightParameter(
            data=torch.empty(
                # 2 fp4 items are packed in the input dimension
                layer.output_size_per_partition,
                layer.input_size_per_partition // 2,
                dtype=torch.uint8,
            ),
            input_dim=1,
            output_dim=0,
            weight_loader=weight_loader,
        )
        layer.register_parameter("weight", weight)

        # Input Weight Scale
        input_scale = PerTensorScaleParameter(
            data=torch.empty(len(output_partition_sizes), dtype=torch.float32),
            weight_loader=weight_loader,
        )
        layer.register_parameter("input_scale", input_scale)

        # Global Weight Scale
        weight_scale_2 = PerTensorScaleParameter(
            data=torch.empty(len(output_partition_sizes), dtype=torch.float32),
            weight_loader=weight_loader,
        )
        layer.register_parameter("weight_scale_2", weight_scale_2)

        # Per Block Weight Scale
        weight_scale = ModelWeightParameter(
            data=torch.empty(
                output_size_per_partition,
                input_size_per_partition // self.quant_config.group_size,
                dtype=weight_dtype,
            ),
            input_dim=1,
            output_dim=0,
            weight_loader=weight_loader,
        )

        layer.register_parameter("weight_scale", weight_scale)

    def process_weights_after_loading(self, layer: Module) -> None:
        # global scales:
        input_scale_2 = layer.input_scale.max().to(torch.float32)
        layer.input_scale = Parameter(input_scale_2, requires_grad=False)

        weight_scale_2 = layer.weight_scale_2.max().to(torch.float32)
        layer.weight_scale_2 = Parameter(weight_scale_2, requires_grad=False)

        layer.alpha = Parameter(
            layer.input_scale * layer.weight_scale_2, requires_grad=False
        )

        # Calculate `1 / input_scale` so that we don't need to do so at runtime
        layer.input_scale_inv = Parameter(
            (1 / layer.input_scale).to(torch.float32), requires_grad=False
        )

        # Swizzle the weight blockscale.
        # contracting dimension is input dimension
        # block_size = 16;
        assert layer.weight_scale.dtype == torch.float8_e4m3fn, (
            "Weight Block scale must be represented as FP8-E4M3"
        )

        if self.backend == "marlin":
            prepare_fp4_layer_for_marlin(layer)
            del layer.alpha
            del layer.input_scale
        elif self.backend == "flashinfer-trtllm":
            # FlashInfer TRTLLM FP4 GEMM requires a different weight layout.
            # FlashInfer provides nvfp4_quantize to quantize + shuffle the
            # layout but we use our own quantization so we have to call
            # shuffles ourselves.
            from flashinfer import shuffle_matrix_a, shuffle_matrix_sf_a

            weight = layer.weight.data
            weight_scale = layer.weight_scale.data

            epilogue_tile_m = 128
            weight = shuffle_matrix_a(weight.view(torch.uint8), epilogue_tile_m)
            weight_scale = (
                shuffle_matrix_sf_a(weight_scale.view(torch.uint8), epilogue_tile_m)
                .reshape(weight_scale.shape)
                .view(torch.float8_e4m3fn)
            )

            layer.weight_scale = Parameter(weight_scale, requires_grad=False)
            layer.weight = Parameter(weight, requires_grad=False)
        else:
            swizzled_weight_scale = swizzle_blockscale(layer.weight_scale)
            layer.weight_scale = Parameter(swizzled_weight_scale, requires_grad=False)
            layer.weight = Parameter(layer.weight.data, requires_grad=False)

    def apply(
        self,
        layer: torch.nn.Module,
        x: torch.Tensor,
        bias: Optional[torch.Tensor] = None,
    ) -> torch.Tensor:
        if self.backend == "marlin":
            return apply_fp4_marlin_linear(
                input=x,
                weight=layer.weight,
                weight_scale=layer.weight_scale,
                weight_scale_2=layer.weight_scale_2,
                workspace=layer.workspace,
                size_n=layer.output_size_per_partition,
                size_k=layer.input_size_per_partition,
                bias=bias,
            )

        output_dtype = x.dtype
        output_shape = [x.shape[0], layer.weight.shape[0]]

        # quantize BF16 or FP16 to (FP4 and interleaved block scale)
        x_fp4, x_blockscale = scaled_fp4_quant(x, layer.input_scale_inv)

        # validate dtypes of quantized input, input block scale,
        # weight and weight_blockscale
        assert x_fp4.dtype == torch.uint8
        assert layer.weight.dtype == torch.uint8
        assert x_blockscale.dtype == torch.float8_e4m3fn
        assert layer.weight_scale.dtype == torch.float8_e4m3fn
        assert layer.alpha.dtype == torch.float32

        mm_args = (
            x_fp4,
            layer.weight,
            x_blockscale,
            layer.weight_scale,
            layer.alpha,
            output_dtype,
        )
        if self.backend == "flashinfer-trtllm":
            out = flashinfer_scaled_fp4_mm(*mm_args, backend="trtllm")
        elif self.backend == "flashinfer-cutlass":
            out = flashinfer_scaled_fp4_mm(*mm_args, backend="cutlass")
        else:
            out = cutlass_scaled_fp4_mm(*mm_args)

        if bias is not None:
            out = out + bias
        return out.view(*output_shape)


def _get_tile_tokens_dim(num_tokens: int, top_k: int, num_experts: int) -> int:
    # Guess tokens per expert assuming perfect expert distribution first.
    num_tokens_per_expert = (num_tokens * top_k) // num_experts
    # And pad the number to the next power of 2.
    tile_tokens_dim = next_power_of_2(num_tokens_per_expert)
    # Cap to 8-64 tokens per CTA tile as it's the range supported by the kernel.
    tile_tokens_dim = min(max(tile_tokens_dim, 8), 64)
    return tile_tokens_dim


class ModelOptNvFp4FusedMoE(FusedMoEMethodBase):
    """
    MoE Method for FP4 Quantization.
    Args:
        quant_config: NVFP4 Quant Config
    """

    def __init__(
        self,
        quant_config: ModelOptNvFp4Config,
        moe: FusedMoEConfig,
        layer: torch.nn.Module,
    ) -> None:
        from vllm.model_executor.layers.quantization.utils.nvfp4_moe_support import (  # noqa: E501
            detect_nvfp4_moe_support,
        )

        super().__init__(moe)
        self.quant_config = quant_config
        self.layer = layer
        _nvfp4 = detect_nvfp4_moe_support(self.__class__.__name__)
        self.cutlass_nvfp4_supported = _nvfp4.cutlass_supported
        self.allow_flashinfer = _nvfp4.allow_flashinfer
        self.use_marlin = _nvfp4.use_marlin
        self.flashinfer_moe_backend = None
        self._cache_permute_indices: dict[torch.Size, torch.Tensor] = {}
        if self.allow_flashinfer:
            self.flashinfer_moe_backend = get_flashinfer_moe_backend()
            logger.info_once(
                f"Using FlashInfer {self.flashinfer_moe_backend.value} kernels"
                " for ModelOptNvFp4FusedMoE."
            )

    def maybe_make_prepare_finalize(self) -> Optional[mk.FusedMoEPrepareAndFinalize]:
        if self.use_marlin or (
            self.allow_flashinfer
            and self.flashinfer_moe_backend == FlashinferMoeBackend.TENSORRT_LLM
        ):
            return None
        elif (
            self.allow_flashinfer
            and self.flashinfer_moe_backend == FlashinferMoeBackend.CUTLASS
        ):
            # For now, fp4 moe only works with the flashinfer dispatcher.
            prepare_finalize = build_flashinfer_fp4_cutlass_moe_prepare_finalize(
                self.moe
            )
            logger.debug_once("%s", prepare_finalize.__class__.__name__)
            return prepare_finalize
        else:
            return super().maybe_make_prepare_finalize()

    def select_gemm_impl(
        self,
        prepare_finalize: mk.FusedMoEPrepareAndFinalize,
        layer: torch.nn.Module,
    ) -> mk.FusedMoEPermuteExpertsUnpermute:
        assert self.moe_quant_config is not None
        experts = select_nvfp4_gemm_impl(
            self.moe,
            self.moe_quant_config,
            allow_flashinfer=self.allow_flashinfer,
        )
        logger.debug_once("Using %s", experts.__class__.__name__)
        return experts

    def uses_weight_scale_2_pattern(self) -> bool:
        """
        FP4 variants use 'weight_scale_2' pattern for per-tensor weight scales.
        """
        return True

    def create_weights(
        self,
        layer: torch.nn.Module,
        num_experts: int,
        hidden_size: int,
        intermediate_size_per_partition: int,
        params_dtype: torch.dtype,
        **extra_weight_attrs,
    ):
        if not self.quant_config.is_checkpoint_nvfp4_serialized:
            raise ValueError(
                "NVFP4 quantization was selected, "
                " dynamic quantization is not supported."
            )

        layer.num_experts = num_experts
        layer.params_dtype = params_dtype
        layer.quant_config = self.quant_config
        weight_dtype = torch.uint8
        weight_scale_dtype = torch.float8_e4m3fn
        weight_loader = extra_weight_attrs.get("weight_loader")
        # GEMM 1
        w13_weight = ModelWeightParameter(
            data=torch.empty(
                num_experts,
                2 * intermediate_size_per_partition,
                # 2 fp4 items are packed in the input dimension
                hidden_size // 2,
                dtype=weight_dtype,
            ),
            input_dim=1,
            output_dim=2,
            weight_loader=weight_loader,
        )
        layer.register_parameter("w13_weight", w13_weight)

        # GEMM 2
        w2_weight = ModelWeightParameter(
            data=torch.empty(
                num_experts,
                hidden_size,
                # 2 fp4 items are packed in the input dimension
                intermediate_size_per_partition // 2,
                dtype=weight_dtype,
            ),
            input_dim=1,
            output_dim=2,
            weight_loader=weight_loader,
        )
        layer.register_parameter("w2_weight", w2_weight)

        w13_weight_scale = ModelWeightParameter(
            data=torch.empty(
                num_experts,
                2 * intermediate_size_per_partition,
                # 2 fp4 items are packed in the input dimension
                hidden_size // self.quant_config.group_size,
                dtype=weight_scale_dtype,
            ),
            input_dim=1,
            output_dim=2,
            weight_loader=weight_loader,
        )
        layer.register_parameter("w13_weight_scale", w13_weight_scale)

        w2_weight_scale = ModelWeightParameter(
            data=torch.empty(
                num_experts,
                hidden_size,
                # 2 fp4 items are packed in the input dimension
                intermediate_size_per_partition // self.quant_config.group_size,
                dtype=weight_scale_dtype,
            ),
            input_dim=1,
            output_dim=2,
            weight_loader=weight_loader,
        )
        layer.register_parameter("w2_weight_scale", w2_weight_scale)

        extra_weight_attrs.update(
            {"quant_method": FusedMoeWeightScaleSupported.BLOCK.value}
        )

        w13_weight_scale_2 = PerTensorScaleParameter(
            data=torch.empty(num_experts, 2, dtype=torch.float32),
            weight_loader=weight_loader,
        )
        layer.register_parameter("w13_weight_scale_2", w13_weight_scale_2)

        w2_weight_scale_2 = PerTensorScaleParameter(
            data=torch.empty(num_experts, dtype=torch.float32),
            weight_loader=weight_loader,
        )
        layer.register_parameter("w2_weight_scale_2", w2_weight_scale_2)

        extra_weight_attrs.update(
            {"quant_method": FusedMoeWeightScaleSupported.TENSOR.value}
        )

        w13_input_scale = PerTensorScaleParameter(
            data=torch.empty(num_experts, 2, dtype=torch.float32),
            weight_loader=weight_loader,
        )
        layer.register_parameter("w13_input_scale", w13_input_scale)

        w2_input_scale = PerTensorScaleParameter(
            data=torch.empty(num_experts, dtype=torch.float32),
            weight_loader=weight_loader,
        )
        layer.register_parameter("w2_input_scale", w2_input_scale)

    def prepare_static_weights_for_trtllm_fp4_moe(
        self,
        # args_dequant,
        # args,
        gemm1_weights,
        gemm2_weights,
        gemm1_scales_linear_fp4_bytes,
        gemm2_scales_linear_fp4_bytes,
        hidden_size,
        intermediate_size,
        num_experts,
    ):
        from flashinfer import nvfp4_block_scale_interleave
        from flashinfer.fused_moe.core import (
            _maybe_get_cached_w2_permute_indices,
            _maybe_get_cached_w3_w1_permute_indices,
        )

        """Prepare quantized weights for kernel (done offline with weights)."""
        epilogue_tile_m = 128  # FIXME: this depends on the kernel internals

        # Convert quantized weights to proper formats
        gemm1_weights_fp4 = gemm1_weights.view(torch.float8_e4m3fn).reshape(
            num_experts, 2 * intermediate_size, hidden_size // 2
        )  # packed fp4
        gemm1_scales_linear_fp4 = gemm1_scales_linear_fp4_bytes.view(
            torch.float8_e4m3fn
        ).reshape(
            num_experts, 2 * intermediate_size, hidden_size // 16
        )  # fp8 scaling factors

        gemm2_weights_fp4 = gemm2_weights.view(torch.float8_e4m3fn).reshape(
            num_experts, hidden_size, intermediate_size // 2
        )  # packed fp4
        gemm2_scales_linear_fp4 = gemm2_scales_linear_fp4_bytes.view(
            torch.float8_e4m3fn
        ).reshape(
            num_experts, hidden_size, intermediate_size // 16
        )  # fp8 scaling factors

        gemm1_weights_fp4_shuffled = []
        gemm1_scales_fp4_shuffled = []
        gemm2_weights_fp4_shuffled = []
        gemm2_scales_fp4_shuffled = []
        for i in range(num_experts):
            # Calculate the permute indices for the following:
            # 1. Reorder rows of W1 and scales for fused gated activation
            # 2. Shuffle weights and scaling factors for transposed mma output
            # for both w3_w1 and w2 weights and scale factors
            permute_indices = _maybe_get_cached_w3_w1_permute_indices(
                self._cache_permute_indices,
                gemm1_weights_fp4[i].view(torch.uint8),
                epilogue_tile_m,
            )
            gemm1_weights_fp4_shuffled.append(
                gemm1_weights_fp4[i]
                .view(torch.uint8)[permute_indices.to(gemm1_weights_fp4.device)]
                .contiguous()
            )

            permute_sf_indices = _maybe_get_cached_w3_w1_permute_indices(
                self._cache_permute_indices,
                gemm1_scales_linear_fp4[i].view(torch.uint8),
                epilogue_tile_m,
                num_elts_per_sf=16,
            )
            gemm1_scales_fp4_shuffled.append(
                nvfp4_block_scale_interleave(
                    gemm1_scales_linear_fp4[i]
                    .view(torch.uint8)[
                        permute_sf_indices.to(gemm1_scales_linear_fp4.device)
                    ]
                    .contiguous()
                )
            )

            permute_indices = _maybe_get_cached_w2_permute_indices(
                self._cache_permute_indices,
                gemm2_weights_fp4[i].view(torch.uint8),
                epilogue_tile_m,
            )
            gemm2_weights_fp4_shuffled.append(
                gemm2_weights_fp4[i]
                .view(torch.uint8)[permute_indices.to(gemm2_weights_fp4.device)]
                .contiguous()
            )

            permute_sf_indices = _maybe_get_cached_w2_permute_indices(
                self._cache_permute_indices,
                gemm2_scales_linear_fp4[i].view(torch.uint8),
                epilogue_tile_m,
                num_elts_per_sf=16,
            )
            gemm2_scales_fp4_shuffled.append(
                nvfp4_block_scale_interleave(
                    gemm2_scales_linear_fp4[i]
                    .view(torch.uint8)[
                        permute_sf_indices.to(gemm2_scales_linear_fp4.device)
                    ]
                    .contiguous()
                )
            )

        # Stack weights for all experts
        gemm1_weights_fp4_shuffled = torch.stack(gemm1_weights_fp4_shuffled)
        gemm1_scales_fp4_shuffled = (
            torch.stack(gemm1_scales_fp4_shuffled)
            .view(torch.float8_e4m3fn)
            .reshape(num_experts, 2 * intermediate_size, hidden_size // 16)
        )

        gemm2_weights_fp4_shuffled = torch.stack(gemm2_weights_fp4_shuffled)
        gemm2_scales_fp4_shuffled = (
            torch.stack(gemm2_scales_fp4_shuffled)
            .view(torch.float8_e4m3fn)
            .reshape(num_experts, hidden_size, intermediate_size // 16)
        )
        return (
            gemm1_weights_fp4_shuffled,
            gemm1_scales_fp4_shuffled,
            gemm2_weights_fp4_shuffled,
            gemm2_scales_fp4_shuffled,
        )

    def process_weights_after_loading(self, layer: torch.nn.Module) -> None:
        # GEMM 1 processing
        gemm1_weight = layer.w13_weight.data
        gemm1_weight_scale = layer.w13_weight_scale.data

        if self.allow_flashinfer:
            gemm1_weight, gemm1_weight_scale = reorder_w1w3_to_w3w1(
                gemm1_weight, gemm1_weight_scale, dim=-2
            )

        layer.w13_weight = Parameter(gemm1_weight, requires_grad=False)
        layer.w13_weight_scale = Parameter(gemm1_weight_scale, requires_grad=False)

        # Common processing for w13_weight_scale_2
        if not torch.allclose(
            layer.w13_weight_scale_2[:, 0], layer.w13_weight_scale_2[:, 1]
        ):
            logger.warning_once(
                "w1_weight_scale_2 must match w3_weight_scale_2. "
                "Accuracy may be affected."
            )

        w13_weight_scale_2 = layer.w13_weight_scale_2[:, 0]
        layer.w13_weight_scale_2 = Parameter(w13_weight_scale_2, requires_grad=False)

        # Common processing for input scales and alphas
        w13_input_scale = layer.w13_input_scale.max(dim=1).values.to(torch.float32)
        layer.g1_alphas = Parameter(
            (w13_input_scale * w13_weight_scale_2).to(torch.float32),
            requires_grad=False,
        )

        # This is for quantization, so we need to invert it.
        layer.w13_input_scale_quant = Parameter(
            (1 / w13_input_scale).to(torch.float32), requires_grad=False
        )

        # GEMM 2 processing
        layer.g2_alphas = Parameter(
            (layer.w2_input_scale * layer.w2_weight_scale_2).to(torch.float32),
            requires_grad=False,
        )

        # This is for quantization, so we need to invert it.
        layer.w2_input_scale_quant = Parameter(
            (1 / layer.w2_input_scale).to(torch.float32), requires_grad=False
        )

        # TensorRT-LLM specific processing
        if (
            self.allow_flashinfer
            and self.flashinfer_moe_backend == FlashinferMoeBackend.TENSORRT_LLM
        ):
            # Prepare static weights for TRT-LLM kernel
            # alternate: prepare_static_weight_layouts_for_trtllm_moe
            (
                gemm1_weights_fp4_shuffled,
                gemm1_scales_fp4_shuffled,
                gemm2_weights_fp4_shuffled,
                gemm2_scales_fp4_shuffled,
            ) = self.prepare_static_weights_for_trtllm_fp4_moe(
                layer.w13_weight,
                layer.w2_weight,
                layer.w13_weight_scale,
                layer.w2_weight_scale,
                layer.w2_weight.size(-2),  # hidden_size
                layer.w13_weight.size(-2) // 2,  # intermediate_size
                layer.w13_weight.size(0),  # num_experts
            )
            logger.debug_once("Finished shuffling weights for TRT-LLM MOE")

            layer.gemm1_weights_fp4_shuffled = Parameter(
                gemm1_weights_fp4_shuffled, requires_grad=False
            )
            layer.gemm2_weights_fp4_shuffled = Parameter(
                gemm2_weights_fp4_shuffled, requires_grad=False
            )
            layer.gemm1_scales_fp4_shuffled = Parameter(
                gemm1_scales_fp4_shuffled, requires_grad=False
            )
            layer.gemm2_scales_fp4_shuffled = Parameter(
                gemm2_scales_fp4_shuffled, requires_grad=False
            )

            # Additional parameter needed for TRT-LLM
            layer.g1_scale_c = Parameter(
                (layer.w2_input_scale_quant * layer.g1_alphas).to(torch.float32),
                requires_grad=False,
            )

            # Clean up weights that won't be used by TRT-LLM
            del layer.w2_weight
            del layer.w2_weight_scale
            del layer.w13_weight
            del layer.w13_weight_scale
        elif self.use_marlin:
            # Marlin processing
            prepare_moe_fp4_layer_for_marlin(layer)
            del layer.g1_alphas
            del layer.g2_alphas
            del layer.w13_input_scale_quant
            del layer.w2_input_scale_quant
        else:
            # Non-TRT-LLM processing (Cutlass or non-flashinfer)
            assert layer.w13_weight_scale.shape[2] % 16 == 0, (
                "Expected weight_scale.dim(1) to be divisible by 16"
            )
            assert layer.w13_weight_scale.dtype == torch.float8_e4m3fn, (
                "Weight Blockscale must be represented as FP8-E4M3"
            )
            w13_blockscale_swizzled = swizzle_blockscale(layer.w13_weight_scale)
            layer.w13_weight_scale = Parameter(
                w13_blockscale_swizzled, requires_grad=False
            )

            assert layer.w2_weight_scale.shape[2] % 16 == 0, (
                "Expected weight_scale.dim(1) to be divisible by 16"
            )
            assert layer.w2_weight_scale.dtype == torch.float8_e4m3fn, (
                "Weight Blockscale must be represented as FP8-E4M3"
            )
            w2_blockscale_swizzled = swizzle_blockscale(layer.w2_weight_scale)
            layer.w2_weight_scale = Parameter(
                w2_blockscale_swizzled, requires_grad=False
            )
            layer.w2_weight = Parameter(layer.w2_weight.data, requires_grad=False)

    def get_fused_moe_quant_config(
        self, layer: torch.nn.Module
    ) -> Optional[FusedMoEQuantConfig]:
        if (
            self.use_marlin
            or self.flashinfer_moe_backend == FlashinferMoeBackend.TENSORRT_LLM
        ):
            return None

        return nvfp4_moe_quant_config(
            w1_scale=layer.w13_weight_scale,
            w2_scale=layer.w2_weight_scale,
            g1_alphas=layer.g1_alphas,
            g2_alphas=layer.g2_alphas,
            a1_gscale=layer.w13_input_scale_quant,
            a2_gscale=layer.w2_input_scale_quant,
        )

    def apply(
        self,
        layer: torch.nn.Module,
        x: torch.Tensor,
        router_logits: torch.Tensor,
        top_k: int,
        renormalize: bool,
        use_grouped_topk: bool = False,
        topk_group: Optional[int] = None,
        num_expert_group: Optional[int] = None,
        global_num_experts: int = -1,
        expert_map: Optional[torch.Tensor] = None,
        custom_routing_function: Optional[Callable] = None,
        scoring_func: str = "softmax",
        routed_scaling_factor: float = 1.0,
        e_score_correction_bias: Optional[torch.Tensor] = None,
        apply_router_weight_on_input: bool = False,
        activation: str = "silu",
        enable_eplb: bool = False,
        expert_load_view: Optional[torch.Tensor] = None,
        logical_to_physical_map: Optional[torch.Tensor] = None,
        logical_replica_count: Optional[torch.Tensor] = None,
    ) -> Union[torch.Tensor, tuple[torch.Tensor, torch.Tensor]]:
        if enable_eplb:
            raise NotImplementedError(
                "EPLB not supported for `ModelOptNvFp4FusedMoE` yet."
            )
        assert activation == "silu", "Only SiLU activation is supported."

        if (
            self.allow_flashinfer
            and self.flashinfer_moe_backend == FlashinferMoeBackend.TENSORRT_LLM
        ):
            import flashinfer
            from vllm.model_executor.models.llama4 import Llama4MoE

            assert self.fused_experts is None

            a1_gscale = layer.w13_input_scale_quant
            (hidden_states_fp4, hidden_states_scale_linear_fp4) = (
                flashinfer.fp4_quantize(
                    x,
                    a1_gscale,
                    is_sf_swizzled_layout=False,
                )
            )
            use_llama4_routing = (
                custom_routing_function is Llama4MoE.custom_routing_function
            )
            routing_method_type = flashinfer.RoutingMethodType.DeepSeekV3
            if use_llama4_routing:
                routing_method_type = flashinfer.RoutingMethodType.Llama4
            routing_bias = e_score_correction_bias
            if routing_bias is not None:
                routing_bias = routing_bias.to(torch.bfloat16)
            out = flashinfer.fused_moe.trtllm_fp4_block_scale_moe(
                routing_logits=router_logits
                if use_llama4_routing
                else router_logits.to(torch.float32),
                routing_bias=routing_bias,
                hidden_states=hidden_states_fp4,
                hidden_states_scale=hidden_states_scale_linear_fp4.view(
                    torch.float8_e4m3fn
                ).flatten(),
                gemm1_weights=layer.gemm1_weights_fp4_shuffled.data,
                gemm1_weights_scale=layer.gemm1_scales_fp4_shuffled.data.view(
                    torch.float8_e4m3fn
                ),
                gemm1_bias=None,
                gemm1_alpha=None,
                gemm1_beta=None,
                gemm1_clamp_limit=None,
                gemm2_weights=layer.gemm2_weights_fp4_shuffled.data,
                gemm2_weights_scale=layer.gemm2_scales_fp4_shuffled.data.view(
                    torch.float8_e4m3fn
                ),
                gemm2_bias=None,
                output1_scale_scalar=layer.g1_scale_c.data,
                output1_scale_gate_scalar=layer.g1_alphas.data,
                output2_scale_scalar=layer.g2_alphas.data,
                num_experts=global_num_experts,
                top_k=top_k,
                n_group=num_expert_group if num_expert_group is not None else 0,
                topk_group=topk_group if topk_group is not None else 0,
                intermediate_size=layer.intermediate_size_per_partition,
                local_expert_offset=layer.ep_rank * layer.local_num_experts,
                local_num_experts=layer.local_num_experts,
                routed_scaling_factor=None,
                tile_tokens_dim=_get_tile_tokens_dim(
                    x.shape[0], top_k, layer.local_num_experts
                ),
                routing_method_type=routing_method_type,
                do_finalize=True,
            )[0]
            return out

        topk_weights, topk_ids, _ = FusedMoE.select_experts(
            hidden_states=x,
            router_logits=router_logits,
            use_grouped_topk=use_grouped_topk,
            top_k=top_k,
            renormalize=renormalize,
            topk_group=topk_group,
            num_expert_group=num_expert_group,
            custom_routing_function=custom_routing_function,
            scoring_func=scoring_func,
            routed_scaling_factor=routed_scaling_factor,
            e_score_correction_bias=e_score_correction_bias,
            indices_type=self.topk_indices_dtype,
        )

        #
        # Note: the order here is important. self.fused_experts can override
        # flashinfer cutlass, cutlass fp4 or fused_experts but not marlin or
        # trtllm.
        #
        if self.use_marlin:
            assert self.fused_experts is None
            return torch.ops.vllm.fused_marlin_moe(
                x,
                layer.w13_weight,
                layer.w2_weight,
                None,
                None,
                layer.w13_weight_scale,
                layer.w2_weight_scale,
                router_logits,
                topk_weights,
                topk_ids,
                global_scale1=layer.w13_weight_scale_2,
                global_scale2=layer.w2_weight_scale_2,
                quant_type_id=scalar_types.float4_e2m1f.id,
                apply_router_weight_on_input=apply_router_weight_on_input,
                global_num_experts=global_num_experts,
                expert_map=expert_map,
                workspace=layer.workspace,
            )

        elif self.fused_experts is not None:
            assert (
                self.allow_flashinfer
                and self.flashinfer_moe_backend == FlashinferMoeBackend.CUTLASS
            )

            assert is_valid_flashinfer_cutlass_fused_moe(
                x, layer.w13_weight, layer.w2_weight
            ), "Flashinfer CUTLASS Fused MoE not applicable!"

            return self.fused_experts(
                hidden_states=x,
                w1=layer.w13_weight,
                w2=layer.w2_weight,
                topk_weights=topk_weights,
                topk_ids=topk_ids,
                inplace=False,  # TODO(shuw): fix later, now output is high prec
                activation=activation,
                global_num_experts=global_num_experts,
                expert_map=expert_map,
                apply_router_weight_on_input=apply_router_weight_on_input,
            )
        elif (
            self.allow_flashinfer
            and self.flashinfer_moe_backend == FlashinferMoeBackend.CUTLASS
        ):
            from vllm.model_executor.layers.fused_moe.flashinfer_cutlass_moe import (  # noqa: E501
                flashinfer_cutlass_moe_fp4,
            )

            assert self.moe_quant_config is not None

            return flashinfer_cutlass_moe_fp4(
                hidden_states=x,
                w1=layer.w13_weight,
                w2=layer.w2_weight,
                topk_weights=topk_weights,
                topk_ids=topk_ids,
                quant_config=self.moe_quant_config,
                inplace=False,
                activation=activation,
                global_num_experts=global_num_experts,
                expert_map=expert_map,
                apply_router_weight_on_input=apply_router_weight_on_input,
            )
        else:
            # If no modular kernel is provided, use cutlass_moe_fp4 for TP case
            # only (no EP).
            from vllm.model_executor.layers.fused_moe.cutlass_moe import cutlass_moe_fp4

            assert self.moe_quant_config is not None
            return cutlass_moe_fp4(
                a=x,
                w1_fp4=layer.w13_weight,
                w2_fp4=layer.w2_weight,
                topk_weights=topk_weights,
                topk_ids=topk_ids,
                quant_config=self.moe_quant_config,
                expert_map=expert_map,
                apply_router_weight_on_input=apply_router_weight_on_input,
                # TODO: derive from arguments
                m=x.shape[0],
                n=layer.w2_weight.shape[2] * 2,
                k=x.shape[1],
                e=layer.w13_weight.shape[0],
            )<|MERGE_RESOLUTION|>--- conflicted
+++ resolved
@@ -352,8 +352,11 @@
 
         self.cutlass_fp8_supported = cutlass_fp8_supported()
         self.flashinfer_moe_backend: Optional[FlashinferMoeBackend] = None
-        if envs.VLLM_USE_FLASHINFER_MOE_FP8 and has_flashinfer_moe() and \
-            self.moe.is_act_and_mul:
+        if (
+            envs.VLLM_USE_FLASHINFER_MOE_FP8
+            and has_flashinfer_moe()
+            and self.moe.is_act_and_mul
+        ):
             self.flashinfer_moe_backend = get_flashinfer_moe_backend()
             logger.info_once(
                 f"Using FlashInfer {self.flashinfer_moe_backend.value} kernels"
@@ -410,19 +413,12 @@
             w13_up_dim = intermediate_size_per_partition
 
         w13_weight = ModelWeightParameter(
-<<<<<<< HEAD
-            data=torch.empty(num_experts,
-                             w13_up_dim,
-                             hidden_size,
-                             dtype=weight_dtype),
-=======
             data=torch.empty(
                 num_experts,
-                2 * intermediate_size_per_partition,
+                w13_up_dim,
                 hidden_size,
                 dtype=weight_dtype,
             ),
->>>>>>> c1b06fc1
             input_dim=2,
             output_dim=1,
             weight_loader=weight_loader,
@@ -501,16 +497,14 @@
             # Fp8 moe kernel needs single weight scale for w13 per expert.
             # We take the max of the w1 and w3 scales
             # then dequant and requant each expert.
-<<<<<<< HEAD
-            if layer.w13_weight_scale.dim() == 2 and \
-                layer.w13_weight_scale.shape[1] == 2:
+            if (
+                layer.w13_weight_scale.dim() == 2
+                and layer.w13_weight_scale.shape[1] == 2
+            ):
                 assert self.moe.is_act_and_mul, (
                     "w13_weight_scale should have 2 elements per expert "
-                    "only for gated MoE")
-
-=======
-            if layer.w13_weight_scale.dim() == 2:
->>>>>>> c1b06fc1
+                    "only for gated MoE"
+                )
                 # Get the maximum scale across w1 and w3 for each expert
                 max_w13_scales = layer.w13_weight_scale.max(dim=1).values
 
@@ -1351,11 +1345,12 @@
         intermediate_size,
         num_experts,
     ):
-        from flashinfer import nvfp4_block_scale_interleave
         from flashinfer.fused_moe.core import (
             _maybe_get_cached_w2_permute_indices,
             _maybe_get_cached_w3_w1_permute_indices,
         )
+
+        from flashinfer import nvfp4_block_scale_interleave
 
         """Prepare quantized weights for kernel (done offline with weights)."""
         epilogue_tile_m = 128  # FIXME: this depends on the kernel internals
