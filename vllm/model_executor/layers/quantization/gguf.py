# SPDX-License-Identifier: Apache-2.0
# SPDX-FileCopyrightText: Copyright contributors to the vLLM project

from collections.abc import Callable, Mapping
from types import MappingProxyType
from typing import Any, Optional

import gguf
import torch
from gguf import GGMLQuantizationType as WeightType
from torch.nn.parameter import Parameter, UninitializedParameter

from vllm import _custom_ops as ops
from vllm.logger import init_logger
from vllm.model_executor.layers.fused_moe.config import (
    FusedMoEConfig,
    FusedMoEQuantConfig,
)
from vllm.model_executor.layers.fused_moe.layer import FusedMoE, FusedMoEMethodBase
from vllm.model_executor.layers.linear import (
    LinearBase,
    LinearMethodBase,
    UnquantizedLinearMethod,
)
from vllm.model_executor.layers.quantization import QuantizationMethods
from vllm.model_executor.layers.quantization.base_config import (
    QuantizationConfig,
    QuantizeMethodBase,
)
from vllm.model_executor.layers.vocab_parallel_embedding import (
    UnquantizedEmbeddingMethod,
    VocabParallelEmbedding,
)
from vllm.model_executor.models.utils import WeightsMapper
from vllm.model_executor.utils import set_weight_attrs
from vllm.utils.torch_utils import direct_register_custom_op

logger = init_logger(__name__)


class GGUFConfig(QuantizationConfig):
    """Config class for GGUF."""

    def __init__(self, unquantized_modules: list[str] | None = None) -> None:
        super().__init__()
        self.unquantized_modules = unquantized_modules or []

    def __repr__(self) -> str:
        return "GGUFConfig()"

    def get_name(self) -> QuantizationMethods:
        return "gguf"

    def get_supported_act_dtypes(self) -> list[torch.dtype]:
        return [torch.half, torch.bfloat16, torch.float32]

    @classmethod
    def get_min_capability(cls) -> int:
        return 60

    @classmethod
    def get_config_filenames(cls) -> list[str]:
        return []  # no extra configs.

    @classmethod
    def from_config(cls, config: dict[str, Any]) -> "GGUFConfig":
        return cls()

    def get_quant_method(
        self, layer: torch.nn.Module, prefix: str
    ) -> Optional["QuantizeMethodBase"]:
        if isinstance(layer, LinearBase):
            if is_layer_skipped_gguf(
                prefix, self.unquantized_modules, self.packed_modules_mapping
            ):
                return UnquantizedLinearMethod()
            return GGUFLinearMethod(self)
        elif isinstance(layer, VocabParallelEmbedding):
            if is_layer_skipped_gguf(
                prefix, self.unquantized_modules, self.packed_modules_mapping
            ):
                return UnquantizedEmbeddingMethod()
            return GGUFEmbeddingMethod(self)
        elif isinstance(layer, FusedMoE):
            return GGUFMoEMethod(self, layer.moe_config)
        return None

    def apply_vllm_mapper(self, hf_to_vllm_mapper: "WeightsMapper"):
        """
        Interface for models to update module names referenced in
        quantization configs in order to reflect the vllm model structure

        :param hf_to_vllm_mapper: maps from hf model structure (the assumed
            structure of the qconfig) to vllm model structure
        """
        if self.unquantized_modules is not None:
            self.unquantized_modules = hf_to_vllm_mapper.apply_list(
                self.unquantized_modules
            )


def is_layer_skipped_gguf(
    prefix: str,
    unquantized_modules: list[str],
    fused_mapping: Mapping[str, list[str]] = MappingProxyType({}),
):
    # Fused layers like gate_up_proj or qkv_proj will not be fused
    # in the safetensors checkpoint. So, we convert the name
    # from the fused version to unfused + check to make sure that
    # each shard of the fused layer has the same scheme.
    proj_name = prefix.split(".")[-1]
    if proj_name in fused_mapping:
        shard_prefixes = [
            prefix.replace(proj_name, shard_proj_name)
            for shard_proj_name in fused_mapping[proj_name]
        ]

        is_skipped = None
        for shard_prefix in shard_prefixes:
            is_shard_skipped = any(
                shard_prefix in module_name for module_name in unquantized_modules
            )

            if is_skipped is None:
                is_skipped = is_shard_skipped
            elif is_shard_skipped != is_skipped:
                raise ValueError(
                    f"Detected some but not all shards of {prefix} "
                    "are quantized. All shards of fused layers "
                    "to have the same precision."
                )
    else:
        is_skipped = any(module_name in prefix for module_name in unquantized_modules)

    assert is_skipped is not None
    return is_skipped


UNQUANTIZED_TYPES = {WeightType.F32, WeightType.F16, WeightType.BF16}
STANDARD_QUANT_TYPES = {
    WeightType.Q4_0,
    WeightType.Q4_1,
    WeightType.Q5_0,
    WeightType.Q5_1,
    WeightType.Q8_0,
    WeightType.Q8_1,
}
KQUANT_TYPES = {
    WeightType.Q2_K,
    WeightType.Q3_K,
    WeightType.Q4_K,
    WeightType.Q5_K,
    WeightType.Q6_K,
}
IMATRIX_QUANT_TYPES = {
    WeightType.IQ1_M,
    WeightType.IQ1_S,
    WeightType.IQ2_XXS,
    WeightType.IQ2_XS,
    WeightType.IQ2_S,
    WeightType.IQ3_XXS,
    WeightType.IQ3_S,
    WeightType.IQ4_XS,
    WeightType.IQ4_NL,
}
# TODO(Isotr0py): Currently, we don't have MMQ kernel for I-Matrix quantization.
# Consolidate DEQUANT_TYPES, MMVQ_QUANT_TYPES and MMQ_QUANT_TYPES after we add
# MMQ kernel for I-Matrix quantization.
DEQUANT_TYPES = STANDARD_QUANT_TYPES | KQUANT_TYPES | IMATRIX_QUANT_TYPES
MMVQ_QUANT_TYPES = STANDARD_QUANT_TYPES | KQUANT_TYPES | IMATRIX_QUANT_TYPES
MMQ_QUANT_TYPES = STANDARD_QUANT_TYPES | KQUANT_TYPES


def _fused_mul_mat_gguf(
    x: torch.Tensor, qweight: torch.Tensor, qweight_type: int
) -> torch.Tensor:
    if qweight_type in IMATRIX_QUANT_TYPES:
        mmvq_safe = 8 if qweight.shape[0] > 5120 else 16
    else:
        mmvq_safe = 2 if qweight.shape[0] > 5120 else 6
    # HACK: when doing chunked prefill we don't generate output tokens
    # so input to logits generator is empty which causes invalid parameter
    if x.shape[0] == 0:
        return torch.empty(x.shape[0], qweight.shape[0], dtype=x.dtype, device=x.device)
    # there is no need to call any kernel for fp16/bf16
    if qweight_type in UNQUANTIZED_TYPES:
        return x @ qweight.T
    # enable MMVQ in contiguous batching with batch_size=1
    if x.shape[0] <= mmvq_safe and qweight_type in MMVQ_QUANT_TYPES:
        y = ops.ggml_mul_mat_vec_a8(qweight, x, qweight_type, qweight.shape[0])
    # Use MMQ Kernel if it's available (standard + k-quants)
    elif qweight_type in MMQ_QUANT_TYPES:
        y = ops.ggml_mul_mat_a8(qweight, x, qweight_type, qweight.shape[0])
    # If there is no available MMQ kernel, fallback to dequantize
    elif qweight_type in DEQUANT_TYPES:
        block_size, type_size = gguf.GGML_QUANT_SIZES[qweight_type]
        shape = (qweight.shape[0], qweight.shape[1] // type_size * block_size)
        weight = ops.ggml_dequantize(qweight, qweight_type, *shape, x.dtype)
        y = x @ weight.T
    else:
        # Raise an error if the quantization type is not supported.
        # Might be useful if llama.cpp adds a new quantization type.
        # Wrap to GGMLQuantizationType IntEnum to make sure it's a valid type.
        qweight_type = WeightType(qweight_type)
        raise NotImplementedError(f"Unsupported GGUF quantization type: {qweight_type}")
    return y


def _fused_mul_mat_gguf_fake(
    x: torch.Tensor,
    qweight: torch.Tensor,
    qweight_type: int,
) -> torch.Tensor:
    return torch.empty(x.shape[0], qweight.shape[0], dtype=x.dtype, device=x.device)


try:
    direct_register_custom_op(
        op_name="_fused_mul_mat_gguf",
        op_func=_fused_mul_mat_gguf,
        fake_impl=_fused_mul_mat_gguf_fake,
    )
    fused_mul_mat_gguf = torch.ops.vllm._fused_mul_mat_gguf

except AttributeError as error:
    raise error


def _fused_moe_gguf(
    x: torch.Tensor,
    w1: torch.Tensor,
    w2: torch.Tensor,
    topk_weights: torch.Tensor,
    topk_ids: torch.Tensor,
    qweight_type: int,
    qweight_type2: int,
    activation: str,
) -> torch.Tensor:
    def act(x: torch.Tensor):
        d = x.shape[-1] // 2
        output_shape = x.shape[:-1] + (d,)
        out = torch.empty(output_shape, dtype=x.dtype, device=x.device)
        if activation == "silu":
            torch.ops._C.silu_and_mul(out, x)
        elif activation == "gelu":
            torch.ops._C.gelu_and_mul(out, x)
        else:
            raise ValueError(f"Unsupported activation: {activation}")
        return out

    # lazy import to avoid triggering triton import in CPU backend
    from vllm.model_executor.layers.fused_moe.fused_moe import moe_align_block_size

    out_hidden_states = torch.empty_like(x)
    # unless we decent expert reuse we are better off running moe_vec kernel
    if (
        qweight_type2 in MMQ_QUANT_TYPES
        and qweight_type in MMQ_QUANT_TYPES
        and x.shape[0] > 64
    ):
        num_tokens, _ = x.shape
        E, N, _ = w1.shape
        top_k = topk_ids.shape[1]
        BLOCK_SIZE = ops.ggml_moe_get_block_size(qweight_type)

        sorted_token_ids, expert_ids, num_tokens_post_padded = moe_align_block_size(
            topk_ids, BLOCK_SIZE, E
        )
        out = ops.ggml_moe_a8(
            x,
            w1,
            sorted_token_ids,
            expert_ids,
            num_tokens_post_padded,
            qweight_type,
            N,
            top_k,
            num_tokens,
        )
        out = act(out)
        out = ops.ggml_moe_a8(
            out,
            w2,
            sorted_token_ids,
            expert_ids,
            num_tokens_post_padded,
            qweight_type2,
            w2.shape[1],
            1,
            num_tokens * top_k,
        )
        out = out.reshape(num_tokens, top_k, w2.shape[1]).mul_(
            topk_weights.view(num_tokens, top_k, 1)
        )
        ops.moe_sum(out, out_hidden_states)
    elif qweight_type2 in MMVQ_QUANT_TYPES and qweight_type in MMVQ_QUANT_TYPES:
        num_tokens, _ = x.shape
        E, N, _ = w1.shape
        top_k = topk_ids.shape[1]

        out = ops.ggml_moe_a8_vec(x, w1, topk_ids, top_k, qweight_type, N, num_tokens)
        out = act(out)

        out = ops.ggml_moe_a8_vec(
            out, w2, topk_ids, 1, qweight_type2, w2.shape[1], num_tokens * top_k
        )
        out = out.reshape(num_tokens, top_k, w2.shape[1]).mul_(
            topk_weights.view(num_tokens, top_k, 1)
        )
        ops.moe_sum(out, out_hidden_states)
    else:
        logger.warning_once(
            "There is no support for fast MoE kernel "
            "for current quantization method. "
            "Falling back to slow implementation. "
        )
        for tok, (w, idx) in enumerate(zip(topk_weights, topk_ids)):
            inp = x[tok].reshape((1,) + x.shape[1:])
            current_hidden_state = None
            for ww, ii in zip(w, idx):
                expert_up = w1[ii]

                out = fused_mul_mat_gguf(inp, expert_up, qweight_type)
                out = act(out)

                expert_down = w2[ii]
                current_state = fused_mul_mat_gguf(
                    out, expert_down, qweight_type2
                ).mul_(ww)
                if current_hidden_state is None:
                    current_hidden_state = current_state
                else:
                    current_hidden_state.add_(current_state)
            out_hidden_states[tok] = current_hidden_state
    return out_hidden_states


def _fused_moe_gguf_fake(
    x: torch.Tensor,
    w1: torch.Tensor,
    w2: torch.Tensor,
    topk_weights: torch.Tensor,
    topk_ids: torch.Tensor,
    qweight_type: int,
    qweight_type2: int,
    activation: str,
) -> torch.Tensor:
    return torch.empty_like(x)


try:
    direct_register_custom_op(
        op_name="_fused_moe_gguf",
        op_func=_fused_moe_gguf,
        fake_impl=_fused_moe_gguf_fake,
    )
    fused_moe_gguf = torch.ops.vllm._fused_moe_gguf

except AttributeError as error:
    raise error


def _apply_gguf_embedding(
    x: torch.Tensor,
    qweight: torch.Tensor,
    qweight_type: int,
    hidden_size: int,
    dtype: torch.dtype | None = None,
) -> torch.Tensor:
    if qweight_type in UNQUANTIZED_TYPES:
        return torch.embedding(qweight, x)
    elif qweight_type in DEQUANT_TYPES:
        block_size, type_size = gguf.GGML_QUANT_SIZES[qweight_type]
        x_flat = x.flatten()
        assert hidden_size == qweight.shape[1] // type_size * block_size
        quant = torch.index_select(qweight, dim=0, index=x_flat)
        dequant = ops.ggml_dequantize(
            quant, qweight_type, hidden_size, x_flat.shape[0], dtype
        )
        return dequant.view(*x.shape, hidden_size)
    else:
        qweight_type = WeightType(qweight_type)
        raise NotImplementedError(f"Unsupported GGUF quantization type: {qweight_type}")


def _apply_gguf_embedding_fake(
    x: torch.Tensor,
    qweight: torch.Tensor,
    qweight_type: int,
    hidden_size: int,
    dtype: torch.dtype | None = None,
) -> torch.Tensor:
    return torch.empty(x.shape[0], hidden_size, dtype=dtype, device=x.device)


try:
    direct_register_custom_op(
        op_name="_apply_gguf_embedding",
        op_func=_apply_gguf_embedding,
        fake_impl=_apply_gguf_embedding_fake,
    )
    apply_gguf_embedding = torch.ops.vllm._apply_gguf_embedding

except AttributeError as error:
    raise error


class GGUFLinearMethod(LinearMethodBase):
    """Linear method for GGUF.

    Args:
        quant_config: The GGUF quantization config.
    """

    def __init__(self, quant_config: GGUFConfig):
        self.quant_config = quant_config

    def create_weights(
        self,
        layer: torch.nn.Module,
        input_size_per_partition: int,
        output_partition_sizes: list[int],
        input_size: int,
        output_size: int,
        params_dtype: torch.dtype,
        **extra_weight_attrs,
    ):
        self.params_dtype = params_dtype
        output_size_per_partition = sum(output_partition_sizes)

        tensor_shape = (output_size_per_partition, input_size_per_partition)
        qweight = GGUFUninitializedParameter(requires_grad=False)
        set_weight_attrs(
            qweight,
            {
                "input_dim": 1,
                "output_dim": 0,
                "tensor_shape": tensor_shape,
                "is_gguf_weight": True,
                "data_container": [],
                "shard_id": [],
                "shard_id_map": {},
            },
        )
        set_weight_attrs(qweight, extra_weight_attrs)
        layer.register_parameter("qweight", qweight)

        qweight_type = Parameter(
            torch.empty(len(output_partition_sizes), dtype=torch.uint8),
            requires_grad=False,
        )
        set_weight_attrs(
            qweight_type,
            {
                "is_gguf_weight_type": True,
                "weight_type": 0,
                "shard_weight_type": {},
                "ignore_warning": True,
            },
        )
        set_weight_attrs(qweight_type, extra_weight_attrs)
        layer.register_parameter("qweight_type", qweight_type)

    def process_weights_after_loading(self, layer: torch.nn.Module):
        qweight_type = layer.qweight_type.weight_type
        if not (qweight_type in UNQUANTIZED_TYPES or qweight_type in DEQUANT_TYPES):
            qweight_type = WeightType(qweight_type)
            raise ValueError(
                f"Unsupported GGUF quantization type {qweight_type} in layer {layer}."
            )
        # For MergedColumnParallelLinear and QKVParallelLinear, we need to
        # materialize the padded weight parameter for CUDA Graph compatibility.
        self._create_padded_weight_param(layer)

    def _create_padded_weight_param(self, layer: torch.nn.Module):
        """Create padded weight parameter for GGUF MergedLinear layer."""
        qweight = layer.qweight
        shard_id_map = qweight.shard_id_map
        shard_id = qweight.shard_id
        if len(data_container := qweight.data_container) > 1:
            dtype = {data.dtype for data in data_container}
            assert len(dtype) == 1, ValueError(
                f"Data container has mixed dtypes: {dtype}"
            )
            dtype = next(iter(dtype))
            # concat dim0 and pad dim1
            padded_side = max(x.size(1) for x in data_container)
            concat_side = sum(x.size(0) for x in data_container)
            # Pad the quantized weights to dense tensor, and create a map
            # with the location of each shard in the padded tensor.
            padded_data = torch.zeros(
                (concat_side, padded_side), dtype=dtype, device=qweight.device
            )
            # (dim0_start, dim0_end, dim1_size)
            shard_offset_map = dict[str, tuple[int, int, int]]()
            for idx in shard_id:
                id_in_container = shard_id_map[idx]
                start = sum(x.size(0) for x in data_container[:id_in_container])
                end = start + data_container[id_in_container].size(0)
                size = data_container[id_in_container].size(1)
                padded_data[start:end, :size] = data_container[id_in_container]
                shard_offset_map[idx] = (start, end, size)
            qweight.data_container.clear()
            padded_param = Parameter(padded_data, requires_grad=False)
            set_weight_attrs(padded_param, vars(qweight))
            set_weight_attrs(padded_param, {"shard_offset_map": shard_offset_map})
            layer.register_parameter("qweight", padded_param)

    def apply(
        self,
        layer: torch.nn.Module,
        x: torch.Tensor,
        bias: torch.Tensor | None = None,
    ) -> torch.Tensor:
        shard_id = layer.qweight.shard_id

        if shard_id:
            # dequantize shard weights respectively
            shard_id = ["q", "k", "v"] if "q" in shard_id else shard_id
            qweight = layer.qweight
            result = []
            for idx in shard_id:
                start, end, offset = layer.qweight.shard_offset_map[idx]
                qweight_type = layer.qweight_type.shard_weight_type[idx]
                result.append(
                    fused_mul_mat_gguf(
                        x, qweight[start:end, :offset].contiguous(), qweight_type
                    )
                )
            out = torch.cat(result, axis=1)
        else:
            qweight = layer.qweight
            qweight_type = layer.qweight_type.weight_type
            out = fused_mul_mat_gguf(x, qweight, qweight_type)
        if bias is not None:
            out.add_(bias)
        return out


class GGUFMoEMethod(FusedMoEMethodBase):
    """MoE method for GGUF.

    Args:
        quant_config: The GGUF quantization config.
    """

    def __init__(
        self,
        quant_config: GGUFConfig,
        moe: FusedMoEConfig,
    ):
        super().__init__(moe)
        self.quant_config = quant_config

    def create_weights(
        self,
        layer: torch.nn.Module,
        num_experts: int,
        hidden_size: int,
        intermediate_size_per_partition: int,
        params_dtype: torch.dtype,
        **extra_weight_attrs,
    ):
        tensor_shape = (num_experts, 2 * intermediate_size_per_partition, hidden_size)
        # gate up proj
        w13_qweight = GGUFUninitializedParameter(requires_grad=False)
        set_weight_attrs(
            w13_qweight,
            {
                "input_dim": 1,
                "output_dim": 0,
                "tensor_shape": tensor_shape,
                "is_gguf_weight": True,
                "data_container": [],
            },
        )
        set_weight_attrs(w13_qweight, extra_weight_attrs)
        layer.register_parameter("w13_qweight", w13_qweight)

        w13_qweight_type = Parameter(
            torch.empty(1, dtype=torch.uint8), requires_grad=False
        )
        set_weight_attrs(
            w13_qweight_type,
            {"is_gguf_weight_type": True, "weight_type": 0, "ignore_warning": True},
        )
        set_weight_attrs(w13_qweight_type, extra_weight_attrs)
        layer.register_parameter("w13_qweight_type", w13_qweight_type)

        tensor_shape = (num_experts, intermediate_size_per_partition, hidden_size)
        # gate down proj
        w2_qweight = GGUFUninitializedParameter(requires_grad=False)
        set_weight_attrs(
            w2_qweight,
            {
                "input_dim": 1,
                "output_dim": 0,
                "tensor_shape": tensor_shape,
                "is_gguf_weight": True,
                "data_container": [],
            },
        )
        set_weight_attrs(w2_qweight, extra_weight_attrs)
        layer.register_parameter("w2_qweight", w2_qweight)

        w2_qweight_type = Parameter(
            torch.empty(1, dtype=torch.uint8), requires_grad=False
        )
        set_weight_attrs(
            w2_qweight_type,
            {"is_gguf_weight_type": True, "weight_type": 0, "ignore_warning": True},
        )

        set_weight_attrs(w2_qweight_type, extra_weight_attrs)
        layer.register_parameter("w2_qweight_type", w2_qweight_type)

    def get_fused_moe_quant_config(
        self, layer: torch.nn.Module
    ) -> FusedMoEQuantConfig | None:
        return None

    def apply(
        self,
        layer: FusedMoE,
        x: torch.Tensor,
        router_logits: torch.Tensor,
        top_k: int,
        renormalize: bool,
        use_grouped_topk: bool = False,
        topk_group: int | None = None,
        num_expert_group: int | None = None,
        global_num_experts: int = -1,
        expert_map: torch.Tensor | None = None,
        custom_routing_function: Callable | None = None,
        scoring_func: str = "softmax",
        routed_scaling_factor: float = 1.0,
        e_score_correction_bias: torch.Tensor | None = None,
        apply_router_weight_on_input: bool = False,
        activation: str = "silu",
        enable_eplb: bool = False,
        expert_load_view: torch.Tensor | None = None,
        logical_to_physical_map: torch.Tensor | None = None,
        logical_replica_count: torch.Tensor | None = None,
    ) -> torch.Tensor | tuple[torch.Tensor, torch.Tensor]:
        assert activation == "silu", "Only SiLU activation is supported."
        if apply_router_weight_on_input:
            raise NotImplementedError(
                "Apply router weight on input is not supported for"
                "fused GGUF MoE method."
            )

<<<<<<< HEAD
        topk_weights, topk_ids = FusedMoE.select_experts(
=======
        topk_weights, topk_ids, _ = layer.select_experts(
>>>>>>> 3cfa63ad
            hidden_states=x,
            router_logits=router_logits,
        )
        return fused_moe_gguf(
            x,
            layer.w13_qweight,
            layer.w2_qweight,
            topk_weights,
            topk_ids,
            layer.w13_qweight_type.weight_type,
            layer.w2_qweight_type.weight_type,
            activation,
        )


class GGUFEmbeddingMethod(GGUFLinearMethod):
    """Embedding method for GGUF.

    Args:
        quant_config: The GGUF quantization config.
    """

    def embedding(self, layer: torch.nn.Module, x: torch.Tensor) -> torch.Tensor:
        qweight = layer.qweight
        qweight_type = layer.qweight_type.weight_type
        hidden_size = qweight.tensor_shape[1]

        return apply_gguf_embedding(
            x, qweight, qweight_type, hidden_size, dtype=self.params_dtype
        )


class GGUFUninitializedParameter(UninitializedParameter):
    cls_to_become = Parameter
    data_container: list[torch.Tensor]<|MERGE_RESOLUTION|>--- conflicted
+++ resolved
@@ -649,11 +649,7 @@
                 "fused GGUF MoE method."
             )
 
-<<<<<<< HEAD
-        topk_weights, topk_ids = FusedMoE.select_experts(
-=======
         topk_weights, topk_ids, _ = layer.select_experts(
->>>>>>> 3cfa63ad
             hidden_states=x,
             router_logits=router_logits,
         )
