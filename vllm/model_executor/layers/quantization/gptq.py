import enum
from enum import Enum
from fractions import Fraction
from typing import Any, Dict, List, Optional

import torch
from torch.nn.parameter import Parameter

from vllm import _custom_ops as ops
from vllm.model_executor.layers.linear import LinearBase, LinearMethodBase
from vllm.model_executor.layers.quantization.base_config import (
    QuantizationConfig)
from vllm.model_executor.layers.vocab_parallel_embedding import ParallelLMHead
from vllm.model_executor.utils import set_weight_attrs


class GPTQConfig(QuantizationConfig):
    """Config class for GPTQ.

    Reference: https://arxiv.org/abs/2210.17323
    """

    def __init__(
        self,
        weight_bits: int,
        group_size: int,
        desc_act: bool,
        lm_head_quantized: bool,
    ) -> None:
        self.weight_bits = weight_bits
        self.group_size = group_size
        self.desc_act = desc_act
        self.lm_head_quantized = lm_head_quantized
        self.pack_factor = Fraction(32, self.weight_bits)
        if self.weight_bits not in [2, 3, 4, 8]:
            raise ValueError(
                "Currently, only 2/3/4/8-bit weight quantization is "
                f"supported for GPTQ, but got {self.weight_bits} bits.")

    def __repr__(self) -> str:
        return (f"GPTQConfig(weight_bits={self.weight_bits}, "
                f"group_size={self.group_size}, "
                f"desc_act={self.desc_act}), "
                f"lm_head_quantized={self.lm_head_quantized})")

    @classmethod
    def get_name(cls) -> str:
        return "gptq"

    @classmethod
    def get_supported_act_dtypes(cls) -> List[torch.dtype]:
        return [torch.half]

    @classmethod
    # Need to figure it out
    def get_min_capability(cls) -> int:
        return 60

    @classmethod
    def get_config_filenames(cls) -> List[str]:
        return ["quantize_config.json"]

    @classmethod
    def from_config(cls, config: Dict[str, Any]) -> "GPTQConfig":
        weight_bits = cls.get_from_keys(config, ["bits"])
        group_size = cls.get_from_keys(config, ["group_size"])
        desc_act = cls.get_from_keys(config, ["desc_act"])
        lm_head_quantized = cls.get_from_keys_optional(config, ["lm_head"], False)
        return cls(weight_bits, group_size, desc_act, lm_head_quantized)


    def get_quant_method(
            self, layer: torch.nn.Module) -> Optional["GPTQLinearMethod"]:
<<<<<<< HEAD
        if (
                isinstance(layer, LinearBase) or
                (isinstance(layer, VocabParallelEmbedding) and self.lm_head_quantized)
        ):
=======
        if isinstance(layer, (LinearBase, ParallelLMHead)):
>>>>>>> cc1ed624
            return GPTQLinearMethod(self)

        return None

    def get_scaled_act_names(self) -> List[str]:
        return []


class ExllamaState(Enum):

    UNUSED = enum.auto()
    UNINITIALIZED = enum.auto()
    READY = enum.auto()


class GPTQLinearMethod(LinearMethodBase):
    """Linear method for GPTQ.

    Args:
        quant_config: The GPTQ quantization config.
    """

    def __init__(self, quant_config: GPTQConfig):
        self.quant_config = quant_config

    def create_weights(
        self,
        layer: torch.nn.Module,
        input_size_per_partition: int,
        output_partition_sizes: List[int],
        input_size: int,
        output_size: int,
        params_dtype: torch.dtype,
        **extra_weight_attrs,
    ):
        del output_size  # Unused.
        if input_size_per_partition % self.quant_config.group_size != 0:
            raise ValueError(
                "The input size is not aligned with the quantized "
                "weight shape. This can be caused by too large "
                "tensor parallel size.")
        output_size_per_partition = sum(output_partition_sizes)
        if (output_size_per_partition % self.quant_config.pack_factor.numerator
                != 0):
            raise ValueError(
                "The output size is not aligned with the quantized "
                "weight shape. This can be caused by too large "
                "tensor parallel size.")

        if self.quant_config.group_size != -1:
            group_size = self.quant_config.group_size
        else:
            group_size = input_size
        exllama_state = ExllamaState.UNINITIALIZED
        scale_and_zero_size = input_size // group_size
        scale_and_zero_input_dim = None
        if (input_size != input_size_per_partition
                and self.quant_config.group_size != -1):
            # For act-order models, we cannot use Exllama for row parallel layer
            if self.quant_config.desc_act:
                exllama_state = ExllamaState.UNUSED
            else:
                # we need to partition qzeros and scales for exllama kernel
                scale_and_zero_size = input_size_per_partition // group_size
                scale_and_zero_input_dim = 0

        qweight = Parameter(
            torch.empty(
                input_size_per_partition // self.quant_config.pack_factor,
                output_size_per_partition,
                dtype=torch.int32,
            ),
            requires_grad=False,
        )
        set_weight_attrs(
            qweight, {
                "input_dim": 0,
                "output_dim": 1,
                "packed_dim": 0,
                "pack_factor": self.quant_config.pack_factor,
            })
        g_idx = Parameter(
            torch.tensor(
                [
                    i // self.quant_config.group_size
                    for i in range(input_size_per_partition)
                ],
                dtype=torch.int32,
            ),
            requires_grad=False,
        )
        # Ignore warning from fused linear layers such as QKVParallelLinear.
        set_weight_attrs(g_idx, {"input_dim": 0, "ignore_warning": True})
        qzeros = Parameter(
            torch.empty(
                scale_and_zero_size,
                output_size_per_partition // self.quant_config.pack_factor,
                dtype=torch.int32,
            ),
            requires_grad=False,
        )
        set_weight_attrs(
            qzeros, {
                "input_dim": scale_and_zero_input_dim,
                "output_dim": 1,
                "packed_dim": 1,
                "pack_factor": self.quant_config.pack_factor,
            })
        scales = Parameter(
            torch.empty(
                scale_and_zero_size,
                output_size_per_partition,
                dtype=params_dtype,
            ),
            requires_grad=False,
        )
        set_weight_attrs(scales, {
            "input_dim": scale_and_zero_input_dim,
            "output_dim": 1,
        })

        layer.register_parameter("qweight", qweight)
        set_weight_attrs(qweight, extra_weight_attrs)
        layer.register_parameter("g_idx", g_idx)
        set_weight_attrs(g_idx, extra_weight_attrs)
        layer.register_parameter("qzeros", qzeros)
        set_weight_attrs(qzeros, extra_weight_attrs)
        layer.register_parameter("scales", scales)
        set_weight_attrs(scales, extra_weight_attrs)

        layer.exllama_state = exllama_state

    def apply(self,
              layer: torch.nn.Module,
              x: torch.Tensor,
              bias: Optional[torch.Tensor] = None) -> torch.Tensor:
        qweight = layer.qweight
        out_shape = x.shape[:-1] + (qweight.shape[-1], )
        reshaped_x = x.reshape(-1, x.shape[-1])
        # exllama needs to shuffle the weight after the weight is loaded
        # here we do the shuffle on first forward pass
        if layer.exllama_state == ExllamaState.UNINITIALIZED:
            if self.quant_config.desc_act:
                layer.g_idx.data = torch.argsort(layer.g_idx).to(torch.int)
            else:
                layer.g_idx.data = torch.empty((0, ),
                                               device=layer.g_idx.device)
            layer.exllama_state = ExllamaState.READY
            ops.gptq_shuffle(layer.qweight, layer.g_idx,
                             self.quant_config.weight_bits)
        output = ops.gptq_gemm(reshaped_x, layer.qweight, layer.qzeros,
                               layer.scales, layer.g_idx,
                               layer.exllama_state == ExllamaState.READY,
                               self.quant_config.weight_bits)
        if bias is not None:
            output.add_(bias)
        return output.reshape(out_shape)<|MERGE_RESOLUTION|>--- conflicted
+++ resolved
@@ -10,7 +10,7 @@
 from vllm.model_executor.layers.linear import LinearBase, LinearMethodBase
 from vllm.model_executor.layers.quantization.base_config import (
     QuantizationConfig)
-from vllm.model_executor.layers.vocab_parallel_embedding import ParallelLMHead
+from vllm.model_executor.layers.vocab_parallel_embedding import VocabParallelEmbedding
 from vllm.model_executor.utils import set_weight_attrs
 
 
@@ -25,12 +25,10 @@
         weight_bits: int,
         group_size: int,
         desc_act: bool,
-        lm_head_quantized: bool,
     ) -> None:
         self.weight_bits = weight_bits
         self.group_size = group_size
         self.desc_act = desc_act
-        self.lm_head_quantized = lm_head_quantized
         self.pack_factor = Fraction(32, self.weight_bits)
         if self.weight_bits not in [2, 3, 4, 8]:
             raise ValueError(
@@ -40,8 +38,7 @@
     def __repr__(self) -> str:
         return (f"GPTQConfig(weight_bits={self.weight_bits}, "
                 f"group_size={self.group_size}, "
-                f"desc_act={self.desc_act}), "
-                f"lm_head_quantized={self.lm_head_quantized})")
+                f"desc_act={self.desc_act})")
 
     @classmethod
     def get_name(cls) -> str:
@@ -65,22 +62,15 @@
         weight_bits = cls.get_from_keys(config, ["bits"])
         group_size = cls.get_from_keys(config, ["group_size"])
         desc_act = cls.get_from_keys(config, ["desc_act"])
-        lm_head_quantized = cls.get_from_keys_optional(config, ["lm_head"], False)
-        return cls(weight_bits, group_size, desc_act, lm_head_quantized)
-
+        return cls(weight_bits, group_size, desc_act)
 
     def get_quant_method(
             self, layer: torch.nn.Module) -> Optional["GPTQLinearMethod"]:
-<<<<<<< HEAD
         if (
                 isinstance(layer, LinearBase) or
                 (isinstance(layer, VocabParallelEmbedding) and self.lm_head_quantized)
         ):
-=======
-        if isinstance(layer, (LinearBase, ParallelLMHead)):
->>>>>>> cc1ed624
             return GPTQLinearMethod(self)
-
         return None
 
     def get_scaled_act_names(self) -> List[str]:
