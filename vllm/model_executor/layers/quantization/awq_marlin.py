# SPDX-License-Identifier: Apache-2.0
# SPDX-FileCopyrightText: Copyright contributors to the vLLM project

from collections.abc import Callable
from typing import TYPE_CHECKING, Any, Optional

import torch
from safetensors.torch import _TYPES as _SAFETENSORS_TO_TORCH_DTYPE
from torch.nn import Parameter

import vllm.model_executor.layers.fused_moe  # noqa
from vllm import _custom_ops as ops
from vllm.logger import init_logger
from vllm.model_executor.layers.fused_moe.config import (
    FusedMoEConfig,
    FusedMoEQuantConfig,
)
from vllm.model_executor.layers.fused_moe.fused_marlin_moe import fused_marlin_moe
from vllm.model_executor.layers.fused_moe.layer import (
    FusedMoE,
    FusedMoEMethodBase,
    FusedMoeWeightScaleSupported,
    UnquantizedFusedMoEMethod,
)
from vllm.model_executor.layers.linear import (
    LinearBase,
    LinearMethodBase,
    UnquantizedLinearMethod,
    set_weight_attrs,
)
from vllm.model_executor.layers.quantization.awq import AWQConfig
from vllm.model_executor.layers.quantization.base_config import (
    QuantizationConfig,
    QuantizeMethodBase,
)
from vllm.model_executor.layers.quantization.utils import replace_parameter
from vllm.model_executor.layers.quantization.utils.marlin_utils import (
    apply_awq_marlin_linear,
    awq_to_marlin_zero_points,
    check_marlin_supported,
    check_marlin_supports_layer,
    check_moe_marlin_supports_layer,
    get_marlin_input_dtype,
    marlin_act_int8_process_scales,
    marlin_make_empty_g_idx,
    marlin_make_workspace_new,
    marlin_moe_permute_scales,
    marlin_permute_bias,
    marlin_permute_scales,
    moe_awq_to_marlin_zero_points,
    verify_marlin_supported,
    verify_marlin_supports_shape,
)
from vllm.model_executor.layers.quantization.utils.quant_utils import is_layer_skipped
from vllm.model_executor.layers.vocab_parallel_embedding import ParallelLMHead
from vllm.model_executor.parameter import GroupQuantScaleParameter, PackedvLLMParameter
from vllm.platforms import current_platform
from vllm.scalar_type import scalar_types
from vllm.transformers_utils.config import get_safetensors_params_metadata

if TYPE_CHECKING:
    from vllm.model_executor.layers.quantization import QuantizationMethods
    from vllm.model_executor.models.utils import WeightsMapper

logger = init_logger(__name__)


class AWQMarlinConfig(QuantizationConfig):
    """Config class for AWQ Marlin"""

    # num_bits -> type
    TYPE_MAP = {
        4: scalar_types.uint4,
    }

    def __init__(
        self,
        weight_bits: int,
        group_size: int,
        zero_point: bool,
        lm_head_quantized: bool,
        modules_to_not_convert: list[str] | None,
        full_config: dict[str, Any],
    ) -> None:
        super().__init__()
        self.pack_factor = 32 // weight_bits  # packed into int32
        self.group_size = group_size
        self.zero_point = zero_point
        self.lm_head_quantized = lm_head_quantized
        self.weight_bits = weight_bits
        self.modules_to_not_convert = modules_to_not_convert or []
        self.full_config = full_config

        if self.weight_bits not in self.TYPE_MAP:
            raise ValueError(
                f"Unsupported num_bits = {self.weight_bits}. "
                f"Supported num_bits = {self.TYPE_MAP.keys()}"
            )

        self.quant_type = self.TYPE_MAP[self.weight_bits]

        verify_marlin_supported(
            self.quant_type, group_size=self.group_size, has_zp=self.zero_point
        )

    def __repr__(self) -> str:
        return (
            f"AWQMarlinConfig(quant_type={self.quant_type}, "
            f"group_size={self.group_size}, "
            f"zero_point={self.zero_point}, "
            f"lm_head_quantized={self.lm_head_quantized}, "
            f"modules_to_not_convert={self.modules_to_not_convert})"
        )

    @classmethod
    def get_name(cls) -> "QuantizationMethods":
        return "awq_marlin"

    @classmethod
    def get_supported_act_dtypes(cls) -> list[torch.dtype]:
        return [torch.half, torch.bfloat16]

    @classmethod
    def get_min_capability(cls) -> int:
        return 80

    @classmethod
    def get_config_filenames(cls) -> list[str]:
        return ["quantize_config.json"]

    @classmethod
    def from_config(cls, config: dict[str, Any]) -> "AWQMarlinConfig":
        weight_bits = cls.get_from_keys(config, ["bits"])
        group_size = cls.get_from_keys(config, ["group_size"])
        zero_point = cls.get_from_keys(config, ["zero_point"])
        lm_head_quantized = cls.get_from_keys_or(config, ["lm_head"], default=False)
        modules_to_not_convert = cls.get_from_keys_or(
            config, ["modules_to_not_convert"], None
        )
        return cls(
            weight_bits,
            group_size,
            zero_point,
            lm_head_quantized,
            modules_to_not_convert,
            config,
        )

    @classmethod
    def override_quantization_method(
        cls, hf_quant_cfg, user_quant
    ) -> Optional["QuantizationMethods"]:
        can_convert = cls.is_awq_marlin_compatible(hf_quant_cfg)
        is_valid_user_quant = (
            user_quant is None or user_quant == "marlin" or user_quant == "awq_marlin"
        )

        if can_convert and is_valid_user_quant:
            msg = (
                "The model is convertible to {} during runtime."
                " Using {} kernel.".format(cls.get_name(), cls.get_name())
            )
            logger.info(msg)
            return cls.get_name()

        if can_convert and user_quant == "awq":
            logger.info(
                "Detected that the model can run with awq_marlin"
                ", however you specified quantization=awq explicitly,"
                " so forcing awq. Use quantization=awq_marlin for"
                " faster inference"
            )
        return None

    def get_quant_method(
        self, layer: torch.nn.Module, prefix: str
    ) -> Optional["QuantizeMethodBase"]:
        if isinstance(layer, LinearBase) or (
            isinstance(layer, ParallelLMHead) and self.lm_head_quantized
        ):
            if is_layer_skipped(
                prefix,
                self.modules_to_not_convert,
                self.packed_modules_mapping,
                skip_with_substr=True,
            ):
                return UnquantizedLinearMethod()
            # Check if the layer is supported by AWQMarlin.
            if not check_marlin_supports_layer(layer, self.group_size):
                logger.warning_once(
                    "Layer '%s' is not supported by AWQMarlin. Falling back to unoptimized AWQ kernels.",  # noqa: E501
                    prefix,
                )
                return AWQConfig.from_config(self.full_config).get_quant_method(
                    layer, prefix
                )
            quant_method = AWQMarlinLinearMethod(self)
            quant_method.input_dtype = get_marlin_input_dtype(prefix)
            return quant_method
        elif isinstance(layer, FusedMoE):
            from vllm.model_executor.layers.quantization.moe_wna16 import MoeWNA16Config

            if is_layer_skipped(
                prefix,
                getattr(self, "modules_to_not_convert", []),
                skip_with_substr=True,
            ):
                return UnquantizedFusedMoEMethod(layer.moe_config)
            if not check_moe_marlin_supports_layer(layer, self.group_size):
                logger.warning_once(
                    f"Layer '{prefix}' is not supported by AWQMoeMarlin. "
                    "Falling back to Moe WNA16 kernels."
                )
                return MoeWNA16Config.from_config(self.full_config).get_quant_method(
                    layer, prefix
                )
            moe_quant_method = AWQMarlinMoEMethod(self, layer.moe_config)
            moe_quant_method.input_dtype = get_marlin_input_dtype(prefix)
            return moe_quant_method
        return None

    @classmethod
    def is_awq_marlin_compatible(cls, quant_config: dict[str, Any]):
        # Extract data from quant config.
        quant_method = quant_config.get("quant_method", "").lower()
        num_bits = quant_config.get("bits")
        group_size = quant_config.get("group_size")
        zero_point = quant_config.get("zero_point")

        if not current_platform.is_cuda():
            return False

        if quant_method != "awq":
            return False

        # If we cannot find the info needed in the config, cannot convert.
        if num_bits is None or group_size is None or zero_point is None:
            return False

        if num_bits not in cls.TYPE_MAP:
            return False

        return check_marlin_supported(
            quant_type=cls.TYPE_MAP[num_bits], group_size=group_size, has_zp=zero_point
        )

    def apply_vllm_mapper(self, hf_to_vllm_mapper: "WeightsMapper"):
        if self.modules_to_not_convert:
            self.modules_to_not_convert = hf_to_vllm_mapper.apply_list(
                self.modules_to_not_convert
            )

    def maybe_update_config(self, model_name: str, revision: str | None = None):
        if self.modules_to_not_convert:
            return

        unquant_dtypes = [torch.float16, torch.bfloat16, torch.float32]
        metadata = get_safetensors_params_metadata(model_name, revision=revision)
        layers = {param_name.rsplit(".", 1)[0] for param_name in metadata}
        quant_layers: set[str] = {
            param_name.rsplit(".", 1)[0]
            for param_name, info in metadata.items()
            if (dtype := info.get("dtype", None))
            and _SAFETENSORS_TO_TORCH_DTYPE[dtype] not in unquant_dtypes
        }
        self.modules_to_not_convert = list(layers - quant_layers)


class AWQMarlinLinearMethod(LinearMethodBase):
    """Linear method for AWQ Marlin.

    Args:
        quant_config: The AWQ Marlin quantization config.
    """

    def __init__(self, quant_config: AWQMarlinConfig) -> None:
        self.quant_config = quant_config
        self.quant_type = scalar_types.uint4
        self.input_dtype = None

    def create_weights(
        self,
        layer: torch.nn.Module,
        input_size_per_partition: int,
        output_partition_sizes: list[int],
        input_size: int,
        output_size: int,
        params_dtype: torch.dtype,
        **extra_weight_attrs,
    ) -> None:
        del output_size
        output_size_per_partition = sum(output_partition_sizes)
        weight_loader = extra_weight_attrs.get("weight_loader")

        # Normalize group_size
        if self.quant_config.group_size != -1:
            group_size = self.quant_config.group_size
        else:
            group_size = input_size

        verify_marlin_supports_shape(
            output_size_per_partition=output_size_per_partition,
            input_size_per_partition=input_size_per_partition,
            input_size=input_size,
            group_size=group_size,
        )

        qweight = PackedvLLMParameter(
            data=torch.empty(
                input_size_per_partition,
                output_size_per_partition // self.quant_config.pack_factor,
                dtype=torch.int32,
            ),
            input_dim=0,
            output_dim=1,
            packed_dim=1,
            packed_factor=self.quant_config.pack_factor,
            weight_loader=weight_loader,
        )

        num_groups = input_size_per_partition // group_size
        layer.num_groups = num_groups

        qzeros = PackedvLLMParameter(
            data=torch.empty(
                num_groups,
                output_size_per_partition // self.quant_config.pack_factor,
                dtype=torch.int32,
            ),
            input_dim=0,
            output_dim=1,
            packed_dim=1,
            packed_factor=self.quant_config.pack_factor,
            weight_loader=weight_loader,
        )

        scales = GroupQuantScaleParameter(
            data=torch.empty(
                num_groups,
                output_size_per_partition,
                dtype=params_dtype,
            ),
            input_dim=0,
            output_dim=1,
            weight_loader=weight_loader,
        )

        layer.register_parameter("qweight", qweight)
        layer.register_parameter("qzeros", qzeros)
        layer.register_parameter("scales", scales)

        layer.input_size_per_partition = input_size_per_partition
        layer.output_size_per_partition = output_size_per_partition
        layer.num_groups = num_groups

    # TODO: Update this docs
    # Checkpoints are serialized in AutoAWQ format, which is different from the
    # marlin format. This function is called after the weights are loaded.
    # Here, we handle the repacking
    def process_weights_after_loading(self, layer: torch.nn.Module) -> None:
        device = layer.qweight.device
        layer.qweight = torch.nn.Parameter(layer.qweight.data, requires_grad=False)
        layer.qzeros = torch.nn.Parameter(layer.qzeros.data, requires_grad=False)
        layer.scales = torch.nn.Parameter(layer.scales.data, requires_grad=False)

        # Allocate marlin workspace
        layer.workspace = marlin_make_workspace_new(device)

        is_a_8bit = self.input_dtype is not None and self.input_dtype.itemsize == 1

        if self.input_dtype == torch.float8_e4m3fn:
            ops.marlin_int4_fp8_preprocess(layer.qweight, layer.qzeros, inplace=True)
            layer.scales.data = layer.scales.data * 512

        # Repack weights from AWQ format to marlin format.
        marlin_qweight = ops.awq_marlin_repack(
            layer.qweight,
            size_k=layer.input_size_per_partition,
            size_n=layer.output_size_per_partition,
            num_bits=self.quant_config.quant_type.size_bits,
            is_a_8bit=is_a_8bit,
        )
        replace_parameter(layer, "qweight", marlin_qweight)

        # Permute scales from AWQ format to marlin format.
        marlin_scales = marlin_permute_scales(
            layer.scales,
            size_k=layer.input_size_per_partition,
            size_n=layer.output_size_per_partition,
            group_size=self.quant_config.group_size,
            is_a_8bit=is_a_8bit,
        )
        if self.input_dtype == torch.int8 and layer.num_groups > 1:
            marlin_scales, input_global_scale = marlin_act_int8_process_scales(
                marlin_scales
            )
            layer.register_parameter(
                "input_global_scale", Parameter(input_global_scale, requires_grad=False)
            )

        replace_parameter(layer, "scales", marlin_scales)

        # Permute zero-points from AWQ format to marlin format.
        marlin_zp = awq_to_marlin_zero_points(
            layer.qzeros,
            size_k=layer.num_groups,
            size_n=layer.output_size_per_partition,
            num_bits=self.quant_config.quant_type.size_bits,
            is_a_8bit=is_a_8bit,
        )
        replace_parameter(layer, "qzeros", marlin_zp)

        # Not-used
        layer.g_idx = marlin_make_empty_g_idx(device)
        layer.g_idx_sort_indices = marlin_make_empty_g_idx(device)

        if hasattr(layer, "bias") and layer.bias is not None:
            layer.bias.data = marlin_permute_bias(layer.bias)

    def apply(
        self,
        layer: torch.nn.Module,
        x: torch.Tensor,
        bias: torch.Tensor | None = None,
    ) -> torch.Tensor:
        return apply_awq_marlin_linear(
            input=x,
            weight=layer.qweight,
            weight_scale=layer.scales,
            weight_zp=layer.qzeros,
            g_idx=layer.g_idx,
            g_idx_sort_indices=layer.g_idx_sort_indices,
            workspace=layer.workspace,
            quant_type=self.quant_config.quant_type,
            output_size_per_partition=layer.output_size_per_partition,
            input_size_per_partition=layer.input_size_per_partition,
            input_global_scale=getattr(layer, "input_global_scale", None),
            bias=bias,
            input_dtype=self.input_dtype,
        )


class AWQMarlinMoEMethod(FusedMoEMethodBase):
    def __init__(
        self,
        quant_config: AWQMarlinConfig,
        moe: FusedMoEConfig,
    ):
        super().__init__(moe)
        self.quant_config = quant_config
        if self.quant_config.weight_bits != 4:
            raise ValueError("AWQMarlinMoEMethod only supports 4bit now.")
        self.quant_type = scalar_types.uint4
<<<<<<< HEAD
        self.input_dtype = None
=======
        self.use_marlin = True
>>>>>>> 5c9ad138

    def create_weights(
        self,
        layer: torch.nn.Module,
        num_experts: int,
        hidden_size: int,
        intermediate_size_per_partition: int,
        params_dtype: torch.dtype,
        **extra_weight_attrs,
    ):
        layer.input_dtype = self.input_dtype
        extra_weight_attrs.update(
            {
                "is_transposed": True,
                "quant_method": FusedMoeWeightScaleSupported.GROUP.value,
            }
        )

        w13_qweight = Parameter(
            torch.empty(
                num_experts,
                hidden_size,
                2 * intermediate_size_per_partition // self.quant_config.pack_factor,
                dtype=torch.int32,
            ),
            requires_grad=False,
        )
        layer.register_parameter("w13_qweight", w13_qweight)
        set_weight_attrs(w13_qweight, extra_weight_attrs)

        w2_qweight = Parameter(
            torch.empty(
                num_experts,
                intermediate_size_per_partition,
                hidden_size // self.quant_config.pack_factor,
                dtype=torch.int32,
            ),
            requires_grad=False,
        )
        layer.register_parameter("w2_qweight", w2_qweight)
        set_weight_attrs(w2_qweight, extra_weight_attrs)

        num_groups_w13 = hidden_size // self.quant_config.group_size
        num_groups_w2 = intermediate_size_per_partition // self.quant_config.group_size
        layer.num_groups_w13 = num_groups_w13
        layer.num_groups_w2 = num_groups_w2

        # WEIGHT_SCALES
        # Allocate 2 scales for w1 and w3 respectively.
        w13_scales = Parameter(
            torch.empty(
                num_experts,
                num_groups_w13,
                intermediate_size_per_partition * 2,
                dtype=params_dtype,
            ),
            requires_grad=False,
        )
        layer.register_parameter("w13_scales", w13_scales)
        set_weight_attrs(w13_scales, extra_weight_attrs)

        w2_scales = Parameter(
            torch.empty(num_experts, num_groups_w2, hidden_size, dtype=params_dtype),
            requires_grad=False,
        )
        layer.register_parameter("w2_scales", w2_scales)
        set_weight_attrs(w2_scales, extra_weight_attrs)

        # WEIGHT_ZERO_POINT
        # Allocate 2 zero points for w1 and w3 respectively.
        w13_qzeros = Parameter(
            torch.empty(
                num_experts,
                num_groups_w13,
                2 * intermediate_size_per_partition // self.quant_config.pack_factor,
                dtype=torch.int32,
            ),
            requires_grad=False,
        )
        layer.register_parameter("w13_qzeros", w13_qzeros)
        set_weight_attrs(w13_qzeros, extra_weight_attrs)

        w2_qzeros = Parameter(
            torch.empty(
                num_experts,
                num_groups_w2,
                hidden_size // self.quant_config.pack_factor,
                dtype=torch.int32,
            ),
            requires_grad=False,
        )
        layer.register_parameter("w2_qzeros", w2_qzeros)
        set_weight_attrs(w2_qzeros, extra_weight_attrs)

        device = layer.w13_qweight.device
        layer.workspace = marlin_make_workspace_new(device, 4)

    def process_weights_after_loading(self, layer: torch.nn.Module) -> None:
        num_experts = layer.w13_qweight.shape[0]
        device = layer.w13_qweight.device
        is_a_8bit = self.input_dtype is not None and self.input_dtype.itemsize == 1

        if self.input_dtype == torch.float8_e4m3fn:
            ops.marlin_int4_fp8_preprocess(
                layer.w13_qweight.view(-1, layer.w13_qweight.size(2)),
                layer.w13_qzeros.view(-1, layer.w13_qzeros.size(2)),
                inplace=True,
            )
            ops.marlin_int4_fp8_preprocess(
                layer.w2_qweight.view(-1, layer.w2_qweight.size(2)),
                layer.w2_qzeros.view(-1, layer.w2_qzeros.size(2)),
                inplace=True,
            )
            layer.w13_scales.data = layer.w13_scales.data * 512
            layer.w2_scales.data = layer.w2_scales.data * 512

        layer.w13_g_idx_sort_indices = torch.nn.Parameter(
            torch.empty((num_experts, 0), dtype=torch.int32, device=device),
            requires_grad=False,
        )
        layer.w2_g_idx_sort_indices = torch.nn.Parameter(
            torch.empty((num_experts, 0), dtype=torch.int32, device=device),
            requires_grad=False,
        )

        marlin_w13_qweight = ops.awq_marlin_moe_repack(
            layer.w13_qweight,
            layer.w13_g_idx_sort_indices,
            size_k=layer.w13_qweight.shape[1],
            size_n=layer.w13_qweight.shape[2] * self.quant_config.pack_factor,
            num_bits=self.quant_config.weight_bits,
            is_a_8bit=is_a_8bit,
        )
        replace_parameter(layer, "w13_qweight", marlin_w13_qweight)

        marlin_w2_qweight = ops.awq_marlin_moe_repack(
            layer.w2_qweight,
            layer.w2_g_idx_sort_indices,
            size_k=layer.w2_qweight.shape[1],
            size_n=layer.w2_qweight.shape[2] * self.quant_config.pack_factor,
            num_bits=self.quant_config.weight_bits,
            is_a_8bit=is_a_8bit,
        )
        replace_parameter(layer, "w2_qweight", marlin_w2_qweight)

        # Why does this take the intermediate size for size_k?
        marlin_w13_scales = marlin_moe_permute_scales(
            s=layer.w13_scales,
            size_k=layer.intermediate_size_per_partition,
            size_n=layer.w13_scales.shape[2],
            group_size=self.quant_config.group_size,
            is_a_8bit=is_a_8bit,
        )
        if self.input_dtype == torch.int8 and layer.num_groups_w13 > 1:
            marlin_w13_scales, w13_input_global_scale = marlin_act_int8_process_scales(
                marlin_w13_scales
            )
            layer.register_parameter(
                "w13_input_global_scale",
                Parameter(w13_input_global_scale, requires_grad=False),
            )

        replace_parameter(layer, "w13_scales", marlin_w13_scales)

        marlin_w2_scales = marlin_moe_permute_scales(
            s=layer.w2_scales,
            size_k=layer.intermediate_size_per_partition,
            size_n=layer.w2_scales.shape[2],
            group_size=self.quant_config.group_size,
            is_a_8bit=is_a_8bit,
        )
        if self.input_dtype == torch.int8 and layer.num_groups_w2 > 1:
            marlin_w2_scales, w2_input_global_scale = marlin_act_int8_process_scales(
                marlin_w2_scales
            )
            layer.register_parameter(
                "w2_input_global_scale",
                Parameter(w2_input_global_scale, requires_grad=False),
            )

        replace_parameter(layer, "w2_scales", marlin_w2_scales)

        marlin_w13_zp = moe_awq_to_marlin_zero_points(
            layer.w13_qzeros,
            size_k=layer.w13_qzeros.shape[1],
            size_n=layer.w13_qzeros.shape[2] * self.quant_config.pack_factor,
            num_bits=self.quant_config.weight_bits,
            is_a_8bit=is_a_8bit,
        )
        replace_parameter(layer, "w13_qzeros", marlin_w13_zp)

        marlin_w2_zp = moe_awq_to_marlin_zero_points(
            layer.w2_qzeros,
            size_k=layer.w2_qzeros.shape[1],
            size_n=layer.w2_qzeros.shape[2] * self.quant_config.pack_factor,
            num_bits=self.quant_config.weight_bits,
            is_a_8bit=is_a_8bit,
        )
        replace_parameter(layer, "w2_qzeros", marlin_w2_zp)

        if hasattr(layer, "w13_bias") and layer.w13_bias is not None:
            layer.w13_bias.data = marlin_permute_bias(layer.w13_bias)

        if hasattr(layer, "w2_bias") and layer.w2_bias is not None:
            layer.w2_bias.data = marlin_permute_bias(layer.w2_bias)

    def get_fused_moe_quant_config(
        self, layer: torch.nn.Module
    ) -> FusedMoEQuantConfig | None:
        return None

    def apply(
        self,
        layer: torch.nn.Module,
        x: torch.Tensor,
        router_logits: torch.Tensor,
        top_k: int,
        renormalize: bool,
        use_grouped_topk: bool = False,
        topk_group: int | None = None,
        num_expert_group: int | None = None,
        global_num_experts: int = -1,
        expert_map: torch.Tensor | None = None,
        custom_routing_function: Callable | None = None,
        scoring_func: str = "softmax",
        routed_scaling_factor: float = 1.0,
        e_score_correction_bias: torch.Tensor | None = None,
        apply_router_weight_on_input: bool = False,
        activation: str = "silu",
        enable_eplb: bool = False,
        expert_load_view: torch.Tensor | None = None,
        logical_to_physical_map: torch.Tensor | None = None,
        logical_replica_count: torch.Tensor | None = None,
    ) -> torch.Tensor | tuple[torch.Tensor, torch.Tensor]:
        if enable_eplb:
            raise NotImplementedError(
                "EPLB not supported for `AWQMarlinMoEMethod` yet."
            )

        assert activation == "silu", "Only SiLU activation is supported."

        topk_weights, topk_ids, _ = FusedMoE.select_experts(
            hidden_states=x,
            router_logits=router_logits,
            use_grouped_topk=use_grouped_topk,
            top_k=top_k,
            renormalize=renormalize,
            topk_group=topk_group,
            num_expert_group=num_expert_group,
            custom_routing_function=custom_routing_function,
            scoring_func=scoring_func,
            routed_scaling_factor=routed_scaling_factor,
            e_score_correction_bias=e_score_correction_bias,
            indices_type=self.topk_indices_dtype,
        )

        return fused_marlin_moe(
            x,
            layer.w13_qweight,
            layer.w2_qweight,
            getattr(layer, "w13_bias", None),
            getattr(layer, "w2_bias", None),
            layer.w13_scales,
            layer.w2_scales,
            router_logits,
            topk_weights,
            topk_ids,
            input_global_scale1=getattr(layer, "w13_input_global_scale", None),
            input_global_scale2=getattr(layer, "w2_input_global_scale", None),
            quant_type_id=self.quant_type.id,
            apply_router_weight_on_input=apply_router_weight_on_input,
            global_num_experts=global_num_experts,
            expert_map=expert_map,
            w1_zeros=layer.w13_qzeros,
            w2_zeros=layer.w2_qzeros,
            workspace=layer.workspace,
            input_dtype=self.input_dtype,
        )<|MERGE_RESOLUTION|>--- conflicted
+++ resolved
@@ -451,11 +451,8 @@
         if self.quant_config.weight_bits != 4:
             raise ValueError("AWQMarlinMoEMethod only supports 4bit now.")
         self.quant_type = scalar_types.uint4
-<<<<<<< HEAD
         self.input_dtype = None
-=======
         self.use_marlin = True
->>>>>>> 5c9ad138
 
     def create_weights(
         self,
