--- conflicted
+++ resolved
@@ -142,19 +142,14 @@
             logger.info_once("Using FlashInfer FP8 MoE TRTLLM backend for SM100")
             return Fp8MoeBackend.FLASHINFER_TRTLLM
         else:
-<<<<<<< HEAD
-            # CUTLASS path covers both SM90 and SM100
-            logger.info_once("Using FlashInfer FP8 MoE CUTLASS backend for SM90/SM100")
-=======
-            if block_quant:
+            if block_quant and current_platform.is_device_capability(100):
                 raise ValueError(
                     "FlashInfer FP8 MoE throughput backend does not "
                     "support block quantization. Please use "
                     "VLLM_FLASHINFER_MOE_BACKEND=latency "
                     "instead."
                 )
-            logger.info_once("Using FlashInfer FP8 MoE CUTLASS backend for SM100")
->>>>>>> 155ad56d
+            logger.info_once("Using FlashInfer FP8 MoE CUTLASS backend for SM90/SM100")
             return Fp8MoeBackend.FLASHINFER_CUTLASS
 
     # weight-only path for older GPUs without native FP8
