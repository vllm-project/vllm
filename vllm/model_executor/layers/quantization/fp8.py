from typing import Any, Callable, Dict, List, Optional

import torch
import torch.nn.functional as F
from torch.nn import Module
from torch.nn.parameter import Parameter

import vllm.envs as envs
from vllm import _custom_ops as ops
from vllm.logger import init_logger
from vllm.model_executor.layers.fused_moe import (FusedMoE, FusedMoEMethodBase,
                                                  FusedMoeWeightScaleSupported)
from vllm.model_executor.layers.linear import (LinearBase, LinearMethodBase,
                                               UnquantizedLinearMethod)
from vllm.model_executor.layers.quantization.base_config import (
    QuantizationConfig, QuantizeMethodBase)
from vllm.model_executor.layers.quantization.kv_cache import BaseKVCacheMethod
from vllm.model_executor.layers.quantization.utils.marlin_utils_fp8 import (
    apply_fp8_marlin_linear, prepare_fp8_layer_for_marlin)
from vllm.model_executor.layers.quantization.utils.quant_utils import (
    is_layer_skipped)
from vllm.model_executor.layers.quantization.utils.w8a8_utils import (
    all_close_1d, apply_fp8_linear, convert_to_channelwise,
    cutlass_fp8_supported, normalize_e4m3fn_to_e4m3fnuz, per_tensor_dequantize,
    requantize_with_max_scale)
from vllm.model_executor.parameter import (ModelWeightParameter,
                                           PerTensorScaleParameter)
from vllm.model_executor.utils import set_weight_attrs
from vllm.platforms import current_platform
<<<<<<< HEAD
from vllm.utils import is_hip, is_navi4x, print_warning_once
=======
from vllm.utils import print_warning_once
>>>>>>> 2adb4409

ACTIVATION_SCHEMES = ["static", "dynamic"]

logger = init_logger(__name__)


class Fp8Config(QuantizationConfig):
    """Config class for FP8."""

    def __init__(
        self,
        is_checkpoint_fp8_serialized: bool = False,
        activation_scheme: str = "dynamic",
        ignored_layers: Optional[List[str]] = None,
    ) -> None:
        self.is_checkpoint_fp8_serialized = is_checkpoint_fp8_serialized
        if is_checkpoint_fp8_serialized:
            logger.warning("Detected fp8 checkpoint. Please note that the "
                           "format is experimental and subject to change.")
        if activation_scheme not in ACTIVATION_SCHEMES:
            raise ValueError(
                f"Unsupported activation scheme {activation_scheme}")
        self.activation_scheme = activation_scheme
        self.ignored_layers = ignored_layers or []

    @classmethod
    def get_name(cls) -> str:
        return "fp8"

    @classmethod
    def get_supported_act_dtypes(cls) -> List[torch.dtype]:
        return [torch.bfloat16, torch.half]

    @classmethod
    def get_min_capability(cls) -> int:
        return 80

    @classmethod
    def get_config_filenames(cls) -> List[str]:
        return []

    @classmethod
    def from_config(cls, config: Dict[str, Any]) -> "Fp8Config":
        quant_method = cls.get_from_keys(config, ["quant_method"])
        is_checkpoint_fp8_serialized = ("fp8" in quant_method)
        activation_scheme = cls.get_from_keys(config, ["activation_scheme"])
        ignored_layers = cls.get_from_keys_or(config, ["ignored_layers"], None)
        return cls(is_checkpoint_fp8_serialized=is_checkpoint_fp8_serialized,
                   activation_scheme=activation_scheme,
                   ignored_layers=ignored_layers)

    def get_quant_method(self, layer: torch.nn.Module,
                         prefix: str) -> Optional["QuantizeMethodBase"]:
        from vllm.attention.layer import Attention  # Avoid circular import

        if isinstance(layer, LinearBase):
            if is_layer_skipped(prefix, self.ignored_layers):
                return UnquantizedLinearMethod()
            return Fp8LinearMethod(self)
        elif isinstance(layer, FusedMoE):
            return Fp8MoEMethod(self)
        elif isinstance(layer, Attention):
            return Fp8KVCacheMethod(self)
        return None

    def get_scaled_act_names(self) -> List[str]:
        return []


class Fp8LinearMethod(LinearMethodBase):
    """Linear method for FP8.
    Supports loading FP8 checkpoints with static weight scale and
    dynamic/static activation scale.

    Also supports loading quantized FP16/BF16 model checkpoints with dynamic
    activation scaling. The weight scaling factor will be initialized after
    the model weights are loaded.

    Limitations:
    1. Only support per-tensor quantization due to torch._scaled_mm support.
    2. Only support float8_e4m3fn data type due to the limitation of
       torch._scaled_mm (https://github.com/pytorch/pytorch/blob/2e48b39603411a41c5025efbe52f89560b827825/aten/src/ATen/native/cuda/Blas.cpp#L854-L856)

    Args:
        quant_config: The quantization config.
    """

    def __init__(self, quant_config: Fp8Config):
        self.quant_config = quant_config
        self.cutlass_fp8_supported = cutlass_fp8_supported()

        # For GPUs that lack FP8 hardware support, we can leverage the Marlin
        # kernel for fast weight-only FP8 quantization
        self.out_dtype = torch.get_default_dtype()
        self.use_marlin = (not current_platform.has_device_capability(89)
                           or envs.VLLM_TEST_FORCE_FP8_MARLIN)
        # Disable marlin for rocm
        if current_platform.is_rocm():
            self.use_marlin = False

    def create_weights(
        self,
        layer: torch.nn.Module,
        input_size_per_partition: int,
        output_partition_sizes: List[int],
        input_size: int,
        output_size: int,
        params_dtype: torch.dtype,
        **extra_weight_attrs,
    ):
        del input_size, output_size
        output_size_per_partition = sum(output_partition_sizes)
        weight_loader = extra_weight_attrs.get("weight_loader")

        layer.logical_widths = output_partition_sizes

        layer.input_size_per_partition = input_size_per_partition
        layer.output_size_per_partition = output_size_per_partition
        layer.orig_dtype = params_dtype

        # WEIGHT
        weight_dtype = (torch.float8_e4m3fn
                        if self.quant_config.is_checkpoint_fp8_serialized else
                        params_dtype)

        weight = ModelWeightParameter(data=torch.empty(
            output_size_per_partition,
            input_size_per_partition,
            dtype=weight_dtype),
                                      input_dim=1,
                                      output_dim=0,
                                      weight_loader=weight_loader)
        layer.register_parameter("weight", weight)

        # If checkpoint is serialized fp8, load them.
        # Otherwise, wait until process_weights_after_loading.
        if self.quant_config.is_checkpoint_fp8_serialized:
            # WEIGHT SCALE
            scale = PerTensorScaleParameter(data=torch.empty(
                len(output_partition_sizes), dtype=torch.float32),
                                            weight_loader=weight_loader)

            scale[:] = torch.finfo(torch.float32).min
            layer.register_parameter("weight_scale", scale)

            # INPUT ACTIVATION SCALE
            if self.quant_config.activation_scheme == "static":
                scale = PerTensorScaleParameter(data=torch.empty(
                    len(output_partition_sizes), dtype=torch.float32),
                                                weight_loader=weight_loader)

                scale[:] = torch.finfo(torch.float32).min
                layer.register_parameter("input_scale", scale)
            else:
                layer.register_parameter("input_scale", None)

    def process_weights_after_loading(self, layer: Module) -> None:
        layer.weight = torch.nn.Parameter(layer.weight.data,
                                          requires_grad=False)
        # If checkpoint not serialized fp8, quantize the weights.
        if not self.quant_config.is_checkpoint_fp8_serialized:
            qweight, weight_scale = ops.scaled_fp8_quant(layer.weight,
                                                         scale=None)

            # If using marlin (w8a16), kernel uses channelwise weights,
            # so extend the weight scales to be channelwise.
            if self.use_marlin:
                assert weight_scale.numel() == 1
                weight_scale = convert_to_channelwise(
                    weight_scale.expand(len(layer.logical_widths)),
                    layer.logical_widths)

            # Update the layer with the new values.
            layer.weight = Parameter(qweight.t(), requires_grad=False)
            layer.weight_scale = Parameter(weight_scale, requires_grad=False)
            layer.input_scale = None

        # If checkpoint is fp8, handle that there are N scales for N
        # shards in a fused module
        else:
            layer.weight_scale = torch.nn.Parameter(layer.weight_scale.data,
                                                    requires_grad=False)
            if self.quant_config.activation_scheme == "static":
                layer.input_scale = torch.nn.Parameter(layer.input_scale.data,
                                                       requires_grad=False)
            # If using marlin (w8a16), kernel uses channelwise weights,
            # so extend the weight scales to be channelwise.
            if self.use_marlin:
                weight = layer.weight
                weight_scale = convert_to_channelwise(layer.weight_scale,
                                                      layer.logical_widths)

            # If using w8a8, torch._scaled_mm needs per tensor, so
            # requantize the logical shards as a single weight.
            else:
                # Dequant -> Quant with max scale so we can run per tensor.
                weight = layer.weight
                weight_scale = layer.weight_scale

<<<<<<< HEAD
                # If rocm (except Navi4x), use float8_e4m3fnuz.
                if is_hip() and not is_navi4x():
=======
                # If rocm, use float8_e4m3fnuz.
                if current_platform.is_rocm():
>>>>>>> 2adb4409
                    weight, weight_scale, input_scale = \
                        normalize_e4m3fn_to_e4m3fnuz(
                            weight=weight,
                            weight_scale=weight_scale,
                            input_scale=layer.input_scale)
                    if input_scale is not None:
                        layer.input_scale = Parameter(input_scale,
                                                      requires_grad=False)

                weight_scale, weight = requantize_with_max_scale(
                    weight=weight,
                    weight_scale=weight_scale,
                    logical_widths=layer.logical_widths,
                )

            # Pad the weight
            if envs.VLLM_FP8_PADDING:
                weight = F.pad(weight, (0, 256), "constant", 0)[..., :-256]
                torch.cuda.empty_cache()

            # Update layer with new values.
            layer.weight = Parameter(weight.t(), requires_grad=False)
            layer.weight_scale = Parameter(weight_scale, requires_grad=False)
            if self.quant_config.activation_scheme == "static":
                layer.input_scale = Parameter(layer.input_scale.max(),
                                              requires_grad=False)

        if self.use_marlin:
            prepare_fp8_layer_for_marlin(layer)
            # Activations not quantized for marlin.
            del layer.input_scale

    def apply(self,
              layer: torch.nn.Module,
              x: torch.Tensor,
              bias: Optional[torch.Tensor] = None) -> torch.Tensor:

        if self.use_marlin:
            return apply_fp8_marlin_linear(
                input=x,
                weight=layer.weight,
                weight_scale=layer.weight_scale,
                workspace=layer.workspace,
                size_n=layer.output_size_per_partition,
                size_k=layer.input_size_per_partition,
                bias=bias)

        return apply_fp8_linear(
            input=x,
            weight=layer.weight,
            weight_scale=layer.weight_scale,
            out_dtype=self.out_dtype,
            input_scale=layer.input_scale,
            bias=bias,
            cutlass_fp8_supported=self.cutlass_fp8_supported,
            use_per_token_if_dynamic=False)


class Fp8MoEMethod(FusedMoEMethodBase):
    """MoE method for FP8.
    Supports loading FP8 checkpoints with static weight scale and
    dynamic/static activation scale.

    Also supports loading quantized FP16/BF16 model checkpoints with dynamic
    activation scaling. The weight scaling factor will be initialized after
    the model weights are loaded.

    Args:
        quant_config: The quantization config.
    """

    def __init__(self, quant_config: Fp8Config):
        self.quant_config = quant_config

    def create_weights(self, layer: Module, num_experts: int, hidden_size: int,
                       intermediate_size: int, params_dtype: torch.dtype,
                       **extra_weight_attrs):

        if self.quant_config.is_checkpoint_fp8_serialized:
            params_dtype = torch.float8_e4m3fn

        # WEIGHTS
        w13_weight = torch.nn.Parameter(torch.empty(num_experts,
                                                    2 * intermediate_size,
                                                    hidden_size,
                                                    dtype=params_dtype),
                                        requires_grad=False)
        layer.register_parameter("w13_weight", w13_weight)
        set_weight_attrs(w13_weight, extra_weight_attrs)

        w2_weight = torch.nn.Parameter(torch.empty(num_experts,
                                                   hidden_size,
                                                   intermediate_size,
                                                   dtype=params_dtype),
                                       requires_grad=False)
        layer.register_parameter("w2_weight", w2_weight)
        set_weight_attrs(w2_weight, extra_weight_attrs)

        # WEIGHT_SCALES
        # Allocate 2 scales for w1 and w3 respectively.
        # They will be combined to a single scale after weight loading.
        w13_weight_scale = torch.nn.Parameter(torch.ones(num_experts,
                                                         2,
                                                         dtype=torch.float32),
                                              requires_grad=False)
        layer.register_parameter("w13_weight_scale", w13_weight_scale)

        w2_weight_scale = torch.nn.Parameter(torch.ones(num_experts,
                                                        dtype=torch.float32),
                                             requires_grad=False)
        layer.register_parameter("w2_weight_scale", w2_weight_scale)
        # Add the quantization method used (per tensor/grouped/channel)
        # to ensure the weight scales are loaded in properly
        extra_weight_attrs.update(
            {"quant_method": FusedMoeWeightScaleSupported.TENSOR.value})
        # If loading fp8 checkpoint, pass the weight loaders.
        # If loading an fp16 checkpoint, do not (we will quantize in
        #   process_weights_after_loading()
        if self.quant_config.is_checkpoint_fp8_serialized:
            set_weight_attrs(w13_weight_scale, extra_weight_attrs)
            set_weight_attrs(w2_weight_scale, extra_weight_attrs)

        # INPUT_SCALES
        if self.quant_config.activation_scheme == "static":
            if not self.quant_config.is_checkpoint_fp8_serialized:
                raise ValueError(
                    "Found static activation scheme for checkpoint that "
                    "was not serialized fp8.")

            w13_input_scale = torch.nn.Parameter(torch.ones(
                num_experts, dtype=torch.float32),
                                                 requires_grad=False)
            layer.register_parameter("w13_input_scale", w13_input_scale)
            set_weight_attrs(w13_input_scale, extra_weight_attrs)

            w2_input_scale = torch.nn.Parameter(torch.ones(
                num_experts, dtype=torch.float32),
                                                requires_grad=False)
            layer.register_parameter("w2_input_scale", w2_input_scale)
            set_weight_attrs(w2_input_scale, extra_weight_attrs)

        else:
            layer.w13_input_scale = None
            layer.w2_input_scale = None

    def process_weights_after_loading(self, layer: Module) -> None:

        # If checkpoint is fp16, quantize in place.
        if not self.quant_config.is_checkpoint_fp8_serialized:
            # If rocm (except Navi4x), use float8_e4m3fnuz as dtype
            fp8_dtype = torch.float8_e4m3fnuz \
<<<<<<< HEAD
                        if is_hip() and not is_navi4x() else torch.float8_e4m3fn
=======
                        if current_platform.is_rocm() else torch.float8_e4m3fn
>>>>>>> 2adb4409
            w13_weight = torch.empty_like(layer.w13_weight.data,
                                          dtype=fp8_dtype)
            w2_weight = torch.empty_like(layer.w2_weight.data, dtype=fp8_dtype)

            # Re-initialize w13_scale because we directly quantize
            # merged w13 weights and generate a single scaling factor.
            layer.w13_weight_scale = torch.nn.Parameter(torch.ones(
                layer.num_experts,
                dtype=torch.float32,
                device=w13_weight.device),
                                                        requires_grad=False)
            for expert in range(layer.num_experts):
                w13_weight[expert, :, :], layer.w13_weight_scale[
                    expert] = ops.scaled_fp8_quant(
                        layer.w13_weight.data[expert, :, :])
                w2_weight[expert, :, :], layer.w2_weight_scale[
                    expert] = ops.scaled_fp8_quant(
                        layer.w2_weight.data[expert, :, :])
            layer.w13_weight = torch.nn.Parameter(w13_weight,
                                                  requires_grad=False)
            layer.w2_weight = torch.nn.Parameter(w2_weight,
                                                 requires_grad=False)
            return

        # If checkpoint is fp8, we need to handle that the
        # MoE kernels require single activation scale and single weight
        # scale for w13 per expert.
        else:
            # Fp8 moe kernels require a single activation scale.
            # We take the max of all the scales in case they differ.
            if self.quant_config.activation_scheme == "static":
                if (layer.w13_input_scale is None
                        or layer.w2_input_scale is None):
                    raise ValueError(
                        "QuantConfig has static quantization, but found "
                        "activation scales are None.")
                if (not all_close_1d(layer.w13_input_scale)
                        or not all_close_1d(layer.w2_input_scale)):
                    print_warning_once(
                        "Found input_scales that are not equal for "
                        "fp8 MoE layer. Using the maximum across experts "
                        "for each layer. ")
                layer.w13_input_scale = torch.nn.Parameter(
                    layer.w13_input_scale.max(), requires_grad=False)
                layer.w2_input_scale = torch.nn.Parameter(
                    layer.w2_input_scale.max(), requires_grad=False)
<<<<<<< HEAD
            # If rocm (except Navi4x, which uses e4m3fn),
            # normalize the weights and scales to e4m3fnuz
            if is_hip() and not is_navi4x():
=======
            # If rocm, normalize the weights and scales to e4m3fnuz
            if current_platform.is_rocm():
>>>>>>> 2adb4409
                # Normalize the weights and scales
                w13_weight, w13_weight_scale, w13_input_scale = \
                    normalize_e4m3fn_to_e4m3fnuz(
                        layer.w13_weight, layer.w13_weight_scale,
                        layer.w13_input_scale)
                w2_weight, w2_weight_scale, w2_input_scale = \
                    normalize_e4m3fn_to_e4m3fnuz(
                        layer.w2_weight, layer.w2_weight_scale,
                        layer.w2_input_scale)
                # Reset the parameter
                layer.w13_weight = torch.nn.Parameter(w13_weight,
                                                      requires_grad=False)
                layer.w13_weight_scale = torch.nn.Parameter(
                    w13_weight_scale, requires_grad=False)
                if w13_input_scale is not None:
                    layer.w13_input_scale = torch.nn.Parameter(
                        w13_input_scale, requires_grad=False)
                layer.w2_weight = torch.nn.Parameter(w2_weight,
                                                     requires_grad=False)
                layer.w2_weight_scale = torch.nn.Parameter(w2_weight_scale,
                                                           requires_grad=False)
                if w2_input_scale is not None:
                    layer.w2_input_scale = torch.nn.Parameter(
                        w2_input_scale, requires_grad=False)

            # Fp8 moe kernel needs single weight scale for w13 per expert.
            # We take the max then dequant and requant each expert.
            assert layer.w13_weight_scale is not None
            shard_size = layer.intermediate_size_per_partition
            max_w13_scales = layer.w13_weight_scale.max(dim=1).values
            for expert_id in range(layer.num_experts):
                start = 0
                for shard_id in range(2):
                    dq_weight = per_tensor_dequantize(
                        layer.w13_weight[expert_id][start:start +
                                                    shard_size, :],
                        layer.w13_weight_scale[expert_id][shard_id])
                    layer.w13_weight[expert_id][
                        start:start + shard_size, :], _ = ops.scaled_fp8_quant(
                            dq_weight, max_w13_scales[expert_id])
                    start += shard_size

            layer.w13_weight_scale = torch.nn.Parameter(max_w13_scales,
                                                        requires_grad=False)
            return

    def apply(
        self,
        layer: torch.nn.Module,
        x: torch.Tensor,
        router_logits: torch.Tensor,
        top_k: int,
        renormalize: bool,
        use_grouped_topk: bool,
        topk_group: Optional[int] = None,
        num_expert_group: Optional[int] = None,
        custom_routing_function: Optional[Callable] = None,
    ) -> torch.Tensor:

        from vllm.model_executor.layers.fused_moe import fused_experts

        topk_weights, topk_ids = FusedMoE.select_experts(
            hidden_states=x,
            router_logits=router_logits,
            use_grouped_topk=use_grouped_topk,
            top_k=top_k,
            renormalize=renormalize,
            topk_group=topk_group,
            num_expert_group=num_expert_group,
            custom_routing_function=custom_routing_function)

        return fused_experts(x,
                             layer.w13_weight,
                             layer.w2_weight,
                             topk_weights=topk_weights,
                             topk_ids=topk_ids,
                             inplace=True,
                             use_fp8_w8a8=True,
                             w1_scale=layer.w13_weight_scale,
                             w2_scale=layer.w2_weight_scale,
                             a1_scale=layer.w13_input_scale,
                             a2_scale=layer.w2_input_scale)


class Fp8KVCacheMethod(BaseKVCacheMethod):
    """
    Supports loading kv-cache scaling factors from FP8 checkpoints.
    """

    def __init__(self, quant_config: Fp8Config):
        super().__init__(quant_config)<|MERGE_RESOLUTION|>--- conflicted
+++ resolved
@@ -27,11 +27,7 @@
                                            PerTensorScaleParameter)
 from vllm.model_executor.utils import set_weight_attrs
 from vllm.platforms import current_platform
-<<<<<<< HEAD
-from vllm.utils import is_hip, is_navi4x, print_warning_once
-=======
-from vllm.utils import print_warning_once
->>>>>>> 2adb4409
+from vllm.utils import is_navi, print_warning_once
 
 ACTIVATION_SCHEMES = ["static", "dynamic"]
 
@@ -231,13 +227,8 @@
                 weight = layer.weight
                 weight_scale = layer.weight_scale
 
-<<<<<<< HEAD
                 # If rocm (except Navi4x), use float8_e4m3fnuz.
-                if is_hip() and not is_navi4x():
-=======
-                # If rocm, use float8_e4m3fnuz.
-                if current_platform.is_rocm():
->>>>>>> 2adb4409
+                if current_platform.is_rocm() and not is_navi():
                     weight, weight_scale, input_scale = \
                         normalize_e4m3fn_to_e4m3fnuz(
                             weight=weight,
@@ -388,12 +379,8 @@
         # If checkpoint is fp16, quantize in place.
         if not self.quant_config.is_checkpoint_fp8_serialized:
             # If rocm (except Navi4x), use float8_e4m3fnuz as dtype
-            fp8_dtype = torch.float8_e4m3fnuz \
-<<<<<<< HEAD
-                        if is_hip() and not is_navi4x() else torch.float8_e4m3fn
-=======
-                        if current_platform.is_rocm() else torch.float8_e4m3fn
->>>>>>> 2adb4409
+            fp8_dtype = (torch.float8_e4m3fnuz if current_platform.is_rocm()
+                         and not is_navi() else torch.float8_e4m3fn)
             w13_weight = torch.empty_like(layer.w13_weight.data,
                                           dtype=fp8_dtype)
             w2_weight = torch.empty_like(layer.w2_weight.data, dtype=fp8_dtype)
@@ -440,14 +427,9 @@
                     layer.w13_input_scale.max(), requires_grad=False)
                 layer.w2_input_scale = torch.nn.Parameter(
                     layer.w2_input_scale.max(), requires_grad=False)
-<<<<<<< HEAD
             # If rocm (except Navi4x, which uses e4m3fn),
             # normalize the weights and scales to e4m3fnuz
-            if is_hip() and not is_navi4x():
-=======
-            # If rocm, normalize the weights and scales to e4m3fnuz
-            if current_platform.is_rocm():
->>>>>>> 2adb4409
+            if current_platform.is_rocm() and not is_navi():
                 # Normalize the weights and scales
                 w13_weight, w13_weight_scale, w13_input_scale = \
                     normalize_e4m3fn_to_e4m3fnuz(
