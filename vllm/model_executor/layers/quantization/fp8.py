# SPDX-License-Identifier: Apache-2.0
# SPDX-FileCopyrightText: Copyright contributors to the vLLM project

import functools
<<<<<<< HEAD
from typing import Any, Callable, Optional, Union
=======
from typing import TYPE_CHECKING, Any, Callable, Optional
>>>>>>> 016c25b5

import torch
import torch.nn.functional as F
from torch.nn import Module
from torch.nn.parameter import Parameter

import vllm.envs as envs
from vllm import _custom_ops as ops
from vllm.distributed import get_tensor_model_parallel_world_size
from vllm.logger import init_logger
from vllm.model_executor.layers.fused_moe import (
    FusedMoE, FusedMoEActivationFormat, FusedMoEConfig, FusedMoEMethodBase,
    FusedMoEPermuteExpertsUnpermute, FusedMoEPrepareAndFinalize,
    FusedMoeWeightScaleSupported)
from vllm.model_executor.layers.linear import (LinearBase, LinearMethodBase,
                                               UnquantizedLinearMethod)
from vllm.model_executor.layers.quantization import QuantizationMethods
from vllm.model_executor.layers.quantization.base_config import (
    QuantizationConfig, QuantizeMethodBase)
from vllm.model_executor.layers.quantization.kv_cache import BaseKVCacheMethod
from vllm.model_executor.layers.quantization.utils.flashinfer_utils import (
    apply_flashinfer_per_tensor_scale_fp8, rotate_flashinfer_fp8_moe_weights,
    swap_w13_to_w31)
from vllm.model_executor.layers.quantization.utils.fp8_utils import (
    get_col_major_tma_aligned_tensor, requant_weight_ue8m0_inplace)
from vllm.model_executor.layers.quantization.utils.marlin_utils_fp8 import (
    apply_fp8_marlin_linear, prepare_fp8_layer_for_marlin,
    prepare_moe_fp8_layer_for_marlin)
from vllm.model_executor.layers.quantization.utils.quant_utils import (
    GroupShape, is_layer_skipped)
from vllm.model_executor.layers.quantization.utils.w8a8_utils import (
    Fp8LinearOp, all_close_1d, cutlass_block_fp8_supported,
    cutlass_fp8_supported, maybe_create_device_identity,
    normalize_e4m3fn_to_e4m3fnuz, per_tensor_dequantize,
    requantize_with_max_scale)
from vllm.model_executor.parameter import (BlockQuantScaleParameter,
                                           ModelWeightParameter,
                                           PerTensorScaleParameter)
from vllm.model_executor.utils import set_weight_attrs
from vllm.platforms import current_platform
from vllm.scalar_type import scalar_types
from vllm.utils import has_deep_gemm
<<<<<<< HEAD
=======
from vllm.utils.deep_gemm import is_blackwell_deep_gemm_used
from vllm.utils.flashinfer import has_flashinfer_moe

if TYPE_CHECKING:
    from vllm.model_executor.models.utils import WeightsMapper
>>>>>>> 016c25b5

ACTIVATION_SCHEMES = ["static", "dynamic"]

logger = init_logger(__name__)


def _is_col_major(x: torch.Tensor) -> bool:
    assert x.dim() == 3
    b, m, n = x.shape
    return x.stride(0) == m * n and x.stride(1) == 1 and x.stride(2) == m


class Fp8Config(QuantizationConfig):
    """Config class for FP8."""

    def __init__(
        self,
        is_checkpoint_fp8_serialized: bool = False,
        activation_scheme: str = "dynamic",
        ignored_layers: Optional[list[str]] = None,
        weight_block_size: Optional[list[int]] = None,
    ) -> None:
        super().__init__()

        self.is_checkpoint_fp8_serialized = is_checkpoint_fp8_serialized

        if activation_scheme not in ACTIVATION_SCHEMES:
            raise ValueError(
                f"Unsupported activation scheme {activation_scheme}")
        self.activation_scheme = activation_scheme
        self.ignored_layers = ignored_layers or []
        if weight_block_size is not None:
            if not is_checkpoint_fp8_serialized:
                raise ValueError(
                    "The block-wise quantization only supports fp8-serialized "
                    "checkpoint for now.")
            if len(weight_block_size) != 2:
                raise ValueError(
                    "The quantization block size of weight must have 2 "
                    f"dimensions, but got {len(weight_block_size)} dimensions")
            if activation_scheme != "dynamic":
                raise ValueError("The block-wise quantization only supports "
                                 "dynamic activation scheme for now, but got "
                                 f"{activation_scheme} activation scheme.")
        self.weight_block_size = weight_block_size

    @classmethod
    def get_name(cls) -> QuantizationMethods:
        return "fp8"

    @classmethod
    def get_supported_act_dtypes(cls) -> list[torch.dtype]:
        return [torch.bfloat16, torch.half]

    @classmethod
    def get_min_capability(cls) -> int:
        return 80

    @classmethod
    def get_config_filenames(cls) -> list[str]:
        return []

    def apply_vllm_mapper(self, hf_to_vllm_mapper: "WeightsMapper"):
        if self.ignored_layers is not None:
            self.ignored_layers = hf_to_vllm_mapper.apply_list(
                self.ignored_layers)

    @classmethod
    def from_config(cls, config: dict[str, Any]) -> "Fp8Config":
        quant_method = cls.get_from_keys(config, ["quant_method"])
        is_checkpoint_fp8_serialized = ("fp8" in quant_method)
        activation_scheme = cls.get_from_keys(config, ["activation_scheme"])
        ignored_layers = cls.get_from_keys_or(config, ["ignored_layers"], None)
        weight_block_size = cls.get_from_keys_or(config, ["weight_block_size"],
                                                 None)
        return cls(is_checkpoint_fp8_serialized=is_checkpoint_fp8_serialized,
                   activation_scheme=activation_scheme,
                   ignored_layers=ignored_layers,
                   weight_block_size=weight_block_size)

    def get_quant_method(self, layer: torch.nn.Module,
                         prefix: str) -> Optional["QuantizeMethodBase"]:
        from vllm.attention.layer import Attention  # Avoid circular import

        if isinstance(layer, LinearBase):
            if is_layer_skipped(prefix=prefix,
                                ignored_layers=self.ignored_layers,
                                fused_mapping=self.packed_modules_mapping):
                return UnquantizedLinearMethod()
            return Fp8LinearMethod(self)
        elif isinstance(layer, FusedMoE):
            return Fp8MoEMethod(self)
        elif isinstance(layer, Attention):
            return Fp8KVCacheMethod(self)
        return None

    def get_cache_scale(self, name: str) -> Optional[str]:
        """
        Check whether the param name matches the format for k/v cache scales
        in compressed-tensors. If this is the case, return its equivalent
        param name expected by vLLM

        :param name: param name
        :return: matching param name for KV cache scale in vLLM
        """
        if name.endswith(".output_scale") and ".k_proj" in name:
            return name.replace(".k_proj.output_scale", ".attn.k_scale")
        if name.endswith(".output_scale") and ".v_proj" in name:
            return name.replace(".v_proj.output_scale", ".attn.v_scale")
        if name.endswith(".output_scale") and ".q_proj" in name:
            return name.replace(".q_proj.output_scale", ".attn.q_scale")
        if name.endswith("self_attn.prob_output_scale"):
            return name.replace(".prob_output_scale", ".attn.prob_scale")
        # If no matches, return None
        return None


class Fp8LinearMethod(LinearMethodBase):
    """Linear method for FP8.
    Supports loading FP8 checkpoints with static weight scale and
    dynamic/static activation scale.

    Also supports loading quantized FP16/BF16 model checkpoints with dynamic
    activation scaling. The weight scaling factor will be initialized after
    the model weights are loaded.

    Limitations:
    1. Only support per-tensor quantization due to torch._scaled_mm support.
    2. Only support float8_e4m3fn data type due to the limitation of
       torch._scaled_mm (https://github.com/pytorch/pytorch/blob/2e48b39603411a41c5025efbe52f89560b827825/aten/src/ATen/native/cuda/Blas.cpp#L854-L856)

    Args:
        quant_config: The quantization config.
    """

    def __init__(self, quant_config: Fp8Config):
        self.quant_config = quant_config
        self.cutlass_block_fp8_supported = cutlass_block_fp8_supported()
        self.out_dtype = torch.get_default_dtype()

        # For GPUs that lack FP8 hardware support, we can leverage the Marlin
        # kernel for fast weight-only FP8 quantization
        self.use_marlin = (not current_platform.has_device_capability(89)
                           or envs.VLLM_TEST_FORCE_FP8_MARLIN)
        # Disable marlin for rocm
        if current_platform.is_rocm():
            self.use_marlin = False

        # AITER is only supported on ROCm and only for FP8_FNUZ
        # and at the moment are MI300 series
        self.use_aiter_and_is_supported = (current_platform.is_rocm()
                                           and envs.VLLM_ROCM_USE_AITER
                                           and envs.VLLM_ROCM_USE_AITER_LINEAR
                                           and current_platform.is_fp8_fnuz())

        self.block_quant = self.quant_config.weight_block_size is not None
        self.act_q_static = self.quant_config.activation_scheme == "static"
        # Use per-token quantization for better perf if dynamic and cutlass
        if not self.act_q_static and cutlass_fp8_supported():
            self.act_q_group_shape = GroupShape.PER_TOKEN
        else:
            self.act_q_group_shape = GroupShape.PER_TENSOR

        self.fp8_linear = Fp8LinearOp(
            act_quant_static=self.act_q_static,
            act_quant_group_shape=self.act_q_group_shape,
            cutlass_fp8_supported=cutlass_fp8_supported())

    def create_weights(
        self,
        layer: torch.nn.Module,
        input_size_per_partition: int,
        output_partition_sizes: list[int],
        input_size: int,
        output_size: int,
        params_dtype: torch.dtype,
        **extra_weight_attrs,
    ):
        maybe_create_device_identity()

        output_size_per_partition = sum(output_partition_sizes)
        weight_loader = extra_weight_attrs.get("weight_loader")
        layer.logical_widths = output_partition_sizes
        layer.input_size_per_partition = input_size_per_partition
        layer.output_size_per_partition = output_size_per_partition
        layer.orig_dtype = params_dtype
        layer.weight_block_size = None

        if self.block_quant:
            tp_size = get_tensor_model_parallel_world_size()
            assert self.quant_config.weight_block_size is not None
            layer.weight_block_size = self.quant_config.weight_block_size
            block_n, block_k = (
                self.quant_config.weight_block_size[0],
                self.quant_config.weight_block_size[1],
            )
            # Required by row parallel
            if (tp_size > 1
                    and input_size // input_size_per_partition == tp_size
                    and input_size_per_partition % block_k != 0):
                raise ValueError(
                    f"Weight input_size_per_partition = "
                    f"{input_size_per_partition} is not divisible by "
                    f"weight quantization block_k = {block_k}.")
            # Required by column parallel or enabling merged weights
            is_tp_split = (tp_size > 1 and
                           output_size // output_size_per_partition == tp_size)
            is_merged_gemm = len(output_partition_sizes) > 1
            if is_tp_split or is_merged_gemm:
                sizes_to_check = output_partition_sizes
                if not is_tp_split and is_merged_gemm:
                    # In case of merged matrices, we allow the last
                    # matrix to not be a multiple of block size
                    sizes_to_check = output_partition_sizes[:-1]
                for output_partition_size in sizes_to_check:
                    if output_partition_size % block_n != 0:
                        raise ValueError(
                            f"Weight output_partition_size = "
                            f"{output_partition_size} is not divisible by "
                            f"weight quantization block_n = {block_n}.")

        # WEIGHT
        weight_dtype = (torch.float8_e4m3fn
                        if self.quant_config.is_checkpoint_fp8_serialized else
                        params_dtype)

        weight = ModelWeightParameter(data=torch.empty(
            output_size_per_partition,
            input_size_per_partition,
            dtype=weight_dtype),
                                      input_dim=1,
                                      output_dim=0,
                                      weight_loader=weight_loader)
        layer.register_parameter("weight", weight)

        # If checkpoint is serialized fp8, load them.
        # Otherwise, wait until process_weights_after_loading.
        if self.quant_config.is_checkpoint_fp8_serialized:
            # WEIGHT SCALE
            if not self.block_quant:
                scale = PerTensorScaleParameter(
                    data=torch.empty(len(output_partition_sizes),
                                     dtype=torch.float32),
                    weight_loader=weight_loader,
                )
                scale[:] = torch.finfo(torch.float32).min
                set_weight_attrs(scale, {"scale_type": "weight_scale"})
                layer.register_parameter("weight_scale", scale)
            else:
                assert self.quant_config.activation_scheme == "dynamic"
                scale = BlockQuantScaleParameter(
                    data=torch.empty(
                        (output_size_per_partition + block_n - 1) // block_n,
                        (input_size_per_partition + block_k - 1) // block_k,
                        dtype=torch.float32,
                    ),
                    input_dim=1,
                    output_dim=0,
                    weight_loader=weight_loader,
                )
                scale[:] = torch.finfo(torch.float32).min
                set_weight_attrs(scale, {"scale_type": "weight_scale"})
                # The weight_scale_inv name is intentional for deepseekv3
                layer.register_parameter("weight_scale_inv", scale)

            # INPUT ACTIVATION SCALE
            if self.quant_config.activation_scheme == "static":
                scale = PerTensorScaleParameter(data=torch.empty(
                    len(output_partition_sizes), dtype=torch.float32),
                                                weight_loader=weight_loader)

                scale[:] = torch.finfo(torch.float32).min
                set_weight_attrs(scale, {"scale_type": "input_scale"})
                layer.register_parameter("input_scale", scale)
            else:
                layer.register_parameter("input_scale", None)

    def _maybe_pad_weight(self, weight: torch.Tensor) -> torch.Tensor:
        # Pad the weight tensor. This is an optimization on ROCm platform, which
        # can benefit from tensors located far enough from one another in memory
        if (envs.VLLM_ROCM_FP8_PADDING and current_platform.is_rocm()
                and weight.stride(-1) == 1
                and (weight.stride(-2) * weight.element_size()) % 512 == 0):
            num_pad = 256 // weight.element_size()
            weight = F.pad(weight, (0, num_pad), "constant", 0)[..., :-num_pad]
            torch.cuda.empty_cache()
        return weight

    def process_weights_after_loading(self, layer: Module) -> None:
        size_k_first = True
        # TODO(rob): refactor block quant into separate class.
        if self.block_quant:
            assert self.quant_config.activation_scheme == "dynamic"
            size_k_first = False
            if current_platform.is_fp8_fnuz():
                weight, weight_scale_inv, _ = \
                    normalize_e4m3fn_to_e4m3fnuz(
                        weight=layer.weight,
                        weight_scale=layer.weight_scale_inv)
            else:
                weight = layer.weight.data
                weight_scale_inv = layer.weight_scale_inv.data

            weight = self._maybe_pad_weight(weight)

            # Torch.compile cannot use Parameter subclasses.
            layer.weight = Parameter(weight, requires_grad=False)
            layer.weight_scale_inv = Parameter(weight_scale_inv,
                                               requires_grad=False)

        # If checkpoint not serialized fp8, quantize the weights.
        elif not self.quant_config.is_checkpoint_fp8_serialized:
            qweight, weight_scale = ops.scaled_fp8_quant(layer.weight,
                                                         scale=None)

            # Update the layer with the new values.
            layer.weight = Parameter(qweight.t(), requires_grad=False)
            layer.weight_scale = Parameter(weight_scale, requires_grad=False)
            layer.input_scale = None

        # If checkpoint is fp8, handle that there are N scales for N
        # shards in a fused module
        else:
            layer.weight_scale.data[layer.weight_scale.data == torch.finfo(
                torch.float32).min] = 1
            layer.weight_scale = torch.nn.Parameter(layer.weight_scale.data,
                                                    requires_grad=False)
            if self.quant_config.activation_scheme == "static":
                layer.input_scale.data[layer.input_scale.data == torch.finfo(
                    torch.float32).min] = 1
                layer.input_scale = torch.nn.Parameter(layer.input_scale.data,
                                                       requires_grad=False)

            weight = layer.weight
            weight_scale = layer.weight_scale

            # If using w8a8, torch._scaled_mm needs per tensor, so
            # requantize the logical shards as a single weight.
            if not self.use_marlin:
                # Dequant -> Quant with max scale so we can run per tensor.
                if current_platform.is_fp8_fnuz():
                    weight, weight_scale, input_scale = \
                        normalize_e4m3fn_to_e4m3fnuz(
                            weight=weight,
                            weight_scale=weight_scale,
                            input_scale=layer.input_scale)
                    if input_scale is not None:
                        layer.input_scale = Parameter(input_scale,
                                                      requires_grad=False)

                weight_scale, weight = requantize_with_max_scale(
                    weight=weight,
                    weight_scale=weight_scale,
                    logical_widths=layer.logical_widths,
                )

            weight = self._maybe_pad_weight(weight)
            # Update layer with new values.
            layer.weight = Parameter(weight.t(), requires_grad=False)
            layer.weight_scale = Parameter(weight_scale, requires_grad=False)
            if self.quant_config.activation_scheme == "static":
                layer.input_scale = Parameter(layer.input_scale.max(),
                                              requires_grad=False)

        if self.use_marlin:
            prepare_fp8_layer_for_marlin(layer, size_k_first)
            # Activations not quantized for marlin.
            del layer.input_scale

        # On B200, DeepGemm only support E8M0 scale, which means we need to
        # requantize the weight and input to the specific scale
        # at the same time.
        if is_blackwell_deep_gemm_used():
            assert layer.weight_block_size is not None
            block_sz = tuple(layer.weight_block_size)
            requant_weight_ue8m0_inplace(
                layer.weight.data,
                layer.weight_scale_inv.data if hasattr(
                    layer, "weight_scale_inv") else layer.weight_scale.data,
                block_sz,
            )

    def apply(self,
              layer: torch.nn.Module,
              x: torch.Tensor,
              bias: Optional[torch.Tensor] = None) -> torch.Tensor:

        if self.use_marlin:
            return apply_fp8_marlin_linear(
                input=x,
                weight=layer.weight,
                weight_scale=layer.weight_scale,
                workspace=layer.workspace,
                size_n=layer.output_size_per_partition,
                size_k=layer.input_size_per_partition,
                bias=bias)

        if self.block_quant:
            assert self.quant_config.weight_block_size is not None

            return torch.ops.vllm.apply_w8a8_block_fp8_linear(
                input=x,
                weight=layer.weight,
                block_size=self.quant_config.weight_block_size,
                weight_scale=layer.weight_scale_inv,
                input_scale=layer.input_scale,
                bias=bias,
                cutlass_block_fp8_supported=self.cutlass_block_fp8_supported,
                use_aiter_and_is_supported=self.use_aiter_and_is_supported,
            )

        return self.fp8_linear.apply(input=x,
                                     weight=layer.weight,
                                     weight_scale=layer.weight_scale,
                                     out_dtype=self.out_dtype,
                                     input_scale=layer.input_scale,
                                     bias=bias)


class Fp8MoEMethod(FusedMoEMethodBase):
    """MoE method for FP8.
    Supports loading FP8 checkpoints with static weight scale and
    dynamic/static activation scale.

    Also supports loading quantized FP16/BF16 model checkpoints with dynamic
    activation scaling. The weight scaling factor will be initialized after
    the model weights are loaded.

    Args:
        quant_config: The quantization config.
    """

    def __init__(self, quant_config: Fp8Config):

        from vllm.model_executor.layers.fused_moe import fused_experts
        self.quant_config = quant_config
        self.block_quant = self.quant_config.weight_block_size is not None

        self.flashinfer_moe_enabled = False
        if envs.VLLM_USE_FLASHINFER_MOE_FP8 and has_flashinfer_moe():
            logger.info_once(
                "Using FlashInfer MoE FP8 kernels for Fp8MoEMethod.")
            self.flashinfer_moe_enabled = True
        # For GPUs that lack FP8 hardware support, we can leverage the Marlin
        # kernel for fast weight-only FP8 quantization
        self.use_marlin = (not current_platform.has_device_capability(89)
                           or envs.VLLM_TEST_FORCE_FP8_MARLIN)
        # Disable marlin for rocm
        if current_platform.is_rocm():
            self.use_marlin = False

        # Check for DeepGemm support.
        self.allow_deep_gemm = False
        if envs.VLLM_USE_DEEP_GEMM:
            if not has_deep_gemm():
                logger.warning_once("Failed to import DeepGemm kernels.")
            elif not self.block_quant:
                logger.warning_once("Model is not block quantized. Not using "
                                    "DeepGemm kernels")
            elif (current_platform.is_cuda()
                  and current_platform.is_device_capability(90)):
                logger.info_once("Using DeepGemm kernels for Fp8MoEMethod.")
                self.allow_deep_gemm = True
            elif (current_platform.is_cuda()
                  and is_blackwell_deep_gemm_used()):
                logger.info_once("Using DeepGemm SM100 kernels for "
                                 "Fp8MoEMethod.")
                self.allow_deep_gemm = True
            else:
                logger.warning_once(
                    "DeepGemm not supported on the current platform.")

        # Check for CutlassBlockScaledGroupedGemm support.
        self.allow_cutlass_block_scaled_grouped_gemm = False
        if not self.block_quant:
            logger.debug_once("Model is not block quantized. Not using "
                              "CutlassBlockScaledGroupedGemm kernels")
        elif (current_platform.is_cuda()
              and current_platform.is_device_capability(100)):
            logger.info_once(
                "Using CutlassBlockScaledGroupedGemm kernels for Fp8MoEMethod."
            )
            self.allow_cutlass_block_scaled_grouped_gemm = True
        else:
            logger.warning_once(
                "CutlassBlockScaledGroupedGemm not supported on the current "
                "platform.")

        self.topk_indices_dtype = None
        self.fused_experts = functools.partial(  # type: ignore
            fused_experts,
            use_fp8_w8a8=True,
            block_shape=self.quant_config.weight_block_size,
            allow_deep_gemm=self.allow_deep_gemm,
            allow_cutlass_block_scaled_grouped_gemm=(
                self.allow_cutlass_block_scaled_grouped_gemm))

    def _maybe_pad_rocm_aiter_block_scaled_fused_moe_weights(
            self,
            w2_weight,
            w2_weight_scale_inv,
            w13_weight,
            w13_weight_scale_inv,
            block_k=128,
            block_n=128):
        """
        Pads the MoE weights and scales to align with block quantization
        requirements.

        aiter.fmoe_fp8_blockscale_g1u1 only support out dtype = bf16,
        inter_dim % 256 = 0 and fc_scale_blkn and fc_scale_blkk is 128
        """

        if (not self.rocm_aiter_moe_enabled):
            return (w2_weight, w2_weight_scale_inv, w13_weight,
                    w13_weight_scale_inv)

        if (self.rocm_aiter_moe_enabled
                and (w2_weight.shape[-1] % 256 == 0
                     and w13_weight.shape[-2] % 256 == 0)):
            return (w2_weight, w2_weight_scale_inv, w13_weight,
                    w13_weight_scale_inv)

        logger.info_once(
            "ROCm AITER Padding MoE weights and scales for block quantization."
        )
        # for now this is enabled for DeepSeekV3 and Qwen3
        assert block_k == 128, "block_k must be 128"
        assert block_n == 128, "block_n must be 128"
        assert block_k == block_n, (
            "block_k and block_n must be the same value: 128")

        num_experts, hidden_size, inter_dim = w2_weight.shape
        padded_inter_dim = ((inter_dim + 255) // 256) * 256
        # inter_dim_block_scale = layer.w2_weight_scale_inv.shape[2]
        #  = ((intermediate_size_per_partition + block_n - 1) // block_n)
        inter_dim_block_scale = (inter_dim + block_n - 1) // block_n
        padded_inter_dim_block_scale = ((padded_inter_dim + block_n - 1) //
                                        block_n)

        # k_block_scale is also known as hidden_size_block
        # Pad w2_weight to
        #   [num_experts, hidden_size, inter_dim]
        # Padding Logic:
        #   [expert(local_expert:EP), hidden_size, inter_dim]
        # after padding inter_dim with 0.0 to multiple of 256
        #   [expert(local_expert:EP), hidden_size, padded_inter_dim]
        if padded_inter_dim > inter_dim:
            pad_size = padded_inter_dim - inter_dim
            w2_weight = F.pad(w2_weight, (0, pad_size), value=0.0)

        # Pad w2_weight_scale_inv to
        #   [num_experts, k_block_scale, inter_dim_block_scale]
        # Padding Logic:
        #   [expert(local_expert:EP), k_block_scale, inter_dim_block_scale]
        # after padding inter_dim with 1.0
        #   [expert(local_expert:EP), k_block_scale, padded_inter_dim_block_scale] # noqa: E501
        if padded_inter_dim_block_scale > inter_dim_block_scale:
            pad_size = padded_inter_dim_block_scale - inter_dim_block_scale
            w2_weight_scale_inv = F.pad(w2_weight_scale_inv, (0, pad_size),
                                        value=1.0)

        # Pad w13_weight to
        #   [num_experts, 2 * inter_dim, hidden_size]
        # Padding Logic:
        #   [expert(local_expert:EP), inter_dim*2, dim]
        # after reshape
        #   [expert(local_expert:EP), 2, inter_dim, dim]
        # after right padding
        #   [expert(local_expert:EP), 2, padded_inter_dim, dim]
        # after reshape
        #   [expert(local_expert:EP), 2 * padded_inter_dim, dim]
        w13_weight = w13_weight.view(num_experts, 2, inter_dim, hidden_size)
        if padded_inter_dim > inter_dim:
            pad_size = padded_inter_dim - inter_dim
            w13_weight = F.pad(w13_weight, (0, 0, 0, pad_size), value=0.0)
        w13_weight = w13_weight.view(num_experts, 2 * padded_inter_dim,
                                     hidden_size)

        # Pad w13_weight_scale_inv to
        #   [num_experts, 2 * inter_dim_block_scale, k_block_scale]
        # Padding Logic:
        #   k_block_scale = ((hidden_size + block_k - 1) // block_k)
        #   [expert(local_expert:EP), inter_dim_block_scale*2, k_block_scale] # noqa: E501
        # after reshape
        #   [expert(local_expert:EP), 2, inter_dim_block_scale, k_block_scale] # noqa: E501
        # after right padding with 1.0
        #   [expert(local_expert:EP), 2, padded_inter_dim_block_scale, k_block_scale] # noqa: E501
        # after reshape
        #   [expert(local_expert:EP), 2 * padded_inter_dim_block_scale, k_block_scale] # noqa: E501
        k_block_scale = w13_weight_scale_inv.shape[
            2]  # k_block_scale = (hidden_size + block_k - 1) // block_k
        w13_weight_scale_inv = w13_weight_scale_inv.view(
            num_experts, 2, inter_dim_block_scale, k_block_scale)
        if padded_inter_dim_block_scale > inter_dim_block_scale:
            pad_size = padded_inter_dim_block_scale - inter_dim_block_scale
            w13_weight_scale_inv = F.pad(w13_weight_scale_inv,
                                         (0, 0, 0, pad_size),
                                         value=1.0)
        w13_weight_scale_inv = w13_weight_scale_inv.view(
            num_experts, 2 * padded_inter_dim_block_scale, k_block_scale)

        return w2_weight, w2_weight_scale_inv, w13_weight, w13_weight_scale_inv

    def create_weights(self, layer: Module, num_experts: int, hidden_size: int,
                       intermediate_size_per_partition: int,
                       params_dtype: torch.dtype, **extra_weight_attrs):

        layer.intermediate_size_per_partition = intermediate_size_per_partition
        layer.hidden_size = hidden_size
        layer.num_experts = num_experts
        layer.orig_dtype = params_dtype
        layer.weight_block_size = None

        if self.quant_config.is_checkpoint_fp8_serialized:
            params_dtype = torch.float8_e4m3fn
        if self.block_quant:
            assert self.quant_config.weight_block_size is not None
            layer.weight_block_size = self.quant_config.weight_block_size
            tp_size = get_tensor_model_parallel_world_size()
            block_n, block_k = (
                self.quant_config.weight_block_size[0],
                self.quant_config.weight_block_size[1],
            )
            # NOTE: To ensure proper alignment of the block-wise quantization
            # scales, the output_size of the weights for both the gate and up
            # layers must be divisible by block_n.
            # Required by column parallel or enabling merged weights
            if intermediate_size_per_partition % block_n != 0:
                raise ValueError(
                    f"The output_size of gate's and up's weight = "
                    f"{intermediate_size_per_partition} is not divisible by "
                    f"weight quantization block_n = {block_n}.")
            if (tp_size > 1
                    and intermediate_size_per_partition % block_k != 0):
                # Required by row parallel
                raise ValueError(
                    f"The input_size of down's weight = "
                    f"{intermediate_size_per_partition} is not divisible by "
                    f"weight quantization block_k = {block_k}.")

        # WEIGHTS
        w13_weight = torch.nn.Parameter(torch.empty(
            num_experts,
            2 * intermediate_size_per_partition,
            hidden_size,
            dtype=params_dtype),
                                        requires_grad=False)
        layer.register_parameter("w13_weight", w13_weight)
        set_weight_attrs(w13_weight, extra_weight_attrs)

        w2_weight = torch.nn.Parameter(torch.empty(
            num_experts,
            hidden_size,
            intermediate_size_per_partition,
            dtype=params_dtype),
                                       requires_grad=False)
        layer.register_parameter("w2_weight", w2_weight)
        set_weight_attrs(w2_weight, extra_weight_attrs)

        # WEIGHT_SCALES
        if not self.block_quant:
            # Allocate 2 scales for w1 and w3 respectively.
            # They will be combined to a single scale after weight loading.
            w13_weight_scale = torch.nn.Parameter(torch.ones(
                num_experts, 2, dtype=torch.float32),
                                                  requires_grad=False)
            w2_weight_scale = torch.nn.Parameter(torch.ones(
                num_experts, dtype=torch.float32),
                                                 requires_grad=False)
            layer.register_parameter("w13_weight_scale", w13_weight_scale)
            layer.register_parameter("w2_weight_scale", w2_weight_scale)
        else:
            w13_weight_scale = torch.nn.Parameter(
                torch.ones(
                    num_experts,
                    2 * ((intermediate_size_per_partition + block_n - 1) //
                         block_n),
                    (hidden_size + block_k - 1) // block_k,
                    dtype=torch.float32,
                ),
                requires_grad=False,
            )
            w2_weight_scale = torch.nn.Parameter(
                torch.ones(
                    num_experts,
                    (hidden_size + block_n - 1) // block_n,
                    (intermediate_size_per_partition + block_k - 1) // block_k,
                    dtype=torch.float32,
                ),
                requires_grad=False,
            )
            layer.register_parameter("w13_weight_scale_inv", w13_weight_scale)
            layer.register_parameter("w2_weight_scale_inv", w2_weight_scale)
            assert self.quant_config.activation_scheme == "dynamic"

        # Add the quantization method used (per tensor/grouped/channel)
        # to ensure the weight scales are loaded in properly
        extra_weight_attrs.update(
            {"quant_method": FusedMoeWeightScaleSupported.BLOCK.
             value} if self.block_quant else
            {"quant_method": FusedMoeWeightScaleSupported.TENSOR.value})
        # If loading fp8 checkpoint, pass the weight loaders.
        # If loading an fp16 checkpoint, do not (we will quantize in
        #   process_weights_after_loading()
        if self.quant_config.is_checkpoint_fp8_serialized:
            set_weight_attrs(w13_weight_scale, extra_weight_attrs)
            set_weight_attrs(w2_weight_scale, extra_weight_attrs)

        # INPUT_SCALES
        if self.quant_config.activation_scheme == "static":
            if not self.quant_config.is_checkpoint_fp8_serialized:
                raise ValueError(
                    "Found static activation scheme for checkpoint that "
                    "was not serialized fp8.")

            w13_input_scale = torch.nn.Parameter(torch.ones(
                num_experts, dtype=torch.float32),
                                                 requires_grad=False)
            layer.register_parameter("w13_input_scale", w13_input_scale)
            set_weight_attrs(w13_input_scale, extra_weight_attrs)

            w2_input_scale = torch.nn.Parameter(torch.ones(
                num_experts, dtype=torch.float32),
                                                requires_grad=False)
            layer.register_parameter("w2_input_scale", w2_input_scale)
            set_weight_attrs(w2_input_scale, extra_weight_attrs)

        else:
            layer.w13_input_scale = None
            layer.w2_input_scale = None

    def process_weights_after_loading(self, layer: Module) -> None:
        # Lazy import to avoid importing triton too early.
        from vllm.model_executor.layers.fused_moe.rocm_aiter_fused_moe import (
            is_rocm_aiter_moe_enabled, shuffle_weights)

        self.rocm_aiter_moe_enabled = is_rocm_aiter_moe_enabled()

        # TODO (rob): refactor block quant into separate class.
        if self.block_quant:
            assert self.quant_config.activation_scheme == "dynamic"
            if current_platform.is_fp8_fnuz():
                w13_weight, w13_weight_scale_inv, w13_input_scale = \
                    normalize_e4m3fn_to_e4m3fnuz(
                        layer.w13_weight, layer.w13_weight_scale_inv,
                        layer.w13_input_scale)
                w2_weight, w2_weight_scale_inv, w2_input_scale = \
                    normalize_e4m3fn_to_e4m3fnuz(
                        layer.w2_weight, layer.w2_weight_scale_inv,
                        layer.w2_input_scale)
            elif self.flashinfer_moe_enabled:
                # NOTE: weights have to be swapped since the activation is
                # applied on different half for flashinfer vs vllm
                w13_weight = swap_w13_to_w31(layer.w13_weight.data)
                w13_weight_scale_inv = swap_w13_to_w31(
                    layer.w13_weight_scale_inv.data)
                w2_weight = layer.w2_weight.data
                w2_weight_scale_inv = layer.w2_weight_scale_inv.data
                if not self.block_quant:
                    rotate_flashinfer_fp8_moe_weights(w13_weight, w2_weight)
            else:
                w13_weight = layer.w13_weight.data
                w13_weight_scale_inv = layer.w13_weight_scale_inv.data
                w2_weight = layer.w2_weight
                w2_weight_scale_inv = layer.w2_weight_scale_inv

            if self.quant_config.weight_block_size is not None:
                (w2_weight, w2_weight_scale_inv, w13_weight,
                 w13_weight_scale_inv
                 ) = self._maybe_pad_rocm_aiter_block_scaled_fused_moe_weights(
                     w2_weight,
                     w2_weight_scale_inv,
                     w13_weight,
                     w13_weight_scale_inv,
                     block_n=self.quant_config.weight_block_size[0],
                     block_k=self.quant_config.weight_block_size[1])

            # torch.compile() cannot use Parameter subclasses.
            layer.w13_weight = Parameter(w13_weight, requires_grad=False)
            layer.w13_weight_scale_inv = Parameter(w13_weight_scale_inv,
                                                   requires_grad=False)
            layer.w2_weight = Parameter(w2_weight, requires_grad=False)
            layer.w2_weight_scale_inv = Parameter(w2_weight_scale_inv,
                                                  requires_grad=False)
            if self.rocm_aiter_moe_enabled:
                # reshaping weights is required for aiter moe kernel.
                shuffled_w13, shuffled_w2 = shuffle_weights(
                    layer.w13_weight.data, layer.w2_weight.data)

                layer.w13_weight = torch.nn.Parameter(shuffled_w13,
                                                      requires_grad=False)
                layer.w2_weight = torch.nn.Parameter(shuffled_w2,
                                                     requires_grad=False)

            # DeepGemm scales need to be transposed and aligned.  We try to do
            # it ahead of time for performance reasons.
            if self.allow_deep_gemm and not is_blackwell_deep_gemm_used():
                # Lazy import to avoid CUDA initialization problems.
                if _is_col_major(layer.w13_weight_scale_inv):
                    layer.w13_weight_scale_inv = \
                        get_col_major_tma_aligned_tensor(layer.w13_weight_scale_inv).contiguous()
                if _is_col_major(layer.w2_weight_scale_inv):
                    layer.w2_weight_scale_inv = \
                        get_col_major_tma_aligned_tensor(layer.w2_weight_scale_inv).contiguous()

        # If checkpoint is fp16, quantize in place.
        elif not self.quant_config.is_checkpoint_fp8_serialized:
            fp8_dtype = current_platform.fp8_dtype()
            w13_weight = torch.empty_like(layer.w13_weight.data,
                                          dtype=fp8_dtype)
            w2_weight = torch.empty_like(layer.w2_weight.data, dtype=fp8_dtype)

            # Re-initialize w13_scale because we directly quantize
            # merged w13 weights and generate a single scaling factor.
            layer.w13_weight_scale = torch.nn.Parameter(torch.ones(
                layer.local_num_experts,
                dtype=torch.float32,
                device=w13_weight.device),
                                                        requires_grad=False)
            for expert in range(layer.local_num_experts):
                w13_weight[expert, :, :], layer.w13_weight_scale[
                    expert] = ops.scaled_fp8_quant(
                        layer.w13_weight.data[expert, :, :])
                w2_weight[expert, :, :], layer.w2_weight_scale[
                    expert] = ops.scaled_fp8_quant(
                        layer.w2_weight.data[expert, :, :])
            layer.w13_weight = torch.nn.Parameter(w13_weight,
                                                  requires_grad=False)
            layer.w2_weight = torch.nn.Parameter(w2_weight,
                                                 requires_grad=False)
            if self.rocm_aiter_moe_enabled:
                # reshaping weights is required for aiter moe kernel.
                shuffled_w13, shuffled_w2 = shuffle_weights(
                    layer.w13_weight, layer.w2_weight)

                layer.w13_weight = torch.nn.Parameter(shuffled_w13,
                                                      requires_grad=False)
                layer.w2_weight = torch.nn.Parameter(shuffled_w2,
                                                     requires_grad=False)
        # If checkpoint is fp8, we need to handle that the
        # MoE kernels require single activation scale and single weight
        # scale for w13 per expert.
        else:
            # Fp8 moe kernels require a single activation scale.
            # We take the max of all the scales in case they differ.
            if self.quant_config.activation_scheme == "static":
                if (layer.w13_input_scale is None
                        or layer.w2_input_scale is None):
                    raise ValueError(
                        "QuantConfig has static quantization, but found "
                        "activation scales are None.")
                if (not all_close_1d(layer.w13_input_scale)
                        or not all_close_1d(layer.w2_input_scale)):
                    logger.warning_once(
                        "Found input_scales that are not equal for "
                        "fp8 MoE layer. Using the maximum across experts "
                        "for each layer.")
                layer.w13_input_scale = torch.nn.Parameter(
                    layer.w13_input_scale.max(), requires_grad=False)
                layer.w2_input_scale = torch.nn.Parameter(
                    layer.w2_input_scale.max(), requires_grad=False)
            if current_platform.is_fp8_fnuz():
                # Normalize the weights and scales
                w13_weight, w13_weight_scale, w13_input_scale = \
                    normalize_e4m3fn_to_e4m3fnuz(
                        layer.w13_weight, layer.w13_weight_scale,
                        layer.w13_input_scale)
                w2_weight, w2_weight_scale, w2_input_scale = \
                    normalize_e4m3fn_to_e4m3fnuz(
                        layer.w2_weight, layer.w2_weight_scale,
                        layer.w2_input_scale)
                # Reset the parameter
                layer.w13_weight = torch.nn.Parameter(w13_weight,
                                                      requires_grad=False)
                layer.w13_weight_scale = torch.nn.Parameter(
                    w13_weight_scale, requires_grad=False)
                if w13_input_scale is not None:
                    layer.w13_input_scale = torch.nn.Parameter(
                        w13_input_scale, requires_grad=False)
                layer.w2_weight = torch.nn.Parameter(w2_weight,
                                                     requires_grad=False)
                layer.w2_weight_scale = torch.nn.Parameter(w2_weight_scale,
                                                           requires_grad=False)
                if w2_input_scale is not None:
                    layer.w2_input_scale = torch.nn.Parameter(
                        w2_input_scale, requires_grad=False)

            # Fp8 moe kernel needs single weight scale for w13 per expert.
            # We take the max then dequant and requant each expert.
            assert layer.w13_weight_scale is not None
            shard_size = layer.intermediate_size_per_partition
            max_w13_scales = layer.w13_weight_scale.max(dim=1).values
            for expert_id in range(layer.local_num_experts):
                start = 0
                for shard_id in range(2):
                    dq_weight = per_tensor_dequantize(
                        layer.w13_weight[expert_id][start:start +
                                                    shard_size, :],
                        layer.w13_weight_scale[expert_id][shard_id])
                    layer.w13_weight[expert_id][
                        start:start + shard_size, :], _ = ops.scaled_fp8_quant(
                            dq_weight, max_w13_scales[expert_id])
                    start += shard_size

            if self.rocm_aiter_moe_enabled:
                shuffled_w13, shuffled_w2 = shuffle_weights(
                    layer.w13_weight, layer.w2_weight)

                layer.w13_weight = torch.nn.Parameter(shuffled_w13,
                                                      requires_grad=False)
                layer.w2_weight = torch.nn.Parameter(shuffled_w2,
                                                     requires_grad=False)

            layer.w13_weight_scale = torch.nn.Parameter(max_w13_scales,
                                                        requires_grad=False)

        if self.use_marlin:
            prepare_moe_fp8_layer_for_marlin(layer, False)
            # Activations not quantized for marlin.
            del layer.w13_input_scale
            del layer.w2_input_scale

        if is_blackwell_deep_gemm_used():
            assert layer.weight_block_size is not None
            # Re-quantise the expert weights so their scales are UE8M0.
            block_sz = tuple(layer.weight_block_size)
            requant_weight_ue8m0_inplace(
                layer.w13_weight.data,
                layer.w13_weight_scale_inv.data,
                block_sz,
            )
            requant_weight_ue8m0_inplace(
                layer.w2_weight.data,
                layer.w2_weight_scale_inv.data,
                block_sz,
            )

            # Ensure column-major TMA alignment expected by DeepGEMM.
            if _is_col_major(layer.w13_weight_scale_inv):
                layer.w13_weight_scale_inv = get_col_major_tma_aligned_tensor(
                    layer.w13_weight_scale_inv).contiguous()
            if _is_col_major(layer.w2_weight_scale_inv):
                layer.w2_weight_scale_inv = get_col_major_tma_aligned_tensor(
                    layer.w2_weight_scale_inv).contiguous()

    def select_gemm_impl(
        self,
        prepare_finalize: FusedMoEPrepareAndFinalize,
        moe: FusedMoEConfig,
    ) -> FusedMoEPermuteExpertsUnpermute:
        from vllm.model_executor.layers.fused_moe import (
            BatchedTritonOrDeepGemmExperts, TritonOrDeepGemmExperts)

        assert not self.use_marlin and not self.rocm_aiter_moe_enabled, (
            "Marlin and ROCm AITER are not supported with all2all yet.")

        if (prepare_finalize.activation_format ==
                FusedMoEActivationFormat.BatchedExperts):
            max_num_tokens_per_rank = (
                prepare_finalize.max_num_tokens_per_rank())
            assert max_num_tokens_per_rank is not None
            logger.debug(
                "BatchedTritonOrDeepGemmExperts(%s): "
                "max_tokens_per_rank=%s, block_size=%s, per_act_token=%s",
                self.__class__.__name__, max_num_tokens_per_rank,
                self.quant_config.weight_block_size, False)
            return BatchedTritonOrDeepGemmExperts(
                max_num_tokens=max_num_tokens_per_rank,
                num_dispatchers=prepare_finalize.num_dispatchers(),
                use_fp8_w8a8=True,
                block_shape=self.quant_config.weight_block_size,
                per_act_token_quant=False,
                allow_deep_gemm=self.allow_deep_gemm,
            )
        else:
            logger.debug(
                "TritonOrDeepGemmExperts(%s): block_size=%s, per_act_token=%s",
                self.__class__.__name__, self.quant_config.weight_block_size,
                False)
            return TritonOrDeepGemmExperts(
                use_fp8_w8a8=True,
                block_shape=self.quant_config.weight_block_size,
                allow_deep_gemm=self.allow_deep_gemm,
            )

    def apply(
        self,
        layer: torch.nn.Module,
        x: torch.Tensor,
        router_logits: torch.Tensor,
        top_k: int,
        renormalize: bool,
        use_grouped_topk: bool = False,
        topk_group: Optional[int] = None,
        num_expert_group: Optional[int] = None,
        global_num_experts: int = -1,
        expert_map: Optional[torch.Tensor] = None,
        custom_routing_function: Optional[Callable] = None,
        scoring_func: str = "softmax",
        e_score_correction_bias: Optional[torch.Tensor] = None,
        apply_router_weight_on_input: bool = False,
        activation: str = "silu",
        enable_eplb: bool = False,
        expert_load_view: Optional[torch.Tensor] = None,
        logical_to_physical_map: Optional[torch.Tensor] = None,
        logical_replica_count: Optional[torch.Tensor] = None,
    ) -> torch.Tensor:
        if enable_eplb:
            assert expert_load_view is not None
            assert logical_to_physical_map is not None
            assert logical_replica_count is not None
            assert isinstance(layer, FusedMoE)
<<<<<<< HEAD

        topk_weights, topk_ids = FusedMoE.select_experts(
            hidden_states=x,
            router_logits=router_logits,
            use_grouped_topk=use_grouped_topk,
            top_k=top_k,
            renormalize=renormalize,
            topk_group=topk_group,
            num_expert_group=num_expert_group,
            custom_routing_function=custom_routing_function,
            scoring_func=scoring_func,
            e_score_correction_bias=e_score_correction_bias,
            indices_type=self.topk_indices_dtype,
            enable_eplb=enable_eplb,
            expert_map=expert_map,
            expert_load_view=expert_load_view,
            logical_to_physical_map=logical_to_physical_map,
            logical_replica_count=logical_replica_count,
        )
=======
        if not self.flashinfer_moe_enabled:
            topk_weights, topk_ids = FusedMoE.select_experts(
                hidden_states=x,
                router_logits=router_logits,
                use_grouped_topk=use_grouped_topk,
                top_k=top_k,
                renormalize=renormalize,
                topk_group=topk_group,
                num_expert_group=num_expert_group,
                custom_routing_function=custom_routing_function,
                scoring_func=scoring_func,
                e_score_correction_bias=e_score_correction_bias,
                indices_type=self.topk_indices_dtype,
                enable_eplb=enable_eplb,
                expert_map=expert_map,
                expert_load_view=expert_load_view,
                logical_to_physical_map=logical_to_physical_map,
                logical_replica_count=logical_replica_count,
            )
>>>>>>> 016c25b5

        if self.rocm_aiter_moe_enabled:
            from vllm.model_executor.layers.fused_moe.rocm_aiter_fused_moe import (  # noqa: E501
                rocm_aiter_fused_experts)
            return rocm_aiter_fused_experts(
                x,
                layer.w13_weight,
                layer.w2_weight,
                topk_weights=topk_weights,
                topk_ids=topk_ids,
                activation=activation,
                use_fp8_w8a8=True,
                apply_router_weight_on_input=apply_router_weight_on_input,
                w1_scale=(layer.w13_weight_scale_inv
                          if self.block_quant else layer.w13_weight_scale),
                w2_scale=(layer.w2_weight_scale_inv
                          if self.block_quant else layer.w2_weight_scale),
                a1_scale=layer.w13_input_scale,
                a2_scale=layer.w2_input_scale,
                block_shape=self.quant_config.weight_block_size,
                expert_map=expert_map)
        elif self.use_marlin:
            assert activation == "silu", (
                f"{activation} not supported for Marlin MoE.")
            return torch.ops.vllm.fused_marlin_moe(
                x,
                layer.w13_weight,
                layer.w2_weight,
                layer.w13_weight_scale,
                layer.w2_weight_scale,
                router_logits,
                topk_weights,
                topk_ids,
                quant_type_id=scalar_types.float8_e4m3fn.id,
                apply_router_weight_on_input=apply_router_weight_on_input,
                global_num_experts=global_num_experts,
                expert_map=expert_map)
        elif self.flashinfer_moe_enabled:
            assert activation == 'silu'
            assert scoring_func == 'sigmoid'
            if self.block_quant:
                assert (renormalize and use_grouped_topk
                        and custom_routing_function is None)

                return torch.ops.vllm.flashinfer_fused_moe_blockscale_fp8(
                    routing_logits=router_logits.to(torch.float32),
                    routing_bias=e_score_correction_bias,
                    x=x,
                    w13_weight=layer.w13_weight,
                    w13_weight_scale_inv=layer.w13_weight_scale_inv,
                    w2_weight=layer.w2_weight,
                    w2_weight_scale_inv=layer.w2_weight_scale_inv,
                    global_num_experts=global_num_experts,
                    top_k=top_k,
                    num_expert_group=num_expert_group,
                    topk_group=topk_group,
                    intermediate_size=layer.intermediate_size_per_partition,
                    expert_offset=layer.ep_rank * layer.local_num_experts,
                    local_num_experts=layer.local_num_experts,
                    block_shape=self.quant_config.weight_block_size,
                    routed_scaling=1.0,
                )
            else:
                assert (not renormalize
                        and custom_routing_function is not None)
                return apply_flashinfer_per_tensor_scale_fp8(
                    layer=layer,
                    hidden_states=x,
                    router_logits=router_logits,
                    routing_bias=e_score_correction_bias,
                    global_num_experts=global_num_experts,
                    top_k=top_k,
                    num_expert_group=num_expert_group,
                    topk_group=topk_group,
                    apply_router_weight_on_input=apply_router_weight_on_input)
        else:
            return self.fused_experts(
                hidden_states=x,
                w1=layer.w13_weight,
                w2=layer.w2_weight,
                topk_weights=topk_weights,
                topk_ids=topk_ids,
                inplace=True,
                activation=activation,
                global_num_experts=global_num_experts,
                apply_router_weight_on_input=apply_router_weight_on_input,
                expert_map=expert_map,
                w1_scale=(layer.w13_weight_scale_inv
                          if self.block_quant else layer.w13_weight_scale),
                w2_scale=(layer.w2_weight_scale_inv
                          if self.block_quant else layer.w2_weight_scale),
                a1_scale=layer.w13_input_scale,
                a2_scale=layer.w2_input_scale,
            )


class Fp8KVCacheMethod(BaseKVCacheMethod):
    """
    Supports loading kv-cache scaling factors from FP8 checkpoints.
    """

    def __init__(self, quant_config: Fp8Config):
        super().__init__(quant_config)<|MERGE_RESOLUTION|>--- conflicted
+++ resolved
@@ -2,11 +2,7 @@
 # SPDX-FileCopyrightText: Copyright contributors to the vLLM project
 
 import functools
-<<<<<<< HEAD
-from typing import Any, Callable, Optional, Union
-=======
 from typing import TYPE_CHECKING, Any, Callable, Optional
->>>>>>> 016c25b5
 
 import torch
 import torch.nn.functional as F
@@ -49,14 +45,11 @@
 from vllm.platforms import current_platform
 from vllm.scalar_type import scalar_types
 from vllm.utils import has_deep_gemm
-<<<<<<< HEAD
-=======
 from vllm.utils.deep_gemm import is_blackwell_deep_gemm_used
 from vllm.utils.flashinfer import has_flashinfer_moe
 
 if TYPE_CHECKING:
     from vllm.model_executor.models.utils import WeightsMapper
->>>>>>> 016c25b5
 
 ACTIVATION_SCHEMES = ["static", "dynamic"]
 
@@ -1070,27 +1063,6 @@
             assert logical_to_physical_map is not None
             assert logical_replica_count is not None
             assert isinstance(layer, FusedMoE)
-<<<<<<< HEAD
-
-        topk_weights, topk_ids = FusedMoE.select_experts(
-            hidden_states=x,
-            router_logits=router_logits,
-            use_grouped_topk=use_grouped_topk,
-            top_k=top_k,
-            renormalize=renormalize,
-            topk_group=topk_group,
-            num_expert_group=num_expert_group,
-            custom_routing_function=custom_routing_function,
-            scoring_func=scoring_func,
-            e_score_correction_bias=e_score_correction_bias,
-            indices_type=self.topk_indices_dtype,
-            enable_eplb=enable_eplb,
-            expert_map=expert_map,
-            expert_load_view=expert_load_view,
-            logical_to_physical_map=logical_to_physical_map,
-            logical_replica_count=logical_replica_count,
-        )
-=======
         if not self.flashinfer_moe_enabled:
             topk_weights, topk_ids = FusedMoE.select_experts(
                 hidden_states=x,
@@ -1110,7 +1082,6 @@
                 logical_to_physical_map=logical_to_physical_map,
                 logical_replica_count=logical_replica_count,
             )
->>>>>>> 016c25b5
 
         if self.rocm_aiter_moe_enabled:
             from vllm.model_executor.layers.fused_moe.rocm_aiter_fused_moe import (  # noqa: E501
