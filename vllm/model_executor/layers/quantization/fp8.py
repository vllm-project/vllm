--- conflicted
+++ resolved
@@ -32,16 +32,13 @@
                                            PerTensorScaleParameter)
 from vllm.model_executor.utils import set_weight_attrs
 from vllm.platforms import current_platform
-<<<<<<< HEAD
-from vllm.utils import aiter_2stage_moe_enabled, aiter_moe_enabled, is_navi
+from vllm.utils import aiter_2stage_moe_enabled, aiter_moe_enabled
 
 if aiter_moe_enabled():
     from aiter.fused_moe_bf16_asm import asm_moe
     if aiter_2stage_moe_enabled():
         from aiter.fused_moe_bf16_asm import ck_moe_2stages
     from aiter.ops.shuffle import shuffle_weight
-=======
->>>>>>> f9d626fc
 
 ACTIVATION_SCHEMES = ["static", "dynamic"]
 
