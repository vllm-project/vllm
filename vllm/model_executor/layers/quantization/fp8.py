# SPDX-License-Identifier: Apache-2.0
# SPDX-FileCopyrightText: Copyright contributors to the vLLM project

import functools
from typing import TYPE_CHECKING, Any, Callable, Optional

import torch
import torch.nn.functional as F
from torch.nn import Module
from torch.nn.parameter import Parameter

import vllm.envs as envs
from vllm import _custom_ops as ops
from vllm.distributed import get_tensor_model_parallel_world_size
from vllm.logger import init_logger
from vllm.model_executor.layers.fused_moe import (
    FusedMoE, FusedMoEActivationFormat, FusedMoEConfig, FusedMoEMethodBase,
    FusedMoEPermuteExpertsUnpermute, FusedMoEPrepareAndFinalize,
    FusedMoeWeightScaleSupported)
from vllm.model_executor.layers.linear import (LinearBase, LinearMethodBase,
                                               UnquantizedLinearMethod)
from vllm.model_executor.layers.quantization import QuantizationMethods
from vllm.model_executor.layers.quantization.base_config import (
    QuantizationConfig, QuantizeMethodBase)
from vllm.model_executor.layers.quantization.kv_cache import BaseKVCacheMethod
from vllm.model_executor.layers.quantization.utils.fp8_utils import (
    get_col_major_tma_aligned_tensor, requant_weight_ue8m0_inplace)
from vllm.model_executor.layers.quantization.utils.marlin_utils_fp8 import (
    apply_fp8_marlin_linear, prepare_fp8_layer_for_marlin,
    prepare_moe_fp8_layer_for_marlin)
from vllm.model_executor.layers.quantization.utils.quant_utils import (
    GroupShape, is_layer_skipped)
from vllm.model_executor.layers.quantization.utils.w8a8_utils import (
    Fp8LinearOp, all_close_1d, cutlass_block_fp8_supported,
    cutlass_fp8_supported, maybe_create_device_identity,
    normalize_e4m3fn_to_e4m3fnuz, per_tensor_dequantize,
    requantize_with_max_scale)
from vllm.model_executor.parameter import (BlockQuantScaleParameter,
                                           ModelWeightParameter,
                                           PerTensorScaleParameter)
from vllm.model_executor.utils import set_weight_attrs
from vllm.platforms import current_platform
from vllm.scalar_type import scalar_types
from vllm.utils import has_deep_gemm
from vllm.utils.deep_gemm import is_blackwell_deep_gemm_used

if TYPE_CHECKING:
    from vllm.model_executor.models.utils import WeightsMapper

ACTIVATION_SCHEMES = ["static", "dynamic"]

logger = init_logger(__name__)


def _is_col_major(x: torch.Tensor) -> bool:
    assert x.dim() == 3
    b, m, n = x.shape
    return x.stride(0) == m * n and x.stride(1) == 1 and x.stride(2) == m


class Fp8Config(QuantizationConfig):
    """Config class for FP8."""

    def __init__(
        self,
        is_checkpoint_fp8_serialized: bool = False,
        activation_scheme: str = "dynamic",
        ignored_layers: Optional[list[str]] = None,
        weight_block_size: Optional[list[int]] = None,
    ) -> None:
        super().__init__()

        self.is_checkpoint_fp8_serialized = is_checkpoint_fp8_serialized

        if activation_scheme not in ACTIVATION_SCHEMES:
            raise ValueError(
                f"Unsupported activation scheme {activation_scheme}")
        self.activation_scheme = activation_scheme
        self.ignored_layers = ignored_layers or []
        if weight_block_size is not None:
            if not is_checkpoint_fp8_serialized:
                raise ValueError(
                    "The block-wise quantization only supports fp8-serialized "
                    "checkpoint for now.")
            if len(weight_block_size) != 2:
                raise ValueError(
                    "The quantization block size of weight must have 2 "
                    f"dimensions, but got {len(weight_block_size)} dimensions")
            if activation_scheme != "dynamic":
                raise ValueError("The block-wise quantization only supports "
                                 "dynamic activation scheme for now, but got "
                                 f"{activation_scheme} activation scheme.")
        self.weight_block_size = weight_block_size

    @classmethod
    def get_name(cls) -> QuantizationMethods:
        return "fp8"

    @classmethod
    def get_supported_act_dtypes(cls) -> list[torch.dtype]:
        return [torch.bfloat16, torch.half]

    @classmethod
    def get_min_capability(cls) -> int:
        return 80

    @classmethod
    def get_config_filenames(cls) -> list[str]:
        return []

    def apply_vllm_mapper(self, hf_to_vllm_mapper: "WeightsMapper"):
        if self.ignored_layers is not None:
            self.ignored_layers = hf_to_vllm_mapper.apply_list(
                self.ignored_layers)

    @classmethod
    def from_config(cls, config: dict[str, Any]) -> "Fp8Config":
        quant_method = cls.get_from_keys(config, ["quant_method"])
        is_checkpoint_fp8_serialized = ("fp8" in quant_method)
        activation_scheme = cls.get_from_keys(config, ["activation_scheme"])
        ignored_layers = cls.get_from_keys_or(config, ["ignored_layers"], None)
        weight_block_size = cls.get_from_keys_or(config, ["weight_block_size"],
                                                 None)
        return cls(is_checkpoint_fp8_serialized=is_checkpoint_fp8_serialized,
                   activation_scheme=activation_scheme,
                   ignored_layers=ignored_layers,
                   weight_block_size=weight_block_size)

    def get_quant_method(self, layer: torch.nn.Module,
                         prefix: str) -> Optional["QuantizeMethodBase"]:
        from vllm.attention.layer import Attention  # Avoid circular import

        if isinstance(layer, LinearBase):
            if is_layer_skipped(prefix=prefix,
                                ignored_layers=self.ignored_layers,
                                fused_mapping=self.packed_modules_mapping):
                return UnquantizedLinearMethod()
            return Fp8LinearMethod(self)
        elif isinstance(layer, FusedMoE):
            return Fp8MoEMethod(self)
        elif isinstance(layer, Attention):
            return Fp8KVCacheMethod(self)
        return None

    def get_cache_scale(self, name: str) -> Optional[str]:
        """
        Check whether the param name matches the format for k/v cache scales
        in compressed-tensors. If this is the case, return its equivalent
        param name expected by vLLM

        :param name: param name
        :return: matching param name for KV cache scale in vLLM
        """
        if name.endswith(".output_scale") and ".k_proj" in name:
            return name.replace(".k_proj.output_scale", ".attn.k_scale")
        if name.endswith(".output_scale") and ".v_proj" in name:
            return name.replace(".v_proj.output_scale", ".attn.v_scale")
        if name.endswith(".output_scale") and ".q_proj" in name:
            return name.replace(".q_proj.output_scale", ".attn.q_scale")
        if name.endswith("self_attn.prob_output_scale"):
            return name.replace(".prob_output_scale", ".attn.prob_scale")
        # If no matches, return None
        return None


class Fp8LinearMethod(LinearMethodBase):
    """Linear method for FP8.
    Supports loading FP8 checkpoints with static weight scale and
    dynamic/static activation scale.

    Also supports loading quantized FP16/BF16 model checkpoints with dynamic
    activation scaling. The weight scaling factor will be initialized after
    the model weights are loaded.

    Limitations:
    1. Only support per-tensor quantization due to torch._scaled_mm support.
    2. Only support float8_e4m3fn data type due to the limitation of
       torch._scaled_mm (https://github.com/pytorch/pytorch/blob/2e48b39603411a41c5025efbe52f89560b827825/aten/src/ATen/native/cuda/Blas.cpp#L854-L856)

    Args:
        quant_config: The quantization config.
    """

    def __init__(self, quant_config: Fp8Config):
        self.quant_config = quant_config
        self.cutlass_block_fp8_supported = cutlass_block_fp8_supported()
        self.out_dtype = torch.get_default_dtype()

        # For GPUs that lack FP8 hardware support, we can leverage the Marlin
        # kernel for fast weight-only FP8 quantization
        self.use_marlin = (not current_platform.has_device_capability(89)
                           or envs.VLLM_TEST_FORCE_FP8_MARLIN)
        # Disable marlin for rocm
        if current_platform.is_rocm():
            self.use_marlin = False

        # AITER is only supported on ROCm and only for FP8_FNUZ
        # and at the moment are MI300 series
        self.use_aiter_and_is_supported = (current_platform.is_rocm()
                                           and envs.VLLM_ROCM_USE_AITER
                                           and envs.VLLM_ROCM_USE_AITER_LINEAR
                                           and current_platform.is_fp8_fnuz())

        self.block_quant = self.quant_config.weight_block_size is not None
        self.act_q_static = self.quant_config.activation_scheme == "static"
        # Use per-token quantization for better perf if dynamic and cutlass
        if not self.act_q_static and cutlass_fp8_supported():
            self.act_q_group_shape = GroupShape.PER_TOKEN
        else:
            self.act_q_group_shape = GroupShape.PER_TENSOR

        self.fp8_linear = Fp8LinearOp(
            act_quant_static=self.act_q_static,
            act_quant_group_shape=self.act_q_group_shape,
            cutlass_fp8_supported=cutlass_fp8_supported())

    def create_weights(
        self,
        layer: torch.nn.Module,
        input_size_per_partition: int,
        output_partition_sizes: list[int],
        input_size: int,
        output_size: int,
        params_dtype: torch.dtype,
        **extra_weight_attrs,
    ):
        maybe_create_device_identity()

        output_size_per_partition = sum(output_partition_sizes)
        weight_loader = extra_weight_attrs.get("weight_loader")
        layer.logical_widths = output_partition_sizes
        layer.input_size_per_partition = input_size_per_partition
        layer.output_size_per_partition = output_size_per_partition
        layer.orig_dtype = params_dtype
        layer.weight_block_size = None

        if self.block_quant:
            tp_size = get_tensor_model_parallel_world_size()
            assert self.quant_config.weight_block_size is not None
            layer.weight_block_size = self.quant_config.weight_block_size
            block_n, block_k = (
                self.quant_config.weight_block_size[0],
                self.quant_config.weight_block_size[1],
            )
            # Required by row parallel
            if (tp_size > 1
                    and input_size // input_size_per_partition == tp_size
                    and input_size_per_partition % block_k != 0):
                raise ValueError(
                    f"Weight input_size_per_partition = "
                    f"{input_size_per_partition} is not divisible by "
                    f"weight quantization block_k = {block_k}.")
            # Required by column parallel or enabling merged weights
            if (tp_size > 1 and output_size // output_size_per_partition
                    == tp_size) or len(output_partition_sizes) > 1:
                for output_partition_size in output_partition_sizes:
                    if output_partition_size % block_n != 0:
                        raise ValueError(
                            f"Weight output_partition_size = "
                            f"{output_partition_size} is not divisible by "
                            f"weight quantization block_n = {block_n}.")

        # WEIGHT
        weight_dtype = (torch.float8_e4m3fn
                        if self.quant_config.is_checkpoint_fp8_serialized else
                        params_dtype)

        weight = ModelWeightParameter(data=torch.empty(
            output_size_per_partition,
            input_size_per_partition,
            dtype=weight_dtype),
                                      input_dim=1,
                                      output_dim=0,
                                      weight_loader=weight_loader)
        layer.register_parameter("weight", weight)

        # If checkpoint is serialized fp8, load them.
        # Otherwise, wait until process_weights_after_loading.
        if self.quant_config.is_checkpoint_fp8_serialized:
            # WEIGHT SCALE
            if not self.block_quant:
                scale = PerTensorScaleParameter(
                    data=torch.empty(len(output_partition_sizes),
                                     dtype=torch.float32),
                    weight_loader=weight_loader,
                )
                scale[:] = torch.finfo(torch.float32).min
                set_weight_attrs(scale, {"scale_type": "weight_scale"})
                layer.register_parameter("weight_scale", scale)
            else:
                assert self.quant_config.activation_scheme == "dynamic"
                scale = BlockQuantScaleParameter(
                    data=torch.empty(
                        (output_size_per_partition + block_n - 1) // block_n,
                        (input_size_per_partition + block_k - 1) // block_k,
                        dtype=torch.float32,
                    ),
                    input_dim=1,
                    output_dim=0,
                    weight_loader=weight_loader,
                )
                scale[:] = torch.finfo(torch.float32).min
                set_weight_attrs(scale, {"scale_type": "weight_scale"})
                # The weight_scale_inv name is intentional for deepseekv3
                layer.register_parameter("weight_scale_inv", scale)

            # INPUT ACTIVATION SCALE
            if self.quant_config.activation_scheme == "static":
                scale = PerTensorScaleParameter(data=torch.empty(
                    len(output_partition_sizes), dtype=torch.float32),
                                                weight_loader=weight_loader)

                scale[:] = torch.finfo(torch.float32).min
                set_weight_attrs(scale, {"scale_type": "input_scale"})
                layer.register_parameter("input_scale", scale)
            else:
                layer.register_parameter("input_scale", None)

    def _maybe_pad_weight(self, weight: torch.Tensor) -> torch.Tensor:
        # Pad the weight tensor. This is an optimization on ROCm platform, which
        # can benefit from tensors located far enough from one another in memory
        if (envs.VLLM_ROCM_FP8_PADDING and current_platform.is_rocm()
                and weight.stride(-1) == 1
                and (weight.stride(-2) * weight.element_size()) % 512 == 0):
            num_pad = 256 // weight.element_size()
            weight = F.pad(weight, (0, num_pad), "constant", 0)[..., :-num_pad]
            torch.cuda.empty_cache()
        return weight

    def process_weights_after_loading(self, layer: Module) -> None:
        size_k_first = True
        # TODO(rob): refactor block quant into separate class.
        if self.block_quant:
            assert self.quant_config.activation_scheme == "dynamic"
            size_k_first = False
            if current_platform.is_fp8_fnuz():
                weight, weight_scale_inv, _ = \
                    normalize_e4m3fn_to_e4m3fnuz(
                        weight=layer.weight,
                        weight_scale=layer.weight_scale_inv)
            else:
                weight = layer.weight.data
                weight_scale_inv = layer.weight_scale_inv.data

            weight = self._maybe_pad_weight(weight)

            # Torch.compile cannot use Parameter subclasses.
            layer.weight = Parameter(weight, requires_grad=False)
            layer.weight_scale_inv = Parameter(weight_scale_inv,
                                               requires_grad=False)

        # If checkpoint not serialized fp8, quantize the weights.
        elif not self.quant_config.is_checkpoint_fp8_serialized:
            qweight, weight_scale = ops.scaled_fp8_quant(layer.weight,
                                                         scale=None)

            # Update the layer with the new values.
            layer.weight = Parameter(qweight.t(), requires_grad=False)
            layer.weight_scale = Parameter(weight_scale, requires_grad=False)
            layer.input_scale = None

        # If checkpoint is fp8, handle that there are N scales for N
        # shards in a fused module
        else:
            layer.weight_scale = torch.nn.Parameter(layer.weight_scale.data,
                                                    requires_grad=False)
            if self.quant_config.activation_scheme == "static":
                layer.input_scale = torch.nn.Parameter(layer.input_scale.data,
                                                       requires_grad=False)

            weight = layer.weight
            weight_scale = layer.weight_scale

            # If using w8a8, torch._scaled_mm needs per tensor, so
            # requantize the logical shards as a single weight.
            if not self.use_marlin:
                # Dequant -> Quant with max scale so we can run per tensor.
                if current_platform.is_fp8_fnuz():
                    weight, weight_scale, input_scale = \
                        normalize_e4m3fn_to_e4m3fnuz(
                            weight=weight,
                            weight_scale=weight_scale,
                            input_scale=layer.input_scale)
                    if input_scale is not None:
                        layer.input_scale = Parameter(input_scale,
                                                      requires_grad=False)

                weight_scale, weight = requantize_with_max_scale(
                    weight=weight,
                    weight_scale=weight_scale,
                    logical_widths=layer.logical_widths,
                )

            weight = self._maybe_pad_weight(weight)
            # Update layer with new values.
            layer.weight = Parameter(weight.t(), requires_grad=False)
            layer.weight_scale = Parameter(weight_scale, requires_grad=False)
            if self.quant_config.activation_scheme == "static":
                layer.input_scale = Parameter(layer.input_scale.max(),
                                              requires_grad=False)

        if self.use_marlin:
            prepare_fp8_layer_for_marlin(layer, size_k_first)
            # Activations not quantized for marlin.
            del layer.input_scale

        # On B200, DeepGemm only support E8M0 scale, which means we need to
        # requantize the weight and input to the specific scale
        # at the same time.
        if is_blackwell_deep_gemm_used():
            assert layer.weight_block_size is not None
            block_sz = tuple(layer.weight_block_size)
            requant_weight_ue8m0_inplace(
                layer.weight.data,
                layer.weight_scale_inv.data if hasattr(
                    layer, "weight_scale_inv") else layer.weight_scale.data,
                block_sz,
            )

    def apply(self,
              layer: torch.nn.Module,
              x: torch.Tensor,
              bias: Optional[torch.Tensor] = None) -> torch.Tensor:

        if self.use_marlin:
            return apply_fp8_marlin_linear(
                input=x,
                weight=layer.weight,
                weight_scale=layer.weight_scale,
                workspace=layer.workspace,
                size_n=layer.output_size_per_partition,
                size_k=layer.input_size_per_partition,
                bias=bias)

        if self.block_quant:
            assert self.quant_config.weight_block_size is not None

            return torch.ops.vllm.apply_w8a8_block_fp8_linear(
                input=x,
                weight=layer.weight,
                block_size=self.quant_config.weight_block_size,
                weight_scale=layer.weight_scale_inv,
                input_scale=layer.input_scale,
                bias=bias,
                cutlass_block_fp8_supported=self.cutlass_block_fp8_supported,
                use_aiter_and_is_supported=self.use_aiter_and_is_supported,
            )

        return self.fp8_linear.apply(input=x,
                                     weight=layer.weight,
                                     weight_scale=layer.weight_scale,
                                     out_dtype=self.out_dtype,
                                     input_scale=layer.input_scale,
                                     bias=bias)


class Fp8MoEMethod(FusedMoEMethodBase):
    """MoE method for FP8.
    Supports loading FP8 checkpoints with static weight scale and
    dynamic/static activation scale.

    Also supports loading quantized FP16/BF16 model checkpoints with dynamic
    activation scaling. The weight scaling factor will be initialized after
    the model weights are loaded.

    Args:
        quant_config: The quantization config.
    """

    def __init__(self, quant_config: Fp8Config):

        from vllm.model_executor.layers.fused_moe import fused_experts
        self.quant_config = quant_config
        self.block_quant = self.quant_config.weight_block_size is not None

        # Check for DeepGemm support.
        self.allow_deep_gemm = False
        if envs.VLLM_USE_DEEP_GEMM:
            if not has_deep_gemm():
                logger.warning_once("Failed to import DeepGemm kernels.")
            elif not self.block_quant:
                logger.warning_once("Model is not block quantized. Not using "
                                    "DeepGemm kernels")
            elif (current_platform.is_cuda()
                  and current_platform.is_device_capability(90)):
                logger.info_once("Using DeepGemm kernels for Fp8MoEMethod.")
                self.allow_deep_gemm = True
            elif (current_platform.is_cuda()
                  and is_blackwell_deep_gemm_used()):
                logger.info_once("Using DeepGemm SM100 kernels for "
                                 "Fp8MoEMethod.")
                self.allow_deep_gemm = True
            else:
                logger.warning_once(
                    "DeepGemm not supported on the current platform.")

        # Check for CutlassBlockScaledGroupedGemm support.
        if not self.block_quant:
            logger.debug_once("Model is not block quantized. Not using "
                              "CutlassBlockScaledGroupedGemm kernels")
        elif (current_platform.is_cuda()
<<<<<<< HEAD
              and (current_platform.is_device_capability(90)
                   or current_platform.is_device_capability(100))):
=======
              and current_platform.is_device_capability(100)):
>>>>>>> 260127ea
            logger.info_once(
                "Using CutlassBlockScaledGroupedGemm kernels for Fp8MoEMethod."
            )
            self.allow_cutlass_block_scaled_grouped_gemm = True
        else:
            logger.warning_once(
                "CutlassBlockScaledGroupedGemm not supported on the current "
                "platform.")

        # For GPUs that lack FP8 hardware support, we can leverage the Marlin
        # kernel for fast weight-only FP8 quantization
        self.use_marlin = (not self.allow_cutlass_block_scaled_grouped_gemm
                           and not current_platform.has_device_capability(89)
                           or envs.VLLM_TEST_FORCE_FP8_MARLIN)
        # Disable marlin for rocm
        if current_platform.is_rocm():
            self.use_marlin = False

        self.topk_indices_dtype = None
        self.fused_experts = functools.partial(  # type: ignore
            fused_experts,
            use_fp8_w8a8=True,
            block_shape=self.quant_config.weight_block_size,
            allow_deep_gemm=self.allow_deep_gemm)

    def create_weights(self, layer: Module, num_experts: int, hidden_size: int,
                       intermediate_size_per_partition: int,
                       params_dtype: torch.dtype, **extra_weight_attrs):

        layer.intermediate_size_per_partition = intermediate_size_per_partition
        layer.hidden_size = hidden_size
        layer.num_experts = num_experts
        layer.orig_dtype = params_dtype
        layer.weight_block_size = None

        if self.quant_config.is_checkpoint_fp8_serialized:
            params_dtype = torch.float8_e4m3fn
        if self.block_quant:
            assert self.quant_config.weight_block_size is not None
            layer.weight_block_size = self.quant_config.weight_block_size
            tp_size = get_tensor_model_parallel_world_size()
            block_n, block_k = (
                self.quant_config.weight_block_size[0],
                self.quant_config.weight_block_size[1],
            )
            # NOTE: To ensure proper alignment of the block-wise quantization
            # scales, the output_size of the weights for both the gate and up
            # layers must be divisible by block_n.
            # Required by column parallel or enabling merged weights
            if intermediate_size_per_partition % block_n != 0:
                raise ValueError(
                    f"The output_size of gate's and up's weight = "
                    f"{intermediate_size_per_partition} is not divisible by "
                    f"weight quantization block_n = {block_n}.")
            if (tp_size > 1
                    and intermediate_size_per_partition % block_k != 0):
                # Required by row parallel
                raise ValueError(
                    f"The input_size of down's weight = "
                    f"{intermediate_size_per_partition} is not divisible by "
                    f"weight quantization block_k = {block_k}.")

        # WEIGHTS
        w13_weight = torch.nn.Parameter(torch.empty(
            num_experts,
            2 * intermediate_size_per_partition,
            hidden_size,
            dtype=params_dtype),
                                        requires_grad=False)
        layer.register_parameter("w13_weight", w13_weight)
        set_weight_attrs(w13_weight, extra_weight_attrs)

        w2_weight = torch.nn.Parameter(torch.empty(
            num_experts,
            hidden_size,
            intermediate_size_per_partition,
            dtype=params_dtype),
                                       requires_grad=False)
        layer.register_parameter("w2_weight", w2_weight)
        set_weight_attrs(w2_weight, extra_weight_attrs)

        # WEIGHT_SCALES
        if not self.block_quant:
            # Allocate 2 scales for w1 and w3 respectively.
            # They will be combined to a single scale after weight loading.
            w13_weight_scale = torch.nn.Parameter(torch.ones(
                num_experts, 2, dtype=torch.float32),
                                                  requires_grad=False)
            w2_weight_scale = torch.nn.Parameter(torch.ones(
                num_experts, dtype=torch.float32),
                                                 requires_grad=False)
            layer.register_parameter("w13_weight_scale", w13_weight_scale)
            layer.register_parameter("w2_weight_scale", w2_weight_scale)
        else:
            w13_weight_scale = torch.nn.Parameter(
                torch.ones(
                    num_experts,
                    2 * ((intermediate_size_per_partition + block_n - 1) //
                         block_n),
                    (hidden_size + block_k - 1) // block_k,
                    dtype=torch.float32,
                ),
                requires_grad=False,
            )
            w2_weight_scale = torch.nn.Parameter(
                torch.ones(
                    num_experts,
                    (hidden_size + block_n - 1) // block_n,
                    (intermediate_size_per_partition + block_k - 1) // block_k,
                    dtype=torch.float32,
                ),
                requires_grad=False,
            )
            layer.register_parameter("w13_weight_scale_inv", w13_weight_scale)
            layer.register_parameter("w2_weight_scale_inv", w2_weight_scale)
            assert self.quant_config.activation_scheme == "dynamic"

        # Add the quantization method used (per tensor/grouped/channel)
        # to ensure the weight scales are loaded in properly
        extra_weight_attrs.update(
            {"quant_method": FusedMoeWeightScaleSupported.BLOCK.
             value} if self.block_quant else
            {"quant_method": FusedMoeWeightScaleSupported.TENSOR.value})
        # If loading fp8 checkpoint, pass the weight loaders.
        # If loading an fp16 checkpoint, do not (we will quantize in
        #   process_weights_after_loading()
        if self.quant_config.is_checkpoint_fp8_serialized:
            set_weight_attrs(w13_weight_scale, extra_weight_attrs)
            set_weight_attrs(w2_weight_scale, extra_weight_attrs)

        # INPUT_SCALES
        if self.quant_config.activation_scheme == "static":
            if not self.quant_config.is_checkpoint_fp8_serialized:
                raise ValueError(
                    "Found static activation scheme for checkpoint that "
                    "was not serialized fp8.")

            w13_input_scale = torch.nn.Parameter(torch.ones(
                num_experts, dtype=torch.float32),
                                                 requires_grad=False)
            layer.register_parameter("w13_input_scale", w13_input_scale)
            set_weight_attrs(w13_input_scale, extra_weight_attrs)

            w2_input_scale = torch.nn.Parameter(torch.ones(
                num_experts, dtype=torch.float32),
                                                requires_grad=False)
            layer.register_parameter("w2_input_scale", w2_input_scale)
            set_weight_attrs(w2_input_scale, extra_weight_attrs)

        else:
            layer.w13_input_scale = None
            layer.w2_input_scale = None

    def process_weights_after_loading(self, layer: Module) -> None:
        # Lazy import to avoid importing triton too early.
        from vllm.model_executor.layers.fused_moe.rocm_aiter_fused_moe import (
            is_rocm_aiter_moe_enabled, shuffle_weights)

        self.rocm_aiter_moe_enabled = is_rocm_aiter_moe_enabled()

        # TODO (rob): refactor block quant into separate class.
        if self.block_quant:
            assert self.quant_config.activation_scheme == "dynamic"
            if current_platform.is_fp8_fnuz():
                w13_weight, w13_weight_scale_inv, w13_input_scale = \
                    normalize_e4m3fn_to_e4m3fnuz(
                        layer.w13_weight, layer.w13_weight_scale_inv,
                        layer.w13_input_scale)
                w2_weight, w2_weight_scale_inv, w2_input_scale = \
                    normalize_e4m3fn_to_e4m3fnuz(
                        layer.w2_weight, layer.w2_weight_scale_inv,
                        layer.w2_input_scale)
            else:
                w13_weight = layer.w13_weight.data
                w13_weight_scale_inv = layer.w13_weight_scale_inv.data
                w2_weight = layer.w2_weight
                w2_weight_scale_inv = layer.w2_weight_scale_inv

            # torch.compile() cannot use Parameter subclasses.
            layer.w13_weight = Parameter(w13_weight, requires_grad=False)
            layer.w13_weight_scale_inv = Parameter(w13_weight_scale_inv,
                                                   requires_grad=False)
            layer.w2_weight = Parameter(w2_weight, requires_grad=False)
            layer.w2_weight_scale_inv = Parameter(w2_weight_scale_inv,
                                                  requires_grad=False)
            if self.rocm_aiter_moe_enabled:
                # reshaping weights is required for aiter moe kernel.
                shuffled_w13, shuffled_w2 = shuffle_weights(
                    layer.w13_weight.data, layer.w2_weight.data)

                layer.w13_weight = torch.nn.Parameter(shuffled_w13,
                                                      requires_grad=False)
                layer.w2_weight = torch.nn.Parameter(shuffled_w2,
                                                     requires_grad=False)

            # DeepGemm scales need to be transposed and aligned.  We try to do
            # it ahead of time for performance reasons.
            if self.allow_deep_gemm and not is_blackwell_deep_gemm_used():
                # Lazy import to avoid CUDA initialization problems.
                if _is_col_major(layer.w13_weight_scale_inv):
                    layer.w13_weight_scale_inv = \
                        get_col_major_tma_aligned_tensor(layer.w13_weight_scale_inv).contiguous()
                if _is_col_major(layer.w2_weight_scale_inv):
                    layer.w2_weight_scale_inv = \
                        get_col_major_tma_aligned_tensor(layer.w2_weight_scale_inv).contiguous()

        # If checkpoint is fp16, quantize in place.
        elif not self.quant_config.is_checkpoint_fp8_serialized:
            fp8_dtype = current_platform.fp8_dtype()
            w13_weight = torch.empty_like(layer.w13_weight.data,
                                          dtype=fp8_dtype)
            w2_weight = torch.empty_like(layer.w2_weight.data, dtype=fp8_dtype)

            # Re-initialize w13_scale because we directly quantize
            # merged w13 weights and generate a single scaling factor.
            layer.w13_weight_scale = torch.nn.Parameter(torch.ones(
                layer.local_num_experts,
                dtype=torch.float32,
                device=w13_weight.device),
                                                        requires_grad=False)
            for expert in range(layer.local_num_experts):
                w13_weight[expert, :, :], layer.w13_weight_scale[
                    expert] = ops.scaled_fp8_quant(
                        layer.w13_weight.data[expert, :, :])
                w2_weight[expert, :, :], layer.w2_weight_scale[
                    expert] = ops.scaled_fp8_quant(
                        layer.w2_weight.data[expert, :, :])
            layer.w13_weight = torch.nn.Parameter(w13_weight,
                                                  requires_grad=False)
            layer.w2_weight = torch.nn.Parameter(w2_weight,
                                                 requires_grad=False)
            if self.rocm_aiter_moe_enabled:
                # reshaping weights is required for aiter moe kernel.
                shuffled_w13, shuffled_w2 = shuffle_weights(
                    layer.w13_weight, layer.w2_weight)

                layer.w13_weight = torch.nn.Parameter(shuffled_w13,
                                                      requires_grad=False)
                layer.w2_weight = torch.nn.Parameter(shuffled_w2,
                                                     requires_grad=False)
        # If checkpoint is fp8, we need to handle that the
        # MoE kernels require single activation scale and single weight
        # scale for w13 per expert.
        else:
            # Fp8 moe kernels require a single activation scale.
            # We take the max of all the scales in case they differ.
            if self.quant_config.activation_scheme == "static":
                if (layer.w13_input_scale is None
                        or layer.w2_input_scale is None):
                    raise ValueError(
                        "QuantConfig has static quantization, but found "
                        "activation scales are None.")
                if (not all_close_1d(layer.w13_input_scale)
                        or not all_close_1d(layer.w2_input_scale)):
                    logger.warning_once(
                        "Found input_scales that are not equal for "
                        "fp8 MoE layer. Using the maximum across experts "
                        "for each layer.")
                layer.w13_input_scale = torch.nn.Parameter(
                    layer.w13_input_scale.max(), requires_grad=False)
                layer.w2_input_scale = torch.nn.Parameter(
                    layer.w2_input_scale.max(), requires_grad=False)
            if current_platform.is_fp8_fnuz():
                # Normalize the weights and scales
                w13_weight, w13_weight_scale, w13_input_scale = \
                    normalize_e4m3fn_to_e4m3fnuz(
                        layer.w13_weight, layer.w13_weight_scale,
                        layer.w13_input_scale)
                w2_weight, w2_weight_scale, w2_input_scale = \
                    normalize_e4m3fn_to_e4m3fnuz(
                        layer.w2_weight, layer.w2_weight_scale,
                        layer.w2_input_scale)
                # Reset the parameter
                layer.w13_weight = torch.nn.Parameter(w13_weight,
                                                      requires_grad=False)
                layer.w13_weight_scale = torch.nn.Parameter(
                    w13_weight_scale, requires_grad=False)
                if w13_input_scale is not None:
                    layer.w13_input_scale = torch.nn.Parameter(
                        w13_input_scale, requires_grad=False)
                layer.w2_weight = torch.nn.Parameter(w2_weight,
                                                     requires_grad=False)
                layer.w2_weight_scale = torch.nn.Parameter(w2_weight_scale,
                                                           requires_grad=False)
                if w2_input_scale is not None:
                    layer.w2_input_scale = torch.nn.Parameter(
                        w2_input_scale, requires_grad=False)

            # Fp8 moe kernel needs single weight scale for w13 per expert.
            # We take the max then dequant and requant each expert.
            assert layer.w13_weight_scale is not None
            shard_size = layer.intermediate_size_per_partition
            max_w13_scales = layer.w13_weight_scale.max(dim=1).values
            for expert_id in range(layer.local_num_experts):
                start = 0
                for shard_id in range(2):
                    dq_weight = per_tensor_dequantize(
                        layer.w13_weight[expert_id][start:start +
                                                    shard_size, :],
                        layer.w13_weight_scale[expert_id][shard_id])
                    layer.w13_weight[expert_id][
                        start:start + shard_size, :], _ = ops.scaled_fp8_quant(
                            dq_weight, max_w13_scales[expert_id])
                    start += shard_size

            if self.rocm_aiter_moe_enabled:
                shuffled_w13, shuffled_w2 = shuffle_weights(
                    layer.w13_weight, layer.w2_weight)

                layer.w13_weight = torch.nn.Parameter(shuffled_w13,
                                                      requires_grad=False)
                layer.w2_weight = torch.nn.Parameter(shuffled_w2,
                                                     requires_grad=False)

            layer.w13_weight_scale = torch.nn.Parameter(max_w13_scales,
                                                        requires_grad=False)

        if self.use_marlin:
            prepare_moe_fp8_layer_for_marlin(layer, False)
            # Activations not quantized for marlin.
            del layer.w13_input_scale
            del layer.w2_input_scale

        if (not self.rocm_aiter_moe_enabled
                and self.allow_cutlass_block_scaled_grouped_gemm):
            device = w13_weight.device
            layer.ab_strides1 = torch.full((layer.local_num_experts, ),
                                           layer.hidden_size,
                                           device=device,
                                           dtype=torch.int64)
            layer.c_strides1 = torch.full(
                (layer.local_num_experts, ),
                2 * layer.intermediate_size_per_partition,
                device=device,
                dtype=torch.int64)
            layer.ab_strides2 = torch.full(
                (layer.local_num_experts, ),
                layer.intermediate_size_per_partition,
                device=device,
                dtype=torch.int64)
            layer.c_strides2 = torch.full((layer.local_num_experts, ),
                                          layer.hidden_size,
                                          device=device,
                                          dtype=torch.int64)
            if current_platform.is_device_capability(90):
                layer.w13_weight_scale_inv = Parameter(
                    layer.w13_weight_scale_inv.transpose(1, 2).contiguous(),
                    requires_grad=False)
                layer.w2_weight_scale_inv = Parameter(
                    layer.w2_weight_scale_inv.transpose(1, 2).contiguous(),
                    requires_grad=False)

        if is_blackwell_deep_gemm_used():
            assert layer.weight_block_size is not None
            # Re-quantise the expert weights so their scales are UE8M0.
            block_sz = tuple(layer.weight_block_size)
            requant_weight_ue8m0_inplace(
                layer.w13_weight.data,
                layer.w13_weight_scale_inv.data,
                block_sz,
            )
            requant_weight_ue8m0_inplace(
                layer.w2_weight.data,
                layer.w2_weight_scale_inv.data,
                block_sz,
            )

            # Ensure column-major TMA alignment expected by DeepGEMM.
            if _is_col_major(layer.w13_weight_scale_inv):
                layer.w13_weight_scale_inv = get_col_major_tma_aligned_tensor(
                    layer.w13_weight_scale_inv).contiguous()
            if _is_col_major(layer.w2_weight_scale_inv):
                layer.w2_weight_scale_inv = get_col_major_tma_aligned_tensor(
                    layer.w2_weight_scale_inv).contiguous()

    def select_gemm_impl(
        self,
        prepare_finalize: FusedMoEPrepareAndFinalize,
        moe: FusedMoEConfig,
    ) -> FusedMoEPermuteExpertsUnpermute:
        from vllm.model_executor.layers.fused_moe import (
            BatchedTritonOrDeepGemmExperts, TritonOrDeepGemmExperts)

        assert not self.use_marlin and not self.rocm_aiter_moe_enabled, (
            "Marlin and ROCm AITER are not supported with all2all yet.")

        if (prepare_finalize.activation_format ==
                FusedMoEActivationFormat.BatchedExperts):
            max_num_tokens_per_rank = (
                prepare_finalize.max_num_tokens_per_rank())
            assert max_num_tokens_per_rank is not None
            logger.debug(
                "BatchedTritonOrDeepGemmExperts(%s): "
                "max_tokens_per_rank=%s, block_size=%s, per_act_token=%s",
                self.__class__.__name__, max_num_tokens_per_rank,
                self.quant_config.weight_block_size, False)
            return BatchedTritonOrDeepGemmExperts(
                max_num_tokens=max_num_tokens_per_rank,
                num_dispatchers=prepare_finalize.num_dispatchers(),
                use_fp8_w8a8=True,
                block_shape=self.quant_config.weight_block_size,
                per_act_token_quant=False,
                allow_deep_gemm=self.allow_deep_gemm,
            )
        else:
            logger.debug(
                "TritonOrDeepGemmExperts(%s): block_size=%s, per_act_token=%s",
                self.__class__.__name__, self.quant_config.weight_block_size,
                False)
            return TritonOrDeepGemmExperts(
                use_fp8_w8a8=True,
                block_shape=self.quant_config.weight_block_size,
                allow_deep_gemm=self.allow_deep_gemm,
            )

    def apply(
        self,
        layer: torch.nn.Module,
        x: torch.Tensor,
        router_logits: torch.Tensor,
        top_k: int,
        renormalize: bool,
        use_grouped_topk: bool = False,
        topk_group: Optional[int] = None,
        num_expert_group: Optional[int] = None,
        global_num_experts: int = -1,
        expert_map: Optional[torch.Tensor] = None,
        custom_routing_function: Optional[Callable] = None,
        scoring_func: str = "softmax",
        e_score_correction_bias: Optional[torch.Tensor] = None,
        apply_router_weight_on_input: bool = False,
        activation: str = "silu",
        enable_eplb: bool = False,
        expert_load_view: Optional[torch.Tensor] = None,
        logical_to_physical_map: Optional[torch.Tensor] = None,
        logical_replica_count: Optional[torch.Tensor] = None,
    ) -> torch.Tensor:
        if enable_eplb:
            assert expert_load_view is not None
            assert logical_to_physical_map is not None
            assert logical_replica_count is not None
            assert isinstance(layer, FusedMoE)

        topk_weights, topk_ids = FusedMoE.select_experts(
            hidden_states=x,
            router_logits=router_logits,
            use_grouped_topk=use_grouped_topk,
            top_k=top_k,
            renormalize=renormalize,
            topk_group=topk_group,
            num_expert_group=num_expert_group,
            custom_routing_function=custom_routing_function,
            scoring_func=scoring_func,
            e_score_correction_bias=e_score_correction_bias,
            indices_type=self.topk_indices_dtype,
            enable_eplb=enable_eplb,
            expert_map=expert_map,
            expert_load_view=expert_load_view,
            logical_to_physical_map=logical_to_physical_map,
            logical_replica_count=logical_replica_count,
        )

        if self.rocm_aiter_moe_enabled:
            from vllm.model_executor.layers.fused_moe.rocm_aiter_fused_moe import (  # noqa: E501
                rocm_aiter_fused_experts)
            return rocm_aiter_fused_experts(
                x,
                layer.w13_weight,
                layer.w2_weight,
                topk_weights=topk_weights,
                topk_ids=topk_ids,
                activation=activation,
                use_fp8_w8a8=True,
                apply_router_weight_on_input=apply_router_weight_on_input,
                w1_scale=(layer.w13_weight_scale_inv
                          if self.block_quant else layer.w13_weight_scale),
                w2_scale=(layer.w2_weight_scale_inv
                          if self.block_quant else layer.w2_weight_scale),
                a1_scale=layer.w13_input_scale,
                a2_scale=layer.w2_input_scale,
                block_shape=self.quant_config.weight_block_size,
                expert_map=expert_map)
        elif self.allow_cutlass_block_scaled_grouped_gemm:
            from vllm.model_executor.layers.fused_moe.cutlass_moe import (
                block_scaled_cutlass_moe_fp8)
            block_shape = self.quant_config.weight_block_size
            assert block_shape is not None, "block_shape must not be None for blockwise MoE"  #noqa: E501
            return block_scaled_cutlass_moe_fp8(
                x,
                layer.w13_weight,
                layer.w2_weight,
                topk_weights,
                topk_ids,
                layer.w13_weight_scale_inv,
                layer.w2_weight_scale_inv,
                block_shape,
                layer.ab_strides1,
                layer.ab_strides2,
                layer.c_strides1,
                layer.c_strides2,
                activation,
                layer.w13_input_scale,
                layer.w2_input_scale,
                apply_router_weight_on_input,
                global_num_experts=(global_num_experts if global_num_experts
                                    != -1 else layer.w13_weight.shape[0]),
                per_act_block=(layer.w13_input_scale is None
                               or layer.w13_input_scale.shape[0] == 1))
        elif self.use_marlin:
            assert activation == "silu", (
                f"{activation} not supported for Marlin MoE.")
            return torch.ops.vllm.fused_marlin_moe(
                x,
                layer.w13_weight,
                layer.w2_weight,
                layer.w13_weight_scale,
                layer.w2_weight_scale,
                router_logits,
                topk_weights,
                topk_ids,
                quant_type_id=scalar_types.float8_e4m3fn.id,
                apply_router_weight_on_input=apply_router_weight_on_input,
                global_num_experts=global_num_experts,
                expert_map=expert_map)
        else:
            return self.fused_experts(
                hidden_states=x,
                w1=layer.w13_weight,
                w2=layer.w2_weight,
                topk_weights=topk_weights,
                topk_ids=topk_ids,
                inplace=False,
                activation=activation,
                global_num_experts=global_num_experts,
                apply_router_weight_on_input=apply_router_weight_on_input,
                expert_map=expert_map,
                w1_scale=(layer.w13_weight_scale_inv
                          if self.block_quant else layer.w13_weight_scale),
                w2_scale=(layer.w2_weight_scale_inv
                          if self.block_quant else layer.w2_weight_scale),
                a1_scale=layer.w13_input_scale,
                a2_scale=layer.w2_input_scale,
            )


class Fp8KVCacheMethod(BaseKVCacheMethod):
    """
    Supports loading kv-cache scaling factors from FP8 checkpoints.
    """

    def __init__(self, quant_config: Fp8Config):
        super().__init__(quant_config)<|MERGE_RESOLUTION|>--- conflicted
+++ resolved
@@ -499,12 +499,8 @@
             logger.debug_once("Model is not block quantized. Not using "
                               "CutlassBlockScaledGroupedGemm kernels")
         elif (current_platform.is_cuda()
-<<<<<<< HEAD
               and (current_platform.is_device_capability(90)
                    or current_platform.is_device_capability(100))):
-=======
-              and current_platform.is_device_capability(100)):
->>>>>>> 260127ea
             logger.info_once(
                 "Using CutlassBlockScaledGroupedGemm kernels for Fp8MoEMethod."
             )
