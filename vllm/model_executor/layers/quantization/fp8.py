--- conflicted
+++ resolved
@@ -929,7 +929,6 @@
             w13_weight, w2_weight = rocm_aiter_ops.shuffle_weights(
                 w13_weight, w2_weight
             )
-<<<<<<< HEAD
 
         # Replace parameters with updated versions. Note that this helper
         # function ensures the replacement is compatible with RL weight reloads.
@@ -938,16 +937,6 @@
         replace_parameter(layer, f"w13_{self.weight_scale_name}", w13_weight_scale)
         replace_parameter(layer, f"w2_{self.weight_scale_name}", w2_weight_scale)
 
-=======
-
-        # Replace parameters with updated versions. Note that this helper
-        # function ensures the replacement is compatible with RL weight reloads.
-        replace_parameter(layer, "w13_weight", w13_weight)
-        replace_parameter(layer, "w2_weight", w2_weight)
-        replace_parameter(layer, f"w13_{self.weight_scale_name}", w13_weight_scale)
-        replace_parameter(layer, f"w2_{self.weight_scale_name}", w2_weight_scale)
-
->>>>>>> 64f77e5f
         # TODO(rob): we do this after replace_parameter() because
         # prepare_moe_fp8_layer_for_marlin uses on the layer's params
         # directly. We will refactor this in a follow up PR.
