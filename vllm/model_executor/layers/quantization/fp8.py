--- conflicted
+++ resolved
@@ -1003,12 +1003,7 @@
                 expert_map=expert_map,
                 quant_config=self.moe_quant_config)
         elif self.use_marlin:
-<<<<<<< HEAD
-=======
-            assert activation == "silu", (
-                f"{activation} not supported for Marlin MoE.")
             assert self.fused_experts is None
->>>>>>> bbdc0f23
             return torch.ops.vllm.fused_marlin_moe(
                 x,
                 layer.w13_weight,
@@ -1023,10 +1018,7 @@
                 quant_type_id=scalar_types.float8_e4m3fn.id,
                 apply_router_weight_on_input=apply_router_weight_on_input,
                 global_num_experts=global_num_experts,
-<<<<<<< HEAD
                 activation=activation,
-                expert_map=expert_map)
-=======
                 expert_map=expert_map,
                 workspace=layer.workspace)
         elif self.fused_experts:
@@ -1042,7 +1034,6 @@
                 apply_router_weight_on_input=apply_router_weight_on_input,
                 expert_map=expert_map,
             )
->>>>>>> bbdc0f23
         elif self.flashinfer_moe_backend == FlashinferMoeBackend.CUTLASS:
             assert self.block_quant is None
             assert (not renormalize and custom_routing_function is not None)
