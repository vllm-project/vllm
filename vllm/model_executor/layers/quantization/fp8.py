--- conflicted
+++ resolved
@@ -273,10 +273,7 @@
             layer.weight_scale_inv = Parameter(weight_scale_inv,
                                                requires_grad=False)
             return
-<<<<<<< HEAD
-=======
-
->>>>>>> b4e5c033
+
         # If checkpoint not serialized fp8, quantize the weights.
         if not self.quant_config.is_checkpoint_fp8_serialized:
             qweight, weight_scale = ops.scaled_fp8_quant(layer.weight,
