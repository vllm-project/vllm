# SPDX-License-Identifier: Apache-2.0

import importlib.util
from typing import Any, Callable, Dict, List, Optional

import torch
import torch.nn.functional as F
from torch.nn import Module
from torch.nn.parameter import Parameter

import vllm.envs as envs
from vllm import _custom_ops as ops
from vllm.distributed import get_tensor_model_parallel_world_size
from vllm.logger import init_logger
from vllm.model_executor.layers.fused_moe import (FusedMoE, FusedMoEMethodBase,
                                                  FusedMoeWeightScaleSupported)
from vllm.model_executor.layers.fused_moe.rocm_aiter_fused_moe import (
    expand_weights, shuffle_weights)
from vllm.model_executor.layers.linear import (LinearBase, LinearMethodBase,
                                               UnquantizedLinearMethod)
from vllm.model_executor.layers.quantization.base_config import (
    QuantizationConfig, QuantizeMethodBase)
from vllm.model_executor.layers.quantization.kv_cache import BaseKVCacheMethod
from vllm.model_executor.layers.quantization.utils.marlin_utils_fp8 import (
    apply_fp8_marlin_linear, prepare_fp8_layer_for_marlin)
from vllm.model_executor.layers.quantization.utils.quant_utils import (
    is_layer_skipped)
from vllm.model_executor.layers.quantization.utils.w8a8_utils import (
    Fp8LinearOp, all_close_1d, convert_to_channelwise,
    cutlass_block_fp8_supported, cutlass_fp8_supported,
    maybe_create_device_identity, normalize_e4m3fn_to_e4m3fnuz,
    per_tensor_dequantize, requantize_with_max_scale)
from vllm.model_executor.parameter import (BlockQuantScaleParameter,
                                           ModelWeightParameter,
                                           PerTensorScaleParameter)
from vllm.model_executor.utils import set_weight_attrs
from vllm.platforms import current_platform
from vllm.utils import (aiter_2stage_moe_enabled, aiter_fp8_block_moe_enabled,
                        aiter_moe_enabled)

ACTIVATION_SCHEMES = ["static", "dynamic"]

logger = init_logger(__name__)

has_deep_gemm = importlib.util.find_spec("deep_gemm") is not None


def _is_col_major(x: torch.Tensor) -> bool:
    assert x.dim() == 3
    b, m, n = x.shape
    return x.stride(0) == m * n and x.stride(1) == 1 and x.stride(2) == m


class Fp8Config(QuantizationConfig):
    """Config class for FP8."""

    def __init__(
        self,
        is_checkpoint_fp8_serialized: bool = False,
        activation_scheme: str = "dynamic",
        ignored_layers: Optional[List[str]] = None,
        weight_block_size: Optional[List[int]] = None,
    ) -> None:
        super().__init__()
        self.is_checkpoint_fp8_serialized = is_checkpoint_fp8_serialized
        if is_checkpoint_fp8_serialized:
            logger.warning("Detected fp8 checkpoint. Please note that the "
                           "format is experimental and subject to change.")
        if activation_scheme not in ACTIVATION_SCHEMES:
            raise ValueError(
                f"Unsupported activation scheme {activation_scheme}")
        self.activation_scheme = activation_scheme
        self.ignored_layers = ignored_layers or []
        if weight_block_size is not None:
            if not is_checkpoint_fp8_serialized:
                raise ValueError(
                    "The block-wise quantization only supports fp8-serialized "
                    "checkpoint for now.")
            if len(weight_block_size) != 2:
                raise ValueError(
                    "The quantization block size of weight must have 2 "
                    f"dimensions, but got {len(weight_block_size)} dimensions")
            if activation_scheme != "dynamic":
                raise ValueError("The block-wise quantization only supports "
                                 "dynamic activation scheme for now, but got "
                                 f"{activation_scheme} activation scheme.")
        self.weight_block_size = weight_block_size

    @classmethod
    def get_name(cls) -> str:
        return "fp8"

    @classmethod
    def get_supported_act_dtypes(cls) -> List[torch.dtype]:
        return [torch.bfloat16, torch.half]

    @classmethod
    def get_min_capability(cls) -> int:
        return 80

    @classmethod
    def get_config_filenames(cls) -> List[str]:
        return []

    @classmethod
    def from_config(cls, config: Dict[str, Any]) -> "Fp8Config":
        quant_method = cls.get_from_keys(config, ["quant_method"])
        is_checkpoint_fp8_serialized = ("fp8" in quant_method)
        activation_scheme = cls.get_from_keys(config, ["activation_scheme"])
        ignored_layers = cls.get_from_keys_or(config, ["ignored_layers"], None)
        weight_block_size = cls.get_from_keys_or(config, ["weight_block_size"],
                                                 None)
        return cls(is_checkpoint_fp8_serialized=is_checkpoint_fp8_serialized,
                   activation_scheme=activation_scheme,
                   ignored_layers=ignored_layers,
                   weight_block_size=weight_block_size)

    def get_quant_method(self, layer: torch.nn.Module,
                         prefix: str) -> Optional["QuantizeMethodBase"]:
        from vllm.attention.layer import Attention  # Avoid circular import

        if isinstance(layer, LinearBase):
            if is_layer_skipped(prefix=prefix,
                                ignored_layers=self.ignored_layers,
                                fused_mapping=self.packed_modules_mapping):
                return UnquantizedLinearMethod()
            return Fp8LinearMethod(self)
        elif isinstance(layer, FusedMoE):
            return Fp8MoEMethod(self)
        elif isinstance(layer, Attention):
            return Fp8KVCacheMethod(self)
        return None

    def get_cache_scale(self, name: str) -> Optional[str]:
        """
        Check whether the param name matches the format for k/v cache scales
        in compressed-tensors. If this is the case, return its equivalent
        param name expected by vLLM

        :param name: param name
        :return: matching param name for KV cache scale in vLLM
        """
        if name.endswith(".output_scale") and ".k_proj" in name:
            return name.replace(".k_proj.output_scale", ".attn.k_scale")
        if name.endswith(".output_scale") and ".v_proj" in name:
            return name.replace(".v_proj.output_scale", ".attn.v_scale")
        if name.endswith(".output_scale") and ".q_proj" in name:
            return name.replace(".q_proj.output_scale", ".attn.q_scale")
        if name.endswith("self_attn.prob_output_scale"):
            return name.replace(".prob_output_scale", ".attn.prob_scale")
        # If no matches, return None
        return None


class Fp8LinearMethod(LinearMethodBase):
    """Linear method for FP8.
    Supports loading FP8 checkpoints with static weight scale and
    dynamic/static activation scale.

    Also supports loading quantized FP16/BF16 model checkpoints with dynamic
    activation scaling. The weight scaling factor will be initialized after
    the model weights are loaded.

    Limitations:
    1. Only support per-tensor quantization due to torch._scaled_mm support.
    2. Only support float8_e4m3fn data type due to the limitation of
       torch._scaled_mm (https://github.com/pytorch/pytorch/blob/2e48b39603411a41c5025efbe52f89560b827825/aten/src/ATen/native/cuda/Blas.cpp#L854-L856)

    Args:
        quant_config: The quantization config.
    """

    def __init__(self, quant_config: Fp8Config):
        self.quant_config = quant_config
        self.cutlass_block_fp8_supported = cutlass_block_fp8_supported()
        self.out_dtype = torch.get_default_dtype()

        # For GPUs that lack FP8 hardware support, we can leverage the Marlin
        # kernel for fast weight-only FP8 quantization
        self.out_dtype = torch.get_default_dtype()
        self.use_marlin = (not current_platform.has_device_capability(89)
                           or envs.VLLM_TEST_FORCE_FP8_MARLIN)
        # Disable marlin for rocm
        if current_platform.is_rocm():
            self.use_marlin = False

        self.block_quant = self.quant_config.weight_block_size is not None
        if self.block_quant:
            # Marlin doesn't support block-wise fp8
            self.use_marlin = False

        self.fp8_linear = Fp8LinearOp(
            # Default to using per_token quantization if cutlass is supported
            use_per_token_if_dynamic=cutlass_fp8_supported())

    def create_weights(
        self,
        layer: torch.nn.Module,
        input_size_per_partition: int,
        output_partition_sizes: List[int],
        input_size: int,
        output_size: int,
        params_dtype: torch.dtype,
        **extra_weight_attrs,
    ):
        maybe_create_device_identity()

        output_size_per_partition = sum(output_partition_sizes)
        weight_loader = extra_weight_attrs.get("weight_loader")

        if self.block_quant:
            tp_size = get_tensor_model_parallel_world_size()
            assert self.quant_config.weight_block_size is not None
            block_n, block_k = (
                self.quant_config.weight_block_size[0],
                self.quant_config.weight_block_size[1],
            )
            # Required by row parallel
            if (tp_size > 1
                    and input_size // input_size_per_partition == tp_size
                    and input_size_per_partition % block_k != 0):
                raise ValueError(
                    f"Weight input_size_per_partition = "
                    f"{input_size_per_partition} is not divisible by "
                    f"weight quantization block_k = {block_k}.")
            # Required by column parallel or enabling merged weights
            if (tp_size > 1 and output_size // output_size_per_partition
                    == tp_size) or len(output_partition_sizes) > 1:
                for output_partition_size in output_partition_sizes:
                    if output_partition_size % block_n != 0:
                        raise ValueError(
                            f"Weight output_partition_size = "
                            f"{output_partition_size} is not divisible by "
                            f"weight quantization block_n = {block_n}.")

        layer.logical_widths = output_partition_sizes

        layer.input_size_per_partition = input_size_per_partition
        layer.output_size_per_partition = output_size_per_partition
        layer.orig_dtype = params_dtype

        # WEIGHT
        weight_dtype = (torch.float8_e4m3fn
                        if self.quant_config.is_checkpoint_fp8_serialized else
                        params_dtype)

        weight = ModelWeightParameter(data=torch.empty(
            output_size_per_partition,
            input_size_per_partition,
            dtype=weight_dtype),
                                      input_dim=1,
                                      output_dim=0,
                                      weight_loader=weight_loader)
        layer.register_parameter("weight", weight)

        # If checkpoint is serialized fp8, load them.
        # Otherwise, wait until process_weights_after_loading.
        if self.quant_config.is_checkpoint_fp8_serialized:
            # WEIGHT SCALE
            if not self.block_quant:
                scale = PerTensorScaleParameter(
                    data=torch.empty(len(output_partition_sizes),
                                     dtype=torch.float32),
                    weight_loader=weight_loader,
                )
                scale[:] = torch.finfo(torch.float32).min
                set_weight_attrs(scale, {"scale_type": "weight_scale"})
                layer.register_parameter("weight_scale", scale)
            else:
                assert self.quant_config.activation_scheme == "dynamic"
                scale = BlockQuantScaleParameter(
                    data=torch.empty(
                        (output_size_per_partition + block_n - 1) // block_n,
                        (input_size_per_partition + block_k - 1) // block_k,
                        dtype=torch.float32,
                    ),
                    input_dim=1,
                    output_dim=0,
                    weight_loader=weight_loader,
                )
                scale[:] = torch.finfo(torch.float32).min
                set_weight_attrs(scale, {"scale_type": "weight_scale"})
                # The weight_scale_inv name is intentional for deepseekv3
                layer.register_parameter("weight_scale_inv", scale)

            # INPUT ACTIVATION SCALE
            if self.quant_config.activation_scheme == "static":
                scale = PerTensorScaleParameter(data=torch.empty(
                    len(output_partition_sizes), dtype=torch.float32),
                                                weight_loader=weight_loader)

                scale[:] = torch.finfo(torch.float32).min
                set_weight_attrs(scale, {"scale_type": "input_scale"})
                layer.register_parameter("input_scale", scale)
            else:
                layer.register_parameter("input_scale", None)

    def _maybe_pad_weight(self, weight: torch.Tensor) -> torch.Tensor:
        # Pad the weight tensor. This is an optimization on ROCm platform, which
        # can benefit from tensors located far enough from one another in memory
        if (envs.VLLM_ROCM_FP8_PADDING and current_platform.is_rocm()
                and weight.stride(-1) == 1
                and (weight.stride(-2) * weight.element_size()) % 512 == 0):
            num_pad = 256 // weight.element_size()
            weight = F.pad(weight, (0, num_pad), "constant", 0)[..., :-num_pad]
            torch.cuda.empty_cache()
        return weight

    def process_weights_after_loading(self, layer: Module) -> None:
        # TODO(rob): refactor block quant into separate class.
        if self.block_quant:
            assert self.quant_config.activation_scheme == "dynamic"
            if current_platform.is_fp8_fnuz():
                weight, weight_scale_inv, _ = \
                    normalize_e4m3fn_to_e4m3fnuz(
                        weight=layer.weight,
                        weight_scale=layer.weight_scale_inv)
            else:
                weight = layer.weight.data
                weight_scale_inv = layer.weight_scale_inv.data

            weight = self._maybe_pad_weight(weight)

            # Torch.compile cannot use Parameter subclasses.
            layer.weight = Parameter(weight, requires_grad=False)
            layer.weight_scale_inv = Parameter(weight_scale_inv,
                                               requires_grad=False)
            return

        # If checkpoint not serialized fp8, quantize the weights.
        if not self.quant_config.is_checkpoint_fp8_serialized:
            qweight, weight_scale = ops.scaled_fp8_quant(layer.weight,
                                                         scale=None)

            # If using marlin (w8a16), kernel uses channelwise weights,
            # so extend the weight scales to be channelwise.
            if self.use_marlin:
                assert weight_scale.numel() == 1
                weight_scale = convert_to_channelwise(
                    weight_scale.expand(len(layer.logical_widths)),
                    layer.logical_widths)

            # Update the layer with the new values.
            layer.weight = Parameter(qweight.t(), requires_grad=False)
            layer.weight_scale = Parameter(weight_scale, requires_grad=False)
            layer.input_scale = None

        # If checkpoint is fp8, handle that there are N scales for N
        # shards in a fused module
        else:
            layer.weight_scale.data[layer.weight_scale.data == torch.finfo(
                torch.float32).min] = 1
            layer.weight_scale = torch.nn.Parameter(layer.weight_scale.data,
                                                    requires_grad=False)
            if self.quant_config.activation_scheme == "static":
                layer.input_scale.data[layer.input_scale.data == torch.finfo(
                    torch.float32).min] = 1
                layer.input_scale = torch.nn.Parameter(layer.input_scale.data,
                                                       requires_grad=False)
            # If using marlin (w8a16), kernel uses channelwise weights,
            # so extend the weight scales to be channelwise.
            if self.use_marlin:
                weight = layer.weight
                weight_scale = convert_to_channelwise(layer.weight_scale,
                                                      layer.logical_widths)

            # If using w8a8, torch._scaled_mm needs per tensor, so
            # requantize the logical shards as a single weight.
            else:
                # Dequant -> Quant with max scale so we can run per tensor.
                weight = layer.weight
                weight_scale = layer.weight_scale

                if current_platform.is_fp8_fnuz():
                    weight, weight_scale, input_scale = \
                        normalize_e4m3fn_to_e4m3fnuz(
                            weight=weight,
                            weight_scale=weight_scale,
                            input_scale=layer.input_scale)
                    if input_scale is not None:
                        layer.input_scale = Parameter(input_scale,
                                                      requires_grad=False)

                weight_scale, weight = requantize_with_max_scale(
                    weight=weight,
                    weight_scale=weight_scale,
                    logical_widths=layer.logical_widths,
                )

            weight = self._maybe_pad_weight(weight)
            # Update layer with new values.
            layer.weight = Parameter(weight.t(), requires_grad=False)
            layer.weight_scale = Parameter(weight_scale, requires_grad=False)
            if self.quant_config.activation_scheme == "static":
                layer.input_scale = Parameter(layer.input_scale.max(),
                                              requires_grad=False)

        if self.use_marlin:
            prepare_fp8_layer_for_marlin(layer)
            # Activations not quantized for marlin.
            del layer.input_scale

    def apply(self,
              layer: torch.nn.Module,
              x: torch.Tensor,
              bias: Optional[torch.Tensor] = None) -> torch.Tensor:

        if self.use_marlin:
            return apply_fp8_marlin_linear(
                input=x,
                weight=layer.weight,
                weight_scale=layer.weight_scale,
                workspace=layer.workspace,
                size_n=layer.output_size_per_partition,
                size_k=layer.input_size_per_partition,
                bias=bias)

        if self.block_quant:
            assert self.quant_config.weight_block_size is not None
            return torch.ops.vllm.apply_w8a8_block_fp8_linear(
                input=x,
                weight=layer.weight,
                block_size=self.quant_config.weight_block_size,
                weight_scale=layer.weight_scale_inv,
                input_scale=layer.input_scale,
                bias=bias,
                cutlass_block_fp8_supported=self.cutlass_block_fp8_supported,
            )

        return self.fp8_linear.apply(input=x,
                                     weight=layer.weight,
                                     weight_scale=layer.weight_scale,
                                     out_dtype=self.out_dtype,
                                     input_scale=layer.input_scale,
                                     bias=bias)


class Fp8MoEMethod(FusedMoEMethodBase):
    """MoE method for FP8.
    Supports loading FP8 checkpoints with static weight scale and
    dynamic/static activation scale.

    Also supports loading quantized FP16/BF16 model checkpoints with dynamic
    activation scaling. The weight scaling factor will be initialized after
    the model weights are loaded.

    Args:
        quant_config: The quantization config.
    """

    def __init__(self, quant_config: Fp8Config):
        self.quant_config = quant_config
        self.block_quant = self.quant_config.weight_block_size is not None

        # Check for DeepGemm support.
        self.allow_deep_gemm = False
        if envs.VLLM_USE_DEEP_GEMM:
            if not has_deep_gemm:
                logger.warning_once("Failed to import DeepGemm kernels.")
            elif (current_platform.is_cuda()
                  and current_platform.has_device_capability(90)):
                logger.info_once("Using DeepGemm kernels for Fp8MoEMethod.")
                self.allow_deep_gemm = True
            else:
                logger.warning_once(
                    "DeepGemm not supported on the current platform.")

    def create_weights(self, layer: Module, num_experts: int, hidden_size: int,
                       intermediate_size_per_partition: int,
                       params_dtype: torch.dtype, **extra_weight_attrs):

        if self.quant_config.is_checkpoint_fp8_serialized:
            params_dtype = torch.float8_e4m3fn
        if self.block_quant:
            assert self.quant_config.weight_block_size is not None
            tp_size = get_tensor_model_parallel_world_size()
            block_n, block_k = (
                self.quant_config.weight_block_size[0],
                self.quant_config.weight_block_size[1],
            )
            # NOTE: To ensure proper alignment of the block-wise quantization
            # scales, the output_size of the weights for both the gate and up
            # layers must be divisible by block_n.
            # Required by column parallel or enabling merged weights
            if intermediate_size_per_partition % block_n != 0:
                raise ValueError(
                    f"The output_size of gate's and up's weight = "
                    f"{intermediate_size_per_partition} is not divisible by "
                    f"weight quantization block_n = {block_n}.")
            if (tp_size > 1
                    and intermediate_size_per_partition % block_k != 0):
                # Required by row parallel
                raise ValueError(
                    f"The input_size of down's weight = "
                    f"{intermediate_size_per_partition} is not divisible by "
                    f"weight quantization block_k = {block_k}.")

        # WEIGHTS
        w13_weight = torch.nn.Parameter(torch.empty(
            num_experts,
            2 * intermediate_size_per_partition,
            hidden_size,
            dtype=params_dtype),
                                        requires_grad=False)
        layer.register_parameter("w13_weight", w13_weight)
        set_weight_attrs(w13_weight, extra_weight_attrs)

        w2_weight = torch.nn.Parameter(torch.empty(
            num_experts,
            hidden_size,
            intermediate_size_per_partition,
            dtype=params_dtype),
                                       requires_grad=False)
        layer.register_parameter("w2_weight", w2_weight)
        set_weight_attrs(w2_weight, extra_weight_attrs)

        # WEIGHT_SCALES
        if not self.block_quant:
            # Allocate 2 scales for w1 and w3 respectively.
            # They will be combined to a single scale after weight loading.
            w13_weight_scale = torch.nn.Parameter(torch.ones(
                num_experts, 2, dtype=torch.float32),
                                                  requires_grad=False)
            w2_weight_scale = torch.nn.Parameter(torch.ones(
                num_experts, dtype=torch.float32),
                                                 requires_grad=False)
            layer.register_parameter("w13_weight_scale", w13_weight_scale)
            layer.register_parameter("w2_weight_scale", w2_weight_scale)
        else:
            w13_weight_scale = torch.nn.Parameter(
                torch.ones(
                    num_experts,
                    2 * ((intermediate_size_per_partition + block_n - 1) //
                         block_n),
                    (hidden_size + block_k - 1) // block_k,
                    dtype=torch.float32,
                ),
                requires_grad=False,
            )
            w2_weight_scale = torch.nn.Parameter(
                torch.ones(
                    num_experts,
                    (hidden_size + block_n - 1) // block_n,
                    (intermediate_size_per_partition + block_k - 1) // block_k,
                    dtype=torch.float32,
                ),
                requires_grad=False,
            )
            layer.register_parameter("w13_weight_scale_inv", w13_weight_scale)
            layer.register_parameter("w2_weight_scale_inv", w2_weight_scale)
            assert self.quant_config.activation_scheme == "dynamic"

        # Add the quantization method used (per tensor/grouped/channel)
        # to ensure the weight scales are loaded in properly
        extra_weight_attrs.update(
            {"quant_method": FusedMoeWeightScaleSupported.BLOCK.
             value} if self.block_quant else
            {"quant_method": FusedMoeWeightScaleSupported.TENSOR.value})
        # If loading fp8 checkpoint, pass the weight loaders.
        # If loading an fp16 checkpoint, do not (we will quantize in
        #   process_weights_after_loading()
        if self.quant_config.is_checkpoint_fp8_serialized:
            set_weight_attrs(w13_weight_scale, extra_weight_attrs)
            set_weight_attrs(w2_weight_scale, extra_weight_attrs)

        # INPUT_SCALES
        if self.quant_config.activation_scheme == "static":
            if not self.quant_config.is_checkpoint_fp8_serialized:
                raise ValueError(
                    "Found static activation scheme for checkpoint that "
                    "was not serialized fp8.")

            w13_input_scale = torch.nn.Parameter(torch.ones(
                num_experts, dtype=torch.float32),
                                                 requires_grad=False)
            layer.register_parameter("w13_input_scale", w13_input_scale)
            set_weight_attrs(w13_input_scale, extra_weight_attrs)

            w2_input_scale = torch.nn.Parameter(torch.ones(
                num_experts, dtype=torch.float32),
                                                requires_grad=False)
            layer.register_parameter("w2_input_scale", w2_input_scale)
            set_weight_attrs(w2_input_scale, extra_weight_attrs)

        else:
            layer.w13_input_scale = None
            layer.w2_input_scale = None

    def process_weights_after_loading(self, layer: Module) -> None:
        # Lazy import to avoid importing triton too early.
        from vllm.model_executor.layers.fused_moe.rocm_aiter_fused_moe import (
            expand_weights, is_rocm_aiter_2stage_moe_enabled,
            is_rocm_aiter_moe_enabled, shuffle_weights)

        # TODO (rob): refactor block quant into separate class.
        if self.block_quant:
            assert self.quant_config.activation_scheme == "dynamic"
            if current_platform.is_fp8_fnuz():
                w13_weight, w13_weight_scale_inv, w13_input_scale = \
                    normalize_e4m3fn_to_e4m3fnuz(
                        layer.w13_weight, layer.w13_weight_scale_inv,
                        layer.w13_input_scale)
                w2_weight, w2_weight_scale_inv, w2_input_scale = \
                    normalize_e4m3fn_to_e4m3fnuz(
                        layer.w2_weight, layer.w2_weight_scale_inv,
                        layer.w2_input_scale)
            else:
                w13_weight = layer.w13_weight.data
                w13_weight_scale_inv = layer.w13_weight_scale_inv.data
                w2_weight = layer.w2_weight
                w2_weight_scale_inv = layer.w2_weight_scale_inv

            # torch.compile() cannot use Parameter subclasses.
            layer.w13_weight = Parameter(w13_weight, requires_grad=False)
            layer.w13_weight_scale_inv = Parameter(w13_weight_scale_inv,
                                                   requires_grad=False)
            layer.w2_weight = Parameter(w2_weight, requires_grad=False)
            layer.w2_weight_scale_inv = Parameter(w2_weight_scale_inv,
                                                  requires_grad=False)
<<<<<<< HEAD

            if aiter_fp8_block_moe_enabled():
                # reshaping weights is required for aiter moe kernel.
                shuffled_w13, shuffled_w2 = shuffle_weights(
                    layer.w13_weight.data, layer.w2_weight.data)
=======
            if is_rocm_aiter_moe_enabled():
                # reshaping weights is required for aiter moe kernel.
                shuffled_w13, shuffled_w2 = shuffle_weights(
                    layer.w13_weight.data,
                    layer.w2_weight.data,
                    layout=(16, 16))
>>>>>>> c3f61dd6

                layer.w13_weight = torch.nn.Parameter(shuffled_w13,
                                                      requires_grad=False)
                layer.w2_weight = torch.nn.Parameter(shuffled_w2,
                                                     requires_grad=False)

<<<<<<< HEAD
=======
            # DeepGemm scales need to be transposed and aligned.  We try to do
            # it ahead of time for performance reasons.
            if self.allow_deep_gemm:
                # Lazy import to avoid CUDA initialization problems.
                import deep_gemm as dg
                if _is_col_major(layer.w13_weight_scale_inv):
                    layer.w13_weight_scale_inv = \
                        dg.get_col_major_tma_aligned_tensor(layer.w13_weight_scale_inv).contiguous()
                if _is_col_major(layer.w2_weight_scale_inv):
                    layer.w2_weight_scale_inv = \
                        dg.get_col_major_tma_aligned_tensor(layer.w2_weight_scale_inv).contiguous()

>>>>>>> c3f61dd6
            return

        # If checkpoint is fp16, quantize in place.
        if not self.quant_config.is_checkpoint_fp8_serialized:
            fp8_dtype = current_platform.fp8_dtype()
            w13_weight = torch.empty_like(layer.w13_weight.data,
                                          dtype=fp8_dtype)
            w2_weight = torch.empty_like(layer.w2_weight.data, dtype=fp8_dtype)

            # Re-initialize w13_scale because we directly quantize
            # merged w13 weights and generate a single scaling factor.
            layer.w13_weight_scale = torch.nn.Parameter(torch.ones(
                layer.local_num_experts,
                dtype=torch.float32,
                device=w13_weight.device),
                                                        requires_grad=False)
            for expert in range(layer.local_num_experts):
                w13_weight[expert, :, :], layer.w13_weight_scale[
                    expert] = ops.scaled_fp8_quant(
                        layer.w13_weight.data[expert, :, :])
                w2_weight[expert, :, :], layer.w2_weight_scale[
                    expert] = ops.scaled_fp8_quant(
                        layer.w2_weight.data[expert, :, :])
            layer.w13_weight = torch.nn.Parameter(w13_weight,
                                                  requires_grad=False)
            layer.w2_weight = torch.nn.Parameter(w2_weight,
                                                 requires_grad=False)
<<<<<<< HEAD

            if aiter_moe_enabled():
=======
            if is_rocm_aiter_moe_enabled():
>>>>>>> c3f61dd6
                # reshaping weights is required for aiter moe kernel.
                w13_scales, w2_scales = expand_weights(
                    layer.w13_weight_scale.data,
                    layer.w2_weight_scale.data,
                    expansion_dims=[
                        layer.w13_weight.shape[1], layer.w2_weight.shape[1]
                    ])
                layer.w13_weight_scale = torch.nn.Parameter(
                    w13_scales.contiguous(), requires_grad=False)
                layer.w2_weight_scale = torch.nn.Parameter(
                    w2_scales.contiguous(), requires_grad=False)
<<<<<<< HEAD
                layout = (32, 32) if aiter_2stage_moe_enabled() else (16, 16)
=======
                layout = (32,
                          32) if is_rocm_aiter_2stage_moe_enabled() else (16,
                                                                          16)
>>>>>>> c3f61dd6
                shuffled_w13, shuffled_w2 = shuffle_weights(layer.w13_weight,
                                                            layer.w2_weight,
                                                            layout=layout)

                layer.w13_weight = torch.nn.Parameter(shuffled_w13,
                                                      requires_grad=False)
                layer.w2_weight = torch.nn.Parameter(shuffled_w2,
                                                     requires_grad=False)
            return

        # If checkpoint is fp8, we need to handle that the
        # MoE kernels require single activation scale and single weight
        # scale for w13 per expert.
        else:
            # Fp8 moe kernels require a single activation scale.
            # We take the max of all the scales in case they differ.
            if self.quant_config.activation_scheme == "static":
                if (layer.w13_input_scale is None
                        or layer.w2_input_scale is None):
                    raise ValueError(
                        "QuantConfig has static quantization, but found "
                        "activation scales are None.")
                if (not all_close_1d(layer.w13_input_scale)
                        or not all_close_1d(layer.w2_input_scale)):
                    logger.warning_once(
                        "Found input_scales that are not equal for "
                        "fp8 MoE layer. Using the maximum across experts "
                        "for each layer.")
                layer.w13_input_scale = torch.nn.Parameter(
                    layer.w13_input_scale.max(), requires_grad=False)
                layer.w2_input_scale = torch.nn.Parameter(
                    layer.w2_input_scale.max(), requires_grad=False)
            if current_platform.is_fp8_fnuz():
                # Normalize the weights and scales
                w13_weight, w13_weight_scale, w13_input_scale = \
                    normalize_e4m3fn_to_e4m3fnuz(
                        layer.w13_weight, layer.w13_weight_scale,
                        layer.w13_input_scale)
                w2_weight, w2_weight_scale, w2_input_scale = \
                    normalize_e4m3fn_to_e4m3fnuz(
                        layer.w2_weight, layer.w2_weight_scale,
                        layer.w2_input_scale)
                # Reset the parameter
                layer.w13_weight = torch.nn.Parameter(w13_weight,
                                                      requires_grad=False)
                layer.w13_weight_scale = torch.nn.Parameter(
                    w13_weight_scale, requires_grad=False)
                if w13_input_scale is not None:
                    layer.w13_input_scale = torch.nn.Parameter(
                        w13_input_scale, requires_grad=False)
                layer.w2_weight = torch.nn.Parameter(w2_weight,
                                                     requires_grad=False)
                layer.w2_weight_scale = torch.nn.Parameter(w2_weight_scale,
                                                           requires_grad=False)
                if w2_input_scale is not None:
                    layer.w2_input_scale = torch.nn.Parameter(
                        w2_input_scale, requires_grad=False)

            # Fp8 moe kernel needs single weight scale for w13 per expert.
            # We take the max then dequant and requant each expert.
            assert layer.w13_weight_scale is not None
            shard_size = layer.intermediate_size_per_partition
            max_w13_scales = layer.w13_weight_scale.max(dim=1).values
            for expert_id in range(layer.local_num_experts):
                start = 0
                for shard_id in range(2):
                    dq_weight = per_tensor_dequantize(
                        layer.w13_weight[expert_id][start:start +
                                                    shard_size, :],
                        layer.w13_weight_scale[expert_id][shard_id])
                    layer.w13_weight[expert_id][
                        start:start + shard_size, :], _ = ops.scaled_fp8_quant(
                            dq_weight, max_w13_scales[expert_id])
                    start += shard_size

<<<<<<< HEAD
            if aiter_moe_enabled():
                if aiter_2stage_moe_enabled():
                    max_w13_scales = max_w13_scales.unsqueeze(-1)
                    w2_scales = layer.w2_weight_scale.data.unsqueeze(-1)
                    layer.w13_weight = torch.nn.Parameter(shuffle_weights(
                        layer.w13_weight, layout=(32, 32)),
                                                          requires_grad=False)
                    layer.w2_weight = torch.nn.Parameter(shuffle_weights(
                        layer.w2_weight, layout=(32, 32)),
                                                         requires_grad=False)
                else:
                    # reshaping weights is required for aiter moe kernel.
                    expansion_dims = [
                        layer.w13_weight.shape[1], layer.w2_weight.shape[1]
                    ]
                    max_w13_scales, w2_scales = expand_weights(
                        max_w13_scales,
                        layer.w2_weight_scale.data,
                        expansion_dims=expansion_dims)
                    layer.w2_weight_scale = torch.nn.Parameter(
                        w2_scales.contiguous(), requires_grad=False)

                    shuffled_w13, shuffled_w2 = shuffle_weights(
                        layer.w13_weight, layer.w2_weight)

                    layer.w13_weight = torch.nn.Parameter(shuffled_w13,
                                                          requires_grad=False)
                    layer.w2_weight = torch.nn.Parameter(shuffled_w2,
                                                         requires_grad=False)

                layer.w2_weight_scale = torch.nn.Parameter(
                    w2_scales.contiguous(), requires_grad=False)
            layer.w13_weight_scale = torch.nn.Parameter(
                max_w13_scales.contiguous(), requires_grad=False)
=======
            if is_rocm_aiter_moe_enabled():
                # reshaping weights is required for aiter moe kernel.
                expansion_dims = [
                    layer.w13_weight.shape[1], layer.w2_weight.shape[1]
                ]
                max_w13_scales, w2_scales = expand_weights(
                    max_w13_scales,
                    layer.w2_weight_scale.data,
                    expansion_dims=expansion_dims)
                layer.w2_weight_scale = torch.nn.Parameter(
                    w2_scales.contiguous(), requires_grad=False)
                layout = (32,
                          32) if is_rocm_aiter_2stage_moe_enabled() else (16,
                                                                          16)
                shuffled_w13, shuffled_w2 = shuffle_weights(layer.w13_weight,
                                                            layer.w2_weight,
                                                            layout=layout)

                layer.w13_weight = torch.nn.Parameter(shuffled_w13,
                                                      requires_grad=False)
                layer.w2_weight = torch.nn.Parameter(shuffled_w2,
                                                     requires_grad=False)

            layer.w13_weight_scale = torch.nn.Parameter(max_w13_scales,
                                                        requires_grad=False)
>>>>>>> c3f61dd6
            return

    def apply(
        self,
        layer: torch.nn.Module,
        x: torch.Tensor,
        router_logits: torch.Tensor,
        top_k: int,
        renormalize: bool,
        use_grouped_topk: bool = False,
        topk_group: Optional[int] = None,
        num_expert_group: Optional[int] = None,
        global_num_experts: int = -1,
        expert_map: Optional[torch.Tensor] = None,
        custom_routing_function: Optional[Callable] = None,
        scoring_func: str = "softmax",
        e_score_correction_bias: Optional[torch.Tensor] = None,
        apply_router_weight_on_input: bool = False,
        activation: str = "silu",
    ) -> torch.Tensor:
        from vllm.model_executor.layers.fused_moe import fused_experts

        topk_weights, topk_ids = FusedMoE.select_experts(
            hidden_states=x,
            router_logits=router_logits,
            use_grouped_topk=use_grouped_topk,
            top_k=top_k,
            renormalize=renormalize,
            topk_group=topk_group,
            num_expert_group=num_expert_group,
            custom_routing_function=custom_routing_function,
            scoring_func=scoring_func,
            e_score_correction_bias=e_score_correction_bias,
        )

        return fused_experts(
            x,
            layer.w13_weight,
            layer.w2_weight,
            topk_weights=topk_weights,
            topk_ids=topk_ids,
            inplace=True,
            activation=activation,
            use_fp8_w8a8=True,
            global_num_experts=global_num_experts,
            apply_router_weight_on_input=apply_router_weight_on_input,
            expert_map=expert_map,
            w1_scale=(layer.w13_weight_scale_inv
                      if self.block_quant else layer.w13_weight_scale),
            w2_scale=(layer.w2_weight_scale_inv
                      if self.block_quant else layer.w2_weight_scale),
            a1_scale=layer.w13_input_scale,
            a2_scale=layer.w2_input_scale,
            block_shape=self.quant_config.weight_block_size,
            allow_deep_gemm=self.allow_deep_gemm,
        )


class Fp8KVCacheMethod(BaseKVCacheMethod):
    """
    Supports loading kv-cache scaling factors from FP8 checkpoints.
    """

    def __init__(self, quant_config: Fp8Config):
        super().__init__(quant_config)<|MERGE_RESOLUTION|>--- conflicted
+++ resolved
@@ -14,8 +14,6 @@
 from vllm.logger import init_logger
 from vllm.model_executor.layers.fused_moe import (FusedMoE, FusedMoEMethodBase,
                                                   FusedMoeWeightScaleSupported)
-from vllm.model_executor.layers.fused_moe.rocm_aiter_fused_moe import (
-    expand_weights, shuffle_weights)
 from vllm.model_executor.layers.linear import (LinearBase, LinearMethodBase,
                                                UnquantizedLinearMethod)
 from vllm.model_executor.layers.quantization.base_config import (
@@ -35,8 +33,6 @@
                                            PerTensorScaleParameter)
 from vllm.model_executor.utils import set_weight_attrs
 from vllm.platforms import current_platform
-from vllm.utils import (aiter_2stage_moe_enabled, aiter_fp8_block_moe_enabled,
-                        aiter_moe_enabled)
 
 ACTIVATION_SCHEMES = ["static", "dynamic"]
 
@@ -592,6 +588,9 @@
             expand_weights, is_rocm_aiter_2stage_moe_enabled,
             is_rocm_aiter_moe_enabled, shuffle_weights)
 
+        self.rocm_aiter_moe_enabled = is_rocm_aiter_moe_enabled()
+        self.rocm_aiter_2stage_moe_enabled = is_rocm_aiter_2stage_moe_enabled()
+
         # TODO (rob): refactor block quant into separate class.
         if self.block_quant:
             assert self.quant_config.activation_scheme == "dynamic"
@@ -617,28 +616,18 @@
             layer.w2_weight = Parameter(w2_weight, requires_grad=False)
             layer.w2_weight_scale_inv = Parameter(w2_weight_scale_inv,
                                                   requires_grad=False)
-<<<<<<< HEAD
-
-            if aiter_fp8_block_moe_enabled():
-                # reshaping weights is required for aiter moe kernel.
-                shuffled_w13, shuffled_w2 = shuffle_weights(
-                    layer.w13_weight.data, layer.w2_weight.data)
-=======
-            if is_rocm_aiter_moe_enabled():
+            if self.rocm_aiter_moe_enabled:
                 # reshaping weights is required for aiter moe kernel.
                 shuffled_w13, shuffled_w2 = shuffle_weights(
                     layer.w13_weight.data,
                     layer.w2_weight.data,
                     layout=(16, 16))
->>>>>>> c3f61dd6
 
                 layer.w13_weight = torch.nn.Parameter(shuffled_w13,
                                                       requires_grad=False)
                 layer.w2_weight = torch.nn.Parameter(shuffled_w2,
                                                      requires_grad=False)
 
-<<<<<<< HEAD
-=======
             # DeepGemm scales need to be transposed and aligned.  We try to do
             # it ahead of time for performance reasons.
             if self.allow_deep_gemm:
@@ -651,7 +640,6 @@
                     layer.w2_weight_scale_inv = \
                         dg.get_col_major_tma_aligned_tensor(layer.w2_weight_scale_inv).contiguous()
 
->>>>>>> c3f61dd6
             return
 
         # If checkpoint is fp16, quantize in place.
@@ -679,12 +667,7 @@
                                                   requires_grad=False)
             layer.w2_weight = torch.nn.Parameter(w2_weight,
                                                  requires_grad=False)
-<<<<<<< HEAD
-
-            if aiter_moe_enabled():
-=======
-            if is_rocm_aiter_moe_enabled():
->>>>>>> c3f61dd6
+            if self.rocm_aiter_moe_enabled:
                 # reshaping weights is required for aiter moe kernel.
                 w13_scales, w2_scales = expand_weights(
                     layer.w13_weight_scale.data,
@@ -696,13 +679,9 @@
                     w13_scales.contiguous(), requires_grad=False)
                 layer.w2_weight_scale = torch.nn.Parameter(
                     w2_scales.contiguous(), requires_grad=False)
-<<<<<<< HEAD
-                layout = (32, 32) if aiter_2stage_moe_enabled() else (16, 16)
-=======
                 layout = (32,
-                          32) if is_rocm_aiter_2stage_moe_enabled() else (16,
+                          32) if self.rocm_aiter_2stage_moe_enabled else (16,
                                                                           16)
->>>>>>> c3f61dd6
                 shuffled_w13, shuffled_w2 = shuffle_weights(layer.w13_weight,
                                                             layer.w2_weight,
                                                             layout=layout)
@@ -778,43 +757,7 @@
                             dq_weight, max_w13_scales[expert_id])
                     start += shard_size
 
-<<<<<<< HEAD
-            if aiter_moe_enabled():
-                if aiter_2stage_moe_enabled():
-                    max_w13_scales = max_w13_scales.unsqueeze(-1)
-                    w2_scales = layer.w2_weight_scale.data.unsqueeze(-1)
-                    layer.w13_weight = torch.nn.Parameter(shuffle_weights(
-                        layer.w13_weight, layout=(32, 32)),
-                                                          requires_grad=False)
-                    layer.w2_weight = torch.nn.Parameter(shuffle_weights(
-                        layer.w2_weight, layout=(32, 32)),
-                                                         requires_grad=False)
-                else:
-                    # reshaping weights is required for aiter moe kernel.
-                    expansion_dims = [
-                        layer.w13_weight.shape[1], layer.w2_weight.shape[1]
-                    ]
-                    max_w13_scales, w2_scales = expand_weights(
-                        max_w13_scales,
-                        layer.w2_weight_scale.data,
-                        expansion_dims=expansion_dims)
-                    layer.w2_weight_scale = torch.nn.Parameter(
-                        w2_scales.contiguous(), requires_grad=False)
-
-                    shuffled_w13, shuffled_w2 = shuffle_weights(
-                        layer.w13_weight, layer.w2_weight)
-
-                    layer.w13_weight = torch.nn.Parameter(shuffled_w13,
-                                                          requires_grad=False)
-                    layer.w2_weight = torch.nn.Parameter(shuffled_w2,
-                                                         requires_grad=False)
-
-                layer.w2_weight_scale = torch.nn.Parameter(
-                    w2_scales.contiguous(), requires_grad=False)
-            layer.w13_weight_scale = torch.nn.Parameter(
-                max_w13_scales.contiguous(), requires_grad=False)
-=======
-            if is_rocm_aiter_moe_enabled():
+            if self.rocm_aiter_moe_enabled:
                 # reshaping weights is required for aiter moe kernel.
                 expansion_dims = [
                     layer.w13_weight.shape[1], layer.w2_weight.shape[1]
@@ -826,7 +769,7 @@
                 layer.w2_weight_scale = torch.nn.Parameter(
                     w2_scales.contiguous(), requires_grad=False)
                 layout = (32,
-                          32) if is_rocm_aiter_2stage_moe_enabled() else (16,
+                          32) if self.rocm_aiter_2stage_moe_enabled else (16,
                                                                           16)
                 shuffled_w13, shuffled_w2 = shuffle_weights(layer.w13_weight,
                                                             layer.w2_weight,
@@ -839,7 +782,6 @@
 
             layer.w13_weight_scale = torch.nn.Parameter(max_w13_scales,
                                                         requires_grad=False)
->>>>>>> c3f61dd6
             return
 
     def apply(
@@ -861,6 +803,8 @@
         activation: str = "silu",
     ) -> torch.Tensor:
         from vllm.model_executor.layers.fused_moe import fused_experts
+        from vllm.model_executor.layers.fused_moe.rocm_aiter_fused_moe import (
+            rocm_aiter_fused_experts)
 
         topk_weights, topk_ids = FusedMoE.select_experts(
             hidden_states=x,
@@ -874,6 +818,29 @@
             scoring_func=scoring_func,
             e_score_correction_bias=e_score_correction_bias,
         )
+
+        if self.rocm_aiter_moe_enabled:
+            return rocm_aiter_fused_experts(
+                x,
+                layer.w13_weight,
+                layer.w2_weight,
+                topk_weights=topk_weights,
+                topk_ids=topk_ids,
+                inplace=True,
+                activation=activation,
+                use_fp8_w8a8=True,
+                global_num_experts=global_num_experts,
+                apply_router_weight_on_input=apply_router_weight_on_input,
+                expert_map=expert_map,
+                w1_scale=(layer.w13_weight_scale_inv
+                          if self.block_quant else layer.w13_weight_scale),
+                w2_scale=(layer.w2_weight_scale_inv
+                          if self.block_quant else layer.w2_weight_scale),
+                a1_scale=layer.w13_input_scale,
+                a2_scale=layer.w2_input_scale,
+                block_shape=self.quant_config.weight_block_size,
+                use_ck_moe_2stages=self.rocm_aiter_2stage_moe_enabled,
+            )
 
         return fused_experts(
             x,
