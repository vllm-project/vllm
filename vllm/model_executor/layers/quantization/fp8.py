# SPDX-License-Identifier: Apache-2.0
# SPDX-FileCopyrightText: Copyright contributors to the vLLM project

from typing import TYPE_CHECKING, Any, Callable, Optional

import torch
from torch.nn import Module
from torch.nn.parameter import Parameter

import vllm.envs as envs
import vllm.model_executor.layers.fused_moe.modular_kernel as mk
from vllm import _custom_ops as ops
from vllm.distributed import get_tensor_model_parallel_world_size
from vllm.logger import init_logger
from vllm.model_executor.layers.fused_moe import (
    FusedMoE, FusedMoEActivationFormat, FusedMoEConfig, FusedMoEMethodBase,
    FusedMoEPermuteExpertsUnpermute, FusedMoEPrepareAndFinalize,
    FusedMoeWeightScaleSupported)
from vllm.model_executor.layers.linear import (LinearBase, LinearMethodBase,
                                               UnquantizedLinearMethod)
from vllm.model_executor.layers.quantization import QuantizationMethods
from vllm.model_executor.layers.quantization.base_config import (
    QuantizationConfig, QuantizeMethodBase)
from vllm.model_executor.layers.quantization.kv_cache import BaseKVCacheMethod
from vllm.model_executor.layers.quantization.utils.flashinfer_utils import (
    FlashinferMoeBackend, apply_flashinfer_per_tensor_scale_fp8,
    build_flashinfer_fp8_cutlass_moe_prepare_finalize,
    flashinfer_cutlass_moe_fp8, get_flashinfer_moe_backend,
    register_moe_scaling_factors, rotate_flashinfer_fp8_moe_weights,
    select_cutlass_fp8_gemm_impl, swap_w13_to_w31)
from vllm.model_executor.layers.quantization.utils.fp8_utils import (
    apply_fp8_block_linear, check_aiter_fp8_linear_support,
    create_fp8_input_scale, create_fp8_scale_parameter,
    create_fp8_weight_parameter, get_col_major_tma_aligned_tensor,
    maybe_deepgemm_requant, process_fp8_weight_block_strategy,
    process_fp8_weight_tensor_strategy, requant_weight_ue8m0_inplace,
    validate_fp8_block_shape)
from vllm.model_executor.layers.quantization.utils.marlin_utils_fp8 import (
    apply_fp8_marlin_linear, prepare_fp8_layer_for_marlin,
    prepare_moe_fp8_layer_for_marlin)
from vllm.model_executor.layers.quantization.utils.quant_utils import (
    GroupShape, is_layer_skipped)
from vllm.model_executor.layers.quantization.utils.w8a8_utils import (
    Fp8LinearOp, all_close_1d, cutlass_block_fp8_supported,
    cutlass_fp8_supported, maybe_create_device_identity,
    normalize_e4m3fn_to_e4m3fnuz, per_tensor_dequantize)
from vllm.model_executor.parameter import (BlockQuantScaleParameter,
                                           ModelWeightParameter,
                                           PerTensorScaleParameter)
from vllm.model_executor.utils import set_weight_attrs
from vllm.platforms import current_platform
from vllm.scalar_type import scalar_types
from vllm.utils import has_deep_gemm
from vllm.utils.deep_gemm import (is_blackwell_deep_gemm_e8m0_used,
                                  is_deep_gemm_supported)
from vllm.utils.flashinfer import has_flashinfer_moe

if TYPE_CHECKING:
    from vllm.model_executor.models.utils import WeightsMapper

ACTIVATION_SCHEMES = ["static", "dynamic"]

logger = init_logger(__name__)


def _is_col_major(x: torch.Tensor) -> bool:
    assert x.dim() == 3
    b, m, n = x.shape
    return x.stride(0) == m * n and x.stride(1) == 1 and x.stride(2) == m


class Fp8Config(QuantizationConfig):
    """Config class for FP8."""

    def __init__(
        self,
        is_checkpoint_fp8_serialized: bool = False,
        activation_scheme: str = "dynamic",
        ignored_layers: Optional[list[str]] = None,
        weight_block_size: Optional[list[int]] = None,
    ) -> None:
        super().__init__()

        self.is_checkpoint_fp8_serialized = is_checkpoint_fp8_serialized

        if activation_scheme not in ACTIVATION_SCHEMES:
            raise ValueError(
                f"Unsupported activation scheme {activation_scheme}")
        self.activation_scheme = activation_scheme
        self.ignored_layers = ignored_layers or []
        if weight_block_size is not None:
            if not is_checkpoint_fp8_serialized:
                raise ValueError(
                    "The block-wise quantization only supports fp8-serialized "
                    "checkpoint for now.")
            if len(weight_block_size) != 2:
                raise ValueError(
                    "The quantization block size of weight must have 2 "
                    f"dimensions, but got {len(weight_block_size)} dimensions")
            if activation_scheme != "dynamic":
                raise ValueError("The block-wise quantization only supports "
                                 "dynamic activation scheme for now, but got "
                                 f"{activation_scheme} activation scheme.")
        self.weight_block_size = weight_block_size

    @classmethod
    def get_name(cls) -> QuantizationMethods:
        return "fp8"

    @classmethod
    def get_supported_act_dtypes(cls) -> list[torch.dtype]:
        return [torch.bfloat16, torch.half]

    @classmethod
    def get_min_capability(cls) -> int:
        return 80

    @classmethod
    def get_config_filenames(cls) -> list[str]:
        return []

    def apply_vllm_mapper(self, hf_to_vllm_mapper: "WeightsMapper"):
        if self.ignored_layers is not None:
            self.ignored_layers = hf_to_vllm_mapper.apply_list(
                self.ignored_layers)

    @classmethod
    def from_config(cls, config: dict[str, Any]) -> "Fp8Config":
        quant_method = cls.get_from_keys(config, ["quant_method"])
        is_checkpoint_fp8_serialized = ("fp8" in quant_method)
        activation_scheme = cls.get_from_keys(config, ["activation_scheme"])
        ignored_layers = cls.get_from_keys_or(config, ["ignored_layers"], None)
        weight_block_size = cls.get_from_keys_or(config, ["weight_block_size"],
                                                 None)
        if not ignored_layers:
            ignored_layers = cls.get_from_keys_or(config,
                                                  ["modules_to_not_convert"],
                                                  None)
        return cls(is_checkpoint_fp8_serialized=is_checkpoint_fp8_serialized,
                   activation_scheme=activation_scheme,
                   ignored_layers=ignored_layers,
                   weight_block_size=weight_block_size)

    def get_quant_method(self, layer: torch.nn.Module,
                         prefix: str) -> Optional["QuantizeMethodBase"]:
        from vllm.attention.layer import Attention  # Avoid circular import

        if isinstance(layer, LinearBase):
            if is_layer_skipped(prefix=prefix,
                                ignored_layers=self.ignored_layers,
                                fused_mapping=self.packed_modules_mapping):
                return UnquantizedLinearMethod()
            return Fp8LinearMethod(self)
        elif isinstance(layer, FusedMoE):
            return Fp8MoEMethod(self, layer)
        elif isinstance(layer, Attention):
            return Fp8KVCacheMethod(self)
        return None

    def get_cache_scale(self, name: str) -> Optional[str]:
        """
        Check whether the param name matches the format for k/v cache scales
        in compressed-tensors. If this is the case, return its equivalent
        param name expected by vLLM

        :param name: param name
        :return: matching param name for KV cache scale in vLLM
        """
        if name.endswith(".output_scale") and ".k_proj" in name:
            return name.replace(".k_proj.output_scale", ".attn.k_scale")
        if name.endswith(".output_scale") and ".v_proj" in name:
            return name.replace(".v_proj.output_scale", ".attn.v_scale")
        if name.endswith(".output_scale") and ".q_proj" in name:
            return name.replace(".q_proj.output_scale", ".attn.q_scale")
        if name.endswith("self_attn.prob_output_scale"):
            return name.replace(".prob_output_scale", ".attn.prob_scale")
        # If no matches, return None
        return None


class Fp8LinearMethod(LinearMethodBase):
    """Linear method for FP8.
    Supports loading FP8 checkpoints with static weight scale and
    dynamic/static activation scale.

    Also supports loading quantized FP16/BF16 model checkpoints with dynamic
    activation scaling. The weight scaling factor will be initialized after
    the model weights are loaded.

    Limitations:
    1. Only support per-tensor quantization due to torch._scaled_mm support.
    2. Only support float8_e4m3fn data type due to the limitation of
       torch._scaled_mm (https://github.com/pytorch/pytorch/blob/2e48b39603411a41c5025efbe52f89560b827825/aten/src/ATen/native/cuda/Blas.cpp#L854-L856)

    Args:
        quant_config: The quantization config.
    """

    def __init__(self, quant_config: Fp8Config):
        self.quant_config = quant_config
        self.cutlass_block_fp8_supported = cutlass_block_fp8_supported()
        self.out_dtype = torch.get_default_dtype()

        # For GPUs that lack FP8 hardware support, we can leverage the Marlin
        # kernel for fast weight-only FP8 quantization
        self.use_marlin = (not current_platform.has_device_capability(89)
                           or envs.VLLM_TEST_FORCE_FP8_MARLIN)
        # Disable marlin for rocm
        if current_platform.is_rocm():
            self.use_marlin = False

        self.use_aiter_and_is_supported = check_aiter_fp8_linear_support()

        self.weight_block_size = self.quant_config.weight_block_size
        self.block_quant = self.weight_block_size is not None
        self.act_q_static = self.quant_config.activation_scheme == "static"
        # Use per-token quantization for better perf if dynamic and cutlass
        if not self.act_q_static and cutlass_fp8_supported():
            self.act_q_group_shape = GroupShape.PER_TOKEN
        else:
            self.act_q_group_shape = GroupShape.PER_TENSOR

        self.fp8_linear = Fp8LinearOp(
            act_quant_static=self.act_q_static,
            act_quant_group_shape=self.act_q_group_shape)

    def create_weights(
        self,
        layer: torch.nn.Module,
        input_size_per_partition: int,
        output_partition_sizes: list[int],
        input_size: int,
        output_size: int,
        params_dtype: torch.dtype,
        **extra_weight_attrs,
    ):
        maybe_create_device_identity()

        output_size_per_partition = sum(output_partition_sizes)
        weight_loader = extra_weight_attrs.get("weight_loader")
        layer.logical_widths = output_partition_sizes
        layer.input_size_per_partition = input_size_per_partition
        layer.output_size_per_partition = output_size_per_partition
        layer.orig_dtype = params_dtype
        layer.weight_block_size = None

        if self.block_quant:
            assert self.weight_block_size is not None
            layer.weight_block_size = self.weight_block_size
            validate_fp8_block_shape(input_size, output_size,
                                     input_size_per_partition,
                                     output_partition_sizes,
                                     self.weight_block_size)

        # WEIGHT
        if self.quant_config.is_checkpoint_fp8_serialized:
            weight = create_fp8_weight_parameter(output_size_per_partition,
                                                 input_size_per_partition,
                                                 weight_loader)
        else:
            # For non-serialized checkpoints, use original dtype
            weight = ModelWeightParameter(data=torch.empty(
                output_size_per_partition,
                input_size_per_partition,
                dtype=params_dtype),
                                          input_dim=1,
                                          output_dim=0,
                                          weight_loader=weight_loader)
        layer.register_parameter("weight", weight)

        # If checkpoint is serialized fp8, load them.
        # Otherwise, wait until process_weights_after_loading.
        if self.quant_config.is_checkpoint_fp8_serialized:
            # WEIGHT SCALE
            if not self.block_quant:
                scale = create_fp8_scale_parameter(PerTensorScaleParameter,
                                                   output_partition_sizes,
                                                   input_size_per_partition,
                                                   None, weight_loader)
                set_weight_attrs(scale, {"scale_type": "weight_scale"})
                layer.register_parameter("weight_scale", scale)
            else:
                assert not self.act_q_static
                assert self.weight_block_size is not None
                scale = create_fp8_scale_parameter(BlockQuantScaleParameter,
                                                   output_partition_sizes,
                                                   input_size_per_partition,
                                                   self.weight_block_size,
                                                   weight_loader)
                set_weight_attrs(scale, {"scale_type": "weight_scale"})
                # The weight_scale_inv name is intentional for deepseekv3
                layer.register_parameter("weight_scale_inv", scale)

            # INPUT ACTIVATION SCALE
            if self.act_q_static:
                scale = create_fp8_input_scale(output_partition_sizes,
                                               weight_loader)
                set_weight_attrs(scale, {"scale_type": "input_scale"})
                layer.register_parameter("input_scale", scale)
            else:
                layer.register_parameter("input_scale", None)

    def process_weights_after_loading(self, layer: Module) -> None:
        size_k_first = True
        input_scale = None
        # TODO(rob): refactor block quant into separate class.
        if self.block_quant:
            assert not self.act_q_static
            size_k_first = False

            weight, weight_scale = process_fp8_weight_block_strategy(
                layer.weight, layer.weight_scale_inv)
            # Delete the weight_scale_inv parameter to avoid confusion
            # with the weight_scale parameter
            del layer.weight_scale_inv

        # If checkpoint not serialized fp8, quantize the weights.
        elif not self.quant_config.is_checkpoint_fp8_serialized:
            qweight, weight_scale = ops.scaled_fp8_quant(layer.weight,
                                                         scale=None)
            weight = qweight.t()

        # If checkpoint is fp8, handle that there are N scales for N
        # shards in a fused module
        else:
            weight = layer.weight
            weight_scale = layer.weight_scale

            # If using w8a8, torch._scaled_mm needs per tensor, so
            # requantize the logical shards as a single weight.
            if not self.use_marlin:
                weight, weight_scale, input_scale = (
                    process_fp8_weight_tensor_strategy(
                        weight, weight_scale, layer.logical_widths,
                        getattr(layer, 'input_scale', None)))
            weight = weight.t()

            if self.act_q_static:
                assert input_scale is not None
                layer.input_scale = Parameter(input_scale.max(),
                                              requires_grad=False)

        # Update layer with new values.
        layer.weight = Parameter(weight.data, requires_grad=False)
        layer.weight_scale = Parameter(weight_scale.data, requires_grad=False)

        if self.use_marlin:
            prepare_fp8_layer_for_marlin(layer, size_k_first)
            # Activations not quantized for marlin.
            del layer.input_scale

        maybe_deepgemm_requant(layer)

    def apply(self,
              layer: torch.nn.Module,
              x: torch.Tensor,
              bias: Optional[torch.Tensor] = None) -> torch.Tensor:

        if self.use_marlin:
            return apply_fp8_marlin_linear(
                input=x,
                weight=layer.weight,
                weight_scale=layer.weight_scale,
                workspace=layer.workspace,
                size_n=layer.output_size_per_partition,
                size_k=layer.input_size_per_partition,
                bias=bias)

        if self.block_quant:
            return apply_fp8_block_linear(
                layer,
                input=x,
                bias=bias,
                cutlass_block_fp8_supported=self.cutlass_block_fp8_supported,
                use_aiter_and_is_supported=self.use_aiter_and_is_supported)

        return self.fp8_linear.apply(input=x,
                                     weight=layer.weight,
                                     weight_scale=layer.weight_scale,
                                     out_dtype=self.out_dtype,
                                     input_scale=layer.input_scale,
                                     bias=bias)


class Fp8MoEMethod(FusedMoEMethodBase):
    """MoE method for FP8.
    Supports loading FP8 checkpoints with static weight scale and
    dynamic/static activation scale.

    Also supports loading quantized FP16/BF16 model checkpoints with dynamic
    activation scaling. The weight scaling factor will be initialized after
    the model weights are loaded.

    Args:
        quant_config: The quantization config.
    """

    def __init__(self, quant_config: Fp8Config, layer: torch.nn.Module):
        super().__init__(layer.moe_config)
        self.layer = layer
        self.quant_config = quant_config
        self.weight_block_size = self.quant_config.weight_block_size
        self.block_quant = self.weight_block_size is not None

        self.flashinfer_moe_backend: Optional[FlashinferMoeBackend] = None
        self.fused_experts: Optional[
            mk.FusedMoEModularKernel] = None  # type: ignore
        if envs.VLLM_USE_FLASHINFER_MOE_FP8 and has_flashinfer_moe():
            self.flashinfer_moe_backend = get_flashinfer_moe_backend()
            logger.info_once(
                f"Using FlashInfer {self.flashinfer_moe_backend.value} kernels"
            )
        # For GPUs that lack FP8 hardware support, we can leverage the Marlin
        # kernel for fast weight-only FP8 quantization
        self.use_marlin = (not current_platform.has_device_capability(89)
                           or envs.VLLM_TEST_FORCE_FP8_MARLIN)
        # Disable marlin for rocm
        if current_platform.is_rocm():
            self.use_marlin = False

        # Check for DeepGemm support.
        self.allow_deep_gemm = False
        if envs.VLLM_USE_DEEP_GEMM:
            if not has_deep_gemm():
                logger.warning_once("Failed to import DeepGemm kernels.")
            elif not self.block_quant:
                logger.warning_once("Model is not block quantized. Not using "
                                    "DeepGemm kernels")
            elif (is_deep_gemm_supported()):
                logger.info_once("Using DeepGemm kernels for Fp8MoEMethod.")
                self.allow_deep_gemm = True
            else:
                logger.warning_once(
                    "DeepGemm not supported on the current platform.")

        # Check for CutlassBlockScaledGroupedGemm support.
        self.allow_cutlass_block_scaled_grouped_gemm = False
        if not self.block_quant:
            logger.debug_once("Model is not block quantized. Not using "
                              "CutlassBlockScaledGroupedGemm kernels")
        elif (current_platform.is_cuda()
              and current_platform.is_device_capability(100)):
            logger.info_once(
                "Using CutlassBlockScaledGroupedGemm kernels for Fp8MoEMethod."
            )
            self.allow_cutlass_block_scaled_grouped_gemm = True
        else:
            logger.warning_once(
                "CutlassBlockScaledGroupedGemm not supported on the current "
                "platform.")

    def maybe_make_prepare_finalize(
        self,
        moe: FusedMoEConfig,
    ) -> Optional[mk.FusedMoEPrepareAndFinalize]:
        if self.flashinfer_moe_backend != FlashinferMoeBackend.CUTLASS:
            return super().maybe_make_prepare_finalize(moe)

        prepare_finalize = build_flashinfer_fp8_cutlass_moe_prepare_finalize(
            moe,
            layer=self.layer,
        )
        logger.debug_once("%s", prepare_finalize.__class__.__name__)
        return prepare_finalize

    def create_weights(self, layer: Module, num_experts: int, hidden_size: int,
                       intermediate_size_per_partition: int,
                       params_dtype: torch.dtype, **extra_weight_attrs):

        layer.intermediate_size_per_partition = intermediate_size_per_partition
        layer.hidden_size = hidden_size
        layer.num_experts = num_experts
        layer.orig_dtype = params_dtype
        layer.weight_block_size = None

        if self.quant_config.is_checkpoint_fp8_serialized:
            params_dtype = torch.float8_e4m3fn
        if self.block_quant:
            assert self.weight_block_size is not None
            layer.weight_block_size = self.weight_block_size
            tp_size = get_tensor_model_parallel_world_size()
            block_n, block_k = (
                self.weight_block_size[0],
                self.weight_block_size[1],
            )
            # NOTE: To ensure proper alignment of the block-wise quantization
            # scales, the output_size of the weights for both the gate and up
            # layers must be divisible by block_n.
            # Required by column parallel or enabling merged weights
            if intermediate_size_per_partition % block_n != 0:
                raise ValueError(
                    f"The output_size of gate's and up's weight = "
                    f"{intermediate_size_per_partition} is not divisible by "
                    f"weight quantization block_n = {block_n}.")
            if (tp_size > 1
                    and intermediate_size_per_partition % block_k != 0):
                # Required by row parallel
                raise ValueError(
                    f"The input_size of down's weight = "
                    f"{intermediate_size_per_partition} is not divisible by "
                    f"weight quantization block_k = {block_k}.")

        # WEIGHTS
        w13_weight = torch.nn.Parameter(torch.empty(
            num_experts,
            2 * intermediate_size_per_partition,
            hidden_size,
            dtype=params_dtype),
                                        requires_grad=False)
        layer.register_parameter("w13_weight", w13_weight)
        set_weight_attrs(w13_weight, extra_weight_attrs)

        w2_weight = torch.nn.Parameter(torch.empty(
            num_experts,
            hidden_size,
            intermediate_size_per_partition,
            dtype=params_dtype),
                                       requires_grad=False)
        layer.register_parameter("w2_weight", w2_weight)
        set_weight_attrs(w2_weight, extra_weight_attrs)

        # WEIGHT_SCALES
        if not self.block_quant:
            # Allocate 2 scales for w1 and w3 respectively.
            # They will be combined to a single scale after weight loading.
            w13_weight_scale = torch.nn.Parameter(torch.ones(
                num_experts, 2, dtype=torch.float32),
                                                  requires_grad=False)
            w2_weight_scale = torch.nn.Parameter(torch.ones(
                num_experts, dtype=torch.float32),
                                                 requires_grad=False)
            layer.register_parameter("w13_weight_scale", w13_weight_scale)
            layer.register_parameter("w2_weight_scale", w2_weight_scale)
        else:
            w13_weight_scale = torch.nn.Parameter(
                torch.ones(
                    num_experts,
                    2 * ((intermediate_size_per_partition + block_n - 1) //
                         block_n),
                    (hidden_size + block_k - 1) // block_k,
                    dtype=torch.float32,
                ),
                requires_grad=False,
            )
            w2_weight_scale = torch.nn.Parameter(
                torch.ones(
                    num_experts,
                    (hidden_size + block_n - 1) // block_n,
                    (intermediate_size_per_partition + block_k - 1) // block_k,
                    dtype=torch.float32,
                ),
                requires_grad=False,
            )
            layer.register_parameter("w13_weight_scale_inv", w13_weight_scale)
            layer.register_parameter("w2_weight_scale_inv", w2_weight_scale)
            assert self.quant_config.activation_scheme == "dynamic"

        # Add the quantization method used (per tensor/grouped/channel)
        # to ensure the weight scales are loaded in properly
        extra_weight_attrs.update(
            {"quant_method": FusedMoeWeightScaleSupported.BLOCK.
             value} if self.block_quant else
            {"quant_method": FusedMoeWeightScaleSupported.TENSOR.value})
        # If loading fp8 checkpoint, pass the weight loaders.
        # If loading an fp16 checkpoint, do not (we will quantize in
        #   process_weights_after_loading()
        if self.quant_config.is_checkpoint_fp8_serialized:
            set_weight_attrs(w13_weight_scale, extra_weight_attrs)
            set_weight_attrs(w2_weight_scale, extra_weight_attrs)

        # INPUT_SCALES
        if self.quant_config.activation_scheme == "static":
            if not self.quant_config.is_checkpoint_fp8_serialized:
                raise ValueError(
                    "Found static activation scheme for checkpoint that "
                    "was not serialized fp8.")

            w13_input_scale = torch.nn.Parameter(torch.ones(
                num_experts, dtype=torch.float32),
                                                 requires_grad=False)
            layer.register_parameter("w13_input_scale", w13_input_scale)
            set_weight_attrs(w13_input_scale, extra_weight_attrs)

            w2_input_scale = torch.nn.Parameter(torch.ones(
                num_experts, dtype=torch.float32),
                                                requires_grad=False)
            layer.register_parameter("w2_input_scale", w2_input_scale)
            set_weight_attrs(w2_input_scale, extra_weight_attrs)

        else:
            layer.w13_input_scale = None
            layer.w2_input_scale = None

    def process_weights_after_loading(self, layer: Module) -> None:
        # Lazy import to avoid importing triton too early.
        from vllm.model_executor.layers.fused_moe.rocm_aiter_fused_moe import (
            is_rocm_aiter_moe_enabled, shuffle_weights)

        self.rocm_aiter_moe_enabled = is_rocm_aiter_moe_enabled()

        # TODO (rob): refactor block quant into separate class.
        if self.block_quant:
            assert self.quant_config.activation_scheme == "dynamic"
            if current_platform.is_fp8_fnuz():
                w13_weight, w13_weight_scale_inv, w13_input_scale = \
                    normalize_e4m3fn_to_e4m3fnuz(
                        layer.w13_weight, layer.w13_weight_scale_inv,
                        layer.w13_input_scale)
                w2_weight, w2_weight_scale_inv, w2_input_scale = \
                    normalize_e4m3fn_to_e4m3fnuz(
                        layer.w2_weight, layer.w2_weight_scale_inv,
                        layer.w2_input_scale)
            elif self.flashinfer_moe_backend is not None:
                # NOTE: weights have to be swapped since the activation is
                # applied on different half for flashinfer vs vllm
                w13_weight = swap_w13_to_w31(layer.w13_weight.data)
                w13_weight_scale_inv = swap_w13_to_w31(
                    layer.w13_weight_scale_inv.data)
                w2_weight = layer.w2_weight.data
                w2_weight_scale_inv = layer.w2_weight_scale_inv.data
            else:
                w13_weight = layer.w13_weight.data
                w13_weight_scale_inv = layer.w13_weight_scale_inv.data
                w2_weight = layer.w2_weight
                w2_weight_scale_inv = layer.w2_weight_scale_inv

            # torch.compile() cannot use Parameter subclasses.
            layer.w13_weight = Parameter(w13_weight, requires_grad=False)
            layer.w13_weight_scale_inv = Parameter(w13_weight_scale_inv,
                                                   requires_grad=False)
            layer.w2_weight = Parameter(w2_weight, requires_grad=False)
            layer.w2_weight_scale_inv = Parameter(w2_weight_scale_inv,
                                                  requires_grad=False)
            if self.rocm_aiter_moe_enabled:
                # reshaping weights is required for aiter moe kernel.
                shuffled_w13, shuffled_w2 = shuffle_weights(
                    layer.w13_weight.data, layer.w2_weight.data)

                layer.w13_weight = torch.nn.Parameter(shuffled_w13,
                                                      requires_grad=False)
                layer.w2_weight = torch.nn.Parameter(shuffled_w2,
                                                     requires_grad=False)

            # DeepGemm scales need to be transposed and aligned.  We try to do
            # it ahead of time for performance reasons.
            if self.allow_deep_gemm and not is_blackwell_deep_gemm_e8m0_used():
                # Lazy import to avoid CUDA initialization problems.
                if _is_col_major(layer.w13_weight_scale_inv):
                    layer.w13_weight_scale_inv = \
                        get_col_major_tma_aligned_tensor(layer.w13_weight_scale_inv).contiguous()
                if _is_col_major(layer.w2_weight_scale_inv):
                    layer.w2_weight_scale_inv = \
                        get_col_major_tma_aligned_tensor(layer.w2_weight_scale_inv).contiguous()

        # If checkpoint is fp16, quantize in place.
        elif not self.quant_config.is_checkpoint_fp8_serialized:
            fp8_dtype = current_platform.fp8_dtype()
            w13_weight = torch.empty_like(layer.w13_weight.data,
                                          dtype=fp8_dtype)
            w2_weight = torch.empty_like(layer.w2_weight.data, dtype=fp8_dtype)

            # Re-initialize w13_scale because we directly quantize
            # merged w13 weights and generate a single scaling factor.
            layer.w13_weight_scale = torch.nn.Parameter(torch.ones(
                layer.local_num_experts,
                dtype=torch.float32,
                device=w13_weight.device),
                                                        requires_grad=False)
            for expert in range(layer.local_num_experts):
                w13_weight[expert, :, :], layer.w13_weight_scale[
                    expert] = ops.scaled_fp8_quant(
                        layer.w13_weight.data[expert, :, :])
                w2_weight[expert, :, :], layer.w2_weight_scale[
                    expert] = ops.scaled_fp8_quant(
                        layer.w2_weight.data[expert, :, :])
            layer.w13_weight = torch.nn.Parameter(w13_weight,
                                                  requires_grad=False)
            layer.w2_weight = torch.nn.Parameter(w2_weight,
                                                 requires_grad=False)
            if self.rocm_aiter_moe_enabled:
                # reshaping weights is required for aiter moe kernel.
                shuffled_w13, shuffled_w2 = shuffle_weights(
                    layer.w13_weight, layer.w2_weight)

                layer.w13_weight = torch.nn.Parameter(shuffled_w13,
                                                      requires_grad=False)
                layer.w2_weight = torch.nn.Parameter(shuffled_w2,
                                                     requires_grad=False)
        # If checkpoint is fp8, we need to handle that the
        # MoE kernels require single activation scale and single weight
        # scale for w13 per expert.
        else:
            # Fp8 moe kernels require a single activation scale.
            # We take the max of all the scales in case they differ.
            if self.quant_config.activation_scheme == "static":
                if (layer.w13_input_scale is None
                        or layer.w2_input_scale is None):
                    raise ValueError(
                        "QuantConfig has static quantization, but found "
                        "activation scales are None.")
                if (not all_close_1d(layer.w13_input_scale)
                        or not all_close_1d(layer.w2_input_scale)):
                    logger.warning_once(
                        "Found input_scales that are not equal for "
                        "fp8 MoE layer. Using the maximum across experts "
                        "for each layer.")
                layer.w13_input_scale = torch.nn.Parameter(
                    layer.w13_input_scale.max(), requires_grad=False)
                layer.w2_input_scale = torch.nn.Parameter(
                    layer.w2_input_scale.max(), requires_grad=False)
            if current_platform.is_fp8_fnuz():
                # Normalize the weights and scales
                w13_weight, w13_weight_scale, w13_input_scale = \
                    normalize_e4m3fn_to_e4m3fnuz(
                        layer.w13_weight, layer.w13_weight_scale,
                        layer.w13_input_scale)
                w2_weight, w2_weight_scale, w2_input_scale = \
                    normalize_e4m3fn_to_e4m3fnuz(
                        layer.w2_weight, layer.w2_weight_scale,
                        layer.w2_input_scale)
                # Reset the parameter
                layer.w13_weight = torch.nn.Parameter(w13_weight,
                                                      requires_grad=False)
                layer.w13_weight_scale = torch.nn.Parameter(
                    w13_weight_scale, requires_grad=False)
                if w13_input_scale is not None:
                    layer.w13_input_scale = torch.nn.Parameter(
                        w13_input_scale, requires_grad=False)
                layer.w2_weight = torch.nn.Parameter(w2_weight,
                                                     requires_grad=False)
                layer.w2_weight_scale = torch.nn.Parameter(w2_weight_scale,
                                                           requires_grad=False)
                if w2_input_scale is not None:
                    layer.w2_input_scale = torch.nn.Parameter(
                        w2_input_scale, requires_grad=False)

            # Fp8 moe kernel needs single weight scale for w13 per expert.
            # We take the max then dequant and requant each expert.
            assert layer.w13_weight_scale is not None
            shard_size = layer.intermediate_size_per_partition
            max_w13_scales = layer.w13_weight_scale.max(dim=1).values
            for expert_id in range(layer.local_num_experts):
                start = 0
                for shard_id in range(2):
                    dq_weight = per_tensor_dequantize(
                        layer.w13_weight[expert_id][start:start +
                                                    shard_size, :],
                        layer.w13_weight_scale[expert_id][shard_id])
                    layer.w13_weight[expert_id][
                        start:start + shard_size, :], _ = ops.scaled_fp8_quant(
                            dq_weight, max_w13_scales[expert_id])
                    start += shard_size

            if self.rocm_aiter_moe_enabled:
                shuffled_w13, shuffled_w2 = shuffle_weights(
                    layer.w13_weight, layer.w2_weight)

                layer.w13_weight = torch.nn.Parameter(shuffled_w13,
                                                      requires_grad=False)
                layer.w2_weight = torch.nn.Parameter(shuffled_w2,
                                                     requires_grad=False)

            layer.w13_weight_scale = torch.nn.Parameter(max_w13_scales,
                                                        requires_grad=False)

            if self.flashinfer_moe_backend is not None:
                # NOTE: weights have to be swapped since the activation is
                # applied on different half for flashinfer vs vllm
                assert not self.block_quant
                register_moe_scaling_factors(layer)
                w13_weight = swap_w13_to_w31(layer.w13_weight.data)
                if self.flashinfer_moe_backend == \
                    FlashinferMoeBackend.TENSORRT_LLM:
                    rotate_flashinfer_fp8_moe_weights(w13_weight, w2_weight)
                layer.w13_weight.data = w13_weight.data

        if self.use_marlin:
            prepare_moe_fp8_layer_for_marlin(layer, False)
            # Activations not quantized for marlin.
            del layer.w13_input_scale
            del layer.w2_input_scale

        if is_blackwell_deep_gemm_e8m0_used():
            assert layer.weight_block_size is not None
            # Re-quantise the expert weights so their scales are UE8M0.
            block_sz = tuple(layer.weight_block_size)
            requant_weight_ue8m0_inplace(
                layer.w13_weight.data,
                layer.w13_weight_scale_inv.data,
                block_sz,
            )
            requant_weight_ue8m0_inplace(
                layer.w2_weight.data,
                layer.w2_weight_scale_inv.data,
                block_sz,
            )

            # Ensure column-major TMA alignment expected by DeepGEMM.
            if _is_col_major(layer.w13_weight_scale_inv):
                layer.w13_weight_scale_inv = get_col_major_tma_aligned_tensor(
                    layer.w13_weight_scale_inv).contiguous()
            if _is_col_major(layer.w2_weight_scale_inv):
                layer.w2_weight_scale_inv = get_col_major_tma_aligned_tensor(
                    layer.w2_weight_scale_inv).contiguous()

    def select_gemm_impl(
        self,
        prepare_finalize: FusedMoEPrepareAndFinalize,
        moe: FusedMoEConfig,
    ) -> FusedMoEPermuteExpertsUnpermute:
        from vllm.model_executor.layers.fused_moe import (
            BatchedTritonOrDeepGemmExperts, TritonOrDeepGemmExperts)

        assert not self.use_marlin and not self.rocm_aiter_moe_enabled, (
            "Marlin and ROCm AITER are not supported with all2all yet.")

        if (prepare_finalize.activation_format ==
                FusedMoEActivationFormat.BatchedExperts):
            max_num_tokens_per_rank = (
                prepare_finalize.max_num_tokens_per_rank())
            assert max_num_tokens_per_rank is not None
            logger.debug(
                "BatchedTritonOrDeepGemmExperts(%s): "
                "max_tokens_per_rank=%s, block_size=%s, per_act_token=%s",
                self.__class__.__name__, max_num_tokens_per_rank,
                self.weight_block_size, False)
            return BatchedTritonOrDeepGemmExperts(
                max_num_tokens=max_num_tokens_per_rank,
                num_dispatchers=prepare_finalize.num_dispatchers(),
                use_fp8_w8a8=True,
                block_shape=self.weight_block_size,
                per_act_token_quant=False,
                allow_deep_gemm=self.allow_deep_gemm,
            )
        elif self.flashinfer_moe_backend == FlashinferMoeBackend.CUTLASS:
            experts = select_cutlass_fp8_gemm_impl(
                moe,
                self.layer,
            )
            logger.debug_once("Using %s", experts.__class__.__name__)
            return experts
        else:
            logger.debug(
                "TritonOrDeepGemmExperts(%s): block_size=%s, per_act_token=%s",
                self.__class__.__name__, self.weight_block_size, False)
            return TritonOrDeepGemmExperts(
                use_fp8_w8a8=True,
                block_shape=self.weight_block_size,
                allow_deep_gemm=self.allow_deep_gemm,
            )

    def apply(
        self,
        layer: torch.nn.Module,
        x: torch.Tensor,
        router_logits: torch.Tensor,
        top_k: int,
        renormalize: bool,
        use_grouped_topk: bool = False,
        topk_group: Optional[int] = None,
        num_expert_group: Optional[int] = None,
        global_num_experts: int = -1,
        expert_map: Optional[torch.Tensor] = None,
        custom_routing_function: Optional[Callable] = None,
        scoring_func: str = "softmax",
        e_score_correction_bias: Optional[torch.Tensor] = None,
        apply_router_weight_on_input: bool = False,
        activation: str = "silu",
        enable_eplb: bool = False,
        expert_load_view: Optional[torch.Tensor] = None,
        logical_to_physical_map: Optional[torch.Tensor] = None,
        logical_replica_count: Optional[torch.Tensor] = None,
    ) -> torch.Tensor:
        if enable_eplb:
            assert expert_load_view is not None
            assert logical_to_physical_map is not None
            assert logical_replica_count is not None
            assert isinstance(layer, FusedMoE)

<<<<<<< HEAD
        if self.rocm_aiter_moe_enabled:
            from vllm.model_executor.layers.fused_moe.rocm_aiter_fused_moe import (  # noqa: E501
                rocm_aiter_fused_experts)
            return rocm_aiter_fused_experts(
                x,
                layer.w13_weight,
                layer.w2_weight,
                topk_weights=topk_weights,
                topk_ids=topk_ids,
                activation=activation,
                use_fp8_w8a8=True,
                apply_router_weight_on_input=apply_router_weight_on_input,
                w1_scale=(layer.w13_weight_scale_inv
                          if self.block_quant else layer.w13_weight_scale),
                w2_scale=(layer.w2_weight_scale_inv
                          if self.block_quant else layer.w2_weight_scale),
                a1_scale=layer.w13_input_scale,
                a2_scale=layer.w2_input_scale,
                block_shape=layer.weight_block_size,
                expert_map=expert_map)
        elif self.use_marlin:
            assert activation == "silu", (
                f"{activation} not supported for Marlin MoE.")
            return torch.ops.vllm.fused_marlin_moe(
                x,
                layer.w13_weight,
                layer.w2_weight,
                None,
                None,
                layer.w13_weight_scale,
                layer.w2_weight_scale,
                router_logits,
                topk_weights,
                topk_ids,
                quant_type_id=scalar_types.float8_e4m3fn.id,
                apply_router_weight_on_input=apply_router_weight_on_input,
                global_num_experts=global_num_experts,
                expert_map=expert_map)
        elif self.flashinfer_moe_enabled:
            assert activation == 'silu'
            assert scoring_func == 'sigmoid'
=======
        if self.flashinfer_moe_backend == FlashinferMoeBackend.TENSORRT_LLM:
            assert activation == 'silu', (
                f"Expected 'silu' activation but got {activation}")
            assert scoring_func == 'sigmoid', (
                f"Expected 'sigmoid' scoring func but got {scoring_func}")
>>>>>>> c32e6ad1
            if self.block_quant:
                assert (renormalize and use_grouped_topk
                        and custom_routing_function is None)

                return torch.ops.vllm.flashinfer_fused_moe_blockscale_fp8(
                    routing_logits=router_logits.to(torch.float32),
                    routing_bias=e_score_correction_bias,
                    x=x,
                    w13_weight=layer.w13_weight,
                    w13_weight_scale_inv=layer.w13_weight_scale_inv,
                    w2_weight=layer.w2_weight,
                    w2_weight_scale_inv=layer.w2_weight_scale_inv,
                    global_num_experts=global_num_experts,
                    top_k=top_k,
                    num_expert_group=num_expert_group,
                    topk_group=topk_group,
                    intermediate_size=layer.intermediate_size_per_partition,
                    expert_offset=layer.ep_rank * layer.local_num_experts,
                    local_num_experts=layer.local_num_experts,
                    block_shape=self.weight_block_size,
                    routed_scaling=1.0,
                )
            else:
                assert (not renormalize
                        and custom_routing_function is not None)
                return apply_flashinfer_per_tensor_scale_fp8(
                    layer=layer,
                    hidden_states=x,
                    router_logits=router_logits,
                    routing_bias=e_score_correction_bias,
                    global_num_experts=global_num_experts,
                    top_k=top_k,
                    num_expert_group=num_expert_group,
                    topk_group=topk_group,
                    apply_router_weight_on_input=apply_router_weight_on_input)

        topk_weights, topk_ids = FusedMoE.select_experts(
            hidden_states=x,
            router_logits=router_logits,
            use_grouped_topk=use_grouped_topk,
            top_k=top_k,
            renormalize=renormalize,
            topk_group=topk_group,
            num_expert_group=num_expert_group,
            custom_routing_function=custom_routing_function,
            scoring_func=scoring_func,
            e_score_correction_bias=e_score_correction_bias,
            indices_type=self.topk_indices_dtype,
            enable_eplb=enable_eplb,
            expert_map=expert_map,
            expert_load_view=expert_load_view,
            logical_to_physical_map=logical_to_physical_map,
            logical_replica_count=logical_replica_count,
        )

        if self.rocm_aiter_moe_enabled:
            from vllm.model_executor.layers.fused_moe.rocm_aiter_fused_moe import (  # noqa: E501
                rocm_aiter_fused_experts)
            return rocm_aiter_fused_experts(
                x,
                layer.w13_weight,
                layer.w2_weight,
                topk_weights=topk_weights,
                topk_ids=topk_ids,
                activation=activation,
                use_fp8_w8a8=True,
                apply_router_weight_on_input=apply_router_weight_on_input,
                w1_scale=(layer.w13_weight_scale_inv
                          if self.block_quant else layer.w13_weight_scale),
                w2_scale=(layer.w2_weight_scale_inv
                          if self.block_quant else layer.w2_weight_scale),
                a1_scale=layer.w13_input_scale,
                a2_scale=layer.w2_input_scale,
                block_shape=self.quant_config.weight_block_size,
                expert_map=expert_map)
        elif self.use_marlin:
            assert activation == "silu", (
                f"{activation} not supported for Marlin MoE.")
            return torch.ops.vllm.fused_marlin_moe(
                x,
                layer.w13_weight,
                layer.w2_weight,
                None,
                None,
                layer.w13_weight_scale,
                layer.w2_weight_scale,
                router_logits,
                topk_weights,
                topk_ids,
                quant_type_id=scalar_types.float8_e4m3fn.id,
                apply_router_weight_on_input=apply_router_weight_on_input,
                global_num_experts=global_num_experts,
                expert_map=expert_map)
        elif self.flashinfer_moe_backend == FlashinferMoeBackend.CUTLASS:
            assert self.block_quant is None
            assert (not renormalize and custom_routing_function is not None)
            assert activation == 'silu', (
                f"Expected 'silu' activation but got {activation}")
            assert scoring_func == 'sigmoid', (
                f"Expected 'sigmoid' scoring func but got {scoring_func}")
            if self.fused_experts is not None:
                return self.fused_experts(
                    x,
                    layer.w13_weight,
                    layer.w2_weight,
                    topk_weights,
                    topk_ids,
                    inplace=False,
                    activation=activation,
                    global_num_experts=global_num_experts,
                    expert_map=expert_map,
                    apply_router_weight_on_input=apply_router_weight_on_input,
                )
            else:
                return flashinfer_cutlass_moe_fp8(
                    x,
                    layer,
                    topk_weights,
                    topk_ids,
                    inplace=False,
                    activation=activation,
                    global_num_experts=global_num_experts,
                    expert_map=expert_map,
                    apply_router_weight_on_input=apply_router_weight_on_input,
                )
        else:
            from vllm.model_executor.layers.fused_moe import fused_experts
            return fused_experts(
                hidden_states=x,
                w1=layer.w13_weight,
                w2=layer.w2_weight,
                topk_weights=topk_weights,
                topk_ids=topk_ids,
                inplace=True,
                activation=activation,
                global_num_experts=global_num_experts,
                apply_router_weight_on_input=apply_router_weight_on_input,
                expert_map=expert_map,
                w1_scale=(layer.w13_weight_scale_inv
                          if self.block_quant else layer.w13_weight_scale),
                w2_scale=(layer.w2_weight_scale_inv
                          if self.block_quant else layer.w2_weight_scale),
                a1_scale=layer.w13_input_scale,
                a2_scale=layer.w2_input_scale,
                use_fp8_w8a8=True,
                block_shape=self.weight_block_size,
                allow_deep_gemm=self.allow_deep_gemm,
                allow_cutlass_block_scaled_grouped_gemm=(
                    self.allow_cutlass_block_scaled_grouped_gemm))


class Fp8KVCacheMethod(BaseKVCacheMethod):
    """
    Supports loading kv-cache scaling factors from FP8 checkpoints.
    """

    def __init__(self, quant_config: Fp8Config):
        super().__init__(quant_config)<|MERGE_RESOLUTION|>--- conflicted
+++ resolved
@@ -877,55 +877,11 @@
             assert logical_replica_count is not None
             assert isinstance(layer, FusedMoE)
 
-<<<<<<< HEAD
-        if self.rocm_aiter_moe_enabled:
-            from vllm.model_executor.layers.fused_moe.rocm_aiter_fused_moe import (  # noqa: E501
-                rocm_aiter_fused_experts)
-            return rocm_aiter_fused_experts(
-                x,
-                layer.w13_weight,
-                layer.w2_weight,
-                topk_weights=topk_weights,
-                topk_ids=topk_ids,
-                activation=activation,
-                use_fp8_w8a8=True,
-                apply_router_weight_on_input=apply_router_weight_on_input,
-                w1_scale=(layer.w13_weight_scale_inv
-                          if self.block_quant else layer.w13_weight_scale),
-                w2_scale=(layer.w2_weight_scale_inv
-                          if self.block_quant else layer.w2_weight_scale),
-                a1_scale=layer.w13_input_scale,
-                a2_scale=layer.w2_input_scale,
-                block_shape=layer.weight_block_size,
-                expert_map=expert_map)
-        elif self.use_marlin:
-            assert activation == "silu", (
-                f"{activation} not supported for Marlin MoE.")
-            return torch.ops.vllm.fused_marlin_moe(
-                x,
-                layer.w13_weight,
-                layer.w2_weight,
-                None,
-                None,
-                layer.w13_weight_scale,
-                layer.w2_weight_scale,
-                router_logits,
-                topk_weights,
-                topk_ids,
-                quant_type_id=scalar_types.float8_e4m3fn.id,
-                apply_router_weight_on_input=apply_router_weight_on_input,
-                global_num_experts=global_num_experts,
-                expert_map=expert_map)
-        elif self.flashinfer_moe_enabled:
-            assert activation == 'silu'
-            assert scoring_func == 'sigmoid'
-=======
         if self.flashinfer_moe_backend == FlashinferMoeBackend.TENSORRT_LLM:
             assert activation == 'silu', (
                 f"Expected 'silu' activation but got {activation}")
             assert scoring_func == 'sigmoid', (
                 f"Expected 'sigmoid' scoring func but got {scoring_func}")
->>>>>>> c32e6ad1
             if self.block_quant:
                 assert (renormalize and use_grouped_topk
                         and custom_routing_function is None)
@@ -999,7 +955,7 @@
                           if self.block_quant else layer.w2_weight_scale),
                 a1_scale=layer.w13_input_scale,
                 a2_scale=layer.w2_input_scale,
-                block_shape=self.quant_config.weight_block_size,
+                block_shape=layer.weight_block_size,
                 expert_map=expert_map)
         elif self.use_marlin:
             assert activation == "silu", (
