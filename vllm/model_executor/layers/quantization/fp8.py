# SPDX-License-Identifier: Apache-2.0
# SPDX-FileCopyrightText: Copyright contributors to the vLLM project

from collections.abc import Callable
from enum import Enum
from functools import partial
from typing import TYPE_CHECKING, Any, Optional

import torch
from torch.nn import Module
from torch.nn.parameter import Parameter

import vllm.envs as envs
import vllm.model_executor.layers.fused_moe.modular_kernel as mk
from vllm import _custom_ops as ops
from vllm._aiter_ops import rocm_aiter_ops
from vllm.attention.layer import Attention
from vllm.distributed import get_tensor_model_parallel_world_size
from vllm.logger import init_logger
from vllm.model_executor.layers.batch_invariant import (
    vllm_is_batch_invariant,
)
from vllm.model_executor.layers.fused_moe import (
    FusedMoE,
    FusedMoEActivationFormat,
    FusedMoEMethodBase,
    FusedMoEPermuteExpertsUnpermute,
    FusedMoEPrepareAndFinalize,
    FusedMoeWeightScaleSupported,
)
from vllm.model_executor.layers.fused_moe.config import (
    FusedMoEParallelConfig,
    FusedMoEQuantConfig,
    RoutingMethodType,
    fp8_w8a8_moe_quant_config,
)
from vllm.model_executor.layers.fused_moe.fused_marlin_moe import fused_marlin_moe
from vllm.model_executor.layers.fused_moe.layer import UnquantizedFusedMoEMethod
from vllm.model_executor.layers.linear import (
    LinearBase,
    LinearMethodBase,
    UnquantizedLinearMethod,
)
from vllm.model_executor.layers.quantization import QuantizationMethods
from vllm.model_executor.layers.quantization.base_config import (
    QuantizationConfig,
    QuantizeMethodBase,
)
from vllm.model_executor.layers.quantization.kv_cache import BaseKVCacheMethod
from vllm.model_executor.layers.quantization.utils.flashinfer_utils import (
    FlashinferMoeBackend,
    apply_flashinfer_per_tensor_scale_fp8,
    build_flashinfer_fp8_cutlass_moe_prepare_finalize,
    flashinfer_cutlass_moe_fp8,
    get_flashinfer_moe_backend,
    register_moe_scaling_factors,
    rotate_flashinfer_fp8_moe_weights,
    select_cutlass_fp8_gemm_impl,
    swap_w13_to_w31,
)
from vllm.model_executor.layers.quantization.utils.fp8_utils import (
    W8A8BlockFp8LinearOp,
    create_fp8_input_scale,
    create_fp8_scale_parameter,
    create_fp8_weight_parameter,
    deepgemm_post_process_fp8_weight_block,
    maybe_post_process_fp8_weight_block,
    process_fp8_weight_block_strategy,
    process_fp8_weight_tensor_strategy,
    validate_fp8_block_shape,
)
from vllm.model_executor.layers.quantization.utils.marlin_utils import (
    get_marlin_input_dtype,
)
from vllm.model_executor.layers.quantization.utils.marlin_utils_fp8 import (
    apply_fp8_marlin_linear,
    prepare_fp8_layer_for_marlin,
    prepare_moe_fp8_layer_for_marlin,
)
from vllm.model_executor.layers.quantization.utils.quant_utils import (
    GroupShape,
    is_layer_skipped,
)
from vllm.model_executor.layers.quantization.utils.w8a8_utils import (
    Fp8LinearOp,
    all_close_1d,
    cutlass_block_fp8_supported,
    cutlass_fp8_supported,
    maybe_create_device_identity,
    normalize_e4m3fn_to_e4m3fnuz,
    per_tensor_dequantize,
)
from vllm.model_executor.parameter import (
    BlockQuantScaleParameter,
    ModelWeightParameter,
    PerTensorScaleParameter,
)
from vllm.model_executor.utils import set_weight_attrs
from vllm.platforms import current_platform
from vllm.scalar_type import scalar_types
from vllm.utils.deep_gemm import (
    is_deep_gemm_e8m0_used,
    is_deep_gemm_supported,
)
from vllm.utils.flashinfer import has_flashinfer_moe
from vllm.utils.import_utils import has_deep_gemm

if TYPE_CHECKING:
    from vllm.model_executor.models.utils import WeightsMapper

ACTIVATION_SCHEMES = ["static", "dynamic"]

logger = init_logger(__name__)


class Fp8MoeBackend(Enum):
    NONE = 0
    FLASHINFER_TRTLLM = 1
    FLASHINFER_CUTLASS = 2
    DEEPGEMM = 3
    CUTLASS_BLOCK_SCALED_GROUPED_GEMM = 4
    MARLIN = 5
    TRITON = 6


def get_fp8_moe_backend(
    block_quant: bool, moe_parallel_config: FusedMoEParallelConfig
) -> Fp8MoeBackend:
    """
    Select the primary FP8 MoE backend
    Note: Shape-specific fallbacks may still occur at runtime.
    """
    # Prefer FlashInfer backends on supported GPUs; allow SM90 and SM100.
    if (
        current_platform.is_cuda()
        and (
            current_platform.is_device_capability(100)
            or current_platform.is_device_capability(90)
        )
        and envs.VLLM_USE_FLASHINFER_MOE_FP8
        and has_flashinfer_moe()
    ):
        backend = get_flashinfer_moe_backend()
        if backend == FlashinferMoeBackend.TENSORRT_LLM:
            logger.info_once("Using FlashInfer FP8 MoE TRTLLM backend for SM100")
            return Fp8MoeBackend.FLASHINFER_TRTLLM
        else:
            if block_quant and current_platform.is_device_capability(100):
                raise ValueError(
                    "FlashInfer FP8 MoE throughput backend does not "
                    "support block quantization. Please use "
                    "VLLM_FLASHINFER_MOE_BACKEND=latency "
                    "instead."
                )
            logger.info_once("Using FlashInfer FP8 MoE CUTLASS backend for SM90/SM100")
            return Fp8MoeBackend.FLASHINFER_CUTLASS

    # weight-only path for older GPUs without native FP8
    use_marlin = (
        not current_platform.has_device_capability(89)
        or envs.VLLM_TEST_FORCE_FP8_MARLIN
    )
    if current_platform.is_rocm():
        use_marlin = False
    if use_marlin:
        logger.info_once("Using Marlin backend for FP8 MoE")
        return Fp8MoeBackend.MARLIN

    # Determine if we should use DeepGEMM with block-quantized weights:
    # - If explicitly set by user, respect their choice
    # - If not explicitly set (default), disable when TP size is >= 8
    moe_use_deep_gemm = envs.VLLM_MOE_USE_DEEP_GEMM
    if not envs.is_set("VLLM_MOE_USE_DEEP_GEMM") and moe_parallel_config.tp_size >= 8:
        moe_use_deep_gemm = False
        logger.info_once(
            "DeepGEMM MoE is disabled by default when TP size is >= 8. "
            "Set VLLM_MOE_USE_DEEP_GEMM=1 to enable it.",
            scope="local",
        )

    if envs.VLLM_USE_DEEP_GEMM and moe_use_deep_gemm and block_quant:
        if not has_deep_gemm():
            logger.warning_once(
                "DeepGEMM backend requested but not available.", scope="local"
            )
        elif is_deep_gemm_supported():
            logger.info_once("Using DeepGEMM backend for FP8 MoE", scope="local")
            return Fp8MoeBackend.DEEPGEMM

    # CUTLASS BlockScaled GroupedGemm on SM100 with block-quantized weights
    if (
        current_platform.is_cuda()
        and current_platform.is_device_capability(100)
        and block_quant
    ):
        logger.info_once(
            "Using Cutlass BlockScaled GroupedGemm backend for FP8 MoE", scope="local"
        )
        return Fp8MoeBackend.CUTLASS_BLOCK_SCALED_GROUPED_GEMM

    # default to Triton
    logger.info_once("Using Triton backend for FP8 MoE")
    return Fp8MoeBackend.TRITON


class Fp8Config(QuantizationConfig):
    """Config class for FP8."""

    def __init__(
        self,
        is_checkpoint_fp8_serialized: bool = False,
        activation_scheme: str = "dynamic",
        ignored_layers: list[str] | None = None,
        weight_block_size: list[int] | None = None,
    ) -> None:
        super().__init__()

        self.is_checkpoint_fp8_serialized = is_checkpoint_fp8_serialized

        if activation_scheme not in ACTIVATION_SCHEMES:
            raise ValueError(f"Unsupported activation scheme {activation_scheme}")
        self.activation_scheme = activation_scheme
        self.ignored_layers = ignored_layers or []
        if weight_block_size is not None:
            if not is_checkpoint_fp8_serialized:
                raise ValueError(
                    "The block-wise quantization only supports fp8-serialized "
                    "checkpoint for now."
                )
            if len(weight_block_size) != 2:
                raise ValueError(
                    "The quantization block size of weight must have 2 "
                    f"dimensions, but got {len(weight_block_size)} dimensions"
                )
            if activation_scheme != "dynamic":
                raise ValueError(
                    "The block-wise quantization only supports "
                    "dynamic activation scheme for now, but got "
                    f"{activation_scheme} activation scheme."
                )
        self.weight_block_size = weight_block_size

    @classmethod
    def get_name(cls) -> QuantizationMethods:
        return "fp8"

    @classmethod
    def get_supported_act_dtypes(cls) -> list[torch.dtype]:
        return [torch.bfloat16, torch.half]

    @classmethod
    def get_min_capability(cls) -> int:
        return 80

    @classmethod
    def get_config_filenames(cls) -> list[str]:
        return []

    def apply_vllm_mapper(self, hf_to_vllm_mapper: "WeightsMapper"):
        if self.ignored_layers is not None:
            self.ignored_layers = hf_to_vllm_mapper.apply_list(self.ignored_layers)

    @classmethod
    def from_config(cls, config: dict[str, Any]) -> "Fp8Config":
        quant_method = cls.get_from_keys(config, ["quant_method"])
        is_checkpoint_fp8_serialized = "fp8" in quant_method
        activation_scheme = cls.get_from_keys(config, ["activation_scheme"])
        ignored_layers = cls.get_from_keys_or(config, ["ignored_layers"], None)
        weight_block_size = cls.get_from_keys_or(config, ["weight_block_size"], None)
        if not ignored_layers:
            ignored_layers = cls.get_from_keys_or(
                config, ["modules_to_not_convert"], None
            )
        return cls(
            is_checkpoint_fp8_serialized=is_checkpoint_fp8_serialized,
            activation_scheme=activation_scheme,
            ignored_layers=ignored_layers,
            weight_block_size=weight_block_size,
        )

    def get_xpu_quant_method(
        self, layer: torch.nn.Module, prefix: str
    ) -> Optional["QuantizeMethodBase"]:
        from vllm.model_executor.layers.quantization.ipex_quant import (
            XPUFp8LinearMethod,
            XPUFp8MoEMethod,
        )

        fp8_config = Fp8Config(
            is_checkpoint_fp8_serialized=self.is_checkpoint_fp8_serialized,
            activation_scheme=self.activation_scheme,
            ignored_layers=self.ignored_layers,
            weight_block_size=self.weight_block_size,
        )

        if isinstance(layer, LinearBase):
            if is_layer_skipped(
                prefix=prefix,
                ignored_layers=self.ignored_layers,
                fused_mapping=self.packed_modules_mapping,
            ):
                return UnquantizedLinearMethod()
            return XPUFp8LinearMethod(fp8_config)
        elif isinstance(layer, FusedMoE):
            return XPUFp8MoEMethod(fp8_config, layer)
        elif isinstance(layer, Attention):
            return Fp8KVCacheMethod(self)
        return None

    def get_quant_method(
        self, layer: torch.nn.Module, prefix: str
    ) -> Optional["QuantizeMethodBase"]:
        if current_platform.is_xpu():
            return self.get_xpu_quant_method(layer, prefix)
        if isinstance(layer, LinearBase):
            if is_layer_skipped(
                prefix=prefix,
                ignored_layers=self.ignored_layers,
                fused_mapping=self.packed_modules_mapping,
            ):
                return UnquantizedLinearMethod()
            quant_method = Fp8LinearMethod(self)
            quant_method.marlin_input_dtype = get_marlin_input_dtype(prefix)
            return quant_method
        elif isinstance(layer, FusedMoE):
            if is_layer_skipped(
                prefix=prefix,
                ignored_layers=self.ignored_layers,
                fused_mapping=self.packed_modules_mapping,
            ):
                return UnquantizedFusedMoEMethod(layer.moe_config)
            moe_quant_method = Fp8MoEMethod(self, layer)
            moe_quant_method.marlin_input_dtype = get_marlin_input_dtype(prefix)
            return moe_quant_method
        elif isinstance(layer, Attention):
            return Fp8KVCacheMethod(self)
        return None

    def get_cache_scale(self, name: str) -> str | None:
        """
        Check whether the param name matches the format for k/v cache scales
        in compressed-tensors. If this is the case, return its equivalent
        param name expected by vLLM

        :param name: param name
        :return: matching param name for KV cache scale in vLLM
        """
        if name.endswith(".output_scale") and ".k_proj" in name:
            return name.replace(".k_proj.output_scale", ".attn.k_scale")
        if name.endswith(".output_scale") and ".v_proj" in name:
            return name.replace(".v_proj.output_scale", ".attn.v_scale")
        if name.endswith(".output_scale") and ".q_proj" in name:
            return name.replace(".q_proj.output_scale", ".attn.q_scale")
        if name.endswith("self_attn.prob_output_scale"):
            return name.replace(".prob_output_scale", ".attn.prob_scale")
        # If no matches, return None
        return None


class Fp8LinearMethod(LinearMethodBase):
    """Linear method for FP8.
    Supports loading FP8 checkpoints with static weight scale and
    dynamic/static activation scale.

    Also supports loading quantized FP16/BF16 model checkpoints with dynamic
    activation scaling. The weight scaling factor will be initialized after
    the model weights are loaded.

    Limitations:
    1. Only support per-tensor quantization due to torch._scaled_mm support.
    2. Only support float8_e4m3fn data type due to the limitation of
       torch._scaled_mm (https://github.com/pytorch/pytorch/blob/2e48b39603411a41c5025efbe52f89560b827825/aten/src/ATen/native/cuda/Blas.cpp#L854-L856)

    Args:
        quant_config: The quantization config.
    """

    def __init__(self, quant_config: Fp8Config):
        self.quant_config = quant_config
        self.cutlass_block_fp8_supported = cutlass_block_fp8_supported()
        self.out_dtype = torch.get_default_dtype()

        # For GPUs that lack FP8 hardware support, we can leverage the Marlin
        # kernel for fast weight-only FP8 quantization
        self.marlin_input_dtype = None
        self.use_marlin = (
            not current_platform.has_device_capability(89)
            or envs.VLLM_TEST_FORCE_FP8_MARLIN
        )
        # Disable marlin for rocm
        if current_platform.is_rocm():
            self.use_marlin = False
        if vllm_is_batch_invariant():
            self.use_marlin = False

        self.use_aiter_and_is_supported = rocm_aiter_ops.is_linear_fp8_enaled()
        self.use_deep_gemm = is_deep_gemm_supported()

        self.weight_block_size = self.quant_config.weight_block_size
        self.block_quant = self.weight_block_size is not None
        self.act_q_static = self.quant_config.activation_scheme == "static"
        if self.weight_block_size:
            self.act_q_group_shape = GroupShape(1, self.weight_block_size[0])
        else:
            # Use per-token quantization for better perf if dynamic and cutlass
            if not self.act_q_static and cutlass_fp8_supported():
                self.act_q_group_shape = GroupShape.PER_TOKEN
            else:
                self.act_q_group_shape = GroupShape.PER_TENSOR

        if self.block_quant:
            assert not self.act_q_static
            assert self.weight_block_size is not None
            self.w8a8_block_fp8_linear = W8A8BlockFp8LinearOp(
                weight_group_shape=GroupShape(*self.weight_block_size),
                act_quant_group_shape=self.act_q_group_shape,
                cutlass_block_fp8_supported=self.cutlass_block_fp8_supported,
                use_aiter_and_is_supported=self.use_aiter_and_is_supported,
            )
        else:
            self.fp8_linear = Fp8LinearOp(
                act_quant_static=self.act_q_static,
                act_quant_group_shape=self.act_q_group_shape,
            )

    def create_weights(
        self,
        layer: torch.nn.Module,
        input_size_per_partition: int,
        output_partition_sizes: list[int],
        input_size: int,
        output_size: int,
        params_dtype: torch.dtype,
        **extra_weight_attrs,
    ):
        maybe_create_device_identity()

        output_size_per_partition = sum(output_partition_sizes)
        weight_loader = extra_weight_attrs.get("weight_loader")
        layer.logical_widths = output_partition_sizes
        layer.input_size_per_partition = input_size_per_partition
        layer.output_size_per_partition = output_size_per_partition
        layer.orig_dtype = params_dtype
        layer.weight_block_size = None

        if self.block_quant:
            assert self.weight_block_size is not None
            layer.weight_block_size = self.weight_block_size
            validate_fp8_block_shape(
                layer,
                input_size,
                output_size,
                input_size_per_partition,
                output_partition_sizes,
                self.weight_block_size,
            )

        # WEIGHT
        if self.quant_config.is_checkpoint_fp8_serialized:
            weight = create_fp8_weight_parameter(
                output_size_per_partition, input_size_per_partition, weight_loader
            )
        else:
            # For non-serialized checkpoints, use original dtype
            weight = ModelWeightParameter(
                data=torch.empty(
                    output_size_per_partition,
                    input_size_per_partition,
                    dtype=params_dtype,
                ),
                input_dim=1,
                output_dim=0,
                weight_loader=weight_loader,
            )
        layer.register_parameter("weight", weight)

        # If checkpoint is serialized fp8, load them.
        # Otherwise, wait until process_weights_after_loading.
        if self.quant_config.is_checkpoint_fp8_serialized:
            # WEIGHT SCALE
            if not self.block_quant:
                scale = create_fp8_scale_parameter(
                    PerTensorScaleParameter,
                    output_partition_sizes,
                    input_size_per_partition,
                    None,
                    weight_loader,
                )
                set_weight_attrs(scale, {"scale_type": "weight_scale"})
                layer.register_parameter("weight_scale", scale)
            else:
                assert not self.act_q_static
                assert self.weight_block_size is not None
                scale = create_fp8_scale_parameter(
                    BlockQuantScaleParameter,
                    output_partition_sizes,
                    input_size_per_partition,
                    self.weight_block_size,
                    weight_loader,
                )
                set_weight_attrs(scale, {"scale_type": "weight_scale"})
                # The weight_scale_inv name is intentional for deepseekv3
                layer.register_parameter("weight_scale_inv", scale)

            # INPUT ACTIVATION SCALE
            if self.act_q_static:
                scale = create_fp8_input_scale(output_partition_sizes, weight_loader)
                set_weight_attrs(scale, {"scale_type": "input_scale"})
                layer.register_parameter("input_scale", scale)
            else:
                layer.register_parameter("input_scale", None)

    def process_weights_after_loading(self, layer: Module) -> None:
        size_k_first = True
        input_scale = None
        # TODO(rob): refactor block quant into separate class.
        if self.block_quant:
            assert not self.act_q_static
            size_k_first = False

            weight, weight_scale = process_fp8_weight_block_strategy(
                layer.weight, layer.weight_scale_inv
            )
            # Delete the weight_scale_inv parameter to avoid confusion
            # with the weight_scale parameter
            del layer.weight_scale_inv

        # If checkpoint not serialized fp8, quantize the weights.
        elif not self.quant_config.is_checkpoint_fp8_serialized:
            qweight, weight_scale = ops.scaled_fp8_quant(layer.weight, scale=None)
            weight = qweight.t()

        # If checkpoint is fp8 per-tensor, handle that there are N scales for N
        # shards in a fused module
        else:
            weight = layer.weight
            weight_scale = layer.weight_scale

            # If using w8a8, torch._scaled_mm needs per tensor, so
            # requantize the logical shards as a single weight.
            if not self.use_marlin:
                weight, weight_scale, input_scale = process_fp8_weight_tensor_strategy(
                    weight,
                    weight_scale,
                    layer.logical_widths,
                    getattr(layer, "input_scale", None),
                )
                if self.act_q_static:
                    assert input_scale is not None
                    input_scale = input_scale.max()
            weight = weight.t()

        # Update layer with new values.
        layer.weight = Parameter(weight.data, requires_grad=False)
        layer.weight_scale = Parameter(weight_scale.data, requires_grad=False)
        layer.input_scale = (
            Parameter(input_scale, requires_grad=False)
            if input_scale is not None
            else None
        )

        if self.use_marlin:
            prepare_fp8_layer_for_marlin(
                layer, size_k_first, input_dtype=self.marlin_input_dtype
            )
            # Activations not quantized for marlin.
            del layer.input_scale
            return

        if self.block_quant:
            maybe_post_process_fp8_weight_block(layer)

    def apply(
        self,
        layer: torch.nn.Module,
        x: torch.Tensor,
        bias: torch.Tensor | None = None,
    ) -> torch.Tensor:
        # if batch invariant mode is enabled, prefer DeepGEMM FP8 path
        # we will use BF16 dequant when DeepGEMM is not supported.
        if vllm_is_batch_invariant():
            if self.block_quant:
                assert self.weight_block_size is not None
                return self.w8a8_block_fp8_linear.apply(
                    input=x,
                    weight=layer.weight,
                    weight_scale=layer.weight_scale,
                    input_scale=layer.input_scale,
                    bias=bias,
                )
            else:
                # per-tensor/channel: dequant to BF16 and run GEMM
                weight_fp8 = layer.weight.to(torch.bfloat16)
                weight_scale = layer.weight_scale.to(torch.bfloat16)
                if weight_scale.numel() == 1:
                    # Per-tensor: simple scalar multiplication
                    weight_bf16 = weight_fp8 * weight_scale
                else:
                    # Multiple scales (fused modules like QKV)
                    # Try to infer correct broadcasting
                    # weight is [K, N], scale could be [num_logical_weights]
                    # Need to figure out how to broadcast - for now just try
                    # direct multiplication
                    if (
                        weight_scale.dim() == 1
                        and weight_scale.shape[0] == weight_fp8.shape[0]
                    ):
                        # Per-row scaling
                        weight_bf16 = weight_fp8 * weight_scale.unsqueeze(1)
                    else:
                        # Fallback
                        weight_bf16 = weight_fp8 * weight_scale
                return torch.nn.functional.linear(x, weight_bf16.t(), bias)

        if self.use_marlin:
            return apply_fp8_marlin_linear(
                input=x,
                weight=layer.weight,
                weight_scale=layer.weight_scale,
                workspace=layer.workspace,
                size_n=layer.output_size_per_partition,
                size_k=layer.input_size_per_partition,
                input_dtype=self.marlin_input_dtype,
                bias=bias,
            )

        if self.block_quant:
            assert self.weight_block_size is not None

            return self.w8a8_block_fp8_linear.apply(
                input=x,
                weight=layer.weight,
                weight_scale=layer.weight_scale,
                input_scale=layer.input_scale,
                bias=bias,
            )

        return self.fp8_linear.apply(
            input=x,
            weight=layer.weight,
            weight_scale=layer.weight_scale,
            out_dtype=self.out_dtype,
            input_scale=layer.input_scale,
            bias=bias,
        )


class Fp8MoEMethod(FusedMoEMethodBase):
    """MoE method for FP8.
    Supports loading FP8 checkpoints with static weight scale and
    dynamic/static activation scale.

    Also supports loading quantized FP16/BF16 model checkpoints with dynamic
    activation scaling. The weight scaling factor will be initialized after
    the model weights are loaded.

    Args:
        quant_config: The quantization config.
    """

    def __init__(self, quant_config: Fp8Config, layer: torch.nn.Module):
        super().__init__(layer.moe_config)
        self.layer = layer
        self.quant_config = quant_config
        self.weight_block_size = self.quant_config.weight_block_size
        self.block_quant: bool = self.weight_block_size is not None
        self.fp8_backend = get_fp8_moe_backend(
            self.block_quant, layer.moe_parallel_config
        )

        self.marlin_input_dtype = None
        self.use_marlin = self.fp8_backend == Fp8MoeBackend.MARLIN
        self.flashinfer_moe_backend: FlashinferMoeBackend | None = None
        if self.fp8_backend == Fp8MoeBackend.FLASHINFER_TRTLLM:
            self.flashinfer_moe_backend = FlashinferMoeBackend.TENSORRT_LLM
        elif self.fp8_backend == Fp8MoeBackend.FLASHINFER_CUTLASS:
            self.flashinfer_moe_backend = FlashinferMoeBackend.CUTLASS
            if self.block_quant:
                assert self.weight_block_size == [128, 128], (
                    f"Only support weight_block_size == [128, 128], "
                    f"got {self.weight_block_size}"
                )
            self.flashinfer_moe_fn = partial(
                flashinfer_cutlass_moe_fp8,
                moe=self.moe,
                use_deepseek_fp8_block_scale=self.block_quant,
            )

        self.allow_deep_gemm = self.fp8_backend == Fp8MoeBackend.DEEPGEMM
        self.allow_cutlass_block_scaled_grouped_gemm = (
            self.fp8_backend == Fp8MoeBackend.CUTLASS_BLOCK_SCALED_GROUPED_GEMM
        )

    def create_weights(
        self,
        layer: Module,
        num_experts: int,
        hidden_size: int,
        intermediate_size_per_partition: int,
        params_dtype: torch.dtype,
        **extra_weight_attrs,
    ):
        layer.intermediate_size_per_partition = intermediate_size_per_partition
        layer.hidden_size = hidden_size
        layer.num_experts = num_experts
        layer.orig_dtype = params_dtype
        layer.weight_block_size = None

        if self.quant_config.is_checkpoint_fp8_serialized:
            params_dtype = torch.float8_e4m3fn
        if self.block_quant:
            assert self.weight_block_size is not None
            layer.weight_block_size = self.weight_block_size
            tp_size = get_tensor_model_parallel_world_size()
            block_n, block_k = (
                self.weight_block_size[0],
                self.weight_block_size[1],
            )
            # NOTE: To ensure proper alignment of the block-wise quantization
            # scales, the output_size of the weights for both the gate and up
            # layers must be divisible by block_n.
            # Required by column parallel or enabling merged weights
            if intermediate_size_per_partition % block_n != 0:
                raise ValueError(
                    f"The output_size of gate's and up's weight = "
                    f"{intermediate_size_per_partition} is not divisible by "
                    f"weight quantization block_n = {block_n}."
                )
            if tp_size > 1 and intermediate_size_per_partition % block_k != 0:
                # Required by row parallel
                raise ValueError(
                    f"The input_size of down's weight = "
                    f"{intermediate_size_per_partition} is not divisible by "
                    f"weight quantization block_k = {block_k}."
                )

        # WEIGHTS
        w13_weight = torch.nn.Parameter(
            torch.empty(
                num_experts,
                2 * intermediate_size_per_partition,
                hidden_size,
                dtype=params_dtype,
            ),
            requires_grad=False,
        )
        layer.register_parameter("w13_weight", w13_weight)
        set_weight_attrs(w13_weight, extra_weight_attrs)

        w2_weight = torch.nn.Parameter(
            torch.empty(
                num_experts,
                hidden_size,
                intermediate_size_per_partition,
                dtype=params_dtype,
            ),
            requires_grad=False,
        )
        layer.register_parameter("w2_weight", w2_weight)
        set_weight_attrs(w2_weight, extra_weight_attrs)

        # WEIGHT_SCALES
        if not self.block_quant:
            # Allocate 2 scales for w1 and w3 respectively.
            # They will be combined to a single scale after weight loading.
            w13_weight_scale = torch.nn.Parameter(
                torch.ones(num_experts, 2, dtype=torch.float32), requires_grad=False
            )
            w2_weight_scale = torch.nn.Parameter(
                torch.ones(num_experts, dtype=torch.float32), requires_grad=False
            )
            layer.register_parameter("w13_weight_scale", w13_weight_scale)
            layer.register_parameter("w2_weight_scale", w2_weight_scale)
        else:
            w13_weight_scale = torch.nn.Parameter(
                torch.ones(
                    num_experts,
                    2 * ((intermediate_size_per_partition + block_n - 1) // block_n),
                    (hidden_size + block_k - 1) // block_k,
                    dtype=torch.float32,
                ),
                requires_grad=False,
            )
            w2_weight_scale = torch.nn.Parameter(
                torch.ones(
                    num_experts,
                    (hidden_size + block_n - 1) // block_n,
                    (intermediate_size_per_partition + block_k - 1) // block_k,
                    dtype=torch.float32,
                ),
                requires_grad=False,
            )
            layer.register_parameter("w13_weight_scale_inv", w13_weight_scale)
            layer.register_parameter("w2_weight_scale_inv", w2_weight_scale)
            assert self.quant_config.activation_scheme == "dynamic"

        # Add the quantization method used (per tensor/grouped/channel)
        # to ensure the weight scales are loaded in properly
        extra_weight_attrs.update(
            {"quant_method": FusedMoeWeightScaleSupported.BLOCK.value}
            if self.block_quant
            else {"quant_method": FusedMoeWeightScaleSupported.TENSOR.value}
        )
        # If loading fp8 checkpoint, pass the weight loaders.
        # If loading an fp16 checkpoint, do not (we will quantize in
        #   process_weights_after_loading()
        if self.quant_config.is_checkpoint_fp8_serialized:
            set_weight_attrs(w13_weight_scale, extra_weight_attrs)
            set_weight_attrs(w2_weight_scale, extra_weight_attrs)

        # INPUT_SCALES
        if self.quant_config.activation_scheme == "static":
            if not self.quant_config.is_checkpoint_fp8_serialized:
                raise ValueError(
                    "Found static activation scheme for checkpoint that "
                    "was not serialized fp8."
                )

            w13_input_scale = torch.nn.Parameter(
                torch.ones(num_experts, dtype=torch.float32), requires_grad=False
            )
            layer.register_parameter("w13_input_scale", w13_input_scale)
            set_weight_attrs(w13_input_scale, extra_weight_attrs)

            w2_input_scale = torch.nn.Parameter(
                torch.ones(num_experts, dtype=torch.float32), requires_grad=False
            )
            layer.register_parameter("w2_input_scale", w2_input_scale)
            set_weight_attrs(w2_input_scale, extra_weight_attrs)

        else:
            layer.w13_input_scale = None
            layer.w2_input_scale = None

        self.rocm_aiter_moe_enabled = False

    def process_weights_after_loading(self, layer: Module) -> None:
        # Lazy import to avoid importing triton too early.

        self.rocm_aiter_moe_enabled = rocm_aiter_ops.is_fused_moe_enabled()

        # TODO (rob): refactor block quant into separate class.
        if self.block_quant:
            assert self.quant_config.activation_scheme == "dynamic"
            if current_platform.is_fp8_fnuz():
                w13_weight, w13_weight_scale_inv, w13_input_scale = (
                    normalize_e4m3fn_to_e4m3fnuz(
                        layer.w13_weight,
                        layer.w13_weight_scale_inv,
                        layer.w13_input_scale,
                    )
                )
                w2_weight, w2_weight_scale_inv, w2_input_scale = (
                    normalize_e4m3fn_to_e4m3fnuz(
                        layer.w2_weight, layer.w2_weight_scale_inv, layer.w2_input_scale
                    )
                )
            elif self.flashinfer_moe_backend is not None:
                # NOTE: weights have to be swapped since the activation is
                # applied on different half for flashinfer vs vllm
                w13_weight = swap_w13_to_w31(layer.w13_weight.data)
                w13_weight_scale_inv = swap_w13_to_w31(layer.w13_weight_scale_inv.data)
                w2_weight = layer.w2_weight.data
                w2_weight_scale_inv = layer.w2_weight_scale_inv.data
            else:
                w13_weight = layer.w13_weight.data
                w13_weight_scale_inv = layer.w13_weight_scale_inv.data
                w2_weight = layer.w2_weight
                w2_weight_scale_inv = layer.w2_weight_scale_inv

            # torch.compile() cannot use Parameter subclasses.
            layer.w13_weight = Parameter(w13_weight, requires_grad=False)
            layer.w13_weight_scale_inv = Parameter(
                w13_weight_scale_inv, requires_grad=False
            )
            layer.w2_weight = Parameter(w2_weight, requires_grad=False)
            layer.w2_weight_scale_inv = Parameter(
                w2_weight_scale_inv, requires_grad=False
            )
            if self.rocm_aiter_moe_enabled:
                # reshaping weights is required for aiter moe kernel.
                shuffled_w13, shuffled_w2 = rocm_aiter_ops.shuffle_weights(
                    layer.w13_weight.data, layer.w2_weight.data
                )

                layer.w13_weight = torch.nn.Parameter(shuffled_w13, requires_grad=False)
                layer.w2_weight = torch.nn.Parameter(shuffled_w2, requires_grad=False)

            # DeepGemm scales need to be transposed and aligned. We try to do
            # it ahead of time for performance reasons.
            if self.allow_deep_gemm:
                dg_w13_weight, dg_w13_weight_scale_inv = (
                    deepgemm_post_process_fp8_weight_block(
                        wq=layer.w13_weight.data,
                        ws=layer.w13_weight_scale_inv.data,
                        quant_block_shape=tuple(layer.weight_block_size),
                        use_e8m0=is_deep_gemm_e8m0_used(),
                    )
                )
                dg_w2_weight, dg_w2_weight_scale_inv = (
                    deepgemm_post_process_fp8_weight_block(
                        wq=layer.w2_weight.data,
                        ws=layer.w2_weight_scale_inv.data,
                        quant_block_shape=tuple(layer.weight_block_size),
                        use_e8m0=is_deep_gemm_e8m0_used(),
                    )
                )
                layer.w13_weight = Parameter(dg_w13_weight, requires_grad=False)
                layer.w13_weight_scale_inv = Parameter(
                    dg_w13_weight_scale_inv, requires_grad=False
                )
                layer.w2_weight = Parameter(dg_w2_weight, requires_grad=False)
                layer.w2_weight_scale_inv = Parameter(
                    dg_w2_weight_scale_inv, requires_grad=False
                )

        # If checkpoint is fp16, quantize in place.
        elif not self.quant_config.is_checkpoint_fp8_serialized:
            fp8_dtype = current_platform.fp8_dtype()
            w13_weight = torch.empty_like(layer.w13_weight.data, dtype=fp8_dtype)
            w2_weight = torch.empty_like(layer.w2_weight.data, dtype=fp8_dtype)

            # Re-initialize w13_scale because we directly quantize
            # merged w13 weights and generate a single scaling factor.
            layer.w13_weight_scale = torch.nn.Parameter(
                torch.ones(
                    layer.local_num_experts,
                    dtype=torch.float32,
                    device=w13_weight.device,
                ),
                requires_grad=False,
            )
            for expert in range(layer.local_num_experts):
                w13_weight[expert, :, :], layer.w13_weight_scale[expert] = (
                    ops.scaled_fp8_quant(layer.w13_weight.data[expert, :, :])
                )
                w2_weight[expert, :, :], layer.w2_weight_scale[expert] = (
                    ops.scaled_fp8_quant(layer.w2_weight.data[expert, :, :])
                )
            layer.w13_weight = torch.nn.Parameter(w13_weight, requires_grad=False)
            layer.w2_weight = torch.nn.Parameter(w2_weight, requires_grad=False)
            if self.rocm_aiter_moe_enabled:
                # reshaping weights is required for aiter moe kernel.
                shuffled_w13, shuffled_w2 = rocm_aiter_ops.shuffle_weights(
                    layer.w13_weight, layer.w2_weight
                )

                layer.w13_weight = torch.nn.Parameter(shuffled_w13, requires_grad=False)
                layer.w2_weight = torch.nn.Parameter(shuffled_w2, requires_grad=False)
        # If checkpoint is fp8, we need to handle that the
        # MoE kernels require single activation scale and single weight
        # scale for w13 per expert.
        else:
            # Fp8 moe kernels require a single activation scale.
            # We take the max of all the scales in case they differ.
            if self.quant_config.activation_scheme == "static":
                if layer.w13_input_scale is None or layer.w2_input_scale is None:
                    raise ValueError(
                        "QuantConfig has static quantization, but found "
                        "activation scales are None."
                    )
                if not all_close_1d(layer.w13_input_scale) or not all_close_1d(
                    layer.w2_input_scale
                ):
                    logger.warning_once(
                        "Found input_scales that are not equal for "
                        "fp8 MoE layer. Using the maximum across experts "
                        "for each layer."
                    )
                layer.w13_input_scale = torch.nn.Parameter(
                    layer.w13_input_scale.max(), requires_grad=False
                )
                layer.w2_input_scale = torch.nn.Parameter(
                    layer.w2_input_scale.max(), requires_grad=False
                )
            if current_platform.is_fp8_fnuz():
                # Normalize the weights and scales
                w13_weight, w13_weight_scale, w13_input_scale = (
                    normalize_e4m3fn_to_e4m3fnuz(
                        layer.w13_weight, layer.w13_weight_scale, layer.w13_input_scale
                    )
                )
                w2_weight, w2_weight_scale, w2_input_scale = (
                    normalize_e4m3fn_to_e4m3fnuz(
                        layer.w2_weight, layer.w2_weight_scale, layer.w2_input_scale
                    )
                )
                # Reset the parameter
                layer.w13_weight = torch.nn.Parameter(w13_weight, requires_grad=False)
                layer.w13_weight_scale = torch.nn.Parameter(
                    w13_weight_scale, requires_grad=False
                )
                if w13_input_scale is not None:
                    layer.w13_input_scale = torch.nn.Parameter(
                        w13_input_scale, requires_grad=False
                    )
                layer.w2_weight = torch.nn.Parameter(w2_weight, requires_grad=False)
                layer.w2_weight_scale = torch.nn.Parameter(
                    w2_weight_scale, requires_grad=False
                )
                if w2_input_scale is not None:
                    layer.w2_input_scale = torch.nn.Parameter(
                        w2_input_scale, requires_grad=False
                    )

            # Fp8 moe kernel needs single weight scale for w13 per expert.
            # We take the max then dequant and requant each expert.
            assert layer.w13_weight_scale is not None
            shard_size = layer.intermediate_size_per_partition
            max_w13_scales = layer.w13_weight_scale.max(dim=1).values
            for expert_id in range(layer.local_num_experts):
                start = 0
                for shard_id in range(2):
                    dq_weight = per_tensor_dequantize(
                        layer.w13_weight[expert_id][start : start + shard_size, :],
                        layer.w13_weight_scale[expert_id][shard_id],
                    )
                    layer.w13_weight[expert_id][start : start + shard_size, :], _ = (
                        ops.scaled_fp8_quant(dq_weight, max_w13_scales[expert_id])
                    )
                    start += shard_size

            if self.rocm_aiter_moe_enabled:
                shuffled_w13, shuffled_w2 = rocm_aiter_ops.shuffle_weights(
                    layer.w13_weight, layer.w2_weight
                )

                layer.w13_weight = torch.nn.Parameter(shuffled_w13, requires_grad=False)
                layer.w2_weight = torch.nn.Parameter(shuffled_w2, requires_grad=False)

            layer.w13_weight_scale = torch.nn.Parameter(
                max_w13_scales, requires_grad=False
            )

            if self.flashinfer_moe_backend is not None:
                # NOTE: weights have to be swapped since the activation is
                # applied on different half for flashinfer vs vllm
                assert not self.block_quant
                register_moe_scaling_factors(layer)
                w13_weight = swap_w13_to_w31(layer.w13_weight.data)
                if self.flashinfer_moe_backend == FlashinferMoeBackend.TENSORRT_LLM:
                    rotate_flashinfer_fp8_moe_weights(w13_weight, w2_weight)
                layer.w13_weight.data = w13_weight.data

        if self.use_marlin:
            prepare_moe_fp8_layer_for_marlin(
                layer, False, input_dtype=self.marlin_input_dtype
            )
            # Activations not quantized for marlin.
            del layer.w13_input_scale
            del layer.w2_input_scale

    def maybe_make_prepare_finalize(
        self,
        routing_tables: tuple[torch.Tensor, torch.Tensor, torch.Tensor] | None = None,
    ) -> mk.FusedMoEPrepareAndFinalize | None:
        if (
            self.rocm_aiter_moe_enabled
            or self.use_marlin
            or self.flashinfer_moe_backend == FlashinferMoeBackend.TENSORRT_LLM
        ):
            return None
        elif self.flashinfer_moe_backend == FlashinferMoeBackend.CUTLASS:
            if self.block_quant:
                assert self.weight_block_size == [128, 128], (
                    f"Only support weight_block_size == [128, 128], "
                    f"got {self.weight_block_size}"
                )
            # Wire block-scale flag through prepare/finalize when using CUTLASS
            prepare_finalize = build_flashinfer_fp8_cutlass_moe_prepare_finalize(
                self.moe,
                use_deepseek_fp8_block_scale=self.block_quant,
            )
            logger.debug_once("%s", prepare_finalize.__class__.__name__)
            return prepare_finalize
        else:
            return super().maybe_make_prepare_finalize(routing_tables)

    def select_gemm_impl(
        self,
        prepare_finalize: FusedMoEPrepareAndFinalize,
        layer: torch.nn.Module,
    ) -> FusedMoEPermuteExpertsUnpermute:
        from vllm.model_executor.layers.fused_moe import (
            BatchedDeepGemmExperts,
            BatchedTritonExperts,
            TritonOrDeepGemmExperts,
        )

        assert not self.use_marlin and not self.rocm_aiter_moe_enabled, (
            "Marlin and ROCm AITER are not supported with all2all yet."
        )

        assert self.moe_quant_config is not None

        if (
            prepare_finalize.activation_format
            == FusedMoEActivationFormat.BatchedExperts
        ):
            max_num_tokens_per_rank = prepare_finalize.max_num_tokens_per_rank()
            assert max_num_tokens_per_rank is not None

            experts_impl = (
                BatchedDeepGemmExperts if self.allow_deep_gemm else BatchedTritonExperts
            )
            logger.debug(
                "%s(%s): max_tokens_per_rank=%s, block_size=%s, per_act_token=%s",
                experts_impl.__name__,
                self.__class__.__name__,
                max_num_tokens_per_rank,
                self.weight_block_size,
                False,
            )
            return experts_impl(
                max_num_tokens=max_num_tokens_per_rank,
                num_dispatchers=prepare_finalize.num_dispatchers(),
                quant_config=self.moe_quant_config,
            )

        elif self.flashinfer_moe_backend == FlashinferMoeBackend.CUTLASS:
            # Select GEMM experts with block-scale when weights are block-quantized
            experts = select_cutlass_fp8_gemm_impl(
                self.moe,
                self.moe_quant_config,
                use_deepseek_fp8_block_scale=self.block_quant,
            )
            logger.debug_once("Using %s", experts.__class__.__name__)
            return experts
        else:
            logger.debug(
                "TritonOrDeepGemmExperts(%s): block_size=%s, per_act_token=%s",
                self.__class__.__name__,
                self.weight_block_size,
                False,
            )
            return TritonOrDeepGemmExperts(
                quant_config=self.moe_quant_config,
                allow_deep_gemm=self.allow_deep_gemm,
            )

    def get_fused_moe_quant_config(
        self, layer: torch.nn.Module
    ) -> FusedMoEQuantConfig | None:
        if self.use_marlin:
            return None

        return fp8_w8a8_moe_quant_config(
            w1_scale=(
                layer.w13_weight_scale_inv
                if self.block_quant
                else layer.w13_weight_scale
            ),
            w2_scale=(
                layer.w2_weight_scale_inv if self.block_quant else layer.w2_weight_scale
            ),
            a1_scale=layer.w13_input_scale,
            a2_scale=layer.w2_input_scale,
            block_shape=self.weight_block_size,
        )

    @property
    def supports_eplb(self) -> bool:
        return True

    @property
    def allow_inplace(self) -> bool:
        return True

    def apply(
        self,
        layer: FusedMoE,
        x: torch.Tensor,
        router_logits: torch.Tensor,
        top_k: int,
        renormalize: bool,
        layer_index: int,
        use_grouped_topk: bool = False,
        topk_group: int | None = None,
        num_expert_group: int | None = None,
        global_num_experts: int = -1,
        expert_map: torch.Tensor | None = None,
        custom_routing_function: Callable | None = None,
        scoring_func: str = "softmax",
        routed_scaling_factor: float = 1.0,
        e_score_correction_bias: torch.Tensor | None = None,
        apply_router_weight_on_input: bool = False,
        activation: str = "silu",
        enable_eplb: bool = False,
        expert_load_view: torch.Tensor | None = None,
        logical_to_physical_map: torch.Tensor | None = None,
        logical_replica_count: torch.Tensor | None = None,
    ) -> torch.Tensor | tuple[torch.Tensor, torch.Tensor]:
        if enable_eplb:
            assert expert_load_view is not None
            assert logical_to_physical_map is not None
            assert logical_replica_count is not None
            assert isinstance(layer, FusedMoE)

        if self.flashinfer_moe_backend == FlashinferMoeBackend.TENSORRT_LLM:
            assert activation == "silu", (
                f"Expected 'silu' activation but got {activation}"
            )

            if self.block_quant:
                import vllm.model_executor.layers.fused_moe.flashinfer_trtllm_moe  # noqa: E501, F401

                e_score_correction_bias = (
                    e_score_correction_bias.to(x.dtype)
                    if e_score_correction_bias is not None
                    else None
                )
                routing_method_type = layer.routing_method_type
                return torch.ops.vllm.flashinfer_fused_moe_blockscale_fp8(
                    routing_logits=router_logits.to(torch.float32)
                    if routing_method_type == RoutingMethodType.DeepSeekV3
                    else router_logits,
                    routing_bias=e_score_correction_bias,
                    x=x,
                    w13_weight=layer.w13_weight,
                    w13_weight_scale_inv=layer.w13_weight_scale_inv,
                    w2_weight=layer.w2_weight,
                    w2_weight_scale_inv=layer.w2_weight_scale_inv,
                    global_num_experts=global_num_experts,
                    top_k=top_k,
                    num_expert_group=num_expert_group,
                    topk_group=topk_group,
                    intermediate_size=layer.intermediate_size_per_partition,
                    expert_offset=layer.ep_rank * layer.local_num_experts,
                    local_num_experts=layer.local_num_experts,
                    block_shape=self.weight_block_size,
                    routing_method_type=routing_method_type,
                    routed_scaling=routed_scaling_factor,
                )
            else:
                assert not renormalize and custom_routing_function is not None
                result = apply_flashinfer_per_tensor_scale_fp8(
                    layer=layer,
                    hidden_states=x,
                    router_logits=router_logits,
                    routing_bias=e_score_correction_bias,
                    global_num_experts=global_num_experts,
                    top_k=top_k,
                    num_expert_group=num_expert_group,
                    topk_group=topk_group,
                    apply_router_weight_on_input=apply_router_weight_on_input,
                )

        select_result = layer.select_experts(
            hidden_states=x,
            router_logits=router_logits,
<<<<<<< HEAD
            use_grouped_topk=use_grouped_topk,
            top_k=top_k,
            renormalize=renormalize,
            layer_index=layer_index,
            topk_group=topk_group,
            num_expert_group=num_expert_group,
            custom_routing_function=custom_routing_function,
            scoring_func=scoring_func,
            routed_scaling_factor=routed_scaling_factor,
            e_score_correction_bias=e_score_correction_bias,
            indices_type=self.topk_indices_dtype,
            enable_eplb=enable_eplb,
            expert_map=expert_map,
            expert_load_view=expert_load_view,
            logical_to_physical_map=logical_to_physical_map,
            logical_replica_count=logical_replica_count,
            global_num_experts=global_num_experts,
            zero_expert_num=zero_expert_num,
            zero_expert_type=zero_expert_type,
            num_fused_shared_experts=layer.num_fused_shared_experts,
=======
>>>>>>> dd97e047
        )

        topk_weights, topk_ids, zero_expert_result = select_result

        if self.rocm_aiter_moe_enabled:
            from vllm.model_executor.layers.fused_moe.rocm_aiter_fused_moe import (  # noqa: E501
                rocm_aiter_fused_experts,
            )

            result = rocm_aiter_fused_experts(
                x,
                layer.w13_weight,
                layer.w2_weight,
                topk_weights=topk_weights,
                topk_ids=topk_ids,
                activation=activation,
                apply_router_weight_on_input=apply_router_weight_on_input,
                expert_map=expert_map,
                quant_config=self.moe_quant_config,
            )
        elif self.use_marlin:
            assert activation == "silu", f"{activation} not supported for Marlin MoE."
            result = fused_marlin_moe(
                x,
                layer.w13_weight,
                layer.w2_weight,
                None,
                None,
                layer.w13_weight_scale,
                layer.w2_weight_scale,
                router_logits,
                topk_weights,
                topk_ids,
                quant_type_id=scalar_types.float8_e4m3fn.id,
                apply_router_weight_on_input=apply_router_weight_on_input,
                global_num_experts=global_num_experts,
                expert_map=expert_map,
                input_dtype=self.marlin_input_dtype,
                workspace=layer.workspace,
            )
        elif self.flashinfer_moe_backend == FlashinferMoeBackend.CUTLASS:
            assert activation == "silu", (
                f"Expected 'silu' activation but got {activation}"
            )
            if not self.block_quant:
                assert not renormalize and custom_routing_function is not None
                assert scoring_func == "sigmoid", (
                    f"Expected 'sigmoid' scoring func but got {scoring_func}"
                )
            # Delegate to CUTLASS FlashInfer path; function already bound with
            # use_deepseek_fp8_block_scale for block-quant when applicable
            result = self.flashinfer_moe_fn(
                x,
                layer,
                topk_weights,
                topk_ids,
                inplace=False,
                activation=activation,
                global_num_experts=global_num_experts,
                expert_map=expert_map,
                apply_router_weight_on_input=apply_router_weight_on_input,
            )
        else:
            from vllm.model_executor.layers.fused_moe import fused_experts

            result = fused_experts(
                hidden_states=x,
                w1=layer.w13_weight,
                w2=layer.w2_weight,
                topk_weights=topk_weights,
                topk_ids=topk_ids,
                inplace=True,
                activation=activation,
                global_num_experts=global_num_experts,
                apply_router_weight_on_input=apply_router_weight_on_input,
                expert_map=expert_map,
                quant_config=self.moe_quant_config,
                allow_deep_gemm=self.allow_deep_gemm,
                allow_cutlass_block_scaled_grouped_gemm=(
                    self.allow_cutlass_block_scaled_grouped_gemm
                ),
            )

        if layer.zero_expert_num != 0 and layer.zero_expert_type is not None:
            assert not isinstance(result, tuple), (
                "Shared + zero experts are mutually exclusive not yet supported"
            )
            return result, zero_expert_result
        else:
            return result


class Fp8KVCacheMethod(BaseKVCacheMethod):
    """
    Supports loading kv-cache scaling factors from FP8 checkpoints.
    """

    def __init__(self, quant_config: Fp8Config):
        super().__init__(quant_config)<|MERGE_RESOLUTION|>--- conflicted
+++ resolved
@@ -1248,29 +1248,6 @@
         select_result = layer.select_experts(
             hidden_states=x,
             router_logits=router_logits,
-<<<<<<< HEAD
-            use_grouped_topk=use_grouped_topk,
-            top_k=top_k,
-            renormalize=renormalize,
-            layer_index=layer_index,
-            topk_group=topk_group,
-            num_expert_group=num_expert_group,
-            custom_routing_function=custom_routing_function,
-            scoring_func=scoring_func,
-            routed_scaling_factor=routed_scaling_factor,
-            e_score_correction_bias=e_score_correction_bias,
-            indices_type=self.topk_indices_dtype,
-            enable_eplb=enable_eplb,
-            expert_map=expert_map,
-            expert_load_view=expert_load_view,
-            logical_to_physical_map=logical_to_physical_map,
-            logical_replica_count=logical_replica_count,
-            global_num_experts=global_num_experts,
-            zero_expert_num=zero_expert_num,
-            zero_expert_type=zero_expert_type,
-            num_fused_shared_experts=layer.num_fused_shared_experts,
-=======
->>>>>>> dd97e047
         )
 
         topk_weights, topk_ids, zero_expert_result = select_result
