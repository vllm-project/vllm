--- conflicted
+++ resolved
@@ -758,22 +758,6 @@
                         "FlashInfer CUTLASS FP8 MoE backend only supports "
                         "static activation quantization."
                     )
-
-                # if (
-                #     layer.renormalize
-                #     or layer.custom_routing_function
-                #     != Llama4MoE.custom_routing_function
-                # ):
-                #     raise NotImplementedError(
-                #         "FlashInfer CUTLASS FP8 MoE backend does custom routing "
-                #         f"function or renormalization, but got {layer.renormalize} and "
-                #         f"{layer.custom_routing_function}."
-                #     )
-                # if layer.scoring_func != "softmax":
-                #     raise NotImplementedError(
-                #         "FlashInfer CUTLASS FP8 MoE backend only supports "
-                #         f"'softmax' scoring function, but got {layer.scoring_func}."
-                #     )
             if layer.activation != "silu":
                 raise NotImplementedError(
                     "FlashInfer CUTLASS FP8 MoE backend only supports SiLU "
@@ -907,7 +891,6 @@
         if getattr(layer, "_already_called_process_weights_after_loading", False):
             return
 
-<<<<<<< HEAD
         # Lazy import to avoid importing triton too early.
 
         self.rocm_aiter_moe_enabled = rocm_aiter_ops.is_fused_moe_enabled()
@@ -928,46 +911,6 @@
             w2_weight, w2_weight_scale, layer.w2_input_scale = (
                 normalize_e4m3fn_to_e4m3fnuz(
                     w2_weight, w2_weight_scale, layer.w2_input_scale
-=======
-        # TODO (rob): refactor block quant into separate class.
-        if self.block_quant:
-            assert self.quant_config.activation_scheme == "dynamic"
-            if current_platform.is_fp8_fnuz():
-                w13_weight, w13_weight_scale_inv, w13_input_scale = (
-                    normalize_e4m3fn_to_e4m3fnuz(
-                        layer.w13_weight,
-                        layer.w13_weight_scale_inv,
-                        layer.w13_input_scale,
-                    )
-                )
-                w2_weight, w2_weight_scale_inv, w2_input_scale = (
-                    normalize_e4m3fn_to_e4m3fnuz(
-                        layer.w2_weight, layer.w2_weight_scale_inv, layer.w2_input_scale
-                    )
-                )
-            elif self.flashinfer_moe_backend is not None:
-                # NOTE: weights have to be swapped since the activation is
-                # applied on different half for flashinfer vs vllm
-                w13_weight = swap_w13_to_w31(layer.w13_weight.data)
-                w13_weight_scale_inv = swap_w13_to_w31(layer.w13_weight_scale_inv.data)
-                w2_weight = layer.w2_weight.data
-                w2_weight_scale_inv = layer.w2_weight_scale_inv.data
-            else:
-                w13_weight = layer.w13_weight.data
-                w13_weight_scale_inv = layer.w13_weight_scale_inv.data
-                w2_weight = layer.w2_weight
-                w2_weight_scale_inv = layer.w2_weight_scale_inv
-
-            # torch.compile() cannot use Parameter subclasses.
-            replace_parameter(layer, "w13_weight", w13_weight)
-            replace_parameter(layer, "w13_weight_scale_inv", w13_weight_scale_inv)
-            replace_parameter(layer, "w2_weight", w2_weight)
-            replace_parameter(layer, "w2_weight_scale_inv", w2_weight_scale_inv)
-            if self.fp8_backend == Fp8MoeBackend.AITER:
-                # reshaping weights is required for aiter moe kernel.
-                shuffled_w13, shuffled_w2 = rocm_aiter_ops.shuffle_weights(
-                    layer.w13_weight.data, layer.w2_weight.data
->>>>>>> b57b9673
                 )
             )
 
@@ -1004,9 +947,6 @@
                     )
                     start += shard_size
 
-<<<<<<< HEAD
-        # Reshuffle weights into kernel runtime format.
-=======
             if self.fp8_backend == Fp8MoeBackend.AITER:
                 shuffled_w13, shuffled_w2 = rocm_aiter_ops.shuffle_weights(
                     layer.w13_weight, layer.w2_weight
@@ -1027,7 +967,6 @@
                     rotate_flashinfer_fp8_moe_weights(w13_weight, w2_weight)
                 layer.w13_weight.data = w13_weight.data
 
->>>>>>> b57b9673
         if self.fp8_backend == Fp8MoeBackend.MARLIN:
             # TODO(rob): Do we have to do this after replacing layer.w13?
             prepare_moe_fp8_layer_for_marlin(
@@ -1061,7 +1000,7 @@
                 register_moe_scaling_factors(layer)
             if self.fp8_backend == Fp8MoeBackend.FLASHINFER_TRTLLM:
                 rotate_flashinfer_fp8_moe_weights(w13_weight, w2_weight)
-        elif self.rocm_aiter_moe_enabled:
+        elif self.fp8_backend == Fp8MoeBackend.AITER:
             w13_weight, w2_weight = rocm_aiter_ops.shuffle_weights(
                 w13_weight, w2_weight
             )
