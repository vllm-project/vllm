# SPDX-License-Identifier: Apache-2.0
# SPDX-FileCopyrightText: Copyright contributors to the vLLM project

from collections.abc import Callable
from enum import Enum
from typing import TYPE_CHECKING, Any, Optional

import torch
from torch.nn import Module
from torch.nn.parameter import Parameter

import vllm.envs as envs
import vllm.model_executor.layers.fused_moe.modular_kernel as mk
from vllm import _custom_ops as ops
from vllm.distributed import get_tensor_model_parallel_world_size
from vllm.logger import init_logger
from vllm.model_executor.layers.batch_invariant import (
    vllm_is_batch_invariant,
)
from vllm.model_executor.layers.fused_moe import (
    FusedMoE,
    FusedMoEActivationFormat,
    FusedMoEMethodBase,
    FusedMoEPermuteExpertsUnpermute,
    FusedMoEPrepareAndFinalize,
    FusedMoeWeightScaleSupported,
)
from vllm.model_executor.layers.fused_moe.config import (
    FusedMoEQuantConfig,
    fp8_w8a8_moe_quant_config,
)
from vllm.model_executor.layers.fused_moe.fused_marlin_moe import fused_marlin_moe
from vllm.model_executor.layers.fused_moe.layer import UnquantizedFusedMoEMethod
from vllm.model_executor.layers.linear import (
    LinearBase,
    LinearMethodBase,
    UnquantizedLinearMethod,
)
from vllm.model_executor.layers.quantization import QuantizationMethods
from vllm.model_executor.layers.quantization.base_config import (
    QuantizationConfig,
    QuantizeMethodBase,
)
from vllm.model_executor.layers.quantization.kv_cache import BaseKVCacheMethod
from vllm.model_executor.layers.quantization.utils.flashinfer_utils import (
    FlashinferMoeBackend,
    apply_flashinfer_per_tensor_scale_fp8,
    build_flashinfer_fp8_cutlass_moe_prepare_finalize,
    flashinfer_cutlass_moe_fp8,
    get_flashinfer_moe_backend,
    register_moe_scaling_factors,
    rotate_flashinfer_fp8_moe_weights,
    select_cutlass_fp8_gemm_impl,
    swap_w13_to_w31,
)
from vllm.model_executor.layers.quantization.utils.fp8_utils import (
    W8A8BlockFp8LinearOp,
    check_aiter_fp8_linear_support,
    create_fp8_input_scale,
    create_fp8_scale_parameter,
    create_fp8_weight_parameter,
    expert_weight_is_col_major,
    maybe_post_process_fp8_weight_block,
    process_fp8_weight_block_strategy,
    process_fp8_weight_tensor_strategy,
    requant_weight_ue8m0_inplace,
    validate_fp8_block_shape,
)
from vllm.model_executor.layers.quantization.utils.marlin_utils_fp8 import (
    apply_fp8_marlin_linear,
    prepare_fp8_layer_for_marlin,
    prepare_moe_fp8_layer_for_marlin,
)
from vllm.model_executor.layers.quantization.utils.quant_utils import (
    GroupShape,
    is_layer_skipped,
)
from vllm.model_executor.layers.quantization.utils.w8a8_utils import (
    Fp8LinearOp,
    all_close_1d,
    cutlass_block_fp8_supported,
    cutlass_fp8_supported,
    maybe_create_device_identity,
    normalize_e4m3fn_to_e4m3fnuz,
    per_tensor_dequantize,
)
from vllm.model_executor.parameter import (
    BlockQuantScaleParameter,
    ModelWeightParameter,
    PerTensorScaleParameter,
)
from vllm.model_executor.utils import set_weight_attrs
from vllm.platforms import current_platform
from vllm.scalar_type import scalar_types
from vllm.utils.deep_gemm import (
    get_col_major_tma_aligned_tensor,
    is_deep_gemm_e8m0_used,
    is_deep_gemm_supported,
)
from vllm.utils.flashinfer import has_flashinfer_moe
from vllm.utils.import_utils import has_deep_gemm

if TYPE_CHECKING:
    from vllm.model_executor.models.utils import WeightsMapper

ACTIVATION_SCHEMES = ["static", "dynamic"]

logger = init_logger(__name__)


class Fp8MoeBackend(Enum):
    NONE = 0
    FLASHINFER_TRTLLM = 1
    FLASHINFER_CUTLASS = 2
    DEEPGEMM = 3
    CUTLASS_BLOCK_SCALED_GROUPED_GEMM = 4
    MARLIN = 5
    TRITON = 6


def get_fp8_moe_backend(block_quant: bool) -> Fp8MoeBackend:
    """
    Select the primary FP8 MoE backend
    Note: Shape-specific fallbacks may still occur at runtime.
    """
    # prefer FlashInfer backends when available and enabled on supported GPUs
    if (
        current_platform.is_cuda()
        and current_platform.is_device_capability(100)
        and envs.VLLM_USE_FLASHINFER_MOE_FP8
        and has_flashinfer_moe()
    ):
        backend = get_flashinfer_moe_backend()
        if backend == FlashinferMoeBackend.TENSORRT_LLM:
            logger.info_once("Using FlashInfer FP8 MoE TRTLLM backend for SM100")
            return Fp8MoeBackend.FLASHINFER_TRTLLM
        else:
            logger.info_once("Using FlashInfer FP8 MoE CUTLASS backend for SM100")
            return Fp8MoeBackend.FLASHINFER_CUTLASS

    # weight-only path for older GPUs without native FP8
    use_marlin = (
        not current_platform.has_device_capability(89)
        or envs.VLLM_TEST_FORCE_FP8_MARLIN
    )
    if current_platform.is_rocm():
        use_marlin = False
    if use_marlin:
        logger.info_once("Using Marlin backend for FP8 MoE")
        return Fp8MoeBackend.MARLIN

    # deepGEMM on supported platforms with block-quantized weights
    if envs.VLLM_USE_DEEP_GEMM and block_quant:
        if not has_deep_gemm():
            logger.warning_once("DeepGEMM backend requested but not available.")
        elif is_deep_gemm_supported():
            logger.info_once("Using DeepGEMM backend for FP8 MoE")
            return Fp8MoeBackend.DEEPGEMM

    # CUTLASS BlockScaled GroupedGemm on SM100 with block-quantized weights
    if (
        current_platform.is_cuda()
        and current_platform.is_device_capability(100)
        and block_quant
    ):
        logger.info_once("Using Cutlass BlockScaled GroupedGemm backend for FP8 MoE")
        return Fp8MoeBackend.CUTLASS_BLOCK_SCALED_GROUPED_GEMM

    # default to Triton
    logger.info_once("Using Triton backend for FP8 MoE")
    return Fp8MoeBackend.TRITON


class Fp8Config(QuantizationConfig):
    """Config class for FP8."""

    def __init__(
        self,
        is_checkpoint_fp8_serialized: bool = False,
        activation_scheme: str = "dynamic",
        ignored_layers: list[str] | None = None,
        weight_block_size: list[int] | None = None,
    ) -> None:
        super().__init__()

        self.is_checkpoint_fp8_serialized = is_checkpoint_fp8_serialized

        if activation_scheme not in ACTIVATION_SCHEMES:
            raise ValueError(f"Unsupported activation scheme {activation_scheme}")
        self.activation_scheme = activation_scheme
        self.ignored_layers = ignored_layers or []
        if weight_block_size is not None:
            if not is_checkpoint_fp8_serialized:
                raise ValueError(
                    "The block-wise quantization only supports fp8-serialized "
                    "checkpoint for now."
                )
            if len(weight_block_size) != 2:
                raise ValueError(
                    "The quantization block size of weight must have 2 "
                    f"dimensions, but got {len(weight_block_size)} dimensions"
                )
            if activation_scheme != "dynamic":
                raise ValueError(
                    "The block-wise quantization only supports "
                    "dynamic activation scheme for now, but got "
                    f"{activation_scheme} activation scheme."
                )
        self.weight_block_size = weight_block_size

    @classmethod
    def get_name(cls) -> QuantizationMethods:
        return "fp8"

    @classmethod
    def get_supported_act_dtypes(cls) -> list[torch.dtype]:
        return [torch.bfloat16, torch.half]

    @classmethod
    def get_min_capability(cls) -> int:
        return 80

    @classmethod
    def get_config_filenames(cls) -> list[str]:
        return []

    def apply_vllm_mapper(self, hf_to_vllm_mapper: "WeightsMapper"):
        if self.ignored_layers is not None:
            self.ignored_layers = hf_to_vllm_mapper.apply_list(self.ignored_layers)

    @classmethod
    def from_config(cls, config: dict[str, Any]) -> "Fp8Config":
        quant_method = cls.get_from_keys(config, ["quant_method"])
        is_checkpoint_fp8_serialized = "fp8" in quant_method
        activation_scheme = cls.get_from_keys(config, ["activation_scheme"])
        ignored_layers = cls.get_from_keys_or(config, ["ignored_layers"], None)
        weight_block_size = cls.get_from_keys_or(config, ["weight_block_size"], None)
        if not ignored_layers:
            ignored_layers = cls.get_from_keys_or(
                config, ["modules_to_not_convert"], None
            )
        return cls(
            is_checkpoint_fp8_serialized=is_checkpoint_fp8_serialized,
            activation_scheme=activation_scheme,
            ignored_layers=ignored_layers,
            weight_block_size=weight_block_size,
        )

    def get_xpu_quant_method(
        self, layer: torch.nn.Module, prefix: str
    ) -> Optional["QuantizeMethodBase"]:
        from vllm.attention.layer import Attention
        from vllm.model_executor.layers.quantization.ipex_quant import (
            XPUFp8LinearMethod,
            XPUFp8MoEMethod,
        )

        fp8_config = Fp8Config(
            is_checkpoint_fp8_serialized=self.is_checkpoint_fp8_serialized,
            activation_scheme=self.activation_scheme,
            ignored_layers=self.ignored_layers,
            weight_block_size=self.weight_block_size,
        )

        if isinstance(layer, LinearBase):
            if is_layer_skipped(
                prefix=prefix,
                ignored_layers=self.ignored_layers,
                fused_mapping=self.packed_modules_mapping,
            ):
                return UnquantizedLinearMethod()
            return XPUFp8LinearMethod(fp8_config)
        elif isinstance(layer, FusedMoE):
            return XPUFp8MoEMethod(fp8_config, layer)
        elif isinstance(layer, Attention):
            return Fp8KVCacheMethod(self)
        return None

    def get_quant_method(
        self, layer: torch.nn.Module, prefix: str
    ) -> Optional["QuantizeMethodBase"]:
        from vllm.attention.layer import Attention  # Avoid circular import

        if current_platform.is_xpu():
            return self.get_xpu_quant_method(layer, prefix)
        if isinstance(layer, LinearBase):
            if is_layer_skipped(
                prefix=prefix,
                ignored_layers=self.ignored_layers,
                fused_mapping=self.packed_modules_mapping,
            ):
                return UnquantizedLinearMethod()
            return Fp8LinearMethod(self)
        elif isinstance(layer, FusedMoE):
            if is_layer_skipped(
                prefix=prefix,
                ignored_layers=self.ignored_layers,
                fused_mapping=self.packed_modules_mapping,
            ):
                return UnquantizedFusedMoEMethod(layer.moe_config)
            return Fp8MoEMethod(self, layer)
        elif isinstance(layer, Attention):
            return Fp8KVCacheMethod(self)
        return None

    def get_cache_scale(self, name: str) -> str | None:
        """
        Check whether the param name matches the format for k/v cache scales
        in compressed-tensors. If this is the case, return its equivalent
        param name expected by vLLM

        :param name: param name
        :return: matching param name for KV cache scale in vLLM
        """
        if name.endswith(".output_scale") and ".k_proj" in name:
            return name.replace(".k_proj.output_scale", ".attn.k_scale")
        if name.endswith(".output_scale") and ".v_proj" in name:
            return name.replace(".v_proj.output_scale", ".attn.v_scale")
        if name.endswith(".output_scale") and ".q_proj" in name:
            return name.replace(".q_proj.output_scale", ".attn.q_scale")
        if name.endswith("self_attn.prob_output_scale"):
            return name.replace(".prob_output_scale", ".attn.prob_scale")
        # If no matches, return None
        return None


class Fp8LinearMethod(LinearMethodBase):
    """Linear method for FP8.
    Supports loading FP8 checkpoints with static weight scale and
    dynamic/static activation scale.

    Also supports loading quantized FP16/BF16 model checkpoints with dynamic
    activation scaling. The weight scaling factor will be initialized after
    the model weights are loaded.

    Limitations:
    1. Only support per-tensor quantization due to torch._scaled_mm support.
    2. Only support float8_e4m3fn data type due to the limitation of
       torch._scaled_mm (https://github.com/pytorch/pytorch/blob/2e48b39603411a41c5025efbe52f89560b827825/aten/src/ATen/native/cuda/Blas.cpp#L854-L856)

    Args:
        quant_config: The quantization config.
    """

    def __init__(self, quant_config: Fp8Config):
        self.quant_config = quant_config
        self.cutlass_block_fp8_supported = cutlass_block_fp8_supported()
        self.out_dtype = torch.get_default_dtype()

        # For GPUs that lack FP8 hardware support, we can leverage the Marlin
        # kernel for fast weight-only FP8 quantization
        self.use_marlin = (
            not current_platform.has_device_capability(89)
            or envs.VLLM_TEST_FORCE_FP8_MARLIN
        )
        # Disable marlin for rocm
        if current_platform.is_rocm():
            self.use_marlin = False
        if vllm_is_batch_invariant():
            self.use_marlin = False

        self.use_aiter_and_is_supported = check_aiter_fp8_linear_support()
        self.use_deep_gemm = is_deep_gemm_supported()

        self.weight_block_size = self.quant_config.weight_block_size
        self.block_quant = self.weight_block_size is not None
        self.act_q_static = self.quant_config.activation_scheme == "static"
        if self.weight_block_size:
            self.act_q_group_shape = GroupShape(1, self.weight_block_size[0])
        else:
            # Use per-token quantization for better perf if dynamic and cutlass
            if not self.act_q_static and cutlass_fp8_supported():
                self.act_q_group_shape = GroupShape.PER_TOKEN
            else:
                self.act_q_group_shape = GroupShape.PER_TENSOR

        if self.block_quant:
            assert not self.act_q_static
            assert self.weight_block_size is not None
            self.w8a8_block_fp8_linear = W8A8BlockFp8LinearOp(
                weight_group_shape=GroupShape(*self.weight_block_size),
                act_quant_group_shape=self.act_q_group_shape,
                cutlass_block_fp8_supported=self.cutlass_block_fp8_supported,
                use_aiter_and_is_supported=self.use_aiter_and_is_supported,
            )
        else:
            self.fp8_linear = Fp8LinearOp(
                act_quant_static=self.act_q_static,
                act_quant_group_shape=self.act_q_group_shape,
            )

    def create_weights(
        self,
        layer: torch.nn.Module,
        input_size_per_partition: int,
        output_partition_sizes: list[int],
        input_size: int,
        output_size: int,
        params_dtype: torch.dtype,
        **extra_weight_attrs,
    ):
        maybe_create_device_identity()

        output_size_per_partition = sum(output_partition_sizes)
        weight_loader = extra_weight_attrs.get("weight_loader")
        layer.logical_widths = output_partition_sizes
        layer.input_size_per_partition = input_size_per_partition
        layer.output_size_per_partition = output_size_per_partition
        layer.orig_dtype = params_dtype
        layer.weight_block_size = None

        if self.block_quant:
            assert self.weight_block_size is not None
            layer.weight_block_size = self.weight_block_size
            validate_fp8_block_shape(
                layer,
                input_size,
                output_size,
                input_size_per_partition,
                output_partition_sizes,
                self.weight_block_size,
            )

        # WEIGHT
        if self.quant_config.is_checkpoint_fp8_serialized:
            weight = create_fp8_weight_parameter(
                output_size_per_partition, input_size_per_partition, weight_loader
            )
        else:
            # For non-serialized checkpoints, use original dtype
            weight = ModelWeightParameter(
                data=torch.empty(
                    output_size_per_partition,
                    input_size_per_partition,
                    dtype=params_dtype,
                ),
                input_dim=1,
                output_dim=0,
                weight_loader=weight_loader,
            )
        layer.register_parameter("weight", weight)

        # If checkpoint is serialized fp8, load them.
        # Otherwise, wait until process_weights_after_loading.
        if self.quant_config.is_checkpoint_fp8_serialized:
            # WEIGHT SCALE
            if not self.block_quant:
                scale = create_fp8_scale_parameter(
                    PerTensorScaleParameter,
                    output_partition_sizes,
                    input_size_per_partition,
                    None,
                    weight_loader,
                )
                set_weight_attrs(scale, {"scale_type": "weight_scale"})
                layer.register_parameter("weight_scale", scale)
            else:
                assert not self.act_q_static
                assert self.weight_block_size is not None
                scale = create_fp8_scale_parameter(
                    BlockQuantScaleParameter,
                    output_partition_sizes,
                    input_size_per_partition,
                    self.weight_block_size,
                    weight_loader,
                )
                set_weight_attrs(scale, {"scale_type": "weight_scale"})
                # The weight_scale_inv name is intentional for deepseekv3
                layer.register_parameter("weight_scale_inv", scale)

            # INPUT ACTIVATION SCALE
            if self.act_q_static:
                scale = create_fp8_input_scale(output_partition_sizes, weight_loader)
                set_weight_attrs(scale, {"scale_type": "input_scale"})
                layer.register_parameter("input_scale", scale)
            else:
                layer.register_parameter("input_scale", None)

    def process_weights_after_loading(self, layer: Module) -> None:
        size_k_first = True
        input_scale = None
        # TODO(rob): refactor block quant into separate class.
        if self.block_quant:
            assert not self.act_q_static
            size_k_first = False

            weight, weight_scale = process_fp8_weight_block_strategy(
                layer.weight, layer.weight_scale_inv
            )
            # Delete the weight_scale_inv parameter to avoid confusion
            # with the weight_scale parameter
            del layer.weight_scale_inv

        # If checkpoint not serialized fp8, quantize the weights.
        elif not self.quant_config.is_checkpoint_fp8_serialized:
            qweight, weight_scale = ops.scaled_fp8_quant(layer.weight, scale=None)
            weight = qweight.t()

        # If checkpoint is fp8 per-tensor, handle that there are N scales for N
        # shards in a fused module
        else:
            weight = layer.weight
            weight_scale = layer.weight_scale

            # If using w8a8, torch._scaled_mm needs per tensor, so
            # requantize the logical shards as a single weight.
            if not self.use_marlin:
                weight, weight_scale, input_scale = process_fp8_weight_tensor_strategy(
                    weight,
                    weight_scale,
                    layer.logical_widths,
                    getattr(layer, "input_scale", None),
                )
                if self.act_q_static:
                    assert input_scale is not None
                    input_scale = input_scale.max()
            weight = weight.t()

        # Update layer with new values.
        layer.weight = Parameter(weight.data, requires_grad=False)
        layer.weight_scale = Parameter(weight_scale.data, requires_grad=False)
        layer.input_scale = (
            Parameter(input_scale, requires_grad=False)
            if input_scale is not None
            else None
        )

        if self.use_marlin:
            prepare_fp8_layer_for_marlin(layer, size_k_first)
            # Activations not quantized for marlin.
            del layer.input_scale
            return

        if self.block_quant:
            maybe_post_process_fp8_weight_block(layer, self.cutlass_block_fp8_supported)

    def apply(
        self,
        layer: torch.nn.Module,
        x: torch.Tensor,
        bias: torch.Tensor | None = None,
    ) -> torch.Tensor:
        # if batch invariant mode is enabled, prefer DeepGEMM FP8 path
        # we will use BF16 dequant when DeepGEMM is not supported.
        if vllm_is_batch_invariant():
<<<<<<< HEAD
=======
            # Call is_deep_gemm_supported() ahead of time for torch.compile
            # dynamo has trouble tracing through
            if self.block_quant and should_use_deepgemm_for_fp8_linear(
                torch.bfloat16, layer.weight, self.use_deep_gemm
            ):
                # use group quant consistent with block size across K
                assert self.act_q_group_shape is not None
                q_input, input_scale = QuantFP8(
                    False,
                    self.act_q_group_shape,
                    column_major_scales=True,
                )(x)

                output_2d = torch.empty(
                    (q_input.shape[0], layer.weight.shape[0]),
                    dtype=torch.bfloat16,
                    device=q_input.device,
                )
                fp8_gemm_nt(
                    (q_input, input_scale),
                    (layer.weight, layer.weight_scale),
                    output_2d,
                )
                if bias is not None:
                    output_2d = output_2d + bias
                return output_2d

            # Dequantize FP8 weights to BF16
            weight_fp8 = layer.weight.to(torch.bfloat16)
            weight_scale = layer.weight_scale.to(torch.bfloat16)

            # Handle different quantization granularities
>>>>>>> e7acb200
            if self.block_quant:
                assert self.weight_block_size is not None
                return self.w8a8_block_fp8_linear.apply(
                    input=x,
                    weight=layer.weight,
                    weight_scale=layer.weight_scale,
                    input_scale=layer.input_scale,
                    bias=bias,
                )
            else:
                # per-tensor/channel: dequant to BF16 and run GEMM
                weight_fp8 = layer.weight.to(torch.bfloat16)
                weight_scale = layer.weight_scale.to(torch.bfloat16)
                if weight_scale.numel() == 1:
                    # Per-tensor: simple scalar multiplication
                    weight_bf16 = weight_fp8 * weight_scale
                else:
                    # Multiple scales (fused modules like QKV)
                    # Try to infer correct broadcasting
                    # weight is [K, N], scale could be [num_logical_weights]
                    # Need to figure out how to broadcast - for now just try
                    # direct multiplication
                    if (
                        weight_scale.dim() == 1
                        and weight_scale.shape[0] == weight_fp8.shape[0]
                    ):
                        # Per-row scaling
                        weight_bf16 = weight_fp8 * weight_scale.unsqueeze(1)
                    else:
                        # Fallback
                        weight_bf16 = weight_fp8 * weight_scale
                return torch.nn.functional.linear(x, weight_bf16.t(), bias)

        if self.use_marlin:
            return apply_fp8_marlin_linear(
                input=x,
                weight=layer.weight,
                weight_scale=layer.weight_scale,
                workspace=layer.workspace,
                size_n=layer.output_size_per_partition,
                size_k=layer.input_size_per_partition,
                bias=bias,
            )

        if self.block_quant:
            assert self.weight_block_size is not None

            return self.w8a8_block_fp8_linear.apply(
                input=x,
                weight=layer.weight,
                weight_scale=layer.weight_scale,
                input_scale=layer.input_scale,
                bias=bias,
            )

        return self.fp8_linear.apply(
            input=x,
            weight=layer.weight,
            weight_scale=layer.weight_scale,
            out_dtype=self.out_dtype,
            input_scale=layer.input_scale,
            bias=bias,
        )


class Fp8MoEMethod(FusedMoEMethodBase):
    """MoE method for FP8.
    Supports loading FP8 checkpoints with static weight scale and
    dynamic/static activation scale.

    Also supports loading quantized FP16/BF16 model checkpoints with dynamic
    activation scaling. The weight scaling factor will be initialized after
    the model weights are loaded.

    Args:
        quant_config: The quantization config.
    """

    def __init__(self, quant_config: Fp8Config, layer: torch.nn.Module):
        super().__init__(layer.moe_config)
        self.layer = layer
        self.quant_config = quant_config
        self.weight_block_size = self.quant_config.weight_block_size
        self.block_quant: bool = self.weight_block_size is not None

        self.fused_experts: mk.FusedMoEModularKernel | None = None  # type: ignore

        self.fp8_backend = get_fp8_moe_backend(self.block_quant)

        self.use_marlin = self.fp8_backend == Fp8MoeBackend.MARLIN
        self.flashinfer_moe_backend: FlashinferMoeBackend | None = None
        if self.fp8_backend == Fp8MoeBackend.FLASHINFER_TRTLLM:
            self.flashinfer_moe_backend = FlashinferMoeBackend.TENSORRT_LLM
        elif self.fp8_backend == Fp8MoeBackend.FLASHINFER_CUTLASS:
            self.flashinfer_moe_backend = FlashinferMoeBackend.CUTLASS

        self.allow_deep_gemm = self.fp8_backend == Fp8MoeBackend.DEEPGEMM
        self.allow_cutlass_block_scaled_grouped_gemm = (
            self.fp8_backend == Fp8MoeBackend.CUTLASS_BLOCK_SCALED_GROUPED_GEMM
        )

    def create_weights(
        self,
        layer: Module,
        num_experts: int,
        hidden_size: int,
        intermediate_size_per_partition: int,
        params_dtype: torch.dtype,
        **extra_weight_attrs,
    ):
        layer.intermediate_size_per_partition = intermediate_size_per_partition
        layer.hidden_size = hidden_size
        layer.num_experts = num_experts
        layer.orig_dtype = params_dtype
        layer.weight_block_size = None

        if self.quant_config.is_checkpoint_fp8_serialized:
            params_dtype = torch.float8_e4m3fn
        if self.block_quant:
            assert self.weight_block_size is not None
            layer.weight_block_size = self.weight_block_size
            tp_size = get_tensor_model_parallel_world_size()
            block_n, block_k = (
                self.weight_block_size[0],
                self.weight_block_size[1],
            )
            # NOTE: To ensure proper alignment of the block-wise quantization
            # scales, the output_size of the weights for both the gate and up
            # layers must be divisible by block_n.
            # Required by column parallel or enabling merged weights
            if intermediate_size_per_partition % block_n != 0:
                raise ValueError(
                    f"The output_size of gate's and up's weight = "
                    f"{intermediate_size_per_partition} is not divisible by "
                    f"weight quantization block_n = {block_n}."
                )
            if tp_size > 1 and intermediate_size_per_partition % block_k != 0:
                # Required by row parallel
                raise ValueError(
                    f"The input_size of down's weight = "
                    f"{intermediate_size_per_partition} is not divisible by "
                    f"weight quantization block_k = {block_k}."
                )

        # WEIGHTS
        w13_weight = torch.nn.Parameter(
            torch.empty(
                num_experts,
                2 * intermediate_size_per_partition,
                hidden_size,
                dtype=params_dtype,
            ),
            requires_grad=False,
        )
        layer.register_parameter("w13_weight", w13_weight)
        set_weight_attrs(w13_weight, extra_weight_attrs)

        w2_weight = torch.nn.Parameter(
            torch.empty(
                num_experts,
                hidden_size,
                intermediate_size_per_partition,
                dtype=params_dtype,
            ),
            requires_grad=False,
        )
        layer.register_parameter("w2_weight", w2_weight)
        set_weight_attrs(w2_weight, extra_weight_attrs)

        # WEIGHT_SCALES
        if not self.block_quant:
            # Allocate 2 scales for w1 and w3 respectively.
            # They will be combined to a single scale after weight loading.
            w13_weight_scale = torch.nn.Parameter(
                torch.ones(num_experts, 2, dtype=torch.float32), requires_grad=False
            )
            w2_weight_scale = torch.nn.Parameter(
                torch.ones(num_experts, dtype=torch.float32), requires_grad=False
            )
            layer.register_parameter("w13_weight_scale", w13_weight_scale)
            layer.register_parameter("w2_weight_scale", w2_weight_scale)
        else:
            w13_weight_scale = torch.nn.Parameter(
                torch.ones(
                    num_experts,
                    2 * ((intermediate_size_per_partition + block_n - 1) // block_n),
                    (hidden_size + block_k - 1) // block_k,
                    dtype=torch.float32,
                ),
                requires_grad=False,
            )
            w2_weight_scale = torch.nn.Parameter(
                torch.ones(
                    num_experts,
                    (hidden_size + block_n - 1) // block_n,
                    (intermediate_size_per_partition + block_k - 1) // block_k,
                    dtype=torch.float32,
                ),
                requires_grad=False,
            )
            layer.register_parameter("w13_weight_scale_inv", w13_weight_scale)
            layer.register_parameter("w2_weight_scale_inv", w2_weight_scale)
            assert self.quant_config.activation_scheme == "dynamic"

        # Add the quantization method used (per tensor/grouped/channel)
        # to ensure the weight scales are loaded in properly
        extra_weight_attrs.update(
            {"quant_method": FusedMoeWeightScaleSupported.BLOCK.value}
            if self.block_quant
            else {"quant_method": FusedMoeWeightScaleSupported.TENSOR.value}
        )
        # If loading fp8 checkpoint, pass the weight loaders.
        # If loading an fp16 checkpoint, do not (we will quantize in
        #   process_weights_after_loading()
        if self.quant_config.is_checkpoint_fp8_serialized:
            set_weight_attrs(w13_weight_scale, extra_weight_attrs)
            set_weight_attrs(w2_weight_scale, extra_weight_attrs)

        # INPUT_SCALES
        if self.quant_config.activation_scheme == "static":
            if not self.quant_config.is_checkpoint_fp8_serialized:
                raise ValueError(
                    "Found static activation scheme for checkpoint that "
                    "was not serialized fp8."
                )

            w13_input_scale = torch.nn.Parameter(
                torch.ones(num_experts, dtype=torch.float32), requires_grad=False
            )
            layer.register_parameter("w13_input_scale", w13_input_scale)
            set_weight_attrs(w13_input_scale, extra_weight_attrs)

            w2_input_scale = torch.nn.Parameter(
                torch.ones(num_experts, dtype=torch.float32), requires_grad=False
            )
            layer.register_parameter("w2_input_scale", w2_input_scale)
            set_weight_attrs(w2_input_scale, extra_weight_attrs)

        else:
            layer.w13_input_scale = None
            layer.w2_input_scale = None

        self.rocm_aiter_moe_enabled = False

    def process_weights_after_loading(self, layer: Module) -> None:
        # Lazy import to avoid importing triton too early.
        from vllm.model_executor.layers.fused_moe.rocm_aiter_fused_moe import (
            is_rocm_aiter_moe_enabled,
            shuffle_weights,
        )

        self.rocm_aiter_moe_enabled = is_rocm_aiter_moe_enabled()

        # TODO (rob): refactor block quant into separate class.
        if self.block_quant:
            assert self.quant_config.activation_scheme == "dynamic"
            if current_platform.is_fp8_fnuz():
                w13_weight, w13_weight_scale_inv, w13_input_scale = (
                    normalize_e4m3fn_to_e4m3fnuz(
                        layer.w13_weight,
                        layer.w13_weight_scale_inv,
                        layer.w13_input_scale,
                    )
                )
                w2_weight, w2_weight_scale_inv, w2_input_scale = (
                    normalize_e4m3fn_to_e4m3fnuz(
                        layer.w2_weight, layer.w2_weight_scale_inv, layer.w2_input_scale
                    )
                )
            elif self.flashinfer_moe_backend is not None:
                # NOTE: weights have to be swapped since the activation is
                # applied on different half for flashinfer vs vllm
                w13_weight = swap_w13_to_w31(layer.w13_weight.data)
                w13_weight_scale_inv = swap_w13_to_w31(layer.w13_weight_scale_inv.data)
                w2_weight = layer.w2_weight.data
                w2_weight_scale_inv = layer.w2_weight_scale_inv.data
            else:
                w13_weight = layer.w13_weight.data
                w13_weight_scale_inv = layer.w13_weight_scale_inv.data
                w2_weight = layer.w2_weight
                w2_weight_scale_inv = layer.w2_weight_scale_inv

            # torch.compile() cannot use Parameter subclasses.
            layer.w13_weight = Parameter(w13_weight, requires_grad=False)
            layer.w13_weight_scale_inv = Parameter(
                w13_weight_scale_inv, requires_grad=False
            )
            layer.w2_weight = Parameter(w2_weight, requires_grad=False)
            layer.w2_weight_scale_inv = Parameter(
                w2_weight_scale_inv, requires_grad=False
            )
            if self.rocm_aiter_moe_enabled:
                # reshaping weights is required for aiter moe kernel.
                shuffled_w13, shuffled_w2 = shuffle_weights(
                    layer.w13_weight.data, layer.w2_weight.data
                )

                layer.w13_weight = torch.nn.Parameter(shuffled_w13, requires_grad=False)
                layer.w2_weight = torch.nn.Parameter(shuffled_w2, requires_grad=False)

            # DeepGemm scales need to be transposed and aligned. We try to do
            # it ahead of time for performance reasons.
            if self.allow_deep_gemm and not is_deep_gemm_e8m0_used():
                if expert_weight_is_col_major(layer.w13_weight_scale_inv):
                    layer.w13_weight_scale_inv = get_col_major_tma_aligned_tensor(
                        layer.w13_weight_scale_inv
                    )
                if expert_weight_is_col_major(layer.w2_weight_scale_inv):
                    layer.w2_weight_scale_inv = get_col_major_tma_aligned_tensor(
                        layer.w2_weight_scale_inv
                    )

        # If checkpoint is fp16, quantize in place.
        elif not self.quant_config.is_checkpoint_fp8_serialized:
            fp8_dtype = current_platform.fp8_dtype()
            w13_weight = torch.empty_like(layer.w13_weight.data, dtype=fp8_dtype)
            w2_weight = torch.empty_like(layer.w2_weight.data, dtype=fp8_dtype)

            # Re-initialize w13_scale because we directly quantize
            # merged w13 weights and generate a single scaling factor.
            layer.w13_weight_scale = torch.nn.Parameter(
                torch.ones(
                    layer.local_num_experts,
                    dtype=torch.float32,
                    device=w13_weight.device,
                ),
                requires_grad=False,
            )
            for expert in range(layer.local_num_experts):
                w13_weight[expert, :, :], layer.w13_weight_scale[expert] = (
                    ops.scaled_fp8_quant(layer.w13_weight.data[expert, :, :])
                )
                w2_weight[expert, :, :], layer.w2_weight_scale[expert] = (
                    ops.scaled_fp8_quant(layer.w2_weight.data[expert, :, :])
                )
            layer.w13_weight = torch.nn.Parameter(w13_weight, requires_grad=False)
            layer.w2_weight = torch.nn.Parameter(w2_weight, requires_grad=False)
            if self.rocm_aiter_moe_enabled:
                # reshaping weights is required for aiter moe kernel.
                shuffled_w13, shuffled_w2 = shuffle_weights(
                    layer.w13_weight, layer.w2_weight
                )

                layer.w13_weight = torch.nn.Parameter(shuffled_w13, requires_grad=False)
                layer.w2_weight = torch.nn.Parameter(shuffled_w2, requires_grad=False)
        # If checkpoint is fp8, we need to handle that the
        # MoE kernels require single activation scale and single weight
        # scale for w13 per expert.
        else:
            # Fp8 moe kernels require a single activation scale.
            # We take the max of all the scales in case they differ.
            if self.quant_config.activation_scheme == "static":
                if layer.w13_input_scale is None or layer.w2_input_scale is None:
                    raise ValueError(
                        "QuantConfig has static quantization, but found "
                        "activation scales are None."
                    )
                if not all_close_1d(layer.w13_input_scale) or not all_close_1d(
                    layer.w2_input_scale
                ):
                    logger.warning_once(
                        "Found input_scales that are not equal for "
                        "fp8 MoE layer. Using the maximum across experts "
                        "for each layer."
                    )
                layer.w13_input_scale = torch.nn.Parameter(
                    layer.w13_input_scale.max(), requires_grad=False
                )
                layer.w2_input_scale = torch.nn.Parameter(
                    layer.w2_input_scale.max(), requires_grad=False
                )
            if current_platform.is_fp8_fnuz():
                # Normalize the weights and scales
                w13_weight, w13_weight_scale, w13_input_scale = (
                    normalize_e4m3fn_to_e4m3fnuz(
                        layer.w13_weight, layer.w13_weight_scale, layer.w13_input_scale
                    )
                )
                w2_weight, w2_weight_scale, w2_input_scale = (
                    normalize_e4m3fn_to_e4m3fnuz(
                        layer.w2_weight, layer.w2_weight_scale, layer.w2_input_scale
                    )
                )
                # Reset the parameter
                layer.w13_weight = torch.nn.Parameter(w13_weight, requires_grad=False)
                layer.w13_weight_scale = torch.nn.Parameter(
                    w13_weight_scale, requires_grad=False
                )
                if w13_input_scale is not None:
                    layer.w13_input_scale = torch.nn.Parameter(
                        w13_input_scale, requires_grad=False
                    )
                layer.w2_weight = torch.nn.Parameter(w2_weight, requires_grad=False)
                layer.w2_weight_scale = torch.nn.Parameter(
                    w2_weight_scale, requires_grad=False
                )
                if w2_input_scale is not None:
                    layer.w2_input_scale = torch.nn.Parameter(
                        w2_input_scale, requires_grad=False
                    )

            # Fp8 moe kernel needs single weight scale for w13 per expert.
            # We take the max then dequant and requant each expert.
            assert layer.w13_weight_scale is not None
            shard_size = layer.intermediate_size_per_partition
            max_w13_scales = layer.w13_weight_scale.max(dim=1).values
            for expert_id in range(layer.local_num_experts):
                start = 0
                for shard_id in range(2):
                    dq_weight = per_tensor_dequantize(
                        layer.w13_weight[expert_id][start : start + shard_size, :],
                        layer.w13_weight_scale[expert_id][shard_id],
                    )
                    layer.w13_weight[expert_id][start : start + shard_size, :], _ = (
                        ops.scaled_fp8_quant(dq_weight, max_w13_scales[expert_id])
                    )
                    start += shard_size

            if self.rocm_aiter_moe_enabled:
                shuffled_w13, shuffled_w2 = shuffle_weights(
                    layer.w13_weight, layer.w2_weight
                )

                layer.w13_weight = torch.nn.Parameter(shuffled_w13, requires_grad=False)
                layer.w2_weight = torch.nn.Parameter(shuffled_w2, requires_grad=False)

            layer.w13_weight_scale = torch.nn.Parameter(
                max_w13_scales, requires_grad=False
            )

            if self.flashinfer_moe_backend is not None:
                # NOTE: weights have to be swapped since the activation is
                # applied on different half for flashinfer vs vllm
                assert not self.block_quant
                register_moe_scaling_factors(layer)
                w13_weight = swap_w13_to_w31(layer.w13_weight.data)
                if self.flashinfer_moe_backend == FlashinferMoeBackend.TENSORRT_LLM:
                    rotate_flashinfer_fp8_moe_weights(w13_weight, w2_weight)
                layer.w13_weight.data = w13_weight.data

        if self.use_marlin:
            prepare_moe_fp8_layer_for_marlin(layer, False)
            # Activations not quantized for marlin.
            del layer.w13_input_scale
            del layer.w2_input_scale

        if is_deep_gemm_e8m0_used() and self.block_quant:
            assert layer.weight_block_size is not None
            # Re-quantise the expert weights so their scales are UE8M0.
            block_sz = tuple(layer.weight_block_size)
            requant_weight_ue8m0_inplace(
                layer.w13_weight.data,
                layer.w13_weight_scale_inv.data,
                block_sz,
            )
            requant_weight_ue8m0_inplace(
                layer.w2_weight.data,
                layer.w2_weight_scale_inv.data,
                block_sz,
            )

            # Ensure column-major TMA alignment expected by DeepGEMM.
            if expert_weight_is_col_major(layer.w13_weight_scale_inv):
                layer.w13_weight_scale_inv = get_col_major_tma_aligned_tensor(
                    layer.w13_weight_scale_inv
                )
            if expert_weight_is_col_major(layer.w2_weight_scale_inv):
                layer.w2_weight_scale_inv = get_col_major_tma_aligned_tensor(
                    layer.w2_weight_scale_inv
                )

    def maybe_make_prepare_finalize(self) -> mk.FusedMoEPrepareAndFinalize | None:
        if (
            self.rocm_aiter_moe_enabled
            or self.use_marlin
            or self.flashinfer_moe_backend == FlashinferMoeBackend.TENSORRT_LLM
        ):
            return None
        elif self.flashinfer_moe_backend == FlashinferMoeBackend.CUTLASS:
            prepare_finalize = build_flashinfer_fp8_cutlass_moe_prepare_finalize(
                self.moe
            )
            logger.debug_once("%s", prepare_finalize.__class__.__name__)
            return prepare_finalize
        else:
            return super().maybe_make_prepare_finalize()

    def select_gemm_impl(
        self,
        prepare_finalize: FusedMoEPrepareAndFinalize,
        layer: torch.nn.Module,
    ) -> FusedMoEPermuteExpertsUnpermute:
        from vllm.model_executor.layers.fused_moe import (
            BatchedTritonOrDeepGemmExperts,
            TritonOrDeepGemmExperts,
        )

        assert not self.use_marlin and not self.rocm_aiter_moe_enabled, (
            "Marlin and ROCm AITER are not supported with all2all yet."
        )

        assert self.moe_quant_config is not None

        if (
            prepare_finalize.activation_format
            == FusedMoEActivationFormat.BatchedExperts
        ):
            max_num_tokens_per_rank = prepare_finalize.max_num_tokens_per_rank()
            assert max_num_tokens_per_rank is not None
            logger.debug(
                "BatchedTritonOrDeepGemmExperts(%s): "
                "max_tokens_per_rank=%s, block_size=%s, per_act_token=%s",
                self.__class__.__name__,
                max_num_tokens_per_rank,
                self.weight_block_size,
                False,
            )
            return BatchedTritonOrDeepGemmExperts(
                max_num_tokens=max_num_tokens_per_rank,
                num_dispatchers=prepare_finalize.num_dispatchers(),
                quant_config=self.moe_quant_config,
                allow_deep_gemm=self.allow_deep_gemm,
            )
        elif self.flashinfer_moe_backend == FlashinferMoeBackend.CUTLASS:
            experts = select_cutlass_fp8_gemm_impl(
                self.moe,
                self.moe_quant_config,
            )
            logger.debug_once("Using %s", experts.__class__.__name__)
            return experts
        else:
            logger.debug(
                "TritonOrDeepGemmExperts(%s): block_size=%s, per_act_token=%s",
                self.__class__.__name__,
                self.weight_block_size,
                False,
            )
            return TritonOrDeepGemmExperts(
                quant_config=self.moe_quant_config,
                allow_deep_gemm=self.allow_deep_gemm,
            )

    def get_fused_moe_quant_config(
        self, layer: torch.nn.Module
    ) -> FusedMoEQuantConfig | None:
        if self.use_marlin:
            return None

        return fp8_w8a8_moe_quant_config(
            w1_scale=(
                layer.w13_weight_scale_inv
                if self.block_quant
                else layer.w13_weight_scale
            ),
            w2_scale=(
                layer.w2_weight_scale_inv if self.block_quant else layer.w2_weight_scale
            ),
            a1_scale=layer.w13_input_scale,
            a2_scale=layer.w2_input_scale,
            block_shape=self.weight_block_size,
        )

    def apply(
        self,
        layer: torch.nn.Module,
        x: torch.Tensor,
        router_logits: torch.Tensor,
        top_k: int,
        renormalize: bool,
        use_grouped_topk: bool = False,
        topk_group: int | None = None,
        num_expert_group: int | None = None,
        global_num_experts: int = -1,
        expert_map: torch.Tensor | None = None,
        custom_routing_function: Callable | None = None,
        scoring_func: str = "softmax",
        routed_scaling_factor: float = 1.0,
        e_score_correction_bias: torch.Tensor | None = None,
        apply_router_weight_on_input: bool = False,
        activation: str = "silu",
        enable_eplb: bool = False,
        expert_load_view: torch.Tensor | None = None,
        logical_to_physical_map: torch.Tensor | None = None,
        logical_replica_count: torch.Tensor | None = None,
    ) -> torch.Tensor | tuple[torch.Tensor, torch.Tensor]:
        if enable_eplb:
            assert expert_load_view is not None
            assert logical_to_physical_map is not None
            assert logical_replica_count is not None
            assert isinstance(layer, FusedMoE)

        if (
            self.flashinfer_moe_backend == FlashinferMoeBackend.TENSORRT_LLM
            and self.fused_experts is None
        ):
            assert activation == "silu", (
                f"Expected 'silu' activation but got {activation}"
            )
            assert scoring_func == "sigmoid", (
                f"Expected 'sigmoid' scoring func but got {scoring_func}"
            )
            if self.block_quant:
                import vllm.model_executor.layers.fused_moe.flashinfer_trtllm_moe  # noqa: E501, F401

                assert (
                    renormalize and use_grouped_topk and custom_routing_function is None
                )
                e_score_correction_bias = (
                    e_score_correction_bias.to(x.dtype)
                    if e_score_correction_bias is not None
                    else None
                )
                return torch.ops.vllm.flashinfer_fused_moe_blockscale_fp8(
                    routing_logits=router_logits.to(torch.float32),
                    routing_bias=e_score_correction_bias,
                    x=x,
                    w13_weight=layer.w13_weight,
                    w13_weight_scale_inv=layer.w13_weight_scale_inv,
                    w2_weight=layer.w2_weight,
                    w2_weight_scale_inv=layer.w2_weight_scale_inv,
                    global_num_experts=global_num_experts,
                    top_k=top_k,
                    num_expert_group=num_expert_group,
                    topk_group=topk_group,
                    intermediate_size=layer.intermediate_size_per_partition,
                    expert_offset=layer.ep_rank * layer.local_num_experts,
                    local_num_experts=layer.local_num_experts,
                    block_shape=self.weight_block_size,
                    routed_scaling=routed_scaling_factor,
                )
            else:
                assert not renormalize and custom_routing_function is not None
                result = apply_flashinfer_per_tensor_scale_fp8(
                    layer=layer,
                    hidden_states=x,
                    router_logits=router_logits,
                    routing_bias=e_score_correction_bias,
                    global_num_experts=global_num_experts,
                    top_k=top_k,
                    num_expert_group=num_expert_group,
                    topk_group=topk_group,
                    apply_router_weight_on_input=apply_router_weight_on_input,
                )

        zero_expert_num = getattr(layer, "zero_expert_num", 0)
        zero_expert_type = getattr(layer, "zero_expert_type", None)

        select_result = FusedMoE.select_experts(
            hidden_states=x,
            router_logits=router_logits,
            use_grouped_topk=use_grouped_topk,
            top_k=top_k,
            renormalize=renormalize,
            topk_group=topk_group,
            num_expert_group=num_expert_group,
            custom_routing_function=custom_routing_function,
            scoring_func=scoring_func,
            routed_scaling_factor=routed_scaling_factor,
            e_score_correction_bias=e_score_correction_bias,
            indices_type=self.topk_indices_dtype,
            enable_eplb=enable_eplb,
            expert_map=expert_map,
            expert_load_view=expert_load_view,
            logical_to_physical_map=logical_to_physical_map,
            logical_replica_count=logical_replica_count,
            global_num_experts=global_num_experts,
            zero_expert_num=zero_expert_num,
            zero_expert_type=zero_expert_type,
            num_fused_shared_experts=layer.num_fused_shared_experts,
        )

        #
        # Note: the order of checks is important since self.fused_experts
        # can override fused_experts or cutlass but not rocm or marlin.
        #
        topk_weights, topk_ids, zero_expert_result = select_result

        if self.rocm_aiter_moe_enabled:
            from vllm.model_executor.layers.fused_moe.rocm_aiter_fused_moe import (  # noqa: E501
                rocm_aiter_fused_experts,
            )

            assert self.fused_experts is None
            result = rocm_aiter_fused_experts(
                x,
                layer.w13_weight,
                layer.w2_weight,
                topk_weights=topk_weights,
                topk_ids=topk_ids,
                activation=activation,
                apply_router_weight_on_input=apply_router_weight_on_input,
                expert_map=expert_map,
                quant_config=self.moe_quant_config,
            )
        elif self.use_marlin:
            assert activation == "silu", f"{activation} not supported for Marlin MoE."
            assert self.fused_experts is None
            result = fused_marlin_moe(
                x,
                layer.w13_weight,
                layer.w2_weight,
                None,
                None,
                layer.w13_weight_scale,
                layer.w2_weight_scale,
                router_logits,
                topk_weights,
                topk_ids,
                quant_type_id=scalar_types.float8_e4m3fn.id,
                apply_router_weight_on_input=apply_router_weight_on_input,
                global_num_experts=global_num_experts,
                expert_map=expert_map,
                workspace=layer.workspace,
            )
        elif self.fused_experts:
            result = self.fused_experts(
                hidden_states=x,
                w1=layer.w13_weight,
                w2=layer.w2_weight,
                topk_weights=topk_weights,
                topk_ids=topk_ids,
                inplace=True,
                activation=activation,
                global_num_experts=global_num_experts,
                apply_router_weight_on_input=apply_router_weight_on_input,
                expert_map=expert_map,
            )
        elif self.flashinfer_moe_backend == FlashinferMoeBackend.CUTLASS:
            assert not self.block_quant
            assert not renormalize and custom_routing_function is not None
            assert activation == "silu", (
                f"Expected 'silu' activation but got {activation}"
            )
            assert scoring_func == "sigmoid", (
                f"Expected 'sigmoid' scoring func but got {scoring_func}"
            )

            result = flashinfer_cutlass_moe_fp8(
                x,
                layer,
                topk_weights,
                topk_ids,
                inplace=False,
                activation=activation,
                global_num_experts=global_num_experts,
                expert_map=expert_map,
                apply_router_weight_on_input=apply_router_weight_on_input,
            )
        else:
            from vllm.model_executor.layers.fused_moe import fused_experts

            result = fused_experts(
                hidden_states=x,
                w1=layer.w13_weight,
                w2=layer.w2_weight,
                topk_weights=topk_weights,
                topk_ids=topk_ids,
                inplace=True,
                activation=activation,
                global_num_experts=global_num_experts,
                apply_router_weight_on_input=apply_router_weight_on_input,
                expert_map=expert_map,
                quant_config=self.moe_quant_config,
                allow_deep_gemm=self.allow_deep_gemm,
                allow_cutlass_block_scaled_grouped_gemm=(
                    self.allow_cutlass_block_scaled_grouped_gemm
                ),
            )
        if zero_expert_num != 0 and zero_expert_type is not None:
            assert not isinstance(result, tuple), (
                "Shared + zero experts are mutually exclusive not yet supported"
            )
            return result, zero_expert_result
        else:
            return result


class Fp8KVCacheMethod(BaseKVCacheMethod):
    """
    Supports loading kv-cache scaling factors from FP8 checkpoints.
    """

    def __init__(self, quant_config: Fp8Config):
        super().__init__(quant_config)<|MERGE_RESOLUTION|>--- conflicted
+++ resolved
@@ -543,41 +543,6 @@
         # if batch invariant mode is enabled, prefer DeepGEMM FP8 path
         # we will use BF16 dequant when DeepGEMM is not supported.
         if vllm_is_batch_invariant():
-<<<<<<< HEAD
-=======
-            # Call is_deep_gemm_supported() ahead of time for torch.compile
-            # dynamo has trouble tracing through
-            if self.block_quant and should_use_deepgemm_for_fp8_linear(
-                torch.bfloat16, layer.weight, self.use_deep_gemm
-            ):
-                # use group quant consistent with block size across K
-                assert self.act_q_group_shape is not None
-                q_input, input_scale = QuantFP8(
-                    False,
-                    self.act_q_group_shape,
-                    column_major_scales=True,
-                )(x)
-
-                output_2d = torch.empty(
-                    (q_input.shape[0], layer.weight.shape[0]),
-                    dtype=torch.bfloat16,
-                    device=q_input.device,
-                )
-                fp8_gemm_nt(
-                    (q_input, input_scale),
-                    (layer.weight, layer.weight_scale),
-                    output_2d,
-                )
-                if bias is not None:
-                    output_2d = output_2d + bias
-                return output_2d
-
-            # Dequantize FP8 weights to BF16
-            weight_fp8 = layer.weight.to(torch.bfloat16)
-            weight_scale = layer.weight_scale.to(torch.bfloat16)
-
-            # Handle different quantization granularities
->>>>>>> e7acb200
             if self.block_quant:
                 assert self.weight_block_size is not None
                 return self.w8a8_block_fp8_linear.apply(
