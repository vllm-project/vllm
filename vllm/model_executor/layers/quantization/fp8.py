--- conflicted
+++ resolved
@@ -13,13 +13,13 @@
 from vllm.logger import init_logger
 from vllm.model_executor.layers.fused_moe import (FusedMoE, FusedMoEMethodBase,
                                                   FusedMoeWeightScaleSupported)
+from vllm.model_executor.layers.fused_moe.rocm_aiter_fused_moe import (
+    expand_weights, shuffle_weights)
 from vllm.model_executor.layers.linear import (LinearBase, LinearMethodBase,
                                                UnquantizedLinearMethod)
 from vllm.model_executor.layers.quantization.base_config import (
     QuantizationConfig, QuantizeMethodBase)
 from vllm.model_executor.layers.quantization.kv_cache import BaseKVCacheMethod
-from vllm.model_executor.layers.quantization.utils.fp8_utils import (
-    per_token_group_quant_fp8)
 from vllm.model_executor.layers.quantization.utils.marlin_utils_fp8 import (
     apply_fp8_marlin_linear, prepare_fp8_layer_for_marlin)
 from vllm.model_executor.layers.quantization.utils.quant_utils import (
@@ -36,19 +36,6 @@
 from vllm.platforms import current_platform
 from vllm.utils import (aiter_2stage_moe_enabled, aiter_fp8_block_moe_enabled,
                         aiter_moe_enabled)
-
-if aiter_moe_enabled():
-    from aiter.fused_moe_bf16_asm import asm_moe
-    if aiter_2stage_moe_enabled():
-        from aiter.fused_moe_bf16_asm import ck_moe_2stages
-    if aiter_fp8_block_moe_enabled():
-        from aiter.fused_moe_bf16_asm import moe_sorting_ck
-        from aiter import fmoe_fp8_blockscale_g1u1
-    from aiter.ops.shuffle import shuffle_weight
-
-from vllm.utils import (aiter_moe_enabled, aiter_fp8_block_moe_enabled)
-from vllm.model_executor.layers.fused_moe.rocm_aiter_fused_moe import (
-     expand_weights, shuffle_weights)
 
 ACTIVATION_SCHEMES = ["static", "dynamic"]
 
@@ -593,10 +580,6 @@
                 w2_weight = layer.w2_weight
                 w2_weight_scale_inv = layer.w2_weight_scale_inv
 
-            if aiter_fp8_block_moe_enabled():
-                w13_weight = shuffle_weight(w13_weight, (16, 16))
-                w2_weight = shuffle_weight(w2_weight, (16, 16))
-
             # torch.compile() cannot use Parameter subclasses.
             layer.w13_weight = Parameter(w13_weight, requires_grad=False)
             layer.w13_weight_scale_inv = Parameter(w13_weight_scale_inv,
@@ -609,7 +592,7 @@
                 # reshaping weights is required for aiter moe kernel.
                 shuffled_w13, shuffled_w2 = shuffle_weights(
                     layer.w13_weight.data, layer.w2_weight.data)
- 
+
                 layer.w13_weight = torch.nn.Parameter(shuffled_w13,
                                                       requires_grad=False)
                 layer.w2_weight = torch.nn.Parameter(shuffled_w2,
@@ -642,36 +625,9 @@
                                                   requires_grad=False)
             layer.w2_weight = torch.nn.Parameter(w2_weight,
                                                  requires_grad=False)
-<<<<<<< HEAD
+
             if aiter_moe_enabled():
-                w13_scales = layer.w13_weight_scale.data.unsqueeze(
-                    -1).unsqueeze(-1).expand(
-                        (-1, layer.w13_weight.shape[1], -1))
-                w2_scales = layer.w2_weight_scale.data.unsqueeze(-1).unsqueeze(
-                    -1).expand((-1, layer.w2_weight.shape[1], -1))
-                layer.w2_weight_scale = torch.nn.Parameter(
-                    w2_scales.contiguous(), requires_grad=False)
-                layer.w13_weight_scale = torch.nn.Parameter(
-                    w13_scales.contiguous(), requires_grad=False)
-
-                if aiter_2stage_moe_enabled():
-                    layer.w13_weight = torch.nn.Parameter(shuffle_weight(
-                        layer.w13_weight, layout=(32, 32)),
-                                                          requires_grad=False)
-                    layer.w2_weight = torch.nn.Parameter(shuffle_weight(
-                        layer.w2_weight, layout=(32, 32)),
-                                                         requires_grad=False)
-                else:
-                    layer.w13_weight = torch.nn.Parameter(shuffle_weight(
-                        layer.w13_weight),
-                                                          requires_grad=False)
-                    layer.w2_weight = torch.nn.Parameter(shuffle_weight(
-                        layer.w2_weight),
-                                                         requires_grad=False)
-=======
-
-            if aiter_moe_enabled():
-                 # reshaping weights is required for aiter moe kernel.
+                # reshaping weights is required for aiter moe kernel.
                 w13_scales, w2_scales = expand_weights(
                     layer.w13_weight_scale.data,
                     layer.w2_weight_scale.data,
@@ -682,15 +638,15 @@
                     w13_scales.contiguous(), requires_grad=False)
                 layer.w2_weight_scale = torch.nn.Parameter(
                     w2_scales.contiguous(), requires_grad=False)
- 
-                shuffled_w13, shuffled_w2 = shuffle_weights(
-                    layer.w13_weight, layer.w2_weight)
- 
+                layout = (32, 32) if aiter_2stage_moe_enabled() else (16, 16)
+                shuffled_w13, shuffled_w2 = shuffle_weights(layer.w13_weight,
+                                                            layer.w2_weight,
+                                                            layout=layout)
+
                 layer.w13_weight = torch.nn.Parameter(shuffled_w13,
                                                       requires_grad=False)
                 layer.w2_weight = torch.nn.Parameter(shuffled_w2,
                                                      requires_grad=False)
->>>>>>> 2c445ae1
             return
 
         # If checkpoint is fp8, we need to handle that the
@@ -759,56 +715,39 @@
                     start += shard_size
 
             if aiter_moe_enabled():
-<<<<<<< HEAD
                 if aiter_2stage_moe_enabled():
                     max_w13_scales = max_w13_scales.unsqueeze(-1)
                     w2_scales = layer.w2_weight_scale.data.unsqueeze(-1)
-                    layer.w13_weight = torch.nn.Parameter(shuffle_weight(
+                    layer.w13_weight = torch.nn.Parameter(shuffle_weights(
                         layer.w13_weight, layout=(32, 32)),
                                                           requires_grad=False)
-                    layer.w2_weight = torch.nn.Parameter(shuffle_weight(
+                    layer.w2_weight = torch.nn.Parameter(shuffle_weights(
                         layer.w2_weight, layout=(32, 32)),
                                                          requires_grad=False)
                 else:
-                    max_w13_scales = max_w13_scales.unsqueeze(-1).unsqueeze(
-                        -1).expand((-1, layer.w13_weight.shape[1], -1))
-                    w2_scales = layer.w2_weight_scale.data.unsqueeze(
-                        -1).unsqueeze(-1).expand(
-                            (-1, layer.w2_weight.shape[1], -1))
-                    layer.w13_weight = torch.nn.Parameter(shuffle_weight(
-                        layer.w13_weight),
+                    # reshaping weights is required for aiter moe kernel.
+                    expansion_dims = [
+                        layer.w13_weight.shape[1], layer.w2_weight.shape[1]
+                    ]
+                    max_w13_scales, w2_scales = expand_weights(
+                        max_w13_scales,
+                        layer.w2_weight_scale.data,
+                        expansion_dims=expansion_dims)
+                    layer.w2_weight_scale = torch.nn.Parameter(
+                        w2_scales.contiguous(), requires_grad=False)
+
+                    shuffled_w13, shuffled_w2 = shuffle_weights(
+                        layer.w13_weight, layer.w2_weight)
+
+                    layer.w13_weight = torch.nn.Parameter(shuffled_w13,
                                                           requires_grad=False)
-                    layer.w2_weight = torch.nn.Parameter(shuffle_weight(
-                        layer.w2_weight),
+                    layer.w2_weight = torch.nn.Parameter(shuffled_w2,
                                                          requires_grad=False)
 
                 layer.w2_weight_scale = torch.nn.Parameter(
                     w2_scales.contiguous(), requires_grad=False)
             layer.w13_weight_scale = torch.nn.Parameter(
                 max_w13_scales.contiguous(), requires_grad=False)
-=======
-                # reshaping weights is required for aiter moe kernel.
-                expansion_dims = [
-                    layer.w13_weight.shape[1], layer.w2_weight.shape[1]
-                ]
-                max_w13_scales, w2_scales = expand_weights(
-                    max_w13_scales,
-                    layer.w2_weight_scale.data,
-                    expansion_dims=expansion_dims)
-                layer.w2_weight_scale = torch.nn.Parameter(
-                    w2_scales.contiguous(), requires_grad=False)
- 
-                shuffled_w13, shuffled_w2 = shuffle_weights(
-                    layer.w13_weight, layer.w2_weight)
- 
-                layer.w13_weight = torch.nn.Parameter(shuffled_w13,
-                                                      requires_grad=False)
-                layer.w2_weight = torch.nn.Parameter(shuffled_w2,
-                                                     requires_grad=False)
-
-            layer.w13_weight_scale = torch.nn.Parameter(max_w13_scales,
-                                                        requires_grad=False)
->>>>>>> 2c445ae1
             return
 
     def apply(
@@ -842,43 +781,6 @@
             scoring_func=scoring_func,
             e_score_correction_bias=e_score_correction_bias,
         )
-
-        if aiter_moe_enabled():
-            if self.block_quant and aiter_fp8_block_moe_enabled():
-                return fp8_blockscale_moe(
-                    hidden_states=x,
-                    w1=layer.w13_weight,
-                    w2=layer.w2_weight,
-                    topk_weights=topk_weights,
-                    topk_ids=topk_ids,
-                    w1_scale=layer.w13_weight_scale_inv,
-                    w2_scale=layer.w2_weight_scale_inv,
-                    block_shape=self.quant_config.weight_block_size)
-
-            if aiter_2stage_moe_enabled():
-                return ck_moe_2stages(a1=x,
-                                      w1=layer.w13_weight,
-                                      w2=layer.w2_weight,
-                                      topk_weight=topk_weights,
-                                      topk_ids=topk_ids,
-                                      fc1_scale=layer.w13_weight_scale,
-                                      fc2_scale=layer.w2_weight_scale,
-                                      a1_scale=layer.w13_input_scale,
-                                      a2_scale=layer.w2_input_scale)
-
-            return asm_moe(
-                hidden_states=x,
-                w1=layer.w13_weight,
-                w2=layer.w2_weight,
-                topk_weight=topk_weights,
-                topk_ids=topk_ids,
-                fc1_scale=(layer.w13_weight_scale_inv
-                           if self.block_quant else layer.w13_weight_scale),
-                fc2_scale=(layer.w2_weight_scale_inv
-                           if self.block_quant else layer.w2_weight_scale),
-                fc1_smooth_scale=None,
-                fc2_smooth_scale=None,
-                a16=False)
 
         return fused_experts(
             x,
@@ -901,58 +803,6 @@
         )
 
 
-def fp8_blockscale_moe(
-        hidden_states,
-        w1,  # [expert(local_expert:EP), inter_dim*2, dim] N,K
-        w2,  # [expert(local_expert:EP), dim, inter_dim]
-        topk_weights,
-        topk_ids,
-        w1_scale,
-        w2_scale,
-        block_shape,
-        expert_mask=None):
-    local_E = E = w1.shape[0]
-    if expert_mask is not None:
-        E = expert_mask.numel()
-    topk = topk_ids.shape[1]
-    model_dim = w1.shape[-1]
-    dtype = hidden_states.dtype
-    scale_blk_k = block_shape[1]
-    (
-        sorted_token_ids,
-        sorted_weight_buf,
-        sorted_expert_ids,
-        num_valid_ids,
-        out_asm,
-    ) = moe_sorting_ck(topk_ids,
-                       topk_weights,
-                       E,
-                       model_dim,
-                       dtype,
-                       expert_mask=expert_mask)
-
-    a1, a1_scale = per_token_group_quant_fp8(hidden_states, scale_blk_k)
-
-    fmoe_fp8_blockscale_g1u1(
-        out_asm,
-        a1,
-        w1,
-        w2,
-        sorted_token_ids,
-        sorted_weight_buf,
-        sorted_expert_ids,
-        num_valid_ids,
-        topk,
-        w1_scale.view(local_E, -1),
-        w2_scale.view(local_E, -1),
-        a1_scale.t().contiguous(),
-        block_shape[0],
-        block_shape[1],
-        None,
-    )
-    return out_asm
-
-
 class Fp8KVCacheMethod(BaseKVCacheMethod):
     """
     Supports loading kv-cache scaling factors from FP8 checkpoints.
