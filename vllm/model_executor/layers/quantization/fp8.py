--- conflicted
+++ resolved
@@ -31,17 +31,12 @@
     register_moe_scaling_factors, rotate_flashinfer_fp8_moe_weights,
     select_cutlass_fp8_gemm_impl, swap_w13_to_w31)
 from vllm.model_executor.layers.quantization.utils.fp8_utils import (
-<<<<<<< HEAD
-    W8A8BlockFp8LinearOp, get_col_major_tma_aligned_tensor,
-    requant_weight_ue8m0_inplace, should_use_deepgemm_for_fp8_linear)
-=======
-    apply_fp8_block_linear, check_aiter_fp8_linear_support,
+    W8A8BlockFp8LinearOp, check_aiter_fp8_linear_support,
     create_fp8_input_scale, create_fp8_scale_parameter,
     create_fp8_weight_parameter, get_col_major_tma_aligned_tensor,
     maybe_post_process_fp8_weight_block, process_fp8_weight_block_strategy,
     process_fp8_weight_tensor_strategy, requant_weight_ue8m0_inplace,
     validate_fp8_block_shape)
->>>>>>> fbd6523a
 from vllm.model_executor.layers.quantization.utils.marlin_utils_fp8 import (
     apply_fp8_marlin_linear, prepare_fp8_layer_for_marlin,
     prepare_moe_fp8_layer_for_marlin)
@@ -388,33 +383,9 @@
             del layer.input_scale
             return
 
-<<<<<<< HEAD
-        # On Blackwell or Hopper, if E8M0 for DeepGemm is used, we need to
-        # requantize the weight and input to the specific scale
-        # at the same time.
-        if is_deep_gemm_e8m0_used() and self.block_quant:
-            assert layer.weight_block_size is not None
-            block_sz = tuple(layer.weight_block_size)
-            requant_weight_ue8m0_inplace(
-                layer.weight.data,
-                layer.weight_scale_inv.data if hasattr(
-                    layer, "weight_scale_inv") else layer.weight_scale.data,
-                block_sz,
-            )
-
-        # SM90 Block FP8 CUTLASS requires row-major weight scales
-        if (self.block_quant and current_platform.is_device_capability(90)
-                and self.cutlass_block_fp8_supported
-                and not should_use_deepgemm_for_fp8_linear(
-                    is_deep_gemm_supported(), torch.bfloat16, layer.weight)):
-            layer.weight_scale_inv = Parameter(
-                layer.weight_scale_inv.data.T.contiguous(),
-                requires_grad=False)
-=======
         if self.block_quant:
             maybe_post_process_fp8_weight_block(
                 layer, self.cutlass_block_fp8_supported)
->>>>>>> fbd6523a
 
     def apply(self,
               layer: torch.nn.Module,
@@ -432,22 +403,16 @@
                 bias=bias)
 
         if self.block_quant:
-<<<<<<< HEAD
-            assert self.quant_config.weight_block_size is not None
+            assert layer.weight_block_size is not None
 
             return self.w8a8_block_fp8_linear.apply(
-=======
-            return apply_fp8_block_linear(
-                layer,
->>>>>>> fbd6523a
                 input=x,
+                weight=layer.weight,
+                block_size=layer.weight_block_size,
+                weight_scale=layer.weight_scale,
+                input_scale=layer.input_scale,
                 bias=bias,
-<<<<<<< HEAD
-            )
-=======
-                cutlass_block_fp8_supported=self.cutlass_block_fp8_supported,
-                use_aiter_and_is_supported=self.use_aiter_and_is_supported)
->>>>>>> fbd6523a
+            )
 
         return self.fp8_linear.apply(input=x,
                                      weight=layer.weight,
