# SPDX-License-Identifier: Apache-2.0
# SPDX-FileCopyrightText: Copyright contributors to the vLLM project

from typing import TYPE_CHECKING, Any, Callable, Optional

import torch
from torch.nn import Module
from torch.nn.parameter import Parameter

import vllm.envs as envs
from vllm import _custom_ops as ops
from vllm.distributed import get_tensor_model_parallel_world_size
from vllm.logger import init_logger
from vllm.model_executor.layers.fused_moe import (
    FusedMoE, FusedMoEActivationFormat, FusedMoEConfig, FusedMoEMethodBase,
    FusedMoEPermuteExpertsUnpermute, FusedMoEPrepareAndFinalize,
    FusedMoeWeightScaleSupported)
from vllm.model_executor.layers.linear import (LinearBase, LinearMethodBase,
                                               UnquantizedLinearMethod)
from vllm.model_executor.layers.quantization import QuantizationMethods
from vllm.model_executor.layers.quantization.base_config import (
    QuantizationConfig, QuantizeMethodBase)
from vllm.model_executor.layers.quantization.kv_cache import BaseKVCacheMethod
from vllm.model_executor.layers.quantization.utils.flashinfer_utils import (
    apply_flashinfer_per_tensor_scale_fp8, register_moe_scaling_factors,
    rotate_flashinfer_fp8_moe_weights, swap_w13_to_w31)
from vllm.model_executor.layers.quantization.utils.fp8_utils import (
    apply_fp8_block_linear, check_aiter_fp8_linear_support,
    create_fp8_input_scale, create_fp8_scale_parameter,
    create_fp8_weight_parameter, get_col_major_tma_aligned_tensor,
    maybe_deepgemm_requant, process_fp8_weight_block_strategy,
    process_fp8_weight_tensor_strategy, requant_weight_ue8m0_inplace,
    validate_fp8_block_shape)
from vllm.model_executor.layers.quantization.utils.marlin_utils_fp8 import (
    apply_fp8_marlin_linear, prepare_fp8_layer_for_marlin,
    prepare_moe_fp8_layer_for_marlin)
from vllm.model_executor.layers.quantization.utils.quant_utils import (
    GroupShape, is_layer_skipped)
from vllm.model_executor.layers.quantization.utils.w8a8_utils import (
    Fp8LinearOp, all_close_1d, cutlass_block_fp8_supported,
    cutlass_fp8_supported, maybe_create_device_identity,
    normalize_e4m3fn_to_e4m3fnuz, per_tensor_dequantize)
from vllm.model_executor.parameter import (BlockQuantScaleParameter,
                                           ModelWeightParameter,
                                           PerTensorScaleParameter)
from vllm.model_executor.utils import set_weight_attrs
from vllm.platforms import current_platform
from vllm.scalar_type import scalar_types
from vllm.utils import has_deep_gemm
from vllm.utils.deep_gemm import (is_blackwell_deep_gemm_e8m0_used,
                                  is_deep_gemm_supported)
from vllm.utils.flashinfer import has_flashinfer_moe

if TYPE_CHECKING:
    from vllm.model_executor.models.utils import WeightsMapper

ACTIVATION_SCHEMES = ["static", "dynamic"]

logger = init_logger(__name__)


def _is_col_major(x: torch.Tensor) -> bool:
    assert x.dim() == 3
    b, m, n = x.shape
    return x.stride(0) == m * n and x.stride(1) == 1 and x.stride(2) == m


class Fp8Config(QuantizationConfig):
    """Config class for FP8."""

    def __init__(
        self,
        is_checkpoint_fp8_serialized: bool = False,
        activation_scheme: str = "dynamic",
        ignored_layers: Optional[list[str]] = None,
        weight_block_size: Optional[list[int]] = None,
    ) -> None:
        super().__init__()

        self.is_checkpoint_fp8_serialized = is_checkpoint_fp8_serialized

        if activation_scheme not in ACTIVATION_SCHEMES:
            raise ValueError(
                f"Unsupported activation scheme {activation_scheme}")
        self.activation_scheme = activation_scheme
        self.ignored_layers = ignored_layers or []
        if weight_block_size is not None:
            if not is_checkpoint_fp8_serialized:
                raise ValueError(
                    "The block-wise quantization only supports fp8-serialized "
                    "checkpoint for now.")
            if len(weight_block_size) != 2:
                raise ValueError(
                    "The quantization block size of weight must have 2 "
                    f"dimensions, but got {len(weight_block_size)} dimensions")
            if activation_scheme != "dynamic":
                raise ValueError("The block-wise quantization only supports "
                                 "dynamic activation scheme for now, but got "
                                 f"{activation_scheme} activation scheme.")
        self.weight_block_size = weight_block_size

    @classmethod
    def get_name(cls) -> QuantizationMethods:
        return "fp8"

    @classmethod
    def get_supported_act_dtypes(cls) -> list[torch.dtype]:
        return [torch.bfloat16, torch.half]

    @classmethod
    def get_min_capability(cls) -> int:
        return 80

    @classmethod
    def get_config_filenames(cls) -> list[str]:
        return []

    def apply_vllm_mapper(self, hf_to_vllm_mapper: "WeightsMapper"):
        if self.ignored_layers is not None:
            self.ignored_layers = hf_to_vllm_mapper.apply_list(
                self.ignored_layers)

    @classmethod
    def from_config(cls, config: dict[str, Any]) -> "Fp8Config":
        quant_method = cls.get_from_keys(config, ["quant_method"])
        is_checkpoint_fp8_serialized = ("fp8" in quant_method)
        activation_scheme = cls.get_from_keys(config, ["activation_scheme"])
        ignored_layers = cls.get_from_keys_or(config, ["ignored_layers"], None)
        weight_block_size = cls.get_from_keys_or(config, ["weight_block_size"],
                                                 None)
        if not ignored_layers:
            ignored_layers = cls.get_from_keys_or(config,
                                                  ["modules_to_not_convert"],
                                                  None)
        return cls(is_checkpoint_fp8_serialized=is_checkpoint_fp8_serialized,
                   activation_scheme=activation_scheme,
                   ignored_layers=ignored_layers,
                   weight_block_size=weight_block_size)

    def get_quant_method(self, layer: torch.nn.Module,
                         prefix: str) -> Optional["QuantizeMethodBase"]:
        from vllm.attention.layer import Attention  # Avoid circular import

        if isinstance(layer, LinearBase):
            if is_layer_skipped(prefix=prefix,
                                ignored_layers=self.ignored_layers,
                                fused_mapping=self.packed_modules_mapping):
                return UnquantizedLinearMethod()
            return Fp8LinearMethod(self)
        elif isinstance(layer, FusedMoE):
            return Fp8MoEMethod(self, layer.moe_config)
        elif isinstance(layer, Attention):
            return Fp8KVCacheMethod(self)
        return None

    def get_cache_scale(self, name: str) -> Optional[str]:
        """
        Check whether the param name matches the format for k/v cache scales
        in compressed-tensors. If this is the case, return its equivalent
        param name expected by vLLM

        :param name: param name
        :return: matching param name for KV cache scale in vLLM
        """
        if name.endswith(".output_scale") and ".k_proj" in name:
            return name.replace(".k_proj.output_scale", ".attn.k_scale")
        if name.endswith(".output_scale") and ".v_proj" in name:
            return name.replace(".v_proj.output_scale", ".attn.v_scale")
        if name.endswith(".output_scale") and ".q_proj" in name:
            return name.replace(".q_proj.output_scale", ".attn.q_scale")
        if name.endswith("self_attn.prob_output_scale"):
            return name.replace(".prob_output_scale", ".attn.prob_scale")
        # If no matches, return None
        return None


class Fp8LinearMethod(LinearMethodBase):
    """Linear method for FP8.
    Supports loading FP8 checkpoints with static weight scale and
    dynamic/static activation scale.

    Also supports loading quantized FP16/BF16 model checkpoints with dynamic
    activation scaling. The weight scaling factor will be initialized after
    the model weights are loaded.

    Limitations:
    1. Only support per-tensor quantization due to torch._scaled_mm support.
    2. Only support float8_e4m3fn data type due to the limitation of
       torch._scaled_mm (https://github.com/pytorch/pytorch/blob/2e48b39603411a41c5025efbe52f89560b827825/aten/src/ATen/native/cuda/Blas.cpp#L854-L856)

    Args:
        quant_config: The quantization config.
    """

    def __init__(self, quant_config: Fp8Config):
        self.quant_config = quant_config
        self.cutlass_block_fp8_supported = cutlass_block_fp8_supported()
        self.out_dtype = torch.get_default_dtype()

        # For GPUs that lack FP8 hardware support, we can leverage the Marlin
        # kernel for fast weight-only FP8 quantization
        self.use_marlin = (not current_platform.has_device_capability(89)
                           or envs.VLLM_TEST_FORCE_FP8_MARLIN)
        # Disable marlin for rocm
        if current_platform.is_rocm():
            self.use_marlin = False

        self.use_aiter_and_is_supported = check_aiter_fp8_linear_support()

        self.weight_block_size = self.quant_config.weight_block_size
        self.block_quant = self.weight_block_size is not None
        self.act_q_static = self.quant_config.activation_scheme == "static"
        # Use per-token quantization for better perf if dynamic and cutlass
        if not self.act_q_static and cutlass_fp8_supported():
            self.act_q_group_shape = GroupShape.PER_TOKEN
        else:
            self.act_q_group_shape = GroupShape.PER_TENSOR

        self.fp8_linear = Fp8LinearOp(
            act_quant_static=self.act_q_static,
            act_quant_group_shape=self.act_q_group_shape)

    def create_weights(
        self,
        layer: torch.nn.Module,
        input_size_per_partition: int,
        output_partition_sizes: list[int],
        input_size: int,
        output_size: int,
        params_dtype: torch.dtype,
        **extra_weight_attrs,
    ):
        maybe_create_device_identity()

        output_size_per_partition = sum(output_partition_sizes)
        weight_loader = extra_weight_attrs.get("weight_loader")
        layer.logical_widths = output_partition_sizes
        layer.input_size_per_partition = input_size_per_partition
        layer.output_size_per_partition = output_size_per_partition
        layer.orig_dtype = params_dtype
        layer.weight_block_size = None

        if self.block_quant:
            assert self.weight_block_size is not None
            layer.weight_block_size = self.weight_block_size
            validate_fp8_block_shape(input_size, output_size,
                                     input_size_per_partition,
                                     output_partition_sizes,
                                     self.weight_block_size)

        # WEIGHT
        if self.quant_config.is_checkpoint_fp8_serialized:
            weight = create_fp8_weight_parameter(output_size_per_partition,
                                                 input_size_per_partition,
                                                 weight_loader)
        else:
            # For non-serialized checkpoints, use original dtype
            weight = ModelWeightParameter(data=torch.empty(
                output_size_per_partition,
                input_size_per_partition,
                dtype=params_dtype),
                                          input_dim=1,
                                          output_dim=0,
                                          weight_loader=weight_loader)
        layer.register_parameter("weight", weight)

        # If checkpoint is serialized fp8, load them.
        # Otherwise, wait until process_weights_after_loading.
        if self.quant_config.is_checkpoint_fp8_serialized:
            # WEIGHT SCALE
            if not self.block_quant:
                scale = create_fp8_scale_parameter(PerTensorScaleParameter,
                                                   output_partition_sizes,
                                                   input_size_per_partition,
                                                   None, weight_loader)
                set_weight_attrs(scale, {"scale_type": "weight_scale"})
                layer.register_parameter("weight_scale", scale)
            else:
                assert not self.act_q_static
                assert self.weight_block_size is not None
                scale = create_fp8_scale_parameter(BlockQuantScaleParameter,
                                                   output_partition_sizes,
                                                   input_size_per_partition,
                                                   self.weight_block_size,
                                                   weight_loader)
                set_weight_attrs(scale, {"scale_type": "weight_scale"})
                # The weight_scale_inv name is intentional for deepseekv3
                layer.register_parameter("weight_scale_inv", scale)

            # INPUT ACTIVATION SCALE
            if self.act_q_static:
                scale = create_fp8_input_scale(output_partition_sizes,
                                               weight_loader)
                set_weight_attrs(scale, {"scale_type": "input_scale"})
                layer.register_parameter("input_scale", scale)
            else:
                layer.register_parameter("input_scale", None)

    def process_weights_after_loading(self, layer: Module) -> None:
        size_k_first = True
        input_scale = None
        # TODO(rob): refactor block quant into separate class.
        if self.block_quant:
            assert not self.act_q_static
            size_k_first = False

            weight, weight_scale = process_fp8_weight_block_strategy(
                layer.weight, layer.weight_scale_inv)
            # Delete the weight_scale_inv parameter to avoid confusion
            # with the weight_scale parameter
            del layer.weight_scale_inv

        # If checkpoint not serialized fp8, quantize the weights.
        elif not self.quant_config.is_checkpoint_fp8_serialized:
            qweight, weight_scale = ops.scaled_fp8_quant(layer.weight,
                                                         scale=None)
            weight = qweight.t()

        # If checkpoint is fp8, handle that there are N scales for N
        # shards in a fused module
        else:
            weight = layer.weight
            weight_scale = layer.weight_scale

            # If using w8a8, torch._scaled_mm needs per tensor, so
            # requantize the logical shards as a single weight.
            if not self.use_marlin:
                weight, weight_scale, input_scale = (
                    process_fp8_weight_tensor_strategy(
                        weight, weight_scale, layer.logical_widths,
                        getattr(layer, 'input_scale', None)))
            weight = weight.t()

            if self.act_q_static:
                assert input_scale is not None
                layer.input_scale = Parameter(input_scale.max(),
                                              requires_grad=False)

        # Update layer with new values.
        layer.weight = Parameter(weight.data, requires_grad=False)
        layer.weight_scale = Parameter(weight_scale.data, requires_grad=False)

        if self.use_marlin:
            prepare_fp8_layer_for_marlin(layer, size_k_first)
            # Activations not quantized for marlin.
            del layer.input_scale

        maybe_deepgemm_requant(layer)

    def apply(self,
              layer: torch.nn.Module,
              x: torch.Tensor,
              bias: Optional[torch.Tensor] = None) -> torch.Tensor:

        if self.use_marlin:
            return apply_fp8_marlin_linear(
                input=x,
                weight=layer.weight,
                weight_scale=layer.weight_scale,
                workspace=layer.workspace,
                size_n=layer.output_size_per_partition,
                size_k=layer.input_size_per_partition,
                bias=bias)

        if self.block_quant:
            return apply_fp8_block_linear(
                layer,
                input=x,
                bias=bias,
                cutlass_block_fp8_supported=self.cutlass_block_fp8_supported,
                use_aiter_and_is_supported=self.use_aiter_and_is_supported)

        return self.fp8_linear.apply(input=x,
                                     weight=layer.weight,
                                     weight_scale=layer.weight_scale,
                                     out_dtype=self.out_dtype,
                                     input_scale=layer.input_scale,
                                     bias=bias)


class Fp8MoEMethod(FusedMoEMethodBase):
    """MoE method for FP8.
    Supports loading FP8 checkpoints with static weight scale and
    dynamic/static activation scale.

    Also supports loading quantized FP16/BF16 model checkpoints with dynamic
    activation scaling. The weight scaling factor will be initialized after
    the model weights are loaded.

    Args:
        quant_config: The quantization config.
    """

    def __init__(self, quant_config: Fp8Config, moe: FusedMoEConfig):
        super().__init__(moe)
        self.quant_config = quant_config
        self.weight_block_size = self.quant_config.weight_block_size
        self.block_quant = self.weight_block_size is not None

        self.flashinfer_moe_enabled = False
        if envs.VLLM_USE_FLASHINFER_MOE_FP8 and has_flashinfer_moe():
            logger.info_once(
                "Using FlashInfer MoE FP8 kernels for Fp8MoEMethod.")
            self.flashinfer_moe_enabled = True
        # For GPUs that lack FP8 hardware support, we can leverage the Marlin
        # kernel for fast weight-only FP8 quantization
        self.use_marlin = (not current_platform.has_device_capability(89)
                           or envs.VLLM_TEST_FORCE_FP8_MARLIN)
        # Disable marlin for rocm
        if current_platform.is_rocm():
            self.use_marlin = False

        # Check for DeepGemm support.
        self.allow_deep_gemm = False
        if envs.VLLM_USE_DEEP_GEMM:
            if not has_deep_gemm():
                logger.warning_once("Failed to import DeepGemm kernels.")
            elif not self.block_quant:
                logger.warning_once("Model is not block quantized. Not using "
                                    "DeepGemm kernels")
            elif (is_deep_gemm_supported()):
                logger.info_once("Using DeepGemm kernels for Fp8MoEMethod.")
                self.allow_deep_gemm = True
            else:
                logger.warning_once(
                    "DeepGemm not supported on the current platform.")

        # Check for CutlassBlockScaledGroupedGemm support.
        self.allow_cutlass_block_scaled_grouped_gemm = False
        if not self.block_quant:
            logger.debug_once("Model is not block quantized. Not using "
                              "CutlassBlockScaledGroupedGemm kernels")
        elif (current_platform.is_cuda()
              and current_platform.is_device_capability(100)):
            logger.info_once(
                "Using CutlassBlockScaledGroupedGemm kernels for Fp8MoEMethod."
            )
            self.allow_cutlass_block_scaled_grouped_gemm = True
        else:
            logger.warning_once(
                "CutlassBlockScaledGroupedGemm not supported on the current "
                "platform.")

<<<<<<< HEAD
        self.topk_indices_dtype = None
        self.fused_experts = functools.partial(  # type: ignore
            fused_experts,
            use_fp8_w8a8=True,
            block_shape=self.weight_block_size,
            allow_deep_gemm=self.allow_deep_gemm,
            allow_cutlass_block_scaled_grouped_gemm=(
                self.allow_cutlass_block_scaled_grouped_gemm))

=======
>>>>>>> 80141bbf
    def create_weights(self, layer: Module, num_experts: int, hidden_size: int,
                       intermediate_size_per_partition: int,
                       params_dtype: torch.dtype, **extra_weight_attrs):

        layer.intermediate_size_per_partition = intermediate_size_per_partition
        layer.hidden_size = hidden_size
        layer.num_experts = num_experts
        layer.orig_dtype = params_dtype
        layer.weight_block_size = None

        if self.quant_config.is_checkpoint_fp8_serialized:
            params_dtype = torch.float8_e4m3fn
        if self.block_quant:
            assert self.weight_block_size is not None
            layer.weight_block_size = self.weight_block_size
            tp_size = get_tensor_model_parallel_world_size()
            block_n, block_k = (
                self.weight_block_size[0],
                self.weight_block_size[1],
            )
            # NOTE: To ensure proper alignment of the block-wise quantization
            # scales, the output_size of the weights for both the gate and up
            # layers must be divisible by block_n.
            # Required by column parallel or enabling merged weights
            if intermediate_size_per_partition % block_n != 0:
                raise ValueError(
                    f"The output_size of gate's and up's weight = "
                    f"{intermediate_size_per_partition} is not divisible by "
                    f"weight quantization block_n = {block_n}.")
            if (tp_size > 1
                    and intermediate_size_per_partition % block_k != 0):
                # Required by row parallel
                raise ValueError(
                    f"The input_size of down's weight = "
                    f"{intermediate_size_per_partition} is not divisible by "
                    f"weight quantization block_k = {block_k}.")

        # WEIGHTS
        w13_weight = torch.nn.Parameter(torch.empty(
            num_experts,
            2 * intermediate_size_per_partition,
            hidden_size,
            dtype=params_dtype),
                                        requires_grad=False)
        layer.register_parameter("w13_weight", w13_weight)
        set_weight_attrs(w13_weight, extra_weight_attrs)

        w2_weight = torch.nn.Parameter(torch.empty(
            num_experts,
            hidden_size,
            intermediate_size_per_partition,
            dtype=params_dtype),
                                       requires_grad=False)
        layer.register_parameter("w2_weight", w2_weight)
        set_weight_attrs(w2_weight, extra_weight_attrs)

        # WEIGHT_SCALES
        if not self.block_quant:
            # Allocate 2 scales for w1 and w3 respectively.
            # They will be combined to a single scale after weight loading.
            w13_weight_scale = torch.nn.Parameter(torch.ones(
                num_experts, 2, dtype=torch.float32),
                                                  requires_grad=False)
            w2_weight_scale = torch.nn.Parameter(torch.ones(
                num_experts, dtype=torch.float32),
                                                 requires_grad=False)
            layer.register_parameter("w13_weight_scale", w13_weight_scale)
            layer.register_parameter("w2_weight_scale", w2_weight_scale)
        else:
            w13_weight_scale = torch.nn.Parameter(
                torch.ones(
                    num_experts,
                    2 * ((intermediate_size_per_partition + block_n - 1) //
                         block_n),
                    (hidden_size + block_k - 1) // block_k,
                    dtype=torch.float32,
                ),
                requires_grad=False,
            )
            w2_weight_scale = torch.nn.Parameter(
                torch.ones(
                    num_experts,
                    (hidden_size + block_n - 1) // block_n,
                    (intermediate_size_per_partition + block_k - 1) // block_k,
                    dtype=torch.float32,
                ),
                requires_grad=False,
            )
            layer.register_parameter("w13_weight_scale_inv", w13_weight_scale)
            layer.register_parameter("w2_weight_scale_inv", w2_weight_scale)
            assert self.quant_config.activation_scheme == "dynamic"

        # Add the quantization method used (per tensor/grouped/channel)
        # to ensure the weight scales are loaded in properly
        extra_weight_attrs.update(
            {"quant_method": FusedMoeWeightScaleSupported.BLOCK.
             value} if self.block_quant else
            {"quant_method": FusedMoeWeightScaleSupported.TENSOR.value})
        # If loading fp8 checkpoint, pass the weight loaders.
        # If loading an fp16 checkpoint, do not (we will quantize in
        #   process_weights_after_loading()
        if self.quant_config.is_checkpoint_fp8_serialized:
            set_weight_attrs(w13_weight_scale, extra_weight_attrs)
            set_weight_attrs(w2_weight_scale, extra_weight_attrs)

        # INPUT_SCALES
        if self.quant_config.activation_scheme == "static":
            if not self.quant_config.is_checkpoint_fp8_serialized:
                raise ValueError(
                    "Found static activation scheme for checkpoint that "
                    "was not serialized fp8.")

            w13_input_scale = torch.nn.Parameter(torch.ones(
                num_experts, dtype=torch.float32),
                                                 requires_grad=False)
            layer.register_parameter("w13_input_scale", w13_input_scale)
            set_weight_attrs(w13_input_scale, extra_weight_attrs)

            w2_input_scale = torch.nn.Parameter(torch.ones(
                num_experts, dtype=torch.float32),
                                                requires_grad=False)
            layer.register_parameter("w2_input_scale", w2_input_scale)
            set_weight_attrs(w2_input_scale, extra_weight_attrs)

        else:
            layer.w13_input_scale = None
            layer.w2_input_scale = None

    def process_weights_after_loading(self, layer: Module) -> None:
        # Lazy import to avoid importing triton too early.
        from vllm.model_executor.layers.fused_moe.rocm_aiter_fused_moe import (
            is_rocm_aiter_moe_enabled, shuffle_weights)

        self.rocm_aiter_moe_enabled = is_rocm_aiter_moe_enabled()

        # TODO (rob): refactor block quant into separate class.
        if self.block_quant:
            assert self.quant_config.activation_scheme == "dynamic"
            if current_platform.is_fp8_fnuz():
                w13_weight, w13_weight_scale_inv, w13_input_scale = \
                    normalize_e4m3fn_to_e4m3fnuz(
                        layer.w13_weight, layer.w13_weight_scale_inv,
                        layer.w13_input_scale)
                w2_weight, w2_weight_scale_inv, w2_input_scale = \
                    normalize_e4m3fn_to_e4m3fnuz(
                        layer.w2_weight, layer.w2_weight_scale_inv,
                        layer.w2_input_scale)
            elif self.flashinfer_moe_enabled:
                # NOTE: weights have to be swapped since the activation is
                # applied on different half for flashinfer vs vllm
                w13_weight = swap_w13_to_w31(layer.w13_weight.data)
                w13_weight_scale_inv = swap_w13_to_w31(
                    layer.w13_weight_scale_inv.data)
                w2_weight = layer.w2_weight.data
                w2_weight_scale_inv = layer.w2_weight_scale_inv.data
                if not self.block_quant:
                    register_moe_scaling_factors(layer)
                    rotate_flashinfer_fp8_moe_weights(w13_weight, w2_weight)
            else:
                w13_weight = layer.w13_weight.data
                w13_weight_scale_inv = layer.w13_weight_scale_inv.data
                w2_weight = layer.w2_weight
                w2_weight_scale_inv = layer.w2_weight_scale_inv

            # torch.compile() cannot use Parameter subclasses.
            layer.w13_weight = Parameter(w13_weight, requires_grad=False)
            layer.w13_weight_scale_inv = Parameter(w13_weight_scale_inv,
                                                   requires_grad=False)
            layer.w2_weight = Parameter(w2_weight, requires_grad=False)
            layer.w2_weight_scale_inv = Parameter(w2_weight_scale_inv,
                                                  requires_grad=False)
            if self.rocm_aiter_moe_enabled:
                # reshaping weights is required for aiter moe kernel.
                shuffled_w13, shuffled_w2 = shuffle_weights(
                    layer.w13_weight.data, layer.w2_weight.data)

                layer.w13_weight = torch.nn.Parameter(shuffled_w13,
                                                      requires_grad=False)
                layer.w2_weight = torch.nn.Parameter(shuffled_w2,
                                                     requires_grad=False)

            # DeepGemm scales need to be transposed and aligned.  We try to do
            # it ahead of time for performance reasons.
            if self.allow_deep_gemm and not is_blackwell_deep_gemm_e8m0_used():
                # Lazy import to avoid CUDA initialization problems.
                if _is_col_major(layer.w13_weight_scale_inv):
                    layer.w13_weight_scale_inv = \
                        get_col_major_tma_aligned_tensor(layer.w13_weight_scale_inv).contiguous()
                if _is_col_major(layer.w2_weight_scale_inv):
                    layer.w2_weight_scale_inv = \
                        get_col_major_tma_aligned_tensor(layer.w2_weight_scale_inv).contiguous()

        # If checkpoint is fp16, quantize in place.
        elif not self.quant_config.is_checkpoint_fp8_serialized:
            fp8_dtype = current_platform.fp8_dtype()
            w13_weight = torch.empty_like(layer.w13_weight.data,
                                          dtype=fp8_dtype)
            w2_weight = torch.empty_like(layer.w2_weight.data, dtype=fp8_dtype)

            # Re-initialize w13_scale because we directly quantize
            # merged w13 weights and generate a single scaling factor.
            layer.w13_weight_scale = torch.nn.Parameter(torch.ones(
                layer.local_num_experts,
                dtype=torch.float32,
                device=w13_weight.device),
                                                        requires_grad=False)
            for expert in range(layer.local_num_experts):
                w13_weight[expert, :, :], layer.w13_weight_scale[
                    expert] = ops.scaled_fp8_quant(
                        layer.w13_weight.data[expert, :, :])
                w2_weight[expert, :, :], layer.w2_weight_scale[
                    expert] = ops.scaled_fp8_quant(
                        layer.w2_weight.data[expert, :, :])
            layer.w13_weight = torch.nn.Parameter(w13_weight,
                                                  requires_grad=False)
            layer.w2_weight = torch.nn.Parameter(w2_weight,
                                                 requires_grad=False)
            if self.rocm_aiter_moe_enabled:
                # reshaping weights is required for aiter moe kernel.
                shuffled_w13, shuffled_w2 = shuffle_weights(
                    layer.w13_weight, layer.w2_weight)

                layer.w13_weight = torch.nn.Parameter(shuffled_w13,
                                                      requires_grad=False)
                layer.w2_weight = torch.nn.Parameter(shuffled_w2,
                                                     requires_grad=False)
        # If checkpoint is fp8, we need to handle that the
        # MoE kernels require single activation scale and single weight
        # scale for w13 per expert.
        else:
            # Fp8 moe kernels require a single activation scale.
            # We take the max of all the scales in case they differ.
            if self.quant_config.activation_scheme == "static":
                if (layer.w13_input_scale is None
                        or layer.w2_input_scale is None):
                    raise ValueError(
                        "QuantConfig has static quantization, but found "
                        "activation scales are None.")
                if (not all_close_1d(layer.w13_input_scale)
                        or not all_close_1d(layer.w2_input_scale)):
                    logger.warning_once(
                        "Found input_scales that are not equal for "
                        "fp8 MoE layer. Using the maximum across experts "
                        "for each layer.")
                layer.w13_input_scale = torch.nn.Parameter(
                    layer.w13_input_scale.max(), requires_grad=False)
                layer.w2_input_scale = torch.nn.Parameter(
                    layer.w2_input_scale.max(), requires_grad=False)
            if current_platform.is_fp8_fnuz():
                # Normalize the weights and scales
                w13_weight, w13_weight_scale, w13_input_scale = \
                    normalize_e4m3fn_to_e4m3fnuz(
                        layer.w13_weight, layer.w13_weight_scale,
                        layer.w13_input_scale)
                w2_weight, w2_weight_scale, w2_input_scale = \
                    normalize_e4m3fn_to_e4m3fnuz(
                        layer.w2_weight, layer.w2_weight_scale,
                        layer.w2_input_scale)
                # Reset the parameter
                layer.w13_weight = torch.nn.Parameter(w13_weight,
                                                      requires_grad=False)
                layer.w13_weight_scale = torch.nn.Parameter(
                    w13_weight_scale, requires_grad=False)
                if w13_input_scale is not None:
                    layer.w13_input_scale = torch.nn.Parameter(
                        w13_input_scale, requires_grad=False)
                layer.w2_weight = torch.nn.Parameter(w2_weight,
                                                     requires_grad=False)
                layer.w2_weight_scale = torch.nn.Parameter(w2_weight_scale,
                                                           requires_grad=False)
                if w2_input_scale is not None:
                    layer.w2_input_scale = torch.nn.Parameter(
                        w2_input_scale, requires_grad=False)

            # Fp8 moe kernel needs single weight scale for w13 per expert.
            # We take the max then dequant and requant each expert.
            assert layer.w13_weight_scale is not None
            shard_size = layer.intermediate_size_per_partition
            max_w13_scales = layer.w13_weight_scale.max(dim=1).values
            for expert_id in range(layer.local_num_experts):
                start = 0
                for shard_id in range(2):
                    dq_weight = per_tensor_dequantize(
                        layer.w13_weight[expert_id][start:start +
                                                    shard_size, :],
                        layer.w13_weight_scale[expert_id][shard_id])
                    layer.w13_weight[expert_id][
                        start:start + shard_size, :], _ = ops.scaled_fp8_quant(
                            dq_weight, max_w13_scales[expert_id])
                    start += shard_size

            if self.rocm_aiter_moe_enabled:
                shuffled_w13, shuffled_w2 = shuffle_weights(
                    layer.w13_weight, layer.w2_weight)

                layer.w13_weight = torch.nn.Parameter(shuffled_w13,
                                                      requires_grad=False)
                layer.w2_weight = torch.nn.Parameter(shuffled_w2,
                                                     requires_grad=False)

            layer.w13_weight_scale = torch.nn.Parameter(max_w13_scales,
                                                        requires_grad=False)

        if self.use_marlin:
            prepare_moe_fp8_layer_for_marlin(layer, False)
            # Activations not quantized for marlin.
            del layer.w13_input_scale
            del layer.w2_input_scale

        if is_blackwell_deep_gemm_e8m0_used():
            assert layer.weight_block_size is not None
            # Re-quantise the expert weights so their scales are UE8M0.
            block_sz = tuple(layer.weight_block_size)
            requant_weight_ue8m0_inplace(
                layer.w13_weight.data,
                layer.w13_weight_scale_inv.data,
                block_sz,
            )
            requant_weight_ue8m0_inplace(
                layer.w2_weight.data,
                layer.w2_weight_scale_inv.data,
                block_sz,
            )

            # Ensure column-major TMA alignment expected by DeepGEMM.
            if _is_col_major(layer.w13_weight_scale_inv):
                layer.w13_weight_scale_inv = get_col_major_tma_aligned_tensor(
                    layer.w13_weight_scale_inv).contiguous()
            if _is_col_major(layer.w2_weight_scale_inv):
                layer.w2_weight_scale_inv = get_col_major_tma_aligned_tensor(
                    layer.w2_weight_scale_inv).contiguous()

    def select_gemm_impl(
        self,
        prepare_finalize: FusedMoEPrepareAndFinalize,
        moe: FusedMoEConfig,
    ) -> FusedMoEPermuteExpertsUnpermute:
        from vllm.model_executor.layers.fused_moe import (
            BatchedTritonOrDeepGemmExperts, TritonOrDeepGemmExperts)

        assert not self.use_marlin and not self.rocm_aiter_moe_enabled, (
            "Marlin and ROCm AITER are not supported with all2all yet.")

        if (prepare_finalize.activation_format ==
                FusedMoEActivationFormat.BatchedExperts):
            max_num_tokens_per_rank = (
                prepare_finalize.max_num_tokens_per_rank())
            assert max_num_tokens_per_rank is not None
            logger.debug(
                "BatchedTritonOrDeepGemmExperts(%s): "
                "max_tokens_per_rank=%s, block_size=%s, per_act_token=%s",
                self.__class__.__name__, max_num_tokens_per_rank,
                self.weight_block_size, False)
            return BatchedTritonOrDeepGemmExperts(
                max_num_tokens=max_num_tokens_per_rank,
                num_dispatchers=prepare_finalize.num_dispatchers(),
                use_fp8_w8a8=True,
                block_shape=self.weight_block_size,
                per_act_token_quant=False,
                allow_deep_gemm=self.allow_deep_gemm,
            )
        else:
            logger.debug(
                "TritonOrDeepGemmExperts(%s): block_size=%s, per_act_token=%s",
                self.__class__.__name__, self.weight_block_size, False)
            return TritonOrDeepGemmExperts(
                use_fp8_w8a8=True,
                block_shape=self.weight_block_size,
                allow_deep_gemm=self.allow_deep_gemm,
            )

    def apply(
        self,
        layer: torch.nn.Module,
        x: torch.Tensor,
        router_logits: torch.Tensor,
        top_k: int,
        renormalize: bool,
        use_grouped_topk: bool = False,
        topk_group: Optional[int] = None,
        num_expert_group: Optional[int] = None,
        global_num_experts: int = -1,
        expert_map: Optional[torch.Tensor] = None,
        custom_routing_function: Optional[Callable] = None,
        scoring_func: str = "softmax",
        e_score_correction_bias: Optional[torch.Tensor] = None,
        apply_router_weight_on_input: bool = False,
        activation: str = "silu",
        enable_eplb: bool = False,
        expert_load_view: Optional[torch.Tensor] = None,
        logical_to_physical_map: Optional[torch.Tensor] = None,
        logical_replica_count: Optional[torch.Tensor] = None,
    ) -> torch.Tensor:
        if enable_eplb:
            assert expert_load_view is not None
            assert logical_to_physical_map is not None
            assert logical_replica_count is not None
            assert isinstance(layer, FusedMoE)
        if not self.flashinfer_moe_enabled:
            topk_weights, topk_ids = FusedMoE.select_experts(
                hidden_states=x,
                router_logits=router_logits,
                use_grouped_topk=use_grouped_topk,
                top_k=top_k,
                renormalize=renormalize,
                topk_group=topk_group,
                num_expert_group=num_expert_group,
                custom_routing_function=custom_routing_function,
                scoring_func=scoring_func,
                e_score_correction_bias=e_score_correction_bias,
                indices_type=self.topk_indices_dtype,
                enable_eplb=enable_eplb,
                expert_map=expert_map,
                expert_load_view=expert_load_view,
                logical_to_physical_map=logical_to_physical_map,
                logical_replica_count=logical_replica_count,
            )

        if self.rocm_aiter_moe_enabled:
            from vllm.model_executor.layers.fused_moe.rocm_aiter_fused_moe import (  # noqa: E501
                rocm_aiter_fused_experts)
            return rocm_aiter_fused_experts(
                x,
                layer.w13_weight,
                layer.w2_weight,
                topk_weights=topk_weights,
                topk_ids=topk_ids,
                activation=activation,
                use_fp8_w8a8=True,
                apply_router_weight_on_input=apply_router_weight_on_input,
                w1_scale=(layer.w13_weight_scale_inv
                          if self.block_quant else layer.w13_weight_scale),
                w2_scale=(layer.w2_weight_scale_inv
                          if self.block_quant else layer.w2_weight_scale),
                a1_scale=layer.w13_input_scale,
                a2_scale=layer.w2_input_scale,
                block_shape=layer.weight_block_size,
                expert_map=expert_map)
        elif self.use_marlin:
            assert activation == "silu", (
                f"{activation} not supported for Marlin MoE.")
            return torch.ops.vllm.fused_marlin_moe(
                x,
                layer.w13_weight,
                layer.w2_weight,
                None,
                None,
                layer.w13_weight_scale,
                layer.w2_weight_scale,
                router_logits,
                topk_weights,
                topk_ids,
                quant_type_id=scalar_types.float8_e4m3fn.id,
                apply_router_weight_on_input=apply_router_weight_on_input,
                global_num_experts=global_num_experts,
                expert_map=expert_map)
        elif self.flashinfer_moe_enabled:
            assert activation == 'silu'
            assert scoring_func == 'sigmoid'
            if self.block_quant:
                assert (renormalize and use_grouped_topk
                        and custom_routing_function is None)

                return torch.ops.vllm.flashinfer_fused_moe_blockscale_fp8(
                    routing_logits=router_logits.to(torch.float32),
                    routing_bias=e_score_correction_bias,
                    x=x,
                    w13_weight=layer.w13_weight,
                    w13_weight_scale_inv=layer.w13_weight_scale_inv,
                    w2_weight=layer.w2_weight,
                    w2_weight_scale_inv=layer.w2_weight_scale_inv,
                    global_num_experts=global_num_experts,
                    top_k=top_k,
                    num_expert_group=num_expert_group,
                    topk_group=topk_group,
                    intermediate_size=layer.intermediate_size_per_partition,
                    expert_offset=layer.ep_rank * layer.local_num_experts,
                    local_num_experts=layer.local_num_experts,
                    block_shape=self.weight_block_size,
                    routed_scaling=1.0,
                )
            else:
                assert (not renormalize
                        and custom_routing_function is not None)
                return apply_flashinfer_per_tensor_scale_fp8(
                    layer=layer,
                    hidden_states=x,
                    router_logits=router_logits,
                    routing_bias=e_score_correction_bias,
                    global_num_experts=global_num_experts,
                    top_k=top_k,
                    num_expert_group=num_expert_group,
                    topk_group=topk_group,
                    apply_router_weight_on_input=apply_router_weight_on_input)
        elif self.fused_experts is not None:
            return self.fused_experts(
                hidden_states=x,
                w1=layer.w13_weight,
                w2=layer.w2_weight,
                topk_weights=topk_weights,
                topk_ids=topk_ids,
                inplace=True,
                activation=activation,
                global_num_experts=global_num_experts,
                apply_router_weight_on_input=apply_router_weight_on_input,
                expert_map=expert_map,
                w1_scale=(layer.w13_weight_scale_inv
                          if self.block_quant else layer.w13_weight_scale),
                w2_scale=(layer.w2_weight_scale_inv
                          if self.block_quant else layer.w2_weight_scale),
                a1_scale=layer.w13_input_scale,
                a2_scale=layer.w2_input_scale,
            )
        else:
            from vllm.model_executor.layers.fused_moe import fused_experts
            return fused_experts(
                hidden_states=x,
                w1=layer.w13_weight,
                w2=layer.w2_weight,
                topk_weights=topk_weights,
                topk_ids=topk_ids,
                inplace=True,
                activation=activation,
                global_num_experts=global_num_experts,
                apply_router_weight_on_input=apply_router_weight_on_input,
                expert_map=expert_map,
                w1_scale=(layer.w13_weight_scale_inv
                          if self.block_quant else layer.w13_weight_scale),
                w2_scale=(layer.w2_weight_scale_inv
                          if self.block_quant else layer.w2_weight_scale),
                a1_scale=layer.w13_input_scale,
                a2_scale=layer.w2_input_scale,
                use_fp8_w8a8=True,
                block_shape=self.quant_config.weight_block_size,
                allow_deep_gemm=self.allow_deep_gemm,
                allow_cutlass_block_scaled_grouped_gemm=(
                    self.allow_cutlass_block_scaled_grouped_gemm))


class Fp8KVCacheMethod(BaseKVCacheMethod):
    """
    Supports loading kv-cache scaling factors from FP8 checkpoints.
    """

    def __init__(self, quant_config: Fp8Config):
        super().__init__(quant_config)<|MERGE_RESOLUTION|>--- conflicted
+++ resolved
@@ -441,18 +441,6 @@
                 "CutlassBlockScaledGroupedGemm not supported on the current "
                 "platform.")
 
-<<<<<<< HEAD
-        self.topk_indices_dtype = None
-        self.fused_experts = functools.partial(  # type: ignore
-            fused_experts,
-            use_fp8_w8a8=True,
-            block_shape=self.weight_block_size,
-            allow_deep_gemm=self.allow_deep_gemm,
-            allow_cutlass_block_scaled_grouped_gemm=(
-                self.allow_cutlass_block_scaled_grouped_gemm))
-
-=======
->>>>>>> 80141bbf
     def create_weights(self, layer: Module, num_experts: int, hidden_size: int,
                        intermediate_size_per_partition: int,
                        params_dtype: torch.dtype, **extra_weight_attrs):
@@ -986,7 +974,7 @@
                 a1_scale=layer.w13_input_scale,
                 a2_scale=layer.w2_input_scale,
                 use_fp8_w8a8=True,
-                block_shape=self.quant_config.weight_block_size,
+                block_shape=self.weight_block_size,
                 allow_deep_gemm=self.allow_deep_gemm,
                 allow_cutlass_block_scaled_grouped_gemm=(
                     self.allow_cutlass_block_scaled_grouped_gemm))
