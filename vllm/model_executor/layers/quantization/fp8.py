--- conflicted
+++ resolved
@@ -858,13 +858,7 @@
             return BatchedTritonOrDeepGemmExperts(
                 max_num_tokens=max_num_tokens_per_rank,
                 num_dispatchers=prepare_finalize.num_dispatchers(),
-<<<<<<< HEAD
-                use_fp8_w8a8=True,
-                block_shape=self.weight_block_size,
-                per_act_token_quant=False,
-=======
                 quant_config=self.moe_quant_config,
->>>>>>> 5963b98b
                 allow_deep_gemm=self.allow_deep_gemm,
             )
         elif self.flashinfer_moe_backend == FlashinferMoeBackend.CUTLASS:
@@ -879,12 +873,7 @@
                 "TritonOrDeepGemmExperts(%s): block_size=%s, per_act_token=%s",
                 self.__class__.__name__, self.weight_block_size, False)
             return TritonOrDeepGemmExperts(
-<<<<<<< HEAD
-                use_fp8_w8a8=True,
-                block_shape=self.weight_block_size,
-=======
                 quant_config=self.moe_quant_config,
->>>>>>> 5963b98b
                 allow_deep_gemm=self.allow_deep_gemm,
             )
 
@@ -900,7 +889,7 @@
                       if self.block_quant else layer.w2_weight_scale),
             a1_scale=layer.w13_input_scale,
             a2_scale=layer.w2_input_scale,
-            block_shape=self.quant_config.weight_block_size,
+            block_shape=self.weight_block_size,
         )
 
     def apply(
@@ -1011,19 +1000,8 @@
                 topk_ids=topk_ids,
                 activation=activation,
                 apply_router_weight_on_input=apply_router_weight_on_input,
-<<<<<<< HEAD
-                w1_scale=(layer.w13_weight_scale_inv
-                          if self.block_quant else layer.w13_weight_scale),
-                w2_scale=(layer.w2_weight_scale_inv
-                          if self.block_quant else layer.w2_weight_scale),
-                a1_scale=layer.w13_input_scale,
-                a2_scale=layer.w2_input_scale,
-                block_shape=layer.weight_block_size,
-                expert_map=expert_map)
-=======
                 expert_map=expert_map,
                 quant_config=self.moe_quant_config)
->>>>>>> 5963b98b
         elif self.use_marlin:
             assert activation == "silu", (
                 f"{activation} not supported for Marlin MoE.")
@@ -1089,33 +1067,10 @@
                 global_num_experts=global_num_experts,
                 apply_router_weight_on_input=apply_router_weight_on_input,
                 expert_map=expert_map,
-<<<<<<< HEAD
-                w1_scale=(layer.w13_weight_scale_inv
-                          if self.block_quant else layer.w13_weight_scale),
-                w2_scale=(layer.w2_weight_scale_inv
-                          if self.block_quant else layer.w2_weight_scale),
-                a1_scale=layer.w13_input_scale,
-                a2_scale=layer.w2_input_scale,
-            )
-
-            if self.fused_experts is not None:
-                return self.fused_experts(**common_kwargs)
-            else:
-                from vllm.model_executor.layers.fused_moe import fused_experts
-                return fused_experts(
-                    **common_kwargs,
-                    use_fp8_w8a8=True,
-                    block_shape=self.weight_block_size,
-                    allow_deep_gemm=self.allow_deep_gemm,
-                    allow_cutlass_block_scaled_grouped_gemm=(
-                        self.allow_cutlass_block_scaled_grouped_gemm),
-                )
-=======
                 quant_config=self.moe_quant_config,
                 allow_deep_gemm=self.allow_deep_gemm,
                 allow_cutlass_block_scaled_grouped_gemm=(
                     self.allow_cutlass_block_scaled_grouped_gemm))
->>>>>>> 5963b98b
 
 
 class Fp8KVCacheMethod(BaseKVCacheMethod):
