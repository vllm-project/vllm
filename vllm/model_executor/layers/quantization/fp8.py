--- conflicted
+++ resolved
@@ -32,7 +32,6 @@
                                            PerTensorScaleParameter)
 from vllm.model_executor.utils import set_weight_attrs
 from vllm.platforms import current_platform
-from vllm.utils import is_navi
 
 ACTIVATION_SCHEMES = ["static", "dynamic"]
 
@@ -292,11 +291,7 @@
         # TODO(rob): refactor block quant into separate class.
         if self.block_quant:
             assert self.quant_config.activation_scheme == "dynamic"
-<<<<<<< HEAD
-            if current_platform.is_rocm() and not is_navi():
-=======
             if current_platform.is_fp8_fnuz():
->>>>>>> d9f83d62
                 weight, weight_scale_inv, _ = \
                     normalize_e4m3fn_to_e4m3fnuz(
                         weight=layer.weight,
@@ -357,12 +352,7 @@
                 weight = layer.weight
                 weight_scale = layer.weight_scale
 
-<<<<<<< HEAD
-                # If rocm (except Navi4x), use float8_e4m3fnuz.
-                if current_platform.is_rocm() and not is_navi():
-=======
                 if current_platform.is_fp8_fnuz():
->>>>>>> d9f83d62
                     weight, weight_scale, input_scale = \
                         normalize_e4m3fn_to_e4m3fnuz(
                             weight=weight,
@@ -568,11 +558,7 @@
         # TODO (rob): refactor block quant into separate class.
         if self.block_quant:
             assert self.quant_config.activation_scheme == "dynamic"
-<<<<<<< HEAD
-            if current_platform.is_rocm() and not is_navi():
-=======
             if current_platform.is_fp8_fnuz():
->>>>>>> d9f83d62
                 w13_weight, w13_weight_scale_inv, w13_input_scale = \
                     normalize_e4m3fn_to_e4m3fnuz(
                         layer.w13_weight, layer.w13_weight_scale_inv,
@@ -598,13 +584,7 @@
 
         # If checkpoint is fp16, quantize in place.
         if not self.quant_config.is_checkpoint_fp8_serialized:
-<<<<<<< HEAD
-            # If rocm (except Navi4x), use float8_e4m3fnuz as dtype
-            fp8_dtype = (torch.float8_e4m3fnuz if current_platform.is_rocm()
-                         and not is_navi() else torch.float8_e4m3fn)
-=======
             fp8_dtype = current_platform.fp8_dtype()
->>>>>>> d9f83d62
             w13_weight = torch.empty_like(layer.w13_weight.data,
                                           dtype=fp8_dtype)
             w2_weight = torch.empty_like(layer.w2_weight.data, dtype=fp8_dtype)
@@ -651,13 +631,7 @@
                     layer.w13_input_scale.max(), requires_grad=False)
                 layer.w2_input_scale = torch.nn.Parameter(
                     layer.w2_input_scale.max(), requires_grad=False)
-<<<<<<< HEAD
-            # If rocm (except Navi4x, which uses e4m3fn),
-            # normalize the weights and scales to e4m3fnuz
-            if current_platform.is_rocm() and not is_navi():
-=======
             if current_platform.is_fp8_fnuz():
->>>>>>> d9f83d62
                 # Normalize the weights and scales
                 w13_weight, w13_weight_scale, w13_input_scale = \
                     normalize_e4m3fn_to_e4m3fnuz(
