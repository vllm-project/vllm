# SPDX-License-Identifier: Apache-2.0
# SPDX-FileCopyrightText: Copyright contributors to the vLLM project

from typing import TYPE_CHECKING, Any, Callable, Optional, Union

import torch
from torch.nn import Module
from torch.nn.parameter import Parameter

import vllm.envs as envs
import vllm.model_executor.layers.fused_moe.modular_kernel as mk
from vllm import _custom_ops as ops
from vllm.distributed import get_tensor_model_parallel_world_size
from vllm.logger import init_logger
from vllm.model_executor.layers.fused_moe import (
    FusedMoE, FusedMoEActivationFormat, FusedMoEMethodBase,
    FusedMoEPermuteExpertsUnpermute, FusedMoEPrepareAndFinalize,
    FusedMoeWeightScaleSupported)
from vllm.model_executor.layers.fused_moe.config import (
    FusedMoEQuantConfig, fp8_w8a8_moe_quant_config)
from vllm.model_executor.layers.fused_moe.layer import (
    UnquantizedFusedMoEMethod)
from vllm.model_executor.layers.linear import (LinearBase, LinearMethodBase,
                                               UnquantizedLinearMethod)
from vllm.model_executor.layers.quantization import QuantizationMethods
from vllm.model_executor.layers.quantization.base_config import (
    QuantizationConfig, QuantizeMethodBase)
from vllm.model_executor.layers.quantization.kv_cache import BaseKVCacheMethod
from vllm.model_executor.layers.quantization.utils.flashinfer_utils import (
    FlashinferMoeBackend, apply_flashinfer_per_tensor_scale_fp8,
    build_flashinfer_fp8_cutlass_moe_prepare_finalize,
    flashinfer_cutlass_moe_fp8, get_flashinfer_moe_backend,
    register_moe_scaling_factors, rotate_flashinfer_fp8_moe_weights,
    select_cutlass_fp8_gemm_impl, swap_w13_to_w31)
from vllm.model_executor.layers.quantization.utils.fp8_utils import (
    apply_fp8_block_linear, check_aiter_fp8_linear_support,
    create_fp8_input_scale, create_fp8_scale_parameter,
    create_fp8_weight_parameter, expert_weight_is_col_major,
    maybe_post_process_fp8_weight_block, process_fp8_weight_block_strategy,
    process_fp8_weight_tensor_strategy, requant_weight_ue8m0_inplace,
    validate_fp8_block_shape)
from vllm.model_executor.layers.quantization.utils.marlin_utils_fp8 import (
    apply_fp8_marlin_linear, prepare_fp8_layer_for_marlin,
    prepare_moe_fp8_layer_for_marlin)
from vllm.model_executor.layers.quantization.utils.quant_utils import (
    GroupShape, is_layer_skipped)
from vllm.model_executor.layers.quantization.utils.w8a8_utils import (
    Fp8LinearOp, all_close_1d, cutlass_block_fp8_supported,
    cutlass_fp8_supported, maybe_create_device_identity,
    normalize_e4m3fn_to_e4m3fnuz, per_tensor_dequantize)
from vllm.model_executor.parameter import (BlockQuantScaleParameter,
                                           ModelWeightParameter,
                                           PerTensorScaleParameter)
from vllm.model_executor.utils import set_weight_attrs
from vllm.platforms import current_platform
from vllm.scalar_type import scalar_types
from vllm.utils import has_deep_gemm
from vllm.utils.deep_gemm import (get_col_major_tma_aligned_tensor,
                                  is_deep_gemm_e8m0_used,
                                  is_deep_gemm_supported)
from vllm.utils.flashinfer import has_flashinfer_moe

if TYPE_CHECKING:
    from vllm.model_executor.models.utils import WeightsMapper

ACTIVATION_SCHEMES = ["static", "dynamic"]

logger = init_logger(__name__)


class Fp8Config(QuantizationConfig):
    """Config class for FP8."""

    def __init__(
        self,
        is_checkpoint_fp8_serialized: bool = False,
        activation_scheme: str = "dynamic",
        ignored_layers: Optional[list[str]] = None,
        weight_block_size: Optional[list[int]] = None,
    ) -> None:
        super().__init__()

        self.is_checkpoint_fp8_serialized = is_checkpoint_fp8_serialized

        if activation_scheme not in ACTIVATION_SCHEMES:
            raise ValueError(
                f"Unsupported activation scheme {activation_scheme}")
        self.activation_scheme = activation_scheme
        self.ignored_layers = ignored_layers or []
        if weight_block_size is not None:
            if not is_checkpoint_fp8_serialized:
                raise ValueError(
                    "The block-wise quantization only supports fp8-serialized "
                    "checkpoint for now.")
            if len(weight_block_size) != 2:
                raise ValueError(
                    "The quantization block size of weight must have 2 "
                    f"dimensions, but got {len(weight_block_size)} dimensions")
            if activation_scheme != "dynamic":
                raise ValueError("The block-wise quantization only supports "
                                 "dynamic activation scheme for now, but got "
                                 f"{activation_scheme} activation scheme.")
        self.weight_block_size = weight_block_size

    @classmethod
    def get_name(cls) -> QuantizationMethods:
        return "fp8"

    @classmethod
    def get_supported_act_dtypes(cls) -> list[torch.dtype]:
        return [torch.bfloat16, torch.half]

    @classmethod
    def get_min_capability(cls) -> int:
        return 80

    @classmethod
    def get_config_filenames(cls) -> list[str]:
        return []

    def apply_vllm_mapper(self, hf_to_vllm_mapper: "WeightsMapper"):
        if self.ignored_layers is not None:
            self.ignored_layers = hf_to_vllm_mapper.apply_list(
                self.ignored_layers)

    @classmethod
    def from_config(cls, config: dict[str, Any]) -> "Fp8Config":
        quant_method = cls.get_from_keys(config, ["quant_method"])
        is_checkpoint_fp8_serialized = ("fp8" in quant_method)
        activation_scheme = cls.get_from_keys(config, ["activation_scheme"])
        ignored_layers = cls.get_from_keys_or(config, ["ignored_layers"], None)
        weight_block_size = cls.get_from_keys_or(config, ["weight_block_size"],
                                                 None)
        if not ignored_layers:
            ignored_layers = cls.get_from_keys_or(config,
                                                  ["modules_to_not_convert"],
                                                  None)
        return cls(is_checkpoint_fp8_serialized=is_checkpoint_fp8_serialized,
                   activation_scheme=activation_scheme,
                   ignored_layers=ignored_layers,
                   weight_block_size=weight_block_size)

    def get_xpu_quant_method(self, layer: torch.nn.Module,
                             prefix: str) -> Optional["QuantizeMethodBase"]:
        from vllm.attention.layer import Attention
        from vllm.model_executor.layers.quantization.ipex_quant import (
            XPUFp8LinearMethod, XPUFp8MoEMethod)
        fp8_config = Fp8Config(
            is_checkpoint_fp8_serialized=self.is_checkpoint_fp8_serialized,
            activation_scheme=self.activation_scheme,
            ignored_layers=self.ignored_layers,
            weight_block_size=self.weight_block_size)

        if isinstance(layer, LinearBase):
            if is_layer_skipped(prefix=prefix,
                                ignored_layers=self.ignored_layers,
                                fused_mapping=self.packed_modules_mapping):
                return UnquantizedLinearMethod()
            return XPUFp8LinearMethod(fp8_config)
        elif isinstance(layer, FusedMoE):
            return XPUFp8MoEMethod(fp8_config, layer)
        elif isinstance(layer, Attention):
            return Fp8KVCacheMethod(self)
        return None

    def get_quant_method(self, layer: torch.nn.Module,
                         prefix: str) -> Optional["QuantizeMethodBase"]:
        from vllm.attention.layer import Attention  # Avoid circular import

        if current_platform.is_xpu():
            return self.get_xpu_quant_method(layer, prefix)
        if isinstance(layer, LinearBase):
            if is_layer_skipped(prefix=prefix,
                                ignored_layers=self.ignored_layers,
                                fused_mapping=self.packed_modules_mapping):
                return UnquantizedLinearMethod()
            return Fp8LinearMethod(self)
        elif isinstance(layer, FusedMoE):
            if is_layer_skipped(prefix=prefix,
                                ignored_layers=self.ignored_layers,
                                fused_mapping=self.packed_modules_mapping):
                return UnquantizedFusedMoEMethod(layer.moe_config)
            return Fp8MoEMethod(self, layer)
        elif isinstance(layer, Attention):
            return Fp8KVCacheMethod(self)
        return None

    def get_cache_scale(self, name: str) -> Optional[str]:
        """
        Check whether the param name matches the format for k/v cache scales
        in compressed-tensors. If this is the case, return its equivalent
        param name expected by vLLM

        :param name: param name
        :return: matching param name for KV cache scale in vLLM
        """
        if name.endswith(".output_scale") and ".k_proj" in name:
            return name.replace(".k_proj.output_scale", ".attn.k_scale")
        if name.endswith(".output_scale") and ".v_proj" in name:
            return name.replace(".v_proj.output_scale", ".attn.v_scale")
        if name.endswith(".output_scale") and ".q_proj" in name:
            return name.replace(".q_proj.output_scale", ".attn.q_scale")
        if name.endswith("self_attn.prob_output_scale"):
            return name.replace(".prob_output_scale", ".attn.prob_scale")
        # If no matches, return None
        return None


class Fp8LinearMethod(LinearMethodBase):
    """Linear method for FP8.
    Supports loading FP8 checkpoints with static weight scale and
    dynamic/static activation scale.

    Also supports loading quantized FP16/BF16 model checkpoints with dynamic
    activation scaling. The weight scaling factor will be initialized after
    the model weights are loaded.

    Limitations:
    1. Only support per-tensor quantization due to torch._scaled_mm support.
    2. Only support float8_e4m3fn data type due to the limitation of
       torch._scaled_mm (https://github.com/pytorch/pytorch/blob/2e48b39603411a41c5025efbe52f89560b827825/aten/src/ATen/native/cuda/Blas.cpp#L854-L856)

    Args:
        quant_config: The quantization config.
    """

    def __init__(self, quant_config: Fp8Config):
        self.quant_config = quant_config
        self.cutlass_block_fp8_supported = cutlass_block_fp8_supported()
        self.out_dtype = torch.get_default_dtype()

        # For GPUs that lack FP8 hardware support, we can leverage the Marlin
        # kernel for fast weight-only FP8 quantization
        self.use_marlin = (not current_platform.has_device_capability(89)
                           or envs.VLLM_TEST_FORCE_FP8_MARLIN)
        # Disable marlin for rocm
        if current_platform.is_rocm():
            self.use_marlin = False

        self.use_aiter_and_is_supported = check_aiter_fp8_linear_support()

        self.weight_block_size = self.quant_config.weight_block_size
        self.block_quant = self.weight_block_size is not None
        self.act_q_static = self.quant_config.activation_scheme == "static"
        # Use per-token quantization for better perf if dynamic and cutlass
        if not self.act_q_static and cutlass_fp8_supported():
            self.act_q_group_shape = GroupShape.PER_TOKEN
        else:
            self.act_q_group_shape = GroupShape.PER_TENSOR

        self.fp8_linear = Fp8LinearOp(
            act_quant_static=self.act_q_static,
            act_quant_group_shape=self.act_q_group_shape)

    def create_weights(
        self,
        layer: torch.nn.Module,
        input_size_per_partition: int,
        output_partition_sizes: list[int],
        input_size: int,
        output_size: int,
        params_dtype: torch.dtype,
        **extra_weight_attrs,
    ):
        maybe_create_device_identity()

        output_size_per_partition = sum(output_partition_sizes)
        weight_loader = extra_weight_attrs.get("weight_loader")
        layer.logical_widths = output_partition_sizes
        layer.input_size_per_partition = input_size_per_partition
        layer.output_size_per_partition = output_size_per_partition
        layer.orig_dtype = params_dtype
        layer.weight_block_size = None

        if self.block_quant:
            assert self.weight_block_size is not None
            layer.weight_block_size = self.weight_block_size
            validate_fp8_block_shape(layer, input_size, output_size,
                                     input_size_per_partition,
                                     output_partition_sizes,
                                     self.weight_block_size)

        # WEIGHT
        if self.quant_config.is_checkpoint_fp8_serialized:
            weight = create_fp8_weight_parameter(output_size_per_partition,
                                                 input_size_per_partition,
                                                 weight_loader)
        else:
            # For non-serialized checkpoints, use original dtype
            weight = ModelWeightParameter(data=torch.empty(
                output_size_per_partition,
                input_size_per_partition,
                dtype=params_dtype),
                                          input_dim=1,
                                          output_dim=0,
                                          weight_loader=weight_loader)
        layer.register_parameter("weight", weight)

        # If checkpoint is serialized fp8, load them.
        # Otherwise, wait until process_weights_after_loading.
        if self.quant_config.is_checkpoint_fp8_serialized:
            # WEIGHT SCALE
            if not self.block_quant:
                scale = create_fp8_scale_parameter(PerTensorScaleParameter,
                                                   output_partition_sizes,
                                                   input_size_per_partition,
                                                   None, weight_loader)
                set_weight_attrs(scale, {"scale_type": "weight_scale"})
                layer.register_parameter("weight_scale", scale)
            else:
                assert not self.act_q_static
                assert self.weight_block_size is not None
                scale = create_fp8_scale_parameter(BlockQuantScaleParameter,
                                                   output_partition_sizes,
                                                   input_size_per_partition,
                                                   self.weight_block_size,
                                                   weight_loader)
                set_weight_attrs(scale, {"scale_type": "weight_scale"})
                # The weight_scale_inv name is intentional for deepseekv3
                layer.register_parameter("weight_scale_inv", scale)

            # INPUT ACTIVATION SCALE
            if self.act_q_static:
                scale = create_fp8_input_scale(output_partition_sizes,
                                               weight_loader)
                set_weight_attrs(scale, {"scale_type": "input_scale"})
                layer.register_parameter("input_scale", scale)
            else:
                layer.register_parameter("input_scale", None)

    def process_weights_after_loading(self, layer: Module) -> None:
        size_k_first = True
        input_scale = None
        # TODO(rob): refactor block quant into separate class.
        if self.block_quant:
            assert not self.act_q_static
            size_k_first = False

            weight, weight_scale = process_fp8_weight_block_strategy(
                layer.weight, layer.weight_scale_inv)
            # Delete the weight_scale_inv parameter to avoid confusion
            # with the weight_scale parameter
            del layer.weight_scale_inv

        # If checkpoint not serialized fp8, quantize the weights.
        elif not self.quant_config.is_checkpoint_fp8_serialized:
            qweight, weight_scale = ops.scaled_fp8_quant(layer.weight,
                                                         scale=None)
            weight = qweight.t()

        # If checkpoint is fp8 per-tensor, handle that there are N scales for N
        # shards in a fused module
        else:
            weight = layer.weight
            weight_scale = layer.weight_scale

            # If using w8a8, torch._scaled_mm needs per tensor, so
            # requantize the logical shards as a single weight.
            if not self.use_marlin:
                weight, weight_scale, input_scale = (
                    process_fp8_weight_tensor_strategy(
                        weight, weight_scale, layer.logical_widths,
                        getattr(layer, 'input_scale', None)))
                if self.act_q_static:
                    assert input_scale is not None
                    input_scale = input_scale.max()
            weight = weight.t()

        # Update layer with new values.
        layer.weight = Parameter(weight.data, requires_grad=False)
        layer.weight_scale = Parameter(weight_scale.data, requires_grad=False)
        layer.input_scale = Parameter(
            input_scale,
            requires_grad=False) if input_scale is not None else None

        if self.use_marlin:
            prepare_fp8_layer_for_marlin(layer, size_k_first)
            # Activations not quantized for marlin.
            del layer.input_scale
            return

        if self.block_quant:
            maybe_post_process_fp8_weight_block(
                layer, self.cutlass_block_fp8_supported)

    def apply(self,
              layer: torch.nn.Module,
              x: torch.Tensor,
              bias: Optional[torch.Tensor] = None) -> torch.Tensor:

        if self.use_marlin:
            return apply_fp8_marlin_linear(
                input=x,
                weight=layer.weight,
                weight_scale=layer.weight_scale,
                workspace=layer.workspace,
                size_n=layer.output_size_per_partition,
                size_k=layer.input_size_per_partition,
                bias=bias)

        if self.block_quant:
            return apply_fp8_block_linear(
                layer,
                input=x,
                bias=bias,
                cutlass_block_fp8_supported=self.cutlass_block_fp8_supported,
                use_aiter_and_is_supported=self.use_aiter_and_is_supported)

        return self.fp8_linear.apply(input=x,
                                     weight=layer.weight,
                                     weight_scale=layer.weight_scale,
                                     out_dtype=self.out_dtype,
                                     input_scale=layer.input_scale,
                                     bias=bias)


class Fp8MoEMethod(FusedMoEMethodBase):
    """MoE method for FP8.
    Supports loading FP8 checkpoints with static weight scale and
    dynamic/static activation scale.

    Also supports loading quantized FP16/BF16 model checkpoints with dynamic
    activation scaling. The weight scaling factor will be initialized after
    the model weights are loaded.

    Args:
        quant_config: The quantization config.
    """

    def __init__(self, quant_config: Fp8Config, layer: torch.nn.Module):
        super().__init__(layer.moe_config)
        self.layer = layer
        self.quant_config = quant_config
        self.weight_block_size = self.quant_config.weight_block_size
        self.block_quant = self.weight_block_size is not None

        self.fused_experts: Optional[
            mk.FusedMoEModularKernel] = None  # type: ignore

        # For GPUs that lack FP8 hardware support, we can leverage the Marlin
        # kernel for fast weight-only FP8 quantization
        self.use_marlin = (not current_platform.has_device_capability(89)
                           or envs.VLLM_TEST_FORCE_FP8_MARLIN)
        # Disable marlin for rocm
        if current_platform.is_rocm():
            self.use_marlin = False

        # First check for Flashinfer MOE on Blackwell GPUs
        self.flashinfer_moe_backend: Optional[FlashinferMoeBackend] = None
        if (current_platform.is_cuda()
                and current_platform.is_device_capability(100)
                and envs.VLLM_USE_FLASHINFER_MOE_FP8 and has_flashinfer_moe()):
            self.flashinfer_moe_backend = get_flashinfer_moe_backend()
            logger.info_once(
                f"Detected Blackwell GPUs, using FlashInfer "
                f"{self.flashinfer_moe_backend.value} kernels for FP8 MOE.")

        # Check for DeepGemm support.
        self.allow_deep_gemm = False
        if envs.VLLM_USE_DEEP_GEMM:
            if not has_deep_gemm():
                logger.warning_once("Failed to import DeepGemm kernels.")
            elif not self.block_quant:
                logger.warning_once("Model is not block quantized. Not using"
                                    " DeepGemm kernels")
            elif self.flashinfer_moe_backend:
                logger.info_once("DeepGemm disabled: FlashInfer MOE is"
                                 " enabled.")
            elif (is_deep_gemm_supported()):
                logger.debug_once(
                    "DeepGemm kernels available for Fp8MoEMethod.")
                self.allow_deep_gemm = True
            else:
                logger.warning_once(
                    "DeepGemm not supported on the current platform.")

        # Check for CutlassBlockScaledGroupedGemm support.
        self.allow_cutlass_block_scaled_grouped_gemm = False
        if not self.block_quant:
            logger.debug_once("Model is not block quantized. Not using "
                              "CutlassBlockScaledGroupedGemm kernels")
        elif (current_platform.is_cuda()
<<<<<<< HEAD
              and current_platform.is_device_capability(100)):
            logger.debug_once(
                "CutlassBlockScaledGroupedGemm available for Fp8MoEMethod.")
=======
              and current_platform.is_device_capability(100)
              and not self.flashinfer_moe_backend):
            logger.info_once(
                "Using CutlassBlockScaledGroupedGemm kernels for Fp8 MOE "
                "on SM100.")
>>>>>>> fb610ae6
            self.allow_cutlass_block_scaled_grouped_gemm = True

    def create_weights(self, layer: Module, num_experts: int, hidden_size: int,
                       intermediate_size_per_partition: int,
                       params_dtype: torch.dtype, **extra_weight_attrs):

        layer.intermediate_size_per_partition = intermediate_size_per_partition
        layer.hidden_size = hidden_size
        layer.num_experts = num_experts
        layer.orig_dtype = params_dtype
        layer.weight_block_size = None

        if self.quant_config.is_checkpoint_fp8_serialized:
            params_dtype = torch.float8_e4m3fn
        if self.block_quant:
            assert self.weight_block_size is not None
            layer.weight_block_size = self.weight_block_size
            tp_size = get_tensor_model_parallel_world_size()
            block_n, block_k = (
                self.weight_block_size[0],
                self.weight_block_size[1],
            )
            # NOTE: To ensure proper alignment of the block-wise quantization
            # scales, the output_size of the weights for both the gate and up
            # layers must be divisible by block_n.
            # Required by column parallel or enabling merged weights
            if intermediate_size_per_partition % block_n != 0:
                raise ValueError(
                    f"The output_size of gate's and up's weight = "
                    f"{intermediate_size_per_partition} is not divisible by "
                    f"weight quantization block_n = {block_n}.")
            if (tp_size > 1
                    and intermediate_size_per_partition % block_k != 0):
                # Required by row parallel
                raise ValueError(
                    f"The input_size of down's weight = "
                    f"{intermediate_size_per_partition} is not divisible by "
                    f"weight quantization block_k = {block_k}.")

        # WEIGHTS
        w13_weight = torch.nn.Parameter(torch.empty(
            num_experts,
            2 * intermediate_size_per_partition,
            hidden_size,
            dtype=params_dtype),
                                        requires_grad=False)
        layer.register_parameter("w13_weight", w13_weight)
        set_weight_attrs(w13_weight, extra_weight_attrs)

        w2_weight = torch.nn.Parameter(torch.empty(
            num_experts,
            hidden_size,
            intermediate_size_per_partition,
            dtype=params_dtype),
                                       requires_grad=False)
        layer.register_parameter("w2_weight", w2_weight)
        set_weight_attrs(w2_weight, extra_weight_attrs)

        # WEIGHT_SCALES
        if not self.block_quant:
            # Allocate 2 scales for w1 and w3 respectively.
            # They will be combined to a single scale after weight loading.
            w13_weight_scale = torch.nn.Parameter(torch.ones(
                num_experts, 2, dtype=torch.float32),
                                                  requires_grad=False)
            w2_weight_scale = torch.nn.Parameter(torch.ones(
                num_experts, dtype=torch.float32),
                                                 requires_grad=False)
            layer.register_parameter("w13_weight_scale", w13_weight_scale)
            layer.register_parameter("w2_weight_scale", w2_weight_scale)
        else:
            w13_weight_scale = torch.nn.Parameter(
                torch.ones(
                    num_experts,
                    2 * ((intermediate_size_per_partition + block_n - 1) //
                         block_n),
                    (hidden_size + block_k - 1) // block_k,
                    dtype=torch.float32,
                ),
                requires_grad=False,
            )
            w2_weight_scale = torch.nn.Parameter(
                torch.ones(
                    num_experts,
                    (hidden_size + block_n - 1) // block_n,
                    (intermediate_size_per_partition + block_k - 1) // block_k,
                    dtype=torch.float32,
                ),
                requires_grad=False,
            )
            layer.register_parameter("w13_weight_scale_inv", w13_weight_scale)
            layer.register_parameter("w2_weight_scale_inv", w2_weight_scale)
            assert self.quant_config.activation_scheme == "dynamic"

        # Add the quantization method used (per tensor/grouped/channel)
        # to ensure the weight scales are loaded in properly
        extra_weight_attrs.update(
            {"quant_method": FusedMoeWeightScaleSupported.BLOCK.
             value} if self.block_quant else
            {"quant_method": FusedMoeWeightScaleSupported.TENSOR.value})
        # If loading fp8 checkpoint, pass the weight loaders.
        # If loading an fp16 checkpoint, do not (we will quantize in
        #   process_weights_after_loading()
        if self.quant_config.is_checkpoint_fp8_serialized:
            set_weight_attrs(w13_weight_scale, extra_weight_attrs)
            set_weight_attrs(w2_weight_scale, extra_weight_attrs)

        # INPUT_SCALES
        if self.quant_config.activation_scheme == "static":
            if not self.quant_config.is_checkpoint_fp8_serialized:
                raise ValueError(
                    "Found static activation scheme for checkpoint that "
                    "was not serialized fp8.")

            w13_input_scale = torch.nn.Parameter(torch.ones(
                num_experts, dtype=torch.float32),
                                                 requires_grad=False)
            layer.register_parameter("w13_input_scale", w13_input_scale)
            set_weight_attrs(w13_input_scale, extra_weight_attrs)

            w2_input_scale = torch.nn.Parameter(torch.ones(
                num_experts, dtype=torch.float32),
                                                requires_grad=False)
            layer.register_parameter("w2_input_scale", w2_input_scale)
            set_weight_attrs(w2_input_scale, extra_weight_attrs)

        else:
            layer.w13_input_scale = None
            layer.w2_input_scale = None

    def process_weights_after_loading(self, layer: Module) -> None:
        # Lazy import to avoid importing triton too early.
        from vllm.model_executor.layers.fused_moe.rocm_aiter_fused_moe import (
            is_rocm_aiter_moe_enabled, shuffle_weights)

        self.rocm_aiter_moe_enabled = is_rocm_aiter_moe_enabled()

        # TODO (rob): refactor block quant into separate class.
        if self.block_quant:
            assert self.quant_config.activation_scheme == "dynamic"
            if current_platform.is_fp8_fnuz():
                w13_weight, w13_weight_scale_inv, w13_input_scale = \
                    normalize_e4m3fn_to_e4m3fnuz(
                        layer.w13_weight, layer.w13_weight_scale_inv,
                        layer.w13_input_scale)
                w2_weight, w2_weight_scale_inv, w2_input_scale = \
                    normalize_e4m3fn_to_e4m3fnuz(
                        layer.w2_weight, layer.w2_weight_scale_inv,
                        layer.w2_input_scale)
            elif self.flashinfer_moe_backend is not None:
                # NOTE: weights have to be swapped since the activation is
                # applied on different half for flashinfer vs vllm
                w13_weight = swap_w13_to_w31(layer.w13_weight.data)
                w13_weight_scale_inv = swap_w13_to_w31(
                    layer.w13_weight_scale_inv.data)
                w2_weight = layer.w2_weight.data
                w2_weight_scale_inv = layer.w2_weight_scale_inv.data
            else:
                w13_weight = layer.w13_weight.data
                w13_weight_scale_inv = layer.w13_weight_scale_inv.data
                w2_weight = layer.w2_weight
                w2_weight_scale_inv = layer.w2_weight_scale_inv

            # torch.compile() cannot use Parameter subclasses.
            layer.w13_weight = Parameter(w13_weight, requires_grad=False)
            layer.w13_weight_scale_inv = Parameter(w13_weight_scale_inv,
                                                   requires_grad=False)
            layer.w2_weight = Parameter(w2_weight, requires_grad=False)
            layer.w2_weight_scale_inv = Parameter(w2_weight_scale_inv,
                                                  requires_grad=False)
            if self.rocm_aiter_moe_enabled:
                # reshaping weights is required for aiter moe kernel.
                shuffled_w13, shuffled_w2 = shuffle_weights(
                    layer.w13_weight.data, layer.w2_weight.data)

                layer.w13_weight = torch.nn.Parameter(shuffled_w13,
                                                      requires_grad=False)
                layer.w2_weight = torch.nn.Parameter(shuffled_w2,
                                                     requires_grad=False)

            # DeepGemm scales need to be transposed and aligned. We try to do
            # it ahead of time for performance reasons.
            if self.allow_deep_gemm and not is_deep_gemm_e8m0_used():
                if expert_weight_is_col_major(layer.w13_weight_scale_inv):
                    layer.w13_weight_scale_inv = \
                        get_col_major_tma_aligned_tensor(layer.w13_weight_scale_inv)
                if expert_weight_is_col_major(layer.w2_weight_scale_inv):
                    layer.w2_weight_scale_inv = \
                        get_col_major_tma_aligned_tensor(layer.w2_weight_scale_inv)

        # If checkpoint is fp16, quantize in place.
        elif not self.quant_config.is_checkpoint_fp8_serialized:
            fp8_dtype = current_platform.fp8_dtype()
            w13_weight = torch.empty_like(layer.w13_weight.data,
                                          dtype=fp8_dtype)
            w2_weight = torch.empty_like(layer.w2_weight.data, dtype=fp8_dtype)

            # Re-initialize w13_scale because we directly quantize
            # merged w13 weights and generate a single scaling factor.
            layer.w13_weight_scale = torch.nn.Parameter(torch.ones(
                layer.local_num_experts,
                dtype=torch.float32,
                device=w13_weight.device),
                                                        requires_grad=False)
            for expert in range(layer.local_num_experts):
                w13_weight[expert, :, :], layer.w13_weight_scale[
                    expert] = ops.scaled_fp8_quant(
                        layer.w13_weight.data[expert, :, :])
                w2_weight[expert, :, :], layer.w2_weight_scale[
                    expert] = ops.scaled_fp8_quant(
                        layer.w2_weight.data[expert, :, :])
            layer.w13_weight = torch.nn.Parameter(w13_weight,
                                                  requires_grad=False)
            layer.w2_weight = torch.nn.Parameter(w2_weight,
                                                 requires_grad=False)
            if self.rocm_aiter_moe_enabled:
                # reshaping weights is required for aiter moe kernel.
                shuffled_w13, shuffled_w2 = shuffle_weights(
                    layer.w13_weight, layer.w2_weight)

                layer.w13_weight = torch.nn.Parameter(shuffled_w13,
                                                      requires_grad=False)
                layer.w2_weight = torch.nn.Parameter(shuffled_w2,
                                                     requires_grad=False)
        # If checkpoint is fp8, we need to handle that the
        # MoE kernels require single activation scale and single weight
        # scale for w13 per expert.
        else:
            # Fp8 moe kernels require a single activation scale.
            # We take the max of all the scales in case they differ.
            if self.quant_config.activation_scheme == "static":
                if (layer.w13_input_scale is None
                        or layer.w2_input_scale is None):
                    raise ValueError(
                        "QuantConfig has static quantization, but found "
                        "activation scales are None.")
                if (not all_close_1d(layer.w13_input_scale)
                        or not all_close_1d(layer.w2_input_scale)):
                    logger.warning_once(
                        "Found input_scales that are not equal for "
                        "fp8 MoE layer. Using the maximum across experts "
                        "for each layer.")
                layer.w13_input_scale = torch.nn.Parameter(
                    layer.w13_input_scale.max(), requires_grad=False)
                layer.w2_input_scale = torch.nn.Parameter(
                    layer.w2_input_scale.max(), requires_grad=False)
            if current_platform.is_fp8_fnuz():
                # Normalize the weights and scales
                w13_weight, w13_weight_scale, w13_input_scale = \
                    normalize_e4m3fn_to_e4m3fnuz(
                        layer.w13_weight, layer.w13_weight_scale,
                        layer.w13_input_scale)
                w2_weight, w2_weight_scale, w2_input_scale = \
                    normalize_e4m3fn_to_e4m3fnuz(
                        layer.w2_weight, layer.w2_weight_scale,
                        layer.w2_input_scale)
                # Reset the parameter
                layer.w13_weight = torch.nn.Parameter(w13_weight,
                                                      requires_grad=False)
                layer.w13_weight_scale = torch.nn.Parameter(
                    w13_weight_scale, requires_grad=False)
                if w13_input_scale is not None:
                    layer.w13_input_scale = torch.nn.Parameter(
                        w13_input_scale, requires_grad=False)
                layer.w2_weight = torch.nn.Parameter(w2_weight,
                                                     requires_grad=False)
                layer.w2_weight_scale = torch.nn.Parameter(w2_weight_scale,
                                                           requires_grad=False)
                if w2_input_scale is not None:
                    layer.w2_input_scale = torch.nn.Parameter(
                        w2_input_scale, requires_grad=False)

            # Fp8 moe kernel needs single weight scale for w13 per expert.
            # We take the max then dequant and requant each expert.
            assert layer.w13_weight_scale is not None
            shard_size = layer.intermediate_size_per_partition
            max_w13_scales = layer.w13_weight_scale.max(dim=1).values
            for expert_id in range(layer.local_num_experts):
                start = 0
                for shard_id in range(2):
                    dq_weight = per_tensor_dequantize(
                        layer.w13_weight[expert_id][start:start +
                                                    shard_size, :],
                        layer.w13_weight_scale[expert_id][shard_id])
                    layer.w13_weight[expert_id][
                        start:start + shard_size, :], _ = ops.scaled_fp8_quant(
                            dq_weight, max_w13_scales[expert_id])
                    start += shard_size

            if self.rocm_aiter_moe_enabled:
                shuffled_w13, shuffled_w2 = shuffle_weights(
                    layer.w13_weight, layer.w2_weight)

                layer.w13_weight = torch.nn.Parameter(shuffled_w13,
                                                      requires_grad=False)
                layer.w2_weight = torch.nn.Parameter(shuffled_w2,
                                                     requires_grad=False)

            layer.w13_weight_scale = torch.nn.Parameter(max_w13_scales,
                                                        requires_grad=False)

            if self.flashinfer_moe_backend is not None:
                # NOTE: weights have to be swapped since the activation is
                # applied on different half for flashinfer vs vllm
                assert not self.block_quant
                register_moe_scaling_factors(layer)
                w13_weight = swap_w13_to_w31(layer.w13_weight.data)
                if self.flashinfer_moe_backend == \
                    FlashinferMoeBackend.TENSORRT_LLM:
                    rotate_flashinfer_fp8_moe_weights(w13_weight, w2_weight)
                layer.w13_weight.data = w13_weight.data

        if self.use_marlin:
            prepare_moe_fp8_layer_for_marlin(layer, False)
            # Activations not quantized for marlin.
            del layer.w13_input_scale
            del layer.w2_input_scale

        if is_deep_gemm_e8m0_used() and self.block_quant:
            assert layer.weight_block_size is not None
            # Re-quantise the expert weights so their scales are UE8M0.
            block_sz = tuple(layer.weight_block_size)
            requant_weight_ue8m0_inplace(
                layer.w13_weight.data,
                layer.w13_weight_scale_inv.data,
                block_sz,
            )
            requant_weight_ue8m0_inplace(
                layer.w2_weight.data,
                layer.w2_weight_scale_inv.data,
                block_sz,
            )

            # Ensure column-major TMA alignment expected by DeepGEMM.
            if expert_weight_is_col_major(layer.w13_weight_scale_inv):
                layer.w13_weight_scale_inv = get_col_major_tma_aligned_tensor(
                    layer.w13_weight_scale_inv)
            if expert_weight_is_col_major(layer.w2_weight_scale_inv):
                layer.w2_weight_scale_inv = get_col_major_tma_aligned_tensor(
                    layer.w2_weight_scale_inv)

    def maybe_make_prepare_finalize(
            self) -> Optional[mk.FusedMoEPrepareAndFinalize]:
        if (self.rocm_aiter_moe_enabled or self.use_marlin
                or self.flashinfer_moe_backend
                == FlashinferMoeBackend.TENSORRT_LLM):
            return None
        elif self.flashinfer_moe_backend == FlashinferMoeBackend.CUTLASS:
            prepare_finalize = (
                build_flashinfer_fp8_cutlass_moe_prepare_finalize(self.moe))
            logger.debug_once("%s", prepare_finalize.__class__.__name__)
            return prepare_finalize
        else:
            return super().maybe_make_prepare_finalize()

    def select_gemm_impl(
        self,
        prepare_finalize: FusedMoEPrepareAndFinalize,
        layer: torch.nn.Module,
    ) -> FusedMoEPermuteExpertsUnpermute:
        from vllm.model_executor.layers.fused_moe import (
            BatchedTritonOrDeepGemmExperts, TritonOrDeepGemmExperts)

        assert not self.use_marlin and not self.rocm_aiter_moe_enabled, (
            "Marlin and ROCm AITER are not supported with all2all yet.")

        assert self.moe_quant_config is not None

        if (prepare_finalize.activation_format ==
                FusedMoEActivationFormat.BatchedExperts):
            max_num_tokens_per_rank = (
                prepare_finalize.max_num_tokens_per_rank())
            assert max_num_tokens_per_rank is not None
            logger.debug(
                "BatchedTritonOrDeepGemmExperts(%s): "
                "max_tokens_per_rank=%s, block_size=%s, per_act_token=%s",
                self.__class__.__name__, max_num_tokens_per_rank,
                self.weight_block_size, False)
            return BatchedTritonOrDeepGemmExperts(
                max_num_tokens=max_num_tokens_per_rank,
                num_dispatchers=prepare_finalize.num_dispatchers(),
                quant_config=self.moe_quant_config,
                allow_deep_gemm=self.allow_deep_gemm,
            )
        elif self.flashinfer_moe_backend == FlashinferMoeBackend.CUTLASS:
            experts = select_cutlass_fp8_gemm_impl(
                self.moe,
                self.moe_quant_config,
            )
            logger.debug_once("Using %s", experts.__class__.__name__)
            return experts
        else:
            logger.debug(
                "TritonOrDeepGemmExperts(%s): block_size=%s, per_act_token=%s",
                self.__class__.__name__, self.weight_block_size, False)
            return TritonOrDeepGemmExperts(
                quant_config=self.moe_quant_config,
                allow_deep_gemm=self.allow_deep_gemm,
            )

    def get_fused_moe_quant_config(
            self, layer: torch.nn.Module) -> Optional[FusedMoEQuantConfig]:
        if self.use_marlin:
            return None

        return fp8_w8a8_moe_quant_config(
            w1_scale=(layer.w13_weight_scale_inv
                      if self.block_quant else layer.w13_weight_scale),
            w2_scale=(layer.w2_weight_scale_inv
                      if self.block_quant else layer.w2_weight_scale),
            a1_scale=layer.w13_input_scale,
            a2_scale=layer.w2_input_scale,
            block_shape=self.weight_block_size,
        )

    def apply(
        self,
        layer: torch.nn.Module,
        x: torch.Tensor,
        router_logits: torch.Tensor,
        top_k: int,
        renormalize: bool,
        use_grouped_topk: bool = False,
        topk_group: Optional[int] = None,
        num_expert_group: Optional[int] = None,
        global_num_experts: int = -1,
        expert_map: Optional[torch.Tensor] = None,
        custom_routing_function: Optional[Callable] = None,
        scoring_func: str = "softmax",
        routed_scaling_factor: float = 1.0,
        e_score_correction_bias: Optional[torch.Tensor] = None,
        apply_router_weight_on_input: bool = False,
        activation: str = "silu",
        enable_eplb: bool = False,
        expert_load_view: Optional[torch.Tensor] = None,
        logical_to_physical_map: Optional[torch.Tensor] = None,
        logical_replica_count: Optional[torch.Tensor] = None,
    ) -> Union[torch.Tensor, tuple[torch.Tensor, torch.Tensor]]:

        if enable_eplb:
            assert expert_load_view is not None
            assert logical_to_physical_map is not None
            assert logical_replica_count is not None
            assert isinstance(layer, FusedMoE)

        if (self.flashinfer_moe_backend == FlashinferMoeBackend.TENSORRT_LLM
                and self.fused_experts is None):
            assert activation == 'silu', (
                f"Expected 'silu' activation but got {activation}")
            assert scoring_func == 'sigmoid', (
                f"Expected 'sigmoid' scoring func but got {scoring_func}")
            if self.block_quant:
                import vllm.model_executor.layers.fused_moe.flashinfer_trtllm_moe  # noqa: E501, F401
                assert (renormalize and use_grouped_topk
                        and custom_routing_function is None)
                e_score_correction_bias = (e_score_correction_bias.to(
                    x.dtype) if e_score_correction_bias is not None else None)
                return torch.ops.vllm.flashinfer_fused_moe_blockscale_fp8(
                    routing_logits=router_logits.to(torch.float32),
                    routing_bias=e_score_correction_bias,
                    x=x,
                    w13_weight=layer.w13_weight,
                    w13_weight_scale_inv=layer.w13_weight_scale_inv,
                    w2_weight=layer.w2_weight,
                    w2_weight_scale_inv=layer.w2_weight_scale_inv,
                    global_num_experts=global_num_experts,
                    top_k=top_k,
                    num_expert_group=num_expert_group,
                    topk_group=topk_group,
                    intermediate_size=layer.intermediate_size_per_partition,
                    expert_offset=layer.ep_rank * layer.local_num_experts,
                    local_num_experts=layer.local_num_experts,
                    block_shape=self.weight_block_size,
                    routed_scaling=routed_scaling_factor,
                )
            else:
                assert (not renormalize
                        and custom_routing_function is not None)
                result = apply_flashinfer_per_tensor_scale_fp8(
                    layer=layer,
                    hidden_states=x,
                    router_logits=router_logits,
                    routing_bias=e_score_correction_bias,
                    global_num_experts=global_num_experts,
                    top_k=top_k,
                    num_expert_group=num_expert_group,
                    topk_group=topk_group,
                    apply_router_weight_on_input=apply_router_weight_on_input)

        zero_expert_num = getattr(layer, 'zero_expert_num', 0)
        zero_expert_type = getattr(layer, 'zero_expert_type', None)

        select_result = FusedMoE.select_experts(
            hidden_states=x,
            router_logits=router_logits,
            use_grouped_topk=use_grouped_topk,
            top_k=top_k,
            renormalize=renormalize,
            topk_group=topk_group,
            num_expert_group=num_expert_group,
            custom_routing_function=custom_routing_function,
            scoring_func=scoring_func,
            routed_scaling_factor=routed_scaling_factor,
            e_score_correction_bias=e_score_correction_bias,
            indices_type=self.topk_indices_dtype,
            enable_eplb=enable_eplb,
            expert_map=expert_map,
            expert_load_view=expert_load_view,
            logical_to_physical_map=logical_to_physical_map,
            logical_replica_count=logical_replica_count,
            global_num_experts=global_num_experts,
            zero_expert_num=zero_expert_num,
            zero_expert_type=zero_expert_type,
        )

        #
        # Note: the order of checks is important since self.fused_experts
        # can override fused_experts or cutlass but not rocm or marlin.
        #
        topk_weights, topk_ids, zero_expert_result = select_result

        if self.rocm_aiter_moe_enabled:
            from vllm.model_executor.layers.fused_moe.rocm_aiter_fused_moe import (  # noqa: E501
                rocm_aiter_fused_experts)
            assert self.fused_experts is None
            result = rocm_aiter_fused_experts(
                x,
                layer.w13_weight,
                layer.w2_weight,
                topk_weights=topk_weights,
                topk_ids=topk_ids,
                activation=activation,
                apply_router_weight_on_input=apply_router_weight_on_input,
                expert_map=expert_map,
                quant_config=self.moe_quant_config)
        elif self.use_marlin:
            assert activation == "silu", (
                f"{activation} not supported for Marlin MoE.")
            assert self.fused_experts is None
            result = torch.ops.vllm.fused_marlin_moe(
                x,
                layer.w13_weight,
                layer.w2_weight,
                None,
                None,
                layer.w13_weight_scale,
                layer.w2_weight_scale,
                router_logits,
                topk_weights,
                topk_ids,
                quant_type_id=scalar_types.float8_e4m3fn.id,
                apply_router_weight_on_input=apply_router_weight_on_input,
                global_num_experts=global_num_experts,
                expert_map=expert_map,
                workspace=layer.workspace)
        elif self.fused_experts:
            result = self.fused_experts(
                hidden_states=x,
                w1=layer.w13_weight,
                w2=layer.w2_weight,
                topk_weights=topk_weights,
                topk_ids=topk_ids,
                inplace=True,
                activation=activation,
                global_num_experts=global_num_experts,
                apply_router_weight_on_input=apply_router_weight_on_input,
                expert_map=expert_map,
            )
        elif self.flashinfer_moe_backend == FlashinferMoeBackend.CUTLASS:
            assert self.block_quant is None
            assert (not renormalize and custom_routing_function is not None)
            assert activation == 'silu', (
                f"Expected 'silu' activation but got {activation}")
            assert scoring_func == 'sigmoid', (
                f"Expected 'sigmoid' scoring func but got {scoring_func}")

            result = flashinfer_cutlass_moe_fp8(
                x,
                layer,
                topk_weights,
                topk_ids,
                inplace=False,
                activation=activation,
                global_num_experts=global_num_experts,
                expert_map=expert_map,
                apply_router_weight_on_input=apply_router_weight_on_input,
            )
        else:
            from vllm.model_executor.layers.fused_moe import fused_experts
            result = fused_experts(
                hidden_states=x,
                w1=layer.w13_weight,
                w2=layer.w2_weight,
                topk_weights=topk_weights,
                topk_ids=topk_ids,
                inplace=True,
                activation=activation,
                global_num_experts=global_num_experts,
                apply_router_weight_on_input=apply_router_weight_on_input,
                expert_map=expert_map,
                quant_config=self.moe_quant_config,
                allow_deep_gemm=self.allow_deep_gemm,
                allow_cutlass_block_scaled_grouped_gemm=(
                    self.allow_cutlass_block_scaled_grouped_gemm))
        if zero_expert_num != 0 and zero_expert_type is not None:
            assert not isinstance(result, tuple), \
                "Shared + zero experts are mutually exclusive not yet supported"
            return result, zero_expert_result
        else:
            return result


class Fp8KVCacheMethod(BaseKVCacheMethod):
    """
    Supports loading kv-cache scaling factors from FP8 checkpoints.
    """

    def __init__(self, quant_config: Fp8Config):
        super().__init__(quant_config)<|MERGE_RESOLUTION|>--- conflicted
+++ resolved
@@ -480,17 +480,10 @@
             logger.debug_once("Model is not block quantized. Not using "
                               "CutlassBlockScaledGroupedGemm kernels")
         elif (current_platform.is_cuda()
-<<<<<<< HEAD
-              and current_platform.is_device_capability(100)):
+              and current_platform.is_device_capability(100)
+              and not self.flashinfer_moe_backend):
             logger.debug_once(
                 "CutlassBlockScaledGroupedGemm available for Fp8MoEMethod.")
-=======
-              and current_platform.is_device_capability(100)
-              and not self.flashinfer_moe_backend):
-            logger.info_once(
-                "Using CutlassBlockScaledGroupedGemm kernels for Fp8 MOE "
-                "on SM100.")
->>>>>>> fb610ae6
             self.allow_cutlass_block_scaled_grouped_gemm = True
 
     def create_weights(self, layer: Module, num_experts: int, hidden_size: int,
