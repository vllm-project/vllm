# SPDX-License-Identifier: Apache-2.0
# SPDX-FileCopyrightText: Copyright contributors to the vLLM project


import torch

from vllm import _custom_ops as ops
from vllm.model_executor.layers.quantization.utils.marlin_utils import (
<<<<<<< HEAD
    MARLIN_SUPPORTED_GROUP_SIZES, apply_gptq_marlin_linear,
    check_marlin_supports_shape, marlin_act_int8_process_scales,
    marlin_is_k_full, marlin_make_empty_g_idx, marlin_make_workspace_new,
    marlin_permute_bias, marlin_permute_scales, marlin_sort_g_idx,
    marlin_zero_points, query_marlin_supported_quant_types, unpack_cols)
from vllm.model_executor.parameter import (BasevLLMParameter,
                                           permute_param_layout_)
=======
    MARLIN_SUPPORTED_GROUP_SIZES,
    apply_gptq_marlin_linear,
    check_marlin_supports_shape,
    marlin_is_k_full,
    marlin_make_empty_g_idx,
    marlin_make_workspace_new,
    marlin_permute_bias,
    marlin_permute_scales,
    marlin_sort_g_idx,
    marlin_zero_points,
    query_marlin_supported_quant_types,
    unpack_cols,
)
from vllm.model_executor.parameter import BasevLLMParameter, permute_param_layout_
>>>>>>> b8a45721
from vllm.platforms import current_platform
from vllm.scalar_type import scalar_types

from .MPLinearKernel import MPLinearKernel, MPLinearLayerConfig


class MarlinLinearKernel(MPLinearKernel):
    @classmethod
    def get_min_capability(cls) -> int:
        return 80

    @classmethod
    def can_implement(cls, c: MPLinearLayerConfig) -> tuple[bool, str | None]:
        # Marlin uses inline PTX, so it can only be compatible with Nvidia
        if not current_platform.is_cuda():
            return False, "Marlin only supported on CUDA"

        quant_types = query_marlin_supported_quant_types(c.zero_points)
        if c.weight_type not in quant_types:
            return (
                False,
                f"Quant type ({c.weight_type}) not supported by"
                f"  Marlin, supported types are: {quant_types}",
            )

        if c.group_size not in MARLIN_SUPPORTED_GROUP_SIZES:
            return (
                False,
                f"Group size ({c.group_size}) not supported by "
                "Marlin, supported group sizes are: "
                f"{MARLIN_SUPPORTED_GROUP_SIZES}",
            )

        return check_marlin_supports_shape(
            c.partition_weight_shape[1],  # out_features
            c.partition_weight_shape[0],  # in_features
            c.full_weight_shape[0],  # in_features
            c.group_size,
        )

    # note assumes that
    #  `weight_packed` is: {input_dim = 0, output_dim = 1, packed_dim = 0}
    #  `weight_scale` is: {input_dim = 0, output_dim = 1}
    def process_weights_after_loading(self, layer: torch.nn.Module) -> None:
        device = getattr(layer, self.w_q_name).device
        c = self.config
        is_a_8bit = c.act_type is not None and \
            c.act_type.itemsize == 1

        if is_a_8bit:
            assert c.weight_type == scalar_types.uint4b8, \
                "W8A8 is not supported by marlin kernel."

        if c.act_type == torch.float8_e4m3fn:
            ops.marlin_int4_fp8_preprocess(getattr(layer, self.w_q_name),
                                           inplace=True)
            getattr(layer, self.w_s_name).data = \
                getattr(layer, self.w_s_name).data * 512

        row_parallel = c.partition_weight_shape[0] != c.full_weight_shape[0]
        self.is_k_full = marlin_is_k_full(c.has_g_idx, row_parallel)

        # Allocate marlin workspace.
        self.workspace = marlin_make_workspace_new(device)

        # Default names since marlin requires empty parameters for these,
        # TODO: remove this requirement from marlin (allow optional tensors)
        if self.w_gidx_name is None:
            self.w_gidx_name = "g_idx"
        if self.w_zp_name is None:
            self.w_zp_name = "w_zp"

        def transform_w_q(x):
            assert isinstance(x, BasevLLMParameter)
            permute_param_layout_(x, input_dim=0, output_dim=1, packed_dim=0)
<<<<<<< HEAD
            x.data = ops.gptq_marlin_repack(x.data.contiguous(),
                                            perm=layer.g_idx_sort_indices,
                                            size_k=c.partition_weight_shape[0],
                                            size_n=c.partition_weight_shape[1],
                                            num_bits=c.weight_type.size_bits,
                                            is_a_8bit=is_a_8bit)
=======
            x.data = ops.gptq_marlin_repack(
                x.data.contiguous(),
                perm=layer.g_idx_sort_indices,
                size_k=c.partition_weight_shape[0],
                size_n=c.partition_weight_shape[1],
                num_bits=c.weight_type.size_bits,
            )
>>>>>>> b8a45721
            return x

        def transform_w_s(x):
            assert isinstance(x, BasevLLMParameter)
            permute_param_layout_(x, input_dim=0, output_dim=1)
<<<<<<< HEAD
            x.data = marlin_permute_scales(x.data.contiguous(),
                                           size_k=c.partition_weight_shape[0],
                                           size_n=c.partition_weight_shape[1],
                                           group_size=c.group_size,
                                           is_a_8bit=is_a_8bit)

            if c.group_size == -1:
                num_groups = 1
            else:
                num_groups = c.partition_weight_shape[0] // c.group_size

            if c.act_type == torch.int8 and num_groups > 1:
                x.data, input_global_scale = \
                    marlin_act_int8_process_scales(x.data)
                layer.register_parameter(
                    "input_global_scale",
                    torch.nn.Parameter(input_global_scale,
                                       requires_grad=False))
=======
            x.data = marlin_permute_scales(
                x.data.contiguous(),
                size_k=c.partition_weight_shape[0],
                size_n=c.partition_weight_shape[1],
                group_size=c.group_size,
            )
>>>>>>> b8a45721
            return x

        if c.has_g_idx:
            g_idx, g_idx_sort_indices = marlin_sort_g_idx(
                getattr(layer, self.w_gidx_name)
            )
            self._transform_param(layer, self.w_gidx_name, lambda _: g_idx)
            layer.g_idx_sort_indices = g_idx_sort_indices
        else:
            setattr(layer, self.w_gidx_name, marlin_make_empty_g_idx(device))
            layer.g_idx_sort_indices = marlin_make_empty_g_idx(device)

        if c.zero_points:
            grouped_k = (
                c.partition_weight_shape[0] // c.group_size if c.group_size != -1 else 1
            )
            self._transform_param(
                layer,
                self.w_zp_name,
                lambda x: marlin_zero_points(
                    unpack_cols(
                        x.t(),
                        c.weight_type.size_bits,
                        grouped_k,
                        c.partition_weight_shape[1],
                    ),
                    size_k=grouped_k,
                    size_n=c.partition_weight_shape[1],
                    num_bits=c.weight_type.size_bits,
<<<<<<< HEAD
                    is_a_8bit=is_a_8bit))
=======
                ),
            )
>>>>>>> b8a45721
        else:
            setattr(layer, self.w_zp_name, marlin_make_empty_g_idx(device))
        self._transform_param(layer, self.w_q_name, transform_w_q)
        self._transform_param(layer, self.w_s_name, transform_w_s)

        if hasattr(layer, "bias") and layer.bias is not None:
            layer.bias.data = marlin_permute_bias(layer.bias)

    def apply_weights(
        self,
        layer: torch.nn.Module,
        x: torch.Tensor,
        bias: torch.Tensor | None = None,
    ) -> torch.Tensor:
        c = self.config
        w_q, w_s, w_zp, w_gidx = self._get_weight_params(layer)

        # `process_weights_after_loading` will ensure w_zp and w_gidx are not
        #  None for marlin
        return apply_gptq_marlin_linear(
            input=x,
            weight=w_q,
            weight_scale=w_s,
            weight_zp=w_zp,  # type: ignore
            g_idx=w_gidx,  # type: ignore
            g_idx_sort_indices=layer.g_idx_sort_indices,
            workspace=self.workspace,
            wtype=c.weight_type,
            input_size_per_partition=c.partition_weight_shape[0],
            output_size_per_partition=c.partition_weight_shape[1],
            is_k_full=self.is_k_full,
<<<<<<< HEAD
            input_global_scale=getattr(layer, "input_global_scale", None),
            bias=bias,
            input_dtype=c.act_type)
=======
            bias=bias,
        )
>>>>>>> b8a45721
<|MERGE_RESOLUTION|>--- conflicted
+++ resolved
@@ -6,7 +6,6 @@
 
 from vllm import _custom_ops as ops
 from vllm.model_executor.layers.quantization.utils.marlin_utils import (
-<<<<<<< HEAD
     MARLIN_SUPPORTED_GROUP_SIZES, apply_gptq_marlin_linear,
     check_marlin_supports_shape, marlin_act_int8_process_scales,
     marlin_is_k_full, marlin_make_empty_g_idx, marlin_make_workspace_new,
@@ -14,22 +13,6 @@
     marlin_zero_points, query_marlin_supported_quant_types, unpack_cols)
 from vllm.model_executor.parameter import (BasevLLMParameter,
                                            permute_param_layout_)
-=======
-    MARLIN_SUPPORTED_GROUP_SIZES,
-    apply_gptq_marlin_linear,
-    check_marlin_supports_shape,
-    marlin_is_k_full,
-    marlin_make_empty_g_idx,
-    marlin_make_workspace_new,
-    marlin_permute_bias,
-    marlin_permute_scales,
-    marlin_sort_g_idx,
-    marlin_zero_points,
-    query_marlin_supported_quant_types,
-    unpack_cols,
-)
-from vllm.model_executor.parameter import BasevLLMParameter, permute_param_layout_
->>>>>>> b8a45721
 from vllm.platforms import current_platform
 from vllm.scalar_type import scalar_types
 
@@ -105,28 +88,17 @@
         def transform_w_q(x):
             assert isinstance(x, BasevLLMParameter)
             permute_param_layout_(x, input_dim=0, output_dim=1, packed_dim=0)
-<<<<<<< HEAD
             x.data = ops.gptq_marlin_repack(x.data.contiguous(),
                                             perm=layer.g_idx_sort_indices,
                                             size_k=c.partition_weight_shape[0],
                                             size_n=c.partition_weight_shape[1],
                                             num_bits=c.weight_type.size_bits,
                                             is_a_8bit=is_a_8bit)
-=======
-            x.data = ops.gptq_marlin_repack(
-                x.data.contiguous(),
-                perm=layer.g_idx_sort_indices,
-                size_k=c.partition_weight_shape[0],
-                size_n=c.partition_weight_shape[1],
-                num_bits=c.weight_type.size_bits,
-            )
->>>>>>> b8a45721
             return x
 
         def transform_w_s(x):
             assert isinstance(x, BasevLLMParameter)
             permute_param_layout_(x, input_dim=0, output_dim=1)
-<<<<<<< HEAD
             x.data = marlin_permute_scales(x.data.contiguous(),
                                            size_k=c.partition_weight_shape[0],
                                            size_n=c.partition_weight_shape[1],
@@ -145,14 +117,6 @@
                     "input_global_scale",
                     torch.nn.Parameter(input_global_scale,
                                        requires_grad=False))
-=======
-            x.data = marlin_permute_scales(
-                x.data.contiguous(),
-                size_k=c.partition_weight_shape[0],
-                size_n=c.partition_weight_shape[1],
-                group_size=c.group_size,
-            )
->>>>>>> b8a45721
             return x
 
         if c.has_g_idx:
@@ -182,12 +146,7 @@
                     size_k=grouped_k,
                     size_n=c.partition_weight_shape[1],
                     num_bits=c.weight_type.size_bits,
-<<<<<<< HEAD
                     is_a_8bit=is_a_8bit))
-=======
-                ),
-            )
->>>>>>> b8a45721
         else:
             setattr(layer, self.w_zp_name, marlin_make_empty_g_idx(device))
         self._transform_param(layer, self.w_q_name, transform_w_q)
@@ -219,11 +178,6 @@
             input_size_per_partition=c.partition_weight_shape[0],
             output_size_per_partition=c.partition_weight_shape[1],
             is_k_full=self.is_k_full,
-<<<<<<< HEAD
             input_global_scale=getattr(layer, "input_global_scale", None),
             bias=bias,
-            input_dtype=c.act_type)
-=======
-            bias=bias,
-        )
->>>>>>> b8a45721
+            input_dtype=c.act_type)