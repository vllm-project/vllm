--- conflicted
+++ resolved
@@ -40,28 +40,13 @@
 
 class CutlassScaledMMLinearKernel(Int8ScaledMMLinearKernel):
     @classmethod
-    def is_supported(
-        cls, compute_capability: int | None = None
-    ) -> tuple[bool, str | None]:
+    def is_platform_supported(cls) -> tuple[bool, str | None]:
         if not current_platform.is_cuda():
-            return False, "Requires CUDA."
-        if compute_capability is None:
-            _cc = current_platform.get_device_capability()
-            if _cc is not None:
-                compute_capability = _cc.major * 10 + _cc.minor
-        if compute_capability is not None and compute_capability < 75:
-            return False, f"requires capability 75, got {compute_capability}"
+            return False, "CUDA"
         return True, None
 
     @classmethod
-<<<<<<< HEAD
     def can_implement(cls, c: Int8ScaledMMLinearLayerConfig) -> tuple[bool, str | None]:
-        if not current_platform.is_cuda():
-            return False, "CutlassScaledMM requires running on CUDA."
-
-=======
-    def can_implement(cls, c: ScaledMMLinearLayerConfig) -> tuple[bool, str | None]:
->>>>>>> ddfac703
         return True, None
 
     def process_weights_after_loading(self, layer: torch.nn.Module) -> None:
@@ -176,14 +161,13 @@
 
 class CutlassFP8ScaledMMLinearKernel(FP8ScaledMMLinearKernel):
     @classmethod
+    def is_platform_supported(cls) -> tuple[bool, str | None]:
+        if not current_platform.is_cuda():
+            return False, "CUDA"
+        return True, None
+
+    @classmethod
     def can_implement(cls, c: FP8ScaledMMLinearLayerConfig) -> tuple[bool, str | None]:
-        if not current_platform.is_cuda():
-            return (
-                False,
-                "CutlassFP8ScaledMMLinearKernel is supported "
-                + "on CUDA platforms Only.",
-            )
-
         return True, None
 
     def get_scaled_mm_func(self) -> Callable[..., torch.Tensor]:
