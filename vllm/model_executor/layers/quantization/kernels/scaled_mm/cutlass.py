--- conflicted
+++ resolved
@@ -88,14 +88,10 @@
         # For more details, see csrc/quantization/cutlass_w8a8/Epilogues.md
         # https://github.com/vllm-project/vllm/blob/8d59dbb00044a588cab96bcdc028006ed922eb06/csrc/quantization/cutlass_w8a8/Epilogues.md
         if not self.config.input_symmetric:
-<<<<<<< HEAD
+            weight = getattr(layer, self.w_q_name)
             azp_adj = layer.weight.sum(dim=0, keepdim=True, dtype=torch.int32)
             setattr(layer, self.azp_adj_name, 
                     torch.nn.Parameter(azp_adj, requires_grad=False))
-=======
-            layer.azp_adj = getattr(layer, "w_q_name".sum(
-                dim=0, keepdim=True, dtype=torch.int32)
->>>>>>> 1e2a373b
         else:
             setattr(layer, self.azp_adj_name, None)
 
