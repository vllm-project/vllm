# SPDX-License-Identifier: Apache-2.0
# SPDX-FileCopyrightText: Copyright contributors to the vLLM project

import os

from vllm.model_executor.layers.quantization.kernels.scaled_mm.aiter import (
    AiterScaledMMLinearKernel,
)
from vllm.model_executor.layers.quantization.kernels.scaled_mm.cpu import (
    CPUScaledMMLinearKernel,
)
from vllm.model_executor.layers.quantization.kernels.scaled_mm.cutlass import (
    CutlassScaledMMLinearKernel,
)
from vllm.model_executor.layers.quantization.kernels.scaled_mm.ScaledMMLinearKernel import (  # noqa: E501
    ScaledMMLinearKernel,
    ScaledMMLinearLayerConfig,
)
from vllm.model_executor.layers.quantization.kernels.scaled_mm.triton import (
    TritonScaledMMLinearKernel,
)
from vllm.model_executor.layers.quantization.kernels.scaled_mm.xla import (
    XLAScaledMMLinearKernel,
)
from vllm.platforms import PlatformEnum, current_platform

# in priority/performance order (when available)
_POSSIBLE_KERNELS: dict[PlatformEnum, list[type[ScaledMMLinearKernel]]] = {
    PlatformEnum.CPU: [CPUScaledMMLinearKernel],
    PlatformEnum.CUDA: [CutlassScaledMMLinearKernel, TritonScaledMMLinearKernel],
    PlatformEnum.ROCM: [AiterScaledMMLinearKernel, TritonScaledMMLinearKernel],
    PlatformEnum.TPU: [XLAScaledMMLinearKernel],
}


def choose_scaled_mm_linear_kernel(
    config: ScaledMMLinearLayerConfig, compute_capability: int | None = None
) -> type[ScaledMMLinearKernel]:
    """
    Choose an ScaledMMLinearKernel that can implement the given config for the
    given compute capability. Attempts to choose the best kernel in terms of
    performance.

    Args:
        config (ScaledMMLinearLayerConfig): Description of the linear layer
            to be implemented.
        compute_capability (Optional[int], optional): The compute capability of
            the target device, if None uses `current_platform` to get the
            compute capability. Defaults to None.

    Raises:
        ValueError: If no kernel can implement the given config.

    Returns:
        type[ScaledMMLinearKernel]: Chosen kernel.
    """

    failure_reasons = []
    for kernel in _POSSIBLE_KERNELS[current_platform._enum]:
        if kernel.__name__ in os.environ.get("VLLM_DISABLED_KERNELS", "").split(","):
            failure_reasons.append(f"{kernel.__name__}: disabled by env var")
            continue

        # If the current platform uses compute_capability,
<<<<<<< HEAD
        # make sure the kernel supports the compute capability.
        if compute_capability is not None:
            kernel_min_capability = kernel.get_min_capability()
            if (
                kernel_min_capability is not None
                and kernel_min_capability > compute_capability
            ):
                failure_reasons.append(
                    f"{kernel.__name__} requires capability "
                    f"{kernel_min_capability}, current compute capability "
                    f"is {compute_capability}"
                )
                continue
=======
        # make sure the kernel supports the compute cability.
        is_supported, reason = kernel.is_supported(compute_capability)
        if not is_supported:
            failure_reasons.append(f"{kernel.__name__}: {reason}")
            continue

        can_implement, reason = kernel.can_implement(config)
        if not can_implement:
            failure_reasons.append(f"{kernel.__name__}: {reason}")
            continue
>>>>>>> fdc135d7

        return kernel

    raise ValueError(
        "Failed to find a kernel that can implement the "
        "ScaledMM linear layer. Reasons: \n" + "\n".join(failure_reasons)
    )<|MERGE_RESOLUTION|>--- conflicted
+++ resolved
@@ -62,21 +62,6 @@
             continue
 
         # If the current platform uses compute_capability,
-<<<<<<< HEAD
-        # make sure the kernel supports the compute capability.
-        if compute_capability is not None:
-            kernel_min_capability = kernel.get_min_capability()
-            if (
-                kernel_min_capability is not None
-                and kernel_min_capability > compute_capability
-            ):
-                failure_reasons.append(
-                    f"{kernel.__name__} requires capability "
-                    f"{kernel_min_capability}, current compute capability "
-                    f"is {compute_capability}"
-                )
-                continue
-=======
         # make sure the kernel supports the compute cability.
         is_supported, reason = kernel.is_supported(compute_capability)
         if not is_supported:
@@ -87,7 +72,6 @@
         if not can_implement:
             failure_reasons.append(f"{kernel.__name__}: {reason}")
             continue
->>>>>>> fdc135d7
 
         return kernel
 
