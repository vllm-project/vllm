--- conflicted
+++ resolved
@@ -264,14 +264,7 @@
             use_marlin = False
         if use_marlin:
             from vllm.model_executor.layers.quantization.awq_marlin import (
-<<<<<<< HEAD
                 AWQMarlinConfig, AWQMarlinLinearMethod, AWQMarlinMoEMethod)
-=======
-                AWQMarlinConfig,
-                AWQMarlinLinearMethod,
-                AWQMoEMethod,
-            )
->>>>>>> b8a45721
 
             quant_args_marlin = AWQMarlinConfig(
                 weight_bits=weight_bits,
@@ -295,14 +288,9 @@
 
         if isinstance(layer, FusedMoE):
             if use_marlin:
-<<<<<<< HEAD
                 return AWQMarlinMoEMethod(quant_args_marlin, layer.moe)
             from vllm.model_executor.layers.quantization.moe_wna16 import (
                 MoeWNA16Config)
-=======
-                return AWQMoEMethod(quant_args_marlin, layer.moe_config)
-            from vllm.model_executor.layers.quantization.moe_wna16 import MoeWNA16Config
->>>>>>> b8a45721
 
             config = {
                 "quant_method": "awq",
