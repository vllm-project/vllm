# SPDX-License-Identifier: Apache-2.0
# SPDX-FileCopyrightText: Copyright contributors to the vLLM project
# Copyright © 2025, Oracle and/or its affiliates.

import os
from typing import Any, Callable, Optional, Union

import numpy as np
import torch
from torch.nn.parameter import Parameter

from vllm.logger import init_logger
<<<<<<< HEAD
from vllm.model_executor.layers.fused_moe.config import (FusedMoEConfig,
                                                         FusedMoEQuantConfig)
from vllm.model_executor.layers.fused_moe.layer import (FusedMoE,
                                                        FusedMoEMethodBase)
from vllm.model_executor.layers.linear import (LinearBase, LinearMethodBase,
                                               set_weight_attrs)
from vllm.model_executor.layers.quantization import QuantizationMethods
from vllm.model_executor.layers.quantization.base_config import (
    QuantizationConfig, QuantizeMethodBase)
from vllm.model_executor.layers.quantization.utils import replace_parameter
from vllm.model_executor.layers.quantization.utils.marlin_utils import (
    apply_rtn_marlin_linear, marlin_make_workspace_new)
from vllm.scalar_type import scalar_types
=======
from vllm.model_executor.layers.fused_moe import (
    FusedMoE,
    FusedMoEConfig,
    FusedMoEMethodBase,
)
from vllm.model_executor.layers.fused_moe.config import (
    FusedMoEQuantConfig,
    int4_w4a16_moe_quant_config,
    int8_w8a16_moe_quant_config,
)
from vllm.model_executor.layers.linear import (
    LinearBase,
    LinearMethodBase,
    set_weight_attrs,
)
from vllm.model_executor.layers.quantization import QuantizationMethods
from vllm.model_executor.layers.quantization.base_config import (
    QuantizationConfig,
    QuantizeMethodBase,
)
>>>>>>> e39dc46f

logger = init_logger(__name__)
"""By default, use 8 bit as target precision, but it can be 
overridden by setting the RTN_NUM_BITS envvar
"""
NUM_BITS = os.getenv("RTN_NUM_BITS", "8")
"""By default, use group size of 128 parameters, but it can be 
overridden by setting the RTN_GROUP_SIZE envvar
"""
<<<<<<< HEAD
GROUP_SIZE = os.getenv('RTN_GROUP_SIZE', "128")
"""Global Marlin workspace shared by all modules
"""
workspace = None
=======
GROUP_SIZE = os.getenv("RTN_GROUP_SIZE", "128")
>>>>>>> e39dc46f


class RTNConfig(QuantizationConfig):
    """Config class for RTN."""

    def __init__(
        self,
        weight_bits: int = int(NUM_BITS),
        group_size: int = int(GROUP_SIZE),
    ) -> None:
        self.weight_bits = weight_bits
        self.group_size = group_size

        if self.weight_bits != 4 and self.weight_bits != 8:
            raise ValueError(
                "Currently, only 4-bit or 8-bit weight quantization is "
                f"supported for RTN, but got {self.weight_bits} bits."
            )

        self.quant_type = (scalar_types.uint8b128
                           if self.weight_bits == 8 else scalar_types.uint4b8)

    def __repr__(self) -> str:
        return (
            f"RTNConfig(weight_bits={self.weight_bits}, group_size={self.group_size})"
        )

    @classmethod
    def get_name(cls) -> QuantizationMethods:
        return "rtn"

    @classmethod
    def get_supported_act_dtypes(cls) -> list[torch.dtype]:
        return [torch.bfloat16, torch.half]

    @classmethod
    def get_min_capability(cls) -> int:
        return 80

    @classmethod
    def get_config_filenames(cls) -> list[str]:
        return []

    @classmethod
    def from_config(cls, config: dict[str, Any]) -> "RTNConfig":
        weight_bits = cls.get_from_keys(config, ["bits"])
        group_size = cls.get_from_keys(config, ["group_size"])
        return cls(weight_bits, group_size)

    def get_quant_method(
        self, layer: torch.nn.Module, prefix: str
    ) -> Optional["QuantizeMethodBase"]:
        if isinstance(layer, LinearBase):
            return RTNLinearMethod(self)
        elif isinstance(layer, FusedMoE):
            return RTNMoEMethod(self, layer.moe_config)
        return None


class RTNTensor:
    """A wrapper over Tensor that enables quantization on-the-fly by
    overloading the copy_ method.
    """

    def __init__(
        self, data: torch.Tensor, scale: torch.Tensor, quant_config: RTNConfig
    ) -> None:
        self.data = data
        self.scale = scale
        self.quant_config = quant_config

    def narrow(self, dim, start, length):
        factor = 1 if self.quant_config.weight_bits == 8 else 2
        return RTNTensor(
            self.data.narrow(dim, start // factor, length // factor),
            self.scale.narrow(dim, start, length),
            self.quant_config,
        )

    def __getitem__(self, key):
        return RTNTensor(self.data[key], self.scale[key], self.quant_config)

    @property
    def shape(self):
        shape = self.data.shape
        factor = 1 if self.quant_config.weight_bits == 8 else 2
        batch_present = len(shape) == 3
        if batch_present:
            return torch.Size((shape[0], shape[1] * factor, shape[2]))
        else:
            return torch.Size((shape[0] * factor, shape[1]))

    def copy_(self, loaded_weight: torch.Tensor) -> None:
        qweight, weight_scale = rtn_quantize(
            loaded_weight.cuda(),
            self.quant_config.weight_bits,
            self.quant_config.group_size,
        )

        self.data.copy_(qweight)
        self.scale.data.copy_(weight_scale)


class RTNParameter(Parameter):
    """A wrapper over Parameter that returns RTNTensor (a wrapper over Tensor)
    when its data is accessed. We need this wrapper for the data loading phase
    only, so we can intercept a weight copying function (torch.Tensor.copy_)
    and apply quantization on-the-fly.
    """

    def __new__(cls, data: torch.Tensor, **kwargs):
        return super().__new__(cls, data=data, requires_grad=False)

    def __init__(
        self, data: torch.Tensor, scale: torch.Tensor, quant_config: RTNConfig
    ) -> None:
        self.scale = scale
        self.quant_config = quant_config

    @property
    def data(self):
        return RTNTensor(super().data, self.scale, self.quant_config)


class RTNLinearMethod(LinearMethodBase):
    """Linear method for RTN.

    Args:
        quant_config: The RTN quantization config.
    """

    def __init__(self, quant_config: RTNConfig):
        self.quant_config = quant_config

    def create_weights(
        self,
        layer: torch.nn.Module,
        input_size_per_partition: int,
        output_partition_sizes: list[int],
        input_size: int,
        output_size: int,
        params_dtype: torch.dtype,
        **extra_weight_attrs,
    ):
        output_size_per_partition = sum(output_partition_sizes)
        num_groups_per_col = (
            input_size_per_partition // self.quant_config.group_size
            if self.quant_config.group_size != -1
            else 1
        )

        scale = Parameter(
            torch.empty(
                output_size_per_partition, num_groups_per_col, dtype=params_dtype
            ),
            requires_grad=False,
        )
        factor = 1 if self.quant_config.weight_bits == 8 else 2

        weight = RTNParameter(
            data=torch.empty(
                output_size_per_partition // factor,
                input_size_per_partition,
                dtype=torch.uint8,
            ),
            scale=scale,
            quant_config=self.quant_config,
        )

        layer.register_parameter("weight", weight)
        set_weight_attrs(
            weight,
            {
                **extra_weight_attrs,
                "input_dim": 1,
                "output_dim": 0,
            },
        )

        layer.register_parameter("scale", scale)
        layer.output_size_per_partition = output_size_per_partition

    def process_weights_after_loading(self, layer: torch.nn.Module) -> None:
        """ Repack weights and scales for Marlin kernels.
        """
        weight_bits = self.quant_config.weight_bits

        weight, scale = repack_weights(layer.weight, layer.scale, weight_bits)

        replace_parameter(layer, "weight", weight)
        replace_parameter(layer, "scale", scale)

        init_workspace(layer.weight.device)

<<<<<<< HEAD
    def apply(self,
              layer: torch.nn.Module,
              x: torch.Tensor,
              bias: Optional[torch.Tensor] = None) -> torch.Tensor:
        return apply_rtn_marlin_linear(
            input=x,
            weight=layer.weight,
            weight_scale=layer.scale,
            workspace=workspace,
            quant_type=self.quant_config.quant_type,
            output_size_per_partition=layer.output_size_per_partition,
            input_size_per_partition=layer.input_size_per_partition,
            bias=bias)
=======
    def apply(
        self,
        layer: torch.nn.Module,
        x: torch.Tensor,
        bias: Optional[torch.Tensor] = None,
    ) -> torch.Tensor:
        qweight = layer.weight
        scale = layer.scale

        weight = rtn_dequantize(qweight, scale)
        out = F.linear(x, weight)
        del weight
        if bias is not None:
            out.add_(bias)

        return out
>>>>>>> e39dc46f


class RTNMoEMethod(FusedMoEMethodBase):
    def __init__(self, quant_config: RTNConfig, moe: FusedMoEConfig):
        super().__init__(moe)
        self.quant_config = quant_config

    def create_weights(
        self,
        layer: torch.nn.Module,
        num_experts: int,
        hidden_size: int,
        intermediate_size_per_partition: int,
        params_dtype: torch.dtype,
        **extra_weight_attrs,
    ):
        factor = 1 if self.quant_config.weight_bits == 8 else 2

        # Fused gate_up_proj (column parallel)
        num_groups_per_col = (
            hidden_size // self.quant_config.group_size
            if self.quant_config.group_size != -1
            else 1
        )
        w13_scale = Parameter(
            torch.empty(
                num_experts,
                2 * intermediate_size_per_partition,
                num_groups_per_col,
                dtype=params_dtype,
            ),
            requires_grad=False,
        )
        layer.register_parameter("w13_scale", w13_scale)

        w13_weight = RTNParameter(
            data=torch.empty(
                num_experts,
                2 * intermediate_size_per_partition // factor,
                hidden_size,
                dtype=torch.uint8,
            ),
            scale=w13_scale,
            quant_config=self.quant_config,
        )
        layer.register_parameter("w13_weight", w13_weight)
        set_weight_attrs(w13_weight, extra_weight_attrs)

        # down_proj (row parallel)
        num_groups_per_col = (
            intermediate_size_per_partition // self.quant_config.group_size
            if self.quant_config.group_size != -1
            else 1
        )
        w2_scale = Parameter(
            torch.zeros(
                num_experts, hidden_size, num_groups_per_col, dtype=params_dtype
            ),
            requires_grad=False,
        )
        layer.register_parameter("w2_scale", w2_scale)

        w2_weight = RTNParameter(
            data=torch.empty(
                num_experts,
                hidden_size // factor,
                intermediate_size_per_partition,
                dtype=torch.uint8,
            ),
            scale=w2_scale,
            quant_config=self.quant_config,
        )
        layer.register_parameter("w2_weight", w2_weight)
        set_weight_attrs(w2_weight, extra_weight_attrs)

    def process_weights_after_loading(self, layer: torch.nn.Module) -> None:
        """ Repack weights and scales for Marlin kernels.
        """
        weight_bits = self.quant_config.weight_bits

        w13_weight, w13_scale = repack_weights(layer.w13_weight,
                                               layer.w13_scale, weight_bits)
        replace_parameter(layer, "w13_weight", w13_weight)
        replace_parameter(layer, "w13_scale", w13_scale)

        w2_weight, w2_scale = repack_weights(layer.w2_weight, layer.w2_scale,
                                             weight_bits)
        replace_parameter(layer, "w2_weight", w2_weight)
        replace_parameter(layer, "w2_scale", w2_scale)

        init_workspace(layer.w13_weight.device)

    def get_fused_moe_quant_config(
<<<<<<< HEAD
            self, layer: torch.nn.Module) -> Optional[FusedMoEQuantConfig]:
        return None
=======
        self, layer: torch.nn.Module
    ) -> Optional[FusedMoEQuantConfig]:
        weight_bits = self.quant_config.weight_bits
        group_size = self.quant_config.group_size
        assert weight_bits == 4 or weight_bits == 8
        config_builder = (
            int4_w4a16_moe_quant_config
            if weight_bits == 4
            else int8_w8a16_moe_quant_config
        )
        return config_builder(
            w1_scale=layer.w13_scale,
            w2_scale=layer.w2_scale,
            w1_zp=None,
            w2_zp=None,
            block_shape=[0, group_size],
        )
>>>>>>> e39dc46f

    def apply(
        self,
        layer: torch.nn.Module,
        x: torch.Tensor,
        router_logits: torch.Tensor,
        top_k: int,
        renormalize: bool,
        use_grouped_topk: bool = False,
        topk_group: Optional[int] = None,
        num_expert_group: Optional[int] = None,
        global_num_experts: int = -1,
        expert_map: Optional[torch.Tensor] = None,
        custom_routing_function: Optional[Callable] = None,
        scoring_func: str = "softmax",
        routed_scaling_factor: float = 1.0,
        e_score_correction_bias: Optional[torch.Tensor] = None,
        apply_router_weight_on_input: bool = False,
        activation: str = "silu",
        enable_eplb: bool = False,
        expert_load_view: Optional[torch.Tensor] = None,
        logical_to_physical_map: Optional[torch.Tensor] = None,
        logical_replica_count: Optional[torch.Tensor] = None,
    ) -> Union[torch.Tensor, tuple[torch.Tensor, torch.Tensor]]:
        assert self.fused_experts is None

        if enable_eplb:
            raise NotImplementedError("EPLB not supported for `RTNMoEMethod` yet.")

        topk_weights, topk_ids, _ = FusedMoE.select_experts(
            hidden_states=x,
            router_logits=router_logits,
            use_grouped_topk=use_grouped_topk,
            top_k=top_k,
            renormalize=renormalize,
            topk_group=topk_group,
            num_expert_group=num_expert_group,
            custom_routing_function=custom_routing_function,
            scoring_func=scoring_func,
            routed_scaling_factor=routed_scaling_factor,
            e_score_correction_bias=e_score_correction_bias,
            indices_type=self.topk_indices_dtype,
        )

        return torch.ops.vllm.fused_marlin_moe(
            x,
            layer.w13_weight,
            layer.w2_weight,
            getattr(layer, "w13_bias", None),
            getattr(layer, "w2_bias", None),
            layer.w13_scale,
            layer.w2_scale,
            router_logits,
            topk_weights,
            topk_ids,
            quant_type_id=self.quant_config.quant_type.id,
            apply_router_weight_on_input=apply_router_weight_on_input,
            global_num_experts=global_num_experts,
            expert_map=expert_map,
            workspace=workspace)


def rtn_quantize(
    tensor: torch.Tensor, num_bits: int, group_size: int
) -> tuple[torch.Tensor, torch.Tensor]:
    """Quantize a tensor using per-group static scaling factor.

    Args:
        tensor: The input tensor.
        num_bits: Target precision for the result (supported values are
                  8 or 4).
        group_size: Quantization granularity.
                    If equal to -1, each row in the input tensor is treated
                    as one group.
    """
    batch_present = len(tensor.shape) == 3
    if not batch_present:
        tensor = tensor.unsqueeze(0)

    q_range = 2**num_bits
    num_groups = (
        tensor.shape[1] * tensor.shape[2] // group_size
        if group_size != -1
        else tensor.shape[1]
    )
    """Calculate a scaling factor per input group.
    """
    input_flat = tensor.reshape(tensor.shape[0], num_groups, -1)
    input_min = torch.min(input_flat, dim=2, keepdim=True)[0]
    input_max = torch.max(input_flat, dim=2, keepdim=True)[0]
    input_max_abs = torch.max(input_min.abs(), input_max.abs())
    scale = input_max_abs * 2.0 / (q_range - 1)
    """Scale each input group, round to the nearest integer, shift 
    the range and truncate.
    """
    scaled_input = input_flat / scale
    scaled_input = scaled_input.round()
    scaled_input += q_range // 2
    scaled_input = scaled_input.clamp(0, q_range - 1)

    scale = scale.reshape(tensor.shape[0], tensor.shape[1], -1).contiguous()
    inputs_q = scaled_input.reshape(tensor.shape).to(torch.uint8)
    inputs_q = inputs_q.contiguous()

    if num_bits == 4:
        """Pack two 4-bit values into each byte.
        """
        inputs_q = (inputs_q[:, :, 1::2] << 4) | (inputs_q[:, :, ::2] & 0xF)
        inputs_q = inputs_q.reshape(
            tensor.shape[0], tensor.shape[1] // 2, tensor.shape[2]
        )
        inputs_q = inputs_q.contiguous()

    if not batch_present:
        inputs_q = inputs_q.squeeze(0)
        scale = scale.squeeze(0)

    return inputs_q, scale


def rtn_dequantize(tensor: torch.Tensor, scale: torch.Tensor) -> torch.Tensor:
    """Dequantize a tensor using per-group static scaling factors.

    Args:
        tensor: The input tensor.
        scale: The tensor with per-group scale factors.
    """
    batch_present = len(tensor.shape) == 3
    if not batch_present:
        tensor = tensor.unsqueeze(0)
        scale = scale.unsqueeze(0)

    num_groups = scale.size(1) * scale.size(2)
    batch, input_dim, output_dim = tensor.shape

    num_bits = 8 if input_dim == scale.size(1) else 4
    q_range = 2**num_bits
    if num_bits == 4:
        input_dim *= 2

    data = torch.empty(
        (batch, input_dim, output_dim), dtype=scale.dtype, device=tensor.device
    )

    if num_bits == 8:
        data.copy_(tensor)
        data -= q_range // 2
    else:
        """Unpack two 4-bit values from each byte.
        """
        tensor = tensor.reshape(batch, input_dim, output_dim // 2)
        for i in range(2):
            data[:, :, i::2] = ((tensor << 4 * (1 - i)) >> 4).to(
                torch.int8
            ) - q_range // 2
    """Scale each input group with its scaling factor.
    """
    scale = scale.reshape(batch, num_groups, -1)
    data = data.reshape(batch, num_groups, -1)
    data = torch.mul(data, scale)

    input_deq = data.reshape((batch, input_dim, output_dim)).contiguous()
    if not batch_present:
        input_deq = input_deq.squeeze(0)

    return input_deq


<<<<<<< HEAD
def _get_perms():
    perm = []
    for i in range(32):
        perm1 = []
        col = i // 4
        for block in [0, 1]:
            for row in [
                    2 * (i % 4), 2 * (i % 4) + 1, 2 * (i % 4 + 4),
                    2 * (i % 4 + 4) + 1
            ]:
                perm1.append(16 * row + col + 8 * block)
        for j in range(4):
            perm.extend([p + 256 * j for p in perm1])

    perm_arr = np.array(perm)
    interleave = np.array([0, 2, 4, 6, 1, 3, 5, 7])
    perm_arr = perm_arr.reshape((-1, 8))[:, interleave].ravel()
    perm_tensor = torch.from_numpy(perm_arr)
    scale_perm = []
    for i in range(8):
        scale_perm.extend([i + 8 * j for j in range(8)])
    scale_perm_single = []
    for i in range(4):
        scale_perm_single.extend(
            [2 * i + j for j in [0, 1, 8, 9, 16, 17, 24, 25]])
    return perm_tensor, scale_perm, scale_perm_single


_perm, _scale_perm, _scale_perm_single = _get_perms()


def pack_for_marlin(weight, scale, qbits):
    batch = weight.shape[0]

    n = weight.size(1)
    k = weight.size(2)
    groupsize = k // scale.size(2)

    tile = 16
    s = scale.permute(0, 2, 1)  # transpose
    w = weight.permute(0, 2, 1)  # transpose
    if groupsize != k:
        w = w.reshape((batch, -1, groupsize, n))
        w = w.permute(0, 2, 1, 3)
        w = w.reshape((batch, groupsize, -1))
        s = s.reshape((batch, 1, -1))

    if groupsize != k:
        w = w.reshape((batch, groupsize, -1, n))
        w = w.permute(0, 2, 1, 3)
        w = w.reshape((batch, k, n)).contiguous()
        s = s.reshape((batch, -1, len(_scale_perm)))[:, :, _scale_perm]
    else:
        s = s.reshape((batch, -1, len(_scale_perm_single)))[:, :,
                                                            _scale_perm_single]
    s = s.reshape((batch, -1, n)).contiguous()
    w = w.reshape((batch, k // tile, tile, n // tile, tile))
    w = w.permute((0, 1, 3, 2, 4))
    w = w.reshape((batch, k // tile, n * tile))
    res = w
    res = res.reshape((batch, -1, _perm.numel()))[:, :,
                                                  _perm].reshape(res.shape)
    if qbits == 4:
        q = torch.zeros((batch, res.shape[1], res.shape[2] // 2),
                        dtype=torch.int8,
                        device=w.device)
        for i in range(2):
            q |= res[:, :, i::2] << 4 * i
        q = q.reshape(batch, -1, n).contiguous()
    else:
        q = res.clone()
        q[:, :, 2::8] = res[:, :, 4::8]
        q[:, :, 3::8] = res[:, :, 5::8]
        q[:, :, 4::8] = res[:, :, 2::8]
        q[:, :, 5::8] = res[:, :, 3::8]
        q = q.reshape(batch, -1, n).to(torch.int8).contiguous()

    return q, s


def repack_8bit_into_32bit(input):
    output = torch.zeros((input.shape[0], input.shape[1], input.shape[2] // 4),
                         dtype=torch.int32,
                         device=input.device)
    for i in range(4):
        output |= (input[:, :, i::4] & 0xff).to(torch.int32) << 8 * i

    return output


def repack_weights(qweight, scale, weight_bits):
    batch_present = len(qweight.shape) == 3
    if not batch_present:
        qweight = qweight.unsqueeze(0)
        scale = scale.unsqueeze(0)

    if weight_bits == 4:
        """Unpack two 4-bit values from each byte.
        """
        qweight_unpacked = torch.empty(
            (qweight.shape[0], qweight.shape[1] * 2, qweight.shape[2]),
            dtype=torch.uint8,
            device=qweight.device)
        for i in range(2):
            qweight_unpacked[:, :, i::2] = \
                ((qweight << 4 * (1 - i)) >> 4).reshape(
                    qweight.shape[0],
                    qweight.shape[1] * 2,
                    qweight.shape[2] // 2)
    else:
        qweight_unpacked = qweight

    qweight_packed, scale_packed = pack_for_marlin(qweight_unpacked, scale,
                                                   weight_bits)
    """Marlin kernels expect tensors in int32 format in a certain shape
=======
def fix_weights(layer: torch.nn.Module, param_name: str, reshape: bool = False):
    """torch.compile does not know how to deal with a Parameter subclass
    (aka RTNParameter). As we don't really need RTNParameters for the
    forward pass, we replace them with equivalent instances of Parameters.
>>>>>>> e39dc46f
    """
    qweight_repacked = repack_8bit_into_32bit(qweight_packed.to(torch.uint8))
    qweight_reshaped = qweight_repacked.reshape(qweight.shape[0],
                                                qweight.shape[2] // 16, -1)
    if not batch_present:
        qweight_reshaped = qweight_reshaped.squeeze(0)
        scale_packed = scale_packed.squeeze(0)

    return qweight_reshaped, scale_packed


def init_workspace(device):
    global workspace
    if workspace is None:
        workspace = marlin_make_workspace_new(device, 4)<|MERGE_RESOLUTION|>--- conflicted
+++ resolved
@@ -10,42 +10,30 @@
 from torch.nn.parameter import Parameter
 
 from vllm.logger import init_logger
-<<<<<<< HEAD
-from vllm.model_executor.layers.fused_moe.config import (FusedMoEConfig,
-                                                         FusedMoEQuantConfig)
-from vllm.model_executor.layers.fused_moe.layer import (FusedMoE,
-                                                        FusedMoEMethodBase)
-from vllm.model_executor.layers.linear import (LinearBase, LinearMethodBase,
-                                               set_weight_attrs)
-from vllm.model_executor.layers.quantization import QuantizationMethods
-from vllm.model_executor.layers.quantization.base_config import (
-    QuantizationConfig, QuantizeMethodBase)
-from vllm.model_executor.layers.quantization.utils import replace_parameter
-from vllm.model_executor.layers.quantization.utils.marlin_utils import (
-    apply_rtn_marlin_linear, marlin_make_workspace_new)
-from vllm.scalar_type import scalar_types
-=======
-from vllm.model_executor.layers.fused_moe import (
+from vllm.model_executor.layers.fused_moe.config import (
+    FusedMoEConfig,
+    FusedMoEQuantConfig
+)
+from vllm.model_executor.layers.fused_moe.layer import (
     FusedMoE,
-    FusedMoEConfig,
-    FusedMoEMethodBase,
-)
-from vllm.model_executor.layers.fused_moe.config import (
-    FusedMoEQuantConfig,
-    int4_w4a16_moe_quant_config,
-    int8_w8a16_moe_quant_config,
+    FusedMoEMethodBase
 )
 from vllm.model_executor.layers.linear import (
     LinearBase,
     LinearMethodBase,
-    set_weight_attrs,
+    set_weight_attrs
 )
 from vllm.model_executor.layers.quantization import QuantizationMethods
 from vllm.model_executor.layers.quantization.base_config import (
-    QuantizationConfig,
-    QuantizeMethodBase,
+    QuantizationConfig, 
+    QuantizeMethodBase
 )
->>>>>>> e39dc46f
+from vllm.model_executor.layers.quantization.utils import replace_parameter
+from vllm.model_executor.layers.quantization.utils.marlin_utils import (
+    apply_rtn_marlin_linear, 
+    marlin_make_workspace_new
+)
+from vllm.scalar_type import scalar_types
 
 logger = init_logger(__name__)
 """By default, use 8 bit as target precision, but it can be 
@@ -55,14 +43,10 @@
 """By default, use group size of 128 parameters, but it can be 
 overridden by setting the RTN_GROUP_SIZE envvar
 """
-<<<<<<< HEAD
 GROUP_SIZE = os.getenv('RTN_GROUP_SIZE', "128")
 """Global Marlin workspace shared by all modules
 """
 workspace = None
-=======
-GROUP_SIZE = os.getenv("RTN_GROUP_SIZE", "128")
->>>>>>> e39dc46f
 
 
 class RTNConfig(QuantizationConfig):
@@ -257,7 +241,6 @@
 
         init_workspace(layer.weight.device)
 
-<<<<<<< HEAD
     def apply(self,
               layer: torch.nn.Module,
               x: torch.Tensor,
@@ -271,24 +254,6 @@
             output_size_per_partition=layer.output_size_per_partition,
             input_size_per_partition=layer.input_size_per_partition,
             bias=bias)
-=======
-    def apply(
-        self,
-        layer: torch.nn.Module,
-        x: torch.Tensor,
-        bias: Optional[torch.Tensor] = None,
-    ) -> torch.Tensor:
-        qweight = layer.weight
-        scale = layer.scale
-
-        weight = rtn_dequantize(qweight, scale)
-        out = F.linear(x, weight)
-        del weight
-        if bias is not None:
-            out.add_(bias)
-
-        return out
->>>>>>> e39dc46f
 
 
 class RTNMoEMethod(FusedMoEMethodBase):
@@ -382,28 +347,8 @@
         init_workspace(layer.w13_weight.device)
 
     def get_fused_moe_quant_config(
-<<<<<<< HEAD
             self, layer: torch.nn.Module) -> Optional[FusedMoEQuantConfig]:
         return None
-=======
-        self, layer: torch.nn.Module
-    ) -> Optional[FusedMoEQuantConfig]:
-        weight_bits = self.quant_config.weight_bits
-        group_size = self.quant_config.group_size
-        assert weight_bits == 4 or weight_bits == 8
-        config_builder = (
-            int4_w4a16_moe_quant_config
-            if weight_bits == 4
-            else int8_w8a16_moe_quant_config
-        )
-        return config_builder(
-            w1_scale=layer.w13_scale,
-            w2_scale=layer.w2_scale,
-            w1_zp=None,
-            w2_zp=None,
-            block_shape=[0, group_size],
-        )
->>>>>>> e39dc46f
 
     def apply(
         self,
@@ -572,7 +517,6 @@
     return input_deq
 
 
-<<<<<<< HEAD
 def _get_perms():
     perm = []
     for i in range(32):
@@ -688,12 +632,6 @@
     qweight_packed, scale_packed = pack_for_marlin(qweight_unpacked, scale,
                                                    weight_bits)
     """Marlin kernels expect tensors in int32 format in a certain shape
-=======
-def fix_weights(layer: torch.nn.Module, param_name: str, reshape: bool = False):
-    """torch.compile does not know how to deal with a Parameter subclass
-    (aka RTNParameter). As we don't really need RTNParameters for the
-    forward pass, we replace them with equivalent instances of Parameters.
->>>>>>> e39dc46f
     """
     qweight_repacked = repack_8bit_into_32bit(qweight_packed.to(torch.uint8))
     qweight_reshaped = qweight_repacked.reshape(qweight.shape[0],
