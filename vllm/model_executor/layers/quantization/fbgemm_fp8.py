--- conflicted
+++ resolved
@@ -72,12 +72,8 @@
 
     def __init__(self, quant_config: FBGEMMFp8Config):
         self.quant_config = quant_config
-<<<<<<< HEAD
-        self.cutlass_fp8_supported = cutlass_fp8_supported()
+        self.fp8_linear = Fp8LinearOp(use_per_token_if_dynamic=True)
         self.out_dtype = torch.get_default_dtype()
-=======
-        self.fp8_linear = Fp8LinearOp(use_per_token_if_dynamic=True)
->>>>>>> 001a9c7b
 
     def create_weights(
         self,
@@ -163,22 +159,10 @@
                 size_k=layer.input_size_per_partition,
                 bias=bias)
 
-<<<<<<< HEAD
-        return apply_fp8_linear(
-            input=x,
-            weight=layer.weight,
-            weight_scale=layer.weight_scale,
-            out_dtype=self.out_dtype,
-            input_scale=None,
-            input_scale_ub=layer.input_scale_ub,
-            bias=bias,
-            cutlass_fp8_supported=self.cutlass_fp8_supported,
-            use_per_token_if_dynamic=True)
-=======
         return self.fp8_linear.apply(input=x,
                                      weight=layer.weight,
                                      weight_scale=layer.weight_scale,
+                                     out_dtype=self.out_dtype,
                                      input_scale=None,
                                      input_scale_ub=layer.input_scale_ub,
-                                     bias=bias)
->>>>>>> 001a9c7b
+                                     bias=bias)