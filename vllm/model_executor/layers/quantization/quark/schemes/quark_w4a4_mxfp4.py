--- conflicted
+++ resolved
@@ -36,15 +36,9 @@
         x: torch.Tensor,
         weight: torch.Tensor,
         weight_scale: torch.Tensor,
-<<<<<<< HEAD
-        x_scales: torch.Tensor = None,
-        rocm_use_aiter_fp4_asm_gemm: bool = False,
-        out_dtype: Optional[torch.dtype] = torch.bfloat16,
-=======
         rocm_use_aiter_fp4_asm_gemm: bool = False,
         out_dtype: Optional[torch.dtype] = torch.bfloat16,
         x_scales: Optional[torch.Tensor] = None,
->>>>>>> 2f652e6c
     ) -> torch.Tensor:
         M = x.shape[0]
         if rocm_use_aiter_fp4_asm_gemm:
@@ -242,9 +236,5 @@
             return F.linear(x, dq_w, bias)
         else:
             return torch.ops.vllm.gemm_with_dynamic_quant(
-<<<<<<< HEAD
-                x, layer.weight, layer.weight_scale, x_quant_scales,
-=======
                 x, layer.weight, layer.weight_scale,
->>>>>>> 2f652e6c
                 self.rocm_use_aiter_fp4_asm_gemm, self.out_dtype)