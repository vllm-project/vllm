--- conflicted
+++ resolved
@@ -50,16 +50,12 @@
 
 try:
     from aiter.ops.shuffle import shuffle_weight
-<<<<<<< HEAD
     from aiter.ops.triton.activation import act_mul_and_mxfp4_quant
     from aiter.ops.triton.fused_mxfp4_quant import _fused_rms_mxfp4_quant_kernel
-    from aiter.ops.triton.gemm_afp4wfp4 import gemm_afp4wfp4
-=======
     from aiter.ops.triton.gemm_afp4wfp4 import (
         gemm_afp4wfp4,
         gemm_afp4wfp4_preshuffled_weight_scales,
     )
->>>>>>> 53d7f1f6
     from aiter.ops.triton.quant import dynamic_mxfp4_quant
 
     from vllm.triton_utils import triton
@@ -125,17 +121,10 @@
                     dtype=out_dtype,
                 )
 
-<<<<<<< HEAD
-            gemm_a4w4(
-                x_q, weight, x_s, weight_scale.view(x_s.dtype), y, bpreshuffle=True
-            )
-            result.copy_(y[:M])
-=======
                 gemm_a4w4(
                     x_q, weight, x_s, weight_scale.view(x_s.dtype), y, bpreshuffle=True
                 )
-            return y[:M]
->>>>>>> 53d7f1f6
+            result.copy_(y[:M])
         else:
             if x_scales is None:
                 x_q, x_s = dynamic_mxfp4_quant(x)
