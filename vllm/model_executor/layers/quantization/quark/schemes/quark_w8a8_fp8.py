# SPDX-License-Identifier: Apache-2.0
# SPDX-FileCopyrightText: Copyright contributors to the vLLM project

from typing import Any, Callable, Optional, cast

import torch
from torch.nn import Parameter

from vllm.model_executor.layers.quantization.quark.schemes import QuarkScheme
from vllm.model_executor.layers.quantization.utils.quant_utils import (
    GroupShape)
from vllm.model_executor.layers.quantization.utils.w8a8_utils import (
    Fp8LinearOp, normalize_e4m3fn_to_e4m3fnuz, requantize_with_max_scale)
from vllm.model_executor.parameter import (ChannelQuantScaleParameter,
                                           ModelWeightParameter,
                                           PerTensorScaleParameter)
from vllm.platforms import current_platform

__all__ = ["QuarkW8A8Fp8"]


class QuarkW8A8Fp8(QuarkScheme):

    def __init__(self, weight_config: dict[str, Any],
                 input_config: Optional[dict[str, Any]]):
        self.weight_qscheme = cast(str, weight_config.get("qscheme"))
        self.is_static_input_scheme: bool = False
        self.input_qscheme: Optional[str] = None
        if input_config is not None:
            self.is_static_input_scheme = not cast(
                bool, input_config.get("is_dynamic"))
            self.input_qscheme = cast(str, input_config.get("qscheme"))
<<<<<<< HEAD
        self.use_per_token_if_dynamic = (not self.is_static_input_scheme \
            and self.input_qscheme == "per_channel")
        self.fp8_linear = Fp8LinearOp(
            use_per_token_if_dynamic=self.use_per_token_if_dynamic)
=======

        per_token = (not self.is_static_input_scheme
                     and self.input_qscheme == "per_channel")
        self.act_quant_group_shape = GroupShape.PER_TOKEN \
            if per_token else GroupShape.PER_TENSOR
        self.fp8_linear = Fp8LinearOp(
            act_quant_static=self.is_static_input_scheme,
            act_quant_group_shape=self.act_quant_group_shape)
>>>>>>> 016c25b5
        self.out_dtype = torch.get_default_dtype()

    @classmethod
    def get_min_capability(cls) -> int:
        # lovelace and up
        return 89

    def process_weights_after_loading(self, layer) -> None:
        # If per tensor, when we have a fused module (e.g. QKV) with per
        # tensor scales (thus N scales being passed to the kernel),
        # requantize so we can always run per tensor
        if self.weight_qscheme == "per_tensor":
<<<<<<< HEAD
            if current_platform.is_rocm():
=======
            if current_platform.is_fp8_fnuz():
>>>>>>> 016c25b5
                input_scale = getattr(layer, 'input_scale', None)
                weight, max_w_scale, input_scale = normalize_e4m3fn_to_e4m3fnuz(
                    weight=layer.weight,
                    weight_scale=layer.weight_scale,
                    input_scale=input_scale)
                if input_scale is not None:
                    layer.input_scale = Parameter(input_scale,
                                                  requires_grad=False)
            else:
                max_w_scale = layer.weight_scale
                weight = layer.weight

            max_w_scale, weight = requantize_with_max_scale(
                weight=weight,
                weight_scale=max_w_scale,
                logical_widths=layer.logical_widths,
            )

            layer.weight = Parameter(weight.t(), requires_grad=False)
            layer.weight_scale = Parameter(max_w_scale, requires_grad=False)

        # If channelwise, scales are already lined up, so just transpose.
        elif self.weight_qscheme == "per_channel":
            weight = layer.weight

            if current_platform.is_fp8_fnuz():
                input_scale = getattr(layer, 'input_scale', None)
                weight, weight_scale, input_scale = \
                    normalize_e4m3fn_to_e4m3fnuz(
                        weight=weight,
                        weight_scale=layer.weight_scale,
                        input_scale=input_scale)
                if input_scale is not None:
                    layer.input_scale = Parameter(input_scale,
                                                  requires_grad=False)
            else:
                weight_scale = layer.weight_scale.data
<<<<<<< HEAD
            if self.use_per_token_if_dynamic:
=======
            if self.act_quant_group_shape == GroupShape.PER_TOKEN:
>>>>>>> 016c25b5
                weight_scale = weight_scale.view(-1, 1)
            layer.weight = Parameter(weight.t(), requires_grad=False)
            # required by torch.compile to be torch.nn.Parameter
            layer.weight_scale = Parameter(weight_scale, requires_grad=False)

        else:
            raise ValueError(
                f"Unknown quantization scheme {self.weight_qscheme}")

        # INPUT SCALE
        if self.is_static_input_scheme:
            layer.input_scale = Parameter(layer.input_scale.max(),
                                          requires_grad=False)
        else:
            layer.input_scale = None

    def create_weights(self, layer: torch.nn.Module,
                       output_partition_sizes: list[int],
                       input_size_per_partition: int,
                       params_dtype: torch.dtype, weight_loader: Callable,
                       **kwargs):
        output_size_per_partition = sum(output_partition_sizes)
        layer.logical_widths = output_partition_sizes

        # WEIGHT
        weight = ModelWeightParameter(data=torch.empty(
            output_size_per_partition,
            input_size_per_partition,
            dtype=torch.float8_e4m3fn),
                                      input_dim=1,
                                      output_dim=0,
                                      weight_loader=weight_loader)
        layer.register_parameter("weight", weight)

        # WEIGHT SCALE
        # TODO: update create_xxx_parameter functions to return
        # the newly added parameters
        if self.weight_qscheme == "per_channel":
            weight_scale = ChannelQuantScaleParameter(
                data=torch.empty((sum(output_partition_sizes)),
                                 dtype=torch.float32),
                output_dim=0,
                weight_loader=weight_loader)
        else:
            assert self.weight_qscheme == "per_tensor"
            weight_scale = PerTensorScaleParameter(data=torch.empty(
                len(output_partition_sizes), dtype=torch.float32),
                                                   weight_loader=weight_loader)

        # min requirement for fp8 kernels
        weight_scale[:] = torch.finfo(torch.float32).min
        layer.register_parameter("weight_scale", weight_scale)

        # INPUT SCALE
        if self.is_static_input_scheme:
            input_scale = PerTensorScaleParameter(data=torch.empty(
                len(output_partition_sizes), dtype=torch.float32),
                                                  weight_loader=weight_loader)
            input_scale[:] = torch.finfo(torch.float32).min
            layer.register_parameter("input_scale", input_scale)

    def apply_weights(self,
                      layer: torch.nn.Module,
                      x: torch.Tensor,
                      bias: Optional[torch.Tensor] = None) -> torch.Tensor:

        return self.fp8_linear.apply(input=x,
                                     weight=layer.weight,
                                     weight_scale=layer.weight_scale,
                                     out_dtype=self.out_dtype,
                                     input_scale=layer.input_scale,
                                     bias=bias)<|MERGE_RESOLUTION|>--- conflicted
+++ resolved
@@ -30,12 +30,6 @@
             self.is_static_input_scheme = not cast(
                 bool, input_config.get("is_dynamic"))
             self.input_qscheme = cast(str, input_config.get("qscheme"))
-<<<<<<< HEAD
-        self.use_per_token_if_dynamic = (not self.is_static_input_scheme \
-            and self.input_qscheme == "per_channel")
-        self.fp8_linear = Fp8LinearOp(
-            use_per_token_if_dynamic=self.use_per_token_if_dynamic)
-=======
 
         per_token = (not self.is_static_input_scheme
                      and self.input_qscheme == "per_channel")
@@ -44,7 +38,6 @@
         self.fp8_linear = Fp8LinearOp(
             act_quant_static=self.is_static_input_scheme,
             act_quant_group_shape=self.act_quant_group_shape)
->>>>>>> 016c25b5
         self.out_dtype = torch.get_default_dtype()
 
     @classmethod
@@ -57,11 +50,7 @@
         # tensor scales (thus N scales being passed to the kernel),
         # requantize so we can always run per tensor
         if self.weight_qscheme == "per_tensor":
-<<<<<<< HEAD
-            if current_platform.is_rocm():
-=======
             if current_platform.is_fp8_fnuz():
->>>>>>> 016c25b5
                 input_scale = getattr(layer, 'input_scale', None)
                 weight, max_w_scale, input_scale = normalize_e4m3fn_to_e4m3fnuz(
                     weight=layer.weight,
@@ -99,11 +88,7 @@
                                                   requires_grad=False)
             else:
                 weight_scale = layer.weight_scale.data
-<<<<<<< HEAD
-            if self.use_per_token_if_dynamic:
-=======
             if self.act_quant_group_shape == GroupShape.PER_TOKEN:
->>>>>>> 016c25b5
                 weight_scale = weight_scale.view(-1, 1)
             layer.weight = Parameter(weight.t(), requires_grad=False)
             # required by torch.compile to be torch.nn.Parameter
