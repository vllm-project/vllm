--- conflicted
+++ resolved
@@ -306,14 +306,6 @@
                 )
         # Property to determine if AITER is used
         if self.rocm_aiter_moe_enabled:
-            from vllm.model_executor.layers.fused_moe.rocm_aiter_fused_moe import (  # noqa E501
-<<<<<<< HEAD
-                rocm_aiter_fused_experts,
-=======
-                shuffle_weights,
->>>>>>> 752ddeac
-            )
-
             # reshaping weights is required for aiter moe kernel.
             shuffled_w13, shuffled_w2 = rocm_aiter_ops.shuffle_weights(
                 layer.w13_weight.data, layer.w2_weight.data
