--- conflicted
+++ resolved
@@ -8,19 +8,6 @@
 import vllm.envs as envs
 from vllm import _custom_ops as ops
 from vllm.logger import init_logger
-<<<<<<< HEAD
-from vllm.model_executor.layers.fused_moe import (FusedMoE, FusedMoEConfig,
-                                                  FusedMoEMethodBase,
-                                                  FusedMoeWeightScaleSupported)
-from vllm.model_executor.layers.fused_moe.rocm_aiter_fused_moe import (
-    is_rocm_aiter_moe_enabled)
-from vllm.model_executor.layers.quantization.utils.marlin_utils_fp8 import (
-    prepare_moe_fp8_layer_for_marlin)
-from vllm.model_executor.layers.quantization.utils.mxfp4_utils import (
-    OCP_MX_BLOCK_SIZE)
-from vllm.model_executor.layers.quantization.utils.quant_utils import (
-    GroupShape)
-=======
 from vllm.model_executor.layers.fused_moe import (
     FusedMoE,
     FusedMoEConfig,
@@ -40,7 +27,6 @@
 )
 from vllm.model_executor.layers.quantization.utils.mxfp4_utils import OCP_MX_BLOCK_SIZE
 from vllm.model_executor.layers.quantization.utils.quant_utils import GroupShape
->>>>>>> 08d26a1b
 from vllm.model_executor.layers.quantization.utils.w8a8_utils import (
     all_close_1d,
     normalize_e4m3fn_to_e4m3fnuz,
@@ -99,14 +85,6 @@
 
         self.weight_qscheme = self.weight_quant.get("qscheme")
         self.input_qscheme = self.input_quant.get("qscheme")
-<<<<<<< HEAD
-        per_tensor = (self.weight_qscheme == "per_tensor"
-                      and self.input_qscheme == "per_tensor")
-        per_channel = (self.weight_qscheme == "per_channel"
-                       and self.input_qscheme == "per_channel")
-        self.act_quant_group_shape = GroupShape.PER_TOKEN \
-            if per_channel else GroupShape.PER_TENSOR
-=======
         per_tensor = (
             self.weight_qscheme == "per_tensor" and self.input_qscheme == "per_tensor"
         )
@@ -116,35 +94,17 @@
         self.act_quant_group_shape = (
             GroupShape.PER_TOKEN if per_channel else GroupShape.PER_TENSOR
         )
->>>>>>> 08d26a1b
         if not (per_tensor or per_channel):
             raise ValueError(
                 "For FP8 Fused MoE layers, only per-tensor and per-channel "
                 "scales for weights and activations are supported. Found "
-<<<<<<< HEAD
-                f"{self.weight_qscheme}, {self.input_qscheme}")  # noqa E501
-=======
                 f"{self.weight_qscheme}, {self.input_qscheme}"
             )  # noqa E501
->>>>>>> 08d26a1b
 
         self.static_input_scales = not self.input_quant.get("is_dynamic")
         if self.static_input_scales and per_channel:
             raise ValueError(
                 "For FP8 Fused MoE layer, we require either per tensor or "
-<<<<<<< HEAD
-                "channelwise, dynamic per token quantization.")
-
-        # For GPUs that lack FP8 hardware support, we can leverage the Marlin
-        # kernel for fast weight-only FP8 quantization
-        self.use_marlin = (not current_platform.has_device_capability(89)
-                           or envs.VLLM_TEST_FORCE_FP8_MARLIN)
-        # Disable marlin for rocm
-        if current_platform.is_rocm():
-            self.use_marlin = False
-
-        self.rocm_aiter_moe_enabled = is_rocm_aiter_moe_enabled()
-=======
                 "channelwise, dynamic per token quantization."
             )
 
@@ -157,12 +117,9 @@
         # Disable marlin for rocm
         if current_platform.is_rocm():
             self.use_marlin = False
->>>>>>> 08d26a1b
 
         self.rocm_aiter_moe_enabled = is_rocm_aiter_moe_enabled()
 
-<<<<<<< HEAD
-=======
     def create_weights(
         self,
         layer: torch.nn.Module,
@@ -172,7 +129,6 @@
         params_dtype: torch.dtype,
         **extra_weight_attrs,
     ):
->>>>>>> 08d26a1b
         layer.intermediate_size_per_partition = intermediate_size_per_partition
         layer.hidden_size = hidden_size
         layer.num_experts = num_experts
@@ -209,19 +165,6 @@
         if self.weight_qscheme == "per_tensor":
             # Allocate 2 scales for w1 and w3 respectively.
             # They are combined to a single scale after weight loading.
-<<<<<<< HEAD
-            w13_weight_scale = torch.nn.Parameter(torch.ones(
-                num_experts, 2, dtype=torch.float32),
-                                                  requires_grad=False)
-            layer.register_parameter("w13_weight_scale", w13_weight_scale)
-            w2_weight_scale = torch.nn.Parameter(torch.ones(
-                num_experts, dtype=torch.float32),
-                                                 requires_grad=False)
-            layer.register_parameter("w2_weight_scale", w2_weight_scale)
-            # Add PER-TENSOR quantization for FusedMoE.weight_loader.
-            extra_weight_attrs.update(
-                {"quant_method": FusedMoeWeightScaleSupported.TENSOR.value})
-=======
             w13_weight_scale = torch.nn.Parameter(
                 torch.ones(num_experts, 2, dtype=torch.float32), requires_grad=False
             )
@@ -234,26 +177,10 @@
             extra_weight_attrs.update(
                 {"quant_method": FusedMoeWeightScaleSupported.TENSOR.value}
             )
->>>>>>> 08d26a1b
             set_weight_attrs(w13_weight_scale, extra_weight_attrs)
             set_weight_attrs(w2_weight_scale, extra_weight_attrs)
         elif self.weight_qscheme == "per_channel":
             # quark's scale is 1 dim.
-<<<<<<< HEAD
-            w13_weight_scale = torch.nn.Parameter(torch.ones(
-                num_experts,
-                2 * intermediate_size_per_partition,
-                dtype=torch.float32),
-                                                  requires_grad=False)
-            layer.register_parameter("w13_weight_scale", w13_weight_scale)
-            w2_weight_scale = torch.nn.Parameter(torch.ones(
-                num_experts, hidden_size, dtype=torch.float32),
-                                                 requires_grad=False)
-            layer.register_parameter("w2_weight_scale", w2_weight_scale)
-            # Add PER-CHANNEL quantization for FusedMoE.weight_loader.
-            extra_weight_attrs.update(
-                {"quant_method": FusedMoeWeightScaleSupported.CHANNEL.value})
-=======
             w13_weight_scale = torch.nn.Parameter(
                 torch.ones(
                     num_experts,
@@ -272,7 +199,6 @@
             extra_weight_attrs.update(
                 {"quant_method": FusedMoeWeightScaleSupported.CHANNEL.value}
             )
->>>>>>> 08d26a1b
             set_weight_attrs(w13_weight_scale, extra_weight_attrs)
             set_weight_attrs(w2_weight_scale, extra_weight_attrs)
 
@@ -341,14 +267,9 @@
                 w2_weight_scale, requires_grad=False
             )
             if w2_input_scale is not None:
-<<<<<<< HEAD
-                layer.w2_input_scale = torch.nn.Parameter(w2_input_scale,
-                                                          requires_grad=False)
-=======
                 layer.w2_input_scale = torch.nn.Parameter(
                     w2_input_scale, requires_grad=False
                 )
->>>>>>> 08d26a1b
 
         # For per-tensor case, Fp8 moe kernel needs single weight scale
         # for w13 per expert. Use max then dequant and requant each expert.
@@ -360,18 +281,6 @@
                 start = 0
                 for shard_id in range(2):
                     dq_weight = per_tensor_dequantize(
-<<<<<<< HEAD
-                        layer.w13_weight[expert_id][start:start +
-                                                    shard_size, :],
-                        layer.w13_weight_scale[expert_id][shard_id])
-                    layer.w13_weight[expert_id][
-                        start:start + shard_size, :], _ = ops.scaled_fp8_quant(
-                            dq_weight, max_w13_scales[expert_id])
-                    start += shard_size
-
-            layer.w13_weight_scale = torch.nn.Parameter(max_w13_scales,
-                                                        requires_grad=False)
-=======
                         layer.w13_weight[expert_id][start : start + shard_size, :],
                         layer.w13_weight_scale[expert_id][shard_id],
                     )
@@ -383,35 +292,11 @@
             layer.w13_weight_scale = torch.nn.Parameter(
                 max_w13_scales, requires_grad=False
             )
->>>>>>> 08d26a1b
         # quark's scale is 1 dim.
         elif self.weight_qscheme == "per_channel":
             if self.act_quant_group_shape == GroupShape.PER_TOKEN:
                 w13_weight_scale = layer.w13_weight_scale.unsqueeze(-1)
                 layer.w13_weight_scale = torch.nn.Parameter(
-<<<<<<< HEAD
-                    w13_weight_scale, requires_grad=False)
-                w2_weight_scale = layer.w2_weight_scale.unsqueeze(-1)
-                layer.w2_weight_scale = torch.nn.Parameter(w2_weight_scale,
-                                                           requires_grad=False)
-        # Property to determine if AITER is used
-        if self.rocm_aiter_moe_enabled:
-            from vllm.model_executor.layers.fused_moe.rocm_aiter_fused_moe import (  # noqa E501
-                rocm_aiter_fused_experts, shuffle_weights)
-
-            # reshaping weights is required for aiter moe kernel.
-            shuffled_w13, shuffled_w2 = shuffle_weights(
-                layer.w13_weight.data, layer.w2_weight.data)
-
-            layer.w13_weight = torch.nn.Parameter(shuffled_w13,
-                                                  requires_grad=False)
-            layer.w2_weight = torch.nn.Parameter(shuffled_w2,
-                                                 requires_grad=False)
-
-            self.rocm_aiter_fused_experts_func = rocm_aiter_fused_experts
-        elif self.use_marlin:
-
-=======
                     w13_weight_scale, requires_grad=False
                 )
                 w2_weight_scale = layer.w2_weight_scale.unsqueeze(-1)
@@ -435,7 +320,6 @@
 
             self.rocm_aiter_fused_experts_func = rocm_aiter_fused_experts
         elif self.use_marlin:
->>>>>>> 08d26a1b
             prepare_moe_fp8_layer_for_marlin(layer, False)
             # Activations not quantized for marlin.
             del layer.w13_input_scale
@@ -443,9 +327,6 @@
             self.fused_experts_func = None
         else:
             from vllm.model_executor.layers.fused_moe import fused_experts
-<<<<<<< HEAD
-            self.fused_experts_func = fused_experts
-=======
 
             self.fused_experts_func = fused_experts
 
@@ -459,7 +340,6 @@
             a2_scale=layer.w2_input_scale,
             per_act_token_quant=self.weight_qscheme == "per_channel",
         )
->>>>>>> 08d26a1b
 
     def apply(
         self,
@@ -488,16 +368,10 @@
 
         if enable_eplb:
             raise NotImplementedError(
-<<<<<<< HEAD
-                "EPLB not supported for `QuarkW8A8Fp8MoEMethod` yet.")
-
-        topk_weights, topk_ids = FusedMoE.select_experts(
-=======
                 "EPLB not supported for `QuarkW8A8Fp8MoEMethod` yet."
             )
 
         topk_weights, topk_ids, _ = FusedMoE.select_experts(
->>>>>>> 08d26a1b
             hidden_states=x,
             router_logits=router_logits,
             use_grouped_topk=use_grouped_topk,
@@ -521,24 +395,11 @@
                 topk_ids=topk_ids,
                 activation=activation,
                 apply_router_weight_on_input=apply_router_weight_on_input,
-<<<<<<< HEAD
-                use_fp8_w8a8=True,
-                per_channel_quant=self.weight_qscheme == "per_channel",
-                w1_scale=layer.w13_weight_scale,
-                w2_scale=layer.w2_weight_scale,
-                a1_scale=layer.w13_input_scale,
-                a2_scale=layer.w2_input_scale,
-                expert_map=expert_map)
-        if self.use_marlin:
-            assert activation == "silu", (
-                f"{activation} not supported for Marlin MoE.")
-=======
                 quant_config=self.moe_quant_config,
                 expert_map=expert_map,
             )
         if self.use_marlin:
             assert activation == "silu", f"{activation} not supported for Marlin MoE."
->>>>>>> 08d26a1b
             return torch.ops.vllm.fused_marlin_moe(
                 x,
                 layer.w13_weight,
@@ -553,12 +414,8 @@
                 quant_type_id=scalar_types.float8_e4m3fn.id,
                 apply_router_weight_on_input=apply_router_weight_on_input,
                 global_num_experts=global_num_experts,
-<<<<<<< HEAD
-                expert_map=expert_map)
-=======
                 expert_map=expert_map,
             )
->>>>>>> 08d26a1b
 
         assert self.fused_experts_func is not None
 
@@ -571,21 +428,10 @@
             inplace=True,
             activation=activation,
             apply_router_weight_on_input=apply_router_weight_on_input,
-<<<<<<< HEAD
-            use_fp8_w8a8=True,
-            per_channel_quant=self.weight_qscheme == "per_channel",
-            global_num_experts=global_num_experts,
-            expert_map=expert_map,
-            w1_scale=layer.w13_weight_scale,
-            w2_scale=layer.w2_weight_scale,
-            a1_scale=layer.w13_input_scale,
-            a2_scale=layer.w2_input_scale)
-=======
             global_num_experts=global_num_experts,
             expert_map=expert_map,
             quant_config=self.moe_quant_config,
         )
->>>>>>> 08d26a1b
 
 
 class QuarkW4A4MXFp4MoEMethod(QuarkMoEMethod):
