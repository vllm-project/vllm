--- conflicted
+++ resolved
@@ -44,17 +44,10 @@
         input_config = layer_quant_config.get("input_tensors")
 
         if quant_config._is_fp8_w8a8(weight_config, input_config):
-<<<<<<< HEAD
-            return QuarkW8A8Fp8MoEMethod(weight_config, input_config)
-        elif quant_config._is_ocp_mx(weight_config, input_config):
-            return QuarkOCP_MX_MoEMethod(weight_config, input_config)
-=======
             return QuarkW8A8Fp8MoEMethod(weight_config, input_config,
                                          module.moe_config)
-        elif quant_config._is_mx_fp4(weight_config, input_config):
-            return QuarkW4A4MXFp4MoEMethod(weight_config, input_config,
-                                           module.moe_config)
->>>>>>> 37241077
+(??)        elif quant_config._is_mx_fp4(weight_config, input_config):
+(??)            return QuarkW4A4MXFp4MoEMethod(weight_config, input_config)
         else:
             raise RuntimeError("Unsupported FusedMoe scheme")
 
