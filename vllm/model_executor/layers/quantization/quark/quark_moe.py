# SPDX-License-Identifier: Apache-2.0
# SPDX-FileCopyrightText: Copyright contributors to the vLLM project

from typing import Any

import aiter
import torch
from torch.nn.parameter import Parameter

from vllm import _custom_ops as ops
from vllm import envs
from vllm._aiter_ops import rocm_aiter_ops
from vllm.logger import init_logger
from vllm.model_executor.layers.fused_moe import (
    FusedMoE,
    FusedMoEConfig,
    FusedMoEMethodBase,
    FusedMoeWeightScaleSupported,
)
from vllm.model_executor.layers.fused_moe.config import (
    FusedMoEQuantConfig,
    fp8_w8a8_moe_quant_config,
    mxfp4_w4a4_moe_quant_config,
    ocp_mx_moe_quant_config,
)
from vllm.model_executor.layers.fused_moe.fused_marlin_moe import fused_marlin_moe
from vllm.model_executor.layers.quantization.utils.marlin_utils_fp8 import (
    prepare_moe_fp8_layer_for_marlin,
)
from vllm.model_executor.layers.quantization.utils.mxfp4_utils import _swizzle_mxfp4
from vllm.model_executor.layers.quantization.utils.ocp_mx_utils import (
    OCP_MX_BLOCK_SIZE,
    OCP_MX_Scheme,
)
from vllm.model_executor.layers.quantization.utils.quant_utils import GroupShape
from vllm.model_executor.layers.quantization.utils.w8a8_utils import (
    all_close_1d,
    normalize_e4m3fn_to_e4m3fnuz,
    per_tensor_dequantize,
)
from vllm.model_executor.utils import set_weight_attrs
from vllm.platforms import current_platform
from vllm.scalar_type import scalar_types
from vllm.utils.math_utils import round_up

logger = init_logger(__name__)

__all__ = [
    "QuarkMoEMethod",
    "QuarkW8A8Fp8MoEMethod",
    "QuarkW4MXFp4MoEMethod_OSS",
    "QuarkW4MXFp4MoEMethod",
    "QuarkOCP_MX_MoEMethod",
]


class QuarkMoEMethod(FusedMoEMethodBase):
    def __init__(self, moe: FusedMoEConfig):
        super().__init__(moe)

    @staticmethod
    def get_moe_method(
        quant_config: "QuarkConfig",  # type: ignore # noqa E501 # noqa F821
        module: torch.nn.Module,
        layer_name: str,
    ) -> "QuarkMoEMethod":
        layer_quant_config = quant_config._find_matched_config(layer_name, module)

        if layer_quant_config.get("output_tensors") or layer_quant_config.get("bias"):
            raise NotImplementedError(
                "Currently, Quark models with "
                "output_tensors and bias "
                "quantized are not supported"
            )
        weight_config = layer_quant_config.get("weight")
        input_config = layer_quant_config.get("input_tensors")

        if quant_config._is_fp8_w8a8(weight_config, input_config):
            return QuarkW8A8Fp8MoEMethod(weight_config, input_config, module.moe_config)
        elif quant_config._is_mx_fp4(weight_config, input_config):
            from vllm.config import get_current_vllm_config

            vllm_config = get_current_vllm_config()
            model_type = getattr(vllm_config.model_config.hf_config, "model_type", None)
            if model_type == "gpt_oss":
                return QuarkW4MXFp4MoEMethod_OSS(
                    weight_config, input_config, module.moe_config
                )
            else:
                return QuarkW4MXFp4MoEMethod(
                    weight_config, input_config, module.moe_config
                )
        elif quant_config._is_ocp_mx(weight_config, input_config):
            return QuarkOCP_MX_MoEMethod(weight_config, input_config, module.moe_config)
        else:
            raise RuntimeError("Unsupported FusedMoe scheme")


class QuarkW8A8Fp8MoEMethod(QuarkMoEMethod):
    def __init__(
        self,
        weight_config: dict[str, Any],
        input_config: dict[str, Any],
        moe: FusedMoEConfig,
    ):
        super().__init__(moe)
        self.weight_quant = weight_config
        self.input_quant = input_config

        self.weight_qscheme = self.weight_quant.get("qscheme")
        self.input_qscheme = self.input_quant.get("qscheme")
        per_tensor = (
            self.weight_qscheme == "per_tensor" and self.input_qscheme == "per_tensor"
        )
        per_channel = (
            self.weight_qscheme == "per_channel" and self.input_qscheme == "per_channel"
        )
        self.act_quant_group_shape = (
            GroupShape.PER_TOKEN if per_channel else GroupShape.PER_TENSOR
        )
        if not (per_tensor or per_channel):
            raise ValueError(
                "For FP8 Fused MoE layers, only per-tensor and per-channel "
                "scales for weights and activations are supported. Found "
                f"{self.weight_qscheme}, {self.input_qscheme}"
            )  # noqa E501

        self.static_input_scales = not self.input_quant.get("is_dynamic")
        if self.static_input_scales and per_channel:
            raise ValueError(
                "For FP8 Fused MoE layer, we require either per tensor or "
                "channelwise, dynamic per token quantization."
            )

        # For GPUs that lack FP8 hardware support, we can leverage the Marlin
        # kernel for fast weight-only FP8 quantization
        self.use_marlin = (
            not current_platform.has_device_capability(89)
            or envs.VLLM_TEST_FORCE_FP8_MARLIN
        )
        # Disable marlin for rocm
        if current_platform.is_rocm():
            self.use_marlin = False

        self.rocm_aiter_moe_enabled = rocm_aiter_ops.is_fused_moe_enabled()

    def create_weights(
        self,
        layer: torch.nn.Module,
        num_experts: int,
        hidden_size: int,
        intermediate_size_per_partition: int,
        params_dtype: torch.dtype,
        **extra_weight_attrs,
    ):
        layer.intermediate_size_per_partition = intermediate_size_per_partition
        layer.hidden_size = hidden_size
        layer.num_experts = num_experts
        layer.orig_dtype = params_dtype
        layer.weight_block_size = None
        params_dtype = torch.float8_e4m3fn

        # WEIGHTS
        w13_weight = torch.nn.Parameter(
            torch.empty(
                num_experts,
                2 * intermediate_size_per_partition,
                hidden_size,
                dtype=params_dtype,
            ),
            requires_grad=False,
        )
        layer.register_parameter("w13_weight", w13_weight)
        set_weight_attrs(w13_weight, extra_weight_attrs)

        w2_weight = torch.nn.Parameter(
            torch.empty(
                num_experts,
                hidden_size,
                intermediate_size_per_partition,
                dtype=params_dtype,
            ),
            requires_grad=False,
        )
        layer.register_parameter("w2_weight", w2_weight)
        set_weight_attrs(w2_weight, extra_weight_attrs)

        # WEIGHT_SCALES
        if self.weight_qscheme == "per_tensor":
            # Allocate 2 scales for w1 and w3 respectively.
            # They are combined to a single scale after weight loading.
            w13_weight_scale = torch.nn.Parameter(
                torch.ones(num_experts, 2, dtype=torch.float32), requires_grad=False
            )
            layer.register_parameter("w13_weight_scale", w13_weight_scale)
            w2_weight_scale = torch.nn.Parameter(
                torch.ones(num_experts, dtype=torch.float32), requires_grad=False
            )
            layer.register_parameter("w2_weight_scale", w2_weight_scale)
            # Add PER-TENSOR quantization for FusedMoE.weight_loader.
            extra_weight_attrs.update(
                {"quant_method": FusedMoeWeightScaleSupported.TENSOR.value}
            )
            set_weight_attrs(w13_weight_scale, extra_weight_attrs)
            set_weight_attrs(w2_weight_scale, extra_weight_attrs)
        elif self.weight_qscheme == "per_channel":
            # quark's scale is 1 dim.
            w13_weight_scale = torch.nn.Parameter(
                torch.ones(
                    num_experts,
                    2 * intermediate_size_per_partition,
                    dtype=torch.float32,
                ),
                requires_grad=False,
            )
            layer.register_parameter("w13_weight_scale", w13_weight_scale)
            w2_weight_scale = torch.nn.Parameter(
                torch.ones(num_experts, hidden_size, dtype=torch.float32),
                requires_grad=False,
            )
            layer.register_parameter("w2_weight_scale", w2_weight_scale)
            # Add PER-CHANNEL quantization for FusedMoE.weight_loader.
            extra_weight_attrs.update(
                {"quant_method": FusedMoeWeightScaleSupported.CHANNEL.value}
            )
            set_weight_attrs(w13_weight_scale, extra_weight_attrs)
            set_weight_attrs(w2_weight_scale, extra_weight_attrs)

        # INPUT_SCALES
        if self.static_input_scales:
            w13_input_scale = torch.nn.Parameter(
                torch.ones(num_experts, dtype=torch.float32), requires_grad=False
            )
            layer.register_parameter("w13_input_scale", w13_input_scale)
            set_weight_attrs(w13_input_scale, extra_weight_attrs)

            w2_input_scale = torch.nn.Parameter(
                torch.ones(num_experts, dtype=torch.float32), requires_grad=False
            )
            layer.register_parameter("w2_input_scale", w2_input_scale)
            set_weight_attrs(w2_input_scale, extra_weight_attrs)
        else:
            layer.w13_input_scale = None
            layer.w2_input_scale = None

    def process_weights_after_loading(self, layer: torch.nn.Module) -> None:
        # Fp8 moe kernels require a single activation scale.
        # We take the max of all the scales in case they differ.
        if self.static_input_scales:
            if layer.w13_input_scale is None or layer.w2_input_scale is None:
                raise ValueError(
                    "QuantConfig has static quantization, but found "
                    "activation scales are None."
                )
            if not all_close_1d(layer.w13_input_scale) or not all_close_1d(
                layer.w2_input_scale
            ):
                logger.warning_once(
                    "Found input_scales that are not equal for "
                    "fp8 MoE layer. Using the maximum across experts "
                    "for each layer. "
                )
            layer.w13_input_scale = torch.nn.Parameter(
                layer.w13_input_scale.max(), requires_grad=False
            )
            layer.w2_input_scale = torch.nn.Parameter(
                layer.w2_input_scale.max(), requires_grad=False
            )

        if current_platform.is_fp8_fnuz():
            # Normalize the weights and scales
            w13_weight, w13_weight_scale, w13_input_scale = (
                normalize_e4m3fn_to_e4m3fnuz(
                    layer.w13_weight, layer.w13_weight_scale, layer.w13_input_scale
                )
            )
            w2_weight, w2_weight_scale, w2_input_scale = normalize_e4m3fn_to_e4m3fnuz(
                layer.w2_weight, layer.w2_weight_scale, layer.w2_input_scale
            )
            # Reset the parameter
            layer.w13_weight = torch.nn.Parameter(w13_weight, requires_grad=False)
            layer.w13_weight_scale = torch.nn.Parameter(
                w13_weight_scale, requires_grad=False
            )
            if w13_input_scale is not None:
                layer.w13_input_scale = torch.nn.Parameter(
                    w13_input_scale, requires_grad=False
                )
            layer.w2_weight = torch.nn.Parameter(w2_weight, requires_grad=False)
            layer.w2_weight_scale = torch.nn.Parameter(
                w2_weight_scale, requires_grad=False
            )
            if w2_input_scale is not None:
                layer.w2_input_scale = torch.nn.Parameter(
                    w2_input_scale, requires_grad=False
                )

        # For per-tensor case, Fp8 moe kernel needs single weight scale
        # for w13 per expert. Use max then dequant and requant each expert.
        if self.weight_qscheme == "per_tensor":
            assert layer.w13_weight_scale is not None
            shard_size = layer.intermediate_size_per_partition
            max_w13_scales = layer.w13_weight_scale.max(dim=1).values
            for expert_id in range(layer.local_num_experts):
                start = 0
                for shard_id in range(2):
                    dq_weight = per_tensor_dequantize(
                        layer.w13_weight[expert_id][start : start + shard_size, :],
                        layer.w13_weight_scale[expert_id][shard_id],
                    )
                    layer.w13_weight[expert_id][start : start + shard_size, :], _ = (
                        ops.scaled_fp8_quant(dq_weight, max_w13_scales[expert_id])
                    )
                    start += shard_size

            layer.w13_weight_scale = torch.nn.Parameter(
                max_w13_scales, requires_grad=False
            )
        # quark's scale is 1 dim.
        elif self.weight_qscheme == "per_channel":
            if self.act_quant_group_shape == GroupShape.PER_TOKEN:
                w13_weight_scale = layer.w13_weight_scale.unsqueeze(-1)
                layer.w13_weight_scale = torch.nn.Parameter(
                    w13_weight_scale, requires_grad=False
                )
                w2_weight_scale = layer.w2_weight_scale.unsqueeze(-1)
                layer.w2_weight_scale = torch.nn.Parameter(
                    w2_weight_scale, requires_grad=False
                )
        # Property to determine if AITER is used
        if self.rocm_aiter_moe_enabled:
            # reshaping weights is required for aiter moe kernel.
            shuffled_w13, shuffled_w2 = rocm_aiter_ops.shuffle_weights(
                layer.w13_weight.data, layer.w2_weight.data
            )

            layer.w13_weight = torch.nn.Parameter(shuffled_w13, requires_grad=False)
            layer.w2_weight = torch.nn.Parameter(shuffled_w2, requires_grad=False)

        elif self.use_marlin:
            prepare_moe_fp8_layer_for_marlin(layer, False)
            # Activations not quantized for marlin.
            del layer.w13_input_scale
            del layer.w2_input_scale

    def get_fused_moe_quant_config(
        self, layer: torch.nn.Module
    ) -> FusedMoEQuantConfig | None:
        return fp8_w8a8_moe_quant_config(
            w1_scale=layer.w13_weight_scale,
            w2_scale=layer.w2_weight_scale,
            a1_scale=layer.w13_input_scale,
            a2_scale=layer.w2_input_scale,
            per_act_token_quant=self.input_qscheme == "per_channel",
            per_out_ch_quant=self.weight_qscheme == "per_channel",
        )

    def apply(
        self,
        layer: FusedMoE,
        x: torch.Tensor,
        router_logits: torch.Tensor,
    ) -> torch.Tensor | tuple[torch.Tensor, torch.Tensor]:
        topk_weights, topk_ids, _ = layer.select_experts(
            hidden_states=x,
            router_logits=router_logits,
        )

        if self.rocm_aiter_moe_enabled:
            from vllm.model_executor.layers.fused_moe.rocm_aiter_fused_moe import (
                rocm_aiter_fused_experts,
            )

            return rocm_aiter_fused_experts(
                hidden_states=x,
                w1=layer.w13_weight,
                w2=layer.w2_weight,
                topk_weights=topk_weights,
                topk_ids=topk_ids,
                activation=layer.activation,
                apply_router_weight_on_input=layer.apply_router_weight_on_input,
                quant_config=self.moe_quant_config,
                expert_map=layer.expert_map,
            )
        elif self.use_marlin:
            assert layer.activation == "silu", (
                f"{layer.activation} not supported for Marlin MoE."
            )
            return fused_marlin_moe(
                x,
                layer.w13_weight,
                layer.w2_weight,
                None,
                None,
                layer.w13_weight_scale,
                layer.w2_weight_scale,
                router_logits,
                topk_weights,
                topk_ids,
                quant_type_id=scalar_types.float8_e4m3fn.id,
                apply_router_weight_on_input=layer.apply_router_weight_on_input,
                global_num_experts=layer.global_num_experts,
                expert_map=layer.expert_map,
            )
        else:
            from vllm.model_executor.layers.fused_moe import fused_experts

            return fused_experts(
                hidden_states=x,
                w1=layer.w13_weight,
                w2=layer.w2_weight,
                topk_weights=topk_weights,
                topk_ids=topk_ids,
                inplace=True,
                activation=layer.activation,
                apply_router_weight_on_input=layer.apply_router_weight_on_input,
                global_num_experts=layer.global_num_experts,
                expert_map=layer.expert_map,
                quant_config=self.moe_quant_config,
            )


class QuarkOCP_MX_MoEMethod(QuarkMoEMethod):
    def __init__(
        self,
        weight_config: dict[str, Any],
        input_config: dict[str, Any],
        moe: FusedMoEConfig,
    ):
        super().__init__(moe)
        self.weight_quant = weight_config
        self.input_quant = input_config

        weight_qscheme = self.weight_quant.get("qscheme")
        input_qscheme = self.input_quant.get("qscheme")
        if not (weight_qscheme == "per_group" and input_qscheme == "per_group"):
            raise ValueError(
                "For MX(FP4) Fused MoE layers, only per-group scales "
                "for weights and activations are supported. Found "
                f"{weight_qscheme}, {input_qscheme}"
            )  # noqa E501

        self.static_input_scales = not self.input_quant.get("is_dynamic")

        self.weight_dtype = self.weight_quant["dtype"].replace("fp", "mxfp")
        self.input_dtype = self.input_quant["dtype"].replace("fp", "mxfp")
        self.fp4_dtype = getattr(torch, "float4_e2m1fn_x2", None)

        self.ocp_mx_scheme = OCP_MX_Scheme.from_quant_dtype(
            self.input_dtype, self.weight_dtype
        )

        if self.static_input_scales:
            raise NotImplementedError(
                "QuarkOCP_MX_MoEMethod with static input scales is currently "
                "not implemented. Please open an issue."
            )

        self.use_rocm_aiter_moe = rocm_aiter_ops.is_fused_moe_enabled()

        self.emulate = not current_platform.supports_mx() or not (
            self.use_rocm_aiter_moe and self.ocp_mx_scheme == "w_mxfp4_a_mxfp4"
        )
        if self.emulate:
            logger.warning_once(
                f"The current mode (supports_mx={current_platform.supports_mx()}, "
                f"use_mxfp4_aiter_moe={self.use_rocm_aiter_moe}, "
                f"ocp_mx_scheme={self.ocp_mx_scheme}) "
                "does not support native MXFP4/MXFP6 "
                "computation. Simulated weight dequantization and activation "
                "QDQ (quantize and dequantize) will be used, with the linear "
                "layers computed in high precision."
            )
        else:
            logger.warning_once(
                "The current mode supports native MoE MXFP4 computation"
            )

    def get_packed_dim(self, dim: int, quant_dtype: str):
        if quant_dtype == "mxfp4":
            assert dim % 2 == 0
            return dim // 2
        else:
            # FP6 packs 4 * 6 = 24 bits on 3 bytes.
            assert (dim * 3) % 4 == 0
            return (dim * 3) // 4

    def create_weights(
        self,
        layer: torch.nn.Module,
        num_experts: int,
        hidden_size: int,
        intermediate_size_per_partition: int,
        params_dtype: torch.dtype,
        **extra_weight_attrs,
    ):
        # Add the quantization method used (per tensor/grouped/channel)
        # to ensure the weight scales are loaded in properly
        extra_weight_attrs.update(
            {"quant_method": FusedMoeWeightScaleSupported.BLOCK.value}
        )

        params_dtype = torch.uint8

        # WEIGHTS
        w13_weight = torch.nn.Parameter(
            torch.empty(
                num_experts,
                2 * intermediate_size_per_partition,
                self.get_packed_dim(hidden_size, self.weight_dtype),
                dtype=params_dtype,
            ),
            requires_grad=False,
        )
        layer.register_parameter("w13_weight", w13_weight)

        set_weight_attrs(w13_weight, extra_weight_attrs)

        w2_weight = torch.nn.Parameter(
            torch.empty(
                num_experts,
                hidden_size,
                self.get_packed_dim(intermediate_size_per_partition, self.weight_dtype),
                dtype=params_dtype,
            ),
            requires_grad=False,
        )
        layer.register_parameter("w2_weight", w2_weight)

        set_weight_attrs(w2_weight, extra_weight_attrs)

        # WEIGHT_SCALES
        w13_weight_scale = torch.nn.Parameter(
            torch.ones(
                num_experts,
                2 * intermediate_size_per_partition,
                hidden_size // OCP_MX_BLOCK_SIZE,
                dtype=params_dtype,
            ),
            requires_grad=False,
        )
        w2_weight_scale = torch.nn.Parameter(
            torch.ones(
                num_experts,
                hidden_size,
                intermediate_size_per_partition // OCP_MX_BLOCK_SIZE,
                dtype=params_dtype,
            ),
            requires_grad=False,
        )
        set_weight_attrs(w2_weight_scale, extra_weight_attrs)
        set_weight_attrs(w13_weight_scale, extra_weight_attrs)

        layer.register_parameter("w13_weight_scale", w13_weight_scale)
        layer.register_parameter("w2_weight_scale", w2_weight_scale)

    def process_weights_after_loading(self, layer):
        if self.emulate:
            return

        from aiter.utility.fp4_utils import e8m0_shuffle

        # Pre-shuffle weight scales
        s0, s1, _ = layer.w13_weight_scale.shape
        w13_weight_scale = layer.w13_weight_scale.view(s0 * s1, -1)
        w13_weight_scale = e8m0_shuffle(w13_weight_scale)
        layer.w13_weight_scale.data = w13_weight_scale.view(s0, s1, -1)

        s0, s1, _ = layer.w2_weight_scale.shape
        w2_weight_scale = layer.w2_weight_scale.view(s0 * s1, -1)
        w2_weight_scale = e8m0_shuffle(w2_weight_scale)
        layer.w2_weight_scale.data = w2_weight_scale.view(s0, s1, -1)

        if self.fp4_dtype is not None:
            layer.w13_weight = torch.nn.Parameter(
                layer.w13_weight.view(self.fp4_dtype),
                requires_grad=layer.w13_weight.requires_grad,
            )
            layer.w2_weight = torch.nn.Parameter(
                layer.w2_weight.view(self.fp4_dtype),
                requires_grad=layer.w2_weight.requires_grad,
            )

        torch.cuda.empty_cache()

    def get_fused_moe_quant_config(
        self, layer: torch.nn.Module
    ) -> FusedMoEQuantConfig | None:
        return ocp_mx_moe_quant_config(
            quant_dtype=self.input_dtype,
            weight_dtype=self.weight_dtype,
            w1_scale=layer.w13_weight_scale,
            w2_scale=layer.w2_weight_scale,
            a1_scale=None,
            a2_scale=None,
            block_shape=None,
        )

    @property
    def allow_inplace(self) -> bool:
        return True

    def apply(
        self,
        layer: FusedMoE,
        x: torch.Tensor,
        router_logits: torch.Tensor,
    ) -> torch.Tensor | tuple[torch.Tensor, torch.Tensor]:
        topk_weights, topk_ids, _ = layer.select_experts(
            hidden_states=x,
            router_logits=router_logits,
        )

        if not self.emulate:
            from vllm.model_executor.layers.fused_moe.rocm_aiter_fused_moe import (
                rocm_aiter_fused_experts,
            )

            out = rocm_aiter_fused_experts(
                x,
                layer.w13_weight,
                layer.w2_weight,
                topk_weights=topk_weights,
                topk_ids=topk_ids,
                activation=layer.activation,
                quant_config=self.moe_quant_config,
<<<<<<< HEAD
                expert_map=expert_map,
            )
        else:
            from vllm.model_executor.layers.fused_moe import fused_experts

            out = fused_experts(
                x,
                layer.w13_weight,
                layer.w2_weight,
                topk_weights=topk_weights,
                topk_ids=topk_ids,
                inplace=True,
                activation=activation,
                global_num_experts=global_num_experts,
                apply_router_weight_on_input=apply_router_weight_on_input,
                expert_map=expert_map,
                quant_config=self.moe_quant_config,
            )
        return out


class QuarkW4MXFp4MoEMethodBase(QuarkMoEMethod):
    def __init__(
        self,
        weight_config: dict[str, Any],
        input_config: dict[str, Any],
        moe: FusedMoEConfig,
    ):
        super().__init__(moe)
        self.weight_quant = weight_config
        self.input_quant = input_config
        self.weight_qscheme = self.weight_quant.get("qscheme")
        self.input_qscheme = self.input_quant.get("qscheme")
        self.static_input_scales = not self.input_quant.get("is_dynamic")

    def create_common_weights(
        self,
        layer: torch.nn.Module,
        num_experts: int,
        hidden_size: int,
        intermediate_size_per_partition: int,
        weight_scale: torch.dtype,
        weight_scale_dtype: torch.dtype,
        weight_scale_block_size: int,
        **extra_weight_attrs,
    ):
        # WEIGHTS
        # Fused gate_up_proj (column parallel)
        w13_weight = torch.nn.Parameter(
            torch.empty(
                num_experts,
                2 * intermediate_size_per_partition,
                hidden_size // 2,
                dtype=weight_scale,
            ),
            requires_grad=False,
        )
        layer.register_parameter("w13_weight", w13_weight)
        set_weight_attrs(w13_weight, extra_weight_attrs)

        w13_weight_scale = torch.nn.Parameter(
            torch.ones(
                num_experts,
                2 * intermediate_size_per_partition,
                hidden_size // weight_scale_block_size,
                dtype=weight_scale_dtype,
            ),
            requires_grad=False,
        )
        set_weight_attrs(w13_weight_scale, extra_weight_attrs)
        layer.register_parameter("w13_weight_scale", w13_weight_scale)

        # down_proj (row parallel)
        w2_weight = torch.nn.Parameter(
            torch.empty(
                num_experts,
                hidden_size,
                intermediate_size_per_partition // 2,
                dtype=weight_scale,
            ),
            requires_grad=False,
        )
        layer.register_parameter("w2_weight", w2_weight)
        set_weight_attrs(w2_weight, extra_weight_attrs)

        # WEIGHT_SCALES
        w2_weight_scale = torch.nn.Parameter(
            torch.ones(
                num_experts,
                hidden_size,
                intermediate_size_per_partition // weight_scale_block_size,
                dtype=weight_scale_dtype,
            ),
            requires_grad=False,
        )
        set_weight_attrs(w2_weight_scale, extra_weight_attrs)
        layer.register_parameter("w2_weight_scale", w2_weight_scale)


class QuarkW4MXFp4MoEMethod(QuarkW4MXFp4MoEMethodBase):
    def __init__(
        self,
        weight_config: dict[str, Any],
        input_config: dict[str, Any],
        moe: FusedMoEConfig,
    ):
        super().__init__(weight_config, input_config, moe)
        if not (
            self.weight_qscheme == "per_group" and self.input_qscheme == "per_group"
        ):
            raise ValueError(
                "For MX(FP4) Fused MoE layers, only per-group scales "
                "for weights and activations are supported. Found "
                f"{self.weight_qscheme}, {self.input_qscheme}"
            )  # noqa E501

        if self.static_input_scales:
            raise NotImplementedError(
                "QuarkW4MXFp4MoEMethod with static input scales is currently "
                "not implemented. Please open an issue."
            )

        self.emulate = not current_platform.supports_mx() or not (
            rocm_aiter_ops.is_mxfp4_aiter_moe()
        )

        if self.emulate:
            logger.warning_once(
                f"The current mode (supports_mx={current_platform.supports_mx()}, "
                f"use_mxfp4_aiter_moe={rocm_aiter_ops.is_mxfp4_aiter_moe()}, "
                "does not support native MXFP4/MXFP6 "
                "computation. Simulated weight dequantization and activation "
                "QDQ (quantize and dequantize) will be used, with the linear "
                "layers computed in high precision."
            )
        else:
            logger.info_once("The current mode supports native MoE MXFP4 computation")

    def create_weights(
        self,
        layer: torch.nn.Module,
        num_experts: int,
        hidden_size: int,
        intermediate_size_per_partition: int,
        params_dtype: torch.dtype,
        **extra_weight_attrs,
    ):
        # Add the quantization method used (per tensor/grouped/channel)
        # to ensure the weight scales are loaded in properly
        extra_weight_attrs.update(
            {"quant_method": FusedMoeWeightScaleSupported.BLOCK.value}
        )
        self.create_common_weights(
            layer,
            num_experts,
            hidden_size,
            intermediate_size_per_partition,
            torch.uint8,
            torch.uint8,
            OCP_MX_BLOCK_SIZE,
            **extra_weight_attrs,
        )

    def process_weights_after_loading(self, layer):
        if self.emulate:
            return

        from aiter.utility.fp4_utils import e8m0_shuffle

        # Pre-shuffle weight scales
        s0, s1, _ = layer.w13_weight_scale.shape
        w13_weight_scale = layer.w13_weight_scale.view(s0 * s1, -1)
        w13_weight_scale = e8m0_shuffle(w13_weight_scale)
        layer.w13_weight_scale.data = w13_weight_scale.view(s0, s1, -1)

        s0, s1, _ = layer.w2_weight_scale.shape
        w2_weight_scale = layer.w2_weight_scale.view(s0 * s1, -1)
        w2_weight_scale = e8m0_shuffle(w2_weight_scale)
        layer.w2_weight_scale.data = w2_weight_scale.view(s0, s1, -1)
        torch.cuda.empty_cache()

    def apply(
        self,
        layer: torch.nn.Module,
        x: torch.Tensor,
        router_logits: torch.Tensor,
        top_k: int,
        renormalize: bool,
        use_grouped_topk: bool = False,
        topk_group: int | None = None,
        num_expert_group: int | None = None,
        global_num_experts: int = -1,
        expert_map: torch.Tensor | None = None,
        custom_routing_function: Callable | None = None,
        scoring_func: str = "softmax",
        e_score_correction_bias: torch.Tensor | None = None,
        apply_router_weight_on_input: bool = False,
        activation: str = "silu",
        enable_eplb: bool = False,
        expert_load_view: torch.Tensor | None = None,
        logical_to_physical_map: torch.Tensor | None = None,
        logical_replica_count: torch.Tensor | None = None,
    ) -> torch.Tensor:
        if enable_eplb:
            raise NotImplementedError(
                "EPLB not supported for `QuarkW4MXFp4MoEMethod` yet."
            )

        from vllm.model_executor.layers.fused_moe import fused_experts

        topk_weights, topk_ids = FusedMoE.select_experts(
            hidden_states=x,
            router_logits=router_logits,
            use_grouped_topk=use_grouped_topk,
            top_k=top_k,
            renormalize=renormalize,
            topk_group=topk_group,
            num_expert_group=num_expert_group,
            custom_routing_function=custom_routing_function,
            scoring_func=scoring_func,
            e_score_correction_bias=e_score_correction_bias,
            indices_type=self.topk_indices_dtype,
        )

        if not self.emulate:
            from aiter import ActivationType, QuantType
            from aiter.fused_moe import fused_moe

            aiter_acts = {
                ActivationType.No.name.lower(): ActivationType.No,
                ActivationType.Silu.name.lower(): ActivationType.Silu,
                ActivationType.Gelu.name.lower(): ActivationType.Gelu,
            }
            assert activation in aiter_acts, (
                f"Aiter CK fp4 MoE doesn't support activation {activation}"
            )
            if hasattr(torch, "float4_e2m1fn_x2"):
                w13_weight = layer.w13_weight.view(torch.float4_e2m1fn_x2)
                w2_weight = layer.w2_weight.view(torch.float4_e2m1fn_x2)
            else:
                w13_weight = layer.w13_weight
                w2_weight = layer.w2_weight

            out = fused_moe(
                x,
                w13_weight,
                w2_weight,
                topk_weights,
                topk_ids,
                quant_type=QuantType.per_1x32,
                w1_scale=layer.w13_weight_scale,
                w2_scale=layer.w2_weight_scale,
                activation=aiter_acts[activation],
                doweight_stage1=False,
=======
                expert_map=layer.expert_map,
>>>>>>> 74a1ac38
            )
        else:
            from vllm.model_executor.layers.fused_moe import fused_experts

            out = fused_experts(
                x,
                layer.w13_weight,
                layer.w2_weight,
                topk_weights=topk_weights,
                topk_ids=topk_ids,
                inplace=True,
                activation=layer.activation,
                global_num_experts=layer.global_num_experts,
                apply_router_weight_on_input=layer.apply_router_weight_on_input,
                expert_map=layer.expert_map,
                quant_config=self.moe_quant_config,
            )
<<<<<<< HEAD
        return out


class QuarkW4MXFp4MoEMethod_OSS(QuarkW4MXFp4MoEMethodBase):
    def __init__(
        self,
        weight_config: dict[str, Any],
        input_config: dict[str, Any],
        moe: FusedMoEConfig,
    ):
        super().__init__(weight_config, input_config, moe)

        if not (self.weight_qscheme == "per_group"):
            raise ValueError(
                "For MX(FP4) Fused MoE layers, only per-group scales "
                "for weights and activations are supported. Found "
                f"{self.weight_qscheme}, {self.input_qscheme}"
            )  # noqa E501

        self.static_input_scales = not self.input_quant.get("is_dynamic")
        self.emulate = not current_platform.supports_mx()
        if self.emulate:
            logger.warning_once(
                "The current platform does not support native MXFP4 "
                "computation. Simulated weight dequantization and activation "
                "QDQ (quantize and dequantize) will be used, with the linear "
                "layers computed in high precision."
            )
        else:
            logger.warning_once(
                "The current platform supports native MXFP4 "
                "computation, but kernels are not yet integrated in vLLM. "
                "Simulated weight dequantization and activation "
                "QDQ (quantize and dequantize) will be used, with the linear "
                "layers computed in high precision."
            )

    def create_weights(
        self,
        layer: torch.nn.Module,
        num_experts: int,
        hidden_size: int,
        unpadded_hidden_size: int,
        intermediate_size_per_partition: int,
        params_dtype: torch.dtype,
        **extra_weight_attrs,
    ):
        self.num_experts = num_experts
        # Add the quantization method used (per tensor/grouped/channel)
        # to ensure the weight scales are loaded in properly
        extra_weight_attrs.update(
            {"quant_method": FusedMoeWeightScaleSupported.BLOCK.value}
        )
        mxfp4_block = 32
        weight_dtype = torch.uint8
        weight_scale_dtype = torch.uint8
        per_tensor_fp8_act_scale_dtype = torch.bfloat16
        self.intermediate_size_per_partition = intermediate_size_per_partition
        intermediate_size_per_partition_after_pad = intermediate_size_per_partition

        if current_platform.is_rocm():
            intermediate_size_per_partition_after_pad = round_up(
                intermediate_size_per_partition, 256
            )  # 2880 -> 2944
        else:
            intermediate_size_per_partition_after_pad = round_up(
                intermediate_size_per_partition, 64
            )

        self.unpadded_hidden_size = unpadded_hidden_size
        self.hidden_pad = hidden_size - unpadded_hidden_size
        self.intermediate_pad = (
            intermediate_size_per_partition_after_pad - intermediate_size_per_partition
        )

        self.create_common_weights(
            layer,
            num_experts,
            hidden_size,
            intermediate_size_per_partition_after_pad,
            weight_dtype,
            weight_scale_dtype,
            mxfp4_block,
            **extra_weight_attrs,
        )

        w13_bias = torch.nn.Parameter(
            torch.zeros(
                num_experts,
                2 * intermediate_size_per_partition_after_pad,
                dtype=torch.bfloat16,
            ),
            requires_grad=False,
        )
        layer.register_parameter("w13_bias", w13_bias)
        set_weight_attrs(w13_bias, extra_weight_attrs)

        w2_bias = torch.nn.Parameter(
            torch.zeros(
                num_experts,
                hidden_size,
                dtype=torch.bfloat16,
            ),
            requires_grad=False,
        )
        layer.register_parameter("w2_bias", w2_bias)
        set_weight_attrs(w2_bias, extra_weight_attrs)

        if self.static_input_scales:
            w13_input_scale = torch.nn.Parameter(
                torch.zeros(
                    num_experts,
                    dtype=per_tensor_fp8_act_scale_dtype,
                ),
                requires_grad=False,
            )
            layer.register_parameter("w13_input_scale", w13_input_scale)
            set_weight_attrs(w13_input_scale, extra_weight_attrs)

            w2_input_scale = torch.nn.Parameter(
                torch.zeros(
                    num_experts,
                    dtype=per_tensor_fp8_act_scale_dtype,
                ),
                requires_grad=False,
            )
            layer.register_parameter("w2_input_scale", w2_input_scale)
            set_weight_attrs(w2_input_scale, extra_weight_attrs)

    def process_weights_after_loading(self, layer):
        from triton_kernels.matmul_ogs import FlexCtx, PrecisionConfig

        w13_bias = layer.w13_bias.to(torch.float32)
        w2_bias = layer.w2_bias.to(torch.float32)

        layer.w13_bias = Parameter(w13_bias, requires_grad=False)
        layer.w2_bias = Parameter(w2_bias, requires_grad=False)

        # FIXME warp need to be adjusted based on batch size
        # only apply to  batched mode
        if self.moe.use_ep:
            num_warps = 4 if envs.VLLM_MOE_DP_CHUNK_SIZE <= 512 else 8
        else:
            num_warps = 8

        if envs.VLLM_ROCM_USE_AITER_FUSED_MOE_A16W4:
            from aiter.ops.shuffle import shuffle_mxfp4_scale, shuffle_mxfp4_weight

            w13_aiter_weight = layer.w13_weight.contiguous()
            w13_aiter_scale = layer.w13_weight_scale.contiguous()
            w2_aiter_weight = layer.w2_weight.contiguous()
            w2_aiter_scale = layer.w2_weight_scale.contiguous()

            e, n, k = w13_aiter_weight.shape
            w13_aiter_weight = (
                w13_aiter_weight.view(e, n // 2, 2, k)
                .permute(0, 2, 1, 3)
                .contiguous()
                .view(e, n, k)
            )
            w13_aiter_scale = (
                w13_aiter_scale.view(e, n // 2, 2, -1)
                .permute(0, 2, 1, 3)
                .contiguous()
                .view(e, n, -1)
            )

            self.w13_weight_aiter_tensor = shuffle_mxfp4_weight(
                w13_aiter_weight, 16, True
            )
            self.w13_scale_aiter_tensor = shuffle_mxfp4_scale(w13_aiter_scale, True)
            self.w2_weight_aiter_tensor = shuffle_mxfp4_weight(
                w2_aiter_weight, 16, False
            )
            self.w2_scale_aiter_tensor = shuffle_mxfp4_scale(w2_aiter_scale, False)
            self.w13_bias_aiter_tensor = (
                layer.w13_bias.view(-1, n // 2, 2)
                .permute(0, 2, 1)
                .contiguous()
                .view(-1, n)
            )
        else:
            w13_weight, w13_flex, w13_scale = _swizzle_mxfp4(
                layer.w13_weight, layer.w13_weight_scale, num_warps
            )
            w2_weight, w2_flex, w2_scale = _swizzle_mxfp4(
                layer.w2_weight, layer.w2_weight_scale, num_warps
            )

            self.w13_weight_triton_tensor = w13_weight
            self.w2_weight_triton_tensor = w2_weight

        # need to delete the original weights to save memory on single GPU
        del layer.w13_weight
        del layer.w2_weight
        layer.w13_weight = None
        layer.w2_weight = None
        torch.cuda.empty_cache()

        if not envs.VLLM_ROCM_USE_AITER_FUSED_MOE_A16W4:
            if layer.w13_input_scale is None or layer.w2_input_scale is None:
                raise ValueError(
                    "QuantConfig has static quantization, but found "
                    "activation scales are None."
                )
            if not all_close_1d(layer.w13_input_scale) or not all_close_1d(
                layer.w2_input_scale
            ):
                logger.warning_once(
                    "Found input_scales that are not equal for "
                    "fp8 MoE layer. Using the maximum across experts "
                    "for each layer."
                )
            # layer.w13_input_scale = torch.nn.Parameter(
            #     layer.w13_input_scale.max(), requires_grad=False)
            # layer.w2_input_scale = torch.nn.Parameter(
            #     layer.w2_input_scale.max(), requires_grad=False)

            layer.w13_input_scale = torch.nn.Parameter(
                layer.w13_input_scale.max().to(torch.float32), requires_grad=False
            )
            layer.w2_input_scale = torch.nn.Parameter(
                layer.w2_input_scale.max().to(torch.float32), requires_grad=False
            )

            from triton_kernels.numerics import InFlexData

            lhs_data13 = InFlexData(scale=layer.w13_input_scale)
            lhs_data2 = InFlexData(scale=layer.w2_input_scale)

            self.w13_precision_config = PrecisionConfig(
                weight_scale=w13_scale,
                flex_ctx=FlexCtx(rhs_data=w13_flex, lhs_data=lhs_data13),
            )
            self.w2_precision_config = PrecisionConfig(
                weight_scale=w2_scale,
                flex_ctx=FlexCtx(rhs_data=w2_flex, lhs_data=lhs_data2),
            )

    def get_fused_moe_quant_config(
        self, layer: torch.nn.Module
    ) -> FusedMoEQuantConfig | None:
        if envs.VLLM_ROCM_USE_AITER_FUSED_MOE_A16W4:
            return mxfp4_w4a4_moe_quant_config(
                w1_bias=layer.w13_bias,
                w2_bias=layer.w2_bias,
                w1_scale=self.w13_scale_aiter_tensor,
                w2_scale=self.w2_scale_aiter_tensor,
            )
        else:
            w1_scale = self.w13_precision_config
            w2_scale = self.w2_precision_config

            # TODO: how to set scale?
            return mxfp4_w4a4_moe_quant_config(
                w1_bias=layer.w13_bias,
                w2_bias=layer.w2_bias,
                w1_scale=w1_scale,
                w2_scale=w2_scale,
            )

    def apply(
        self,
        layer: torch.nn.Module,
        x: torch.Tensor,
        router_logits: torch.Tensor,
        top_k: int,
        renormalize: bool,
        use_grouped_topk: bool = False,
        topk_group: int | None = None,
        num_expert_group: int | None = None,
        global_num_experts: int = -1,
        expert_map: torch.Tensor | None = None,
        custom_routing_function: Callable | None = None,
        scoring_func: str = "softmax",
        routed_scaling_factor: float = 1.0,
        e_score_correction_bias: torch.Tensor | None = None,
        apply_router_weight_on_input: bool = False,
        activation: str = "silu",
        enable_eplb: bool = False,
        expert_load_view: torch.Tensor | None = None,
        logical_to_physical_map: torch.Tensor | None = None,
        logical_replica_count: torch.Tensor | None = None,
    ) -> torch.Tensor | tuple[torch.Tensor, torch.Tensor]:
        if enable_eplb:
            raise NotImplementedError(
                "EPLB not supported for `QuarkW4MXFp4MoEMethod_OSS` yet."
            )

        if envs.VLLM_ROCM_USE_AITER_FUSED_MOE_A16W4:
            from aiter.fused_moe import fused_topk, moe_sorting

            token_num = x.shape[0]
            BLOCKM = 16 if token_num < 2048 else 32
            topk_weights, topk_ids = fused_topk(x, router_logits, top_k, True)
            sorted_ids, sorted_weights, sorted_expert_ids, num_valid_ids, moe_out = (
                moe_sorting(
                    topk_ids,
                    topk_weights,
                    self.num_experts,
                    x.shape[1],
                    torch.bfloat16,
                    BLOCKM,
                )
            )
            _, n1, k1 = self.w13_weight_aiter_tensor.shape
            _, k2, n2 = self.w2_weight_aiter_tensor.shape
            D = n2 if k2 == k1 else n2 * 2
            cktile_moe_out1 = torch.empty(
                (token_num, top_k, D), dtype=torch.bfloat16, device=x.device
            )
            aiter.moe_cktile2stages_gemm1(
                x,
                self.w13_weight_aiter_tensor,
                cktile_moe_out1,
                sorted_ids,
                sorted_expert_ids,
                num_valid_ids,
                top_k,
                self.intermediate_pad // 64 * 64 * 2,
                self.hidden_pad // 128 * 128,  # k_pad_zeros
                None,  # sorted_weights
                None,
                self.w13_scale_aiter_tensor,
                self.w13_bias_aiter_tensor,
                BLOCKM,  # block_size
            )
            aiter.moe_cktile2stages_gemm2(
                cktile_moe_out1,
                self.w2_weight_aiter_tensor,
                moe_out,
                sorted_ids,
                sorted_expert_ids,
                num_valid_ids,
                top_k,
                self.hidden_pad // 64 * 64,  # n_pad_zeros
                self.intermediate_pad // 128 * 128,
                sorted_weights,  # sorted_weights
                None,
                self.w2_scale_aiter_tensor,
                layer.w2_bias,
                BLOCKM,  # block_size
            )
            return moe_out
        else:
            from vllm.model_executor.layers.fused_moe.gpt_oss_triton_kernels_moe import (  # noqa: E501
                triton_kernel_moe_oss_forward,
            )

            return triton_kernel_moe_oss_forward(
                hidden_states=x,
                w1=self.w13_weight_triton_tensor,
                w2=self.w2_weight_triton_tensor,
                gating_output=router_logits,
                topk=top_k,
                renormalize=renormalize,
                global_num_experts=global_num_experts,
                expert_map=expert_map,
                quant_config=self.moe_quant_config,
                apply_router_weight_on_input=apply_router_weight_on_input,
                unpadded_N_w1=self.intermediate_size_per_partition * 2,
                unpadded_K_w1=self.unpadded_hidden_size,
                unpadded_N_w2=self.unpadded_hidden_size,
                unpadded_K_w2=self.intermediate_size_per_partition,
            )
=======

        return out
>>>>>>> 74a1ac38
<|MERGE_RESOLUTION|>--- conflicted
+++ resolved
@@ -624,8 +624,7 @@
                 topk_ids=topk_ids,
                 activation=layer.activation,
                 quant_config=self.moe_quant_config,
-<<<<<<< HEAD
-                expert_map=expert_map,
+                expert_map=layer.expert_map,
             )
         else:
             from vllm.model_executor.layers.fused_moe import fused_experts
@@ -637,12 +636,13 @@
                 topk_weights=topk_weights,
                 topk_ids=topk_ids,
                 inplace=True,
-                activation=activation,
-                global_num_experts=global_num_experts,
-                apply_router_weight_on_input=apply_router_weight_on_input,
-                expert_map=expert_map,
+                activation=layer.activation,
+                global_num_experts=layer.global_num_experts,
+                apply_router_weight_on_input=layer.apply_router_weight_on_input,
+                expert_map=layer.expert_map,
                 quant_config=self.moe_quant_config,
             )
+
         return out
 
 
@@ -811,24 +811,9 @@
         layer: torch.nn.Module,
         x: torch.Tensor,
         router_logits: torch.Tensor,
-        top_k: int,
-        renormalize: bool,
-        use_grouped_topk: bool = False,
-        topk_group: int | None = None,
-        num_expert_group: int | None = None,
-        global_num_experts: int = -1,
         expert_map: torch.Tensor | None = None,
-        custom_routing_function: Callable | None = None,
-        scoring_func: str = "softmax",
-        e_score_correction_bias: torch.Tensor | None = None,
-        apply_router_weight_on_input: bool = False,
-        activation: str = "silu",
-        enable_eplb: bool = False,
-        expert_load_view: torch.Tensor | None = None,
-        logical_to_physical_map: torch.Tensor | None = None,
-        logical_replica_count: torch.Tensor | None = None,
     ) -> torch.Tensor:
-        if enable_eplb:
+        if layer.enable_eplb:
             raise NotImplementedError(
                 "EPLB not supported for `QuarkW4MXFp4MoEMethod` yet."
             )
@@ -838,14 +823,14 @@
         topk_weights, topk_ids = FusedMoE.select_experts(
             hidden_states=x,
             router_logits=router_logits,
-            use_grouped_topk=use_grouped_topk,
-            top_k=top_k,
-            renormalize=renormalize,
-            topk_group=topk_group,
-            num_expert_group=num_expert_group,
-            custom_routing_function=custom_routing_function,
-            scoring_func=scoring_func,
-            e_score_correction_bias=e_score_correction_bias,
+            use_grouped_topk=layer.use_grouped_topk,
+            top_k=layer.top_k,
+            renormalize=layer.renormalize,
+            topk_group=layer.topk_group,
+            num_expert_group=layer.num_expert_group,
+            custom_routing_function=layer.custom_routing_function,
+            scoring_func=layer.scoring_func,
+            e_score_correction_bias=layer.e_score_correction_bias,
             indices_type=self.topk_indices_dtype,
         )
 
@@ -858,8 +843,8 @@
                 ActivationType.Silu.name.lower(): ActivationType.Silu,
                 ActivationType.Gelu.name.lower(): ActivationType.Gelu,
             }
-            assert activation in aiter_acts, (
-                f"Aiter CK fp4 MoE doesn't support activation {activation}"
+            assert layer.activation in aiter_acts, (
+                f"Aiter CK fp4 MoE doesn't support activation {layer.activation}"
             )
             if hasattr(torch, "float4_e2m1fn_x2"):
                 w13_weight = layer.w13_weight.view(torch.float4_e2m1fn_x2)
@@ -877,11 +862,8 @@
                 quant_type=QuantType.per_1x32,
                 w1_scale=layer.w13_weight_scale,
                 w2_scale=layer.w2_weight_scale,
-                activation=aiter_acts[activation],
+                activation=aiter_acts[layer.activation],
                 doweight_stage1=False,
-=======
-                expert_map=layer.expert_map,
->>>>>>> 74a1ac38
             )
         else:
             from vllm.model_executor.layers.fused_moe import fused_experts
@@ -896,10 +878,9 @@
                 activation=layer.activation,
                 global_num_experts=layer.global_num_experts,
                 apply_router_weight_on_input=layer.apply_router_weight_on_input,
-                expert_map=layer.expert_map,
+                expert_map=expert_map,
                 quant_config=self.moe_quant_config,
             )
-<<<<<<< HEAD
         return out
 
 
@@ -1166,25 +1147,9 @@
         layer: torch.nn.Module,
         x: torch.Tensor,
         router_logits: torch.Tensor,
-        top_k: int,
-        renormalize: bool,
-        use_grouped_topk: bool = False,
-        topk_group: int | None = None,
-        num_expert_group: int | None = None,
-        global_num_experts: int = -1,
         expert_map: torch.Tensor | None = None,
-        custom_routing_function: Callable | None = None,
-        scoring_func: str = "softmax",
-        routed_scaling_factor: float = 1.0,
-        e_score_correction_bias: torch.Tensor | None = None,
-        apply_router_weight_on_input: bool = False,
-        activation: str = "silu",
-        enable_eplb: bool = False,
-        expert_load_view: torch.Tensor | None = None,
-        logical_to_physical_map: torch.Tensor | None = None,
-        logical_replica_count: torch.Tensor | None = None,
     ) -> torch.Tensor | tuple[torch.Tensor, torch.Tensor]:
-        if enable_eplb:
+        if layer.enable_eplb:
             raise NotImplementedError(
                 "EPLB not supported for `QuarkW4MXFp4MoEMethod_OSS` yet."
             )
@@ -1194,7 +1159,7 @@
 
             token_num = x.shape[0]
             BLOCKM = 16 if token_num < 2048 else 32
-            topk_weights, topk_ids = fused_topk(x, router_logits, top_k, True)
+            topk_weights, topk_ids = fused_topk(x, router_logits, layer.top_k, True)
             sorted_ids, sorted_weights, sorted_expert_ids, num_valid_ids, moe_out = (
                 moe_sorting(
                     topk_ids,
@@ -1209,7 +1174,7 @@
             _, k2, n2 = self.w2_weight_aiter_tensor.shape
             D = n2 if k2 == k1 else n2 * 2
             cktile_moe_out1 = torch.empty(
-                (token_num, top_k, D), dtype=torch.bfloat16, device=x.device
+                (token_num, layer.top_k, D), dtype=torch.bfloat16, device=x.device
             )
             aiter.moe_cktile2stages_gemm1(
                 x,
@@ -1218,7 +1183,7 @@
                 sorted_ids,
                 sorted_expert_ids,
                 num_valid_ids,
-                top_k,
+                layer.top_k,
                 self.intermediate_pad // 64 * 64 * 2,
                 self.hidden_pad // 128 * 128,  # k_pad_zeros
                 None,  # sorted_weights
@@ -1234,7 +1199,7 @@
                 sorted_ids,
                 sorted_expert_ids,
                 num_valid_ids,
-                top_k,
+                layer.top_k,
                 self.hidden_pad // 64 * 64,  # n_pad_zeros
                 self.intermediate_pad // 128 * 128,
                 sorted_weights,  # sorted_weights
@@ -1254,18 +1219,14 @@
                 w1=self.w13_weight_triton_tensor,
                 w2=self.w2_weight_triton_tensor,
                 gating_output=router_logits,
-                topk=top_k,
-                renormalize=renormalize,
-                global_num_experts=global_num_experts,
+                topk=layer.top_k,
+                renormalize=layer.renormalize,
+                global_num_experts=layer.global_num_experts,
                 expert_map=expert_map,
                 quant_config=self.moe_quant_config,
-                apply_router_weight_on_input=apply_router_weight_on_input,
+                apply_router_weight_on_input=layer.apply_router_weight_on_input,
                 unpadded_N_w1=self.intermediate_size_per_partition * 2,
                 unpadded_K_w1=self.unpadded_hidden_size,
                 unpadded_N_w2=self.unpadded_hidden_size,
                 unpadded_K_w2=self.intermediate_size_per_partition,
-            )
-=======
-
-        return out
->>>>>>> 74a1ac38
+            )