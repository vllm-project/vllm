--- conflicted
+++ resolved
@@ -433,16 +433,10 @@
         apply_router_weight_on_input: bool = False,
         activation: str = "silu",
         enable_eplb: bool = False,
-<<<<<<< HEAD
         eplb_record_metrics: bool = False,
-        expert_load_view: Optional[torch.Tensor] = None,
-        logical_to_physical_map: Optional[torch.Tensor] = None,
-        logical_replica_count: Optional[torch.Tensor] = None,
-=======
         expert_load_view: torch.Tensor | None = None,
         logical_to_physical_map: torch.Tensor | None = None,
         logical_replica_count: torch.Tensor | None = None,
->>>>>>> 6c9fdbf7
     ) -> torch.Tensor:
         return layer.ipex_fusion(
             x,
