# SPDX-License-Identifier: Apache-2.0
# SPDX-FileCopyrightText: Copyright contributors to the vLLM project
"""Custom normalization layers."""

import torch
import torch.nn as nn
import torch.nn.functional as F

from vllm._aiter_ops import rocm_aiter_ops
from vllm.model_executor.custom_op import CustomOp
from vllm.model_executor.layers.batch_invariant import (
    rms_norm_batch_invariant,
    vllm_is_batch_invariant,
)
from vllm.platforms import current_platform


if current_platform.is_rocm() and is_rocm_aiter_rmsnorm_enabled():
    import aiter as rocm_aiter
    from aiter.ops.triton.fused_fp8_quant import fused_rms_fp8_group_quant

    rocm_aiter_fp8_dtype = rocm_aiter.dtypes.fp8
    rocm_aiter_fp8_quant_group_size = 128


def rms_norm(
    x: torch.Tensor, weight: torch.Tensor, variance_epsilon: float
) -> torch.Tensor:
    from vllm import _custom_ops as ops

    if vllm_is_batch_invariant():
        return rms_norm_batch_invariant(x, weight, variance_epsilon)
    out = torch.empty_like(x)
    ops.rms_norm(
        out,
        x,
        weight,
        variance_epsilon,
    )
    return out


def fused_add_rms_norm(
    x: torch.Tensor,
    residual: torch.Tensor,
    weight: torch.Tensor,
    variance_epsilon: float,
) -> tuple[torch.Tensor, torch.Tensor]:
    from vllm import _custom_ops as ops

    if vllm_is_batch_invariant():
        return rms_norm_batch_invariant(
            x + residual, weight, variance_epsilon
        ), x + residual
    ops.fused_add_rms_norm(
        x,
        residual,
        weight,
        variance_epsilon,
    )
    return x, residual


def poly_norm(
    x: torch.Tensor, weight: torch.Tensor, bias: torch.Tensor, variance_epsilon: float
) -> torch.Tensor:
    from vllm import _custom_ops as ops

    out = torch.empty_like(x)
    ops.poly_norm(
        out,
        x,
        weight,
        bias,
        variance_epsilon,
    )
<<<<<<< HEAD
    return output, residual_out


def rocm_aiter_rmsnorm_with_add_fp8_group_quant_impl(
    x: torch.Tensor,
    residual: torch.Tensor,
    weight: torch.Tensor,
    variance_epsilon: float,
) -> tuple[torch.Tensor, torch.Tensor, torch.Tensor]:
    (x_quant, x_quant_scales), _, _, res = fused_rms_fp8_group_quant(
        x,
        weight,
        variance_epsilon,
        None,
        None,
        None,
        group_size=rocm_aiter_fp8_quant_group_size,
        dtype_quant=rocm_aiter_fp8_dtype,
        res1=residual,
    )
    return (x_quant, x_quant_scales, res)


def rocm_aiter_rmsnorm_fp8_group_quant_impl(
    x: torch.Tensor,
    weight: torch.Tensor,
    variance_epsilon: float,
) -> tuple[torch.Tensor, torch.Tensor]:
    (x_quant, x_quant_scales), _, _, res = fused_rms_fp8_group_quant(
        x,
        weight,
        variance_epsilon,
        None,
        None,
        None,
        group_size=rocm_aiter_fp8_quant_group_size,
        dtype_quant=rocm_aiter_fp8_dtype,
        res1=None,
    )
    return (x_quant, x_quant_scales)


def rocm_aiter_rms_norm_fake(
    x: torch.Tensor, weight: torch.Tensor, variance_epsilon: float
) -> torch.Tensor:
    return torch.empty_like(x)


def rocm_aiter_rmsnorm2d_fwd_with_add_fake(
    x: torch.Tensor,
    residual: torch.Tensor,
    weight: torch.Tensor,
    variance_epsilon: float,
) -> tuple[torch.Tensor, torch.Tensor]:
    return torch.empty_like(x), torch.empty_like(residual)


def rocm_aiter_rmsnorm_with_add_fp8_group_quant_fake(
    x: torch.Tensor,
    residual: torch.Tensor,
    weight: torch.Tensor,
    variance_epsilon: float,
) -> tuple[torch.Tensor, torch.Tensor, torch.Tensor]:
    M, N = x.shape
    scale_shape = (
        M,
        (N + rocm_aiter_fp8_quant_group_size - 1) // rocm_aiter_fp8_quant_group_size,
    )
    return (
        torch.empty_like(x, dtype=rocm_aiter_fp8_dtype, device=x.device),
        torch.empty(scale_shape, dtype=torch.float32, device=x.device),
        torch.empty_like(residual, device=residual.device),
    )


def rocm_aiter_rmsnorm_fp8_group_quant_fake(
    x: torch.Tensor,
    weight: torch.Tensor,
    variance_epsilon: float,
) -> tuple[torch.Tensor, torch.Tensor]:
    M, N = x.shape
    scale_shape = (
        M,
        (N + rocm_aiter_fp8_quant_group_size - 1) // rocm_aiter_fp8_quant_group_size,
    )
    return (
        torch.empty_like(x, dtype=rocm_aiter_fp8_dtype, device=x.device),
        torch.empty(scale_shape, dtype=torch.float32, device=x.device),
    )


if current_platform.is_rocm():
    direct_register_custom_op(
        op_name="rocm_aiter_rms_norm",
        op_func=rocm_aiter_rms_norm_impl,
        mutates_args=[],
        fake_impl=rocm_aiter_rms_norm_fake,
        dispatch_key=current_platform.dispatch_key,
    )

    direct_register_custom_op(
        op_name="rocm_aiter_rmsnorm2d_fwd_with_add",
        op_func=rocm_aiter_rmsnorm2d_fwd_with_add_impl,
        mutates_args=[],
        fake_impl=rocm_aiter_rmsnorm2d_fwd_with_add_fake,
        dispatch_key=current_platform.dispatch_key,
    )

    direct_register_custom_op(
        op_name="rocm_aiter_rmsnorm_fp8_group_quant",
        op_func=rocm_aiter_rmsnorm_fp8_group_quant_impl,
        mutates_args=[],
        fake_impl=rocm_aiter_rmsnorm_fp8_group_quant_fake,
        dispatch_key=current_platform.dispatch_key,
    )

    direct_register_custom_op(
        op_name="rocm_aiter_rmsnorm_with_add_fp8_group_quant",
        op_func=rocm_aiter_rmsnorm_with_add_fp8_group_quant_impl,
        mutates_args=[],
        fake_impl=rocm_aiter_rmsnorm_with_add_fp8_group_quant_fake,
        dispatch_key=current_platform.dispatch_key,
    )
=======
    return out
>>>>>>> f9a40871


def dispatch_rocm_rmsnorm_func(
    with_fused_add: bool, dtype: torch.dtype, use_aiter: bool = False
):
    use_aiter = use_aiter and dtype in [
        torch.float16,
        torch.bfloat16,
    ]

    if use_aiter and with_fused_add:
        return rocm_aiter_ops.rms_norm2d_with_add
    if use_aiter:
        return rocm_aiter_ops.rms_norm

    # fall back to CUDA implementation
    if with_fused_add:
        return fused_add_rms_norm
    return rms_norm


@CustomOp.register("rms_norm")
class RMSNorm(CustomOp):
    """Root mean square normalization.

    Computes x -> w * x / sqrt(E[x^2] + eps) where w is the learned weight.
    Refer to https://arxiv.org/abs/1910.07467
    """

    def __init__(
        self,
        hidden_size: int,
        eps: float = 1e-6,
        var_hidden_size: int | None = None,
        has_weight: bool = True,
        dtype: torch.dtype | None = None,
    ) -> None:
        super().__init__()

        self.hidden_size = hidden_size
        self.variance_epsilon = eps
        self.variance_size_override = (
            None if var_hidden_size == hidden_size else var_hidden_size
        )
        weight_dtype = dtype or torch.get_default_dtype()
        self.has_weight = has_weight
        self.weight = torch.ones(hidden_size, dtype=weight_dtype)
        if self.has_weight:
            self.weight = nn.Parameter(self.weight)

        if current_platform.is_rocm():
            aiter_rmsnorm_enabled = rocm_aiter_ops.is_rmsnorm_enabled()
            self.rocm_norm_func = dispatch_rocm_rmsnorm_func(
                with_fused_add=False,
                dtype=weight_dtype,
                use_aiter=aiter_rmsnorm_enabled,
            )
            self.rocm_norm_func_with_add = dispatch_rocm_rmsnorm_func(
                with_fused_add=True, dtype=weight_dtype, use_aiter=aiter_rmsnorm_enabled
            )

    @staticmethod
    def forward_static(
        x: torch.Tensor,
        variance_epsilon: float,
        hidden_size: int,
        orig_dtype: torch.dtype,
        weight: torch.Tensor | None = None,
        residual: torch.Tensor | None = None,
        variance_size_override: int | None = None,
    ) -> torch.Tensor | tuple[torch.Tensor, torch.Tensor]:
        """PyTorch-native implementation equivalent to forward()."""
        x = x.to(torch.float32)
        if residual is not None:
            # residual promoted f16->f32 automatically,
            # otherwise Inductor eliminates the casts to and from f16,
            # increasing memory usage (and complicating pattern matching)
            x = x + residual
            residual = x.to(orig_dtype)

        if x.shape[-1] != hidden_size:
            raise ValueError(
                f"Expected hidden_size to be {hidden_size}, but found: {x.shape[-1]}"
            )

        if variance_size_override is None:
            x_var = x
        else:
            if hidden_size < variance_size_override:
                raise ValueError(
                    "Expected hidden_size to be at least "
                    f"{variance_size_override}, but found: {hidden_size}"
                )

            x_var = x[:, :, :variance_size_override]

        variance = x_var.pow(2).mean(dim=-1, keepdim=True)

        x = x * torch.rsqrt(variance + variance_epsilon)
        x = x.to(orig_dtype)
        if weight is not None:
            x = x * weight
        if residual is None:
            return x
        else:
            return x, residual

    def forward_native(
        self,
        x: torch.Tensor,
        residual: torch.Tensor | None = None,
    ) -> torch.Tensor | tuple[torch.Tensor, torch.Tensor]:
        """PyTorch-native implementation equivalent to forward()."""

        return self.forward_static(
            x,
            self.variance_epsilon,
            self.hidden_size,
            x.dtype,
            self.weight.data if self.has_weight else None,
            residual,
            self.variance_size_override,
        )

    def forward_cuda(
        self,
        x: torch.Tensor,
        residual: torch.Tensor | None = None,
    ) -> torch.Tensor | tuple[torch.Tensor, torch.Tensor]:
        if self.variance_size_override is not None:
            return self.forward_native(x, residual)

        add_residual = residual is not None
        if add_residual:
            return fused_add_rms_norm(
                x, residual, self.weight.data, self.variance_epsilon
            )
        else:
            return rms_norm(x, self.weight.data, self.variance_epsilon)

    def forward_hip(
        self,
        x: torch.Tensor,
        residual: torch.Tensor | None = None,
    ) -> torch.Tensor | tuple[torch.Tensor, torch.Tensor]:
        if self.variance_size_override is not None:
            return self.forward_native(x, residual)

        add_residual = residual is not None
        if add_residual:
            return self.rocm_norm_func_with_add(
                x, residual, self.weight.data, self.variance_epsilon
            )
        else:
            return self.rocm_norm_func(x, self.weight.data, self.variance_epsilon)

    def forward_xpu(
        self,
        x: torch.Tensor,
        residual: torch.Tensor | None = None,
    ) -> torch.Tensor | tuple[torch.Tensor, torch.Tensor]:
        if self.variance_size_override is not None:
            return self.forward_native(x, residual)

        from vllm._ipex_ops import ipex_ops as ops

        if residual is not None:
            ops.fused_add_rms_norm(
                x,
                residual,
                self.weight.data,
                self.variance_epsilon,
            )
            return x, residual
        return ops.rms_norm(
            x,
            self.weight.data,
            self.variance_epsilon,
        )

    def extra_repr(self) -> str:
        s = f"hidden_size={self.weight.data.size(0)}"
        s += f", eps={self.variance_epsilon}"
        return s


@CustomOp.register("gemma_rms_norm")
class GemmaRMSNorm(CustomOp):
    """RMS normalization for Gemma.

    Two differences from the above RMSNorm:
        1. x * (1 + w) instead of x * w.
        2. (x * w).to(orig_dtype) instead of x.to(orig_dtype) * w.
    """

    def __init__(
        self,
        hidden_size: int,
        eps: float = 1e-6,
    ) -> None:
        super().__init__()
        self.weight = nn.Parameter(torch.zeros(hidden_size))
        self.variance_epsilon = eps

    @staticmethod
    def forward_static(
        weight: torch.Tensor,
        variance_epsilon: float,
        x: torch.Tensor,
        residual: torch.Tensor | None,
    ) -> torch.Tensor | tuple[torch.Tensor, torch.Tensor]:
        """PyTorch-native implementation equivalent to forward()."""
        orig_dtype = x.dtype
        if residual is not None:
            x = (
                x.float() + residual.float()
                if orig_dtype == torch.float16
                else x + residual
            )
            residual = x

        x = x.float()
        variance = x.pow(2).mean(dim=-1, keepdim=True)
        x = x * torch.rsqrt(variance + variance_epsilon)
        # Llama does x.to(float16) * w whilst Gemma is (x * w).to(float16)
        # See https://github.com/huggingface/transformers/pull/29402
        x = x * (1.0 + weight.float())
        x = x.to(orig_dtype)
        return x if residual is None else (x, residual)

    def forward_native(
        self,
        x: torch.Tensor,
        residual: torch.Tensor | None = None,
    ) -> torch.Tensor | tuple[torch.Tensor, torch.Tensor]:
        """PyTorch-native implementation equivalent to forward()."""
        return self.forward_static(self.weight.data, self.variance_epsilon, x, residual)

    def forward_cuda(
        self,
        x: torch.Tensor,
        residual: torch.Tensor | None = None,
    ) -> torch.Tensor | tuple[torch.Tensor, torch.Tensor]:
        if torch.compiler.is_compiling():
            return self.forward_native(x, residual)

        if not getattr(self, "_is_compiled", False):
            self.forward_static = torch.compile(  # type: ignore
                self.forward_static
            )
            self._is_compiled = True
        return self.forward_native(x, residual)


@CustomOp.register("rms_norm_gated")
class RMSNormGated(CustomOp):
    """RMS Normalization with optional gating.

    This is a native PyTorch implementation that supports:
    - Standard RMS normalization
    - Group RMS normalization
    - Optional gating with SiLU activation
    """

    def __init__(
        self,
        hidden_size: int,
        eps: float = 1e-5,
        group_size: int | None = None,
        norm_before_gate: bool = False,
        device: torch.device | None = None,
        dtype: torch.dtype | None = None,
    ):
        """Initialize RMSNormGated.

        Args:
            hidden_size: Size of the hidden dimension
            eps: Epsilon for numerical stability
            group_size: If not None, do GroupNorm with each group
                        having group_size elements.
                        group_size=None is equivalent to group_size=hidden_size
                        (i.e. there's only 1 group).
            norm_before_gate: If True and z is provided: out = norm(x) * silu(z)
                              If False and z is provided: out = norm(x * silu(z))
            device: Device to create parameters on
            dtype: Data type for parameters
        """
        factory_kwargs = {"device": device, "dtype": dtype}
        super().__init__()
        self.eps = eps
        self.weight = nn.Parameter(torch.empty(hidden_size, **factory_kwargs))
        self.register_parameter("bias", None)
        self.group_size = group_size
        self.norm_before_gate = norm_before_gate
        self.reset_parameters()

    def reset_parameters(self):
        torch.nn.init.ones_(self.weight)

    def forward_native(
        self, x: torch.Tensor, z: torch.Tensor | None = None
    ) -> torch.Tensor:
        """
        Native PyTorch implementation of RMS normalization with gating.

        Args:
            x: Input tensor
            z: Optional gating tensor

        Returns:
            Normalized (and optionally gated) tensor

        If z is not None:
            - norm_before_gate=True: out = norm(x) * silu(z)
            - norm_before_gate=False: out = norm(x * silu(z))
        """
        # Apply gating before normalization if needed
        if z is not None and not self.norm_before_gate:
            x = x * F.silu(z)

        # RMS Normalization
        if self.group_size is None:
            # Standard RMS norm across the last dimension
            variance = x.pow(2).mean(dim=-1, keepdim=True)
            x_normed = x * torch.rsqrt(variance + self.eps)
            out = x_normed * self.weight
        else:
            # Group RMS norm
            from einops import rearrange

            x_group = rearrange(x, "... (g d) -> ... g d", d=self.group_size)
            variance = x_group.pow(2).mean(dim=-1, keepdim=True)
            x_normed = x_group * torch.rsqrt(variance + self.eps)
            out = rearrange(x_normed, "... g d -> ... (g d)") * self.weight

        # Apply gating after normalization if needed
        if z is not None and self.norm_before_gate:
            out = out * F.silu(z)

        return out

    def forward_cuda(
        self, x: torch.Tensor, z: torch.Tensor | None = None
    ) -> torch.Tensor:
        from vllm.model_executor.layers.fla.ops.layernorm_guard import rmsnorm_fn

        return rmsnorm_fn(
            x,
            self.weight,
            self.bias,
            z=z,
            eps=self.eps,
            group_size=self.group_size,
            norm_before_gate=self.norm_before_gate,
        )


class LayerNorm(nn.Module):
    """
    Layer Normalization.
    """

    def __init__(self, dim: int, eps: float = 1e-6):
        super().__init__()
        self.dim = dim
        self.eps = eps
        self.weight = nn.Parameter(torch.ones(dim, dtype=torch.float32))
        self.bias = nn.Parameter(torch.zeros(dim, dtype=torch.float32))

    def forward(self, x: torch.Tensor):
        return F.layer_norm(
            x.float(), (self.dim,), self.weight, self.bias, self.eps
        ).type_as(x)<|MERGE_RESOLUTION|>--- conflicted
+++ resolved
@@ -13,14 +13,6 @@
     vllm_is_batch_invariant,
 )
 from vllm.platforms import current_platform
-
-
-if current_platform.is_rocm() and is_rocm_aiter_rmsnorm_enabled():
-    import aiter as rocm_aiter
-    from aiter.ops.triton.fused_fp8_quant import fused_rms_fp8_group_quant
-
-    rocm_aiter_fp8_dtype = rocm_aiter.dtypes.fp8
-    rocm_aiter_fp8_quant_group_size = 128
 
 
 def rms_norm(
@@ -74,133 +66,7 @@
         bias,
         variance_epsilon,
     )
-<<<<<<< HEAD
-    return output, residual_out
-
-
-def rocm_aiter_rmsnorm_with_add_fp8_group_quant_impl(
-    x: torch.Tensor,
-    residual: torch.Tensor,
-    weight: torch.Tensor,
-    variance_epsilon: float,
-) -> tuple[torch.Tensor, torch.Tensor, torch.Tensor]:
-    (x_quant, x_quant_scales), _, _, res = fused_rms_fp8_group_quant(
-        x,
-        weight,
-        variance_epsilon,
-        None,
-        None,
-        None,
-        group_size=rocm_aiter_fp8_quant_group_size,
-        dtype_quant=rocm_aiter_fp8_dtype,
-        res1=residual,
-    )
-    return (x_quant, x_quant_scales, res)
-
-
-def rocm_aiter_rmsnorm_fp8_group_quant_impl(
-    x: torch.Tensor,
-    weight: torch.Tensor,
-    variance_epsilon: float,
-) -> tuple[torch.Tensor, torch.Tensor]:
-    (x_quant, x_quant_scales), _, _, res = fused_rms_fp8_group_quant(
-        x,
-        weight,
-        variance_epsilon,
-        None,
-        None,
-        None,
-        group_size=rocm_aiter_fp8_quant_group_size,
-        dtype_quant=rocm_aiter_fp8_dtype,
-        res1=None,
-    )
-    return (x_quant, x_quant_scales)
-
-
-def rocm_aiter_rms_norm_fake(
-    x: torch.Tensor, weight: torch.Tensor, variance_epsilon: float
-) -> torch.Tensor:
-    return torch.empty_like(x)
-
-
-def rocm_aiter_rmsnorm2d_fwd_with_add_fake(
-    x: torch.Tensor,
-    residual: torch.Tensor,
-    weight: torch.Tensor,
-    variance_epsilon: float,
-) -> tuple[torch.Tensor, torch.Tensor]:
-    return torch.empty_like(x), torch.empty_like(residual)
-
-
-def rocm_aiter_rmsnorm_with_add_fp8_group_quant_fake(
-    x: torch.Tensor,
-    residual: torch.Tensor,
-    weight: torch.Tensor,
-    variance_epsilon: float,
-) -> tuple[torch.Tensor, torch.Tensor, torch.Tensor]:
-    M, N = x.shape
-    scale_shape = (
-        M,
-        (N + rocm_aiter_fp8_quant_group_size - 1) // rocm_aiter_fp8_quant_group_size,
-    )
-    return (
-        torch.empty_like(x, dtype=rocm_aiter_fp8_dtype, device=x.device),
-        torch.empty(scale_shape, dtype=torch.float32, device=x.device),
-        torch.empty_like(residual, device=residual.device),
-    )
-
-
-def rocm_aiter_rmsnorm_fp8_group_quant_fake(
-    x: torch.Tensor,
-    weight: torch.Tensor,
-    variance_epsilon: float,
-) -> tuple[torch.Tensor, torch.Tensor]:
-    M, N = x.shape
-    scale_shape = (
-        M,
-        (N + rocm_aiter_fp8_quant_group_size - 1) // rocm_aiter_fp8_quant_group_size,
-    )
-    return (
-        torch.empty_like(x, dtype=rocm_aiter_fp8_dtype, device=x.device),
-        torch.empty(scale_shape, dtype=torch.float32, device=x.device),
-    )
-
-
-if current_platform.is_rocm():
-    direct_register_custom_op(
-        op_name="rocm_aiter_rms_norm",
-        op_func=rocm_aiter_rms_norm_impl,
-        mutates_args=[],
-        fake_impl=rocm_aiter_rms_norm_fake,
-        dispatch_key=current_platform.dispatch_key,
-    )
-
-    direct_register_custom_op(
-        op_name="rocm_aiter_rmsnorm2d_fwd_with_add",
-        op_func=rocm_aiter_rmsnorm2d_fwd_with_add_impl,
-        mutates_args=[],
-        fake_impl=rocm_aiter_rmsnorm2d_fwd_with_add_fake,
-        dispatch_key=current_platform.dispatch_key,
-    )
-
-    direct_register_custom_op(
-        op_name="rocm_aiter_rmsnorm_fp8_group_quant",
-        op_func=rocm_aiter_rmsnorm_fp8_group_quant_impl,
-        mutates_args=[],
-        fake_impl=rocm_aiter_rmsnorm_fp8_group_quant_fake,
-        dispatch_key=current_platform.dispatch_key,
-    )
-
-    direct_register_custom_op(
-        op_name="rocm_aiter_rmsnorm_with_add_fp8_group_quant",
-        op_func=rocm_aiter_rmsnorm_with_add_fp8_group_quant_impl,
-        mutates_args=[],
-        fake_impl=rocm_aiter_rmsnorm_with_add_fp8_group_quant_fake,
-        dispatch_key=current_platform.dispatch_key,
-    )
-=======
     return out
->>>>>>> f9a40871
 
 
 def dispatch_rocm_rmsnorm_func(
