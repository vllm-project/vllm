# SPDX-License-Identifier: Apache-2.0
# SPDX-FileCopyrightText: Copyright contributors to the vLLM project
"""Custom normalization layers."""

from typing import Optional, Union

import torch
import torch.nn as nn
import torch.nn.functional as F

import vllm.envs as envs
from vllm.model_executor.custom_op import CustomOp
from vllm.platforms import current_platform
from vllm.utils import direct_register_custom_op


def is_rocm_aiter_rmsnorm_enabled() -> bool:
    return envs.VLLM_ROCM_USE_AITER_RMSNORM and envs.VLLM_ROCM_USE_AITER


<<<<<<< HEAD
def rms_norm(x: torch.Tensor, weight: torch.Tensor,
             epsilon: float) -> torch.Tensor:
=======
def rms_norm(
    x: torch.Tensor, weight: torch.Tensor, variance_epsilon: float
) -> torch.Tensor:
>>>>>>> 43c146ca
    from vllm import _custom_ops as ops

    out = torch.empty_like(x)
    ops.rms_norm(
        out,
        x,
        weight,
        epsilon,
    )
    return out


def fused_add_rms_norm(
<<<<<<< HEAD
        x: torch.Tensor, residual: torch.Tensor, weight: torch.Tensor,
        epsilon: float) -> tuple[torch.Tensor, torch.Tensor]:
=======
    x: torch.Tensor,
    residual: torch.Tensor,
    weight: torch.Tensor,
    variance_epsilon: float,
) -> tuple[torch.Tensor, torch.Tensor]:
>>>>>>> 43c146ca
    from vllm import _custom_ops as ops

    ops.fused_add_rms_norm(
        x,
        residual,
        weight,
        epsilon,
    )
    return x, residual


<<<<<<< HEAD
def poly_norm(x: torch.Tensor, weight: torch.Tensor, bias: torch.Tensor,
              epsilon: float) -> torch.Tensor:
=======
def poly_norm(
    x: torch.Tensor, weight: torch.Tensor, bias: torch.Tensor, variance_epsilon: float
) -> torch.Tensor:
>>>>>>> 43c146ca
    from vllm import _custom_ops as ops

    out = torch.empty_like(x)
    ops.poly_norm(
        out,
        x,
        weight,
        bias,
        epsilon,
    )
    return out


<<<<<<< HEAD
def rocm_aiter_rms_norm_impl(input: torch.Tensor, weight: torch.Tensor,
                             epsilon: float) -> torch.Tensor:
    import aiter as rocm_aiter
    if input.dim() > 2:
        input_original_shape = input.shape
        input = input.reshape(-1, input_original_shape[-1])
        input = rocm_aiter.rms_norm(input, weight, epsilon)
        return input.reshape(input_original_shape)
=======
def rocm_aiter_rms_norm_impl(
    x: torch.Tensor, weight: torch.Tensor, variance_epsilon: float
) -> torch.Tensor:
    import aiter as rocm_aiter

    if x.dim() > 2:
        x_original_shape = x.shape
        x = x.reshape(-1, x_original_shape[-1])
        x = rocm_aiter.rms_norm(x, weight, variance_epsilon)
        return x.reshape(x_original_shape)
>>>>>>> 43c146ca

    return rocm_aiter.rms_norm(input, weight, epsilon)


<<<<<<< HEAD
def rocm_aiter_rmsnorm2d_fwd_with_add_impl(output: torch.Tensor,
        input: torch.Tensor, residual: torch.Tensor, residual_out: torch.Tensor, weight: torch.Tensor,
        epsilon: float) -> tuple[torch.Tensor, torch.Tensor]:

=======
def rocm_aiter_rmsnorm2d_fwd_with_add_impl(
    x: torch.Tensor,
    residual: torch.Tensor,
    weight: torch.Tensor,
    variance_epsilon: float,
) -> tuple[torch.Tensor, torch.Tensor]:
>>>>>>> 43c146ca
    import aiter as rocm_aiter

    rocm_aiter.rmsnorm2d_fwd_with_add(
        output,  # output
        input,  # input
        residual,  # residual input
        residual_out,  # residual output
        weight,
        epsilon,
    )

    return output, residual_out


<<<<<<< HEAD
def rocm_aiter_rms_norm_fake(input: torch.Tensor, weight: torch.Tensor,
                             epsilon: float) -> torch.Tensor:
    return torch.empty_like(input)


def rocm_aiter_rmsnorm2d_fwd_with_add_fake(
        output: torch.Tensor, input: torch.Tensor, 
        residual: torch.Tensor, residual_out: torch.Tensor,
        weight: torch.Tensor,
        epsilon: float) -> tuple[torch.Tensor, torch.Tensor]:
    return output, residual_out
=======
def rocm_aiter_rms_norm_fake(
    x: torch.Tensor, weight: torch.Tensor, variance_epsilon: float
) -> torch.Tensor:
    return torch.empty_like(x)


def rocm_aiter_rmsnorm2d_fwd_with_add_fake(
    x: torch.Tensor,
    residual: torch.Tensor,
    weight: torch.Tensor,
    variance_epsilon: float,
) -> tuple[torch.Tensor, torch.Tensor]:
    return torch.empty_like(x), torch.empty_like(residual)
>>>>>>> 43c146ca


if current_platform.is_rocm():
    direct_register_custom_op(
        op_name="rocm_aiter_rms_norm",
        op_func=rocm_aiter_rms_norm_impl,
<<<<<<< HEAD
        mutates_args=['input'],
=======
>>>>>>> 43c146ca
        fake_impl=rocm_aiter_rms_norm_fake,
    )

    direct_register_custom_op(
        op_name="rocm_aiter_rmsnorm2d_fwd_with_add",
        op_func=rocm_aiter_rmsnorm2d_fwd_with_add_impl,
<<<<<<< HEAD
        mutates_args=['output','residual_out'],
=======
>>>>>>> 43c146ca
        fake_impl=rocm_aiter_rmsnorm2d_fwd_with_add_fake,
    )


def dispatch_rocm_rmsnorm_func(with_fused_add: bool, dtype: torch.dtype):
    use_aiter = is_rocm_aiter_rmsnorm_enabled() and dtype in [
        torch.float16,
        torch.bfloat16,
    ]

    if use_aiter and with_fused_add:
        return torch.ops.vllm.rocm_aiter_rmsnorm2d_fwd_with_add
    if use_aiter:
        return torch.ops.vllm.rocm_aiter_rms_norm

    # fall back to CUDA implementation
    if with_fused_add:
        return fused_add_rms_norm
    return rms_norm


@CustomOp.register("rms_norm")
class RMSNorm(CustomOp):
    """Root mean square normalization.

    Computes x -> w * x / sqrt(E[x^2] + eps) where w is the learned weight.
    Refer to https://arxiv.org/abs/1910.07467
    """

    def __init__(
        self,
        hidden_size: int,
        eps: float = 1e-6,
        var_hidden_size: Optional[int] = None,
        has_weight: bool = True,
        dtype: Optional[torch.dtype] = None,
    ) -> None:
        super().__init__()

        self.hidden_size = hidden_size
<<<<<<< HEAD
        self.epsilon = eps
        self.variance_size_override = (None if var_hidden_size == hidden_size
                                       else var_hidden_size)
=======
        self.variance_epsilon = eps
        self.variance_size_override = (
            None if var_hidden_size == hidden_size else var_hidden_size
        )
>>>>>>> 43c146ca
        self.has_weight = has_weight
        if dtype is not None:
            self.weight = torch.ones(hidden_size, dtype=dtype)
        else:
            self.weight = torch.ones(hidden_size)
        if self.has_weight:
            self.weight = nn.Parameter(self.weight)
        weight_dtype = self.weight.data.dtype

        self.aiter_rmsnorm_enabled = is_rocm_aiter_rmsnorm_enabled()
        if current_platform.is_rocm():
            self.rocm_norm_func = dispatch_rocm_rmsnorm_func(
                with_fused_add=False, dtype=weight_dtype
            )
            self.rocm_norm_func_with_add = dispatch_rocm_rmsnorm_func(
                with_fused_add=True, dtype=weight_dtype
            )

    def forward_native(
        self,
        x: torch.Tensor,
        residual: Optional[torch.Tensor] = None,
    ) -> Union[torch.Tensor, tuple[torch.Tensor, torch.Tensor]]:
        """PyTorch-native implementation equivalent to forward()."""
        orig_dtype = x.dtype
        x = x.to(torch.float32)
        if residual is not None:
            x = x + residual.to(torch.float32)
            residual = x.to(orig_dtype)

        hidden_size = x.shape[-1]
        if hidden_size != self.hidden_size:
            raise ValueError(
                "Expected hidden_size to be "
                f"{self.hidden_size}, but found: {hidden_size}"
            )

        if self.variance_size_override is None:
            x_var = x
        else:
            if hidden_size < self.variance_size_override:
                raise ValueError(
                    "Expected hidden_size to be at least "
                    f"{self.variance_size_override}, but found: {hidden_size}"
                )

            x_var = x[:, :, : self.variance_size_override]

        variance = x_var.pow(2).mean(dim=-1, keepdim=True)

        x = x * torch.rsqrt(variance + self.epsilon)
        x = x.to(orig_dtype)
        if self.has_weight:
            x = x * self.weight
        if residual is None:
            return x
        else:
            return x, residual

    def forward_cuda(
        self,
        x: torch.Tensor,
        residual: Optional[torch.Tensor] = None,
    ) -> Union[torch.Tensor, tuple[torch.Tensor, torch.Tensor]]:
        if self.variance_size_override is not None:
            return self.forward_native(x, residual)

        add_residual = residual is not None
        if add_residual:
<<<<<<< HEAD
            return fused_add_rms_norm(x, residual, self.weight.data,
                                      self.epsilon)
=======
            return fused_add_rms_norm(
                x, residual, self.weight.data, self.variance_epsilon
            )
>>>>>>> 43c146ca
        else:
            return rms_norm(x, self.weight.data, self.epsilon)

    def forward_hip(
        self,
        x: torch.Tensor,
        residual: Optional[torch.Tensor] = None,
    ) -> Union[torch.Tensor, tuple[torch.Tensor, torch.Tensor]]:
        if self.variance_size_override is not None:
            return self.forward_native(x, residual)

        add_residual = residual is not None
        if add_residual:
<<<<<<< HEAD
            if self.aiter_rmsnorm_enabled:
                residual_out = torch.empty_like(residual)
                output = torch.empty_like(x)
                self.rocm_norm_func_with_add(output, x, residual, self.weight.data,
                                                    residual_out,
                                                    self.epsilon)
                return output, residual_out
            else:
                return self.rocm_norm_func_with_add(x, residual, self.weight.data,
                                                    self.epsilon) 
        else:
            return self.rocm_norm_func(x, self.weight.data,
                                       self.epsilon)
=======
            return self.rocm_norm_func_with_add(
                x, residual, self.weight.data, self.variance_epsilon
            )
        else:
            return self.rocm_norm_func(x, self.weight.data, self.variance_epsilon)
>>>>>>> 43c146ca

    def forward_xpu(
        self,
        x: torch.Tensor,
        residual: Optional[torch.Tensor] = None,
    ) -> Union[torch.Tensor, tuple[torch.Tensor, torch.Tensor]]:
        if self.variance_size_override is not None:
            return self.forward_native(x, residual)

        from vllm._ipex_ops import ipex_ops as ops

        if residual is not None:
            ops.fused_add_rms_norm(
                x,
                residual,
                self.weight.data,
                self.epsilon,
            )
            return x, residual
        return ops.rms_norm(
            x,
            self.weight.data,
            self.epsilon,
        )

    def extra_repr(self) -> str:
        s = f"hidden_size={self.weight.data.size(0)}"
        s += f", eps={self.epsilon}"
        return s


@CustomOp.register("gemma_rms_norm")
class GemmaRMSNorm(CustomOp):
    """RMS normalization for Gemma.

    Two differences from the above RMSNorm:
        1. x * (1 + w) instead of x * w.
        2. (x * w).to(orig_dtype) instead of x.to(orig_dtype) * w.
    """

    def __init__(
        self,
        hidden_size: int,
        eps: float = 1e-6,
    ) -> None:
        super().__init__()
        self.weight = nn.Parameter(torch.zeros(hidden_size))
        self.epsilon = eps

    @staticmethod
    def forward_static(
        weight: torch.Tensor,
        epsilon: float,
        x: torch.Tensor,
        residual: Optional[torch.Tensor],
    ) -> Union[torch.Tensor, tuple[torch.Tensor, torch.Tensor]]:
        """PyTorch-native implementation equivalent to forward()."""
        orig_dtype = x.dtype
        if residual is not None:
            x = x + residual.float() if orig_dtype == torch.float16 else x + residual
            residual = x

        x = x.float()
        variance = x.pow(2).mean(dim=-1, keepdim=True)
        x = x * torch.rsqrt(variance + epsilon)
        # Llama does x.to(float16) * w whilst Gemma is (x * w).to(float16)
        # See https://github.com/huggingface/transformers/pull/29402
        x = x * (1.0 + weight.float())
        x = x.to(orig_dtype)
        return x if residual is None else (x, residual)

    def forward_native(
        self,
        x: torch.Tensor,
        residual: Optional[torch.Tensor] = None,
    ) -> Union[torch.Tensor, tuple[torch.Tensor, torch.Tensor]]:
        """PyTorch-native implementation equivalent to forward()."""
<<<<<<< HEAD
        return self.forward_static(self.weight.data, self.epsilon, x,
                                   residual)
=======
        return self.forward_static(self.weight.data, self.variance_epsilon, x, residual)
>>>>>>> 43c146ca

    def forward_cuda(
        self,
        x: torch.Tensor,
        residual: Optional[torch.Tensor] = None,
    ) -> Union[torch.Tensor, tuple[torch.Tensor, torch.Tensor]]:
        if torch.compiler.is_compiling():
            return self.forward_native(x, residual)

        if not getattr(self, "_is_compiled", False):
            self.forward_static = torch.compile(  # type: ignore
                self.forward_static
            )
            self._is_compiled = True
        return self.forward_native(x, residual)


@CustomOp.register("poly_norm")
class PolyNorm(CustomOp):
    """Polynomial normalization.

    Computes x -> w_0 * RMSNorm(x^3) + w_1 * RMSNorm(x^2) + w_2 * RMSNorm(x) + b
    where w_n is the learned weight and b is the bias.
    Refer to https://arxiv.org/html/2411.03884v1
    """

    def __init__(
        self,
        eps: float = 1e-6,
    ) -> None:
        super().__init__()
        self.weight = torch.nn.Parameter(torch.ones(3) / 3)
        self.bias = torch.nn.Parameter(torch.zeros(1))
        self.epsilon = eps

    def _norm(self, x):
<<<<<<< HEAD
        return x / torch.sqrt(
            x.pow(2).mean(-1, keepdim=True) + self.epsilon)
=======
        return x / torch.sqrt(x.pow(2).mean(-1, keepdim=True) + self.variance_epsilon)
>>>>>>> 43c146ca

    def forward_native(
        self,
        x: torch.Tensor,
    ) -> torch.Tensor:
        """PyTorch-native implementation equivalent to forward().

        Refer to https://github.com/BryceZhuo/PolyCom?tab=readme-ov-file/README.md
        """

        orig_dtype = x.dtype
        x_float = x.to(torch.float32)
        output = (
            self.weight[0] * self._norm(x_float**3)
            + self.weight[1] * self._norm(x_float**2)
            + self.weight[2] * self._norm(x_float)
            + self.bias
        )
        return output.to(orig_dtype)

    def forward_cuda(
        self,
        x: torch.Tensor,
    ) -> torch.Tensor:
<<<<<<< HEAD
        return poly_norm(x, self.weight, self.bias, self.epsilon)
=======
        return poly_norm(x, self.weight, self.bias, self.variance_epsilon)


class LayerNorm(nn.Module):
    """
    Layer Normalization.
    """

    def __init__(self, dim: int, eps: float = 1e-6):
        super().__init__()
        self.dim = dim
        self.eps = eps
        self.weight = nn.Parameter(torch.ones(dim, dtype=torch.float32))
        self.bias = nn.Parameter(torch.zeros(dim, dtype=torch.float32))

    def forward(self, x: torch.Tensor):
        return F.layer_norm(
            x.float(), (self.dim,), self.weight, self.bias, self.eps
        ).type_as(x)
>>>>>>> 43c146ca
<|MERGE_RESOLUTION|>--- conflicted
+++ resolved
@@ -18,14 +18,9 @@
     return envs.VLLM_ROCM_USE_AITER_RMSNORM and envs.VLLM_ROCM_USE_AITER
 
 
-<<<<<<< HEAD
-def rms_norm(x: torch.Tensor, weight: torch.Tensor,
-             epsilon: float) -> torch.Tensor:
-=======
 def rms_norm(
     x: torch.Tensor, weight: torch.Tensor, variance_epsilon: float
 ) -> torch.Tensor:
->>>>>>> 43c146ca
     from vllm import _custom_ops as ops
 
     out = torch.empty_like(x)
@@ -33,41 +28,31 @@
         out,
         x,
         weight,
-        epsilon,
+        variance_epsilon,
     )
     return out
 
 
 def fused_add_rms_norm(
-<<<<<<< HEAD
-        x: torch.Tensor, residual: torch.Tensor, weight: torch.Tensor,
-        epsilon: float) -> tuple[torch.Tensor, torch.Tensor]:
-=======
     x: torch.Tensor,
     residual: torch.Tensor,
     weight: torch.Tensor,
     variance_epsilon: float,
 ) -> tuple[torch.Tensor, torch.Tensor]:
->>>>>>> 43c146ca
     from vllm import _custom_ops as ops
 
     ops.fused_add_rms_norm(
         x,
         residual,
         weight,
-        epsilon,
+        variance_epsilon,
     )
     return x, residual
 
 
-<<<<<<< HEAD
-def poly_norm(x: torch.Tensor, weight: torch.Tensor, bias: torch.Tensor,
-              epsilon: float) -> torch.Tensor:
-=======
 def poly_norm(
     x: torch.Tensor, weight: torch.Tensor, bias: torch.Tensor, variance_epsilon: float
 ) -> torch.Tensor:
->>>>>>> 43c146ca
     from vllm import _custom_ops as ops
 
     out = torch.empty_like(x)
@@ -76,21 +61,11 @@
         x,
         weight,
         bias,
-        epsilon,
+        variance_epsilon,
     )
     return out
 
 
-<<<<<<< HEAD
-def rocm_aiter_rms_norm_impl(input: torch.Tensor, weight: torch.Tensor,
-                             epsilon: float) -> torch.Tensor:
-    import aiter as rocm_aiter
-    if input.dim() > 2:
-        input_original_shape = input.shape
-        input = input.reshape(-1, input_original_shape[-1])
-        input = rocm_aiter.rms_norm(input, weight, epsilon)
-        return input.reshape(input_original_shape)
-=======
 def rocm_aiter_rms_norm_impl(
     x: torch.Tensor, weight: torch.Tensor, variance_epsilon: float
 ) -> torch.Tensor:
@@ -101,24 +76,18 @@
         x = x.reshape(-1, x_original_shape[-1])
         x = rocm_aiter.rms_norm(x, weight, variance_epsilon)
         return x.reshape(x_original_shape)
->>>>>>> 43c146ca
-
-    return rocm_aiter.rms_norm(input, weight, epsilon)
-
-
-<<<<<<< HEAD
-def rocm_aiter_rmsnorm2d_fwd_with_add_impl(output: torch.Tensor,
-        input: torch.Tensor, residual: torch.Tensor, residual_out: torch.Tensor, weight: torch.Tensor,
-        epsilon: float) -> tuple[torch.Tensor, torch.Tensor]:
-
-=======
+
+    return rocm_aiter.rms_norm(input, weight, variance_epsilon)
+
+
 def rocm_aiter_rmsnorm2d_fwd_with_add_impl(
-    x: torch.Tensor,
+    output: torch.Tensor,
+    input: torch.Tensor,
     residual: torch.Tensor,
+    residual_out: torch.Tensor,
     weight: torch.Tensor,
-    variance_epsilon: float,
+    epsilon: float,
 ) -> tuple[torch.Tensor, torch.Tensor]:
->>>>>>> 43c146ca
     import aiter as rocm_aiter
 
     rocm_aiter.rmsnorm2d_fwd_with_add(
@@ -133,53 +102,35 @@
     return output, residual_out
 
 
-<<<<<<< HEAD
-def rocm_aiter_rms_norm_fake(input: torch.Tensor, weight: torch.Tensor,
-                             epsilon: float) -> torch.Tensor:
+def rocm_aiter_rms_norm_fake(
+    input: torch.Tensor, weight: torch.Tensor, epsilon: float
+) -> torch.Tensor:
     return torch.empty_like(input)
 
 
 def rocm_aiter_rmsnorm2d_fwd_with_add_fake(
-        output: torch.Tensor, input: torch.Tensor, 
-        residual: torch.Tensor, residual_out: torch.Tensor,
-        weight: torch.Tensor,
-        epsilon: float) -> tuple[torch.Tensor, torch.Tensor]:
+    output: torch.Tensor,
+    input: torch.Tensor,
+    residual: torch.Tensor,
+    residual_out: torch.Tensor,
+    weight: torch.Tensor,
+    epsilon: float,
+) -> tuple[torch.Tensor, torch.Tensor]:
     return output, residual_out
-=======
-def rocm_aiter_rms_norm_fake(
-    x: torch.Tensor, weight: torch.Tensor, variance_epsilon: float
-) -> torch.Tensor:
-    return torch.empty_like(x)
-
-
-def rocm_aiter_rmsnorm2d_fwd_with_add_fake(
-    x: torch.Tensor,
-    residual: torch.Tensor,
-    weight: torch.Tensor,
-    variance_epsilon: float,
-) -> tuple[torch.Tensor, torch.Tensor]:
-    return torch.empty_like(x), torch.empty_like(residual)
->>>>>>> 43c146ca
 
 
 if current_platform.is_rocm():
     direct_register_custom_op(
         op_name="rocm_aiter_rms_norm",
         op_func=rocm_aiter_rms_norm_impl,
-<<<<<<< HEAD
-        mutates_args=['input'],
-=======
->>>>>>> 43c146ca
+        mutates_args=["input"],
         fake_impl=rocm_aiter_rms_norm_fake,
     )
 
     direct_register_custom_op(
         op_name="rocm_aiter_rmsnorm2d_fwd_with_add",
         op_func=rocm_aiter_rmsnorm2d_fwd_with_add_impl,
-<<<<<<< HEAD
-        mutates_args=['output','residual_out'],
-=======
->>>>>>> 43c146ca
+        mutates_args=["output", "residual_out"],
         fake_impl=rocm_aiter_rmsnorm2d_fwd_with_add_fake,
     )
 
@@ -220,16 +171,10 @@
         super().__init__()
 
         self.hidden_size = hidden_size
-<<<<<<< HEAD
-        self.epsilon = eps
-        self.variance_size_override = (None if var_hidden_size == hidden_size
-                                       else var_hidden_size)
-=======
         self.variance_epsilon = eps
         self.variance_size_override = (
             None if var_hidden_size == hidden_size else var_hidden_size
         )
->>>>>>> 43c146ca
         self.has_weight = has_weight
         if dtype is not None:
             self.weight = torch.ones(hidden_size, dtype=dtype)
@@ -299,14 +244,9 @@
 
         add_residual = residual is not None
         if add_residual:
-<<<<<<< HEAD
-            return fused_add_rms_norm(x, residual, self.weight.data,
-                                      self.epsilon)
-=======
             return fused_add_rms_norm(
                 x, residual, self.weight.data, self.variance_epsilon
             )
->>>>>>> 43c146ca
         else:
             return rms_norm(x, self.weight.data, self.epsilon)
 
@@ -320,27 +260,24 @@
 
         add_residual = residual is not None
         if add_residual:
-<<<<<<< HEAD
             if self.aiter_rmsnorm_enabled:
                 residual_out = torch.empty_like(residual)
                 output = torch.empty_like(x)
-                self.rocm_norm_func_with_add(output, x, residual, self.weight.data,
-                                                    residual_out,
-                                                    self.epsilon)
+                self.rocm_norm_func_with_add(
+                    output,
+                    x,
+                    residual,
+                    self.weight.data,
+                    residual_out,
+                    self.variance_epsilon,
+                )
                 return output, residual_out
             else:
-                return self.rocm_norm_func_with_add(x, residual, self.weight.data,
-                                                    self.epsilon) 
-        else:
-            return self.rocm_norm_func(x, self.weight.data,
-                                       self.epsilon)
-=======
-            return self.rocm_norm_func_with_add(
-                x, residual, self.weight.data, self.variance_epsilon
-            )
+                return self.rocm_norm_func_with_add(
+                    x, residual, self.weight.data, self.variance_epsilon
+                )
         else:
             return self.rocm_norm_func(x, self.weight.data, self.variance_epsilon)
->>>>>>> 43c146ca
 
     def forward_xpu(
         self,
@@ -418,12 +355,7 @@
         residual: Optional[torch.Tensor] = None,
     ) -> Union[torch.Tensor, tuple[torch.Tensor, torch.Tensor]]:
         """PyTorch-native implementation equivalent to forward()."""
-<<<<<<< HEAD
-        return self.forward_static(self.weight.data, self.epsilon, x,
-                                   residual)
-=======
         return self.forward_static(self.weight.data, self.variance_epsilon, x, residual)
->>>>>>> 43c146ca
 
     def forward_cuda(
         self,
@@ -460,12 +392,7 @@
         self.epsilon = eps
 
     def _norm(self, x):
-<<<<<<< HEAD
-        return x / torch.sqrt(
-            x.pow(2).mean(-1, keepdim=True) + self.epsilon)
-=======
         return x / torch.sqrt(x.pow(2).mean(-1, keepdim=True) + self.variance_epsilon)
->>>>>>> 43c146ca
 
     def forward_native(
         self,
@@ -490,9 +417,6 @@
         self,
         x: torch.Tensor,
     ) -> torch.Tensor:
-<<<<<<< HEAD
-        return poly_norm(x, self.weight, self.bias, self.epsilon)
-=======
         return poly_norm(x, self.weight, self.bias, self.variance_epsilon)
 
 
@@ -511,5 +435,4 @@
     def forward(self, x: torch.Tensor):
         return F.layer_norm(
             x.float(), (self.dim,), self.weight, self.bias, self.eps
-        ).type_as(x)
->>>>>>> 43c146ca
+        ).type_as(x)