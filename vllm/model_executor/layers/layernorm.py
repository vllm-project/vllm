--- conflicted
+++ resolved
@@ -43,7 +43,6 @@
     return x, residual
 
 
-<<<<<<< HEAD
 def poly_norm(x: torch.Tensor, weight: torch.Tensor, bias: torch.Tensor,
               variance_epsilon: float) -> torch.Tensor:
     from vllm import _custom_ops as ops
@@ -58,12 +57,8 @@
     return out
 
 
-def rocm_aiter_rms_norm(x: torch.Tensor, weight: torch.Tensor,
-                        variance_epsilon: float) -> torch.Tensor:
-=======
 def rocm_aiter_rms_norm_impl(x: torch.Tensor, weight: torch.Tensor,
                              variance_epsilon: float) -> torch.Tensor:
->>>>>>> cc99baf1
     import aiter as rocm_aiter
     if x.dim() > 2:
         x_original_shape = x.shape
