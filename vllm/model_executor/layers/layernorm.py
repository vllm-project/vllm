# SPDX-License-Identifier: Apache-2.0
# SPDX-FileCopyrightText: Copyright contributors to the vLLM project
"""Custom normalization layers."""
from typing import Optional, Union

import torch
import torch.nn as nn

import vllm.envs as envs
from vllm.model_executor.custom_op import CustomOp
from vllm.platforms import current_platform
from vllm.utils import direct_register_custom_op


def is_rocm_aiter_rmsnorm_enabled() -> bool:
    return current_platform.is_rocm() \
        and envs.VLLM_ROCM_USE_AITER_RMSNORM \
        and envs.VLLM_ROCM_USE_AITER


def rms_norm(x: torch.Tensor, weight: torch.Tensor,
             variance_epsilon: float) -> torch.Tensor:
    from vllm import _custom_ops as ops
    out = torch.empty_like(x)
    ops.rms_norm(
        out,
        x,
        weight,
        variance_epsilon,
    )
    return out


def fused_add_rms_norm(
        x: torch.Tensor, residual: torch.Tensor, weight: torch.Tensor,
        variance_epsilon: float) -> tuple[torch.Tensor, torch.Tensor]:
    from vllm import _custom_ops as ops
    out = torch.empty_like(x)
    residual_out = torch.empty_like(residual)
    ops.fused_add_rms_norm(
        out,
        x,
        residual_out,
        residual,
        weight,
        variance_epsilon,
    )
    return out, residual_out


<<<<<<< HEAD
if is_rocm_aiter_rmsnorm_enabled():

    def rocm_aiter_rms_norm_impl(x: torch.Tensor, weight: torch.Tensor,
                                 variance_epsilon: float) -> torch.Tensor:
        from aiter.ops.triton.rmsnorm import rms_norm
        if x.dim() > 2:
            x_original_shape = x.shape
            x = x.reshape(-1, x_original_shape[-1])
            x = rms_norm(x, weight, variance_epsilon)
            return x.reshape(x_original_shape)
=======
def rocm_aiter_rms_norm(x: torch.Tensor, weight: torch.Tensor,
                        variance_epsilon: float) -> torch.Tensor:
    import aiter as rocm_aiter
    if x.dim() > 2:
        x_original_shape = x.shape
        x = x.reshape(-1, x_original_shape[-1])
        x = rocm_aiter.rms_norm(x, weight, variance_epsilon)
        return x.reshape(x_original_shape)
>>>>>>> b432b7a2

        return rms_norm(x, weight, variance_epsilon)

    def rocm_aiter_rms_norm_fake(input: torch.Tensor, weight: torch.Tensor,
                                 variance_epsilon: float) -> torch.Tensor:
        return input.clone()

    direct_register_custom_op(
        op_name="rocm_aiter_rms_norm",
        op_func=rocm_aiter_rms_norm_impl,
        mutates_args=[],
        fake_impl=rocm_aiter_rms_norm_fake,
        dispatch_key=current_platform.dispatch_key,
    )

    def rocm_aiter_fused_add_rms_norm_impl(
            x: torch.Tensor, residual: torch.Tensor, weight: torch.Tensor,
            variance_epsilon: float) -> tuple[torch.Tensor, torch.Tensor]:
        from aiter.ops.triton.rmsnorm import rmsnorm2d_fwd_with_add
        residual_out = torch.empty_like(residual)
        output = torch.empty_like(x)
        rmsnorm2d_fwd_with_add(
            output,  # output
            x,  # input
            residual,  # residual input
            residual_out,  # residual output
            weight,
            variance_epsilon,
        )
        return output, residual_out

    def rocm_aiter_fused_add_rms_norm_fake(
            x: torch.Tensor, residual: torch.Tensor, weight: torch.Tensor,
            variance_epsilon: float) -> tuple[torch.Tensor, torch.Tensor]:
        return x.clone(), residual.clone()

    direct_register_custom_op(
        op_name="rocm_aiter_fused_add_rms_norm",
        op_func=rocm_aiter_fused_add_rms_norm_impl,
        mutates_args=[],
        fake_impl=rocm_aiter_fused_add_rms_norm_fake,
        dispatch_key=current_platform.dispatch_key,
    )


def dispatch_cuda_rmsnorm_func(add_residual: bool):
    if add_residual:
        if is_rocm_aiter_rmsnorm_enabled():
            return torch.ops.vllm.rocm_aiter_fused_add_rms_norm
        return fused_add_rms_norm

    if is_rocm_aiter_rmsnorm_enabled():
        return torch.ops.vllm.rocm_aiter_rms_norm
    return rms_norm


@CustomOp.register("rms_norm")
class RMSNorm(CustomOp):
    """Root mean square normalization.

    Computes x -> w * x / sqrt(E[x^2] + eps) where w is the learned weight.
    Refer to https://arxiv.org/abs/1910.07467
    """

    def __init__(
        self,
        hidden_size: int,
        eps: float = 1e-6,
        var_hidden_size: Optional[int] = None,
        has_weight: bool = True,
        dtype: Optional[torch.dtype] = None,
    ) -> None:
        super().__init__()

        self.hidden_size = hidden_size
        self.variance_epsilon = eps
        self.variance_size_override = (None if var_hidden_size == hidden_size
                                       else var_hidden_size)
        self.has_weight = has_weight
        if dtype is not None:
            self.weight = torch.ones(hidden_size, dtype=dtype)
        else:
            self.weight = torch.ones(hidden_size)
        if self.has_weight:
            self.weight = nn.Parameter(self.weight)

    def forward_native(
        self,
        x: torch.Tensor,
        residual: Optional[torch.Tensor] = None,
        scale: Optional[torch.Tensor] = None,
    ) -> Union[torch.Tensor, tuple[torch.Tensor, torch.Tensor]]:
        """PyTorch-native implementation equivalent to forward()."""
        orig_dtype = x.dtype
        x = x.to(torch.float32)
        if residual is not None:
            x = x + residual.to(torch.float32)
            residual = x.to(orig_dtype)

        hidden_size = x.shape[-1]
        if hidden_size != self.hidden_size:
            raise ValueError("Expected hidden_size to be "
                             f"{self.hidden_size}, but found: {hidden_size}")

        if self.variance_size_override is None:
            x_var = x
        else:
            if hidden_size < self.variance_size_override:
                raise ValueError(
                    "Expected hidden_size to be at least "
                    f"{self.variance_size_override}, but found: {hidden_size}")

            x_var = x[:, :, :self.variance_size_override]

        variance = x_var.pow(2).mean(dim=-1, keepdim=True)

        x = x * torch.rsqrt(variance + self.variance_epsilon)
        x = x.to(orig_dtype)
        if self.has_weight:
            x = x * self.weight
        if residual is None:
            return x
        else:
            return x, residual

    def forward_cuda(
        self,
        x: torch.Tensor,
        residual: Optional[torch.Tensor] = None,
        scale: Optional[torch.Tensor] = None,
    ) -> Union[torch.Tensor, tuple[torch.Tensor, torch.Tensor]]:
        if self.variance_size_override is not None:
            return self.forward_native(x, residual)

        from vllm import _custom_ops as ops

        if scale is not None:
            out = torch.empty_like(x, dtype=torch.float8_e4m3fnuz)
            if residual is not None:
                ops.scaled_fused_add_rms_norm(out, x, residual,
                                              self.weight.data, scale,
                                              self.variance_epsilon)
                return out, residual
            ops.scaled_rms_norm(out, x, self.weight.data, scale,
                                self.variance_epsilon)
            return out
        add_residual = residual is not None
        norm_func = dispatch_cuda_rmsnorm_func(add_residual)

        if add_residual:
            return norm_func(x, residual, self.weight.data,
                             self.variance_epsilon)
        else:
            return norm_func(x, self.weight.data, self.variance_epsilon)

    def forward_hpu(
        self,
        x: torch.Tensor,
        residual: Optional[torch.Tensor] = None,
    ) -> Union[torch.Tensor, tuple[torch.Tensor, torch.Tensor]]:
        from vllm_hpu_extension.kernels import rms_norm
        HPUFusedRMSNorm = rms_norm()
        if HPUFusedRMSNorm is None:
            return self.forward_native(x, residual)
        if residual is not None:
            orig_shape = x.shape
            residual += x.view(residual.shape)
            # Note: HPUFusedRMSNorm requires 3D tensors as inputs
            x = HPUFusedRMSNorm.apply(residual, self.weight,
                                      self.variance_epsilon)
            return x.view(orig_shape), residual

        x = HPUFusedRMSNorm.apply(x, self.weight, self.variance_epsilon)
        return x

    def forward_xpu(
        self,
        x: torch.Tensor,
        residual: Optional[torch.Tensor] = None,
    ) -> Union[torch.Tensor, tuple[torch.Tensor, torch.Tensor]]:
        if self.variance_size_override is not None:
            return self.forward_native(x, residual)

        from vllm._ipex_ops import ipex_ops as ops

        if residual is not None:
            ops.fused_add_rms_norm(
                x,
                residual,
                self.weight.data,
                self.variance_epsilon,
            )
            return x, residual
        return ops.rms_norm(
            x,
            self.weight.data,
            self.variance_epsilon,
        )

    def extra_repr(self) -> str:
        s = f"hidden_size={self.weight.data.size(0)}"
        s += f", eps={self.variance_epsilon}"
        return s


@CustomOp.register("gemma_rms_norm")
class GemmaRMSNorm(CustomOp):
    """RMS normalization for Gemma.

    Two differences from the above RMSNorm:
        1. x * (1 + w) instead of x * w.
        2. (x * w).to(orig_dtype) instead of x.to(orig_dtype) * w.
    """

    def __init__(
        self,
        hidden_size: int,
        eps: float = 1e-6,
    ) -> None:
        super().__init__()
        self.weight = nn.Parameter(torch.zeros(hidden_size))
        self.variance_epsilon = eps

    @staticmethod
    def forward_static(
        weight: torch.Tensor,
        variance_epsilon: float,
        x: torch.Tensor,
        residual: Optional[torch.Tensor],
    ) -> Union[torch.Tensor, tuple[torch.Tensor, torch.Tensor]]:
        """PyTorch-native implementation equivalent to forward()."""
        orig_dtype = x.dtype
        if residual is not None:
            if orig_dtype == torch.float16:
                x = x + residual.float()
            else:
                x = x + residual
            residual = x

        x = x.float()
        variance = x.pow(2).mean(dim=-1, keepdim=True)
        x = x * torch.rsqrt(variance + variance_epsilon)
        # Llama does x.to(float16) * w whilst Gemma is (x * w).to(float16)
        # See https://github.com/huggingface/transformers/pull/29402
        x = x * (1.0 + weight.float())
        x = x.to(orig_dtype)
        return x if residual is None else (x, residual)

    def forward_native(
        self,
        x: torch.Tensor,
        residual: Optional[torch.Tensor] = None,
    ) -> Union[torch.Tensor, tuple[torch.Tensor, torch.Tensor]]:
        """PyTorch-native implementation equivalent to forward()."""
        return self.forward_static(self.weight.data, self.variance_epsilon, x,
                                   residual)

    def forward_cuda(
        self,
        x: torch.Tensor,
        residual: Optional[torch.Tensor] = None,
    ) -> Union[torch.Tensor, tuple[torch.Tensor, torch.Tensor]]:
        if torch.compiler.is_compiling():
            return self.forward_native(x, residual)

        if not getattr(self, "_is_compiled", False):
            self.forward_static = torch.compile(  # type: ignore
                self.forward_static)
            self._is_compiled = True
        return self.forward_native(x, residual)<|MERGE_RESOLUTION|>--- conflicted
+++ resolved
@@ -48,7 +48,6 @@
     return out, residual_out
 
 
-<<<<<<< HEAD
 if is_rocm_aiter_rmsnorm_enabled():
 
     def rocm_aiter_rms_norm_impl(x: torch.Tensor, weight: torch.Tensor,
@@ -59,16 +58,6 @@
             x = x.reshape(-1, x_original_shape[-1])
             x = rms_norm(x, weight, variance_epsilon)
             return x.reshape(x_original_shape)
-=======
-def rocm_aiter_rms_norm(x: torch.Tensor, weight: torch.Tensor,
-                        variance_epsilon: float) -> torch.Tensor:
-    import aiter as rocm_aiter
-    if x.dim() > 2:
-        x_original_shape = x.shape
-        x = x.reshape(-1, x_original_shape[-1])
-        x = rocm_aiter.rms_norm(x, weight, variance_epsilon)
-        return x.reshape(x_original_shape)
->>>>>>> b432b7a2
 
         return rms_norm(x, weight, variance_epsilon)
 
