--- conflicted
+++ resolved
@@ -157,12 +157,8 @@
         self,
         x: torch.Tensor,
         residual: Optional[torch.Tensor] = None,
-<<<<<<< HEAD
         scale: Optional[torch.Tensor] = None,
-    ) -> Union[torch.Tensor, Tuple[torch.Tensor, torch.Tensor]]:
-=======
-    ) -> Union[torch.Tensor, tuple[torch.Tensor, torch.Tensor]]:
->>>>>>> 0189a65a
+    ) -> Union[torch.Tensor, tuple[torch.Tensor, torch.Tensor]]:
         if self.variance_size_override is not None:
             return self.forward_native(x, residual)
 
