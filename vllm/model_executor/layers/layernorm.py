--- conflicted
+++ resolved
@@ -6,12 +6,8 @@
 import torch.nn as nn
 import torch.nn.functional as F
 
-<<<<<<< HEAD
-import vllm.envs as envs
+from vllm._aiter_ops import rocm_aiter_ops
 from vllm.distributed import tensor_model_parallel_all_reduce
-=======
-from vllm._aiter_ops import rocm_aiter_ops
->>>>>>> 4fd4b743
 from vllm.model_executor.custom_op import CustomOp
 from vllm.model_executor.layers.batch_invariant import (
     rms_norm_batch_invariant,
@@ -60,25 +56,6 @@
 
 def poly_norm(
     x: torch.Tensor, weight: torch.Tensor, bias: torch.Tensor, variance_epsilon: float
-<<<<<<< HEAD
-) -> torch.Tensor:
-    from vllm import _custom_ops as ops
-
-    out = torch.empty_like(x)
-    ops.poly_norm(
-        out,
-        x,
-        weight,
-        bias,
-        variance_epsilon,
-    )
-    return out
-
-
-def rocm_aiter_rms_norm_impl(
-    x: torch.Tensor, weight: torch.Tensor, variance_epsilon: float
-=======
->>>>>>> 4fd4b743
 ) -> torch.Tensor:
     from vllm import _custom_ops as ops
 
@@ -345,7 +322,6 @@
         return self.forward_native(x, residual)
 
 
-<<<<<<< HEAD
 @CustomOp.register("poly_norm")
 class PolyNorm(CustomOp):
     """Polynomial normalization.
@@ -353,21 +329,10 @@
     Computes x -> w_0 * RMSNorm(x^3) + w_1 * RMSNorm(x^2) + w_2 * RMSNorm(x) + b
     where w_n is the learned weight and b is the bias.
     Refer to https://arxiv.org/html/2411.03884v1
-=======
-@CustomOp.register("rms_norm_gated")
-class RMSNormGated(CustomOp):
-    """RMS Normalization with optional gating.
-
-    This is a native PyTorch implementation that supports:
-    - Standard RMS normalization
-    - Group RMS normalization
-    - Optional gating with SiLU activation
->>>>>>> 4fd4b743
     """
 
     def __init__(
         self,
-<<<<<<< HEAD
         tp_size: float = 1,
         eps: float = 1e-6,
     ) -> None:
@@ -421,7 +386,20 @@
             return self.forward_native(x)
         else:
             return poly_norm(x, self.weight, self.bias, self.variance_epsilon)
-=======
+
+
+@CustomOp.register("rms_norm_gated")
+class RMSNormGated(CustomOp):
+    """RMS Normalization with optional gating.
+
+    This is a native PyTorch implementation that supports:
+    - Standard RMS normalization
+    - Group RMS normalization
+    - Optional gating with SiLU activation
+    """
+
+    def __init__(
+        self,
         hidden_size: int,
         eps: float = 1e-5,
         group_size: int | None = None,
@@ -511,7 +489,6 @@
             group_size=self.group_size,
             norm_before_gate=self.norm_before_gate,
         )
->>>>>>> 4fd4b743
 
 
 class LayerNorm(nn.Module):
