# SPDX-License-Identifier: Apache-2.0
# SPDX-FileCopyrightText: Copyright contributors to the vLLM project
"""Custom normalization layers."""

from typing import Optional, Union

import torch
import torch.nn as nn
import torch.nn.functional as F

import vllm.envs as envs
from vllm.model_executor.custom_op import CustomOp
from vllm.platforms import current_platform
from vllm.utils import direct_register_custom_op


def is_rocm_aiter_rmsnorm_enabled() -> bool:
    return envs.VLLM_ROCM_USE_AITER_RMSNORM and envs.VLLM_ROCM_USE_AITER


<<<<<<< HEAD
if current_platform.is_rocm() and is_rocm_aiter_rmsnorm_enabled():
    import aiter as rocm_aiter
    from aiter.ops.triton.fused_fp8_quant import fused_rms_fp8_group_quant
    rocm_aiter_fp8_dtype = rocm_aiter.dtypes.fp8
    rocm_aiter_fp8_quant_group_size = 128


def rms_norm(x: torch.Tensor, weight: torch.Tensor,
             variance_epsilon: float) -> torch.Tensor:
=======
def rms_norm(
    x: torch.Tensor, weight: torch.Tensor, variance_epsilon: float
) -> torch.Tensor:
>>>>>>> c0a7b89d
    from vllm import _custom_ops as ops

    out = torch.empty_like(x)
    ops.rms_norm(
        out,
        x,
        weight,
        variance_epsilon,
    )
    return out


def fused_add_rms_norm(
    x: torch.Tensor,
    residual: torch.Tensor,
    weight: torch.Tensor,
    variance_epsilon: float,
) -> tuple[torch.Tensor, torch.Tensor]:
    from vllm import _custom_ops as ops

    ops.fused_add_rms_norm(
        x,
        residual,
        weight,
        variance_epsilon,
    )
    return x, residual


def poly_norm(
    x: torch.Tensor, weight: torch.Tensor, bias: torch.Tensor, variance_epsilon: float
) -> torch.Tensor:
    from vllm import _custom_ops as ops

    out = torch.empty_like(x)
    ops.poly_norm(
        out,
        x,
        weight,
        bias,
        variance_epsilon,
    )
    return out


def rocm_aiter_rms_norm_impl(
    x: torch.Tensor, weight: torch.Tensor, variance_epsilon: float
) -> torch.Tensor:
    import aiter as rocm_aiter

    if x.dim() > 2:
        x_original_shape = x.shape
        x = x.reshape(-1, x_original_shape[-1])
        x = rocm_aiter.rms_norm(x, weight, variance_epsilon)
        return x.reshape(x_original_shape)

    return rocm_aiter.rms_norm(x, weight, variance_epsilon)


def rocm_aiter_rmsnorm2d_fwd_with_add_impl(
    x: torch.Tensor,
    residual: torch.Tensor,
    weight: torch.Tensor,
    variance_epsilon: float,
) -> tuple[torch.Tensor, torch.Tensor]:
    import aiter as rocm_aiter

    residual_out = torch.empty_like(residual)
    output = torch.empty_like(x)
    rocm_aiter.rmsnorm2d_fwd_with_add(
        output,  # output
        x,  # input
        residual,  # residual input
        residual_out,  # residual output
        weight,
        variance_epsilon,
    )
    return output, residual_out


<<<<<<< HEAD
def rocm_aiter_rmsnorm_with_add_fp8_group_quant_impl(
    x: torch.Tensor, residual: torch.Tensor, weight: torch.Tensor,
    variance_epsilon: float
) -> tuple[torch.Tensor, torch.Tensor, torch.Tensor]:
    (x_quant, x_quant_scales), _, _, res = \
    fused_rms_fp8_group_quant(
        x,
        weight,
        variance_epsilon,
        None,
        None,
        None,
        group_size=rocm_aiter_fp8_quant_group_size,
        dtype_quant=rocm_aiter_fp8_dtype,
        res1=residual,
    )
    return (x_quant, x_quant_scales, res)


def rocm_aiter_rmsnorm_fp8_group_quant_impl(
        x: torch.Tensor, residual: torch.Tensor, weight: torch.Tensor,
        variance_epsilon: float) -> tuple[torch.Tensor, torch.Tensor]:
    (x_quant, x_quant_scales), _, _, res = \
    fused_rms_fp8_group_quant(
        x,
        weight,
        variance_epsilon,
        None,
        None,
        None,
        group_size=rocm_aiter_fp8_quant_group_size,
        dtype_quant=rocm_aiter_fp8_dtype,
        res1=residual,
    )
    return (x_quant, x_quant_scales)


def rocm_aiter_rms_norm_fake(x: torch.Tensor, weight: torch.Tensor,
                             variance_epsilon: float) -> torch.Tensor:
=======
def rocm_aiter_rms_norm_fake(
    x: torch.Tensor, weight: torch.Tensor, variance_epsilon: float
) -> torch.Tensor:
>>>>>>> c0a7b89d
    return torch.empty_like(x)


def rocm_aiter_rmsnorm2d_fwd_with_add_fake(
    x: torch.Tensor,
    residual: torch.Tensor,
    weight: torch.Tensor,
    variance_epsilon: float,
) -> tuple[torch.Tensor, torch.Tensor]:
    return torch.empty_like(x), torch.empty_like(residual)


def rocm_aiter_rmsnorm_with_add_fp8_group_quant_fake(
    x: torch.Tensor, residual: torch.Tensor, weight: torch.Tensor,
    variance_epsilon: float
) -> tuple[torch.Tensor, torch.Tensor, torch.Tensor]:
    M, N = x.shape
    scale_shape = (M, (N + rocm_aiter_fp8_quant_group_size - 1) //
                   rocm_aiter_fp8_quant_group_size)
    return (torch.empty_like(x, dtype=rocm_aiter_fp8_dtype, device=x.device),
            torch.empty(scale_shape, dtype=torch.float32, device=x.device),
            torch.empty_like(residual, device=residual.device))


def rocm_aiter_rmsnorm_fp8_group_quant_fake(
        x: torch.Tensor, residual: torch.Tensor, weight: torch.Tensor,
        variance_epsilon: float) -> tuple[torch.Tensor, torch.Tensor]:
    M, N = x.shape
    scale_shape = (M, (N + rocm_aiter_fp8_quant_group_size - 1) //
                   rocm_aiter_fp8_quant_group_size)
    return (torch.empty_like(x, dtype=rocm_aiter_fp8_dtype, device=x.device),
            torch.empty(scale_shape, dtype=torch.float32, device=x.device))


if current_platform.is_rocm():
    direct_register_custom_op(
        op_name="rocm_aiter_rms_norm",
        op_func=rocm_aiter_rms_norm_impl,
        mutates_args=[],
        fake_impl=rocm_aiter_rms_norm_fake,
        dispatch_key=current_platform.dispatch_key,
    )

    direct_register_custom_op(
        op_name="rocm_aiter_rmsnorm2d_fwd_with_add",
        op_func=rocm_aiter_rmsnorm2d_fwd_with_add_impl,
        mutates_args=[],
        fake_impl=rocm_aiter_rmsnorm2d_fwd_with_add_fake,
        dispatch_key=current_platform.dispatch_key,
    )

    direct_register_custom_op(
        op_name="rocm_aiter_rmsnorm_fp8_group_quant",
        op_func=rocm_aiter_rmsnorm_fp8_group_quant_impl,
        mutates_args=[],
        fake_impl=rocm_aiter_rmsnorm_fp8_group_quant_fake,
        dispatch_key=current_platform.dispatch_key,
    )

    direct_register_custom_op(
        op_name="rocm_aiter_rmsnorm_with_add_fp8_group_quant",
        op_func=rocm_aiter_rmsnorm_with_add_fp8_group_quant_impl,
        mutates_args=[],
        fake_impl=rocm_aiter_rmsnorm_with_add_fp8_group_quant_fake,
        dispatch_key=current_platform.dispatch_key,
    )


def dispatch_rocm_rmsnorm_func(with_fused_add: bool, dtype: torch.dtype):
    use_aiter = is_rocm_aiter_rmsnorm_enabled() and dtype in [
        torch.float16,
        torch.bfloat16,
    ]

    if use_aiter and with_fused_add:
        return torch.ops.vllm.rocm_aiter_rmsnorm2d_fwd_with_add
    if use_aiter:
        return torch.ops.vllm.rocm_aiter_rms_norm

    # fall back to CUDA implementation
    if with_fused_add:
        return fused_add_rms_norm
    return rms_norm


@CustomOp.register("rms_norm")
class RMSNorm(CustomOp):
    """Root mean square normalization.

    Computes x -> w * x / sqrt(E[x^2] + eps) where w is the learned weight.
    Refer to https://arxiv.org/abs/1910.07467
    """

    def __init__(
        self,
        hidden_size: int,
        eps: float = 1e-6,
        var_hidden_size: Optional[int] = None,
        has_weight: bool = True,
        dtype: Optional[torch.dtype] = None,
    ) -> None:
        super().__init__()

        self.hidden_size = hidden_size
        self.variance_epsilon = eps
        self.variance_size_override = (
            None if var_hidden_size == hidden_size else var_hidden_size
        )
        self.has_weight = has_weight
        if dtype is not None:
            self.weight = torch.ones(hidden_size, dtype=dtype)
        else:
            self.weight = torch.ones(hidden_size)
        if self.has_weight:
            self.weight = nn.Parameter(self.weight)
        weight_dtype = self.weight.data.dtype

        if current_platform.is_rocm():
            self.rocm_norm_func = dispatch_rocm_rmsnorm_func(
                with_fused_add=False, dtype=weight_dtype
            )
            self.rocm_norm_func_with_add = dispatch_rocm_rmsnorm_func(
                with_fused_add=True, dtype=weight_dtype
            )

    def forward_native(
        self,
        x: torch.Tensor,
        residual: Optional[torch.Tensor] = None,
    ) -> Union[torch.Tensor, tuple[torch.Tensor, torch.Tensor]]:
        """PyTorch-native implementation equivalent to forward()."""
        orig_dtype = x.dtype
        x = x.to(torch.float32)
        if residual is not None:
            x = x + residual.to(torch.float32)
            residual = x.to(orig_dtype)

        hidden_size = x.shape[-1]
        if hidden_size != self.hidden_size:
            raise ValueError(
                "Expected hidden_size to be "
                f"{self.hidden_size}, but found: {hidden_size}"
            )

        if self.variance_size_override is None:
            x_var = x
        else:
            if hidden_size < self.variance_size_override:
                raise ValueError(
                    "Expected hidden_size to be at least "
                    f"{self.variance_size_override}, but found: {hidden_size}"
                )

            x_var = x[:, :, : self.variance_size_override]

        variance = x_var.pow(2).mean(dim=-1, keepdim=True)

        x = x * torch.rsqrt(variance + self.variance_epsilon)
        x = x.to(orig_dtype)
        if self.has_weight:
            x = x * self.weight
        if residual is None:
            return x
        else:
            return x, residual

    def forward_cuda(
        self,
        x: torch.Tensor,
        residual: Optional[torch.Tensor] = None,
    ) -> Union[torch.Tensor, tuple[torch.Tensor, torch.Tensor]]:
        if self.variance_size_override is not None:
            return self.forward_native(x, residual)

        add_residual = residual is not None
        if add_residual:
            return fused_add_rms_norm(
                x, residual, self.weight.data, self.variance_epsilon
            )
        else:
            return rms_norm(x, self.weight.data, self.variance_epsilon)

    def forward_hip(
        self,
        x: torch.Tensor,
        residual: Optional[torch.Tensor] = None,
    ) -> Union[torch.Tensor, tuple[torch.Tensor, torch.Tensor]]:
        if self.variance_size_override is not None:
            return self.forward_native(x, residual)

        add_residual = residual is not None
        if add_residual:
            return self.rocm_norm_func_with_add(
                x, residual, self.weight.data, self.variance_epsilon
            )
        else:
            return self.rocm_norm_func(x, self.weight.data, self.variance_epsilon)

    def forward_xpu(
        self,
        x: torch.Tensor,
        residual: Optional[torch.Tensor] = None,
    ) -> Union[torch.Tensor, tuple[torch.Tensor, torch.Tensor]]:
        if self.variance_size_override is not None:
            return self.forward_native(x, residual)

        from vllm._ipex_ops import ipex_ops as ops

        if residual is not None:
            ops.fused_add_rms_norm(
                x,
                residual,
                self.weight.data,
                self.variance_epsilon,
            )
            return x, residual
        return ops.rms_norm(
            x,
            self.weight.data,
            self.variance_epsilon,
        )

    def extra_repr(self) -> str:
        s = f"hidden_size={self.weight.data.size(0)}"
        s += f", eps={self.variance_epsilon}"
        return s


@CustomOp.register("gemma_rms_norm")
class GemmaRMSNorm(CustomOp):
    """RMS normalization for Gemma.

    Two differences from the above RMSNorm:
        1. x * (1 + w) instead of x * w.
        2. (x * w).to(orig_dtype) instead of x.to(orig_dtype) * w.
    """

    def __init__(
        self,
        hidden_size: int,
        eps: float = 1e-6,
    ) -> None:
        super().__init__()
        self.weight = nn.Parameter(torch.zeros(hidden_size))
        self.variance_epsilon = eps

    @staticmethod
    def forward_static(
        weight: torch.Tensor,
        variance_epsilon: float,
        x: torch.Tensor,
        residual: Optional[torch.Tensor],
    ) -> Union[torch.Tensor, tuple[torch.Tensor, torch.Tensor]]:
        """PyTorch-native implementation equivalent to forward()."""
        orig_dtype = x.dtype
        if residual is not None:
            x = x + residual.float() if orig_dtype == torch.float16 else x + residual
            residual = x

        x = x.float()
        variance = x.pow(2).mean(dim=-1, keepdim=True)
        x = x * torch.rsqrt(variance + variance_epsilon)
        # Llama does x.to(float16) * w whilst Gemma is (x * w).to(float16)
        # See https://github.com/huggingface/transformers/pull/29402
        x = x * (1.0 + weight.float())
        x = x.to(orig_dtype)
        return x if residual is None else (x, residual)

    def forward_native(
        self,
        x: torch.Tensor,
        residual: Optional[torch.Tensor] = None,
    ) -> Union[torch.Tensor, tuple[torch.Tensor, torch.Tensor]]:
        """PyTorch-native implementation equivalent to forward()."""
        return self.forward_static(self.weight.data, self.variance_epsilon, x, residual)

    def forward_cuda(
        self,
        x: torch.Tensor,
        residual: Optional[torch.Tensor] = None,
    ) -> Union[torch.Tensor, tuple[torch.Tensor, torch.Tensor]]:
        if torch.compiler.is_compiling():
            return self.forward_native(x, residual)

        if not getattr(self, "_is_compiled", False):
            self.forward_static = torch.compile(  # type: ignore
                self.forward_static
            )
            self._is_compiled = True
        return self.forward_native(x, residual)


@CustomOp.register("poly_norm")
class PolyNorm(CustomOp):
    """Polynomial normalization.

    Computes x -> w_0 * RMSNorm(x^3) + w_1 * RMSNorm(x^2) + w_2 * RMSNorm(x) + b
    where w_n is the learned weight and b is the bias.
    Refer to https://arxiv.org/html/2411.03884v1
    """

    def __init__(
        self,
        eps: float = 1e-6,
    ) -> None:
        super().__init__()
        self.weight = torch.nn.Parameter(torch.ones(3) / 3)
        self.bias = torch.nn.Parameter(torch.zeros(1))
        self.variance_epsilon = eps

    def _norm(self, x):
        return x / torch.sqrt(x.pow(2).mean(-1, keepdim=True) + self.variance_epsilon)

    def forward_native(
        self,
        x: torch.Tensor,
    ) -> torch.Tensor:
        """PyTorch-native implementation equivalent to forward().

        Refer to https://github.com/BryceZhuo/PolyCom?tab=readme-ov-file/README.md
        """

        orig_dtype = x.dtype
        x_float = x.to(torch.float32)
        output = (
            self.weight[0] * self._norm(x_float**3)
            + self.weight[1] * self._norm(x_float**2)
            + self.weight[2] * self._norm(x_float)
            + self.bias
        )
        return output.to(orig_dtype)

    def forward_cuda(
        self,
        x: torch.Tensor,
    ) -> torch.Tensor:
        return poly_norm(x, self.weight, self.bias, self.variance_epsilon)


class LayerNorm(nn.Module):
    """
    Layer Normalization.
    """

    def __init__(self, dim: int, eps: float = 1e-6):
        super().__init__()
        self.dim = dim
        self.eps = eps
        self.weight = nn.Parameter(torch.ones(dim, dtype=torch.float32))
        self.bias = nn.Parameter(torch.zeros(dim, dtype=torch.float32))

    def forward(self, x: torch.Tensor):
        return F.layer_norm(
            x.float(), (self.dim,), self.weight, self.bias, self.eps
        ).type_as(x)<|MERGE_RESOLUTION|>--- conflicted
+++ resolved
@@ -18,21 +18,17 @@
     return envs.VLLM_ROCM_USE_AITER_RMSNORM and envs.VLLM_ROCM_USE_AITER
 
 
-<<<<<<< HEAD
 if current_platform.is_rocm() and is_rocm_aiter_rmsnorm_enabled():
     import aiter as rocm_aiter
     from aiter.ops.triton.fused_fp8_quant import fused_rms_fp8_group_quant
+
     rocm_aiter_fp8_dtype = rocm_aiter.dtypes.fp8
     rocm_aiter_fp8_quant_group_size = 128
 
 
-def rms_norm(x: torch.Tensor, weight: torch.Tensor,
-             variance_epsilon: float) -> torch.Tensor:
-=======
 def rms_norm(
     x: torch.Tensor, weight: torch.Tensor, variance_epsilon: float
 ) -> torch.Tensor:
->>>>>>> c0a7b89d
     from vllm import _custom_ops as ops
 
     out = torch.empty_like(x)
@@ -113,13 +109,13 @@
     return output, residual_out
 
 
-<<<<<<< HEAD
 def rocm_aiter_rmsnorm_with_add_fp8_group_quant_impl(
-    x: torch.Tensor, residual: torch.Tensor, weight: torch.Tensor,
-    variance_epsilon: float
+    x: torch.Tensor,
+    residual: torch.Tensor,
+    weight: torch.Tensor,
+    variance_epsilon: float,
 ) -> tuple[torch.Tensor, torch.Tensor, torch.Tensor]:
-    (x_quant, x_quant_scales), _, _, res = \
-    fused_rms_fp8_group_quant(
+    (x_quant, x_quant_scales), _, _, res = fused_rms_fp8_group_quant(
         x,
         weight,
         variance_epsilon,
@@ -134,10 +130,12 @@
 
 
 def rocm_aiter_rmsnorm_fp8_group_quant_impl(
-        x: torch.Tensor, residual: torch.Tensor, weight: torch.Tensor,
-        variance_epsilon: float) -> tuple[torch.Tensor, torch.Tensor]:
-    (x_quant, x_quant_scales), _, _, res = \
-    fused_rms_fp8_group_quant(
+    x: torch.Tensor,
+    residual: torch.Tensor,
+    weight: torch.Tensor,
+    variance_epsilon: float,
+) -> tuple[torch.Tensor, torch.Tensor]:
+    (x_quant, x_quant_scales), _, _, res = fused_rms_fp8_group_quant(
         x,
         weight,
         variance_epsilon,
@@ -151,13 +149,9 @@
     return (x_quant, x_quant_scales)
 
 
-def rocm_aiter_rms_norm_fake(x: torch.Tensor, weight: torch.Tensor,
-                             variance_epsilon: float) -> torch.Tensor:
-=======
 def rocm_aiter_rms_norm_fake(
     x: torch.Tensor, weight: torch.Tensor, variance_epsilon: float
 ) -> torch.Tensor:
->>>>>>> c0a7b89d
     return torch.empty_like(x)
 
 
@@ -171,25 +165,38 @@
 
 
 def rocm_aiter_rmsnorm_with_add_fp8_group_quant_fake(
-    x: torch.Tensor, residual: torch.Tensor, weight: torch.Tensor,
-    variance_epsilon: float
+    x: torch.Tensor,
+    residual: torch.Tensor,
+    weight: torch.Tensor,
+    variance_epsilon: float,
 ) -> tuple[torch.Tensor, torch.Tensor, torch.Tensor]:
     M, N = x.shape
-    scale_shape = (M, (N + rocm_aiter_fp8_quant_group_size - 1) //
-                   rocm_aiter_fp8_quant_group_size)
-    return (torch.empty_like(x, dtype=rocm_aiter_fp8_dtype, device=x.device),
-            torch.empty(scale_shape, dtype=torch.float32, device=x.device),
-            torch.empty_like(residual, device=residual.device))
+    scale_shape = (
+        M,
+        (N + rocm_aiter_fp8_quant_group_size - 1) // rocm_aiter_fp8_quant_group_size,
+    )
+    return (
+        torch.empty_like(x, dtype=rocm_aiter_fp8_dtype, device=x.device),
+        torch.empty(scale_shape, dtype=torch.float32, device=x.device),
+        torch.empty_like(residual, device=residual.device),
+    )
 
 
 def rocm_aiter_rmsnorm_fp8_group_quant_fake(
-        x: torch.Tensor, residual: torch.Tensor, weight: torch.Tensor,
-        variance_epsilon: float) -> tuple[torch.Tensor, torch.Tensor]:
+    x: torch.Tensor,
+    residual: torch.Tensor,
+    weight: torch.Tensor,
+    variance_epsilon: float,
+) -> tuple[torch.Tensor, torch.Tensor]:
     M, N = x.shape
-    scale_shape = (M, (N + rocm_aiter_fp8_quant_group_size - 1) //
-                   rocm_aiter_fp8_quant_group_size)
-    return (torch.empty_like(x, dtype=rocm_aiter_fp8_dtype, device=x.device),
-            torch.empty(scale_shape, dtype=torch.float32, device=x.device))
+    scale_shape = (
+        M,
+        (N + rocm_aiter_fp8_quant_group_size - 1) // rocm_aiter_fp8_quant_group_size,
+    )
+    return (
+        torch.empty_like(x, dtype=rocm_aiter_fp8_dtype, device=x.device),
+        torch.empty(scale_shape, dtype=torch.float32, device=x.device),
+    )
 
 
 if current_platform.is_rocm():
