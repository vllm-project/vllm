--- conflicted
+++ resolved
@@ -45,53 +45,6 @@
         obj.param_features = []
     obj.param_features.append(feature_name)
 
-<<<<<<< HEAD
-=======
-    def __new__(cls, data: torch.Tensor, **kwargs):
-
-        return super().__new__(cls, data=data, requires_grad=False)
-
-    def __init__(self, data: torch.Tensor, weight_loader: Callable):
-        """
-        Initialize the BasevLLMParameter
-
-        :param data: torch tensor with the parameter data
-        :param weight_loader: weight loader callable
-
-        :returns: a torch.nn.parameter
-        """
-
-        # During weight loading, we often do something like:
-        # narrowed_tensor = param.data.narrow(0, offset, len)
-        # narrowed_tensor.copy_(real_weight)
-        # expecting narrowed_tensor and param.data to share the same storage.
-        # However, on TPUs, narrowed_tensor will lazily propagate to the base
-        # tensor, which is param.data, leading to the redundant memory usage.
-        # This sometimes causes OOM errors during model loading. To avoid this,
-        # we sync the param tensor after its weight loader is called.
-        from vllm.platforms import current_platform
-        if current_platform.is_tpu():
-            weight_loader = _make_synced_weight_loader(weight_loader)
-
-        self._weight_loader = weight_loader
-
-    @property
-    def weight_loader(self):
-        return self._weight_loader
-
-    def _assert_and_load(self, loaded_weight: torch.Tensor):
-        assert self.data.shape == loaded_weight.shape
-        self.data.copy_(loaded_weight)
-
-    def load_column_parallel_weight(self, loaded_weight: torch.Tensor):
-        self._assert_and_load(loaded_weight)
-
-    def load_row_parallel_weight(self, loaded_weight: torch.Tensor):
-        self._assert_and_load(loaded_weight)
-
-    def load_merged_column_weight(self, loaded_weight: torch.Tensor, **kwargs):
-        self._assert_and_load(loaded_weight)
->>>>>>> d14e98d9
 
 def has_any_param_feature(obj, feature_name_or_list):
     """
@@ -126,6 +79,10 @@
         assert param.data.shape == loaded_weight.shape
         param.data.copy_(loaded_weight)
 
+
+    from vllm.platforms import current_platform
+    if current_platform.is_tpu():
+        weight_loader = _make_synced_weight_loader(weight_loader)
     param.weight_loader = weight_loader
     param.load_column_parallel_weight = lambda loaded_weight: _assert_and_load(
         param, loaded_weight)
