--- conflicted
+++ resolved
@@ -9,14 +9,10 @@
 from vllm.sequence import (VLLM_TOKEN_ID_ARRAY_TYPE, SequenceData,
                            SequenceGroupMetadata)
 from vllm.triton_utils.sample import get_num_triton_sampler_splits
-<<<<<<< HEAD
-from vllm.utils import (async_tensor_h2d, is_hpu, is_pin_memory_available,
-                        make_tensor_with_pad, maybe_expand_dim)
-=======
 from vllm.utils import (PyObjectCache, async_tensor_h2d,
                         is_pin_memory_available, make_tensor_with_pad,
                         maybe_expand_dim)
->>>>>>> da1a844e
+from vllm.platforms import current_platform
 
 _SAMPLING_EPS = 1e-5
 _SEED_0_REPLACEMENT = 3403598558
@@ -608,7 +604,7 @@
             dtype=torch.int,
             pin_memory=pin_memory,
         )
-        idx_dtype = torch.long if not is_hpu(
+        idx_dtype = torch.long if not current_platform.is_hpu(
         ) else torch.int  # Gaudi doesn't have full native int64 support
         sample_indices_t = torch.tensor(
             sample_indices,
@@ -671,7 +667,7 @@
             else:
                 generator = random.Random(str((seed, ) + extra_entropy))
                 randint_fn = generator.randint
-            idx_dtype = torch.long if not is_hpu(
+            idx_dtype = torch.long if not current_platform.is_hpu(
             ) else torch.int  # Gaudi doesn't have full native int64 support
             lo, hi = torch.iinfo(idx_dtype).min, torch.iinfo(idx_dtype).max
             # If the user/random sets seed = 0 but request should
