"""Utilities for selecting and loading models."""
import contextlib
from typing import Type, Tuple

import torch
import torch.nn as nn

from vllm.config import DeviceConfig, ModelConfig
from vllm.model_executor.models import ModelRegistry
from vllm.model_executor.models.llava import LlavaForConditionalGeneration
from vllm.model_executor.weight_utils import (get_quant_config,
                                              initialize_dummy_weights)

_VISION_MODEL_CLASSES = [
    LlavaForConditionalGeneration,
]


@contextlib.contextmanager
def _set_default_torch_dtype(dtype: torch.dtype):
    """Sets the default torch dtype to the given dtype."""
    old_dtype = torch.get_default_dtype()
    torch.set_default_dtype(dtype)
    yield
    torch.set_default_dtype(old_dtype)


def _get_model_architecture(
        model_config: ModelConfig) -> Tuple[Type[nn.Module], str]:
    architectures = getattr(model_config.hf_config, "architectures", [])
    # Special handling for quantized Mixtral.
    # FIXME(woosuk): This is a temporary hack.
    if (model_config.quantization is not None
            and "MixtralForCausalLM" in architectures):
        architectures = ["QuantMixtralForCausalLM"]

    for arch in architectures:
        model_cls = ModelRegistry.load_model_cls(arch)
        if model_cls is not None:
            return (model_cls, arch)
    raise ValueError(
        f"Model architectures {architectures} are not supported for now. "
        f"Supported architectures: {ModelRegistry.get_supported_archs()}")


def get_architecture(model_config: ModelConfig) -> str:
    return _get_model_architecture(model_config)[1]


def get_model(model_config: ModelConfig, device_config: DeviceConfig,
              **kwargs) -> nn.Module:
    lora_config = kwargs.get("lora_config", None)
<<<<<<< HEAD
    model_class = _get_model_architecture(model_config)[0]
=======
    vision_language_config = kwargs.get("vision_language_config", None)
    model_class = _get_model_architecture(model_config)
>>>>>>> 1715056f

    # Get the (maybe quantized) linear method.
    linear_method = None
    if model_config.quantization is not None:
        quant_config = get_quant_config(model_config)
        capability = torch.cuda.get_device_capability()
        capability = capability[0] * 10 + capability[1]
        if capability < quant_config.get_min_capability():
            raise ValueError(
                f"The quantization method {model_config.quantization} is not "
                "supported for the current GPU. "
                f"Minimum capability: {quant_config.get_min_capability()}. "
                f"Current capability: {capability}.")
        supported_dtypes = quant_config.get_supported_act_dtypes()
        if model_config.dtype not in supported_dtypes:
            raise ValueError(
                f"{model_config.dtype} is not supported for quantization "
                f"method {model_config.quantization}. Supported dtypes: "
                f"{supported_dtypes}")
        linear_method = quant_config.get_linear_method()

    with _set_default_torch_dtype(model_config.dtype):
        # Create a model instance.
        # The weights will be initialized as empty tensors.
        with torch.device(device_config.device):
            if hasattr(model_class, "supported_lora_modules"):
                model = model_class(model_config.hf_config, linear_method,
                                    lora_config)
            elif lora_config:
                raise ValueError(
                    f"Model {model_class.__name__} does not support LoRA, "
                    "but LoRA is enabled. Support for this model may "
                    "be added in the future. If this is important to you, "
                    "please open an issue on github.")
            else:
                if model_class not in _VISION_MODEL_CLASSES:
                    model = model_class(model_config.hf_config, linear_method)
                else:
                    model = model_class(model_config.hf_config,
                                        vision_language_config, linear_method)
        if model_config.load_format == "dummy":
            # NOTE(woosuk): For accurate performance evaluation, we assign
            # random values to the weights.
            initialize_dummy_weights(model)
        else:
            # Load the weights from the cached or downloaded files.
            model.load_weights(model_config.model, model_config.download_dir,
                               model_config.load_format, model_config.revision)
    return model.eval()<|MERGE_RESOLUTION|>--- conflicted
+++ resolved
@@ -50,12 +50,8 @@
 def get_model(model_config: ModelConfig, device_config: DeviceConfig,
               **kwargs) -> nn.Module:
     lora_config = kwargs.get("lora_config", None)
-<<<<<<< HEAD
-    model_class = _get_model_architecture(model_config)[0]
-=======
     vision_language_config = kwargs.get("vision_language_config", None)
     model_class = _get_model_architecture(model_config)
->>>>>>> 1715056f
 
     # Get the (maybe quantized) linear method.
     linear_method = None
