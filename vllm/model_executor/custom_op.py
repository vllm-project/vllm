--- conflicted
+++ resolved
@@ -138,11 +138,7 @@
         Specifying 'all' or 'none' in custom_op takes precedence.
         """
         from vllm.config import CompilationLevel
-<<<<<<< HEAD
-        compilation_config = get_current_vllm_config().compilation_config
-=======
         compilation_config = get_cached_compilation_config()
->>>>>>> 016c25b5
         default_on = (compilation_config.level < CompilationLevel.PIECEWISE
                       or not compilation_config.use_inductor)
         count_none = compilation_config.custom_ops.count("none")
