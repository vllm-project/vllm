--- conflicted
+++ resolved
@@ -200,15 +200,11 @@
         )
         return data.handle
 
-<<<<<<< HEAD
     def sleep(
             self,
             offload_tags: Optional[Union[tuple[str, ...],
                                          str]] = None,
             model_runner=None) -> None:
-=======
-    def sleep(self, offload_tags: Optional[Union[tuple[str, ...], str]] = None) -> None:
->>>>>>> 6431be80
         """
         Put the allocator in sleep mode.
         All data in the memory allocation with the specified tag will be
@@ -221,11 +217,7 @@
         if offload_tags is None:
             # by default, allocated tensors and graphs are offloaded
             # when the allocator sleeps
-<<<<<<< HEAD
             offload_tags = (CuMemAllocator.default_tag, CuMemAllocator.graphs_tag)
-=======
-            offload_tags = (CuMemAllocator.default_tag,)
->>>>>>> 6431be80
         elif isinstance(offload_tags, str):
             offload_tags = (offload_tags,)
 
@@ -259,18 +251,10 @@
         logger.info(
             "CuMemAllocator: sleep freed %.2f GiB memory in total, of which "
             "%.2f GiB is backed up in CPU and the rest %.2f GiB is discarded "
-<<<<<<< HEAD
             "directly. %s", total_bytes / 1024**3, backup_bytes / 1024**3,
             (total_bytes - backup_bytes) / 1024**3,
             f"CUDA graphs offloaded to CPU (tag: {CuMemAllocator.graphs_tag})" if has_graphs
             else "CUDA graphs not managed by CuMemAllocator")
-=======
-            "directly.",
-            total_bytes / 1024**3,
-            backup_bytes / 1024**3,
-            (total_bytes - backup_bytes) / 1024**3,
-        )
->>>>>>> 6431be80
 
         gc.collect()
 
