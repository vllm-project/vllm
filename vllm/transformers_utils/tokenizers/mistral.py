--- conflicted
+++ resolved
@@ -8,19 +8,6 @@
 
 import huggingface_hub
 from huggingface_hub import HfApi, hf_hub_download
-<<<<<<< HEAD
-from mistral_common.protocol.instruct.request import ChatCompletionRequest
-from mistral_common.tokens.instruct.request import FIMRequest
-# yapf: disable
-from mistral_common.tokens.tokenizers.mistral import (
-    MistralTokenizer as PublicMistralTokenizer)
-# yapf: enable
-from mistral_common.tokens.tokenizers.sentencepiece import (
-    SentencePieceTokenizer)
-from mistral_common.tokens.tokenizers.tekken import (SpecialTokenPolicy,
-                                                     Tekkenizer)
-=======
->>>>>>> 367cb8ce
 
 from vllm.logger import init_logger
 from vllm.transformers_utils.tokenizer_base import TokenizerBase
@@ -31,8 +18,11 @@
     # so that users who only use non-mistral models
     # will not be bothered by the dependency.
     from mistral_common.protocol.instruct.request import ChatCompletionRequest
+    from mistral_common.tokens.instruct.request import FIMRequest
     from mistral_common.tokens.tokenizers.mistral import (
         MistralTokenizer as PublicMistralTokenizer)
+    from mistral_common.tokens.tokenizers.tekken import (SpecialTokenPolicy,
+                                                         Tekkenizer)
 
     from vllm.entrypoints.chat_utils import ChatCompletionMessageParam
 
