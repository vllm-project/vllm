# SPDX-License-Identifier: Apache-2.0
# SPDX-FileCopyrightText: Copyright contributors to the vLLM project

import json
import os
import struct
from functools import cache
from os import PathLike
from pathlib import Path
from typing import Any

from gguf import GGMLQuantizationType

import vllm.envs as envs
from vllm.logger import init_logger

logger = init_logger(__name__)


def is_s3(model_or_path: str) -> bool:
    return model_or_path.lower().startswith("s3://")


def is_gcs(model_or_path: str) -> bool:
    return model_or_path.lower().startswith("gs://")


def is_cloud_storage(model_or_path: str) -> bool:
    return is_s3(model_or_path) or is_gcs(model_or_path)


<<<<<<< HEAD
@cache
def check_gguf_file(model: str | PathLike) -> bool:
    """Check if the file is a GGUF model."""
    model = Path(model)
    if not model.is_file():
        return False
    elif model.suffix == ".gguf":
        return True

    try:
        with model.open("rb") as f:
            header = f.read(4)

        return header == b"GGUF"
    except Exception as e:
        logger.debug("Error reading file %s: %s", model, e)
        return False


@cache
def is_remote_gguf(model: str | Path) -> bool:
    """Check if the model is a remote GGUF model."""
    model = str(model)
    return (
        (not is_cloud_storage(model))
        and (not model.startswith(("http://", "https://")))
        and ("/" in model and ":" in model)
        and is_valid_gguf_quant_type(model.rsplit(":", 1)[1])
    )


def is_valid_gguf_quant_type(gguf_quant_type: str) -> bool:
    """Check if the quant type is a valid GGUF quant type."""
    return getattr(GGMLQuantizationType, gguf_quant_type, None) is not None


def split_remote_gguf(model: str | Path) -> tuple[str, str]:
    """Split the model into repo_id and quant type."""
    model = str(model)
    if is_remote_gguf(model):
        parts = model.rsplit(":", 1)
        return (parts[0], parts[1])
    raise ValueError(
        "Wrong GGUF model or invalid GGUF quant type: %s.\n"
        "- It should be in repo_id:quant_type format.\n"
        "- Valid GGMLQuantizationType values: %s",
        model,
        GGMLQuantizationType._member_names_,
    )


def is_gguf(model: str | Path) -> bool:
    """Check if the model is a GGUF model.

    Args:
        model: Model name, path, or Path object to check.

    Returns:
        True if the model is a GGUF model, False otherwise.
    """
    model = str(model)

    # Check if it's a local GGUF file
    if check_gguf_file(model):
        return True

    # Check if it's a remote GGUF model (repo_id:quant_type format)
    return is_remote_gguf(model)


=======
>>>>>>> e6358610
def modelscope_list_repo_files(
    repo_id: str,
    revision: str | None = None,
    token: str | bool | None = None,
) -> list[str]:
    """List files in a modelscope repo."""
    from modelscope.hub.api import HubApi

    api = HubApi()
    api.login(token)
    # same as huggingface_hub.list_repo_files
    files = [
        file["Path"]
        for file in api.get_model_files(
            model_id=repo_id, revision=revision, recursive=True
        )
        if file["Type"] == "blob"
    ]
    return files


def _maybe_json_dict(path: str | PathLike) -> dict[str, str]:
    with open(path) as f:
        try:
            return json.loads(f.read())
        except Exception:
            return dict[str, str]()


def _maybe_space_split_dict(path: str | PathLike) -> dict[str, str]:
    parsed_dict = dict[str, str]()
    with open(path) as f:
        for line in f.readlines():
            try:
                model_name, redirect_name = line.strip().split()
                parsed_dict[model_name] = redirect_name
            except Exception:
                pass
    return parsed_dict


@cache
def maybe_model_redirect(model: str) -> str:
    """
    Use model_redirect to redirect the model name to a local folder.

    :param model: hf model name
    :return: maybe redirect to a local folder
    """

    model_redirect_path = envs.VLLM_MODEL_REDIRECT_PATH

    if not model_redirect_path:
        return model

    if not Path(model_redirect_path).exists():
        return model

    redirect_dict = _maybe_json_dict(model_redirect_path) or _maybe_space_split_dict(
        model_redirect_path
    )
    if redirect_model := redirect_dict.get(model):
        logger.info("model redirect: [ %s ] -> [ %s ]", model, redirect_model)
        return redirect_model

    return model


def parse_safetensors_file_metadata(path: str | PathLike) -> dict[str, Any]:
    with open(path, "rb") as f:
        length_of_metadata = struct.unpack("<Q", f.read(8))[0]
        metadata = json.loads(f.read(length_of_metadata).decode("utf-8"))
        return metadata


def convert_model_repo_to_path(model_repo: str) -> str:
    """When VLLM_USE_MODELSCOPE is True convert a model
    repository string to a Path str."""
    if not envs.VLLM_USE_MODELSCOPE or Path(model_repo).exists():
        return model_repo
    from modelscope.utils.file_utils import get_model_cache_root

    return os.path.join(get_model_cache_root(), model_repo)<|MERGE_RESOLUTION|>--- conflicted
+++ resolved
@@ -8,8 +8,6 @@
 from os import PathLike
 from pathlib import Path
 from typing import Any
-
-from gguf import GGMLQuantizationType
 
 import vllm.envs as envs
 from vllm.logger import init_logger
@@ -29,79 +27,6 @@
     return is_s3(model_or_path) or is_gcs(model_or_path)
 
 
-<<<<<<< HEAD
-@cache
-def check_gguf_file(model: str | PathLike) -> bool:
-    """Check if the file is a GGUF model."""
-    model = Path(model)
-    if not model.is_file():
-        return False
-    elif model.suffix == ".gguf":
-        return True
-
-    try:
-        with model.open("rb") as f:
-            header = f.read(4)
-
-        return header == b"GGUF"
-    except Exception as e:
-        logger.debug("Error reading file %s: %s", model, e)
-        return False
-
-
-@cache
-def is_remote_gguf(model: str | Path) -> bool:
-    """Check if the model is a remote GGUF model."""
-    model = str(model)
-    return (
-        (not is_cloud_storage(model))
-        and (not model.startswith(("http://", "https://")))
-        and ("/" in model and ":" in model)
-        and is_valid_gguf_quant_type(model.rsplit(":", 1)[1])
-    )
-
-
-def is_valid_gguf_quant_type(gguf_quant_type: str) -> bool:
-    """Check if the quant type is a valid GGUF quant type."""
-    return getattr(GGMLQuantizationType, gguf_quant_type, None) is not None
-
-
-def split_remote_gguf(model: str | Path) -> tuple[str, str]:
-    """Split the model into repo_id and quant type."""
-    model = str(model)
-    if is_remote_gguf(model):
-        parts = model.rsplit(":", 1)
-        return (parts[0], parts[1])
-    raise ValueError(
-        "Wrong GGUF model or invalid GGUF quant type: %s.\n"
-        "- It should be in repo_id:quant_type format.\n"
-        "- Valid GGMLQuantizationType values: %s",
-        model,
-        GGMLQuantizationType._member_names_,
-    )
-
-
-def is_gguf(model: str | Path) -> bool:
-    """Check if the model is a GGUF model.
-
-    Args:
-        model: Model name, path, or Path object to check.
-
-    Returns:
-        True if the model is a GGUF model, False otherwise.
-    """
-    model = str(model)
-
-    # Check if it's a local GGUF file
-    if check_gguf_file(model):
-        return True
-
-    # Check if it's a remote GGUF model (repo_id:quant_type format)
-    return is_remote_gguf(model)
-
-
-=======
->>>>>>> e6358610
 def modelscope_list_repo_files(
     repo_id: str,
     revision: str | None = None,
