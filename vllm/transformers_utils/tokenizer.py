# SPDX-License-Identifier: Apache-2.0
# SPDX-FileCopyrightText: Copyright contributors to the vLLM project

import warnings
from functools import lru_cache
from typing import TYPE_CHECKING, Any

from typing_extensions import assert_never

from vllm.logger import init_logger
<<<<<<< HEAD
from vllm.tokenizers import (
    HfTokenizer,
    MistralTokenizer,
    TokenizerLike,
    TokenizerRegistry,
)

from .gguf_utils import (
    check_gguf_file,
    get_gguf_file_path_from_hf,
    is_gguf,
    is_remote_gguf,
    split_remote_gguf,
)
from .repo_utils import list_filtered_repo_files
=======
from vllm.tokenizers import TokenizerLike, get_tokenizer
>>>>>>> fc95521b

if TYPE_CHECKING:
    from vllm.config import ModelConfig


logger = init_logger(__name__)


def __getattr__(name: str):
    if name == "AnyTokenizer":
        warnings.warn(
            "`vllm.transformers_utils.tokenizer.AnyTokenizer` has been moved to "
            "`vllm.tokenizers.TokenizerLike`. "
            "The old name will be removed in v0.13.",
            DeprecationWarning,
            stacklevel=2,
        )

        return TokenizerLike
    if name == "get_cached_tokenizer":
        from vllm.tokenizers.hf import get_cached_tokenizer

        warnings.warn(
            "`vllm.transformers_utils.tokenizer.get_cached_tokenizer` "
            "has been moved to `vllm.tokenizers.hf.get_cached_tokenizer`. "
            "The old name will be removed in v0.13.",
            DeprecationWarning,
            stacklevel=2,
        )

        return get_cached_tokenizer

    raise AttributeError(f"module {__name__!r} has no attribute {name!r}")


def decode_tokens(
    tokenizer: TokenizerLike,
    token_ids: list[int],
    *,
    skip_special_tokens: bool | None = None,
) -> str:
    """
    Backend-agnostic equivalent of HF's
    `tokenizer.decode(token_ids, ...)`.

    `skip_special_tokens=None` means to use the backend's default
    settings.
    """
    kw_args: dict[str, Any] = {}

    if skip_special_tokens is not None:
        kw_args["skip_special_tokens"] = skip_special_tokens

    return tokenizer.decode(token_ids, **kw_args)


def encode_tokens(
    tokenizer: TokenizerLike,
    text: str,
    *,
    truncation: bool | None = None,
    max_length: int | None = None,
    add_special_tokens: bool | None = None,
) -> list[int]:
    """
    Backend-agnostic equivalent of HF's
    `tokenizer.encode(text, ...)`.

    `add_special_tokens=None` means to use the backend's default
    settings.
    """

    kw_args: dict[str, Any] = {}
    if max_length is not None:
        kw_args["max_length"] = max_length

    if truncation is not None:
        kw_args["truncation"] = truncation

    if add_special_tokens is not None:
        kw_args["add_special_tokens"] = add_special_tokens

    return tokenizer.encode(text, **kw_args)


cached_get_tokenizer = lru_cache(get_tokenizer)


def cached_tokenizer_from_config(
    model_config: "ModelConfig",
    **kwargs: Any,
):
    return cached_get_tokenizer(
        model_config.tokenizer,
        tokenizer_mode=model_config.tokenizer_mode,
        revision=model_config.tokenizer_revision,
        trust_remote_code=model_config.trust_remote_code,
        **kwargs,
    )


def init_tokenizer_from_configs(model_config: "ModelConfig"):
    runner_type = model_config.runner_type
    if runner_type == "generate" or runner_type == "draft":
        truncation_side = "left"
    elif runner_type == "pooling":
        truncation_side = "right"
    else:
        assert_never(runner_type)

    return get_tokenizer(
        model_config.tokenizer,
        tokenizer_mode=model_config.tokenizer_mode,
        trust_remote_code=model_config.trust_remote_code,
        revision=model_config.tokenizer_revision,
        truncation_side=truncation_side,
    )<|MERGE_RESOLUTION|>--- conflicted
+++ resolved
@@ -8,25 +8,7 @@
 from typing_extensions import assert_never
 
 from vllm.logger import init_logger
-<<<<<<< HEAD
-from vllm.tokenizers import (
-    HfTokenizer,
-    MistralTokenizer,
-    TokenizerLike,
-    TokenizerRegistry,
-)
-
-from .gguf_utils import (
-    check_gguf_file,
-    get_gguf_file_path_from_hf,
-    is_gguf,
-    is_remote_gguf,
-    split_remote_gguf,
-)
-from .repo_utils import list_filtered_repo_files
-=======
 from vllm.tokenizers import TokenizerLike, get_tokenizer
->>>>>>> fc95521b
 
 if TYPE_CHECKING:
     from vllm.config import ModelConfig
