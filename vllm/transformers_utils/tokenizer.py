# SPDX-License-Identifier: Apache-2.0
# SPDX-FileCopyrightText: Copyright contributors to the vLLM project

import warnings
from typing import Any

from typing_extensions import deprecated

from vllm.logger import init_logger
<<<<<<< HEAD
from vllm.transformers_utils.config import (
    get_sentence_transformer_tokenizer_config,
    list_filtered_repo_files,
)
from vllm.transformers_utils.tokenizers import MistralTokenizer
from vllm.transformers_utils.utils import (
    check_gguf_file,
    is_gguf,
    is_remote_gguf,
    split_remote_gguf,
)

if TYPE_CHECKING:
    from vllm.config import ModelConfig
    from vllm.transformers_utils.tokenizer_base import TokenizerBase
else:
    ModelConfig = Any
    TokenizerBase = Any
=======
from vllm.tokenizers import TokenizerLike
>>>>>>> e6358610

logger = init_logger(__name__)


def __getattr__(name: str):
    if name == "AnyTokenizer":
        warnings.warn(
            "`vllm.transformers_utils.tokenizer.AnyTokenizer` has been moved to "
            "`vllm.tokenizers.TokenizerLike`. "
            "The old name will be removed in v0.13.",
            DeprecationWarning,
            stacklevel=2,
        )

        return TokenizerLike
    if name == "get_tokenizer":
        from vllm.tokenizers import get_tokenizer

        warnings.warn(
            "`vllm.transformers_utils.tokenizer.get_tokenizer` "
            "has been moved to `vllm.tokenizers.get_tokenizer`. "
            "The old name will be removed in v0.13.",
            DeprecationWarning,
            stacklevel=2,
        )

        return get_tokenizer
    if name == "cached_get_tokenizer":
        from vllm.tokenizers import cached_get_tokenizer

        warnings.warn(
            "`vllm.transformers_utils.tokenizer.cached_get_tokenizer` "
            "has been moved to `vllm.tokenizers.cached_get_tokenizer`. "
            "The old name will be removed in v0.13.",
            DeprecationWarning,
            stacklevel=2,
        )

        return cached_get_tokenizer
    if name == "cached_tokenizer_from_config":
        from vllm.tokenizers import cached_tokenizer_from_config

        warnings.warn(
            "`vllm.transformers_utils.tokenizer.cached_tokenizer_from_config` "
            "has been moved to `vllm.tokenizers.cached_tokenizer_from_config`. "
            "The old name will be removed in v0.13.",
            DeprecationWarning,
            stacklevel=2,
        )

        return cached_tokenizer_from_config
    if name == "init_tokenizer_from_configs":
        from vllm.tokenizers import init_tokenizer_from_config

        warnings.warn(
            "`vllm.transformers_utils.tokenizer.init_tokenizer_from_configs` "
            "has been moved to `vllm.tokenizers.init_tokenizer_from_config`. "
            "The old name will be removed in v0.13.",
            DeprecationWarning,
            stacklevel=2,
        )

        return init_tokenizer_from_config

    raise AttributeError(f"module {__name__!r} has no attribute {name!r}")


@deprecated("Will be removed in v0.13. Please use `tokenizer.decode()` instead.")
def decode_tokens(
    tokenizer: TokenizerLike,
    token_ids: list[int],
    *,
    skip_special_tokens: bool | None = None,
) -> str:
    """
    Backend-agnostic equivalent of HF's
    `tokenizer.decode(token_ids, ...)`.

    `skip_special_tokens=None` means to use the backend's default
    settings.
    """
    kw_args: dict[str, Any] = {}

    if skip_special_tokens is not None:
        kw_args["skip_special_tokens"] = skip_special_tokens

    return tokenizer.decode(token_ids, **kw_args)


@deprecated("Will be removed in v0.13. Please use `tokenizer.encode()` instead.")
def encode_tokens(
    tokenizer: TokenizerLike,
    text: str,
    *,
    truncation: bool | None = None,
    max_length: int | None = None,
    add_special_tokens: bool | None = None,
) -> list[int]:
    """
    Backend-agnostic equivalent of HF's
    `tokenizer.encode(text, ...)`.

    `add_special_tokens=None` means to use the backend's default
    settings.
    """

    kw_args: dict[str, Any] = {}
    if max_length is not None:
        kw_args["max_length"] = max_length

    if truncation is not None:
        kw_args["truncation"] = truncation

    if add_special_tokens is not None:
        kw_args["add_special_tokens"] = add_special_tokens

<<<<<<< HEAD
    return tokenizer.encode(text, **kw_args)


def get_cached_tokenizer(tokenizer: AnyTokenizer) -> AnyTokenizer:
    """
    By default, transformers will recompute multiple tokenizer properties
    each time they are called, leading to a significant slowdown.
    This proxy caches these properties for faster access.
    """
    cached_tokenizer = copy.copy(tokenizer)

    tokenizer_all_special_ids = tokenizer.all_special_ids
    tokenizer_all_special_tokens = tokenizer.all_special_tokens
    tokenizer_all_special_tokens_extended = tokenizer.all_special_tokens_extended
    tokenizer_vocab = tokenizer.get_vocab()
    tokenizer_len = len(tokenizer)

    max_token_id = max(tokenizer_vocab.values())
    # Some tokenizers (e.g., QwenTokenizer) have special tokens that
    # are added and included in the implementation of the vocab_size
    # property, but not in get_vocab(); if there is an implementation
    # of vocab size, we should take the greater value.
    if hasattr(tokenizer, "vocab_size"):
        with contextlib.suppress(NotImplementedError):
            max_token_id = max(max_token_id, tokenizer.vocab_size)

    class CachedTokenizer(tokenizer.__class__):  # type: ignore
        @property
        def all_special_ids(self) -> list[int]:
            return tokenizer_all_special_ids

        @property
        def all_special_tokens(self) -> list[str]:
            return tokenizer_all_special_tokens

        @property
        def all_special_tokens_extended(self) -> list[str]:
            return tokenizer_all_special_tokens_extended

        @property
        def max_token_id(self) -> int:
            return max_token_id

        def get_vocab(self) -> dict[str, int]:
            return tokenizer_vocab

        def __len__(self) -> int:
            return tokenizer_len

        def __reduce__(self):
            return get_cached_tokenizer, (tokenizer,)

    CachedTokenizer.__name__ = f"Cached{tokenizer.__class__.__name__}"

    cached_tokenizer.__class__ = CachedTokenizer
    return cached_tokenizer


def get_tokenizer(
    tokenizer_name: str | Path,
    *args,
    tokenizer_mode: str = "auto",
    trust_remote_code: bool = False,
    revision: str | None = None,
    download_dir: str | None = None,
    **kwargs,
) -> AnyTokenizer:
    """Gets a tokenizer for the given model name via HuggingFace or ModelScope."""
    if envs.VLLM_USE_MODELSCOPE:
        # download model from ModelScope hub,
        # lazy import so that modelscope is not required for normal use.
        # pylint: disable=C.
        from modelscope.hub.snapshot_download import snapshot_download

        # avoid circuit import
        from vllm.model_executor.model_loader.weight_utils import get_lock

        # Only set the tokenizer here, model will be downloaded on the workers.
        if not os.path.exists(tokenizer_name):
            # Use file lock to prevent multiple processes from
            # downloading the same file at the same time.
            with get_lock(tokenizer_name, download_dir):
                tokenizer_path = snapshot_download(
                    model_id=tokenizer_name,
                    cache_dir=download_dir,
                    revision=revision,
                    local_files_only=huggingface_hub.constants.HF_HUB_OFFLINE,
                    # Ignore weights - we only need the tokenizer.
                    ignore_file_pattern=[".*.pt", ".*.safetensors", ".*.bin"],
                )
                tokenizer_name = tokenizer_path

    if tokenizer_mode == "slow":
        if kwargs.get("use_fast", False):
            raise ValueError("Cannot use the fast tokenizer in slow tokenizer mode.")
        kwargs["use_fast"] = False

    if "truncation_side" not in kwargs:
        kwargs["truncation_side"] = "left"

    # Separate model folder from file path for GGUF models
    if is_gguf(tokenizer_name):
        if check_gguf_file(tokenizer_name):
            kwargs["gguf_file"] = Path(tokenizer_name).name
            tokenizer_name = Path(tokenizer_name).parent
        elif is_remote_gguf(tokenizer_name):
            tokenizer_name, _ = split_remote_gguf(tokenizer_name)

    # if `tokenizer_mode` == "auto", check if tokenizer can be loaded via Mistral format
    # first to use official Mistral tokenizer if possible.
    mistral_common_installed = importlib.util.find_spec("mistral_common") is not None
    if tokenizer_mode == "auto" and mistral_common_installed:
        allow_patterns = ["tekken.json", "tokenizer.model.v*"]
        files_list = list_filtered_repo_files(
            model_name_or_path=str(tokenizer_name),
            allow_patterns=allow_patterns,
            revision=revision,
        )
        if len(files_list) > 0:
            tokenizer_mode = "mistral"

    tokenizer: AnyTokenizer
    if tokenizer_mode == "mistral":
        logger.debug_once(f"Loading MistralTokenizer from {tokenizer_name}")
        tokenizer = MistralTokenizer.from_pretrained(
            str(tokenizer_name), revision=revision
        )
    elif tokenizer_mode == "custom":
        from vllm.transformers_utils.tokenizer_base import TokenizerRegistry

        logger.debug_once(f"Loading CustomTokenizer from {tokenizer_name}")
        tokenizer = TokenizerRegistry.get_tokenizer(
            str(tokenizer_name),
            *args,
            revision=revision,
            download_dir=download_dir,
            **kwargs,
        )
    else:
        try:
            logger.debug_once(f"Loading AutoTokenizer from {tokenizer_name}")
            tokenizer = AutoTokenizer.from_pretrained(
                tokenizer_name,
                *args,
                trust_remote_code=trust_remote_code,
                revision=revision,
                **kwargs,
            )
        except ValueError as e:
            # If the error pertains to the tokenizer class not existing or not
            # currently being imported,
            # suggest using the --trust-remote-code flag.
            if not trust_remote_code and (
                "does not exist or is not currently imported." in str(e)
                or "requires you to execute the tokenizer file" in str(e)
            ):
                err_msg = (
                    "Failed to load the tokenizer. If the tokenizer "
                    "is a custom tokenizer not yet available in the "
                    "HuggingFace transformers library, consider "
                    "setting `trust_remote_code=True` in LLM or using "
                    "the `--trust-remote-code` flag in the CLI."
                )
                raise RuntimeError(err_msg) from e
            else:
                raise e

        # The special_tokens in tokenizer should also be
        # controlled by do_lower_case in encoder_config
        encoder_config = get_sentence_transformer_tokenizer_config(
            tokenizer_name, revision
        )
        if isinstance(encoder_config, dict) and encoder_config.get(
            "do_lower_case", False
        ):
            special_tokens_map = {
                k: v.lower() for k, v in tokenizer.special_tokens_map.items()
            }
            tokenizer.add_special_tokens(special_tokens_map)

        if not isinstance(tokenizer, PreTrainedTokenizerFast):
            logger.warning(
                "Using a slow tokenizer. This might cause a significant "
                "slowdown. Consider using a fast tokenizer instead."
            )
        tokenizer = get_cached_tokenizer(tokenizer)

    return tokenizer


cached_get_tokenizer = lru_cache(get_tokenizer)


def cached_tokenizer_from_config(
    model_config: ModelConfig,
    **kwargs: Any,
):
    return cached_get_tokenizer(
        model_config.tokenizer,
        tokenizer_mode=model_config.tokenizer_mode,
        revision=model_config.tokenizer_revision,
        trust_remote_code=model_config.trust_remote_code,
        **kwargs,
    )


def init_tokenizer_from_configs(model_config: ModelConfig):
    runner_type = model_config.runner_type
    if runner_type == "generate" or runner_type == "draft":
        truncation_side = "left"
    elif runner_type == "pooling":
        truncation_side = "right"
    else:
        assert_never(runner_type)

    return get_tokenizer(
        model_config.tokenizer,
        tokenizer_mode=model_config.tokenizer_mode,
        trust_remote_code=model_config.trust_remote_code,
        revision=model_config.tokenizer_revision,
        truncation_side=truncation_side,
    )
=======
    return tokenizer.encode(text, **kw_args)
>>>>>>> e6358610
<|MERGE_RESOLUTION|>--- conflicted
+++ resolved
@@ -7,28 +7,7 @@
 from typing_extensions import deprecated
 
 from vllm.logger import init_logger
-<<<<<<< HEAD
-from vllm.transformers_utils.config import (
-    get_sentence_transformer_tokenizer_config,
-    list_filtered_repo_files,
-)
-from vllm.transformers_utils.tokenizers import MistralTokenizer
-from vllm.transformers_utils.utils import (
-    check_gguf_file,
-    is_gguf,
-    is_remote_gguf,
-    split_remote_gguf,
-)
-
-if TYPE_CHECKING:
-    from vllm.config import ModelConfig
-    from vllm.transformers_utils.tokenizer_base import TokenizerBase
-else:
-    ModelConfig = Any
-    TokenizerBase = Any
-=======
 from vllm.tokenizers import TokenizerLike
->>>>>>> e6358610
 
 logger = init_logger(__name__)
 
@@ -145,229 +124,4 @@
     if add_special_tokens is not None:
         kw_args["add_special_tokens"] = add_special_tokens
 
-<<<<<<< HEAD
-    return tokenizer.encode(text, **kw_args)
-
-
-def get_cached_tokenizer(tokenizer: AnyTokenizer) -> AnyTokenizer:
-    """
-    By default, transformers will recompute multiple tokenizer properties
-    each time they are called, leading to a significant slowdown.
-    This proxy caches these properties for faster access.
-    """
-    cached_tokenizer = copy.copy(tokenizer)
-
-    tokenizer_all_special_ids = tokenizer.all_special_ids
-    tokenizer_all_special_tokens = tokenizer.all_special_tokens
-    tokenizer_all_special_tokens_extended = tokenizer.all_special_tokens_extended
-    tokenizer_vocab = tokenizer.get_vocab()
-    tokenizer_len = len(tokenizer)
-
-    max_token_id = max(tokenizer_vocab.values())
-    # Some tokenizers (e.g., QwenTokenizer) have special tokens that
-    # are added and included in the implementation of the vocab_size
-    # property, but not in get_vocab(); if there is an implementation
-    # of vocab size, we should take the greater value.
-    if hasattr(tokenizer, "vocab_size"):
-        with contextlib.suppress(NotImplementedError):
-            max_token_id = max(max_token_id, tokenizer.vocab_size)
-
-    class CachedTokenizer(tokenizer.__class__):  # type: ignore
-        @property
-        def all_special_ids(self) -> list[int]:
-            return tokenizer_all_special_ids
-
-        @property
-        def all_special_tokens(self) -> list[str]:
-            return tokenizer_all_special_tokens
-
-        @property
-        def all_special_tokens_extended(self) -> list[str]:
-            return tokenizer_all_special_tokens_extended
-
-        @property
-        def max_token_id(self) -> int:
-            return max_token_id
-
-        def get_vocab(self) -> dict[str, int]:
-            return tokenizer_vocab
-
-        def __len__(self) -> int:
-            return tokenizer_len
-
-        def __reduce__(self):
-            return get_cached_tokenizer, (tokenizer,)
-
-    CachedTokenizer.__name__ = f"Cached{tokenizer.__class__.__name__}"
-
-    cached_tokenizer.__class__ = CachedTokenizer
-    return cached_tokenizer
-
-
-def get_tokenizer(
-    tokenizer_name: str | Path,
-    *args,
-    tokenizer_mode: str = "auto",
-    trust_remote_code: bool = False,
-    revision: str | None = None,
-    download_dir: str | None = None,
-    **kwargs,
-) -> AnyTokenizer:
-    """Gets a tokenizer for the given model name via HuggingFace or ModelScope."""
-    if envs.VLLM_USE_MODELSCOPE:
-        # download model from ModelScope hub,
-        # lazy import so that modelscope is not required for normal use.
-        # pylint: disable=C.
-        from modelscope.hub.snapshot_download import snapshot_download
-
-        # avoid circuit import
-        from vllm.model_executor.model_loader.weight_utils import get_lock
-
-        # Only set the tokenizer here, model will be downloaded on the workers.
-        if not os.path.exists(tokenizer_name):
-            # Use file lock to prevent multiple processes from
-            # downloading the same file at the same time.
-            with get_lock(tokenizer_name, download_dir):
-                tokenizer_path = snapshot_download(
-                    model_id=tokenizer_name,
-                    cache_dir=download_dir,
-                    revision=revision,
-                    local_files_only=huggingface_hub.constants.HF_HUB_OFFLINE,
-                    # Ignore weights - we only need the tokenizer.
-                    ignore_file_pattern=[".*.pt", ".*.safetensors", ".*.bin"],
-                )
-                tokenizer_name = tokenizer_path
-
-    if tokenizer_mode == "slow":
-        if kwargs.get("use_fast", False):
-            raise ValueError("Cannot use the fast tokenizer in slow tokenizer mode.")
-        kwargs["use_fast"] = False
-
-    if "truncation_side" not in kwargs:
-        kwargs["truncation_side"] = "left"
-
-    # Separate model folder from file path for GGUF models
-    if is_gguf(tokenizer_name):
-        if check_gguf_file(tokenizer_name):
-            kwargs["gguf_file"] = Path(tokenizer_name).name
-            tokenizer_name = Path(tokenizer_name).parent
-        elif is_remote_gguf(tokenizer_name):
-            tokenizer_name, _ = split_remote_gguf(tokenizer_name)
-
-    # if `tokenizer_mode` == "auto", check if tokenizer can be loaded via Mistral format
-    # first to use official Mistral tokenizer if possible.
-    mistral_common_installed = importlib.util.find_spec("mistral_common") is not None
-    if tokenizer_mode == "auto" and mistral_common_installed:
-        allow_patterns = ["tekken.json", "tokenizer.model.v*"]
-        files_list = list_filtered_repo_files(
-            model_name_or_path=str(tokenizer_name),
-            allow_patterns=allow_patterns,
-            revision=revision,
-        )
-        if len(files_list) > 0:
-            tokenizer_mode = "mistral"
-
-    tokenizer: AnyTokenizer
-    if tokenizer_mode == "mistral":
-        logger.debug_once(f"Loading MistralTokenizer from {tokenizer_name}")
-        tokenizer = MistralTokenizer.from_pretrained(
-            str(tokenizer_name), revision=revision
-        )
-    elif tokenizer_mode == "custom":
-        from vllm.transformers_utils.tokenizer_base import TokenizerRegistry
-
-        logger.debug_once(f"Loading CustomTokenizer from {tokenizer_name}")
-        tokenizer = TokenizerRegistry.get_tokenizer(
-            str(tokenizer_name),
-            *args,
-            revision=revision,
-            download_dir=download_dir,
-            **kwargs,
-        )
-    else:
-        try:
-            logger.debug_once(f"Loading AutoTokenizer from {tokenizer_name}")
-            tokenizer = AutoTokenizer.from_pretrained(
-                tokenizer_name,
-                *args,
-                trust_remote_code=trust_remote_code,
-                revision=revision,
-                **kwargs,
-            )
-        except ValueError as e:
-            # If the error pertains to the tokenizer class not existing or not
-            # currently being imported,
-            # suggest using the --trust-remote-code flag.
-            if not trust_remote_code and (
-                "does not exist or is not currently imported." in str(e)
-                or "requires you to execute the tokenizer file" in str(e)
-            ):
-                err_msg = (
-                    "Failed to load the tokenizer. If the tokenizer "
-                    "is a custom tokenizer not yet available in the "
-                    "HuggingFace transformers library, consider "
-                    "setting `trust_remote_code=True` in LLM or using "
-                    "the `--trust-remote-code` flag in the CLI."
-                )
-                raise RuntimeError(err_msg) from e
-            else:
-                raise e
-
-        # The special_tokens in tokenizer should also be
-        # controlled by do_lower_case in encoder_config
-        encoder_config = get_sentence_transformer_tokenizer_config(
-            tokenizer_name, revision
-        )
-        if isinstance(encoder_config, dict) and encoder_config.get(
-            "do_lower_case", False
-        ):
-            special_tokens_map = {
-                k: v.lower() for k, v in tokenizer.special_tokens_map.items()
-            }
-            tokenizer.add_special_tokens(special_tokens_map)
-
-        if not isinstance(tokenizer, PreTrainedTokenizerFast):
-            logger.warning(
-                "Using a slow tokenizer. This might cause a significant "
-                "slowdown. Consider using a fast tokenizer instead."
-            )
-        tokenizer = get_cached_tokenizer(tokenizer)
-
-    return tokenizer
-
-
-cached_get_tokenizer = lru_cache(get_tokenizer)
-
-
-def cached_tokenizer_from_config(
-    model_config: ModelConfig,
-    **kwargs: Any,
-):
-    return cached_get_tokenizer(
-        model_config.tokenizer,
-        tokenizer_mode=model_config.tokenizer_mode,
-        revision=model_config.tokenizer_revision,
-        trust_remote_code=model_config.trust_remote_code,
-        **kwargs,
-    )
-
-
-def init_tokenizer_from_configs(model_config: ModelConfig):
-    runner_type = model_config.runner_type
-    if runner_type == "generate" or runner_type == "draft":
-        truncation_side = "left"
-    elif runner_type == "pooling":
-        truncation_side = "right"
-    else:
-        assert_never(runner_type)
-
-    return get_tokenizer(
-        model_config.tokenizer,
-        tokenizer_mode=model_config.tokenizer_mode,
-        trust_remote_code=model_config.trust_remote_code,
-        revision=model_config.tokenizer_revision,
-        truncation_side=truncation_side,
-    )
-=======
-    return tokenizer.encode(text, **kw_args)
->>>>>>> e6358610
+    return tokenizer.encode(text, **kw_args)