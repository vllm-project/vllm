# SPDX-License-Identifier: Apache-2.0
# SPDX-FileCopyrightText: Copyright contributors to the vLLM project

import importlib
import warnings
from typing import TYPE_CHECKING, Any, Protocol

from typing_extensions import Self, runtime_checkable

if TYPE_CHECKING:
    from vllm.entrypoints.chat_utils import ChatCompletionMessageParam


<<<<<<< HEAD
def __getattr__(name: str):
    # TODO: Move TokenizerLike into `tokenizer.py`
    # and move TokenizerRegistry into `registry.py` with a deprecation
    if name == "TokenizerBase":
        warnings.warn(
            "`vllm.transformers_utils.tokenizer_base.TokenizerBase` has been moved to "
            "`vllm.transformers_utils.tokenizer.TokenizerLike`. "
            "The old name will be removed in v0.13.",
            DeprecationWarning,
            stacklevel=2,
        )

        return TokenizerLike

    raise AttributeError(f"module {__name__!r} has no attribute {name!r}")


@runtime_checkable
class TokenizerLike(Protocol):
    @classmethod
    def from_pretrained(
        cls,
        pretrained_model_name_or_path: str,
        /,
        *,
        revision: str | None = None,
    ) -> Self:
        raise NotImplementedError

    @property
=======
class TokenizerBase(ABC):
    @property
    @abstractmethod
>>>>>>> 3fd1fb0b
    def all_special_tokens(self) -> list[str]:
        raise NotImplementedError

    @property
    def all_special_ids(self) -> list[int]:
        raise NotImplementedError

    @property
    def bos_token_id(self) -> int:
        raise NotImplementedError

    @property
    def eos_token_id(self) -> int:
        raise NotImplementedError

    @property
    def is_fast(self) -> bool:
        raise NotImplementedError

    @property
    def vocab_size(self) -> int:
        raise NotImplementedError

    @property
    def max_token_id(self) -> int:
        raise NotImplementedError

    @property
    def truncation_side(self) -> str:
        raise NotImplementedError

    def __hash__(self) -> int:
        return hash(id(self))

    def __len__(self) -> int:
        return self.vocab_size

    def __call__(
        self,
        text: str | list[str] | list[int],
        text_pair: str | None = None,
        add_special_tokens: bool = False,
        truncation: bool = False,
        max_length: int | None = None,
    ):
        raise NotImplementedError

    def get_vocab(self) -> dict[str, int]:
        raise NotImplementedError

    def get_added_vocab(self) -> dict[str, int]:
        raise NotImplementedError

    def encode(
        self,
        text: str,
        truncation: bool | None = None,
        max_length: int | None = None,
        add_special_tokens: bool | None = None,
    ) -> list[int]:
        raise NotImplementedError

    def apply_chat_template(
        self,
        messages: list["ChatCompletionMessageParam"],
        tools: list[dict[str, Any]] | None = None,
        **kwargs,
    ) -> list[int]:
        raise NotImplementedError

    def convert_tokens_to_string(self, tokens: list[str]) -> str:
        raise NotImplementedError

    def decode(self, ids: list[int] | int, skip_special_tokens: bool = True) -> str:
        raise NotImplementedError

    def convert_ids_to_tokens(
        self,
        ids: list[int],
        skip_special_tokens: bool = True,
    ) -> list[str]:
        raise NotImplementedError


class TokenizerRegistry:
    # Tokenizer name -> (tokenizer module, tokenizer class)
    REGISTRY: dict[str, tuple[str, str]] = {}

    @staticmethod
    def register(name: str, module: str, class_name: str) -> None:
        TokenizerRegistry.REGISTRY[name] = (module, class_name)

    @staticmethod
    def get_tokenizer(
        tokenizer_name: str,
        *args,
        **kwargs,
    ) -> TokenizerLike:
        tokenizer_cls = TokenizerRegistry.REGISTRY.get(tokenizer_name)
        if tokenizer_cls is None:
            raise ValueError(f"Tokenizer {tokenizer_name} not found.")

        tokenizer_module = importlib.import_module(tokenizer_cls[0])
        class_ = getattr(tokenizer_module, tokenizer_cls[1])
        return class_.from_pretrained(*args, **kwargs)<|MERGE_RESOLUTION|>--- conflicted
+++ resolved
@@ -1,154 +1,33 @@
 # SPDX-License-Identifier: Apache-2.0
 # SPDX-FileCopyrightText: Copyright contributors to the vLLM project
 
-import importlib
 import warnings
-from typing import TYPE_CHECKING, Any, Protocol
-
-from typing_extensions import Self, runtime_checkable
-
-if TYPE_CHECKING:
-    from vllm.entrypoints.chat_utils import ChatCompletionMessageParam
 
 
-<<<<<<< HEAD
 def __getattr__(name: str):
-    # TODO: Move TokenizerLike into `tokenizer.py`
-    # and move TokenizerRegistry into `registry.py` with a deprecation
     if name == "TokenizerBase":
+        from .tokenizer import TokenizerLike
+
         warnings.warn(
-            "`vllm.transformers_utils.tokenizer_base.TokenizerBase` has been moved to "
-            "`vllm.transformers_utils.tokenizer.TokenizerLike`. "
+            "`vllm.transformers_utils.tokenizer_base.TokenizerBase` "
+            "has been moved to `vllm.transformers_utils.tokenizer.TokenizerLike`. "
             "The old name will be removed in v0.13.",
             DeprecationWarning,
             stacklevel=2,
         )
 
         return TokenizerLike
+    if name == "TokenizerRegistry":
+        from .registry import TokenizerRegistry
 
-    raise AttributeError(f"module {__name__!r} has no attribute {name!r}")
+        warnings.warn(
+            "`vllm.transformers_utils.tokenizer_base.TokenizerRegistry` "
+            "has been moved to `vllm.transformers_utils.registry.TokenizerRegistry`. "
+            "The old name will be removed in v0.13.",
+            DeprecationWarning,
+            stacklevel=2,
+        )
 
+        return TokenizerRegistry
 
-@runtime_checkable
-class TokenizerLike(Protocol):
-    @classmethod
-    def from_pretrained(
-        cls,
-        pretrained_model_name_or_path: str,
-        /,
-        *,
-        revision: str | None = None,
-    ) -> Self:
-        raise NotImplementedError
-
-    @property
-=======
-class TokenizerBase(ABC):
-    @property
-    @abstractmethod
->>>>>>> 3fd1fb0b
-    def all_special_tokens(self) -> list[str]:
-        raise NotImplementedError
-
-    @property
-    def all_special_ids(self) -> list[int]:
-        raise NotImplementedError
-
-    @property
-    def bos_token_id(self) -> int:
-        raise NotImplementedError
-
-    @property
-    def eos_token_id(self) -> int:
-        raise NotImplementedError
-
-    @property
-    def is_fast(self) -> bool:
-        raise NotImplementedError
-
-    @property
-    def vocab_size(self) -> int:
-        raise NotImplementedError
-
-    @property
-    def max_token_id(self) -> int:
-        raise NotImplementedError
-
-    @property
-    def truncation_side(self) -> str:
-        raise NotImplementedError
-
-    def __hash__(self) -> int:
-        return hash(id(self))
-
-    def __len__(self) -> int:
-        return self.vocab_size
-
-    def __call__(
-        self,
-        text: str | list[str] | list[int],
-        text_pair: str | None = None,
-        add_special_tokens: bool = False,
-        truncation: bool = False,
-        max_length: int | None = None,
-    ):
-        raise NotImplementedError
-
-    def get_vocab(self) -> dict[str, int]:
-        raise NotImplementedError
-
-    def get_added_vocab(self) -> dict[str, int]:
-        raise NotImplementedError
-
-    def encode(
-        self,
-        text: str,
-        truncation: bool | None = None,
-        max_length: int | None = None,
-        add_special_tokens: bool | None = None,
-    ) -> list[int]:
-        raise NotImplementedError
-
-    def apply_chat_template(
-        self,
-        messages: list["ChatCompletionMessageParam"],
-        tools: list[dict[str, Any]] | None = None,
-        **kwargs,
-    ) -> list[int]:
-        raise NotImplementedError
-
-    def convert_tokens_to_string(self, tokens: list[str]) -> str:
-        raise NotImplementedError
-
-    def decode(self, ids: list[int] | int, skip_special_tokens: bool = True) -> str:
-        raise NotImplementedError
-
-    def convert_ids_to_tokens(
-        self,
-        ids: list[int],
-        skip_special_tokens: bool = True,
-    ) -> list[str]:
-        raise NotImplementedError
-
-
-class TokenizerRegistry:
-    # Tokenizer name -> (tokenizer module, tokenizer class)
-    REGISTRY: dict[str, tuple[str, str]] = {}
-
-    @staticmethod
-    def register(name: str, module: str, class_name: str) -> None:
-        TokenizerRegistry.REGISTRY[name] = (module, class_name)
-
-    @staticmethod
-    def get_tokenizer(
-        tokenizer_name: str,
-        *args,
-        **kwargs,
-    ) -> TokenizerLike:
-        tokenizer_cls = TokenizerRegistry.REGISTRY.get(tokenizer_name)
-        if tokenizer_cls is None:
-            raise ValueError(f"Tokenizer {tokenizer_name} not found.")
-
-        tokenizer_module = importlib.import_module(tokenizer_cls[0])
-        class_ = getattr(tokenizer_module, tokenizer_cls[1])
-        return class_.from_pretrained(*args, **kwargs)+    raise AttributeError(f"module {__name__!r} has no attribute {name!r}")