from vllm.transformers_utils.configs.chatglm import ChatGLMConfig
from vllm.transformers_utils.configs.mpt import MPTConfig
# RWConfig is for the original tiiuae/falcon-40b(-instruct) and
# tiiuae/falcon-7b(-instruct) models. Newer Falcon models will use the
# `FalconConfig` class from the official HuggingFace transformers library.
from vllm.transformers_utils.configs.falcon import RWConfig
<<<<<<< HEAD
from vllm.transformers_utils.configs.yi import YiConfig
from vllm.transformers_utils.configs.orion import OrionConfig

__all__ = [
    "AquilaConfig", "BaiChuanConfig", "ChatGLMConfig", "MPTConfig",
    "OrionConfig", "QWenConfig", "RWConfig", "YiConfig"
=======

__all__ = [
    "ChatGLMConfig",
    "MPTConfig",
    "RWConfig",
>>>>>>> 4dd6416f
]<|MERGE_RESOLUTION|>--- conflicted
+++ resolved
@@ -4,18 +4,12 @@
 # tiiuae/falcon-7b(-instruct) models. Newer Falcon models will use the
 # `FalconConfig` class from the official HuggingFace transformers library.
 from vllm.transformers_utils.configs.falcon import RWConfig
-<<<<<<< HEAD
-from vllm.transformers_utils.configs.yi import YiConfig
 from vllm.transformers_utils.configs.orion import OrionConfig
 
-__all__ = [
-    "AquilaConfig", "BaiChuanConfig", "ChatGLMConfig", "MPTConfig",
-    "OrionConfig", "QWenConfig", "RWConfig", "YiConfig"
-=======
 
 __all__ = [
     "ChatGLMConfig",
     "MPTConfig",
+    "OrionConfig",
     "RWConfig",
->>>>>>> 4dd6416f
 ]