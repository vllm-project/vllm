from vllm.transformers_utils.configs.chatglm import ChatGLMConfig
from vllm.transformers_utils.configs.dbrx import DbrxConfig
# RWConfig is for the original tiiuae/falcon-40b(-instruct) and
# tiiuae/falcon-7b(-instruct) models. Newer Falcon models will use the
# `FalconConfig` class from the official HuggingFace transformers library.
from vllm.transformers_utils.configs.falcon import RWConfig
from vllm.transformers_utils.configs.jais import JAISConfig
<<<<<<< HEAD
=======
from vllm.transformers_utils.configs.medusa import MedusaConfig
>>>>>>> 8a924d22
from vllm.transformers_utils.configs.mlp_speculator import MLPSpeculatorConfig
from vllm.transformers_utils.configs.mpt import MPTConfig

__all__ = [
    "ChatGLMConfig",
    "DbrxConfig",
    "MPTConfig",
    "RWConfig",
    "JAISConfig",
<<<<<<< HEAD
=======
    "MedusaConfig",
>>>>>>> 8a924d22
    "MLPSpeculatorConfig",
]<|MERGE_RESOLUTION|>--- conflicted
+++ resolved
@@ -5,10 +5,7 @@
 # `FalconConfig` class from the official HuggingFace transformers library.
 from vllm.transformers_utils.configs.falcon import RWConfig
 from vllm.transformers_utils.configs.jais import JAISConfig
-<<<<<<< HEAD
-=======
 from vllm.transformers_utils.configs.medusa import MedusaConfig
->>>>>>> 8a924d22
 from vllm.transformers_utils.configs.mlp_speculator import MLPSpeculatorConfig
 from vllm.transformers_utils.configs.mpt import MPTConfig
 
@@ -18,9 +15,6 @@
     "MPTConfig",
     "RWConfig",
     "JAISConfig",
-<<<<<<< HEAD
-=======
     "MedusaConfig",
->>>>>>> 8a924d22
     "MLPSpeculatorConfig",
 ]