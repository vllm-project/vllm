--- conflicted
+++ resolved
@@ -23,13 +23,10 @@
 from vllm.transformers_utils.configs.nemotron import NemotronConfig
 from vllm.transformers_utils.configs.nemotron_h import NemotronHConfig
 from vllm.transformers_utils.configs.nemotron_vl import Nemotron_Nano_VL_Config
-<<<<<<< HEAD
+from vllm.transformers_utils.configs.nvlm_d import NVLM_D_Config
 from vllm.transformers_utils.configs.step3_vl import (Step3TextConfig,
                                                       Step3VisionEncoderConfig,
                                                       Step3VLConfig)
-=======
-from vllm.transformers_utils.configs.nvlm_d import NVLM_D_Config
->>>>>>> 2836dd73
 from vllm.transformers_utils.configs.ultravox import UltravoxConfig
 
 __all__ = [
