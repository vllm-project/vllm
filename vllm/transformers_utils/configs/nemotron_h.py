# SPDX-License-Identifier: Apache-2.0
# SPDX-FileCopyrightText: Copyright contributors to the vLLM project

# Copyright 2024 HuggingFace Inc. team. All rights reserved.
# Copyright (c) 2025, NVIDIA CORPORATION. All rights reserved.
#
# Licensed under the Apache License, Version 2.0 (the "License");
# you may not use this file except in compliance with the License.
# You may obtain a copy of the License at
#
#     http://www.apache.org/licenses/LICENSE-2.0
#
# Unless required by applicable law or agreed to in writing, software
# distributed under the License is distributed on an "AS IS" BASIS,
# WITHOUT WARRANTIES OR CONDITIONS OF ANY KIND, either express or implied.
# See the License for the specific language governing permissions and
# limitations under the License.
"""NemotronH model configuration"""

import regex as re
from transformers.configuration_utils import PretrainedConfig
from transformers.utils import logging

logger = logging.get_logger(__name__)


class NemotronHConfig(PretrainedConfig):
    r"""
    This is the configuration class to store the configuration of a
    [`NemotronHModel`]. It is used to instantiate a NemotronH model according
    to the specified arguments, defining the model architecture. Instantiating
    a configuration with the defaults will yield a similar configuration to
    that of the NemotronH-v0.1 model.
    Args:
        vocab_size (`int`, *optional*, defaults to 131072):
            Vocabulary size of the NemotronH model. Defines the number of
            different tokens that can be represented by the `inputs_ids`
            passed when calling [`NemotronHModel`]
        tie_word_embeddings (`bool`, *optional*, defaults to `False`):
            Whether the model's input and output word embeddings should be
            tied. Note that this is only relevant if the model has an output
            word embedding layer.
        hidden_size (`int`, *optional*, defaults to 4096):
            Dimension of the hidden representations.
        intermediate_size (`int`, *optional*, defaults to 21504):
            Dimension of the MLP representations.
        num_hidden_layers (`int`, *optional*, defaults to 52):
            Number of hidden layers in the Transformer encoder.
        hybrid_override_pattern (`str`, *optional*, defaults to
            `"M-M-M-M*-M-M-M-M-M*-M-M-M-M-M*-M-M-M-M-M*-M-M-M-M-M-"`):
            The pattern of the hybrid model. The pattern is a string of
            characters where each character represents
            M: Mamba2, *: Attention, -: MLP
        num_attention_heads (`int`, *optional*, defaults to 32):
            Number of attention heads for each attention layer in the
            Transformer encoder.
        attention_head_dim (`int`, *optional*, defaults to 128):
            Dimension of each attention head.
        num_key_value_heads (`int`, *optional*, defaults to 8):
            This is the number of key_value heads that should be used to
            implement Grouped Query Attention. If
            `num_key_value_heads=num_attention_heads`, the model will use
            Multi Head Attention (MHA), if `num_key_value_heads=1` the model
            will use Multi Query Attention (MQA) otherwise GQA is used.
        mlp_hidden_act (`str`, *optional*, defaults to "relu2"):
            The non-linear activation function in the MLP layers.
        attention_bias (`bool`, *optional*, defaults to `False`):
            Whether to use bias in attention layers.
        mlp_bias (`bool`, *optional*, defaults to `False`):
            Whether to use bias in MLP layers.
        use_bias (`bool`, *optional*, defaults to `False`):
            Whether to use bias in the model.
        initializer_range (`float`, *optional*, defaults to 0.02):
            The standard deviation of the truncated_normal_initializer for
            initializing all weight matrices.
        layer_norm_epsilon (`float`, *optional*, defaults to 1e-5):
            The epsilon used by the layer normalization layers.
        residual_in_fp32 (`bool`, *optional*, defaults to `False`):
            Whether or not residuals should be in `float32`. If set to `False`
            residuals will keep the same `dtype` as the rest of the model.
        use_cache (`bool`, *optional*, defaults to `True`):
            Whether or not the model should return the last key/values
            attentions (not used by all models). Only relevant if
            `config.is_decoder=True`.
        num_logits_to_keep (`int` or `None`, *optional*, defaults to 1):
            Number of prompt logits to calculate during generation. If `None`,
            all logits will be calculated. If an integer value, only last
            `num_logits_to_keep` logits will be calculated.
        pad_token_id (`int`, *optional*, defaults to 0):
            The id of the padding token.
        bos_token_id (`int`, *optional*, defaults to 1):
            The id of the "beginning-of-sequence" token.
        eos_token_id (`int`, *optional*, defaults to 2):
            The id of the "end-of-sequence" token.
        sliding_window (`int`, *optional*, defaults to None):
            Sliding window attention window size.
        max_position_embeddings (`int`, *optional*, defaults to 4096):
            The maximum sequence length that this model might ever be used
            with.
        attention_dropout (`float`, *optional*, defaults to 0.0):
            The dropout ratio for the attention probabilities.
        hidden_dropout (`float`, *optional*, defaults to 0.0):
            The dropout ratio for the hidden states.
        use_mamba_kernels (`bool`, *optional*, defaults to `True`):
            Flag indicating whether or not to use the fast mamba kernels.
            These are available only if `mamba-ssm` and `causal-conv1d`
            are installed, and the mamba modules are running on a CUDA device.
        ssm_state_size (`int`, *optional*, defaults to 128):
            The dimension of the mamba state space latents.
        mamba_num_heads (`int`, *optional*, defaults to 128):
            Number of heads in Mamba layers.
        mamba_n_groups (`int`, *optional*, defaults to 8):
            Number of groups in Mamba layers.
        mamba_head_dim (`int`, *optional*, defaults to 64):
            Dimension of each Mamba head.
        mamba_d_conv (`int`, *optional*, defaults to 4):
            The size of the mamba convolution kernel.
        mamba_expand (`int`, *optional*, defaults to 2):
            Expanding factor used to determine the mamba intermediate size.
        mamba_hidden_act (`str`, *optional*, defaults to "silu"):
            The non-linear activation function in the Mamba layers.
        mamba_dt_min (`float`, *optional*, defaults to 0.001):
            Minimum value for the time step in Mamba.
        mamba_dt_max (`float`, *optional*, defaults to 0.1):
            Maximum value for the time step in Mamba.
        mamba_dt_limit (`tuple`, *optional*, defaults to (0.0, float("inf"))):
            Limits for the time step in Mamba.
        mamba_dt_init_floor (`float`, *optional*, defaults to 1e-4):
            Floor value for time step initialization in Mamba.
        mamba_conv_bias (`bool`, *optional*, defaults to `True`):
            Whether to use bias in the convolution layer of the mamba mixer
            block.
        mamba_proj_bias (`bool`, *optional*, defaults to `False`):
            Whether to use bias in the input and output projections of the
            mamba mixer block.
        mamba_chunk_size (`int`, *optional*, defaults to 256):
            Size of chunks for Mamba processing.
        rescale_prenorm_residual (`bool`, *optional*, defaults to `True`):
            Whether to rescale the pre-normalization residual connections.
    """

    model_type = "nemotron_h"
    keys_to_ignore_at_inference = ["past_key_values"]

    def __init__(
        self,
        vocab_size=131072,
        tie_word_embeddings=False,
        hidden_size=4096,
        intermediate_size=21504,
        num_hidden_layers=52,
        hybrid_override_pattern="M-M-M-M*-M-M-M-M-M*-M-M-M-M-M*-M-M-M-M-M*-M-M-M-M-M-",
        num_attention_heads=32,
        head_dim=128,
        num_key_value_heads=8,  # nemo: num_query_groups
        mlp_hidden_act="relu2",
        attention_bias=False,
        mlp_bias=False,
        use_bias=False,
        initializer_range=0.02,  # nemo: init_method_std
        layer_norm_epsilon=1e-5,  # nemo: layernorm_epsilon
        residual_in_fp32=False,  #  Megatron Core default value
        use_cache=True,
        num_logits_to_keep=1,
        pad_token_id=0,
        bos_token_id=1,
        eos_token_id=2,
        sliding_window=None,
        max_position_embeddings=4096,
        attention_dropout=0.0,
        hidden_dropout=0.0,  # * ADDED
        use_mamba_kernels=True,
        ssm_state_size=128,  # mamba_state_size
        mamba_num_heads=128,
        mamba_n_groups=8,  # nemo: mamba_ssm_ngroups = num_heads
        mamba_head_dim=64,
        mamba_d_conv=4,
        mamba_expand=2,
        mamba_hidden_act="silu",
        mamba_dt_min=0.001,
        mamba_dt_max=0.1,
        mamba_dt_limit=(0.0, float("inf")),
        mamba_dt_init_floor=1e-4,
        mamba_conv_bias=True,
        mamba_proj_bias=False,
        mamba_chunk_size=256,
        rescale_prenorm_residual=True,
        n_routed_experts=8,
        n_shared_experts=1,
        moe_intermediate_size=7688,
        moe_shared_expert_intermediate_size=7688,
        num_experts_per_tok=2,
        routed_scaling_factor=1.0,
        n_group=1,
        topk_group=1,
        norm_topk_prob=True,
        **kwargs,
    ):
        self.vocab_size = vocab_size
        self.tie_word_embeddings = tie_word_embeddings
        self.hidden_size = hidden_size
        self.intermediate_size = intermediate_size
        self.num_hidden_layers = num_hidden_layers
        self.hybrid_override_pattern = hybrid_override_pattern
        self.num_attention_heads = num_attention_heads
        self.head_dim = head_dim
        self.sliding_window = sliding_window
        self.max_position_embeddings = max_position_embeddings
        self.attention_dropout = attention_dropout
        self.hidden_dropout = hidden_dropout

        # Validate hybrid_override_pattern
        # M: Mamba2, *: Attention, -: MLP
        assert len(self.hybrid_override_pattern) == self.num_hidden_layers, (
            "hybrid_override_pattern must have same length as num_hidden_layers"
        )
        assert re.match(r"^[*-M]+$", self.hybrid_override_pattern), (
            "hybrid_override_pattern must only contain characters 'M', '*', or '-'"
        )

        # for backward compatibility
        if num_key_value_heads is None:
            num_key_value_heads = num_attention_heads

        self.num_key_value_heads = num_key_value_heads
        self.mlp_hidden_act = mlp_hidden_act
        self.attention_bias = attention_bias
        self.mlp_bias = mlp_bias
        self.use_bias = use_bias
        self.initializer_range = initializer_range
        self.layer_norm_epsilon = layer_norm_epsilon
        self.residual_in_fp32 = residual_in_fp32

        self.use_cache = use_cache
        self.num_logits_to_keep = num_logits_to_keep

        self.use_mamba_kernels = use_mamba_kernels
        self.n_groups = mamba_n_groups
        self.mamba_head_dim = mamba_head_dim
        self.ssm_state_size = ssm_state_size
        self.mamba_num_heads = mamba_num_heads
        self.conv_kernel = mamba_d_conv
        self.expand = mamba_expand
        self.mamba_hidden_act = mamba_hidden_act
        self.time_step_min = mamba_dt_min
        self.time_step_max = mamba_dt_max
        self.time_step_limit = mamba_dt_limit
        self.time_step_floor = mamba_dt_init_floor
        self.use_conv_bias = mamba_conv_bias
        self.mamba_proj_bias = mamba_proj_bias
        self.chunk_size = mamba_chunk_size
        self.rescale_prenorm_residual = rescale_prenorm_residual
        self.n_routed_experts = n_routed_experts
        self.n_shared_experts = n_shared_experts
        self.moe_intermediate_size = moe_intermediate_size
        self.moe_shared_expert_intermediate_size = moe_shared_expert_intermediate_size  # noqa: E501
        self.num_experts_per_tok = num_experts_per_tok
        self.routed_scaling_factor = routed_scaling_factor
        self.n_group = n_group
        self.topk_group = topk_group
        self.norm_topk_prob = norm_topk_prob

        super().__init__(
            pad_token_id=pad_token_id,
            bos_token_id=bos_token_id,
            eos_token_id=eos_token_id,
            tie_word_embeddings=tie_word_embeddings,
            **kwargs,
        )

    @property
    def layers_block_type(self):
        return [
<<<<<<< HEAD
            "mamba" if self.hybrid_override_pattern[i] == "M" else
            "attention" if self.hybrid_override_pattern[i] == "*" else
            "mlp" if self.hybrid_override_pattern[i] == "-" else "moe"
=======
            "mamba"
            if self.hybrid_override_pattern[i] == "M"
            else "attention"
            if self.hybrid_override_pattern[i] == "*"
            else "mlp"
>>>>>>> c1b06fc1
            for i in range(self.num_hidden_layers)
        ]<|MERGE_RESOLUTION|>--- conflicted
+++ resolved
@@ -271,16 +271,12 @@
     @property
     def layers_block_type(self):
         return [
-<<<<<<< HEAD
-            "mamba" if self.hybrid_override_pattern[i] == "M" else
-            "attention" if self.hybrid_override_pattern[i] == "*" else
-            "mlp" if self.hybrid_override_pattern[i] == "-" else "moe"
-=======
             "mamba"
             if self.hybrid_override_pattern[i] == "M"
             else "attention"
             if self.hybrid_override_pattern[i] == "*"
             else "mlp"
->>>>>>> c1b06fc1
+            if self.hybrid_override_pattern[i] == "-"
+            else "moe"
             for i in range(self.num_hidden_layers)
         ]