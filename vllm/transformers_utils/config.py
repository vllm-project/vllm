# SPDX-License-Identifier: Apache-2.0
# SPDX-FileCopyrightText: Copyright contributors to the vLLM project

import enum
import json
import os
import time
from functools import cache, partial
from pathlib import Path
from typing import Any, Callable, Literal, Optional, TypeVar, Union

import huggingface_hub
from huggingface_hub import get_safetensors_metadata, hf_hub_download
from huggingface_hub import list_repo_files as hf_list_repo_files
from huggingface_hub import try_to_load_from_cache
from huggingface_hub.utils import (EntryNotFoundError, HfHubHTTPError,
                                   HFValidationError, LocalEntryNotFoundError,
                                   RepositoryNotFoundError,
                                   RevisionNotFoundError)
from torch import nn
from transformers import GenerationConfig, PretrainedConfig
from transformers.models.auto.image_processing_auto import (
    get_image_processor_config)
from transformers.models.auto.modeling_auto import (
    MODEL_FOR_CAUSAL_LM_MAPPING_NAMES)
from transformers.models.auto.tokenization_auto import get_tokenizer_config
from transformers.utils import CONFIG_NAME as HF_CONFIG_NAME

from vllm import envs
from vllm.logger import init_logger
# yapf conflicts with isort for this block
# yapf: disable
from vllm.transformers_utils.configs import (ChatGLMConfig, Cohere2Config,
                                             DbrxConfig, DeepseekVLV2Config,
                                             EAGLEConfig, ExaoneConfig,
                                             JAISConfig, KimiVLConfig,
                                             MedusaConfig, MiniMaxText01Config,
                                             MiniMaxVL01Config, MllamaConfig,
                                             MLPSpeculatorConfig, MPTConfig,
                                             NemotronConfig, NVLM_D_Config,
                                             OvisConfig, RWConfig,
                                             SkyworkR1VChatConfig, SolarConfig,
                                             Telechat2Config, UltravoxConfig)
# yapf: enable
from vllm.transformers_utils.utils import check_gguf_file
from vllm.utils import resolve_obj_by_qualname

if envs.VLLM_USE_MODELSCOPE:
    from modelscope import AutoConfig
else:
    from transformers import AutoConfig

MISTRAL_CONFIG_NAME = "params.json"

logger = init_logger(__name__)

<<<<<<< HEAD
=======

def _get_hf_token() -> Optional[str]:
    """
    Get the HuggingFace token from environment variable.

    Returns None if the token is not set, is an empty string, 
    or contains only whitespace.
    This follows the same pattern as huggingface_hub library which
    treats empty string tokens as None to avoid authentication errors.
    """
    token = os.getenv('HF_TOKEN')
    if token and token.strip():
        return token
    return None


>>>>>>> 110df743
_CONFIG_REGISTRY_OVERRIDE_HF: dict[str, type[PretrainedConfig]] = {
    "mllama": MllamaConfig
}

_CONFIG_REGISTRY: dict[str, type[PretrainedConfig]] = {
    "chatglm": ChatGLMConfig,
    "cohere2": Cohere2Config,
    "dbrx": DbrxConfig,
    "deepseek_vl_v2": DeepseekVLV2Config,
    "kimi_vl": KimiVLConfig,
    "mpt": MPTConfig,
    "RefinedWeb": RWConfig,  # For tiiuae/falcon-40b(-instruct)
    "RefinedWebModel": RWConfig,  # For tiiuae/falcon-7b(-instruct)
    "jais": JAISConfig,
    "mlp_speculator": MLPSpeculatorConfig,
    "medusa": MedusaConfig,
    "eagle": EAGLEConfig,
    "exaone": ExaoneConfig,
    "minimax_text_01": MiniMaxText01Config,
    "minimax_vl_01": MiniMaxVL01Config,
    "nemotron": NemotronConfig,
    "NVLM_D": NVLM_D_Config,
    "ovis": OvisConfig,
    "solar": SolarConfig,
    "skywork_chat": SkyworkR1VChatConfig,
    "telechat": Telechat2Config,
    "ultravox": UltravoxConfig,
    **_CONFIG_REGISTRY_OVERRIDE_HF
}

_CONFIG_ATTRS_MAPPING: dict[str, str] = {
    "llm_config": "text_config",
}


class ConfigFormat(str, enum.Enum):
    AUTO = "auto"
    HF = "hf"
    MISTRAL = "mistral"


_R = TypeVar("_R")


def with_retry(
    func: Callable[[], _R],
    log_msg: str,
    max_retries: int = 2,
    retry_delay: int = 2,
) -> _R:
    for attempt in range(max_retries):
        try:
            return func()
        except Exception as e:
            if attempt == max_retries - 1:
                logger.error("%s: %s", log_msg, e)
                raise
            logger.error("%s: %s, retrying %d of %d", log_msg, e, attempt + 1,
                         max_retries)
            time.sleep(retry_delay)
            retry_delay *= 2

    raise AssertionError("Should not be reached")


# @cache doesn't cache exceptions
@cache
def list_repo_files(
    repo_id: str,
    *,
    revision: Optional[str] = None,
    repo_type: Optional[str] = None,
    token: Union[str, bool, None] = None,
) -> list[str]:

    def lookup_files() -> list[str]:
        # directly list files if model is local
        if (local_path := Path(repo_id)).exists():
            return [
                str(file.relative_to(local_path))
                for file in local_path.rglob('*') if file.is_file()
            ]
        # if model is remote, use hf_hub api to list files
        try:
            if envs.VLLM_USE_MODELSCOPE:
                from vllm.transformers_utils.utils import (
                    modelscope_list_repo_files)
                return modelscope_list_repo_files(repo_id,
                                                  revision=revision,
                                                  token=os.getenv(
                                                      "MODELSCOPE_API_TOKEN",
                                                      None))
            return hf_list_repo_files(repo_id,
                                      revision=revision,
                                      repo_type=repo_type,
                                      token=token)
        except huggingface_hub.errors.OfflineModeIsEnabled:
            # Don't raise in offline mode,
            # all we know is that we don't have this
            # file cached.
            return []

    return with_retry(lookup_files, "Error retrieving file list")


def file_exists(
    repo_id: str,
    file_name: str,
    *,
    repo_type: Optional[str] = None,
    revision: Optional[str] = None,
    token: Union[str, bool, None] = None,
) -> bool:
    file_list = list_repo_files(repo_id,
                                repo_type=repo_type,
                                revision=revision,
                                token=token)
    return file_name in file_list


# In offline mode the result can be a false negative
def file_or_path_exists(model: Union[str, Path], config_name: str,
                        revision: Optional[str]) -> bool:
    if (local_path := Path(model)).exists():
        return (local_path / config_name).is_file()

    # Offline mode support: Check if config file is cached already
    cached_filepath = try_to_load_from_cache(repo_id=model,
                                             filename=config_name,
                                             revision=revision)
    if isinstance(cached_filepath, str):
        # The config file exists in cache- we can continue trying to load
        return True

    # NB: file_exists will only check for the existence of the config file on
    # hf_hub. This will fail in offline mode.

    # Call HF to check if the file exists
    return file_exists(str(model),
                       config_name,
                       revision=revision,
<<<<<<< HEAD
                       token=os.getenv('HF_TOKEN', None))
=======
                       token=_get_hf_token())
>>>>>>> 110df743


def patch_rope_scaling(config: PretrainedConfig) -> None:
    """Provide backwards compatibility for RoPE."""
    text_config = getattr(config, "text_config", None)
    if text_config is not None:
        patch_rope_scaling(text_config)

    rope_scaling = getattr(config, "rope_scaling", None)
    if rope_scaling is not None:
        patch_rope_scaling_dict(rope_scaling)


def patch_rope_scaling_dict(rope_scaling: dict[str, Any]) -> None:
    if "rope_type" in rope_scaling and "type" in rope_scaling:
        rope_type = rope_scaling["rope_type"]
        rope_type_legacy = rope_scaling["type"]
        if rope_type != rope_type_legacy:
            raise ValueError(
                f"Found conflicts between 'rope_type={rope_type}' (modern "
                f"field) and 'type={rope_type_legacy}' (legacy field). "
                "You should only specify one of them.")

    if "rope_type" not in rope_scaling and "type" in rope_scaling:
        rope_scaling["rope_type"] = rope_scaling["type"]
        logger.info("Replacing legacy 'type' key with 'rope_type'")

    if "rope_type" not in rope_scaling:
        raise ValueError("rope_scaling should have a 'rope_type' key")

    if rope_scaling["rope_type"] == "su":
        rope_scaling["rope_type"] = "longrope"
        logger.warning("Replacing legacy rope_type 'su' with 'longrope'")
    elif rope_scaling["rope_type"] == "mrope":
        assert "mrope_section" in rope_scaling
        rope_scaling["rope_type"] = "default"
        logger.warning("Replacing legacy rope_type 'mrope' with 'default'")


def _uses_mrope(config: PretrainedConfig) -> bool:
    rope_scaling = getattr(config, "rope_scaling", None)
    if rope_scaling is None:
        return False

    return "mrope_section" in rope_scaling


def uses_mrope(config: PretrainedConfig) -> bool:
    """Detect if the model with this config uses M-ROPE."""
    return _uses_mrope(config) or thinker_uses_mrope(config)


def thinker_uses_mrope(config: PretrainedConfig) -> bool:
    """Detect if the model contains a thinker config and it uses M-ROPE."""
    thinker_config = getattr(config, "thinker_config", None)
    if thinker_config is None:
        return False

    thinker_text_config = getattr(thinker_config, "text_config", None)
    if thinker_text_config is None:
        return False

    return uses_mrope(thinker_text_config)


def is_encoder_decoder(config: PretrainedConfig) -> bool:
    """Detect if the model with this config is used as an encoder/decoder."""
    text_config = getattr(config, "text_config", None)
    if text_config is not None:
        return is_encoder_decoder(text_config)

    return getattr(config, "is_encoder_decoder", False)


def _maybe_remap_hf_config_attrs(config: PretrainedConfig) -> PretrainedConfig:
    """Remap config attributes to match the expected names."""
    for old_attr, new_attr in _CONFIG_ATTRS_MAPPING.items():
        if hasattr(config, old_attr):
            if not hasattr(config, new_attr):
                config.update({new_attr: getattr(config, old_attr)})
            delattr(config, old_attr)
            logger.debug("Remapped config attribute '%s' to '%s'", old_attr,
                         new_attr)
    return config


def get_config(
    model: Union[str, Path],
    trust_remote_code: bool,
    revision: Optional[str] = None,
    code_revision: Optional[str] = None,
    config_format: ConfigFormat = ConfigFormat.AUTO,
    **kwargs,
) -> PretrainedConfig:
    # Separate model folder from file path for GGUF models

    is_gguf = check_gguf_file(model)
    if is_gguf:
        kwargs["gguf_file"] = Path(model).name
        model = Path(model).parent

    if config_format == ConfigFormat.AUTO:
        try:
            if is_gguf or file_or_path_exists(
                    model, HF_CONFIG_NAME, revision=revision):
                config_format = ConfigFormat.HF
            elif file_or_path_exists(model,
                                     MISTRAL_CONFIG_NAME,
                                     revision=revision):
                config_format = ConfigFormat.MISTRAL
            else:
                raise ValueError(
                    "Could not detect config format for no config file found. "
                    "Ensure your model has either config.json (HF format) "
                    "or params.json (Mistral format).")

        except Exception as e:
            error_message = (
                "Invalid repository ID or local directory specified:"
                " '{model}'.\nPlease verify the following requirements:\n"
                "1. Provide a valid Hugging Face repository ID.\n"
                "2. Specify a local directory that contains a recognized "
                "configuration file.\n"
                "   - For Hugging Face models: ensure the presence of a "
                "'config.json'.\n"
                "   - For Mistral models: ensure the presence of a "
                "'params.json'.\n"
                "3. For GGUF: pass the local path of the GGUF checkpoint.\n"
                "   Loading GGUF from a remote repo directly is not yet "
                "supported.\n").format(model=model)

            raise ValueError(error_message) from e

    if config_format == ConfigFormat.HF:
        config_dict, _ = PretrainedConfig.get_config_dict(
            model,
            revision=revision,
            code_revision=code_revision,
<<<<<<< HEAD
            token=os.getenv('HF_TOKEN', None),
=======
            token=_get_hf_token(),
>>>>>>> 110df743
            **kwargs,
        )

        # Use custom model class if it's in our registry
        model_type = config_dict.get("model_type")
        if model_type in _CONFIG_REGISTRY:
            config_class = _CONFIG_REGISTRY[model_type]
            config = config_class.from_pretrained(
                model,
                revision=revision,
                code_revision=code_revision,
<<<<<<< HEAD
                token=os.getenv('HF_TOKEN', None),
=======
                token=_get_hf_token(),
>>>>>>> 110df743
                **kwargs,
            )
        else:
            try:
                config = AutoConfig.from_pretrained(
                    model,
                    trust_remote_code=trust_remote_code,
                    revision=revision,
                    code_revision=code_revision,
<<<<<<< HEAD
                    token=os.getenv('HF_TOKEN', None),
=======
                    token=_get_hf_token(),
                    # some old custom model's config needs
                    # `has_no_defaults_at_init=True` to work.
                    has_no_defaults_at_init=trust_remote_code,
>>>>>>> 110df743
                    **kwargs,
                )
            except ValueError as e:
                if (not trust_remote_code
                        and "requires you to execute the configuration file"
                        in str(e)):
                    err_msg = (
                        "Failed to load the model config. If the model "
                        "is a custom model not yet available in the "
                        "HuggingFace transformers library, consider setting "
                        "`trust_remote_code=True` in LLM or using the "
                        "`--trust-remote-code` flag in the CLI.")
                    raise RuntimeError(err_msg) from e
                else:
                    raise e
        config = _maybe_remap_hf_config_attrs(config)

    elif config_format == ConfigFormat.MISTRAL:
        config = load_params_config(model, revision, **kwargs)
    else:
        supported_formats = [
            fmt.value for fmt in ConfigFormat if fmt != ConfigFormat.AUTO
        ]
        raise ValueError(
            f"Unsupported config format: {config_format}. "
            f"Supported formats are: {', '.join(supported_formats)}. "
            f"Ensure your model uses one of these configuration formats "
            f"or specify the correct format explicitly.")

    # Special architecture mapping check for GGUF models
    if is_gguf:
        if config.model_type not in MODEL_FOR_CAUSAL_LM_MAPPING_NAMES:
            raise RuntimeError(
                f"Can't get gguf config for {config.model_type}.")
        model_type = MODEL_FOR_CAUSAL_LM_MAPPING_NAMES[config.model_type]
        config.update({"architectures": [model_type]})

    patch_rope_scaling(config)

    if trust_remote_code:
        maybe_register_config_serialize_by_value()

    return config


def try_get_local_file(model: Union[str, Path],
                       file_name: str,
                       revision: Optional[str] = 'main') -> Optional[Path]:
    file_path = Path(model) / file_name
    if file_path.is_file():
        return file_path
    else:
        try:
            cached_filepath = try_to_load_from_cache(repo_id=model,
                                                     filename=file_name,
                                                     revision=revision)
            if isinstance(cached_filepath, str):
                return Path(cached_filepath)
        except HFValidationError:
            ...
    return None


def get_hf_file_to_dict(file_name: str,
                        model: Union[str, Path],
                        revision: Optional[str] = 'main'):
    """
    Downloads a file from the Hugging Face Hub and returns
    its contents as a dictionary.

    Parameters:
    - file_name (str): The name of the file to download.
    - model (str): The name of the model on the Hugging Face Hub.
    - revision (str): The specific version of the model.

    Returns:
    - config_dict (dict): A dictionary containing
    the contents of the downloaded file.
    """

    file_path = try_get_local_file(model=model,
                                   file_name=file_name,
                                   revision=revision)

    if file_path is None:
        try:
            hf_hub_file = hf_hub_download(model, file_name, revision=revision)
        except huggingface_hub.errors.OfflineModeIsEnabled:
            return None
        except (RepositoryNotFoundError, RevisionNotFoundError,
                EntryNotFoundError, LocalEntryNotFoundError) as e:
            logger.debug("File or repository not found in hf_hub_download", e)
            return None
        except HfHubHTTPError as e:
            logger.warning(
                "Cannot connect to Hugging Face Hub. Skipping file "
                "download for '%s':",
                file_name,
                exc_info=e)
            return None
        file_path = Path(hf_hub_file)

    if file_path is not None and file_path.is_file():
        with open(file_path) as file:
            return json.load(file)

    return None


@cache
def get_pooling_config(model: str, revision: Optional[str] = 'main'):
    """
    This function gets the pooling and normalize
    config from the model - only applies to
    sentence-transformers models.

    Args:
        model (str): The name of the Hugging Face model.
        revision (str, optional): The specific version
        of the model to use. Defaults to 'main'.

    Returns:
        dict: A dictionary containing the pooling
        type and whether normalization is used.
    """

    modules_file_name = "modules.json"

    modules_dict = None
    if file_or_path_exists(model=model,
                           config_name=modules_file_name,
                           revision=revision):
        modules_dict = get_hf_file_to_dict(modules_file_name, model, revision)

    if modules_dict is None:
        return None

    logger.info("Found sentence-transformers modules configuration.")

    pooling = next((item for item in modules_dict
                    if item["type"] == "sentence_transformers.models.Pooling"),
                   None)
    normalize = bool(
        next((item for item in modules_dict
              if item["type"] == "sentence_transformers.models.Normalize"),
             False))

    if pooling:

        pooling_file_name = "{}/config.json".format(pooling["path"])
        pooling_dict = get_hf_file_to_dict(pooling_file_name, model, revision)
        pooling_type_name = next(
            (item for item, val in pooling_dict.items() if val is True), None)

        if pooling_type_name is not None:
            pooling_type_name = get_pooling_config_name(pooling_type_name)

        logger.info("Found pooling configuration.")
        return {"pooling_type": pooling_type_name, "normalize": normalize}

    return None


def get_pooling_config_name(pooling_name: str) -> Union[str, None]:
    if "pooling_mode_" in pooling_name:
        pooling_name = pooling_name.replace("pooling_mode_", "")

    if "_" in pooling_name:
        pooling_name = pooling_name.split("_")[0]

    if "lasttoken" in pooling_name:
        pooling_name = "last"

    supported_pooling_types = ['LAST', 'ALL', 'CLS', 'STEP', 'MEAN']
    pooling_type_name = pooling_name.upper()

    try:
        if pooling_type_name in supported_pooling_types:
            return pooling_type_name
    except NotImplementedError as e:
        logger.debug("Pooling type not supported", e)
        return None
    return None


@cache
def get_sentence_transformer_tokenizer_config(model: str,
                                              revision: Optional[str] = 'main'
                                              ):
    """
    Returns the tokenization configuration dictionary for a
    given Sentence Transformer BERT model.

    Parameters:
    - model (str): The name of the Sentence Transformer
    BERT model.
    - revision (str, optional): The revision of the m
    odel to use. Defaults to 'main'.

    Returns:
    - dict: A dictionary containing the configuration parameters
    for the Sentence Transformer BERT model.
    """
    sentence_transformer_config_files = [
        "sentence_bert_config.json",
        "sentence_roberta_config.json",
        "sentence_distilbert_config.json",
        "sentence_camembert_config.json",
        "sentence_albert_config.json",
        "sentence_xlm-roberta_config.json",
        "sentence_xlnet_config.json",
    ]
    encoder_dict = None

    for config_file in sentence_transformer_config_files:
        if try_get_local_file(model=model,
                              file_name=config_file,
                              revision=revision) is not None:
            encoder_dict = get_hf_file_to_dict(config_file, model, revision)
            if encoder_dict:
                break

    if not encoder_dict and not model.startswith("/"):
        try:
            # If model is on HuggingfaceHub, get the repo files
            repo_files = list_repo_files(model,
                                         revision=revision,
<<<<<<< HEAD
                                         token=os.getenv('HF_TOKEN', None))
=======
                                         token=_get_hf_token())
>>>>>>> 110df743
        except Exception:
            repo_files = []

        for config_name in sentence_transformer_config_files:
            if config_name in repo_files:
                encoder_dict = get_hf_file_to_dict(config_name, model,
                                                   revision)
                if encoder_dict:
                    break

    if not encoder_dict:
        return None

    logger.info("Found sentence-transformers tokenize configuration.")

    if all(k in encoder_dict for k in ("max_seq_length", "do_lower_case")):
        return encoder_dict
    return None


def maybe_register_config_serialize_by_value() -> None:
    """Try to register HF model configuration class to serialize by value

        If trust_remote_code is set, and the model's config file specifies an
        `AutoConfig` class, then the config class is typically an instance of
        a custom class imported from the HF modules cache.

        Examples:

        >>> from transformers import AutoConfig
        >>> klass = AutoConfig.from_pretrained('meta-llama/Meta-Llama-3-8B', trust_remote_code=True)
        >>> klass.__class__ # transformers.models.llama.configuration_llama.LlamaConfig
        >>> import transformers_modules # error, not initialized
        >>> klass = AutoConfig.from_pretrained('deepseek-ai/DeepSeek-V2.5', trust_remote_code=True)
        >>> import transformers_modules # success, initialized
        >>> klass.__class__ # transformers_modules.deepseek-ai.DeepSeek-V2.5.98b11844770b2c3ffc18b175c758a803640f4e77.configuration_deepseek.DeepseekV2Config

        In the DeepSeek example, the config class is an instance of a custom
        class that is not serializable by default. This class will not be
        importable in spawned workers, and won't exist at all on
        other nodes, which breaks serialization of the config.

        In this function we tell the cloudpickle serialization library to pass
        instances of these generated classes by value instead of by reference,
        i.e. the class definition is serialized along with its data so that the
        class module does not need to be importable on the receiving end.

        See: https://github.com/cloudpipe/cloudpickle?tab=readme-ov-file#overriding-pickles-serialization-mechanism-for-importable-constructs
    """ # noqa
    try:
        import transformers_modules
        transformers_modules_available = True
    except ImportError:
        transformers_modules_available = False

    try:
        import multiprocessing
        import pickle

        import cloudpickle

        from vllm.config import VllmConfig

        # Register multiprocessing reducers to handle cross-process
        # serialization of VllmConfig objects that may contain custom configs
        # from transformers_modules
        def _reduce_config(config: VllmConfig):
            return (pickle.loads, (cloudpickle.dumps(config), ))

        multiprocessing.reducer.register(VllmConfig, _reduce_config)

        # Register transformers_modules with cloudpickle if available
        if transformers_modules_available:
            cloudpickle.register_pickle_by_value(transformers_modules)

            # ray vendors its own version of cloudpickle
            from vllm.executor.ray_utils import ray
            if ray:
                ray.cloudpickle.register_pickle_by_value(transformers_modules)

    except Exception as e:
        logger.warning(
            "Unable to register remote classes used by"
            " trust_remote_code with by-value serialization. This may"
            " lead to a later error. If remote code is not needed"
            " remove `--trust-remote-code`",
            exc_info=e)


def load_params_config(model: Union[str, Path], revision: Optional[str],
                       **kwargs) -> PretrainedConfig:
    # This function loads a params.json config which
    # should be used when loading models in mistral format

    config_file_name = "params.json"

    config_dict = get_hf_file_to_dict(config_file_name, model, revision)
    if config_dict is None:
        raise ValueError(
            f"Failed to load mistral '{config_file_name}' config for model "
            f"{model}. Please check if the model is a mistral-format model "
            f"and if the config file exists.")
    assert isinstance(config_dict, dict)

    config_mapping = {
        "dim": "hidden_size",
        "norm_eps": "rms_norm_eps",
        "n_kv_heads": "num_key_value_heads",
        "n_layers": "num_hidden_layers",
        "n_heads": "num_attention_heads",
        "hidden_dim": "intermediate_size",
    }

    def recurse_elems(elem: Any):
        if isinstance(elem, dict):
            config_dict = {}
            for key, value in elem.items():
                key = config_mapping.get(key, key)
                config_dict[key] = recurse_elems(value)

            return config_dict
        else:
            return elem

    config_dict["model_type"] = config_dict.get("model_type", "transformer")
    config_dict["hidden_act"] = config_dict.get("activation", "silu")
    config_dict["tie_word_embeddings"] = config_dict.get(
        "tie_embeddings", False)

    if config_dict.get("max_position_embeddings") is None:
        max_position_embeddings = 128_000
        try:
            trust_remote_code_val = kwargs.get("trust_remote_code", False)
            hf_config = get_config(model=model,
                                   trust_remote_code=trust_remote_code_val,
                                   revision=revision,
                                   config_format=ConfigFormat.HF)
            if hf_value := hf_config.get_text_config().max_position_embeddings:
                max_position_embeddings = hf_value
        except Exception as e:
            logger.warning(
                "The params.json file is missing 'max_position_embeddings'"
                " and could not get a value from the HF config."
                " Defaulting to 128000",
                exc_info=e)
        config_dict["max_position_embeddings"] = max_position_embeddings

    if config_dict.get("quantization") is not None:
        quantization = config_dict.get("quantization", {})
        if quantization.get("qformat_weight") == "fp8_e4m3":
            # This maps to the FP8 static per-tensor quantization scheme
            quantization_config = {
                "quant_method": "fp8",
                "activation_scheme": "static"
            }
        elif quantization.get("quant_method") == "compressed-tensors":
            # Pass through the quantization config to compressed-tensors
            quantization_config = quantization
        else:
            raise ValueError(
                f"Found unknown quantization='{quantization}' in config")

        config_dict["quantization_config"] = quantization_config

    config_type: Literal["text",
                         "multimodal"] = "multimodal" if config_dict.get(
                             "vision_encoder") is not None else "text"

    if config_dict.get("moe") is not None:
        config_dict["architectures"] = ["MixtralForCausalLM"]
    else:
        config_dict["architectures"] = ["MistralForCausalLM"]

    if config_type == "multimodal":
        multimodal_config = config_dict.pop("vision_encoder")
        quantization_config = config_dict.get("quantization_config", {})

        config_dict = {
            "text_config": config_dict,
            "vision_config": multimodal_config
        }
        config_dict["architectures"] = ["PixtralForConditionalGeneration"]
        config_dict["model_type"] = "pixtral"
        if quantization_config:
            config_dict["quantization_config"] = quantization_config

    config_dict.update(kwargs)

    config_dict = recurse_elems(config_dict)

    # transform to HF config format
    if config_type == "multimodal":
        config_dict["text_config"] = PretrainedConfig(
            **config_dict["text_config"])
        config_dict["vision_config"] = PretrainedConfig(
            **config_dict["vision_config"])

    return PretrainedConfig(**config_dict)


def get_hf_image_processor_config(
    model: Union[str, Path],
    hf_token: Optional[Union[bool, str]] = None,
    revision: Optional[str] = None,
    **kwargs,
) -> dict[str, Any]:
    # ModelScope does not provide an interface for image_processor
    if envs.VLLM_USE_MODELSCOPE:
        return dict()
    # Separate model folder from file path for GGUF models
    if check_gguf_file(model):
        model = Path(model).parent
    return get_image_processor_config(model,
                                      token=hf_token,
                                      revision=revision,
                                      **kwargs)


def get_hf_text_config(config: PretrainedConfig):
    """Get the "sub" config relevant to llm for multi modal models.
    No op for pure text models.
    """
    # This block should be unnecessary after https://github.com/huggingface/transformers/pull/37517
    if hasattr(config, "thinker_config"):
        # TODO(suyang.fy): Refactor code.
        #  For Qwen2.5-Omni, change hf_text_config to
        #  thinker_config.text_config.
        return config.thinker_config.text_config

    text_config = config.get_text_config()

    if text_config is not config:
        # The code operates under the assumption that text_config should have
        # `num_attention_heads` (among others). Assert here to fail early
        # if transformers config doesn't align with this assumption.
        assert hasattr(text_config, "num_attention_heads")

    return text_config


def try_get_generation_config(
    model: str,
    trust_remote_code: bool,
    revision: Optional[str] = None,
) -> Optional[GenerationConfig]:
    try:
        return GenerationConfig.from_pretrained(
            model,
            revision=revision,
        )
    except OSError:  # Not found
        try:
            config = get_config(
                model,
                trust_remote_code=trust_remote_code,
                revision=revision,
            )
            return GenerationConfig.from_model_config(config)
        except OSError:  # Not found
            return None


<<<<<<< HEAD
def get_cross_encoder_activation_function(config: PretrainedConfig):

    function_name: Optional[str] = None
    if hasattr(config, "sentence_transformers") and "activation_fn" in \
        config.sentence_transformers:
        function_name = config.sentence_transformers["activation_fn"]

=======
def get_classification_activation_function(config: PretrainedConfig):
    return nn.Sigmoid() if config.num_labels == 1 else nn.Softmax()


def get_cross_encoder_activation_function(config: PretrainedConfig):
    function_name: Optional[str] = None
    if (hasattr(config, "sentence_transformers")
            and "activation_fn" in config.sentence_transformers):
        function_name = config.sentence_transformers["activation_fn"]
>>>>>>> 110df743
    elif (hasattr(config, "sbert_ce_default_activation_function")
          and config.sbert_ce_default_activation_function is not None):
        function_name = config.sbert_ce_default_activation_function

    if function_name is not None:
<<<<<<< HEAD
        assert function_name.startswith("torch.nn.modules."), \
            "Loading of activation functions is restricted to " \
            "torch.nn.modules for security reasons"
        return resolve_obj_by_qualname(function_name)()
    else:
        return nn.Sigmoid() if config.num_labels == 1 else nn.Identity()
=======
        assert function_name.startswith("torch.nn.modules."), (
            "Loading of activation functions is restricted to "
            "torch.nn.modules for security reasons")
        return resolve_obj_by_qualname(function_name)()

    return nn.Sigmoid() if config.num_labels == 1 else nn.Identity()
>>>>>>> 110df743


def try_get_safetensors_metadata(
    model: str,
    *,
    revision: Optional[str] = None,
):
    get_safetensors_metadata_partial = partial(
        get_safetensors_metadata,
        model,
        revision=revision,
<<<<<<< HEAD
        token=os.getenv('HF_TOKEN', None),
=======
        token=_get_hf_token(),
>>>>>>> 110df743
    )

    try:
        return with_retry(get_safetensors_metadata_partial,
                          "Error retrieving safetensors")
    except Exception:
        return None


def try_get_tokenizer_config(
    pretrained_model_name_or_path: Union[str, os.PathLike],
    trust_remote_code: bool,
    revision: Optional[str] = None,
) -> Optional[dict[str, Any]]:
    try:
        return get_tokenizer_config(
            pretrained_model_name_or_path,
            trust_remote_code=trust_remote_code,
            revision=revision,
        )
    except Exception:
        return None<|MERGE_RESOLUTION|>--- conflicted
+++ resolved
@@ -54,8 +54,6 @@
 
 logger = init_logger(__name__)
 
-<<<<<<< HEAD
-=======
 
 def _get_hf_token() -> Optional[str]:
     """
@@ -72,7 +70,6 @@
     return None
 
 
->>>>>>> 110df743
 _CONFIG_REGISTRY_OVERRIDE_HF: dict[str, type[PretrainedConfig]] = {
     "mllama": MllamaConfig
 }
@@ -214,11 +211,7 @@
     return file_exists(str(model),
                        config_name,
                        revision=revision,
-<<<<<<< HEAD
-                       token=os.getenv('HF_TOKEN', None))
-=======
                        token=_get_hf_token())
->>>>>>> 110df743
 
 
 def patch_rope_scaling(config: PretrainedConfig) -> None:
@@ -357,11 +350,7 @@
             model,
             revision=revision,
             code_revision=code_revision,
-<<<<<<< HEAD
-            token=os.getenv('HF_TOKEN', None),
-=======
             token=_get_hf_token(),
->>>>>>> 110df743
             **kwargs,
         )
 
@@ -373,11 +362,7 @@
                 model,
                 revision=revision,
                 code_revision=code_revision,
-<<<<<<< HEAD
-                token=os.getenv('HF_TOKEN', None),
-=======
                 token=_get_hf_token(),
->>>>>>> 110df743
                 **kwargs,
             )
         else:
@@ -387,14 +372,10 @@
                     trust_remote_code=trust_remote_code,
                     revision=revision,
                     code_revision=code_revision,
-<<<<<<< HEAD
-                    token=os.getenv('HF_TOKEN', None),
-=======
                     token=_get_hf_token(),
                     # some old custom model's config needs
                     # `has_no_defaults_at_init=True` to work.
                     has_no_defaults_at_init=trust_remote_code,
->>>>>>> 110df743
                     **kwargs,
                 )
             except ValueError as e:
@@ -622,11 +603,7 @@
             # If model is on HuggingfaceHub, get the repo files
             repo_files = list_repo_files(model,
                                          revision=revision,
-<<<<<<< HEAD
-                                         token=os.getenv('HF_TOKEN', None))
-=======
                                          token=_get_hf_token())
->>>>>>> 110df743
         except Exception:
             repo_files = []
 
@@ -889,15 +866,6 @@
             return None
 
 
-<<<<<<< HEAD
-def get_cross_encoder_activation_function(config: PretrainedConfig):
-
-    function_name: Optional[str] = None
-    if hasattr(config, "sentence_transformers") and "activation_fn" in \
-        config.sentence_transformers:
-        function_name = config.sentence_transformers["activation_fn"]
-
-=======
 def get_classification_activation_function(config: PretrainedConfig):
     return nn.Sigmoid() if config.num_labels == 1 else nn.Softmax()
 
@@ -907,27 +875,17 @@
     if (hasattr(config, "sentence_transformers")
             and "activation_fn" in config.sentence_transformers):
         function_name = config.sentence_transformers["activation_fn"]
->>>>>>> 110df743
     elif (hasattr(config, "sbert_ce_default_activation_function")
           and config.sbert_ce_default_activation_function is not None):
         function_name = config.sbert_ce_default_activation_function
 
     if function_name is not None:
-<<<<<<< HEAD
-        assert function_name.startswith("torch.nn.modules."), \
-            "Loading of activation functions is restricted to " \
-            "torch.nn.modules for security reasons"
-        return resolve_obj_by_qualname(function_name)()
-    else:
-        return nn.Sigmoid() if config.num_labels == 1 else nn.Identity()
-=======
         assert function_name.startswith("torch.nn.modules."), (
             "Loading of activation functions is restricted to "
             "torch.nn.modules for security reasons")
         return resolve_obj_by_qualname(function_name)()
 
     return nn.Sigmoid() if config.num_labels == 1 else nn.Identity()
->>>>>>> 110df743
 
 
 def try_get_safetensors_metadata(
@@ -939,11 +897,7 @@
         get_safetensors_metadata,
         model,
         revision=revision,
-<<<<<<< HEAD
-        token=os.getenv('HF_TOKEN', None),
-=======
         token=_get_hf_token(),
->>>>>>> 110df743
     )
 
     try:
