--- conflicted
+++ resolved
@@ -27,22 +27,6 @@
 
 from vllm import envs
 from vllm.logger import init_logger
-<<<<<<< HEAD
-# yapf conflicts with isort for this block
-# yapf: disable
-from vllm.transformers_utils.configs import (ChatGLMConfig, DeepseekVLV2Config,
-                                             EAGLEConfig, JAISConfig,
-                                             KimiVLConfig, LiteWhisperConfig,
-                                             MedusaConfig, MLPSpeculatorConfig,
-                                             Nemotron_Nano_VL_Config,
-                                             NemotronConfig, OvisConfig,
-                                             RWConfig, SpeculatorsConfig,
-                                             Step3TextConfig, Step3VLConfig,
-                                             UltravoxConfig)
-# yapf: enable
-from vllm.transformers_utils.configs.mistral import adapt_config_dict
-=======
->>>>>>> ee52a327
 from vllm.transformers_utils.utils import check_gguf_file
 
 if envs.VLLM_USE_MODELSCOPE:
@@ -70,27 +54,6 @@
     return None
 
 
-<<<<<<< HEAD
-_CONFIG_REGISTRY: dict[str, type[PretrainedConfig]] = {
-    "chatglm": ChatGLMConfig,
-    "deepseek_vl_v2": DeepseekVLV2Config,
-    "kimi_vl": KimiVLConfig,
-    "lite_whisper": LiteWhisperConfig,
-    "Llama_Nemotron_Nano_VL": Nemotron_Nano_VL_Config,
-    "RefinedWeb": RWConfig,  # For tiiuae/falcon-40b(-instruct)
-    "RefinedWebModel": RWConfig,  # For tiiuae/falcon-7b(-instruct)
-    "jais": JAISConfig,
-    "mlp_speculator": MLPSpeculatorConfig,
-    "medusa": MedusaConfig,
-    "eagle": EAGLEConfig,
-    "speculators": SpeculatorsConfig,
-    "nemotron": NemotronConfig,
-    "ovis": OvisConfig,
-    "ultravox": UltravoxConfig,
-    "step3_vl": Step3VLConfig,
-    "step3_text": Step3TextConfig,
-}
-=======
 class LazyConfigDict(dict):
 
     def __getitem__(self, key):
@@ -102,6 +65,7 @@
     chatglm="ChatGLMConfig",
     deepseek_vl_v2="DeepseekVLV2Config",
     kimi_vl="KimiVLConfig",
+    lite_whisper="LiteWhisperConfig",
     Llama_Nemotron_Nano_VL="Nemotron_Nano_VL_Config",
     RefinedWeb="RWConfig",  # For tiiuae/falcon-40b(-instruct)
     RefinedWebModel="RWConfig",  # For tiiuae/falcon-7b(-instruct)
@@ -116,7 +80,6 @@
     step3_vl="Step3VLConfig",
     step3_text="Step3TextConfig",
 )
->>>>>>> ee52a327
 
 _CONFIG_ATTRS_MAPPING: dict[str, str] = {
     "llm_config": "text_config",
