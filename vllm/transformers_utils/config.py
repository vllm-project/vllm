--- conflicted
+++ resolved
@@ -1,9 +1,6 @@
 import contextlib
-<<<<<<< HEAD
-=======
 import enum
 import json
->>>>>>> 9ba0817f
 from pathlib import Path
 from typing import Any, Dict, Optional, Type, Union
 
@@ -15,10 +12,7 @@
     get_image_processor_config)
 from transformers.models.auto.modeling_auto import (
     MODEL_FOR_CAUSAL_LM_MAPPING_NAMES)
-<<<<<<< HEAD
-=======
 from transformers.utils import CONFIG_NAME as HF_CONFIG_NAME
->>>>>>> 9ba0817f
 
 from vllm.envs import VLLM_USE_MODELSCOPE
 from vllm.logger import init_logger
@@ -26,19 +20,12 @@
 # yapf: disable
 from vllm.transformers_utils.configs import (ChatGLMConfig, DbrxConfig,
                                              EAGLEConfig, ExaoneConfig,
-<<<<<<< HEAD
-                                             InternVLChatConfig, JAISConfig,
-                                             MedusaConfig, MLPSpeculatorConfig,
-                                             MPTConfig, NemotronConfig,
-                                             RWConfig, UltravoxConfig)
-=======
                                              GraniteConfig, InternVLChatConfig,
                                              JAISConfig, MedusaConfig,
                                              MLPSpeculatorConfig, MPTConfig,
                                              NemotronConfig, RWConfig,
                                              UltravoxConfig)
 # yapf: enable
->>>>>>> 9ba0817f
 from vllm.transformers_utils.utils import check_gguf_file
 
 if VLLM_USE_MODELSCOPE:
@@ -64,12 +51,9 @@
     "internvl_chat": InternVLChatConfig,
     "nemotron": NemotronConfig,
     "ultravox": UltravoxConfig,
-<<<<<<< HEAD
-=======
     # Granite can be removed from here once we have upgraded to
     # transformers 4.45+
     "granite": GraniteConfig,
->>>>>>> 9ba0817f
 }
 
 for name, cls in _CONFIG_REGISTRY.items():
@@ -77,47 +61,6 @@
         AutoConfig.register(name, cls)
 
 
-<<<<<<< HEAD
-def get_config(
-    model: Union[str, Path],
-    trust_remote_code: bool,
-    revision: Optional[str] = None,
-    code_revision: Optional[str] = None,
-    rope_scaling: Optional[dict] = None,
-    rope_theta: Optional[float] = None,
-    **kwargs,
-) -> PretrainedConfig:
-
-    # Separate model folder from file path for GGUF models
-    is_gguf = check_gguf_file(model)
-    if is_gguf:
-        kwargs["gguf_file"] = Path(model).name
-        model = Path(model).parent
-
-    try:
-        config = AutoConfig.from_pretrained(
-            model,
-            trust_remote_code=trust_remote_code,
-            revision=revision,
-            code_revision=code_revision,
-            **kwargs)
-    except ValueError as e:
-        if (not trust_remote_code and
-                "requires you to execute the configuration file" in str(e)):
-            err_msg = (
-                "Failed to load the model config. If the model is a custom "
-                "model not yet available in the HuggingFace transformers "
-                "library, consider setting `trust_remote_code=True` in LLM "
-                "or using the `--trust-remote-code` flag in the CLI.")
-            raise RuntimeError(err_msg) from e
-        else:
-            raise e
-    if config.model_type in _CONFIG_REGISTRY:
-        config_class = _CONFIG_REGISTRY[config.model_type]
-        config = config_class.from_pretrained(model,
-                                              revision=revision,
-                                              code_revision=code_revision)
-=======
 class ConfigFormat(str, enum.Enum):
     AUTO = "auto"
     HF = "hf"
@@ -225,7 +168,6 @@
         config = load_params_config(model, revision)
     else:
         raise ValueError(f"Unsupported config format: {config_format}")
->>>>>>> 9ba0817f
 
     # Special architecture mapping check for GGUF models
     if is_gguf:
@@ -235,15 +177,10 @@
         model_type = MODEL_FOR_CAUSAL_LM_MAPPING_NAMES[config.model_type]
         config.update({"architectures": [model_type]})
 
-<<<<<<< HEAD
-    for key, value in [("rope_scaling", rope_scaling),
-                       ("rope_theta", rope_theta)]:
-=======
     for key, value in [
         ("rope_scaling", rope_scaling),
         ("rope_theta", rope_theta),
     ]:
->>>>>>> 9ba0817f
         if value is not None:
             logger.info(
                 "Updating %s from %r to %r",
@@ -256,8 +193,6 @@
     return config
 
 
-<<<<<<< HEAD
-=======
 def load_params_config(model, revision) -> PretrainedConfig:
     # This function loads a params.json config which
     # should be used when loading models in mistral format
@@ -319,7 +254,6 @@
     return config
 
 
->>>>>>> 9ba0817f
 def get_hf_image_processor_config(
     model: Union[str, Path],
     revision: Optional[str] = None,
