from typing import Optional

from transformers import AutoConfig, PretrainedConfig

from vllm.transformers_utils.configs import *

_CONFIG_REGISTRY = {
    "chatglm": ChatGLMConfig,
    "mpt": MPTConfig,
    "RefinedWeb": RWConfig,  # For tiiuae/falcon-40b(-instruct)
    "RefinedWebModel": RWConfig,  # For tiiuae/falcon-7b(-instruct)
<<<<<<< HEAD
    "yi": YiConfig,
    "orion": OrionConfig,
=======
>>>>>>> 4dd6416f
}


def get_config(model: str,
               trust_remote_code: bool,
               revision: Optional[str] = None,
               code_revision: Optional[str] = None) -> PretrainedConfig:
    try:
        config = AutoConfig.from_pretrained(
            model,
            trust_remote_code=trust_remote_code,
            revision=revision,
            code_revision=code_revision)
    except ValueError as e:
        if (not trust_remote_code and
                "requires you to execute the configuration file" in str(e)):
            err_msg = (
                "Failed to load the model config. If the model is a custom "
                "model not yet available in the HuggingFace transformers "
                "library, consider setting `trust_remote_code=True` in LLM "
                "or using the `--trust-remote-code` flag in the CLI.")
            raise RuntimeError(err_msg) from e
        else:
            raise e
    if config.model_type in _CONFIG_REGISTRY:
        config_class = _CONFIG_REGISTRY[config.model_type]
        config = config_class.from_pretrained(model,
                                              revision=revision,
                                              code_revision=code_revision)
    return config<|MERGE_RESOLUTION|>--- conflicted
+++ resolved
@@ -9,11 +9,7 @@
     "mpt": MPTConfig,
     "RefinedWeb": RWConfig,  # For tiiuae/falcon-40b(-instruct)
     "RefinedWebModel": RWConfig,  # For tiiuae/falcon-7b(-instruct)
-<<<<<<< HEAD
-    "yi": YiConfig,
     "orion": OrionConfig,
-=======
->>>>>>> 4dd6416f
 }
 
 
