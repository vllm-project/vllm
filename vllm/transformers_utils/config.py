import contextlib
from pathlib import Path
from typing import Any, Dict, Optional, Type, Union

from transformers import GenerationConfig, PretrainedConfig
from transformers.models.auto.image_processing_auto import (
    get_image_processor_config)
from transformers.models.auto.modeling_auto import (
    MODEL_FOR_CAUSAL_LM_MAPPING_NAMES)

from vllm.envs import VLLM_USE_MODELSCOPE
from vllm.logger import init_logger
from vllm.transformers_utils.configs import (ChatGLMConfig, DbrxConfig,
<<<<<<< HEAD
                                             EAGLEConfig, InternVLChatConfig,
                                             JAISConfig, MedusaConfig,
                                             MLPSpeculatorConfig, MPTConfig,
                                             NemotronConfig, RWConfig,
                                             UltravoxConfig, LlamaVLConfig)
=======
                                             EAGLEConfig, ExaoneConfig,
                                             InternVLChatConfig, JAISConfig,
                                             MedusaConfig, MLPSpeculatorConfig,
                                             MPTConfig, NemotronConfig,
                                             RWConfig, UltravoxConfig)
from vllm.transformers_utils.utils import check_gguf_file
>>>>>>> 6e36f4fa

if VLLM_USE_MODELSCOPE:
    from modelscope import AutoConfig
else:
    from transformers import AutoConfig

logger = init_logger(__name__)

_CONFIG_REGISTRY: Dict[str, Type[PretrainedConfig]] = {
    "chatglm": ChatGLMConfig,
    "dbrx": DbrxConfig,
    "mpt": MPTConfig,
    "RefinedWeb": RWConfig,  # For tiiuae/falcon-40b(-instruct)
    "RefinedWebModel": RWConfig,  # For tiiuae/falcon-7b(-instruct)
    "jais": JAISConfig,
    "mlp_speculator": MLPSpeculatorConfig,
    "medusa": MedusaConfig,
    "eagle": EAGLEConfig,
    "exaone": ExaoneConfig,
    "internvl_chat": InternVLChatConfig,
    "nemotron": NemotronConfig,
    "ultravox": UltravoxConfig,
    "llamavl": LlamaVLConfig,
}

for name, cls in _CONFIG_REGISTRY.items():
    with contextlib.suppress(ValueError):
        AutoConfig.register(name, cls)


def get_config(
    model: Union[str, Path],
    trust_remote_code: bool,
    revision: Optional[str] = None,
    code_revision: Optional[str] = None,
    rope_scaling: Optional[dict] = None,
    rope_theta: Optional[float] = None,
    **kwargs,
) -> PretrainedConfig:

    # Separate model folder from file path for GGUF models
    is_gguf = check_gguf_file(model)
    if is_gguf:
        kwargs["gguf_file"] = Path(model).name
        model = Path(model).parent

    try:
        config = AutoConfig.from_pretrained(
            model,
            trust_remote_code=trust_remote_code,
            revision=revision,
            code_revision=code_revision,
            **kwargs)
    except ValueError as e:
        if (not trust_remote_code and
                "requires you to execute the configuration file" in str(e)):
            err_msg = (
                "Failed to load the model config. If the model is a custom "
                "model not yet available in the HuggingFace transformers "
                "library, consider setting `trust_remote_code=True` in LLM "
                "or using the `--trust-remote-code` flag in the CLI.")
            raise RuntimeError(err_msg) from e
        else:
            raise e
    if config.model_type in _CONFIG_REGISTRY:
        config_class = _CONFIG_REGISTRY[config.model_type]
        config = config_class.from_pretrained(model,
                                              revision=revision,
                                              code_revision=code_revision)

    # Special architecture mapping check for GGUF models
    if is_gguf:
        if config.model_type not in MODEL_FOR_CAUSAL_LM_MAPPING_NAMES:
            raise RuntimeError(
                f"Can't get gguf config for {config.model_type}.")
        model_type = MODEL_FOR_CAUSAL_LM_MAPPING_NAMES[config.model_type]
        config.update({"architectures": [model_type]})

    for key, value in [("rope_scaling", rope_scaling),
                       ("rope_theta", rope_theta)]:
        if value is not None:
            logger.info("Updating %s from %r to %r", key,
                        getattr(config, key, None), value)
            config.update({key: value})

    return config


def get_hf_image_processor_config(
    model: Union[str, Path],
    revision: Optional[str] = None,
    **kwargs,
) -> Dict[str, Any]:
    # ModelScope does not provide an interface for image_processor
    if VLLM_USE_MODELSCOPE:
        return dict()
    # Separate model folder from file path for GGUF models
    if check_gguf_file(model):
        model = Path(model).parent
    return get_image_processor_config(model, revision=revision, **kwargs)


def get_hf_text_config(config: PretrainedConfig):
    """Get the "sub" config relevant to llm for multi modal models.
        No op for pure text models.
    """
    if hasattr(config, "text_config"):
        # The code operates under the assumption that text_config should have
        # `num_attention_heads` (among others). Assert here to fail early
        # if transformers config doesn't align with this assumption.
        assert hasattr(config.text_config, "num_attention_heads")
        return config.text_config
    else:
        return config


def try_get_generation_config(
    model: str,
    trust_remote_code: bool,
    revision: Optional[str] = None,
) -> Optional[GenerationConfig]:
    try:
        return GenerationConfig.from_pretrained(
            model,
            revision=revision,
        )
    except OSError:  # Not found
        try:
            config = get_config(
                model,
                trust_remote_code=trust_remote_code,
                revision=revision,
            )
            return GenerationConfig.from_model_config(config)
        except OSError:  # Not found
            return None<|MERGE_RESOLUTION|>--- conflicted
+++ resolved
@@ -11,20 +11,12 @@
 from vllm.envs import VLLM_USE_MODELSCOPE
 from vllm.logger import init_logger
 from vllm.transformers_utils.configs import (ChatGLMConfig, DbrxConfig,
-<<<<<<< HEAD
-                                             EAGLEConfig, InternVLChatConfig,
-                                             JAISConfig, MedusaConfig,
-                                             MLPSpeculatorConfig, MPTConfig,
-                                             NemotronConfig, RWConfig,
-                                             UltravoxConfig, LlamaVLConfig)
-=======
                                              EAGLEConfig, ExaoneConfig,
                                              InternVLChatConfig, JAISConfig,
                                              MedusaConfig, MLPSpeculatorConfig,
                                              MPTConfig, NemotronConfig,
-                                             RWConfig, UltravoxConfig)
+                                             RWConfig, UltravoxConfig, LlamaVLConfig)
 from vllm.transformers_utils.utils import check_gguf_file
->>>>>>> 6e36f4fa
 
 if VLLM_USE_MODELSCOPE:
     from modelscope import AutoConfig
