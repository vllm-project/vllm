# SPDX-License-Identifier: Apache-2.0
# SPDX-FileCopyrightText: Copyright contributors to the vLLM project

import json
import os
import time
from dataclasses import asdict
from functools import cache, partial
from pathlib import Path
from typing import Any, Callable, Literal, Optional, TypeVar, Union

import huggingface_hub
from huggingface_hub import (
    get_safetensors_metadata,
    hf_hub_download,
    try_to_load_from_cache,
)
from huggingface_hub import list_repo_files as hf_list_repo_files
from huggingface_hub.utils import (
    EntryNotFoundError,
    HfHubHTTPError,
    LocalEntryNotFoundError,
    RepositoryNotFoundError,
    RevisionNotFoundError,
)
from transformers import GenerationConfig, PretrainedConfig
from transformers.models.auto.image_processing_auto import get_image_processor_config
from transformers.models.auto.modeling_auto import MODEL_FOR_CAUSAL_LM_MAPPING_NAMES
from transformers.models.auto.tokenization_auto import get_tokenizer_config
from transformers.utils import CONFIG_NAME as HF_CONFIG_NAME

from vllm import envs
from vllm.logger import init_logger
from vllm.transformers_utils.config_parser_base import ConfigParserBase
from vllm.transformers_utils.utils import (
    check_gguf_file,
    parse_safetensors_file_metadata,
)

if envs.VLLM_USE_MODELSCOPE:
    from modelscope import AutoConfig
else:
    from transformers import AutoConfig

MISTRAL_CONFIG_NAME = "params.json"

logger = init_logger(__name__)


def _get_hf_token() -> Optional[str]:
    """
    Get the HuggingFace token from environment variable.

    Returns None if the token is not set, is an empty string,
    or contains only whitespace.
    This follows the same pattern as huggingface_hub library which
    treats empty string tokens as None to avoid authentication errors.
    """
    token = os.getenv("HF_TOKEN")
    if token and token.strip():
        return token
    return None


class LazyConfigDict(dict):
    def __getitem__(self, key):
        import vllm.transformers_utils.configs as configs

        return getattr(configs, super().__getitem__(key))


_CONFIG_REGISTRY: dict[str, type[PretrainedConfig]] = LazyConfigDict(
    chatglm="ChatGLMConfig",
    deepseek_vl_v2="DeepseekVLV2Config",
    deepseek_v3="DeepseekV3Config",
    deepseek_v32="DeepseekV3Config",
    kimi_vl="KimiVLConfig",
    Llama_Nemotron_Nano_VL="Nemotron_Nano_VL_Config",
    RefinedWeb="RWConfig",  # For tiiuae/falcon-40b(-instruct)
    RefinedWebModel="RWConfig",  # For tiiuae/falcon-7b(-instruct)
    jais="JAISConfig",
    mlp_speculator="MLPSpeculatorConfig",
    medusa="MedusaConfig",
    midashenglm="MiDashengLMConfig",
    eagle="EAGLEConfig",
    speculators="SpeculatorsConfig",
    nemotron="NemotronConfig",
    olmo3="Olmo3Config",
    ovis="OvisConfig",
    ultravox="UltravoxConfig",
    step3_vl="Step3VLConfig",
    step3_text="Step3TextConfig",
    qwen3_next="Qwen3NextConfig",
)

_CONFIG_ATTRS_MAPPING: dict[str, str] = {
    "llm_config": "text_config",
}

_AUTO_CONFIG_KWARGS_OVERRIDES: dict[str, dict[str, Any]] = {
    "internvl_chat": {"has_no_defaults_at_init": True},
    "NVLM_D": {"has_no_defaults_at_init": True},
}


class HFConfigParser(ConfigParserBase):
    def parse(
        self,
        model: Union[str, Path],
        trust_remote_code: bool,
        revision: Optional[str] = None,
        code_revision: Optional[str] = None,
        **kwargs,
    ) -> tuple[dict, PretrainedConfig]:
        kwargs["local_files_only"] = huggingface_hub.constants.HF_HUB_OFFLINE
        config_dict, _ = PretrainedConfig.get_config_dict(
            model,
            revision=revision,
            code_revision=code_revision,
            token=_get_hf_token(),
            **kwargs,
        )
        # Use custom model class if it's in our registry
        model_type = config_dict.get("model_type")
        if model_type is None:
            model_type = (
                "speculators"
                if config_dict.get("speculators_config") is not None
                else model_type
            )

        if model_type in _CONFIG_REGISTRY:
            config_class = _CONFIG_REGISTRY[model_type]
            config = config_class.from_pretrained(
                model,
                revision=revision,
                code_revision=code_revision,
                token=_get_hf_token(),
                **kwargs,
            )
        else:
            try:
                kwargs = _maybe_update_auto_config_kwargs(kwargs, model_type=model_type)
                config = AutoConfig.from_pretrained(
                    model,
                    trust_remote_code=trust_remote_code,
                    revision=revision,
                    code_revision=code_revision,
                    token=_get_hf_token(),
                    **kwargs,
                )
            except ValueError as e:
                if (
                    not trust_remote_code
                    and "requires you to execute the configuration file" in str(e)
                ):
                    err_msg = (
                        "Failed to load the model config. If the model "
                        "is a custom model not yet available in the "
                        "HuggingFace transformers library, consider setting "
                        "`trust_remote_code=True` in LLM or using the "
                        "`--trust-remote-code` flag in the CLI."
                    )
                    raise RuntimeError(err_msg) from e
                else:
                    raise e
        config = _maybe_remap_hf_config_attrs(config)
        return config_dict, config


class MistralConfigParser(ConfigParserBase):
    def parse(
        self,
        model: Union[str, Path],
        trust_remote_code: bool,
        revision: Optional[str] = None,
        code_revision: Optional[str] = None,
        **kwargs,
    ) -> tuple[dict, PretrainedConfig]:
        # This function loads a params.json config which
        # should be used when loading models in mistral format
        config_dict = _download_mistral_config_file(model, revision)
        if (
            max_position_embeddings := config_dict.get("max_position_embeddings")
        ) is None:
            max_position_embeddings = _maybe_retrieve_max_pos_from_hf(
                model, revision, **kwargs
            )
            config_dict["max_position_embeddings"] = max_position_embeddings

        from vllm.transformers_utils.configs.mistral import adapt_config_dict

        config = adapt_config_dict(config_dict)

        # Mistral configs may define sliding_window as list[int]. Convert it
        # to int and add the layer_types list[str] to make it HF compatible
        if (sliding_window := getattr(config, "sliding_window", None)) and isinstance(
            sliding_window, list
        ):
            pattern_repeats = config.num_hidden_layers // len(sliding_window)
            layer_types = sliding_window * pattern_repeats
            config.layer_types = [
                "full_attention" if layer_type is None else "sliding_attention"
                for layer_type in layer_types
            ]
            config.sliding_window = next(filter(None, sliding_window), None)

        return config_dict, config


_CONFIG_FORMAT_TO_CONFIG_PARSER: dict[str, type[ConfigParserBase]] = {
    "hf": HFConfigParser,
    "mistral": MistralConfigParser,
}

ConfigFormat = Literal[
    "auto",
    "hf",
    "mistral",
]


def get_config_parser(config_format: str) -> ConfigParserBase:
    """Get the config parser for a given config format."""
    if config_format not in _CONFIG_FORMAT_TO_CONFIG_PARSER:
        raise ValueError(f"Unknown config format `{config_format}`.")
    return _CONFIG_FORMAT_TO_CONFIG_PARSER[config_format]()


def register_config_parser(config_format: str):
    """Register a customized vllm config parser.
     When a config format is not supported by vllm, you can register a customized
    config parser to support it.
     Args:
         config_format (str): The config parser format name.
     Examples:

         >>> from vllm.transformers_utils.config import (get_config_parser,
                                                         register_config_parser)
         >>> from vllm.transformers_utils.config_parser_base import ConfigParserBase
         >>>
         >>> @register_config_parser("custom_config_parser")
         ... class CustomConfigParser(ConfigParserBase):
         ...     def parse(
         ...         self,
         ...         model: Union[str, Path],
         ...         trust_remote_code: bool,
         ...         revision: Optional[str] = None,
         ...         code_revision: Optional[str] = None,
         ...         **kwargs,
         ...     ) -> tuple[dict, PretrainedConfig]:
         ...         raise NotImplementedError
         >>>
         >>> type(get_config_parser("custom_config_parser"))
         <class 'CustomConfigParser'>
    """  # noqa: E501

    def _wrapper(config_parser_cls):
        if config_format in _CONFIG_FORMAT_TO_CONFIG_PARSER:
            logger.warning(
                "Config format `%s` is already registered, and will be "
                "overwritten by the new parser class `%s`.",
                config_format,
                config_parser_cls,
            )
        if not issubclass(config_parser_cls, ConfigParserBase):
            raise ValueError(
                "The config parser must be a subclass of `ConfigParserBase`."
            )
        _CONFIG_FORMAT_TO_CONFIG_PARSER[config_format] = config_parser_cls
        logger.info(
            "Registered config parser `%s` with config format `%s`",
            config_parser_cls,
            config_format,
        )
        return config_parser_cls

    return _wrapper


_R = TypeVar("_R")


def with_retry(
    func: Callable[[], _R],
    log_msg: str,
    max_retries: int = 2,
    retry_delay: int = 2,
) -> _R:
    for attempt in range(max_retries):
        try:
            return func()
        except Exception as e:
            if attempt == max_retries - 1:
                logger.error("%s: %s", log_msg, e)
                raise
            logger.error(
                "%s: %s, retrying %d of %d", log_msg, e, attempt + 1, max_retries
            )
            time.sleep(retry_delay)
            retry_delay *= 2

    raise AssertionError("Should not be reached")


# @cache doesn't cache exceptions
@cache
def list_repo_files(
    repo_id: str,
    *,
    revision: Optional[str] = None,
    repo_type: Optional[str] = None,
    token: Union[str, bool, None] = None,
) -> list[str]:
    def lookup_files() -> list[str]:
        # directly list files if model is local
        if (local_path := Path(repo_id)).exists():
            return [
                str(file.relative_to(local_path))
                for file in local_path.rglob("*")
                if file.is_file()
            ]
        # if model is remote, use hf_hub api to list files
        try:
            if envs.VLLM_USE_MODELSCOPE:
                from vllm.transformers_utils.utils import modelscope_list_repo_files

                return modelscope_list_repo_files(
                    repo_id,
                    revision=revision,
                    token=os.getenv("MODELSCOPE_API_TOKEN", None),
                )
            return hf_list_repo_files(
                repo_id, revision=revision, repo_type=repo_type, token=token
            )
        except huggingface_hub.errors.OfflineModeIsEnabled:
            # Don't raise in offline mode,
            # all we know is that we don't have this
            # file cached.
            return []

    return with_retry(lookup_files, "Error retrieving file list")


def file_exists(
    repo_id: str,
    file_name: str,
    *,
    repo_type: Optional[str] = None,
    revision: Optional[str] = None,
    token: Union[str, bool, None] = None,
) -> bool:
    file_list = list_repo_files(
        repo_id, repo_type=repo_type, revision=revision, token=token
    )
    return file_name in file_list


# In offline mode the result can be a false negative
def file_or_path_exists(
    model: Union[str, Path], config_name: str, revision: Optional[str]
) -> bool:
    if (local_path := Path(model)).exists():
        return (local_path / config_name).is_file()

    # Offline mode support: Check if config file is cached already
    cached_filepath = try_to_load_from_cache(
        repo_id=model, filename=config_name, revision=revision
    )
    if isinstance(cached_filepath, str):
        # The config file exists in cache- we can continue trying to load
        return True

    # NB: file_exists will only check for the existence of the config file on
    # hf_hub. This will fail in offline mode.

    # Call HF to check if the file exists
    return file_exists(
        str(model), config_name, revision=revision, token=_get_hf_token()
    )


def patch_rope_scaling(config: PretrainedConfig) -> None:
    """Provide backwards compatibility for RoPE."""
    text_config = getattr(config, "text_config", None)
    if text_config is not None:
        patch_rope_scaling(text_config)

    rope_scaling = getattr(config, "rope_scaling", None)
    if rope_scaling is not None:
        patch_rope_scaling_dict(rope_scaling)


def patch_rope_scaling_dict(rope_scaling: dict[str, Any]) -> None:
    if "rope_type" in rope_scaling and "type" in rope_scaling:
        rope_type = rope_scaling["rope_type"]
        rope_type_legacy = rope_scaling["type"]
        if rope_type != rope_type_legacy:
            raise ValueError(
                f"Found conflicts between 'rope_type={rope_type}' (modern "
                f"field) and 'type={rope_type_legacy}' (legacy field). "
                "You should only specify one of them."
            )

    if "rope_type" not in rope_scaling and "type" in rope_scaling:
        rope_scaling["rope_type"] = rope_scaling["type"]
        logger.info("Replacing legacy 'type' key with 'rope_type'")

    if "rope_type" not in rope_scaling:
        raise ValueError("rope_scaling should have a 'rope_type' key")

    if rope_scaling["rope_type"] == "su":
        rope_scaling["rope_type"] = "longrope"
        logger.warning("Replacing legacy rope_type 'su' with 'longrope'")
    elif rope_scaling["rope_type"] == "mrope":
        assert "mrope_section" in rope_scaling
        rope_scaling["rope_type"] = "default"
        logger.warning("Replacing legacy rope_type 'mrope' with 'default'")


def _uses_mrope(config: PretrainedConfig) -> bool:
    rope_scaling = getattr(config, "rope_scaling", None)
    if rope_scaling is None:
        return False

    return "mrope_section" in rope_scaling


def uses_mrope(config: PretrainedConfig) -> bool:
    """Detect if the model with this config uses M-ROPE."""
    return (
        _uses_mrope(config)
        or _uses_mrope(config.get_text_config())
        or thinker_uses_mrope(config)
    )


def thinker_uses_mrope(config: PretrainedConfig) -> bool:
    """Detect if the model contains a thinker config and it uses M-ROPE."""
    thinker_config = getattr(config, "thinker_config", None)
    if thinker_config is None:
        return False

    thinker_text_config = getattr(thinker_config, "text_config", None)
    if thinker_text_config is None:
        return False

    return uses_mrope(thinker_text_config)


def is_encoder_decoder(config: PretrainedConfig) -> bool:
    """Detect if the model with this config is used as an encoder/decoder."""

    def _is_encoder_decoder(config: PretrainedConfig) -> bool:
        return getattr(config, "is_encoder_decoder", False)

    return _is_encoder_decoder(config) or _is_encoder_decoder(config.get_text_config())


def is_interleaved(config: PretrainedConfig) -> bool:
    """
    Detect if the model with this config is used with interleaved attention.
    """
    text_config = config.get_text_config()
    if layer_types := getattr(text_config, "layer_types", None):
        interleaved_types = {"full_attention", "sliding_attention"}
        return interleaved_types.issubset(layer_types)
    return False


def _maybe_update_auto_config_kwargs(kwargs: dict[str, Any], model_type: str):
    """
    Update kwargs for AutoConfig initialization based on model_type
    """
    if model_type in _AUTO_CONFIG_KWARGS_OVERRIDES:
        kwargs.update(_AUTO_CONFIG_KWARGS_OVERRIDES[model_type])
    return kwargs


def _maybe_remap_hf_config_attrs(config: PretrainedConfig) -> PretrainedConfig:
    """Remap config attributes to match the expected names."""
    for old_attr, new_attr in _CONFIG_ATTRS_MAPPING.items():
        if hasattr(config, old_attr):
            if not hasattr(config, new_attr):
                config.update({new_attr: getattr(config, old_attr)})
            logger.debug("Remapped config attribute '%s' to '%s'", old_attr, new_attr)
    return config


def maybe_override_with_speculators(
    model: str,
    tokenizer: str,
    trust_remote_code: bool,
    revision: Optional[str] = None,
    vllm_speculative_config: Optional[dict[str, Any]] = None,
    **kwargs,
) -> tuple[str, str, Optional[dict[str, Any]]]:
    """
    Resolve model configuration when speculators are detected.

    Checks if the provided model is a speculators model and if so, extracts
    the target model configuration and builds the speculative config.

    Args:
        model: Model name or path
        tokenizer: Tokenizer name or path
        trust_remote_code: Whether to trust remote code
        revision: Model revision
        vllm_speculative_config: Existing vLLM speculative config

    Returns:
        Tuple of (resolved_model, resolved_tokenizer, speculative_config)
    """
    is_gguf = check_gguf_file(model)
    if is_gguf:
        kwargs["gguf_file"] = Path(model).name
        gguf_model_repo = Path(model).parent
    else:
        gguf_model_repo = None
    kwargs["local_files_only"] = huggingface_hub.constants.HF_HUB_OFFLINE
    config_dict, _ = PretrainedConfig.get_config_dict(
        model if gguf_model_repo is None else gguf_model_repo,
        revision=revision,
        trust_remote_code=trust_remote_code,
        token=_get_hf_token(),
        **kwargs,
    )
    speculators_config = config_dict.get("speculators_config")

    if speculators_config is None:
        # No speculators config found, return original values
        return model, tokenizer, vllm_speculative_config

    # Speculators format detected - process overrides
    from vllm.transformers_utils.configs.speculators.base import SpeculatorsConfig

    speculative_config = SpeculatorsConfig.extract_vllm_speculative_config(
        config_dict=config_dict
    )

    # Set the draft model to the speculators model
    speculative_config["model"] = model

    # Override model and tokenizer with the verifier model from config
    verifier_model = speculators_config["verifier"]["name_or_path"]
    model = tokenizer = verifier_model

    return model, tokenizer, speculative_config


def get_config(
    model: Union[str, Path],
    trust_remote_code: bool,
    revision: Optional[str] = None,
    code_revision: Optional[str] = None,
    config_format: Union[str, ConfigFormat] = "auto",
    hf_overrides_kw: Optional[dict[str, Any]] = None,
    hf_overrides_fn: Optional[Callable[[PretrainedConfig], PretrainedConfig]] = None,
    **kwargs,
) -> PretrainedConfig:
    # Separate model folder from file path for GGUF models

    is_gguf = check_gguf_file(model)
    if is_gguf:
        kwargs["gguf_file"] = Path(model).name
        model = Path(model).parent

    if config_format == "auto":
        try:
            if is_gguf or file_or_path_exists(model, HF_CONFIG_NAME, revision=revision):
                config_format = "hf"
            elif file_or_path_exists(model, MISTRAL_CONFIG_NAME, revision=revision):
                config_format = "mistral"
            else:
                raise ValueError(
                    "Could not detect config format for no config file found. "
                    "With config_format 'auto', ensure your model has either "
                    "config.json (HF format) or params.json (Mistral format). "
                    "Otherwise please specify your_custom_config_format "
                    "in engine args for customized config parser."
                )

        except Exception as e:
            error_message = (
                "Invalid repository ID or local directory specified:"
                " '{model}'.\nPlease verify the following requirements:\n"
                "1. Provide a valid Hugging Face repository ID.\n"
                "2. Specify a local directory that contains a recognized "
                "configuration file.\n"
                "   - For Hugging Face models: ensure the presence of a "
                "'config.json'.\n"
                "   - For Mistral models: ensure the presence of a "
                "'params.json'.\n"
                "3. For GGUF: pass the local path of the GGUF checkpoint.\n"
                "   Loading GGUF from a remote repo directly is not yet "
                "supported.\n"
            ).format(model=model)

            raise ValueError(error_message) from e

    config_parser = get_config_parser(config_format)
    config_dict, config = config_parser.parse(
        model,
        trust_remote_code=trust_remote_code,
        revision=revision,
        code_revision=code_revision,
        **kwargs,
    )
    # Special architecture mapping check for GGUF models
    if is_gguf:
        if config.model_type not in MODEL_FOR_CAUSAL_LM_MAPPING_NAMES:
            raise RuntimeError(f"Can't get gguf config for {config.model_type}.")
        model_type = MODEL_FOR_CAUSAL_LM_MAPPING_NAMES[config.model_type]
        config.update({"architectures": [model_type]})

    # ModelOpt 0.31.0 and after saves the quantization config in the model
    # config file.
    quantization_config = config_dict.get("quantization_config", None)

    # ModelOpt 0.29.0 and before saves the quantization config in a separate
    # "hf_quant_config.json" in the same directory as the model config file.
    if quantization_config is None and file_or_path_exists(
        model, "hf_quant_config.json", revision
    ):
        quantization_config = get_hf_file_to_dict(
            "hf_quant_config.json", model, revision
        )

    if quantization_config is not None:
        config.quantization_config = quantization_config
        # auto-enable DeepGEMM UE8M0 if model config requests it
        scale_fmt = quantization_config.get("scale_fmt", None)
<<<<<<< HEAD
        if scale_fmt in ("ue8m0", ):
            if not envs.is_set("VLLM_USE_DEEP_GEMM_E8M0"):
                os.environ["VLLM_USE_DEEP_GEMM_E8M0"] = "1"
                logger.info_once(
                    ("Detected quantization_config.scale_fmt=%s; "
                     "enabling UE8M0 for DeepGEMM."),
=======
        if scale_fmt in ("ue8m0",):
            if not envs.is_set("VLLM_USE_DEEP_GEMM_E8M0_HOPPER"):
                os.environ["VLLM_USE_DEEP_GEMM_E8M0_HOPPER"] = "1"
                logger.info_once(
                    (
                        "Detected quantization_config.scale_fmt=%s; "
                        "enabling Hopper UE8M0."
                    ),
>>>>>>> fc679696
                    scale_fmt,
                )
            elif not envs.VLLM_USE_DEEP_GEMM_E8M0:
                logger.warning_once(
<<<<<<< HEAD
                    ("Model config requests UE8M0 "
                     "(quantization_config.scale_fmt=%s), but "
                     "VLLM_USE_DEEP_GEMM_E8M0=0 is set; "
                     "UE8M0 for DeepGEMM disabled."),
=======
                    (
                        "Model config requests UE8M0 "
                        "(quantization_config.scale_fmt=%s), but "
                        "VLLM_USE_DEEP_GEMM_E8M0_HOPPER=0 is set; "
                        "Hopper UE8M0 disabled."
                    ),
>>>>>>> fc679696
                    scale_fmt,
                )

    if hf_overrides_kw:
        logger.debug("Overriding HF config with %s", hf_overrides_kw)
        config.update(hf_overrides_kw)
    if hf_overrides_fn:
        logger.debug("Overriding HF config with %s", hf_overrides_fn)
        config = hf_overrides_fn(config)

    patch_rope_scaling(config)

    if trust_remote_code:
        maybe_register_config_serialize_by_value()

    return config


def try_get_local_file(
    model: Union[str, Path], file_name: str, revision: Optional[str] = "main"
) -> Optional[Path]:
    file_path = Path(model) / file_name
    if file_path.is_file():
        return file_path
    else:
        try:
            cached_filepath = try_to_load_from_cache(
                repo_id=model, filename=file_name, revision=revision
            )
            if isinstance(cached_filepath, str):
                return Path(cached_filepath)
        except ValueError:
            ...
    return None


def get_hf_file_to_dict(
    file_name: str, model: Union[str, Path], revision: Optional[str] = "main"
):
    """
    Downloads a file from the Hugging Face Hub and returns
    its contents as a dictionary.

    Parameters:
    - file_name (str): The name of the file to download.
    - model (str): The name of the model on the Hugging Face Hub.
    - revision (str): The specific version of the model.

    Returns:
    - config_dict (dict): A dictionary containing
    the contents of the downloaded file.
    """

    file_path = try_get_local_file(model=model, file_name=file_name, revision=revision)

    if file_path is None:
        try:
            hf_hub_file = hf_hub_download(model, file_name, revision=revision)
        except huggingface_hub.errors.OfflineModeIsEnabled:
            return None
        except (
            RepositoryNotFoundError,
            RevisionNotFoundError,
            EntryNotFoundError,
            LocalEntryNotFoundError,
        ) as e:
            logger.debug("File or repository not found in hf_hub_download", e)
            return None
        except HfHubHTTPError as e:
            logger.warning(
                "Cannot connect to Hugging Face Hub. Skipping file download for '%s':",
                file_name,
                exc_info=e,
            )
            return None
        file_path = Path(hf_hub_file)

    if file_path is not None and file_path.is_file():
        with open(file_path) as file:
            return json.load(file)

    return None


@cache
def get_pooling_config(model: str, revision: Optional[str] = "main") -> Optional[dict]:
    """
    This function gets the pooling and normalize
    config from the model - only applies to
    sentence-transformers models.

    Args:
        model: The name of the Hugging Face model.
        revision: The specific version of the model to use.
            Defaults to 'main'.

    Returns:
        A dictionary containing the pooling type and whether
            normalization is used, or None if no pooling configuration is found.
    """

    modules_file_name = "modules.json"

    modules_dict = None
    if file_or_path_exists(
        model=model, config_name=modules_file_name, revision=revision
    ):
        modules_dict = get_hf_file_to_dict(modules_file_name, model, revision)

    if modules_dict is None:
        return None

    logger.info("Found sentence-transformers modules configuration.")

    pooling = next(
        (
            item
            for item in modules_dict
            if item["type"] == "sentence_transformers.models.Pooling"
        ),
        None,
    )
    normalize = bool(
        next(
            (
                item
                for item in modules_dict
                if item["type"] == "sentence_transformers.models.Normalize"
            ),
            False,
        )
    )

    if pooling:
        pooling_file_name = "{}/config.json".format(pooling["path"])
        pooling_dict = get_hf_file_to_dict(pooling_file_name, model, revision)
        pooling_type_name = next(
            (item for item, val in pooling_dict.items() if val is True), None
        )

        if pooling_type_name is not None:
            pooling_type_name = get_pooling_config_name(pooling_type_name)

        logger.info("Found pooling configuration.")
        return {"pooling_type": pooling_type_name, "normalize": normalize}

    return None


def get_pooling_config_name(pooling_name: str) -> Union[str, None]:
    if "pooling_mode_" in pooling_name:
        pooling_name = pooling_name.replace("pooling_mode_", "")

    if "_" in pooling_name:
        pooling_name = pooling_name.split("_")[0]

    if "lasttoken" in pooling_name:
        pooling_name = "last"

    supported_pooling_types = ["LAST", "ALL", "CLS", "STEP", "MEAN"]
    pooling_type_name = pooling_name.upper()

    if pooling_type_name in supported_pooling_types:
        return pooling_type_name

    raise NotImplementedError(f"Pooling type {pooling_type_name} not supported")


@cache
def get_sentence_transformer_tokenizer_config(
    model: Union[str, Path], revision: Optional[str] = "main"
):
    """
    Returns the tokenization configuration dictionary for a
    given Sentence Transformer BERT model.

    Parameters:
    - model (str|Path): The name of the Sentence Transformer
    BERT model.
    - revision (str, optional): The revision of the m
    odel to use. Defaults to 'main'.

    Returns:
    - dict: A dictionary containing the configuration parameters
    for the Sentence Transformer BERT model.
    """
    sentence_transformer_config_files = [
        "sentence_bert_config.json",
        "sentence_roberta_config.json",
        "sentence_distilbert_config.json",
        "sentence_camembert_config.json",
        "sentence_albert_config.json",
        "sentence_xlm-roberta_config.json",
        "sentence_xlnet_config.json",
    ]
    encoder_dict = None

    for config_file in sentence_transformer_config_files:
        if (
            try_get_local_file(model=model, file_name=config_file, revision=revision)
            is not None
        ):
            encoder_dict = get_hf_file_to_dict(config_file, model, revision)
            if encoder_dict:
                break

    if not encoder_dict and not Path(model).is_absolute():
        try:
            # If model is on HuggingfaceHub, get the repo files
            repo_files = list_repo_files(
                model, revision=revision, token=_get_hf_token()
            )
        except Exception:
            repo_files = []

        for config_name in sentence_transformer_config_files:
            if config_name in repo_files:
                encoder_dict = get_hf_file_to_dict(config_name, model, revision)
                if encoder_dict:
                    break

    if not encoder_dict:
        return None

    logger.info("Found sentence-transformers tokenize configuration.")

    if all(k in encoder_dict for k in ("max_seq_length", "do_lower_case")):
        return encoder_dict
    return None


def maybe_register_config_serialize_by_value() -> None:
    """Try to register HF model configuration class to serialize by value

    If trust_remote_code is set, and the model's config file specifies an
    `AutoConfig` class, then the config class is typically an instance of
    a custom class imported from the HF modules cache.

    Examples:

    >>> from transformers import AutoConfig
    >>> klass = AutoConfig.from_pretrained(
    ...     "meta-llama/Meta-Llama-3-8B", trust_remote_code=True
    ... )
    >>> klass.__class__  # transformers.models.llama.configuration_llama.LlamaConfig
    >>> import transformers_modules  # error, not initialized
    >>> klass = AutoConfig.from_pretrained(
    ...     "deepseek-ai/DeepSeek-V2.5", trust_remote_code=True
    ... )
    >>> import transformers_modules  # success, initialized
    >>> klass.__class__  # transformers_modules.deepseek-ai.DeepSeek-V2.5.98b11844770b2c3ffc18b175c758a803640f4e77.configuration_deepseek.DeepseekV2Config

    In the DeepSeek example, the config class is an instance of a custom
    class that is not serializable by default. This class will not be
    importable in spawned workers, and won't exist at all on
    other nodes, which breaks serialization of the config.

    In this function we tell the cloudpickle serialization library to pass
    instances of these generated classes by value instead of by reference,
    i.e. the class definition is serialized along with its data so that the
    class module does not need to be importable on the receiving end.

    See: https://github.com/cloudpipe/cloudpickle?tab=readme-ov-file#overriding-pickles-serialization-mechanism-for-importable-constructs
    """  # noqa
    try:
        import transformers_modules

        transformers_modules_available = True
    except ImportError:
        transformers_modules_available = False

    try:
        import multiprocessing
        import pickle

        import cloudpickle

        from vllm.config import VllmConfig

        # Register multiprocessing reducers to handle cross-process
        # serialization of VllmConfig objects that may contain custom configs
        # from transformers_modules
        def _reduce_config(config: VllmConfig):
            return (pickle.loads, (cloudpickle.dumps(config),))

        multiprocessing.reducer.register(VllmConfig, _reduce_config)

        # Register transformers_modules with cloudpickle if available
        if transformers_modules_available:
            cloudpickle.register_pickle_by_value(transformers_modules)

            # ray vendors its own version of cloudpickle
            from vllm.executor.ray_utils import ray

            if ray:
                ray.cloudpickle.register_pickle_by_value(transformers_modules)

    except Exception as e:
        logger.warning(
            "Unable to register remote classes used by"
            " trust_remote_code with by-value serialization. This may"
            " lead to a later error. If remote code is not needed"
            " remove `--trust-remote-code`",
            exc_info=e,
        )


def get_hf_image_processor_config(
    model: Union[str, Path],
    hf_token: Optional[Union[bool, str]] = None,
    revision: Optional[str] = None,
    **kwargs,
) -> dict[str, Any]:
    # ModelScope does not provide an interface for image_processor
    if envs.VLLM_USE_MODELSCOPE:
        return dict()
    # Separate model folder from file path for GGUF models
    if check_gguf_file(model):
        model = Path(model).parent
    return get_image_processor_config(
        model, token=hf_token, revision=revision, **kwargs
    )


def get_hf_text_config(config: PretrainedConfig):
    """Get the "sub" config relevant to llm for multi modal models.
    No op for pure text models.
    """
    text_config = config.get_text_config()

    if text_config is not config:
        # The code operates under the assumption that text_config should have
        # `num_attention_heads` (among others). Assert here to fail early
        # if transformers config doesn't align with this assumption.
        assert hasattr(text_config, "num_attention_heads")

    return text_config


def try_get_generation_config(
    model: str,
    trust_remote_code: bool,
    revision: Optional[str] = None,
    config_format: Union[str, ConfigFormat] = "auto",
) -> Optional[GenerationConfig]:
    try:
        return GenerationConfig.from_pretrained(
            model,
            revision=revision,
        )
    except OSError:  # Not found
        try:
            config = get_config(
                model,
                trust_remote_code=trust_remote_code,
                revision=revision,
                config_format=config_format,
            )
            return GenerationConfig.from_model_config(config)
        except OSError:  # Not found
            return None


def try_get_safetensors_metadata(
    model: str,
    *,
    revision: Optional[str] = None,
):
    get_safetensors_metadata_partial = partial(
        get_safetensors_metadata,
        model,
        revision=revision,
        token=_get_hf_token(),
    )

    try:
        return with_retry(
            get_safetensors_metadata_partial, "Error retrieving safetensors"
        )
    except Exception:
        return None


def try_get_tokenizer_config(
    pretrained_model_name_or_path: Union[str, os.PathLike],
    trust_remote_code: bool,
    revision: Optional[str] = None,
) -> Optional[dict[str, Any]]:
    try:
        return get_tokenizer_config(
            pretrained_model_name_or_path,
            trust_remote_code=trust_remote_code,
            revision=revision,
        )
    except Exception:
        return None


def get_safetensors_params_metadata(
    model: str,
    *,
    revision: Optional[str] = None,
) -> dict[str, Any]:
    """
    Get the safetensors metadata for remote model repository.
    """
    full_metadata = {}
    if (model_path := Path(model)).exists():
        safetensors_to_check = model_path.glob("*.safetensors")
        full_metadata = {
            param_name: info
            for file_path in safetensors_to_check
            if file_path.is_file()
            for param_name, info in parse_safetensors_file_metadata(file_path).items()
        }
    else:
        repo_mt = try_get_safetensors_metadata(model, revision=revision)
        if repo_mt and (files_mt := repo_mt.files_metadata):
            full_metadata = {
                param_name: asdict(info)
                for file_mt in files_mt.values()
                for param_name, info in file_mt.tensors.items()
            }
    return full_metadata


def _download_mistral_config_file(model, revision) -> dict:
    config_file_name = "params.json"
    config_dict = get_hf_file_to_dict(config_file_name, model, revision)
    if config_dict is None:
        raise ValueError(
            f"Failed to load mistral '{config_file_name}' config for model "
            f"{model}. Please check if the model is a mistral-format model "
            f"and if the config file exists."
        )
    assert isinstance(config_dict, dict)
    return config_dict


def _maybe_retrieve_max_pos_from_hf(model, revision, **kwargs) -> int:
    max_position_embeddings = 128_000
    try:
        trust_remote_code_val = kwargs.get("trust_remote_code", False)
        hf_config = get_config(
            model=model,
            trust_remote_code=trust_remote_code_val,
            revision=revision,
            config_format="hf",
        )
        if hf_value := hf_config.get_text_config().max_position_embeddings:
            max_position_embeddings = hf_value
    except Exception as e:
        logger.warning(
            "The params.json file is missing 'max_position_embeddings'"
            " and could not get a value from the HF config."
            " Defaulting to 128000",
            exc_info=e,
        )

    return max_position_embeddings


def get_model_path(model: Union[str, Path], revision: Optional[str] = None):
    if os.path.exists(model):
        return model
    assert huggingface_hub.constants.HF_HUB_OFFLINE
    common_kwargs = {
        "local_files_only": huggingface_hub.constants.HF_HUB_OFFLINE,
        "revision": revision,
    }

    if envs.VLLM_USE_MODELSCOPE:
        from modelscope.hub.snapshot_download import snapshot_download

        return snapshot_download(model_id=model, **common_kwargs)

    from huggingface_hub import snapshot_download

    return snapshot_download(repo_id=model, **common_kwargs)


def get_hf_file_bytes(
    file_name: str, model: Union[str, Path], revision: Optional[str] = "main"
) -> Optional[bytes]:
    """Get file contents from HuggingFace repository as bytes."""
    file_path = try_get_local_file(model=model, file_name=file_name, revision=revision)

    if file_path is None:
        hf_hub_file = hf_hub_download(
            model, file_name, revision=revision, token=_get_hf_token()
        )
        file_path = Path(hf_hub_file)

    if file_path is not None and file_path.is_file():
        with open(file_path, "rb") as file:
            return file.read()

    return None<|MERGE_RESOLUTION|>--- conflicted
+++ resolved
@@ -630,40 +630,24 @@
         config.quantization_config = quantization_config
         # auto-enable DeepGEMM UE8M0 if model config requests it
         scale_fmt = quantization_config.get("scale_fmt", None)
-<<<<<<< HEAD
-        if scale_fmt in ("ue8m0", ):
+        if scale_fmt in ("ue8m0",):
             if not envs.is_set("VLLM_USE_DEEP_GEMM_E8M0"):
                 os.environ["VLLM_USE_DEEP_GEMM_E8M0"] = "1"
                 logger.info_once(
-                    ("Detected quantization_config.scale_fmt=%s; "
-                     "enabling UE8M0 for DeepGEMM."),
-=======
-        if scale_fmt in ("ue8m0",):
-            if not envs.is_set("VLLM_USE_DEEP_GEMM_E8M0_HOPPER"):
-                os.environ["VLLM_USE_DEEP_GEMM_E8M0_HOPPER"] = "1"
-                logger.info_once(
                     (
                         "Detected quantization_config.scale_fmt=%s; "
-                        "enabling Hopper UE8M0."
+                        "enabling UE8M0 for DeepGEMM."
                     ),
->>>>>>> fc679696
                     scale_fmt,
                 )
             elif not envs.VLLM_USE_DEEP_GEMM_E8M0:
                 logger.warning_once(
-<<<<<<< HEAD
-                    ("Model config requests UE8M0 "
-                     "(quantization_config.scale_fmt=%s), but "
-                     "VLLM_USE_DEEP_GEMM_E8M0=0 is set; "
-                     "UE8M0 for DeepGEMM disabled."),
-=======
                     (
                         "Model config requests UE8M0 "
                         "(quantization_config.scale_fmt=%s), but "
-                        "VLLM_USE_DEEP_GEMM_E8M0_HOPPER=0 is set; "
-                        "Hopper UE8M0 disabled."
+                        "VLLM_USE_DEEP_GEMM_E8M0=0 is set; "
+                        "UE8M0 for DeepGEMM disabled."
                     ),
->>>>>>> fc679696
                     scale_fmt,
                 )
 
