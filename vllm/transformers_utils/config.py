# SPDX-License-Identifier: Apache-2.0
# SPDX-FileCopyrightText: Copyright contributors to the vLLM project

import enum
import json
import os
import time
from functools import cache, partial
from pathlib import Path
from typing import Any, Callable, Optional, TypeVar, Union

import huggingface_hub
from huggingface_hub import get_safetensors_metadata, hf_hub_download
from huggingface_hub import list_repo_files as hf_list_repo_files
from huggingface_hub import try_to_load_from_cache
from huggingface_hub.utils import (EntryNotFoundError, HfHubHTTPError,
                                   HFValidationError, LocalEntryNotFoundError,
                                   RepositoryNotFoundError,
                                   RevisionNotFoundError)
from torch import nn
from transformers import GenerationConfig, PretrainedConfig
from transformers.models.auto.image_processing_auto import (
    get_image_processor_config)
from transformers.models.auto.modeling_auto import (
    MODEL_FOR_CAUSAL_LM_MAPPING_NAMES)
from transformers.models.auto.tokenization_auto import get_tokenizer_config
from transformers.utils import CONFIG_NAME as HF_CONFIG_NAME

from vllm import envs
from vllm.logger import init_logger
# yapf conflicts with isort for this block
# yapf: disable
from vllm.transformers_utils.configs import (ChatGLMConfig, Cohere2Config,
                                             DbrxConfig, DeepseekVLV2Config,
                                             EAGLEConfig, ExaoneConfig,
                                             JAISConfig, KimiVLConfig,
                                             MedusaConfig, MiniMaxText01Config,
                                             MiniMaxVL01Config, MllamaConfig,
                                             MLPSpeculatorConfig, MPTConfig,
                                             NemotronConfig, NVLM_D_Config,
                                             OvisConfig, RWConfig,
                                             SkyworkR1VChatConfig, SolarConfig,
                                             Telechat2Config, UltravoxConfig)
# yapf: enable
from vllm.transformers_utils.configs.mistral import adapt_config_dict
from vllm.transformers_utils.utils import check_gguf_file
from vllm.utils import resolve_obj_by_qualname

if envs.VLLM_USE_MODELSCOPE:
    from modelscope import AutoConfig
else:
    from transformers import AutoConfig

MISTRAL_CONFIG_NAME = "params.json"

logger = init_logger(__name__)


def _get_hf_token() -> Optional[str]:
    """
    Get the HuggingFace token from environment variable.

    Returns None if the token is not set, is an empty string, 
    or contains only whitespace.
    This follows the same pattern as huggingface_hub library which
    treats empty string tokens as None to avoid authentication errors.
    """
    token = os.getenv('HF_TOKEN')
    if token and token.strip():
        return token
    return None


_CONFIG_REGISTRY_OVERRIDE_HF: dict[str, type[PretrainedConfig]] = {
    "mllama": MllamaConfig
}

_CONFIG_REGISTRY: dict[str, type[PretrainedConfig]] = {
    "chatglm": ChatGLMConfig,
    "cohere2": Cohere2Config,
    "dbrx": DbrxConfig,
    "deepseek_vl_v2": DeepseekVLV2Config,
    "kimi_vl": KimiVLConfig,
    "mpt": MPTConfig,
    "RefinedWeb": RWConfig,  # For tiiuae/falcon-40b(-instruct)
    "RefinedWebModel": RWConfig,  # For tiiuae/falcon-7b(-instruct)
    "jais": JAISConfig,
    "mlp_speculator": MLPSpeculatorConfig,
    "medusa": MedusaConfig,
    "eagle": EAGLEConfig,
    "exaone": ExaoneConfig,
    "minimax_text_01": MiniMaxText01Config,
    "minimax_vl_01": MiniMaxVL01Config,
    "nemotron": NemotronConfig,
    "NVLM_D": NVLM_D_Config,
    "ovis": OvisConfig,
    "solar": SolarConfig,
    "skywork_chat": SkyworkR1VChatConfig,
    "telechat": Telechat2Config,
    "ultravox": UltravoxConfig,
    **_CONFIG_REGISTRY_OVERRIDE_HF
}

_CONFIG_ATTRS_MAPPING: dict[str, str] = {
    "llm_config": "text_config",
}


class ConfigFormat(str, enum.Enum):
    AUTO = "auto"
    HF = "hf"
    MISTRAL = "mistral"


_R = TypeVar("_R")


def with_retry(
    func: Callable[[], _R],
    log_msg: str,
    max_retries: int = 2,
    retry_delay: int = 2,
) -> _R:
    for attempt in range(max_retries):
        try:
            return func()
        except Exception as e:
            if attempt == max_retries - 1:
                logger.error("%s: %s", log_msg, e)
                raise
            logger.error("%s: %s, retrying %d of %d", log_msg, e, attempt + 1,
                         max_retries)
            time.sleep(retry_delay)
            retry_delay *= 2

    raise AssertionError("Should not be reached")


# @cache doesn't cache exceptions
@cache
def list_repo_files(
    repo_id: str,
    *,
    revision: Optional[str] = None,
    repo_type: Optional[str] = None,
    token: Union[str, bool, None] = None,
) -> list[str]:

    def lookup_files() -> list[str]:
        # directly list files if model is local
        if (local_path := Path(repo_id)).exists():
            return [
                str(file.relative_to(local_path))
                for file in local_path.rglob('*') if file.is_file()
            ]
        # if model is remote, use hf_hub api to list files
        try:
            if envs.VLLM_USE_MODELSCOPE:
                from vllm.transformers_utils.utils import (
                    modelscope_list_repo_files)
                return modelscope_list_repo_files(repo_id,
                                                  revision=revision,
                                                  token=os.getenv(
                                                      "MODELSCOPE_API_TOKEN",
                                                      None))
            return hf_list_repo_files(repo_id,
                                      revision=revision,
                                      repo_type=repo_type,
                                      token=token)
        except huggingface_hub.errors.OfflineModeIsEnabled:
            # Don't raise in offline mode,
            # all we know is that we don't have this
            # file cached.
            return []

    return with_retry(lookup_files, "Error retrieving file list")


def file_exists(
    repo_id: str,
    file_name: str,
    *,
    repo_type: Optional[str] = None,
    revision: Optional[str] = None,
    token: Union[str, bool, None] = None,
) -> bool:
    file_list = list_repo_files(repo_id,
                                repo_type=repo_type,
                                revision=revision,
                                token=token)
    return file_name in file_list


# In offline mode the result can be a false negative
def file_or_path_exists(model: Union[str, Path], config_name: str,
                        revision: Optional[str]) -> bool:
    if (local_path := Path(model)).exists():
        return (local_path / config_name).is_file()

    # Offline mode support: Check if config file is cached already
    cached_filepath = try_to_load_from_cache(repo_id=model,
                                             filename=config_name,
                                             revision=revision)
    if isinstance(cached_filepath, str):
        # The config file exists in cache- we can continue trying to load
        return True

    # NB: file_exists will only check for the existence of the config file on
    # hf_hub. This will fail in offline mode.

    # Call HF to check if the file exists
    return file_exists(str(model),
                       config_name,
                       revision=revision,
                       token=_get_hf_token())


def patch_rope_scaling(config: PretrainedConfig) -> None:
    """Provide backwards compatibility for RoPE."""
    text_config = getattr(config, "text_config", None)
    if text_config is not None:
        patch_rope_scaling(text_config)

    rope_scaling = getattr(config, "rope_scaling", None)
    if rope_scaling is not None:
        patch_rope_scaling_dict(rope_scaling)


def patch_rope_scaling_dict(rope_scaling: dict[str, Any]) -> None:
    if "rope_type" in rope_scaling and "type" in rope_scaling:
        rope_type = rope_scaling["rope_type"]
        rope_type_legacy = rope_scaling["type"]
        if rope_type != rope_type_legacy:
            raise ValueError(
                f"Found conflicts between 'rope_type={rope_type}' (modern "
                f"field) and 'type={rope_type_legacy}' (legacy field). "
                "You should only specify one of them.")

    if "rope_type" not in rope_scaling and "type" in rope_scaling:
        rope_scaling["rope_type"] = rope_scaling["type"]
        logger.info("Replacing legacy 'type' key with 'rope_type'")

    if "rope_type" not in rope_scaling:
        raise ValueError("rope_scaling should have a 'rope_type' key")

    if rope_scaling["rope_type"] == "su":
        rope_scaling["rope_type"] = "longrope"
        logger.warning("Replacing legacy rope_type 'su' with 'longrope'")
    elif rope_scaling["rope_type"] == "mrope":
        assert "mrope_section" in rope_scaling
        rope_scaling["rope_type"] = "default"
        logger.warning("Replacing legacy rope_type 'mrope' with 'default'")


def _uses_mrope(config: PretrainedConfig) -> bool:
    rope_scaling = getattr(config, "rope_scaling", None)
    if rope_scaling is None:
        return False

    return "mrope_section" in rope_scaling


def uses_mrope(config: PretrainedConfig) -> bool:
    """Detect if the model with this config uses M-ROPE."""
    return _uses_mrope(config) or thinker_uses_mrope(config)


def thinker_uses_mrope(config: PretrainedConfig) -> bool:
    """Detect if the model contains a thinker config and it uses M-ROPE."""
    thinker_config = getattr(config, "thinker_config", None)
    if thinker_config is None:
        return False

    thinker_text_config = getattr(thinker_config, "text_config", None)
    if thinker_text_config is None:
        return False

    return uses_mrope(thinker_text_config)


def is_encoder_decoder(config: PretrainedConfig) -> bool:
    """Detect if the model with this config is used as an encoder/decoder."""
    text_config = getattr(config, "text_config", None)
    if text_config is not None:
        return is_encoder_decoder(text_config)

    return getattr(config, "is_encoder_decoder", False)


def _maybe_remap_hf_config_attrs(config: PretrainedConfig) -> PretrainedConfig:
    """Remap config attributes to match the expected names."""
    for old_attr, new_attr in _CONFIG_ATTRS_MAPPING.items():
        if hasattr(config, old_attr):
            if not hasattr(config, new_attr):
                config.update({new_attr: getattr(config, old_attr)})
            delattr(config, old_attr)
            logger.debug("Remapped config attribute '%s' to '%s'", old_attr,
                         new_attr)
    return config


def get_config(
    model: Union[str, Path],
    trust_remote_code: bool,
    revision: Optional[str] = None,
    code_revision: Optional[str] = None,
    config_format: ConfigFormat = ConfigFormat.AUTO,
    hf_overrides_kw: Optional[dict[str, Any]] = None,
    hf_overrides_fn: Optional[Callable[[PretrainedConfig],
                                       PretrainedConfig]] = None,
    **kwargs,
) -> PretrainedConfig:
    # Separate model folder from file path for GGUF models

    is_gguf = check_gguf_file(model)
    if is_gguf:
        kwargs["gguf_file"] = Path(model).name
        model = Path(model).parent

    if config_format == ConfigFormat.AUTO:
        try:
            if is_gguf or file_or_path_exists(
                    model, HF_CONFIG_NAME, revision=revision):
                config_format = ConfigFormat.HF
            elif file_or_path_exists(model,
                                     MISTRAL_CONFIG_NAME,
                                     revision=revision):
                config_format = ConfigFormat.MISTRAL
            else:
                raise ValueError(
                    "Could not detect config format for no config file found. "
                    "Ensure your model has either config.json (HF format) "
                    "or params.json (Mistral format).")

        except Exception as e:
            error_message = (
                "Invalid repository ID or local directory specified:"
                " '{model}'.\nPlease verify the following requirements:\n"
                "1. Provide a valid Hugging Face repository ID.\n"
                "2. Specify a local directory that contains a recognized "
                "configuration file.\n"
                "   - For Hugging Face models: ensure the presence of a "
                "'config.json'.\n"
                "   - For Mistral models: ensure the presence of a "
                "'params.json'.\n"
                "3. For GGUF: pass the local path of the GGUF checkpoint.\n"
                "   Loading GGUF from a remote repo directly is not yet "
                "supported.\n").format(model=model)

            raise ValueError(error_message) from e

    if config_format == ConfigFormat.HF:
        config_dict, _ = PretrainedConfig.get_config_dict(
            model,
            revision=revision,
            code_revision=code_revision,
            token=_get_hf_token(),
            **kwargs,
        )

        # Use custom model class if it's in our registry
        model_type = config_dict.get("model_type")
        if model_type in _CONFIG_REGISTRY:
            config_class = _CONFIG_REGISTRY[model_type]
            config = config_class.from_pretrained(
                model,
                revision=revision,
                code_revision=code_revision,
                token=_get_hf_token(),
                **kwargs,
            )
        else:
            try:
                config = AutoConfig.from_pretrained(
                    model,
                    trust_remote_code=trust_remote_code,
                    revision=revision,
                    code_revision=code_revision,
                    token=_get_hf_token(),
                    # some old custom model's config needs
                    # `has_no_defaults_at_init=True` to work.
                    has_no_defaults_at_init=trust_remote_code,
                    **kwargs,
                )
            except ValueError as e:
                if (not trust_remote_code
                        and "requires you to execute the configuration file"
                        in str(e)):
                    err_msg = (
                        "Failed to load the model config. If the model "
                        "is a custom model not yet available in the "
                        "HuggingFace transformers library, consider setting "
                        "`trust_remote_code=True` in LLM or using the "
                        "`--trust-remote-code` flag in the CLI.")
                    raise RuntimeError(err_msg) from e
                else:
                    raise e
<<<<<<< HEAD
            if config.model_type in _CONFIG_REGISTRY:
                config_class = _CONFIG_REGISTRY[config.model_type]
                config = config_class.from_pretrained(
                    model, revision=revision, code_revision=code_revision)
=======
        config = _maybe_remap_hf_config_attrs(config)
>>>>>>> e8cc53af

    elif config_format == ConfigFormat.MISTRAL:
        # This function loads a params.json config which
        # should be used when loading models in mistral format
        config_dict = _download_mistral_config_file(model, revision)
        if (max_position_embeddings :=
                config_dict.get("max_position_embeddings")) is None:
            max_position_embeddings = _maybe_retrieve_max_pos_from_hf(
                model, revision, **kwargs)
            config_dict["max_position_embeddings"] = max_position_embeddings

        config = adapt_config_dict(config_dict)
    else:
        supported_formats = [
            fmt.value for fmt in ConfigFormat if fmt != ConfigFormat.AUTO
        ]
        raise ValueError(
            f"Unsupported config format: {config_format}. "
            f"Supported formats are: {', '.join(supported_formats)}. "
            f"Ensure your model uses one of these configuration formats "
            f"or specify the correct format explicitly.")

    # Special architecture mapping check for GGUF models
    if is_gguf:
        if config.model_type not in MODEL_FOR_CAUSAL_LM_MAPPING_NAMES:
            raise RuntimeError(
                f"Can't get gguf config for {config.model_type}.")
        model_type = MODEL_FOR_CAUSAL_LM_MAPPING_NAMES[config.model_type]
        config.update({"architectures": [model_type]})

    if hf_overrides_kw:
        logger.debug("Overriding HF config with %s", hf_overrides_kw)
        config.update(hf_overrides_kw)
    if hf_overrides_fn:
        logger.debug("Overriding HF config with %s", hf_overrides_fn)
        config = hf_overrides_fn(config)

    patch_rope_scaling(config)

    if trust_remote_code:
        maybe_register_config_serialize_by_value()

    return config


def try_get_local_file(model: Union[str, Path],
                       file_name: str,
                       revision: Optional[str] = 'main') -> Optional[Path]:
    file_path = Path(model) / file_name
    if file_path.is_file():
        return file_path
    else:
        try:
            cached_filepath = try_to_load_from_cache(repo_id=model,
                                                     filename=file_name,
                                                     revision=revision)
            if isinstance(cached_filepath, str):
                return Path(cached_filepath)
        except HFValidationError:
            ...
    return None


def get_hf_file_to_dict(file_name: str,
                        model: Union[str, Path],
                        revision: Optional[str] = 'main'):
    """
    Downloads a file from the Hugging Face Hub and returns
    its contents as a dictionary.

    Parameters:
    - file_name (str): The name of the file to download.
    - model (str): The name of the model on the Hugging Face Hub.
    - revision (str): The specific version of the model.

    Returns:
    - config_dict (dict): A dictionary containing
    the contents of the downloaded file.
    """

    file_path = try_get_local_file(model=model,
                                   file_name=file_name,
                                   revision=revision)

    if file_path is None:
        try:
            hf_hub_file = hf_hub_download(model, file_name, revision=revision)
        except huggingface_hub.errors.OfflineModeIsEnabled:
            return None
        except (RepositoryNotFoundError, RevisionNotFoundError,
                EntryNotFoundError, LocalEntryNotFoundError) as e:
            logger.debug("File or repository not found in hf_hub_download", e)
            return None
        except HfHubHTTPError as e:
            logger.warning(
                "Cannot connect to Hugging Face Hub. Skipping file "
                "download for '%s':",
                file_name,
                exc_info=e)
            return None
        file_path = Path(hf_hub_file)

    if file_path is not None and file_path.is_file():
        with open(file_path) as file:
            return json.load(file)

    return None


@cache
def get_pooling_config(model: str, revision: Optional[str] = 'main'):
    """
    This function gets the pooling and normalize
    config from the model - only applies to
    sentence-transformers models.

    Args:
        model (str): The name of the Hugging Face model.
        revision (str, optional): The specific version
        of the model to use. Defaults to 'main'.

    Returns:
        dict: A dictionary containing the pooling
        type and whether normalization is used.
    """

    modules_file_name = "modules.json"

    modules_dict = None
    if file_or_path_exists(model=model,
                           config_name=modules_file_name,
                           revision=revision):
        modules_dict = get_hf_file_to_dict(modules_file_name, model, revision)

    if modules_dict is None:
        return None

    logger.info("Found sentence-transformers modules configuration.")

    pooling = next((item for item in modules_dict
                    if item["type"] == "sentence_transformers.models.Pooling"),
                   None)
    normalize = bool(
        next((item for item in modules_dict
              if item["type"] == "sentence_transformers.models.Normalize"),
             False))

    if pooling:

        pooling_file_name = "{}/config.json".format(pooling["path"])
        pooling_dict = get_hf_file_to_dict(pooling_file_name, model, revision)
        pooling_type_name = next(
            (item for item, val in pooling_dict.items() if val is True), None)

        if pooling_type_name is not None:
            pooling_type_name = get_pooling_config_name(pooling_type_name)

        logger.info("Found pooling configuration.")
        return {"pooling_type": pooling_type_name, "normalize": normalize}

    return None


def get_pooling_config_name(pooling_name: str) -> Union[str, None]:
    if "pooling_mode_" in pooling_name:
        pooling_name = pooling_name.replace("pooling_mode_", "")

    if "_" in pooling_name:
        pooling_name = pooling_name.split("_")[0]

    if "lasttoken" in pooling_name:
        pooling_name = "last"

    supported_pooling_types = ['LAST', 'ALL', 'CLS', 'STEP', 'MEAN']
    pooling_type_name = pooling_name.upper()

    try:
        if pooling_type_name in supported_pooling_types:
            return pooling_type_name
    except NotImplementedError as e:
        logger.debug("Pooling type not supported", e)
        return None
    return None


@cache
def get_sentence_transformer_tokenizer_config(model: str,
                                              revision: Optional[str] = 'main'
                                              ):
    """
    Returns the tokenization configuration dictionary for a
    given Sentence Transformer BERT model.

    Parameters:
    - model (str): The name of the Sentence Transformer
    BERT model.
    - revision (str, optional): The revision of the m
    odel to use. Defaults to 'main'.

    Returns:
    - dict: A dictionary containing the configuration parameters
    for the Sentence Transformer BERT model.
    """
    sentence_transformer_config_files = [
        "sentence_bert_config.json",
        "sentence_roberta_config.json",
        "sentence_distilbert_config.json",
        "sentence_camembert_config.json",
        "sentence_albert_config.json",
        "sentence_xlm-roberta_config.json",
        "sentence_xlnet_config.json",
    ]
    encoder_dict = None

    for config_file in sentence_transformer_config_files:
        if try_get_local_file(model=model,
                              file_name=config_file,
                              revision=revision) is not None:
            encoder_dict = get_hf_file_to_dict(config_file, model, revision)
            if encoder_dict:
                break

    if not encoder_dict and not model.startswith("/"):
        try:
            # If model is on HuggingfaceHub, get the repo files
            repo_files = list_repo_files(model,
                                         revision=revision,
                                         token=_get_hf_token())
        except Exception:
            repo_files = []

        for config_name in sentence_transformer_config_files:
            if config_name in repo_files:
                encoder_dict = get_hf_file_to_dict(config_name, model,
                                                   revision)
                if encoder_dict:
                    break

    if not encoder_dict:
        return None

    logger.info("Found sentence-transformers tokenize configuration.")

    if all(k in encoder_dict for k in ("max_seq_length", "do_lower_case")):
        return encoder_dict
    return None


def maybe_register_config_serialize_by_value() -> None:
    """Try to register HF model configuration class to serialize by value

        If trust_remote_code is set, and the model's config file specifies an
        `AutoConfig` class, then the config class is typically an instance of
        a custom class imported from the HF modules cache.

        Examples:

        >>> from transformers import AutoConfig
        >>> klass = AutoConfig.from_pretrained('meta-llama/Meta-Llama-3-8B', trust_remote_code=True)
        >>> klass.__class__ # transformers.models.llama.configuration_llama.LlamaConfig
        >>> import transformers_modules # error, not initialized
        >>> klass = AutoConfig.from_pretrained('deepseek-ai/DeepSeek-V2.5', trust_remote_code=True)
        >>> import transformers_modules # success, initialized
        >>> klass.__class__ # transformers_modules.deepseek-ai.DeepSeek-V2.5.98b11844770b2c3ffc18b175c758a803640f4e77.configuration_deepseek.DeepseekV2Config

        In the DeepSeek example, the config class is an instance of a custom
        class that is not serializable by default. This class will not be
        importable in spawned workers, and won't exist at all on
        other nodes, which breaks serialization of the config.

        In this function we tell the cloudpickle serialization library to pass
        instances of these generated classes by value instead of by reference,
        i.e. the class definition is serialized along with its data so that the
        class module does not need to be importable on the receiving end.

        See: https://github.com/cloudpipe/cloudpickle?tab=readme-ov-file#overriding-pickles-serialization-mechanism-for-importable-constructs
    """ # noqa
    try:
        import transformers_modules
        transformers_modules_available = True
    except ImportError:
        transformers_modules_available = False

    try:
        import multiprocessing
        import pickle

        import cloudpickle

        from vllm.config import VllmConfig

        # Register multiprocessing reducers to handle cross-process
        # serialization of VllmConfig objects that may contain custom configs
        # from transformers_modules
        def _reduce_config(config: VllmConfig):
            return (pickle.loads, (cloudpickle.dumps(config), ))

        multiprocessing.reducer.register(VllmConfig, _reduce_config)

        # Register transformers_modules with cloudpickle if available
        if transformers_modules_available:
            cloudpickle.register_pickle_by_value(transformers_modules)

            # ray vendors its own version of cloudpickle
            from vllm.executor.ray_utils import ray
            if ray:
                ray.cloudpickle.register_pickle_by_value(transformers_modules)

    except Exception as e:
        logger.warning(
            "Unable to register remote classes used by"
            " trust_remote_code with by-value serialization. This may"
            " lead to a later error. If remote code is not needed"
            " remove `--trust-remote-code`",
            exc_info=e)


def get_hf_image_processor_config(
    model: Union[str, Path],
    hf_token: Optional[Union[bool, str]] = None,
    revision: Optional[str] = None,
    **kwargs,
) -> dict[str, Any]:
    # ModelScope does not provide an interface for image_processor
    if envs.VLLM_USE_MODELSCOPE:
        return dict()
    # Separate model folder from file path for GGUF models
    if check_gguf_file(model):
        model = Path(model).parent
    return get_image_processor_config(model,
                                      token=hf_token,
                                      revision=revision,
                                      **kwargs)


def get_hf_text_config(config: PretrainedConfig):
    """Get the "sub" config relevant to llm for multi modal models.
    No op for pure text models.
    """
    # This block should be unnecessary after https://github.com/huggingface/transformers/pull/37517
    if hasattr(config, "thinker_config"):
        # TODO(suyang.fy): Refactor code.
        #  For Qwen2.5-Omni, change hf_text_config to
        #  thinker_config.text_config.
        return config.thinker_config.text_config

    text_config = config.get_text_config()

    if text_config is not config:
        # The code operates under the assumption that text_config should have
        # `num_attention_heads` (among others). Assert here to fail early
        # if transformers config doesn't align with this assumption.
        assert hasattr(text_config, "num_attention_heads")

    return text_config


def try_get_generation_config(
    model: str,
    trust_remote_code: bool,
    revision: Optional[str] = None,
) -> Optional[GenerationConfig]:
    try:
        return GenerationConfig.from_pretrained(
            model,
            revision=revision,
        )
    except OSError:  # Not found
        try:
            config = get_config(
                model,
                trust_remote_code=trust_remote_code,
                revision=revision,
            )
            return GenerationConfig.from_model_config(config)
        except OSError:  # Not found
            return None


def get_classification_activation_function(config: PretrainedConfig):
    return nn.Sigmoid() if config.num_labels == 1 else nn.Softmax()


def get_cross_encoder_activation_function(config: PretrainedConfig):
    function_name: Optional[str] = None
    if (hasattr(config, "sentence_transformers")
            and "activation_fn" in config.sentence_transformers):
        function_name = config.sentence_transformers["activation_fn"]
    elif (hasattr(config, "sbert_ce_default_activation_function")
          and config.sbert_ce_default_activation_function is not None):
        function_name = config.sbert_ce_default_activation_function

    if function_name is not None:
        assert function_name.startswith("torch.nn.modules."), (
            "Loading of activation functions is restricted to "
            "torch.nn.modules for security reasons")
        return resolve_obj_by_qualname(function_name)()

    return nn.Sigmoid() if config.num_labels == 1 else nn.Identity()


def try_get_safetensors_metadata(
    model: str,
    *,
    revision: Optional[str] = None,
):
    get_safetensors_metadata_partial = partial(
        get_safetensors_metadata,
        model,
        revision=revision,
        token=_get_hf_token(),
    )

    try:
        return with_retry(get_safetensors_metadata_partial,
                          "Error retrieving safetensors")
    except Exception:
        return None


def try_get_tokenizer_config(
    pretrained_model_name_or_path: Union[str, os.PathLike],
    trust_remote_code: bool,
    revision: Optional[str] = None,
) -> Optional[dict[str, Any]]:
    try:
        return get_tokenizer_config(
            pretrained_model_name_or_path,
            trust_remote_code=trust_remote_code,
            revision=revision,
        )
    except Exception:
        return None


def _download_mistral_config_file(model, revision) -> dict:
    config_file_name = "params.json"
    config_dict = get_hf_file_to_dict(config_file_name, model, revision)
    if config_dict is None:
        raise ValueError(
            f"Failed to load mistral '{config_file_name}' config for model "
            f"{model}. Please check if the model is a mistral-format model "
            f"and if the config file exists.")
    assert isinstance(config_dict, dict)
    return config_dict


def _maybe_retrieve_max_pos_from_hf(model, revision, **kwargs) -> int:
    max_position_embeddings = 128_000
    try:
        trust_remote_code_val = kwargs.get("trust_remote_code", False)
        hf_config = get_config(model=model,
                               trust_remote_code=trust_remote_code_val,
                               revision=revision,
                               config_format=ConfigFormat.HF)
        if hf_value := hf_config.get_text_config().max_position_embeddings:
            max_position_embeddings = hf_value
    except Exception as e:
        logger.warning(
            "The params.json file is missing 'max_position_embeddings'"
            " and could not get a value from the HF config."
            " Defaulting to 128000",
            exc_info=e)

    return max_position_embeddings<|MERGE_RESOLUTION|>--- conflicted
+++ resolved
@@ -395,14 +395,7 @@
                     raise RuntimeError(err_msg) from e
                 else:
                     raise e
-<<<<<<< HEAD
-            if config.model_type in _CONFIG_REGISTRY:
-                config_class = _CONFIG_REGISTRY[config.model_type]
-                config = config_class.from_pretrained(
-                    model, revision=revision, code_revision=code_revision)
-=======
         config = _maybe_remap_hf_config_attrs(config)
->>>>>>> e8cc53af
 
     elif config_format == ConfigFormat.MISTRAL:
         # This function loads a params.json config which
