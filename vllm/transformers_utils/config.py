--- conflicted
+++ resolved
@@ -16,10 +16,6 @@
                                              MedusaConfig, MLPSpeculatorConfig,
                                              MPTConfig, NemotronConfig,
                                              RWConfig, UltravoxConfig)
-<<<<<<< HEAD
-from vllm.transformers_utils.utils import check_gguf_file
-=======
->>>>>>> af98e95a
 
 if VLLM_USE_MODELSCOPE:
     from modelscope import AutoConfig
@@ -60,7 +56,7 @@
 ) -> PretrainedConfig:
 
     # Separate model folder from file path for GGUF models
-    is_gguf = check_gguf_file(model)
+    is_gguf = Path(model).is_file() and Path(model).suffix == ".gguf"
     if is_gguf:
         kwargs["gguf_file"] = Path(model).name
         model = Path(model).parent
@@ -116,7 +112,7 @@
     if VLLM_USE_MODELSCOPE:
         return dict()
     # Separate model folder from file path for GGUF models
-    if check_gguf_file(model):
+    if Path(model).is_file() and Path(model).suffix == ".gguf":
         model = Path(model).parent
     return get_image_processor_config(model, revision=revision, **kwargs)
 
