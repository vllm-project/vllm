--- conflicted
+++ resolved
@@ -122,14 +122,6 @@
                                  token=kwargs.get("token")):
             config_format = ConfigFormat.MISTRAL
         else:
-<<<<<<< HEAD
-            raise e
-    # if config.model_type in _CONFIG_REGISTRY:
-    #     config_class = _CONFIG_REGISTRY[config.model_type]
-    #     config = config_class.from_pretrained(model,
-    #                                           revision=revision,
-    #                                           code_revision=code_revision)
-=======
             # If we're in offline mode and found no valid config format, then
             # raise an offline mode error to indicate to the user that they
             # don't have files cached and may need to go online.
@@ -179,7 +171,6 @@
         config = load_params_config(model, revision)
     else:
         raise ValueError(f"Unsupported config format: {config_format}")
->>>>>>> 3724d5f6
 
     # Special architecture mapping check for GGUF models
     if is_gguf:
