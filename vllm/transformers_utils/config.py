--- conflicted
+++ resolved
@@ -91,17 +91,10 @@
         model = Path(model).parent
 
     if config_format == ConfigFormat.AUTO:
-<<<<<<< HEAD
         if is_gguf or file_or_path_exists(model,
                        HF_CONFIG_NAME,
                        revision=revision,
                        token=kwargs.get("token")):
-=======
-        if file_or_path_exists(model,
-                               HF_CONFIG_NAME,
-                               revision=revision,
-                               token=kwargs.get("token")):
->>>>>>> 516b84a0
             config_format = ConfigFormat.HF
         elif file_or_path_exists(model,
                                  MISTRAL_CONFIG_NAME,
