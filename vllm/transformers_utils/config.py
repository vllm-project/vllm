--- conflicted
+++ resolved
@@ -6,15 +6,9 @@
 from vllm.envs import VLLM_USE_MODELSCOPE
 from vllm.logger import init_logger
 from vllm.transformers_utils.configs import (ChatGLMConfig, DbrxConfig,
-<<<<<<< HEAD
                                              EAGLEConfig, JAISConfig,
                                              MedusaConfig, MLPSpeculatorConfig,
-                                             MPTConfig, RWConfig)
-=======
-                                             JAISConfig, MedusaConfig,
-                                             MLPSpeculatorConfig, MPTConfig,
-                                             NemotronConfig, RWConfig)
->>>>>>> 593e79e7
+                                             MPTConfig, NemotronConfig, RWConfig)
 
 if VLLM_USE_MODELSCOPE:
     from modelscope import AutoConfig
@@ -32,11 +26,8 @@
     "jais": JAISConfig,
     "mlp_speculator": MLPSpeculatorConfig,
     "medusa": MedusaConfig,
-<<<<<<< HEAD
     "eagle": EAGLEConfig,
-=======
     "nemotron": NemotronConfig,
->>>>>>> 593e79e7
 }
 
 for name, cls in _CONFIG_REGISTRY.items():
