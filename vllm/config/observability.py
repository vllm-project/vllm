--- conflicted
+++ resolved
@@ -3,11 +3,7 @@
 
 import hashlib
 from functools import cached_property
-<<<<<<< HEAD
 from typing import Any, Literal, Optional
-=======
-from typing import Any, Literal, cast
->>>>>>> 5c7fe254
 
 from pydantic import field_validator, model_validator
 from pydantic.dataclasses import dataclass
