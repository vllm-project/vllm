--- conflicted
+++ resolved
@@ -147,19 +147,17 @@
     speculative decoding and pipeline parallelism.
     """
 
-<<<<<<< HEAD
     enable_schedule_capacity_profiling: bool = False
     """If set to True, profile the maximum schedulable tokens at each step.
     This tracks both the token demand (from running and waiting requests) and
     the memory capacity limit (based on available KV cache memory). Statistics
     will be logged at shutdown showing the distribution of bottlenecks."""
-=======
+    
     stream_interval: int = Field(default=1, ge=1)
     """The interval (or buffer size) for streaming in terms of token length.
     A smaller value (1) makes streaming smoother by sending each token immediately,
     while a larger value (e.g., 10) reduces host overhead and may increase throughput
     by batching multiple tokens before sending."""
->>>>>>> da14ae0f
 
     def get_scheduler_cls(self) -> type["SchedulerInterface"]:
         if self.scheduler_cls is None:
