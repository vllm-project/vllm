--- conflicted
+++ resolved
@@ -2,13 +2,8 @@
 # SPDX-FileCopyrightText: Copyright contributors to the vLLM project
 
 import hashlib
-<<<<<<< HEAD
 from dataclasses import InitVar
-from typing import Any, Literal, Optional, Union
-=======
-from dataclasses import InitVar, field
 from typing import Any, Literal
->>>>>>> c9791f18
 
 from pydantic import Field, model_validator
 from pydantic.dataclasses import dataclass
@@ -36,19 +31,19 @@
     runner_type: RunnerType = "generate"
     """The runner type to launch for the model."""
 
-    max_num_batched_tokens: Optional[int] = Field(default=None, ge=1)
+    max_num_batched_tokens: int | None = Field(default=None, ge=1)
     """Maximum number of tokens to be processed in a single iteration.
 
     This config has no static default. If left unspecified by the user, it will
     be set in `EngineArgs.create_engine_config` based on the usage context."""
 
-    max_num_seqs: Optional[int] = Field(default=None, ge=1)
+    max_num_seqs: int | None = Field(default=None, ge=1)
     """Maximum number of sequences to be processed in a single iteration.
 
     This config has no static default. If left unspecified by the user, it will
     be set in `EngineArgs.create_engine_config` based on the usage context."""
 
-    max_model_len: Optional[int] = Field(default=None, ge=1)
+    max_model_len: int | None = Field(default=None, ge=1)
     """Maximum length of a sequence (including prompt and generated text). This
     is primarily set in `ModelConfig` and that value should be manually
     duplicated here."""
@@ -76,7 +71,6 @@
     NOTE: This will be replaced by speculative config in the future; it is
     present to enable correctness tests until then."""
 
-<<<<<<< HEAD
     cuda_graph_sizes: list[int] = Field(default_factory=list)
     """Cuda graph capture sizes
     1. if none provided, then default set to [min(max_num_seqs * 2, 512)]
@@ -86,9 +80,6 @@
     will follow the provided list."""
 
     enable_chunked_prefill: bool = Field(default=None)
-=======
-    enable_chunked_prefill: SkipValidation[bool] = None  # type: ignore
->>>>>>> c9791f18
     """If True, prefill requests can be chunked based
     on the remaining max_num_batched_tokens."""
 
