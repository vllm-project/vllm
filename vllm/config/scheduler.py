--- conflicted
+++ resolved
@@ -1,612 +1,299 @@
-<<<<<<< HEAD
-# SPDX-License-Identifier: Apache-2.0
-# SPDX-FileCopyrightText: Copyright contributors to the vLLM project
-
-from collections.abc import Callable
-from dataclasses import InitVar
-from typing import TYPE_CHECKING, Any, ClassVar, Literal, cast
-
-from pydantic import Field, field_validator
-from pydantic.dataclasses import dataclass
-from typing_extensions import Self
-
-from vllm.config.utils import config
-from vllm.logger import init_logger
-from vllm.utils.hashing import safe_hash
-from vllm.utils.import_utils import resolve_obj_by_qualname
-
-if TYPE_CHECKING:
-    from vllm.v1.core.sched.interface import SchedulerInterface
-
-logger = init_logger(__name__)
-
-RunnerType = Literal["generate", "pooling", "draft"]
-SchedulerPolicy = Literal["fcfs", "priority"]
-
-
-@config
-@dataclass
-class SchedulerConfig:
-    """Scheduler configuration."""
-
-    max_model_len: InitVar[int]
-    """Maximum length of a sequence (including prompt and generated text).
-
-    Note: This is stored in the ModelConfig, and is used only here to
-    provide fallbacks and validate other attributes."""
-
-    is_encoder_decoder: InitVar[bool]
-    """True if the model is an encoder-decoder model.
-
-    Note: This is stored in the ModelConfig, and is used only here to
-    disable chunked prefill and prefix caching for encoder-decoder models.
-    """
-
-    DEFAULT_MAX_NUM_BATCHED_TOKENS: ClassVar[int] = 2048
-    DEFAULT_MAX_NUM_SEQS: ClassVar[int] = 128
-
-    runner_type: RunnerType = "generate"
-    """The runner type to launch for the model."""
-
-    max_num_batched_tokens: int = Field(default=DEFAULT_MAX_NUM_BATCHED_TOKENS, ge=1)
-    """Maximum number of tokens to be processed in a single iteration.
-
-    The default value here is mainly for convenience when testing.
-    In real usage, this should be set in `EngineArgs.create_engine_config`.
-    """
-
-    max_num_seqs: int = Field(default=DEFAULT_MAX_NUM_SEQS, ge=1)
-    """Maximum number of sequences to be processed in a single iteration.
-
-    The default value here is mainly for convenience when testing.
-    In real usage, this should be set in `EngineArgs.create_engine_config`.
-    """
-
-    max_num_partial_prefills: int = Field(default=1, ge=1)
-    """For chunked prefill, the maximum number of sequences that can be
-    partially prefilled concurrently."""
-
-    max_long_partial_prefills: int = Field(default=1, ge=1)
-    """For chunked prefill, the maximum number of prompts longer than
-    long_prefill_token_threshold that will be prefilled concurrently. Setting
-    this less than max_num_partial_prefills will allow shorter prompts to jump
-    the queue in front of longer prompts in some cases, improving latency."""
-
-    long_prefill_token_threshold: int = 0
-    """For chunked prefill, a request is considered long if the prompt is
-    longer than this number of tokens."""
-
-    enable_chunked_prefill: bool = True
-    """If True, prefill requests can be chunked based
-    on the remaining `max_num_batched_tokens`.
-
-    The default value here is mainly for convenience when testing.
-    In real usage, this should be set in `EngineArgs.create_engine_config`.
-    """
-
-    is_multimodal_model: bool = False
-    """True if the model is multimodal."""
-
-    # TODO (ywang96): Make this configurable.
-    max_num_encoder_input_tokens: int = Field(init=False)
-    """Multimodal encoder compute budget, only used in V1.
-
-    NOTE: This is not currently configurable. It will be overridden by
-    max_num_batched_tokens in case max multimodal embedding size is larger."""
-
-    # TODO (ywang96): Make this configurable.
-    encoder_cache_size: int = Field(init=False)
-    """Multimodal encoder cache size, only used in V1.
-
-    NOTE: This is not currently configurable. It will be overridden by
-    max_num_batched_tokens in case max multimodal embedding size is larger."""
-
-    policy: SchedulerPolicy = "fcfs"
-    """The scheduling policy to use:\n
-    - "fcfs" means first come first served, i.e. requests are handled in order
-    of arrival.\n
-    - "priority" means requests are handled based on given priority (lower
-    value means earlier handling) and time of arrival deciding any ties)."""
-
-    disable_chunked_mm_input: bool = False
-    """If set to true and chunked prefill is enabled, we do not want to
-    partially schedule a multimodal item. Only used in V1
-    This ensures that if a request has a mixed prompt
-    (like text tokens TTTT followed by image tokens IIIIIIIIII) where only
-    some image tokens can be scheduled (like TTTTIIIII, leaving IIIII),
-    it will be scheduled as TTTT in one step and IIIIIIIIII in the next."""
-
-    # scheduler class or path. "vllm.v1.core.sched.scheduler.Scheduler"
-    # (default) or "mod.custom_class".
-    scheduler_cls: str | type[object] = Field(default=None)
-    """The scheduler class to use. "vllm.v1.core.sched.scheduler.Scheduler" is
-    the default scheduler. Can be a class directly or the path to a class of
-    form "mod.custom_class"."""
-
-    disable_hybrid_kv_cache_manager: bool = False
-    """If set to True, KV cache manager will allocate the same size of KV cache
-    for all attention layers even if there are multiple type of attention layers
-    like full attention and sliding window attention.
-    """
-
-    async_scheduling: bool = False
-    """If set to True, perform async scheduling. This helps to avoid gaps in
-    GPU utilization, leading to better latency and throughput.
-    Async scheduling is currently not supported with some features such as
-    speculative decoding and pipeline parallelism.
-    """
-
-    stream_interval: int = Field(default=1, ge=1)
-    """The interval (or buffer size) for streaming in terms of token length.
-    A smaller value (1) makes streaming smoother by sending each token immediately,
-    while a larger value (e.g., 10) reduces host overhead and may increase throughput
-    by batching multiple tokens before sending."""
-
-    # SLA-tiered scheduling (opt-in).
-    sla_tier_enabled: bool = False
-    """Enable SLA-tiered scheduling for requests."""
-
-    max_interactive_batch_tokens: int = Field(default=0, ge=0)
-    """Cap on tokens from 'interactive' tier per scheduling step.
-
-    If 0, defaults to max_num_batched_tokens.
-    """
-
-    @staticmethod
-    def default_factory(**kwargs):
-        """
-        Factory method to create `SchedulerConfig` with default values for `InitVar`s.
-        """
-        if "max_model_len" not in kwargs:
-            kwargs["max_model_len"] = 8192
-        if "is_encoder_decoder" not in kwargs:
-            kwargs["is_encoder_decoder"] = False
-        return SchedulerConfig(**kwargs)
-
-    def get_scheduler_cls(self) -> type["SchedulerInterface"]:
-        if self.scheduler_cls is None:
-            if self.async_scheduling:
-                from vllm.v1.core.sched.async_scheduler import AsyncScheduler
-
-                return AsyncScheduler
-            from vllm.v1.core.sched.scheduler import Scheduler
-
-            return Scheduler
-
-        # This warning can be removed once the Scheduler interface is
-        # finalized and we can maintain support for scheduler classes that
-        # implement it
-        logger.warning_once(
-            "Using custom scheduler class %s. This scheduler interface is "
-            "not public and compatibility may not be maintained.",
-            self.scheduler_cls,
-        )
-        if not isinstance(self.scheduler_cls, str):
-            return cast(type["SchedulerInterface"], self.scheduler_cls)
-        return resolve_obj_by_qualname(self.scheduler_cls)
-
-    def compute_hash(self) -> str:
-        """
-        WARNING: Whenever a new field is added to this config,
-        ensure that it is included in the factors list if
-        it affects the computation graph.
-
-        Provide a hash that uniquely identifies all the configs
-        that affect the structure of the computation
-        graph from input ids/embeddings to the final hidden states,
-        excluding anything before input ids/embeddings and after
-        the final hidden states.
-        """
-        factors: list[Any] = []
-
-        # max_num_batched_tokens need to be included in the hash due
-        # to two reasons:
-        # 1. LoRA creates static buffers based on max_num_batched_tokens.
-        #   The tensor sizes and strides get captured in the torch.compile
-        #   graph explicitly.
-        # 2. Inductor decides whether using 32-bit or 64-bit indexing integer
-        #   based on the data sizes. `max_num_batched_tokens` has an
-        #   impact on that. For more details, please check
-        #   https://github.com/vllm-project/vllm/issues/29585
-        factors.append(self.max_num_batched_tokens)
-
-        hash_str = safe_hash(str(factors).encode(), usedforsecurity=False).hexdigest()
-        return hash_str
-
-    @field_validator("scheduler_cls", "async_scheduling", mode="wrap")
-    @classmethod
-    def _skip_none_validation(cls, value: Any, handler: Callable) -> Any:
-        """Skip validation if the value is `None` when initialisation is delayed."""
-        if value is None:
-            return value
-        return handler(value)
-
-    def __post_init__(self, max_model_len: int, is_encoder_decoder: bool) -> None:
-        if is_encoder_decoder:
-            # Chunked prefill should be disabled for encoder-decoder models.
-            self.disable_chunked_mm_input = True
-            self.enable_chunked_prefill = False
-            self.long_prefill_token_threshold = 0
-            logger.info(
-                "Encoder-decoder models do not support chunked prefill nor"
-                " prefix caching; disabling both."
-            )
-
-        self.max_num_encoder_input_tokens = self.max_num_batched_tokens
-        self.encoder_cache_size = self.max_num_batched_tokens
-
-        if self.max_interactive_batch_tokens == 0:
-            self.max_interactive_batch_tokens = self.max_num_batched_tokens
-
-        if self.enable_chunked_prefill:
-            logger.info(
-                "Chunked prefill is enabled with max_num_batched_tokens=%d.",
-                self.max_num_batched_tokens,
-            )
-
-        if self.max_num_partial_prefills > 1:
-            if self.long_prefill_token_threshold == 0:
-                self.long_prefill_token_threshold = int(max_model_len * 0.04)
-
-            logger.info(
-                "Concurrent partial prefills enabled with "
-                "max_num_partial_prefills=%d, max_long_partial_prefills=%d, "
-                "long_prefill_token_threshold=%d",
-                self.max_num_partial_prefills,
-                self.max_long_partial_prefills,
-                self.long_prefill_token_threshold,
-            )
-
-        self.verify_max_model_len(max_model_len)
-
-    def verify_max_model_len(self, max_model_len: int) -> Self:
-        if (
-            self.max_num_batched_tokens < max_model_len
-            and not self.enable_chunked_prefill
-        ):
-            raise ValueError(
-                f"max_num_batched_tokens ({self.max_num_batched_tokens}) is "
-                f"smaller than max_model_len ({max_model_len}). "
-                "This effectively limits the maximum sequence length to "
-                "max_num_batched_tokens and makes vLLM reject longer "
-                "sequences. Please increase max_num_batched_tokens or "
-                "decrease max_model_len."
-            )
-
-        if self.max_num_batched_tokens < self.max_num_seqs:
-            raise ValueError(
-                f"max_num_batched_tokens ({self.max_num_batched_tokens}) must "
-                "be greater than or equal to max_num_seqs "
-                f"({self.max_num_seqs})."
-            )
-
-        if self.max_num_batched_tokens > self.max_num_seqs * max_model_len:
-            logger.warning(
-                "max_num_batched_tokens (%d) exceeds max_num_seqs "
-                "* max_model_len (%d). This may lead to unexpected behavior.",
-                self.max_num_batched_tokens,
-                self.max_num_seqs * max_model_len,
-            )
-
-        if self.max_num_partial_prefills > 1:
-            if not self.enable_chunked_prefill:
-                raise ValueError(
-                    "Chunked prefill must be enabled to set "
-                    "max_num_partial_prefills > 1."
-                )
-
-            if self.long_prefill_token_threshold > max_model_len:
-                raise ValueError(
-                    "long_prefill_token_threshold "
-                    f"({self.long_prefill_token_threshold}) cannot be greater "
-                    f"than the max_model_len ({max_model_len})."
-                )
-
-        if self.max_long_partial_prefills > self.max_num_partial_prefills:
-            raise ValueError(
-                f"{self.max_long_partial_prefills=} must be less than or equal to "
-                f"{self.max_num_partial_prefills=}."
-            )
-
-        return self
-=======
-# SPDX-License-Identifier: Apache-2.0
-# SPDX-FileCopyrightText: Copyright contributors to the vLLM project
-
-from collections.abc import Callable
-from dataclasses import InitVar
-from typing import TYPE_CHECKING, Any, ClassVar, Literal, cast
-
-from pydantic import Field, field_validator
-from pydantic.dataclasses import dataclass
-from typing_extensions import Self
-
-from vllm.config.utils import config
-from vllm.logger import init_logger
-from vllm.utils.hashing import safe_hash
-from vllm.utils.import_utils import resolve_obj_by_qualname
-
-if TYPE_CHECKING:
-    from vllm.v1.core.sched.interface import SchedulerInterface
-
-logger = init_logger(__name__)
-
-RunnerType = Literal["generate", "pooling", "draft"]
-SchedulerPolicy = Literal["fcfs", "priority"]
-
-
-@config
-@dataclass
-class SchedulerConfig:
-    """Scheduler configuration."""
-
-    max_model_len: InitVar[int]
-    """Maximum length of a sequence (including prompt and generated text).
-
-    Note: This is stored in the ModelConfig, and is used only here to
-    provide fallbacks and validate other attributes."""
-
-    is_encoder_decoder: InitVar[bool]
-    """True if the model is an encoder-decoder model.
-
-    Note: This is stored in the ModelConfig, and is used only here to
-    disable chunked prefill and prefix caching for encoder-decoder models.
-    """
-
-    DEFAULT_MAX_NUM_BATCHED_TOKENS: ClassVar[int] = 2048
-    DEFAULT_MAX_NUM_SEQS: ClassVar[int] = 128
-
-    runner_type: RunnerType = "generate"
-    """The runner type to launch for the model."""
-
-    max_num_batched_tokens: int = Field(default=DEFAULT_MAX_NUM_BATCHED_TOKENS, ge=1)
-    """Maximum number of tokens to be processed in a single iteration.
-
-    The default value here is mainly for convenience when testing.
-    In real usage, this should be set in `EngineArgs.create_engine_config`.
-    """
-
-    max_num_seqs: int = Field(default=DEFAULT_MAX_NUM_SEQS, ge=1)
-    """Maximum number of sequences to be processed in a single iteration.
-
-    The default value here is mainly for convenience when testing.
-    In real usage, this should be set in `EngineArgs.create_engine_config`.
-    """
-
-    max_num_partial_prefills: int = Field(default=1, ge=1)
-    """For chunked prefill, the maximum number of sequences that can be
-    partially prefilled concurrently."""
-
-    max_long_partial_prefills: int = Field(default=1, ge=1)
-    """For chunked prefill, the maximum number of prompts longer than
-    long_prefill_token_threshold that will be prefilled concurrently. Setting
-    this less than max_num_partial_prefills will allow shorter prompts to jump
-    the queue in front of longer prompts in some cases, improving latency."""
-
-    long_prefill_token_threshold: int = 0
-    """For chunked prefill, a request is considered long if the prompt is
-    longer than this number of tokens."""
-
-    enable_chunked_prefill: bool = True
-    """If True, prefill requests can be chunked based
-    on the remaining `max_num_batched_tokens`.
-
-    The default value here is mainly for convenience when testing.
-    In real usage, this should be set in `EngineArgs.create_engine_config`.
-    """
-
-    is_multimodal_model: bool = False
-    """True if the model is multimodal."""
-
-    # TODO (ywang96): Make this configurable.
-    max_num_encoder_input_tokens: int = Field(init=False)
-    """Multimodal encoder compute budget, only used in V1.
-
-    NOTE: This is not currently configurable. It will be overridden by
-    max_num_batched_tokens in case max multimodal embedding size is larger."""
-
-    # TODO (ywang96): Make this configurable.
-    encoder_cache_size: int = Field(init=False)
-    """Multimodal encoder cache size, only used in V1.
-
-    NOTE: This is not currently configurable. It will be overridden by
-    max_num_batched_tokens in case max multimodal embedding size is larger."""
-
-    policy: SchedulerPolicy = "fcfs"
-    """The scheduling policy to use:\n
-    - "fcfs" means first come first served, i.e. requests are handled in order
-    of arrival.\n
-    - "priority" means requests are handled based on given priority (lower
-    value means earlier handling) and time of arrival deciding any ties)."""
-
-    disable_chunked_mm_input: bool = False
-    """If set to true and chunked prefill is enabled, we do not want to
-    partially schedule a multimodal item. Only used in V1
-    This ensures that if a request has a mixed prompt
-    (like text tokens TTTT followed by image tokens IIIIIIIIII) where only
-    some image tokens can be scheduled (like TTTTIIIII, leaving IIIII),
-    it will be scheduled as TTTT in one step and IIIIIIIIII in the next."""
-
-    # scheduler class or path. "vllm.v1.core.sched.scheduler.Scheduler"
-    # (default) or "mod.custom_class".
-    scheduler_cls: str | type[object] = Field(default=None)
-    """The scheduler class to use. "vllm.v1.core.sched.scheduler.Scheduler" is
-    the default scheduler. Can be a class directly or the path to a class of
-    form "mod.custom_class"."""
-
-    disable_hybrid_kv_cache_manager: bool | None = None
-    """If set to True, KV cache manager will allocate the same size of KV cache
-    for all attention layers even if there are multiple type of attention layers
-    like full attention and sliding window attention.
-    If set to None, the default value will be determined based on the environment
-    and starting configuration.
-    """
-
-    async_scheduling: bool = False
-    """If set to True, perform async scheduling. This helps to avoid gaps in
-    GPU utilization, leading to better latency and throughput.
-    Async scheduling is currently not supported with some features such as
-    speculative decoding and pipeline parallelism.
-    """
-
-    stream_interval: int = Field(default=1, ge=1)
-    """The interval (or buffer size) for streaming in terms of token length.
-    A smaller value (1) makes streaming smoother by sending each token immediately,
-    while a larger value (e.g., 10) reduces host overhead and may increase throughput
-    by batching multiple tokens before sending."""
-
-    @staticmethod
-    def default_factory(**kwargs):
-        """
-        Factory method to create `SchedulerConfig` with default values for `InitVar`s.
-        """
-        if "max_model_len" not in kwargs:
-            kwargs["max_model_len"] = 8192
-        if "is_encoder_decoder" not in kwargs:
-            kwargs["is_encoder_decoder"] = False
-        return SchedulerConfig(**kwargs)
-
-    def get_scheduler_cls(self) -> type["SchedulerInterface"]:
-        if self.scheduler_cls is None:
-            if self.async_scheduling:
-                from vllm.v1.core.sched.async_scheduler import AsyncScheduler
-
-                return AsyncScheduler
-            from vllm.v1.core.sched.scheduler import Scheduler
-
-            return Scheduler
-
-        # This warning can be removed once the Scheduler interface is
-        # finalized and we can maintain support for scheduler classes that
-        # implement it
-        logger.warning_once(
-            "Using custom scheduler class %s. This scheduler interface is "
-            "not public and compatibility may not be maintained.",
-            self.scheduler_cls,
-        )
-        if not isinstance(self.scheduler_cls, str):
-            return cast(type["SchedulerInterface"], self.scheduler_cls)
-        return resolve_obj_by_qualname(self.scheduler_cls)
-
-    def compute_hash(self) -> str:
-        """
-        WARNING: Whenever a new field is added to this config,
-        ensure that it is included in the factors list if
-        it affects the computation graph.
-
-        Provide a hash that uniquely identifies all the configs
-        that affect the structure of the computation
-        graph from input ids/embeddings to the final hidden states,
-        excluding anything before input ids/embeddings and after
-        the final hidden states.
-        """
-        factors: list[Any] = []
-
-        # max_num_batched_tokens need to be included in the hash due
-        # to two reasons:
-        # 1. LoRA creates static buffers based on max_num_batched_tokens.
-        #   The tensor sizes and strides get captured in the torch.compile
-        #   graph explicitly.
-        # 2. Inductor decides whether using 32-bit or 64-bit indexing integer
-        #   based on the data sizes. `max_num_batched_tokens` has an
-        #   impact on that. For more details, please check
-        #   https://github.com/vllm-project/vllm/issues/29585
-        factors.append(self.max_num_batched_tokens)
-
-        hash_str = safe_hash(str(factors).encode(), usedforsecurity=False).hexdigest()
-        return hash_str
-
-    @field_validator("scheduler_cls", "async_scheduling", mode="wrap")
-    @classmethod
-    def _skip_none_validation(cls, value: Any, handler: Callable) -> Any:
-        """Skip validation if the value is `None` when initialisation is delayed."""
-        if value is None:
-            return value
-        return handler(value)
-
-    def __post_init__(self, max_model_len: int, is_encoder_decoder: bool) -> None:
-        if is_encoder_decoder:
-            # Chunked prefill should be disabled for encoder-decoder models.
-            self.disable_chunked_mm_input = True
-            self.enable_chunked_prefill = False
-            self.long_prefill_token_threshold = 0
-            logger.info(
-                "Encoder-decoder models do not support chunked prefill nor"
-                " prefix caching; disabling both."
-            )
-
-        self.max_num_encoder_input_tokens = self.max_num_batched_tokens
-        self.encoder_cache_size = self.max_num_batched_tokens
-
-        if self.enable_chunked_prefill:
-            logger.info(
-                "Chunked prefill is enabled with max_num_batched_tokens=%d.",
-                self.max_num_batched_tokens,
-            )
-
-        if self.max_num_partial_prefills > 1:
-            if self.long_prefill_token_threshold == 0:
-                self.long_prefill_token_threshold = int(max_model_len * 0.04)
-
-            logger.info(
-                "Concurrent partial prefills enabled with "
-                "max_num_partial_prefills=%d, max_long_partial_prefills=%d, "
-                "long_prefill_token_threshold=%d",
-                self.max_num_partial_prefills,
-                self.max_long_partial_prefills,
-                self.long_prefill_token_threshold,
-            )
-
-        self.verify_max_model_len(max_model_len)
-
-    def verify_max_model_len(self, max_model_len: int) -> Self:
-        if (
-            self.max_num_batched_tokens < max_model_len
-            and not self.enable_chunked_prefill
-        ):
-            raise ValueError(
-                f"max_num_batched_tokens ({self.max_num_batched_tokens}) is "
-                f"smaller than max_model_len ({max_model_len}). "
-                "This effectively limits the maximum sequence length to "
-                "max_num_batched_tokens and makes vLLM reject longer "
-                "sequences. Please increase max_num_batched_tokens or "
-                "decrease max_model_len."
-            )
-
-        if self.max_num_batched_tokens < self.max_num_seqs:
-            raise ValueError(
-                f"max_num_batched_tokens ({self.max_num_batched_tokens}) must "
-                "be greater than or equal to max_num_seqs "
-                f"({self.max_num_seqs})."
-            )
-
-        if self.max_num_batched_tokens > self.max_num_seqs * max_model_len:
-            logger.warning(
-                "max_num_batched_tokens (%d) exceeds max_num_seqs "
-                "* max_model_len (%d). This may lead to unexpected behavior.",
-                self.max_num_batched_tokens,
-                self.max_num_seqs * max_model_len,
-            )
-
-        if self.max_num_partial_prefills > 1:
-            if not self.enable_chunked_prefill:
-                raise ValueError(
-                    "Chunked prefill must be enabled to set "
-                    "max_num_partial_prefills > 1."
-                )
-
-            if self.long_prefill_token_threshold > max_model_len:
-                raise ValueError(
-                    "long_prefill_token_threshold "
-                    f"({self.long_prefill_token_threshold}) cannot be greater "
-                    f"than the max_model_len ({max_model_len})."
-                )
-
-        if self.max_long_partial_prefills > self.max_num_partial_prefills:
-            raise ValueError(
-                f"{self.max_long_partial_prefills=} must be less than or equal to "
-                f"{self.max_num_partial_prefills=}."
-            )
-
-        return self
->>>>>>> 96bf50a2
+# SPDX-License-Identifier: Apache-2.0
+# SPDX-FileCopyrightText: Copyright contributors to the vLLM project
+
+from collections.abc import Callable
+from dataclasses import InitVar
+from typing import TYPE_CHECKING, Any, ClassVar, Literal, cast
+
+from pydantic import Field, field_validator
+from pydantic.dataclasses import dataclass
+from typing_extensions import Self
+
+from vllm.config.utils import config
+from vllm.logger import init_logger
+from vllm.utils.hashing import safe_hash
+from vllm.utils.import_utils import resolve_obj_by_qualname
+
+if TYPE_CHECKING:
+    from vllm.v1.core.sched.interface import SchedulerInterface
+
+logger = init_logger(__name__)
+
+RunnerType = Literal["generate", "pooling", "draft"]
+SchedulerPolicy = Literal["fcfs", "priority"]
+
+
+@config
+@dataclass
+class SchedulerConfig:
+    """Scheduler configuration."""
+
+    max_model_len: InitVar[int]
+    """Maximum length of a sequence (including prompt and generated text).
+
+    Note: This is stored in the ModelConfig, and is used only here to
+    provide fallbacks and validate other attributes."""
+
+    is_encoder_decoder: InitVar[bool]
+    """True if the model is an encoder-decoder model.
+
+    Note: This is stored in the ModelConfig, and is used only here to
+    disable chunked prefill and prefix caching for encoder-decoder models.
+    """
+
+    DEFAULT_MAX_NUM_BATCHED_TOKENS: ClassVar[int] = 2048
+    DEFAULT_MAX_NUM_SEQS: ClassVar[int] = 128
+
+    runner_type: RunnerType = "generate"
+    """The runner type to launch for the model."""
+
+    max_num_batched_tokens: int = Field(default=DEFAULT_MAX_NUM_BATCHED_TOKENS, ge=1)
+    """Maximum number of tokens to be processed in a single iteration.
+
+    The default value here is mainly for convenience when testing.
+    In real usage, this should be set in `EngineArgs.create_engine_config`.
+    """
+
+    max_num_seqs: int = Field(default=DEFAULT_MAX_NUM_SEQS, ge=1)
+    """Maximum number of sequences to be processed in a single iteration.
+
+    The default value here is mainly for convenience when testing.
+    In real usage, this should be set in `EngineArgs.create_engine_config`.
+    """
+
+    max_num_partial_prefills: int = Field(default=1, ge=1)
+    """For chunked prefill, the maximum number of sequences that can be
+    partially prefilled concurrently."""
+
+    max_long_partial_prefills: int = Field(default=1, ge=1)
+    """For chunked prefill, the maximum number of prompts longer than
+    long_prefill_token_threshold that will be prefilled concurrently. Setting
+    this less than max_num_partial_prefills will allow shorter prompts to jump
+    the queue in front of longer prompts in some cases, improving latency."""
+
+    long_prefill_token_threshold: int = 0
+    """For chunked prefill, a request is considered long if the prompt is
+    longer than this number of tokens."""
+
+    enable_chunked_prefill: bool = True
+    """If True, prefill requests can be chunked based
+    on the remaining `max_num_batched_tokens`.
+
+    The default value here is mainly for convenience when testing.
+    In real usage, this should be set in `EngineArgs.create_engine_config`.
+    """
+
+    is_multimodal_model: bool = False
+    """True if the model is multimodal."""
+
+    # TODO (ywang96): Make this configurable.
+    max_num_encoder_input_tokens: int = Field(init=False)
+    """Multimodal encoder compute budget, only used in V1.
+
+    NOTE: This is not currently configurable. It will be overridden by
+    max_num_batched_tokens in case max multimodal embedding size is larger."""
+
+    # TODO (ywang96): Make this configurable.
+    encoder_cache_size: int = Field(init=False)
+    """Multimodal encoder cache size, only used in V1.
+
+    NOTE: This is not currently configurable. It will be overridden by
+    max_num_batched_tokens in case max multimodal embedding size is larger."""
+
+    policy: SchedulerPolicy = "fcfs"
+    """The scheduling policy to use:\n
+    - "fcfs" means first come first served, i.e. requests are handled in order
+    of arrival.\n
+    - "priority" means requests are handled based on given priority (lower
+    value means earlier handling) and time of arrival deciding any ties)."""
+
+    disable_chunked_mm_input: bool = False
+    """If set to true and chunked prefill is enabled, we do not want to
+    partially schedule a multimodal item. Only used in V1
+    This ensures that if a request has a mixed prompt
+    (like text tokens TTTT followed by image tokens IIIIIIIIII) where only
+    some image tokens can be scheduled (like TTTTIIIII, leaving IIIII),
+    it will be scheduled as TTTT in one step and IIIIIIIIII in the next."""
+
+    # scheduler class or path. "vllm.v1.core.sched.scheduler.Scheduler"
+    # (default) or "mod.custom_class".
+    scheduler_cls: str | type[object] = Field(default=None)
+    """The scheduler class to use. "vllm.v1.core.sched.scheduler.Scheduler" is
+    the default scheduler. Can be a class directly or the path to a class of
+    form "mod.custom_class"."""
+
+    disable_hybrid_kv_cache_manager: bool | None = None
+    """If set to True, KV cache manager will allocate the same size of KV cache
+    for all attention layers even if there are multiple type of attention layers
+    like full attention and sliding window attention.
+    If set to None, the default value will be determined based on the environment
+    and starting configuration.
+    """
+
+    async_scheduling: bool = False
+    """If set to True, perform async scheduling. This helps to avoid gaps in
+    GPU utilization, leading to better latency and throughput.
+    Async scheduling is currently not supported with some features such as
+    speculative decoding and pipeline parallelism.
+    """
+
+    stream_interval: int = Field(default=1, ge=1)
+    """The interval (or buffer size) for streaming in terms of token length.
+    A smaller value (1) makes streaming smoother by sending each token immediately,
+    while a larger value (e.g., 10) reduces host overhead and may increase throughput
+    by batching multiple tokens before sending."""
+
+    @staticmethod
+    def default_factory(**kwargs):
+        """
+        Factory method to create `SchedulerConfig` with default values for `InitVar`s.
+        """
+        if "max_model_len" not in kwargs:
+            kwargs["max_model_len"] = 8192
+        if "is_encoder_decoder" not in kwargs:
+            kwargs["is_encoder_decoder"] = False
+        return SchedulerConfig(**kwargs)
+
+    def get_scheduler_cls(self) -> type["SchedulerInterface"]:
+        if self.scheduler_cls is None:
+            if self.async_scheduling:
+                from vllm.v1.core.sched.async_scheduler import AsyncScheduler
+
+                return AsyncScheduler
+            from vllm.v1.core.sched.scheduler import Scheduler
+
+            return Scheduler
+
+        # This warning can be removed once the Scheduler interface is
+        # finalized and we can maintain support for scheduler classes that
+        # implement it
+        logger.warning_once(
+            "Using custom scheduler class %s. This scheduler interface is "
+            "not public and compatibility may not be maintained.",
+            self.scheduler_cls,
+        )
+        if not isinstance(self.scheduler_cls, str):
+            return cast(type["SchedulerInterface"], self.scheduler_cls)
+        return resolve_obj_by_qualname(self.scheduler_cls)
+
+    def compute_hash(self) -> str:
+        """
+        WARNING: Whenever a new field is added to this config,
+        ensure that it is included in the factors list if
+        it affects the computation graph.
+
+        Provide a hash that uniquely identifies all the configs
+        that affect the structure of the computation
+        graph from input ids/embeddings to the final hidden states,
+        excluding anything before input ids/embeddings and after
+        the final hidden states.
+        """
+        factors: list[Any] = []
+
+        # max_num_batched_tokens need to be included in the hash due
+        # to two reasons:
+        # 1. LoRA creates static buffers based on max_num_batched_tokens.
+        #   The tensor sizes and strides get captured in the torch.compile
+        #   graph explicitly.
+        # 2. Inductor decides whether using 32-bit or 64-bit indexing integer
+        #   based on the data sizes. `max_num_batched_tokens` has an
+        #   impact on that. For more details, please check
+        #   https://github.com/vllm-project/vllm/issues/29585
+        factors.append(self.max_num_batched_tokens)
+
+        hash_str = safe_hash(str(factors).encode(), usedforsecurity=False).hexdigest()
+        return hash_str
+
+    @field_validator("scheduler_cls", "async_scheduling", mode="wrap")
+    @classmethod
+    def _skip_none_validation(cls, value: Any, handler: Callable) -> Any:
+        """Skip validation if the value is `None` when initialisation is delayed."""
+        if value is None:
+            return value
+        return handler(value)
+
+    def __post_init__(self, max_model_len: int, is_encoder_decoder: bool) -> None:
+        if is_encoder_decoder:
+            # Chunked prefill should be disabled for encoder-decoder models.
+            self.disable_chunked_mm_input = True
+            self.enable_chunked_prefill = False
+            self.long_prefill_token_threshold = 0
+            logger.info(
+                "Encoder-decoder models do not support chunked prefill nor"
+                " prefix caching; disabling both."
+            )
+
+        self.max_num_encoder_input_tokens = self.max_num_batched_tokens
+        self.encoder_cache_size = self.max_num_batched_tokens
+
+        if self.enable_chunked_prefill:
+            logger.info(
+                "Chunked prefill is enabled with max_num_batched_tokens=%d.",
+                self.max_num_batched_tokens,
+            )
+
+        if self.max_num_partial_prefills > 1:
+            if self.long_prefill_token_threshold == 0:
+                self.long_prefill_token_threshold = int(max_model_len * 0.04)
+
+            logger.info(
+                "Concurrent partial prefills enabled with "
+                "max_num_partial_prefills=%d, max_long_partial_prefills=%d, "
+                "long_prefill_token_threshold=%d",
+                self.max_num_partial_prefills,
+                self.max_long_partial_prefills,
+                self.long_prefill_token_threshold,
+            )
+
+        self.verify_max_model_len(max_model_len)
+
+    def verify_max_model_len(self, max_model_len: int) -> Self:
+        if (
+            self.max_num_batched_tokens < max_model_len
+            and not self.enable_chunked_prefill
+        ):
+            raise ValueError(
+                f"max_num_batched_tokens ({self.max_num_batched_tokens}) is "
+                f"smaller than max_model_len ({max_model_len}). "
+                "This effectively limits the maximum sequence length to "
+                "max_num_batched_tokens and makes vLLM reject longer "
+                "sequences. Please increase max_num_batched_tokens or "
+                "decrease max_model_len."
+            )
+
+        if self.max_num_batched_tokens < self.max_num_seqs:
+            raise ValueError(
+                f"max_num_batched_tokens ({self.max_num_batched_tokens}) must "
+                "be greater than or equal to max_num_seqs "
+                f"({self.max_num_seqs})."
+            )
+
+        if self.max_num_batched_tokens > self.max_num_seqs * max_model_len:
+            logger.warning(
+                "max_num_batched_tokens (%d) exceeds max_num_seqs "
+                "* max_model_len (%d). This may lead to unexpected behavior.",
+                self.max_num_batched_tokens,
+                self.max_num_seqs * max_model_len,
+            )
+
+        if self.max_num_partial_prefills > 1:
+            if not self.enable_chunked_prefill:
+                raise ValueError(
+                    "Chunked prefill must be enabled to set "
+                    "max_num_partial_prefills > 1."
+                )
+
+            if self.long_prefill_token_threshold > max_model_len:
+                raise ValueError(
+                    "long_prefill_token_threshold "
+                    f"({self.long_prefill_token_threshold}) cannot be greater "
+                    f"than the max_model_len ({max_model_len})."
+                )
+
+        if self.max_long_partial_prefills > self.max_num_partial_prefills:
+            raise ValueError(
+                f"{self.max_long_partial_prefills=} must be less than or equal to "
+                f"{self.max_num_partial_prefills=}."
+            )
+
+        return self