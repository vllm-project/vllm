# SPDX-License-Identifier: Apache-2.0
# SPDX-FileCopyrightText: Copyright contributors to the vLLM project

import hashlib
from collections.abc import Callable
from dataclasses import InitVar
from typing import TYPE_CHECKING, Any, ClassVar, Literal, cast

from pydantic import Field, field_validator
from pydantic.dataclasses import dataclass
from typing_extensions import Self, deprecated

from vllm.config.utils import config
from vllm.logger import init_logger
from vllm.utils.import_utils import resolve_obj_by_qualname

if TYPE_CHECKING:
    from vllm.v1.core.sched.interface import SchedulerInterface

logger = init_logger(__name__)

RunnerType = Literal["generate", "pooling", "draft"]
SchedulerPolicy = Literal["fcfs", "priority"]


@config
@dataclass
class SchedulerConfig:
    """Scheduler configuration."""

    DEFAULT_MAX_NUM_BATCHED_TOKENS: ClassVar[int] = 2048
    DEFAULT_MAX_NUM_SEQS: ClassVar[int] = 128

    runner_type: RunnerType = "generate"
    """The runner type to launch for the model."""

    max_num_batched_tokens: int = Field(default=DEFAULT_MAX_NUM_BATCHED_TOKENS, ge=1)
    """Maximum number of tokens to be processed in a single iteration.

    The default value here is mainly for convenience when testing.
    In real usage, this should be set in `EngineArgs.create_engine_config`.
    """

<<<<<<< HEAD
    prefill_max_num_batched_tokens: int = Field(default=None, ge=1)
    """Maximum number of tokens to be processed in a single iteration when there
    are no decode requests. If not set (None), defaults to max_num_batched_tokens.
    Must satisfy: prefill_max_num_batched_tokens >= max_num_batched_tokens."""

    max_num_seqs: int = Field(default=None, ge=1)
=======
    max_num_seqs: int = Field(default=DEFAULT_MAX_NUM_SEQS, ge=1)
>>>>>>> 5bb1da51
    """Maximum number of sequences to be processed in a single iteration.

    The default value here is mainly for convenience when testing.
    In real usage, this should be set in `EngineArgs.create_engine_config`.
    """

    max_num_partial_prefills: int = Field(default=1, ge=1)
    """For chunked prefill, the maximum number of sequences that can be
    partially prefilled concurrently."""

    max_long_partial_prefills: int = Field(default=1, ge=1)
    """For chunked prefill, the maximum number of prompts longer than
    long_prefill_token_threshold that will be prefilled concurrently. Setting
    this less than max_num_partial_prefills will allow shorter prompts to jump
    the queue in front of longer prompts in some cases, improving latency."""

    long_prefill_token_threshold: int = 0
    """For chunked prefill, a request is considered long if the prompt is
    longer than this number of tokens."""

    num_lookahead_slots: int = Field(default=0, ge=0)
    """The number of slots to allocate per sequence per
    step, beyond the known token ids. This is used in speculative
    decoding to store KV activations of tokens which may or may not be
    accepted.

    NOTE: This will be replaced by speculative config in the future; it is
    present to enable correctness tests until then."""

    enable_chunked_prefill: bool = True
    """If True, prefill requests can be chunked based
    on the remaining `max_num_batched_tokens`.

    The default value here is mainly for convenience when testing.
    In real usage, this should be set in `EngineArgs.create_engine_config`.
    """

    is_multimodal_model: bool = False
    """True if the model is multimodal."""

    max_model_len: InitVar[int] = 8192
    """Maximum length of a sequence (including prompt and generated text).

    Note: This is stored in the ModelConfig, and is used only here to
    provide fallbacks and validate other attributes."""

    is_encoder_decoder: InitVar[bool] = False
    """True if the model is an encoder-decoder model.

    Note: This is stored in the ModelConfig, and is used only here to
    disable chunked prefill and prefix caching for encoder-decoder models.
    """

    # TODO (ywang96): Make this configurable.
    max_num_encoder_input_tokens: int = Field(init=False)
    """Multimodal encoder compute budget, only used in V1.

    NOTE: This is not currently configurable. It will be overridden by
    max_num_batched_tokens in case max multimodal embedding size is larger."""

    # TODO (ywang96): Make this configurable.
    encoder_cache_size: int = Field(init=False)
    """Multimodal encoder cache size, only used in V1.

    NOTE: This is not currently configurable. It will be overridden by
    max_num_batched_tokens in case max multimodal embedding size is larger."""

    policy: SchedulerPolicy = "fcfs"
    """The scheduling policy to use:\n
    - "fcfs" means first come first served, i.e. requests are handled in order
    of arrival.\n
    - "priority" means requests are handled based on given priority (lower
    value means earlier handling) and time of arrival deciding any ties)."""

    disable_chunked_mm_input: bool = False
    """If set to true and chunked prefill is enabled, we do not want to
    partially schedule a multimodal item. Only used in V1
    This ensures that if a request has a mixed prompt
    (like text tokens TTTT followed by image tokens IIIIIIIIII) where only
    some image tokens can be scheduled (like TTTTIIIII, leaving IIIII),
    it will be scheduled as TTTT in one step and IIIIIIIIII in the next."""

    # scheduler class or path. "vllm.v1.core.sched.scheduler.Scheduler"
    # (default) or "mod.custom_class".
    scheduler_cls: str | type[object] = Field(default=None)
    """The scheduler class to use. "vllm.v1.core.sched.scheduler.Scheduler" is
    the default scheduler. Can be a class directly or the path to a class of
    form "mod.custom_class"."""

    disable_hybrid_kv_cache_manager: bool = False
    """If set to True, KV cache manager will allocate the same size of KV cache
    for all attention layers even if there are multiple type of attention layers
    like full attention and sliding window attention.
    """

    async_scheduling: bool = False
    """If set to True, perform async scheduling. This helps to avoid gaps in
    GPU utilization, leading to better latency and throughput.
    Async scheduling is currently not supported with some features such as
    speculative decoding and pipeline parallelism.
    """

    enable_schedule_capacity_profiling: bool = False
    """If set to True, profile the maximum schedulable tokens at each step.
    This tracks both the token demand (from running and waiting requests) and
    the memory capacity limit (based on available KV cache memory). Statistics
    will be logged at shutdown showing the distribution of bottlenecks."""
    
    stream_interval: int = Field(default=1, ge=1)
    """The interval (or buffer size) for streaming in terms of token length.
    A smaller value (1) makes streaming smoother by sending each token immediately,
    while a larger value (e.g., 10) reduces host overhead and may increase throughput
    by batching multiple tokens before sending."""

    def get_scheduler_cls(self) -> type["SchedulerInterface"]:
        if self.scheduler_cls is None:
            if self.async_scheduling:
                from vllm.v1.core.sched.async_scheduler import AsyncScheduler

                return AsyncScheduler
            from vllm.v1.core.sched.scheduler import Scheduler

            return Scheduler

        # This warning can be removed once the Scheduler interface is
        # finalized and we can maintain support for scheduler classes that
        # implement it
        logger.warning_once(
            "Using custom scheduler class %s. This scheduler interface is "
            "not public and compatibility may not be maintained.",
            self.scheduler_cls,
        )
        if not isinstance(self.scheduler_cls, str):
            return cast(type["SchedulerInterface"], self.scheduler_cls)
        return resolve_obj_by_qualname(self.scheduler_cls)

    def compute_hash(self) -> str:
        """
        WARNING: Whenever a new field is added to this config,
        ensure that it is included in the factors list if
        it affects the computation graph.

        Provide a hash that uniquely identifies all the configs
        that affect the structure of the computation
        graph from input ids/embeddings to the final hidden states,
        excluding anything before input ids/embeddings and after
        the final hidden states.
        """
        # no factors to consider.
        # this config will not affect the computation graph.
        factors: list[Any] = []
        hash_str = hashlib.md5(str(factors).encode(), usedforsecurity=False).hexdigest()
        return hash_str

<<<<<<< HEAD
    @field_validator(
        "max_num_batched_tokens",
        "prefill_max_num_batched_tokens",
        "max_num_seqs",
        "max_model_len",
        "enable_chunked_prefill",
        "scheduler_cls",
        "async_scheduling",
        mode="wrap",
    )
=======
    @field_validator("scheduler_cls", "async_scheduling", mode="wrap")
>>>>>>> 5bb1da51
    @classmethod
    def _skip_none_validation(cls, value: Any, handler: Callable) -> Any:
        """Skip validation if the value is `None` when initialisation is delayed."""
        if value is None:
            return value
        return handler(value)

    def __post_init__(self, max_model_len: int, is_encoder_decoder: bool) -> None:
        if is_encoder_decoder:
            # Chunked prefill should be disabled for encoder-decoder models.
            self.disable_chunked_mm_input = True
            self.enable_chunked_prefill = False
            self.long_prefill_token_threshold = 0
            logger.info(
                "Encoder-decoder models do not support chunked prefill nor"
                " prefix caching; disabling both."
            )

<<<<<<< HEAD
        if self.max_num_batched_tokens is None:
            if self.enable_chunked_prefill:
                self.max_num_batched_tokens = DEFAULT_MAX_NUM_BATCHED_TOKENS
            else:
                # If max_model_len is too short, use
                # DEFAULT_MAX_NUM_BATCHED_TOKENS as the default value
                # for higher throughput.
                self.max_num_batched_tokens = max(
                    self.max_model_len, DEFAULT_MAX_NUM_BATCHED_TOKENS
                )

            if self.runner_type == "pooling":
                # Choose specific value for higher throughput
                self.max_num_batched_tokens = max(
                    self.max_num_batched_tokens,
                    POOLING_MODEL_MAX_NUM_BATCHED_TOKENS,
                )
            if self.is_multimodal_model:
                # The value needs to be at least the number of multimodal tokens
                self.max_num_batched_tokens = max(
                    self.max_num_batched_tokens,
                    MULTIMODAL_MODEL_MAX_NUM_BATCHED_TOKENS,
                )
            # When using default settings,
            # Ensure max_num_batched_tokens does not exceed model limit.
            # Some models (e.g., Whisper) have embeddings tied to max length.
            self.max_num_batched_tokens = min(
                self.max_num_seqs * self.max_model_len, self.max_num_batched_tokens
            )

        # Initialize prefill_max_num_batched_tokens based on user input
        if self.prefill_max_num_batched_tokens is None:
            # Default to max_num_batched_tokens
            self.prefill_max_num_batched_tokens = self.max_num_batched_tokens
=======
>>>>>>> 5bb1da51
        self.max_num_encoder_input_tokens = self.max_num_batched_tokens
        self.encoder_cache_size = self.max_num_batched_tokens

        if self.enable_chunked_prefill:
            logger.info(
                "Chunked prefill is enabled with max_num_batched_tokens=%d.",
                self.max_num_batched_tokens,
            )

        if self.max_num_partial_prefills > 1:
            if self.long_prefill_token_threshold == 0:
                self.long_prefill_token_threshold = int(max_model_len * 0.04)

            logger.info(
                "Concurrent partial prefills enabled with "
                "max_num_partial_prefills=%d, max_long_partial_prefills=%d, "
                "long_prefill_token_threshold=%d",
                self.max_num_partial_prefills,
                self.max_long_partial_prefills,
                self.long_prefill_token_threshold,
            )

        self.verify_max_model_len(max_model_len)

    @property
    @deprecated(
        "`SchedulerConfig.chunked_prefill_enabled` has been renamed to "
        "`SchedulerConfig.enable_chunked_prefill`. "
        "The old name will be removed in v0.12."
    )
    def chunked_prefill_enabled(self) -> bool:
        return self.enable_chunked_prefill

    @chunked_prefill_enabled.setter
    def chunked_prefill_enabled(self, value: bool):
        self.enable_chunked_prefill = value

    def verify_max_model_len(self, max_model_len: int) -> Self:
        if (
            self.max_num_batched_tokens < max_model_len
            and not self.enable_chunked_prefill
        ):
            raise ValueError(
                f"max_num_batched_tokens ({self.max_num_batched_tokens}) is "
                f"smaller than max_model_len ({max_model_len}). "
                "This effectively limits the maximum sequence length to "
                "max_num_batched_tokens and makes vLLM reject longer "
                "sequences. Please increase max_num_batched_tokens or "
                "decrease max_model_len."
            )

        if self.max_num_batched_tokens < self.max_num_seqs:
            raise ValueError(
                f"max_num_batched_tokens ({self.max_num_batched_tokens}) must "
                "be greater than or equal to max_num_seqs "
                f"({self.max_num_seqs})."
            )

        if self.max_num_batched_tokens > self.max_num_seqs * max_model_len:
            logger.warning(
                "max_num_batched_tokens (%d) exceeds max_num_seqs "
                "* max_model_len (%d). This may lead to unexpected behavior.",
                self.max_num_batched_tokens,
                self.max_num_seqs * max_model_len,
            )

        if self.max_num_partial_prefills > 1:
            if not self.enable_chunked_prefill:
                raise ValueError(
                    "Chunked prefill must be enabled to set "
                    "max_num_partial_prefills > 1."
                )

            if self.long_prefill_token_threshold > max_model_len:
                raise ValueError(
                    "long_prefill_token_threshold "
                    f"({self.long_prefill_token_threshold}) cannot be greater "
                    f"than the max_model_len ({max_model_len})."
                )

        if self.max_long_partial_prefills > self.max_num_partial_prefills:
            raise ValueError(
                f"{self.max_long_partial_prefills=} must be less than or equal to "
                f"{self.max_num_partial_prefills=}."
            )

        # Validate prefill_max_num_batched_tokens
        if self.prefill_max_num_batched_tokens < self.max_num_batched_tokens:
            raise ValueError(
                f"prefill_max_num_batched_tokens "
                f"({self.prefill_max_num_batched_tokens}) must be greater "
                f"than or equal to max_num_batched_tokens "
                f"({self.max_num_batched_tokens})."
            )

        return self<|MERGE_RESOLUTION|>--- conflicted
+++ resolved
@@ -41,16 +41,12 @@
     In real usage, this should be set in `EngineArgs.create_engine_config`.
     """
 
-<<<<<<< HEAD
-    prefill_max_num_batched_tokens: int = Field(default=None, ge=1)
+    prefill_max_num_batched_tokens: int = Field(default=DEFAULT_MAX_NUM_BATCHED_TOKENS, ge=1)
     """Maximum number of tokens to be processed in a single iteration when there
     are no decode requests. If not set (None), defaults to max_num_batched_tokens.
     Must satisfy: prefill_max_num_batched_tokens >= max_num_batched_tokens."""
 
-    max_num_seqs: int = Field(default=None, ge=1)
-=======
     max_num_seqs: int = Field(default=DEFAULT_MAX_NUM_SEQS, ge=1)
->>>>>>> 5bb1da51
     """Maximum number of sequences to be processed in a single iteration.
 
     The default value here is mainly for convenience when testing.
@@ -205,20 +201,7 @@
         hash_str = hashlib.md5(str(factors).encode(), usedforsecurity=False).hexdigest()
         return hash_str
 
-<<<<<<< HEAD
-    @field_validator(
-        "max_num_batched_tokens",
-        "prefill_max_num_batched_tokens",
-        "max_num_seqs",
-        "max_model_len",
-        "enable_chunked_prefill",
-        "scheduler_cls",
-        "async_scheduling",
-        mode="wrap",
-    )
-=======
     @field_validator("scheduler_cls", "async_scheduling", mode="wrap")
->>>>>>> 5bb1da51
     @classmethod
     def _skip_none_validation(cls, value: Any, handler: Callable) -> Any:
         """Skip validation if the value is `None` when initialisation is delayed."""
@@ -237,43 +220,6 @@
                 " prefix caching; disabling both."
             )
 
-<<<<<<< HEAD
-        if self.max_num_batched_tokens is None:
-            if self.enable_chunked_prefill:
-                self.max_num_batched_tokens = DEFAULT_MAX_NUM_BATCHED_TOKENS
-            else:
-                # If max_model_len is too short, use
-                # DEFAULT_MAX_NUM_BATCHED_TOKENS as the default value
-                # for higher throughput.
-                self.max_num_batched_tokens = max(
-                    self.max_model_len, DEFAULT_MAX_NUM_BATCHED_TOKENS
-                )
-
-            if self.runner_type == "pooling":
-                # Choose specific value for higher throughput
-                self.max_num_batched_tokens = max(
-                    self.max_num_batched_tokens,
-                    POOLING_MODEL_MAX_NUM_BATCHED_TOKENS,
-                )
-            if self.is_multimodal_model:
-                # The value needs to be at least the number of multimodal tokens
-                self.max_num_batched_tokens = max(
-                    self.max_num_batched_tokens,
-                    MULTIMODAL_MODEL_MAX_NUM_BATCHED_TOKENS,
-                )
-            # When using default settings,
-            # Ensure max_num_batched_tokens does not exceed model limit.
-            # Some models (e.g., Whisper) have embeddings tied to max length.
-            self.max_num_batched_tokens = min(
-                self.max_num_seqs * self.max_model_len, self.max_num_batched_tokens
-            )
-
-        # Initialize prefill_max_num_batched_tokens based on user input
-        if self.prefill_max_num_batched_tokens is None:
-            # Default to max_num_batched_tokens
-            self.prefill_max_num_batched_tokens = self.max_num_batched_tokens
-=======
->>>>>>> 5bb1da51
         self.max_num_encoder_input_tokens = self.max_num_batched_tokens
         self.encoder_cache_size = self.max_num_batched_tokens
 
