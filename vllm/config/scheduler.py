--- conflicted
+++ resolved
@@ -38,16 +38,12 @@
     This config has no static default. If left unspecified by the user, it will
     be set in `EngineArgs.create_engine_config` based on the usage context."""
 
-<<<<<<< HEAD
     prefill_max_num_batched_tokens: int | None = None
     """Maximum number of tokens to be processed in a single iteration when there
     are no decode requests. If not set (None), defaults to max_num_batched_tokens.
     Must satisfy: prefill_max_num_batched_tokens >= max_num_batched_tokens."""
 
-    max_num_seqs: SkipValidation[int] = None  # type: ignore
-=======
     max_num_seqs: int = Field(default=None, ge=1)
->>>>>>> 938772af
     """Maximum number of sequences to be processed in a single iteration.
 
     This config has no static default. If left unspecified by the user, it will
