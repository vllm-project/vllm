--- conflicted
+++ resolved
@@ -27,11 +27,7 @@
     engine_id: str | None = None
     """The engine id for KV transfers."""
 
-<<<<<<< HEAD
     kv_buffer_device: str = "cuda"
-=======
-    kv_buffer_device: str | None = "cuda"
->>>>>>> 4f207c71
     """The device used by kv connector to buffer the KV cache. Choices are 
     'cuda' and 'cpu'."""
 
