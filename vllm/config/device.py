# SPDX-License-Identifier: Apache-2.0
# SPDX-FileCopyrightText: Copyright contributors to the vLLM project

import hashlib
from dataclasses import field
<<<<<<< HEAD
from typing import Any, Literal, Union
=======
from typing import Any, Literal
>>>>>>> fb5e10d3

import torch
from pydantic import ConfigDict, field_validator
from pydantic.dataclasses import dataclass

from vllm.config.utils import config

Device = Literal["auto", "cuda", "cpu", "tpu", "xpu"]


@config
@dataclass(config=ConfigDict(arbitrary_types_allowed=True))
class DeviceConfig:
    """Configuration for the device to use for vLLM execution."""

<<<<<<< HEAD
    device: Union[str, Device] = "auto"
=======
    device: SkipValidation[Device | torch.device | None] = "auto"
>>>>>>> fb5e10d3
    """Device type for vLLM execution.
    This parameter is deprecated and will be
    removed in a future release.
    It will now be set automatically based
    on the current platform."""
    device_type: str = field(init=False)
    """Device type from the current platform. This is set in
    `__post_init__`."""

    def compute_hash(self) -> str:
        """
        WARNING: Whenever a new field is added to this config,
        ensure that it is included in the factors list if
        it affects the computation graph.

        Provide a hash that uniquely identifies all the configs
        that affect the structure of the computation
        graph from input ids/embeddings to the final hidden states,
        excluding anything before input ids/embeddings and after
        the final hidden states.
        """
        # no factors to consider.
        # the device/platform information will be summarized
        # by torch/vllm automatically.
        factors: list[Any] = []
        hash_str = hashlib.md5(str(factors).encode(), usedforsecurity=False).hexdigest()
        return hash_str

    @field_validator("device", mode="before")
    @classmethod
    def validate_device(cls, v: Any) -> str:
        if isinstance(v, torch.device):
            return v.type
        return v

    def __post_init__(self):
        if self.device == "auto":
            # Automated device type detection
            from vllm.platforms import current_platform

            self.device_type = current_platform.device_type
            if not self.device_type:
                raise RuntimeError(
                    "Failed to infer device type, please set "
                    "the environment variable `VLLM_LOGGING_LEVEL=DEBUG` "
                    "to turn on verbose logging to help debug the issue."
                )
        else:
            # Device type is assigned explicitly
            if isinstance(self.device, str):
                self.device_type = self.device
            elif isinstance(self.device, torch.device):
                self.device_type = self.device.type

        # Some device types require processing inputs on CPU
        if self.device_type in ["tpu"]:
            self.device = None
        else:
            # Set device with device type
            self.device = torch.device(self.device_type)<|MERGE_RESOLUTION|>--- conflicted
+++ resolved
@@ -3,14 +3,10 @@
 
 import hashlib
 from dataclasses import field
-<<<<<<< HEAD
-from typing import Any, Literal, Union
-=======
 from typing import Any, Literal
->>>>>>> fb5e10d3
 
 import torch
-from pydantic import ConfigDict, field_validator
+from pydantic import ConfigDict, SkipValidation, field_validator
 from pydantic.dataclasses import dataclass
 
 from vllm.config.utils import config
@@ -23,11 +19,7 @@
 class DeviceConfig:
     """Configuration for the device to use for vLLM execution."""
 
-<<<<<<< HEAD
-    device: Union[str, Device] = "auto"
-=======
     device: SkipValidation[Device | torch.device | None] = "auto"
->>>>>>> fb5e10d3
     """Device type for vLLM execution.
     This parameter is deprecated and will be
     removed in a future release.
