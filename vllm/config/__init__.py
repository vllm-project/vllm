--- conflicted
+++ resolved
@@ -41,12 +41,8 @@
 from vllm.config.parallel import (DistributedExecutorBackend, EPLBConfig,
                                   ParallelConfig)
 from vllm.config.scheduler import SchedulerConfig, SchedulerPolicy
-<<<<<<< HEAD
+from vllm.config.speculative import SpeculativeConfig
 from vllm.config.utils import ConfigType, config, getattr_iter
-=======
-from vllm.config.speculative import SpeculativeConfig
-from vllm.config.utils import ConfigType, config
->>>>>>> 2b856970
 from vllm.logger import init_logger
 from vllm.model_executor.layers.quantization import QuantizationMethods
 from vllm.multimodal import MULTIMODAL_REGISTRY
