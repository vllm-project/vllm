# SPDX-License-Identifier: Apache-2.0
# SPDX-FileCopyrightText: Copyright contributors to the vLLM project

# ruff: noqa: F401
import ast
import copy
import enum
import hashlib
import inspect
import json
import os
import textwrap
import warnings
from contextlib import contextmanager
from dataclasses import InitVar, field, fields, is_dataclass, replace
from functools import cached_property, lru_cache
from importlib.util import find_spec
from typing import (TYPE_CHECKING, Any, Callable, Literal, Optional, Protocol,
                    TypeVar, Union, cast, get_args)

import regex as re
import torch
from pydantic import (ConfigDict, SkipValidation, field_validator,
                      model_validator)
from pydantic.dataclasses import dataclass
from safetensors.torch import _TYPES as _SAFETENSORS_TO_TORCH_DTYPE
from typing_extensions import Self, assert_never, runtime_checkable

import vllm.envs as envs
from vllm import version
from vllm.config.cache import (BlockSize, CacheConfig, CacheDType, MambaDType,
                               PrefixCachingHashAlgo)
from vllm.config.compilation import (CompilationConfig, CompilationLevel,
                                     CUDAGraphMode, PassConfig)
from vllm.config.kv_events import KVEventsConfig
from vllm.config.kv_transfer import KVTransferConfig
from vllm.config.load import LoadConfig
from vllm.config.lora import LoRAConfig
from vllm.config.multimodal import MMEncoderTPMode, MultiModalConfig
from vllm.config.parallel import (DistributedExecutorBackend, EPLBConfig,
                                  ParallelConfig)
from vllm.config.scheduler import SchedulerConfig, SchedulerPolicy
from vllm.config.utils import ConfigType, config
from vllm.logger import init_logger
from vllm.model_executor.layers.quantization import QuantizationMethods
from vllm.multimodal import MULTIMODAL_REGISTRY
from vllm.platforms import current_platform
from vllm.transformers_utils.config import (
    ConfigFormat, get_config, get_hf_image_processor_config,
    get_hf_text_config, get_pooling_config,
    get_sentence_transformer_tokenizer_config, is_encoder_decoder,
    is_interleaved, maybe_override_with_speculators_target_model,
    try_get_generation_config, try_get_safetensors_metadata,
    try_get_tokenizer_config, uses_mrope)
from vllm.transformers_utils.runai_utils import (ObjectStorageModel,
                                                 is_runai_obj_uri)
from vllm.transformers_utils.utils import maybe_model_redirect
from vllm.utils import (DEFAULT_MAX_NUM_BATCHED_TOKENS,
                        STR_DUAL_CHUNK_FLASH_ATTN_VAL, LayerBlockType,
                        LazyLoader, common_broadcastable_dtype, random_uuid)

if TYPE_CHECKING:
    from _typeshed import DataclassInstance
    from transformers.configuration_utils import PretrainedConfig

    import vllm.model_executor.layers.quantization as me_quant
    import vllm.model_executor.models as me_models
    from vllm.model_executor.layers.quantization import QuantizationMethods
    from vllm.model_executor.layers.quantization.base_config import (
        QuantizationConfig)
    from vllm.v1.sample.logits_processor import LogitsProcessor

    HfOverrides = Union[dict, Callable[[type], type]]
else:
    DataclassInstance = Any
    PretrainedConfig = Any
    QuantizationConfig = Any
    QuantizationMethods = Any
    BaseModelLoader = Any
    LogitsProcessor = Any
    HfOverrides = Union[dict[str, Any], Callable[[type], type]]

    me_quant = LazyLoader("model_executor", globals(),
                          "vllm.model_executor.layers.quantization")
    me_models = LazyLoader("model_executor", globals(),
                           "vllm.model_executor.models")

logger = init_logger(__name__)
DataclassInstanceT = TypeVar("DataclassInstanceT", bound=DataclassInstance)

TaskOption = Literal["auto", "generate", "embedding", "embed", "classify",
                     "score", "reward", "transcription", "draft"]

_ResolvedTask = Literal["generate", "transcription", "encode", "embed",
                        "classify", "reward", "draft"]

RunnerOption = Literal["auto", "generate", "pooling", "draft"]

RunnerType = Literal["generate", "pooling", "draft"]

ConvertOption = Literal["auto", "none", "embed", "classify", "reward"]

ConvertType = Literal["none", "embed", "classify", "reward"]

_RUNNER_TASKS: dict[RunnerType, list[TaskOption]] = {
    "generate": ["generate", "transcription"],
    "pooling": ["embedding", "embed", "classify", "score", "reward"],
    "draft": ["draft"],
}

_RUNNER_CONVERTS: dict[RunnerType, list[ConvertType]] = {
    "generate": [],
    "pooling": ["embed", "classify", "reward"],
    "draft": [],
}

# Some model suffixes are based on auto classes from Transformers:
# https://huggingface.co/docs/transformers/en/model_doc/auto
# NOTE: Items higher on this list priority over lower ones
_SUFFIX_TO_DEFAULTS: list[tuple[str, tuple[RunnerType, ConvertType]]] = [
    ("ForCausalLM", ("generate", "none")),
    ("ForConditionalGeneration", ("generate", "none")),
    ("ChatModel", ("generate", "none")),
    ("LMHeadModel", ("generate", "none")),
    ("ForTextEncoding", ("pooling", "embed")),
    ("EmbeddingModel", ("pooling", "embed")),
    ("ForSequenceClassification", ("pooling", "classify")),
    ("ForAudioClassification", ("pooling", "classify")),
    ("ForImageClassification", ("pooling", "classify")),
    ("ForVideoClassification", ("pooling", "classify")),
    ("ClassificationModel", ("pooling", "classify")),
    ("ForRewardModeling", ("pooling", "reward")),
    ("RewardModel", ("pooling", "reward")),
    # Let other `*Model`s take priority
    ("Model", ("pooling", "embed")),
]


def iter_architecture_defaults():
    yield from _SUFFIX_TO_DEFAULTS


def try_match_architecture_defaults(
    architecture: str,
    *,
    runner_type: Optional[RunnerType] = None,
    convert_type: Optional[ConvertType] = None,
) -> Optional[tuple[str, tuple[RunnerType, ConvertType]]]:
    for suffix, (default_runner_type,
                 default_convert_type) in iter_architecture_defaults():
        if ((runner_type is None or runner_type == default_runner_type) and
            (convert_type is None or convert_type == default_convert_type)
                and architecture.endswith(suffix)):
            return suffix, (default_runner_type, default_convert_type)

    return None


@runtime_checkable
class SupportsHash(Protocol):

    def compute_hash(self) -> str:
        ...


class SupportsMetricsInfo(Protocol):

    def metrics_info(self) -> dict[str, str]:
        ...


class ModelImpl(str, enum.Enum):
    AUTO = "auto"
    VLLM = "vllm"
    TRANSFORMERS = "transformers"
    TERRATORCH = "terratorch"


def get_attr_docs(cls: type[Any]) -> dict[str, str]:
    """
    Get any docstrings placed after attribute assignments in a class body.

    https://davidism.com/mit-license/
    """

    def pairwise(iterable):
        """
        Manually implement https://docs.python.org/3/library/itertools.html#itertools.pairwise

        Can be removed when Python 3.9 support is dropped.
        """
        iterator = iter(iterable)
        a = next(iterator, None)

        for b in iterator:
            yield a, b
            a = b

    try:
        cls_node = ast.parse(textwrap.dedent(inspect.getsource(cls))).body[0]
    except (OSError, KeyError, TypeError):
        # HACK: Python 3.13+ workaround - set missing __firstlineno__
        # Workaround can be removed after we upgrade to pydantic==2.12.0
        with open(inspect.getfile(cls)) as f:
            for i, line in enumerate(f):
                if f"class {cls.__name__}" in line and ":" in line:
                    cls.__firstlineno__ = i + 1
                    break
        cls_node = ast.parse(textwrap.dedent(inspect.getsource(cls))).body[0]

    if not isinstance(cls_node, ast.ClassDef):
        raise TypeError("Given object was not a class.")

    out = {}

    # Consider each pair of nodes.
    for a, b in pairwise(cls_node.body):
        # Must be an assignment then a constant string.
        if (not isinstance(a, (ast.Assign, ast.AnnAssign))
                or not isinstance(b, ast.Expr)
                or not isinstance(b.value, ast.Constant)
                or not isinstance(b.value.value, str)):
            continue

        doc = inspect.cleandoc(b.value.value)

        # An assignment can have multiple targets (a = b = v), but an
        # annotated assignment only has one target.
        targets = a.targets if isinstance(a, ast.Assign) else [a.target]

        for target in targets:
            # Must be assigning to a plain name.
            if not isinstance(target, ast.Name):
                continue

            out[target.id] = doc

    return out


def is_init_field(cls: ConfigType, name: str) -> bool:
    return next(f for f in fields(cls) if f.name == name).init


TokenizerMode = Literal["auto", "slow", "mistral", "custom"]
ModelDType = Literal["auto", "half", "float16", "bfloat16", "float", "float32"]
<<<<<<< HEAD
=======
MMEncoderTPMode = Literal["weights", "data"]
MMCacheType = Literal["shm", "lru"]
>>>>>>> 2e41f5ab


class LogprobsMode(enum.Enum):
    RAW_LOGITS = "raw_logits"
    RAW_LOGPROBS = "raw_logprobs"
    PROCESSED_LOGITS = "processed_logits"
    PROCESSED_LOGPROBS = "processed_logprobs"


@config
@dataclass(config=ConfigDict(arbitrary_types_allowed=True))
class ModelConfig:
    """Configuration for the model."""

    model: str = "Qwen/Qwen3-0.6B"
    """Name or path of the Hugging Face model to use. It is also used as the
    content for `model_name` tag in metrics output when `served_model_name` is
    not specified."""
    runner: RunnerOption = "auto"
    """The type of model runner to use. Each vLLM instance only supports one
    model runner, even if the same model can be used for multiple types."""
    convert: ConvertOption = "auto"
    """Convert the model using adapters defined in
    [vllm.model_executor.models.adapters][]. The most common use case is to
    adapt a text generation model to be used for pooling tasks."""
    task: Optional[TaskOption] = None
    """[DEPRECATED] The task to use the model for. If the model supports more
    than one model runner, this is used to select which model runner to run.

    Note that the model may support other tasks using the same model runner.
    """
    tokenizer: SkipValidation[str] = None  # type: ignore
    """Name or path of the Hugging Face tokenizer to use. If unspecified, model
    name or path will be used."""
    tokenizer_mode: TokenizerMode = "auto"
    """Tokenizer mode:\n
    - "auto" will use the fast tokenizer if available.\n
    - "slow" will always use the slow tokenizer.\n
    - "mistral" will always use the tokenizer from `mistral_common`.\n
    - "custom" will use --tokenizer to select the preregistered tokenizer."""
    trust_remote_code: bool = False
    """Trust remote code (e.g., from HuggingFace) when downloading the model
    and tokenizer."""
    dtype: Union[ModelDType, torch.dtype] = "auto"
    """Data type for model weights and activations:\n
    - "auto" will use FP16 precision for FP32 and FP16 models, and BF16
    precision for BF16 models.\n
    - "half" for FP16. Recommended for AWQ quantization.\n
    - "float16" is the same as "half".\n
    - "bfloat16" for a balance between precision and range.\n
    - "float" is shorthand for FP32 precision.\n
    - "float32" for FP32 precision."""
    seed: Optional[int] = None
    """Random seed for reproducibility. Initialized to None in V0, but
    initialized to 0 in V1."""
    hf_config_path: Optional[str] = None
    """Name or path of the Hugging Face config to use. If unspecified, model
    name or path will be used."""
    allowed_local_media_path: str = ""
    """Allowing API requests to read local images or videos from directories
    specified by the server file system. This is a security risk. Should only
    be enabled in trusted environments."""
    revision: Optional[str] = None
    """The specific model version to use. It can be a branch name, a tag name,
    or a commit id. If unspecified, will use the default version."""
    code_revision: Optional[str] = None
    """The specific revision to use for the model code on the Hugging Face Hub.
    It can be a branch name, a tag name, or a commit id. If unspecified, will
    use the default version."""
    rope_scaling: dict[str, Any] = field(default_factory=dict)
    """RoPE scaling configuration. For example,
    `{"rope_type":"dynamic","factor":2.0}`."""
    rope_theta: Optional[float] = None
    """RoPE theta. Use with `rope_scaling`. In some cases, changing the RoPE
    theta improves the performance of the scaled model."""
    tokenizer_revision: Optional[str] = None
    """The specific revision to use for the tokenizer on the Hugging Face Hub.
    It can be a branch name, a tag name, or a commit id. If unspecified, will
    use the default version."""
    max_model_len: SkipValidation[int] = None  # type: ignore
    """Model context length (prompt and output). If unspecified, will be
    automatically derived from the model config.

    When passing via `--max-model-len`, supports k/m/g/K/M/G in human-readable
    format. Examples:\n
    - 1k -> 1000\n
    - 1K -> 1024\n
    - 25.6k -> 25,600"""
    spec_target_max_model_len: Optional[int] = None
    """Specify the maximum length for spec decoding draft models."""
    quantization: SkipValidation[Optional[QuantizationMethods]] = None
    """Method used to quantize the weights. If `None`, we first check the
    `quantization_config` attribute in the model config file. If that is
    `None`, we assume the model weights are not quantized and use `dtype` to
    determine the data type of the weights."""
    enforce_eager: bool = False
    """Whether to always use eager-mode PyTorch. If True, we will disable CUDA
    graph and always execute the model in eager mode. If False, we will use
    CUDA graph and eager execution in hybrid for maximal performance and
    flexibility."""
    max_seq_len_to_capture: int = 8192
    """Maximum sequence len covered by CUDA graphs. When a sequence has context
    length larger than this, we fall back to eager mode. Additionally for
    encoder-decoder models, if the sequence length of the encoder input is
    larger than this, we fall back to the eager mode."""
    max_logprobs: int = 20
    """Maximum number of log probabilities to return when `logprobs` is
    specified in `SamplingParams`. The default value comes the default for the
    OpenAI Chat Completions API. -1 means no cap, i.e. all (output_length *
    vocab_size) logprobs are allowed to be returned and it may cause OOM."""
    logprobs_mode: LogprobsMode = LogprobsMode.RAW_LOGPROBS
    """Indicates the content returned in the logprobs and prompt_logprobs.
    Supported mode:
    1) raw_logprobs, 2) processed_logprobs, 3) raw_logits, 4) processed_logits.
    Raw means the values before applying any logit processors, like bad words.
    Processed means the values after applying all processors, including
    temperature and top_k/top_p.
    """
    disable_sliding_window: bool = False
    """Whether to disable sliding window. If True, we will disable the sliding
    window functionality of the model, capping to sliding window size. If the
    model does not support sliding window, this argument is ignored."""
    disable_cascade_attn: bool = False
    """Disable cascade attention for V1. While cascade attention does not
    change the mathematical correctness, disabling it could be useful for
    preventing potential numerical issues. Note that even if this is set to
    False, cascade attention will be only used when the heuristic tells that
    it's beneficial."""
    skip_tokenizer_init: bool = False
    """Skip initialization of tokenizer and detokenizer. Expects valid
    `prompt_token_ids` and `None` for prompt from the input. The generated
    output will contain token ids."""
    enable_prompt_embeds: bool = False
    """If `True`, enables passing text embeddings as inputs via the
    `prompt_embeds` key. Note that enabling this will double the time required
    for graph compilation."""
    served_model_name: Optional[Union[str, list[str]]] = None
    """The model name(s) used in the API. If multiple names are provided, the
    server will respond to any of the provided names. The model name in the
    model field of a response will be the first name in this list. If not
    specified, the model name will be the same as the `--model` argument. Noted
    that this name(s) will also be used in `model_name` tag content of
    prometheus metrics, if multiple names provided, metrics tag will take the
    first one."""
    use_async_output_proc: bool = True
    """Whether to use async output processor."""
    config_format: Union[str, ConfigFormat] = "auto"
    """The format of the model config to load:\n
    - "auto" will try to load the config in hf format if available else it
    will try to load in mistral format.\n
    - "hf" will load the config in hf format.\n
    - "mistral" will load the config in mistral format."""
    hf_token: Optional[Union[bool, str]] = None
    """The token to use as HTTP bearer authorization for remote files . If
    `True`, will use the token generated when running `huggingface-cli login`
    (stored in `~/.huggingface`)."""
    hf_overrides: HfOverrides = field(default_factory=dict)
    """If a dictionary, contains arguments to be forwarded to the Hugging Face
    config. If a callable, it is called to update the HuggingFace config."""
<<<<<<< HEAD
=======
    mm_processor_kwargs: Optional[dict[str, Any]] = None
    """Arguments to be forwarded to the model's processor for multi-modal data,
    e.g., image processor. Overrides for the multi-modal processor obtained
    from `AutoProcessor.from_pretrained`. The available overrides depend on the
    model that is being run. For example, for Phi-3-Vision: `{"num_crops": 4}`.
    """
    mm_processor_cache_gb: float = 4
    """The size (in GiB) of the multi-modal processor cache, which is used to
    avoid re-processing past multi-modal inputs.

    This cache is duplicated for each API process and engine core process,
    resulting in a total memory usage of
    `mm_processor_cache_gb * (api_server_count + data_parallel_size)`.

    Set to `0` to disable this cache completely (not recommended)."""
    mm_processor_cache_type: MMCacheType = "lru"
    """Type of cache to use for the multi-modal preprocessor/mapper. If `shm`,
    use shared memory FIFO cache. If `lru`, use mirrored LRU cache."""
    mm_shm_cache_max_object_size_mb: int = 128
    """Size limit (in MiB) for each object stored in the multi-modal processor
    shared memory cache. Only effective when `mm_processor_cache_type` is
    `"shm"`."""
    mm_encoder_tp_mode: MMEncoderTPMode = "weights"
    """Indicates how to optimize multi-modal encoder inference using
    tensor parallelism (TP).

    - `"weights"`: Within the same vLLM engine, split the weights of
        each layer across TP ranks. (default TP behavior)
    - `"data"`: Within the same vLLM engine, split the batched input data
        across TP ranks to process the data in parallel, while hosting
        the full weights on each TP rank.
        This batch-level DP is not to be confused with API request-level
        DP (which is controlled by `--data-parallel-size`).
        This is only supported on a per-model basis and falls back to
        `"weights"` if the encoder does not support DP."""
>>>>>>> 2e41f5ab
    pooler_config: Optional["PoolerConfig"] = field(init=False)
    """Pooler config which controls the behaviour of output pooling in pooling
    models."""
    override_pooler_config: Optional[Union[dict, "PoolerConfig"]] = None
    """Initialize non-default pooling config or override default pooling config
    for the pooling model. e.g. `{"pooling_type": "mean", "normalize": false}`.
    """
    logits_processor_pattern: Optional[str] = None
    """Optional regex pattern specifying valid logits processor qualified names
    that can be passed with the `logits_processors` extra completion argument.
    Defaults to `None`, which allows no processors."""
    generation_config: str = "auto"
    """The folder path to the generation config. Defaults to `"auto"`, the
    generation config will be loaded from model path. If set to `"vllm"`, no
    generation config is loaded, vLLM defaults will be used. If set to a folder
    path, the generation config will be loaded from the specified folder path.
    If `max_new_tokens` is specified in generation config, then it sets a
    server-wide limit on the number of output tokens for all requests."""
    override_generation_config: dict[str, Any] = field(default_factory=dict)
    """Overrides or sets generation config. e.g. `{"temperature": 0.5}`. If
    used with `--generation-config auto`, the override parameters will be
    merged with the default config from the model. If used with
    `--generation-config vllm`, only the override parameters are used."""
    enable_sleep_mode: bool = False
    """Enable sleep mode for the engine (only cuda platform is supported)."""
    model_impl: Union[str, ModelImpl] = ModelImpl.AUTO.value
    """Which implementation of the model to use:\n
    - "auto" will try to use the vLLM implementation, if it exists, and fall
    back to the Transformers implementation if no vLLM implementation is
    available.\n
    - "vllm" will use the vLLM model implementation.\n
    - "transformers" will use the Transformers model implementation.\n
    - "terratorch" will use the TerraTorch model implementation.
    """
    override_attention_dtype: Optional[str] = None
    """Override dtype for attention"""
    logits_processors: Optional[list[Union[str, type[LogitsProcessor]]]] = None
    """One or more logits processors' fully-qualified class names or class
    definitions"""
    io_processor_plugin: Optional[str] = None
    """IOProcessor plugin name to load at model startup"""

    # Multimodal config and init vars
    multimodal_config: Optional[MultiModalConfig] = None
    limit_mm_per_prompt: InitVar[Optional[dict[str, int]]] = None
    media_io_kwargs: InitVar[Optional[dict[str, dict[str, Any]]]] = None
    mm_processor_kwargs: InitVar[Optional[dict[str, Any]]] = None
    mm_processor_cache_gb: InitVar[Optional[float]] = None
    mm_encoder_tp_mode: InitVar[Optional[MMEncoderTPMode]] = None
    interleave_mm_strings: InitVar[Optional[bool]] = None
    skip_mm_profiling: InitVar[Optional[bool]] = None

    def compute_hash(self) -> str:
        """
        WARNING: Whenever a new field is added to this config,
        ensure that it is included in the factors list if
        it affects the computation graph.

        Provide a hash that uniquely identifies all the configs
        that affect the structure of the computation
        graph from input ids/embeddings to the final hidden states,
        excluding anything before input ids/embeddings and after
        the final hidden states.
        """
        factors: list[Any] = []
        factors.append(self.model)
        factors.append(self.dtype)
        factors.append(self.quantization)
        factors.append(self.revision)
        factors.append(self.code_revision)
        factors.append(self.max_model_len)
        factors.append(self.max_logprobs)
        factors.append(self.disable_sliding_window)
        factors.append(self.trust_remote_code)
        factors.append(self.generation_config)
        factors.append(self.model_impl)
        factors.append(self.override_generation_config)
        factors.append(self.rope_scaling)
        factors.append(self.rope_theta)
        # hf_config can control how the model looks!
        factors.append(self.hf_config.to_json_string())
        str_factors = str(factors)
        assert_hashable(str_factors)
        return hashlib.sha256(str(factors).encode()).hexdigest()

    def __post_init__(self, limit_mm_per_prompt: Optional[dict[str, int]],
                      media_io_kwargs: Optional[dict[str, dict[str, Any]]],
                      mm_processor_kwargs: Optional[dict[str, Any]],
                      mm_processor_cache_gb: Optional[float],
                      mm_encoder_tp_mode: Optional[MMEncoderTPMode],
                      interleave_mm_strings: Optional[bool],
                      skip_mm_profiling: Optional[bool]) -> None:
        # Set the default seed to 0 in V1.
        # NOTE(woosuk): In V0, we set the default seed to None because the
        # driver worker shares the same process as the user process, and thus
        # setting a seed affects the user process as well.
        # In V1, we use separate processes for workers (unless
        # VLLM_ENABLE_V1_MULTIPROCESSING=0), so setting a seed here
        # doesn't affect the user process. However, without a consistent seed,
        # different tensor parallel workers would sample different tokens,
        # leading to inconsistent results.
        if envs.VLLM_USE_V1 and self.seed is None:
            self.seed = 0
            if not envs.VLLM_ENABLE_V1_MULTIPROCESSING:
                logger.warning(
                    "The global random seed is set to %d. Since "
                    "VLLM_ENABLE_V1_MULTIPROCESSING is set to False, this may "
                    "affect the random state of the Python process that "
                    "launched vLLM.", self.seed)

        # Keep set served_model_name before maybe_model_redirect(self.model)
        self.served_model_name = get_served_model_name(self.model,
                                                       self.served_model_name)
        self.model = maybe_model_redirect(self.model)
        # The tokenizer is consistent with the model by default.
        if self.tokenizer is None:
            self.tokenizer = self.model
        if self.tokenizer_revision is None:
            self.tokenizer_revision = self.revision
        self.tokenizer = maybe_model_redirect(self.tokenizer)

        if isinstance(self.hf_config_path, str):
            self.hf_config_path = maybe_model_redirect(self.hf_config_path)

        if callable(self.hf_overrides):
            hf_overrides_kw = {}
            hf_overrides_fn = self.hf_overrides
        else:
            hf_overrides_kw = self.hf_overrides
            hf_overrides_fn = None

        if self.rope_scaling:
            hf_override: dict[str, Any] = {"rope_scaling": self.rope_scaling}
            hf_overrides_kw.update(hf_override)
            hf_overrides_str = json.dumps(hf_overrides_kw)
            msg = (
                "`--rope-scaling` will be removed in a future release. "
                f"'Please instead use `--hf-overrides '{hf_overrides_str}'`")
            warnings.warn(DeprecationWarning(msg), stacklevel=2)
        if self.rope_theta is not None:
            hf_override = {"rope_theta": self.rope_theta}
            hf_overrides_kw.update(hf_override)
            hf_overrides_str = json.dumps(hf_overrides_kw)
            msg = (
                "`--rope-theta` will be removed in a future release. "
                f"'Please instead use `--hf-overrides '{hf_overrides_str}'`")
            warnings.warn(DeprecationWarning(msg), stacklevel=2)

        self.maybe_pull_model_tokenizer_for_runai(self.model, self.tokenizer)

        if self.runner != "draft":
            # If we're not running the draft model, check for speculators config
            # If speculators config, set model / tokenizer to be target model
            self.model, self.tokenizer = maybe_override_with_speculators_target_model(  # noqa: E501
                model=self.model,
                tokenizer=self.tokenizer,
                revision=self.revision,
                trust_remote_code=self.trust_remote_code)

        if (backend := envs.VLLM_ATTENTION_BACKEND
            ) and backend == "FLASHINFER" and find_spec("flashinfer") is None:
            raise ValueError(
                "VLLM_ATTENTION_BACKEND is set to FLASHINFER, but flashinfer "
                "module was not found. See "
                "https://github.com/vllm-project/vllm/blob/main/docker/Dockerfile "  # noqa: E501
                "for instructions on how to install it.")

        from vllm.platforms import current_platform

        if (self.override_attention_dtype is not None
                and not current_platform.is_rocm()):
            warnings.warn(
                "override-attention-dtype is set but not using ROCm platform",
                stacklevel=2)

        if (self.enable_sleep_mode
                and not current_platform.is_sleep_mode_available()):
            raise ValueError(
                "Sleep mode is not supported on current platform.")

        hf_config = get_config(self.hf_config_path or self.model,
                               self.trust_remote_code,
                               self.revision,
                               self.code_revision,
                               self.config_format,
                               hf_overrides_kw=hf_overrides_kw,
                               hf_overrides_fn=hf_overrides_fn)

        self.hf_config = hf_config
        self.hf_text_config = get_hf_text_config(self.hf_config)
        self.attention_chunk_size = getattr(self.hf_text_config,
                                            "attention_chunk_size", None)
        self.encoder_config = self._get_encoder_config()
        self.hf_image_processor_config = get_hf_image_processor_config(
            self.model, hf_token=self.hf_token, revision=self.revision)

        architectures = self.architectures
        registry = self.registry
        is_generative_model = registry.is_text_generation_model(
            architectures, self)
        is_pooling_model = registry.is_pooling_model(architectures, self)

        def _task_to_convert(task: TaskOption) -> ConvertType:
            if task == "embedding" or task == "embed":
                return "embed"
            if task == "classify":
                return "classify"
            if task == "reward":
                return "reward"
            if task == "score":
                new_task = self._get_default_pooling_task(architectures)
                return "classify" if new_task == "classify" else "embed"

            return "none"

        if self.task is not None:
            runner: RunnerOption = "auto"
            convert: ConvertOption = "auto"
            msg_prefix = ("The 'task' option has been deprecated and will be "
                          "removed in v0.13.0 or v1.0, whichever comes first.")
            msg_hint = "Please remove this option."

            is_generative_task = self.task in _RUNNER_TASKS["generate"]
            is_pooling_task = self.task in _RUNNER_TASKS["pooling"]

            if is_generative_model and is_pooling_model:
                if is_generative_task:
                    runner = "generate"
                    convert = "auto"
                    msg_hint = ("Please replace this option with `--runner "
                                "generate` to continue using this model "
                                "as a generative model.")
                elif is_pooling_task:
                    runner = "pooling"
                    convert = "auto"
                    msg_hint = ("Please replace this option with `--runner "
                                "pooling` to continue using this model "
                                "as a pooling model.")
                else:  # task == "auto"
                    pass
            elif is_generative_model or is_pooling_model:
                if is_generative_task:
                    runner = "generate"
                    convert = "auto"
                    msg_hint = "Please remove this option"
                elif is_pooling_task:
                    runner = "pooling"
                    convert = _task_to_convert(self.task)
                    msg_hint = ("Please replace this option with `--convert "
                                f"{convert}` to continue using this model "
                                "as a pooling model.")
                else:  # task == "auto"
                    pass
            else:
                raise AssertionError("The model should be a generative or "
                                     "pooling model when task is set to "
                                     f"{self.task!r}.")

            self.runner = runner
            self.convert = convert

            msg = f"{msg_prefix} {msg_hint}"
            warnings.warn(msg, DeprecationWarning, stacklevel=2)

        self.runner_type = self._get_runner_type(architectures, self.runner)
        self.convert_type = self._get_convert_type(architectures,
                                                   self.runner_type,
                                                   self.convert)

        if self.runner_type == "generate" and not is_generative_model:
            generate_converts = _RUNNER_CONVERTS["generate"]
            if self.convert_type not in generate_converts:
                # Currently we don't have any converters for generative models
                raise ValueError(
                    "This model does not support `--runner generate`.")
        if self.runner_type == "pooling" and not is_pooling_model:
            pooling_converts = _RUNNER_CONVERTS["pooling"]
            if self.convert_type not in pooling_converts:
                convert_option = "<" + "|".join(pooling_converts) + ">"
                raise ValueError(
                    "This model does not support `--runner pooling`. "
                    f"You can pass `--convert {convert_option} to adapt "
                    "it into a pooling model.")

        self.supported_tasks = self._get_supported_tasks(
            architectures, self.runner_type, self.convert_type)

        # Note: Initialize these attributes early because transformers fallback
        # may fail to load dynamic modules in child processes
        model_info, arch = registry.inspect_model_cls(architectures, self)
        self._model_info = model_info
        self._architecture = arch
        logger.info("Resolved architecture: %s", arch)

        self.pooler_config = self._init_pooler_config()

        self.dtype: torch.dtype = _get_and_verify_dtype(
            self.model,
            self.hf_config,
            self.dtype,
            is_pooling_model=self.runner_type == "pooling",
            revision=self.revision,
        )

        # Interleaved attention is not supported by some backends in V0
        if (not self.disable_sliding_window
                and is_interleaved(self.hf_text_config)
                and not envs.VLLM_USE_V1
                and (backend := envs.VLLM_ATTENTION_BACKEND)
                in ("XFORMERS", "FLASHINFER")):
            logger.warning_once(
                "%s has interleaved attention, which is currently not "
                "supported by the %s backend. Disabling sliding window and "
                "capping the max length to the sliding window size (%d).",
                self.hf_text_config.model_type,
                backend,
                self.hf_text_config.sliding_window,
            )
            self.disable_sliding_window = True

        self.original_max_model_len = self.max_model_len
        self.max_model_len = self.get_and_verify_max_len(self.max_model_len)
        # Init multimodal config if needed
        if self._model_info.supports_multimodal:
            if (mm_encoder_tp_mode == "data" and
                    not self._model_info.supports_multimodal_encoder_tp_data):
                logger.warning_once(
                    "This model does not support `--mm-encoder-tp-mode data`. "
                    "Falling back to `--mm-encoder-tp-mode weights`.")
                mm_encoder_tp_mode = "weights"

            mm_config_kwargs = dict(
                limit_per_prompt=limit_mm_per_prompt,
                media_io_kwargs=media_io_kwargs,
                mm_processor_kwargs=mm_processor_kwargs,
                mm_processor_cache_gb=mm_processor_cache_gb,
                mm_encoder_tp_mode=mm_encoder_tp_mode,
                interleave_mm_strings=interleave_mm_strings,
                skip_mm_profiling=skip_mm_profiling,
            )

            mm_config_kwargs = {
                k: v
                for k, v in mm_config_kwargs.items() if v is not None
            }

            self.multimodal_config = MultiModalConfig(**mm_config_kwargs)

        if self.disable_sliding_window:
            # Set after get_and_verify_max_len to ensure that max_model_len
            # can be correctly capped to sliding window size
            self.hf_text_config.sliding_window = None

        if not self.skip_tokenizer_init:
            self._verify_tokenizer_mode()

        # Avoid running try_verify_and_update_config multiple times
        self.config_updated = False

        self._verify_quantization()
        self._verify_cuda_graph()
        self._verify_bnb_config()

    @field_validator("quantization", mode="before")
    @classmethod
    def validate_quantization_before(cls, value: Any) -> Any:
        if isinstance(value, str):
            return value.lower()
        return value

    @model_validator(mode="after")
    def validate_model_config_after(self: "ModelConfig") -> "ModelConfig":
        if not isinstance(self.tokenizer, str):
            raise ValueError("tokenizer must be a string after __post_init__.")
        if not isinstance(self.max_model_len, int):
            raise ValueError(
                "max_model_len must be an integer after __post_init__.")
        return self

    def _get_transformers_backend_cls(self) -> str:
        """Determine which Transformers backend class will be used if
        `model_impl` is set to `transformers` or `auto`."""
        if getattr(self, "runner_type", self.runner) == "pooling":
            return "TransformersModel"
        if self.hf_config != self.hf_text_config:
            # If 'hf_text_config' is the same as 'hf_config'. If not, it is
            # probably a composite config, i.e. multimodal
            return "TransformersForMultimodalLM"
        return "TransformersForCausalLM"

    def using_transformers_backend(self) -> bool:
        """Check if the model is using the Transformers backend class."""
        return self.architecture == self._get_transformers_backend_cls()

    @property
    def registry(self):
        return me_models.ModelRegistry

    @property
    def architectures(self) -> list[str]:
        return getattr(self.hf_config, "architectures", [])

    @property
    def architecture(self) -> str:
        """The architecture vllm actually used."""
        return self._architecture

    def maybe_pull_model_tokenizer_for_runai(self, model: str,
                                             tokenizer: str) -> None:
        """Pull model/tokenizer from Object Storage to temporary
        directory when needed.

        Args:
            model: Model name or path
            tokenizer: Tokenizer name or path
        """
        if not (is_runai_obj_uri(model) or is_runai_obj_uri(tokenizer)):
            return

        if is_runai_obj_uri(model):
            object_storage_model = ObjectStorageModel()
            object_storage_model.pull_files(
                model, allow_pattern=["*.model", "*.py", "*.json"])
            self.model_weights = model
            self.model = object_storage_model.dir

            # If tokenizer is same as model, download to same directory
            if model == tokenizer:
                object_storage_model.pull_files(model,
                                                ignore_pattern=[
                                                    "*.pt", "*.safetensors",
                                                    "*.bin", "*.tensors"
                                                ])
                self.tokenizer = object_storage_model.dir
                return

        # Only download tokenizer if needed and not already handled
        if is_runai_obj_uri(tokenizer):
            object_storage_tokenizer = ObjectStorageModel()
            object_storage_tokenizer.pull_files(
                model,
                ignore_pattern=["*.pt", "*.safetensors", "*.bin", "*.tensors"])
            self.tokenizer = object_storage_tokenizer.dir

<<<<<<< HEAD
=======
    def _init_multimodal_config(self) -> Optional["MultiModalConfig"]:
        if self._model_info.supports_multimodal:
            if (self.mm_encoder_tp_mode == "data" and
                    not self._model_info.supports_multimodal_encoder_tp_data):
                logger.warning_once(
                    "This model does not support `--mm-encoder-tp-mode data`. "
                    "Falling back to `--mm-encoder-tp-mode weights`.")
                self.mm_encoder_tp_mode = "weights"

            return MultiModalConfig(
                limit_per_prompt=self.limit_mm_per_prompt,
                media_io_kwargs=self.media_io_kwargs,
                mm_processor_kwargs=self.mm_processor_kwargs,
                mm_processor_cache_gb=self.mm_processor_cache_gb,
                mm_processor_cache_type=self.mm_processor_cache_type,
                mm_shm_cache_max_object_size_mb=self.
                mm_shm_cache_max_object_size_mb,
                mm_encoder_tp_mode=self.mm_encoder_tp_mode,
                interleave_mm_strings=self.interleave_mm_strings,
                skip_mm_profiling=self.skip_mm_profiling,
            )

        return None

>>>>>>> 2e41f5ab
    def _get_encoder_config(self):
        return get_sentence_transformer_tokenizer_config(
            self.model, self.revision)

    def _init_pooler_config(self) -> Optional["PoolerConfig"]:
        if self.runner_type == "pooling":
            if isinstance(self.override_pooler_config, dict):
                self.override_pooler_config = PoolerConfig(
                    **self.override_pooler_config)

            pooler_config = self.override_pooler_config or PoolerConfig()

            base_config = get_pooling_config(self.model, self.revision)
            if base_config is not None:
                # Only set values that are not overridden by the user
                for k, v in base_config.items():
                    if getattr(pooler_config, k) is None:
                        setattr(pooler_config, k, v)

            default_pooling_type = self._model_info.default_pooling_type
            if pooler_config.pooling_type is None:
                pooler_config.pooling_type = default_pooling_type

            return pooler_config

        return None

    def _verify_tokenizer_mode(self) -> None:
        tokenizer_mode = cast(TokenizerMode, self.tokenizer_mode.lower())
        if tokenizer_mode not in get_args(TokenizerMode):
            raise ValueError(
                f"Unknown tokenizer mode: {self.tokenizer_mode}. Must be "
                f"one of {get_args(TokenizerMode)}.")
        self.tokenizer_mode = tokenizer_mode

    def _get_default_runner_type(
        self,
        architectures: list[str],
    ) -> RunnerType:
        registry = self.registry

        # Some Sentence Transformers models use *ForCausalLM archs
        if get_pooling_config(self.model, self.revision):
            return "pooling"

        for arch in architectures:
            if arch in registry.get_supported_archs():
                if registry.is_pooling_model(architectures, self):
                    return "pooling"
                if registry.is_text_generation_model(architectures, self):
                    return "generate"

            match = try_match_architecture_defaults(arch)
            if match:
                _, (runner_type, _) = match
                return runner_type

        return "generate"

    def _get_runner_type(
        self,
        architectures: list[str],
        runner: RunnerOption,
    ) -> RunnerType:
        if runner != "auto":
            return runner

        runner_type = self._get_default_runner_type(architectures)

        # Don't log the most common case
        if runner_type != "generate":
            logger.info(
                "Resolved `--runner auto` to `--runner %s`. "
                "Pass the value explicitly to silence this message.",
                runner_type)

        return runner_type

    def _get_default_convert_type(
        self,
        architectures: list[str],
        runner_type: RunnerType,
    ) -> ConvertType:
        registry = self.registry

        for arch in architectures:
            if arch in registry.get_supported_archs():
                if (runner_type == "generate"
                        and registry.is_text_generation_model(
                            architectures, self)):
                    return "none"
                if (runner_type == "pooling"
                        and registry.is_pooling_model(architectures, self)):
                    return "none"

            match = try_match_architecture_defaults(arch,
                                                    runner_type=runner_type)
            if match:
                _, (_, convert_type) = match
                return convert_type

        # This is to handle Sentence Transformers models that use *ForCausalLM
        # and also multi-modal pooling models which are not defined as
        # Sentence Transformers models
        if runner_type == "pooling":
            return "embed"

        return "none"

    def _get_convert_type(
        self,
        architectures: list[str],
        runner_type: RunnerType,
        convert: ConvertOption,
    ) -> ConvertType:
        if convert != "auto":
            return convert

        convert_type = self._get_default_convert_type(architectures,
                                                      runner_type)

        # Don't log the most common case
        if convert_type != "none":
            logger.info(
                "Resolved `--convert auto` to `--convert %s`. "
                "Pass the value explicitly to silence this message.",
                convert_type)

        return convert_type

    def _get_supported_generation_tasks(
        self,
        architectures: list[str],
        convert_type: ConvertType,
    ) -> list[_ResolvedTask]:
        registry = self.registry

        if registry.is_transcription_only_model(architectures, self):
            return ["transcription"]

        # TODO: Use get_supported_generation_tasks once V0 is removed
        supported_tasks = list[_ResolvedTask]()
        if (registry.is_text_generation_model(architectures, self)
                or convert_type in _RUNNER_CONVERTS["generate"]):
            supported_tasks.append("generate")

        if registry.is_transcription_model(architectures, self):
            supported_tasks.append("transcription")

        return supported_tasks

    def _get_default_pooling_task(
        self,
        architectures: list[str],
    ) -> Literal["embed", "classify", "reward"]:
        if self.registry.is_cross_encoder_model(architectures, self):
            return "classify"

        for arch in architectures:
            match = try_match_architecture_defaults(arch,
                                                    runner_type="pooling")
            if match:
                _, (_, convert_type) = match
                assert convert_type != "none"
                return convert_type

        return "embed"

    def _get_supported_pooling_tasks(
        self,
        architectures: list[str],
        convert_type: ConvertType,
    ) -> list[_ResolvedTask]:
        registry = self.registry

        # TODO: Use get_supported_pooling_tasks once V0 is removed
        supported_tasks = list[_ResolvedTask]()
        if (registry.is_pooling_model(architectures, self)
                or convert_type in _RUNNER_CONVERTS["pooling"]):
            supported_tasks.append("encode")

            extra_task = (self._get_default_pooling_task(architectures)
                          if convert_type == "none" else convert_type)
            supported_tasks.append(extra_task)

        return supported_tasks

    def _get_supported_tasks(
        self,
        architectures: list[str],
        runner_type: RunnerType,
        convert_type: ConvertType,
    ) -> list[_ResolvedTask]:
        if runner_type == "generate":
            return self._get_supported_generation_tasks(
                architectures, convert_type)
        if runner_type == "pooling":
            return self._get_supported_pooling_tasks(architectures,
                                                     convert_type)
        if runner_type == "draft":
            return ["draft"]

        assert_never(runner_type)

    def _parse_quant_hf_config(self, hf_config: PretrainedConfig):
        quant_cfg = getattr(hf_config, "quantization_config", None)
        if quant_cfg is None:
            # compressed-tensors uses a "compression_config" key
            quant_cfg = getattr(hf_config, "compression_config", None)

        else:
            # Set quant_method for ModelOpt models.
            producer_name = quant_cfg.get("producer", {}).get("name")
            if producer_name == "modelopt":
                quant_algo = quant_cfg.get("quantization",
                                           {}).get("quant_algo")
                if quant_algo == "FP8":
                    quant_cfg["quant_method"] = "modelopt"
                elif quant_algo == "NVFP4":
                    quant_cfg["quant_method"] = "modelopt_fp4"
                elif quant_algo is not None:
                    raise ValueError(
                        f"Unknown ModelOpt quant algo: {quant_algo}")

        return quant_cfg

    def _verify_quantization(self) -> None:
        supported_quantization = me_quant.QUANTIZATION_METHODS
        optimized_quantization_methods = [
            "fp8",
            "modelopt",
            "gptq_marlin_24",
            "gptq_marlin",
            "awq_marlin",
            "fbgemm_fp8",
            "compressed-tensors",
            "experts_int8",
            "quark",
            "modelopt_fp4",
            "bitblas",
            "gptq_bitblas",
            "inc",
            "petit_nvfp4",
        ]
        if self.quantization is not None:
            self.quantization = cast(me_quant.QuantizationMethods,
                                     self.quantization)

        # Parse quantization method from the HF model config, if available.
        quant_cfg = self._parse_quant_hf_config(self.hf_config)
        if quant_cfg is None and (text_config := getattr(
                self.hf_config, "text_config", None)):
            # Check the text config as well for multi-modal models.
            quant_cfg = self._parse_quant_hf_config(text_config)

        if quant_cfg is not None:
            # Use the community standard 'quant_method'
            quant_method = quant_cfg.get("quant_method", "").lower()

            # Normalize library names
            quant_method = quant_method.replace("compressed_tensors",
                                                "compressed-tensors")

            quant_cfg["quant_method"] = quant_method

            # Quantization methods which are overrides (i.e. they have a
            # `override_quantization_method` method) must be checked in order
            # of preference (this is particularly important for GPTQ).
            overrides = [
                "bitblas",
                "gptq_marlin_24",
                "gptq_marlin",
                "gptq_bitblas",
                "awq_marlin",
                "ipex",
                "moe_wna16",
                "modelopt",
                "modelopt_fp4",
                "petit_nvfp4",
            ]
            quantization_methods = [
                q for q in supported_quantization if q not in overrides
            ]
            # Any custom overrides will be in quantization_methods so we place
            # them at the start of the list so custom overrides have preference
            # over the built-in ones.
            quantization_methods = quantization_methods + overrides

            # Detect which checkpoint is it
            for name in quantization_methods:
                method = me_quant.get_quantization_config(name)
                quantization_override = method.override_quantization_method(
                    quant_cfg, self.quantization)
                if quantization_override is not None:
                    # Raise error if the override is not custom (custom would
                    # be in QUANTIZATION_METHODS but not QuantizationMethods)
                    # and hasn't been added to the overrides list.
                    if (name in get_args(me_quant.QuantizationMethods)
                            and name not in overrides):
                        raise ValueError(
                            f"Quantization method {name} is an override but "
                            "is has not been added to the `overrides` list "
                            "above. This is necessary to ensure that the "
                            "overrides are checked in order of preference.")
                    quant_method = quantization_override
                    self.quantization = quantization_override
                    break

            # Verify quantization configurations.
            if self.quantization is None:
                self.quantization = quant_method
            elif self.quantization != quant_method:
                raise ValueError(
                    "Quantization method specified in the model config "
                    f"({quant_method}) does not match the quantization "
                    f"method specified in the `quantization` argument "
                    f"({self.quantization}).")

        if self.quantization is not None:
            if self.quantization not in supported_quantization:
                raise ValueError(
                    f"Unknown quantization method: {self.quantization}. Must "
                    f"be one of {supported_quantization}.")
            from vllm.platforms import current_platform
            current_platform.verify_quantization(self.quantization)
            if self.quantization not in optimized_quantization_methods:
                logger.warning(
                    "%s quantization is not fully "
                    "optimized yet. The speed can be slower than "
                    "non-quantized models.", self.quantization)

    def _verify_cuda_graph(self) -> None:
        # The `max_seq_len_to_capture` was incorrectly
        # based on the encoder's input length (448)
        # but not the decoder's larger input length (1500).
        # This change ensures the CUDA Graph captures the correct,
        # larger sequence length, allowing it to work as intended.
        effective_max_seq_len = self.max_model_len
        if self.is_encoder_decoder:
            effective_max_seq_len = max(
                effective_max_seq_len,
                getattr(self.hf_config, "max_source_positions", 0))
        self.max_seq_len_to_capture = min(self.max_seq_len_to_capture,
                                          effective_max_seq_len)
        # CUDAGraph capture not supported for enc-dec models and mllama on ROCm
        ROCM_UNSUPPORTED_MODELS = ['mllama']
        unsupported_rocm = (self.hf_config.model_type
                            in ROCM_UNSUPPORTED_MODELS
                            or self.is_encoder_decoder)

        if (unsupported_rocm and not self.enforce_eager
                and current_platform.is_rocm()):
            logger.warning(
                "CUDA graph is not supported for %s on ROCm yet, fallback "
                "to eager mode.", self.hf_config.model_type)
            self.enforce_eager = True

    def _verify_bnb_config(self) -> None:
        """
        The current version of bitsandbytes (0.46.1) with 8-bit models does not
        yet support CUDA graph.
        # TODO Remove this when bitsandbytes supports.
        """
        is_bitsandbytes = self.quantization == "bitsandbytes"
        has_quantization_config = (getattr(self.hf_config,
                                           "quantization_config", None)
                                   is not None)
        is_8bit = (self.hf_config.quantization_config.get(
            "load_in_8bit", False) if has_quantization_config else False)
        if all([
                is_bitsandbytes,
                has_quantization_config,
                is_8bit,
                not self.enforce_eager,
        ]):
            logger.warning(
                "CUDA graph is not supported on BitsAndBytes 8bit yet, "
                "fallback to the eager mode.")

            self.enforce_eager = True

    def _verify_with_expert_parallelism(self) -> None:
        num_expert_names = [
            "moe_num_experts",  # Dbrx
            "num_experts",  # Jamba
            "n_routed_experts",  # DeepSeek
            "num_local_experts",  # Mixtral
        ]
        num_experts = 0
        for name in num_expert_names:
            num_experts = getattr(self.hf_text_config, name, 0)
            if num_experts > 0:
                break
        if num_experts < 1:
            raise ValueError(
                "Number of experts in the model must be greater than 0 "
                "when expert parallelism is enabled.")

    def verify_dual_chunk_attention_config(
        self,
        load_config: "LoadConfig",
    ) -> None:
        if hasattr(self.hf_config, "dual_chunk_attention_config"):
            # Try loading the sparse attention config
            from vllm.model_executor.model_loader.weight_utils import (
                get_sparse_attention_config)
            sparse_attn_config = get_sparse_attention_config(self, load_config)
            if sparse_attn_config:
                self.hf_config.dual_chunk_attention_config[
                    "sparse_attention_config"] = sparse_attn_config
                if "sparse_attention_enabled" not in \
                        self.hf_config.dual_chunk_attention_config:
                    self.hf_config.dual_chunk_attention_config[
                        "sparse_attention_enabled"] = True

            if envs.VLLM_ATTENTION_BACKEND != STR_DUAL_CHUNK_FLASH_ATTN_VAL:
                raise ValueError("please set VLLM_ATTENTION_BACKEND to "
                                 f"{STR_DUAL_CHUNK_FLASH_ATTN_VAL}")

    def verify_async_output_proc(self, parallel_config, speculative_config,
                                 device_config) -> None:
        if not self.use_async_output_proc:
            # Nothing to check
            return

        if parallel_config.pipeline_parallel_size > 1:
            self.use_async_output_proc = False
            return

        # Reminder: Please update docs/features/compatibility_matrix.md
        # If the feature combo become valid
        from vllm.platforms import current_platform
        if not current_platform.is_async_output_supported(self.enforce_eager):
            self.use_async_output_proc = False
            return

        if envs.VLLM_USE_RAY_SPMD_WORKER:
            self.use_async_output_proc = False
            return

        # Async postprocessor is not necessary for pooling models
        # since there is no token generation
        if self.runner_type == "pooling":
            self.use_async_output_proc = False

        # Reminder: Please update docs/features/compatibility_matrix.md
        # If the feature combo become valid
        if speculative_config:
            self.use_async_output_proc = False

    def verify_with_parallel_config(
        self,
        parallel_config: "ParallelConfig",
    ) -> None:

        if parallel_config.distributed_executor_backend == "external_launcher":
            assert self.seed is not None, (
                "Seed must be set when using external launcher backend to "
                "make sure sampling results are the same across workers.")

        total_num_attention_heads = getattr(self.hf_text_config,
                                            "num_attention_heads", 0)
        tensor_parallel_size = parallel_config.tensor_parallel_size
        if total_num_attention_heads % tensor_parallel_size != 0:
            raise ValueError(
                f"Total number of attention heads ({total_num_attention_heads})"
                " must be divisible by tensor parallel size "
                f"({tensor_parallel_size}).")

        if parallel_config.enable_expert_parallel:
            self._verify_with_expert_parallelism()

        pipeline_parallel_size = parallel_config.pipeline_parallel_size
        if pipeline_parallel_size > 1:
            if not self.registry.is_pp_supported_model(self.architectures,
                                                       self):
                raise NotImplementedError(
                    "Pipeline parallelism is not supported for this model. "
                    "Supported models implement the `SupportsPP` interface.")

            if self.use_async_output_proc:
                self.use_async_output_proc = False

    def get_sliding_window(self) -> Optional[int]:
        """Get the sliding window size from the HF text config if present."""
        return getattr(self.hf_text_config, "sliding_window", None)

    def get_vocab_size(self) -> int:
        return getattr(self.hf_text_config, "vocab_size", 0)

    def get_hidden_size(self) -> int:
        return getattr(self.hf_text_config, "hidden_size", 0)

    @property
    def is_deepseek_mla(self) -> bool:
        if not hasattr(self.hf_text_config, "model_type"):
            return False
        elif self.hf_text_config.model_type in \
            ('deepseek_v2', 'deepseek_v3', 'deepseek_mtp', 'kimi_k2'):
            return self.hf_text_config.kv_lora_rank is not None
        elif self.hf_text_config.model_type == 'eagle':
            # if the model is an EAGLE module, check for the
            # underlying architecture
            return self.hf_text_config.model.model_type in \
                    ('deepseek_v2', 'deepseek_v3') \
                and self.hf_text_config.kv_lora_rank is not None
        return False

    def get_head_size(self) -> int:
        # TODO remove hard code
        if self.is_deepseek_mla:
            qk_rope_head_dim = getattr(self.hf_text_config, "qk_rope_head_dim",
                                       0)
            if self.use_mla:
                return self.hf_text_config.kv_lora_rank + qk_rope_head_dim
            else:
                qk_nope_head_dim = getattr(self.hf_text_config,
                                           "qk_nope_head_dim", 0)
                if qk_rope_head_dim and qk_nope_head_dim:
                    return qk_rope_head_dim + qk_nope_head_dim

        if hasattr(self.hf_text_config,
                   "model_type") and (self.hf_text_config.model_type
                                      == "zamba2"):
            return self.hf_text_config.attention_head_dim

        if self.is_attention_free:
            return 0

        # NOTE: Some configs may set head_dim=None in the config
        if getattr(self.hf_text_config, "head_dim", None) is not None:
            return self.hf_text_config.head_dim

        # NOTE: Some models (such as PLaMo2.1) use `hidden_size_per_head`
        if getattr(self.hf_text_config, "hidden_size_per_head",
                   None) is not None:
            return self.hf_text_config.hidden_size_per_head

        # FIXME(woosuk): This may not be true for all models.
        return (self.hf_text_config.hidden_size //
                self.hf_text_config.num_attention_heads)

    def get_total_num_kv_heads(self) -> int:
        """Returns the total number of KV heads."""
        # For GPTBigCode & Falcon:
        # NOTE: for falcon, when new_decoder_architecture is True, the
        # multi_query flag is ignored and we use n_head_kv for the number of
        # KV heads.
        falcon_model_types = ["falcon", "RefinedWeb", "RefinedWebModel"]
        new_decoder_arch_falcon = (
            self.hf_config.model_type in falcon_model_types
            and getattr(self.hf_config, "new_decoder_architecture", False))
        if not new_decoder_arch_falcon and getattr(self.hf_text_config,
                                                   "multi_query", False):
            # Multi-query attention, only one KV head.
            # Currently, tensor parallelism is not supported in this case.
            return 1

        # For DBRX and MPT
        if self.hf_config.model_type == "mpt":
            if "kv_n_heads" in self.hf_config.attn_config:
                return self.hf_config.attn_config["kv_n_heads"]
            return self.hf_config.num_attention_heads
        if self.hf_config.model_type == "dbrx":
            return getattr(self.hf_config.attn_config, "kv_n_heads",
                           self.hf_config.num_attention_heads)

        if self.hf_config.model_type == "nemotron-nas":
            for block in self.hf_config.block_configs:
                if not block.attention.no_op:
                    return self.hf_config.num_attention_heads \
                        // block.attention.n_heads_in_group

            raise RuntimeError("Couldn't determine number of kv heads")

        if self.is_attention_free:
            return 0

        attributes = [
            # For Falcon:
            "n_head_kv",
            "num_kv_heads",
            # For LLaMA-2:
            "num_key_value_heads",
            # For ChatGLM:
            "multi_query_group_num",
        ]
        for attr in attributes:
            num_kv_heads = getattr(self.hf_text_config, attr, None)
            if num_kv_heads is not None:
                return num_kv_heads

        # For non-grouped-query attention models, the number of KV heads is
        # equal to the number of attention heads.
        return self.hf_text_config.num_attention_heads

    def get_num_kv_heads(self, parallel_config: "ParallelConfig") -> int:
        """Returns the number of KV heads per GPU."""
        if self.use_mla:
            # When using MLA during decode it becomes MQA
            return 1

        total_num_kv_heads = self.get_total_num_kv_heads()
        # If tensor parallelism is used, we divide the number of KV heads by
        # the tensor parallel size. We will replicate the KV heads in the
        # case where the number of KV heads is smaller than the tensor
        # parallel size so each GPU has at least one KV head.
        return max(1,
                   total_num_kv_heads // parallel_config.tensor_parallel_size)

    def get_num_attention_heads(self,
                                parallel_config: "ParallelConfig") -> int:
        num_heads = getattr(self.hf_text_config, "num_attention_heads", 0)
        return num_heads // parallel_config.tensor_parallel_size

    def get_layers_start_end_indices(
            self, parallel_config: "ParallelConfig") -> tuple[int, int]:
        from vllm.distributed.utils import get_pp_indices
        if (self.hf_text_config.model_type == "deepseek_mtp"
                or self.hf_config.model_type == "mimo_mtp"
                or self.hf_config.model_type == "glm4_moe_mtp"
                or self.hf_config.model_type == "ernie_mtp"
                or self.hf_config.model_type == "qwen3_next_mtp"):
            total_num_hidden_layers = getattr(self.hf_text_config,
                                              "num_nextn_predict_layers", 0)
        else:
            total_num_hidden_layers = getattr(self.hf_text_config,
                                              "num_hidden_layers", 0)
        # the layout order is: DP x PP x TP
        pp_rank = (parallel_config.rank // parallel_config.tensor_parallel_size
                   ) % parallel_config.pipeline_parallel_size
        pp_size = parallel_config.pipeline_parallel_size
        start, end = get_pp_indices(total_num_hidden_layers, pp_rank, pp_size)
        return start, end

    def get_num_layers(self, parallel_config: "ParallelConfig") -> int:
        start, end = self.get_layers_start_end_indices(parallel_config)
        return end - start

    def get_num_layers_by_block_type(
        self,
        parallel_config: "ParallelConfig",
        block_type: LayerBlockType = LayerBlockType.attention,
    ) -> int:
        # This function relies on 'layers_block_type' in hf_config,
        # for w/o this attribute, we will need to have workarounds like so
        attn_block_type = block_type == LayerBlockType.attention
        is_transformer = not self.is_hybrid and \
                            not self.has_noops and \
                            not self.is_attention_free
        start, end = self.get_layers_start_end_indices(parallel_config)

        if is_transformer:
            # Handle the basic case first
            return end - start if attn_block_type else 0
        elif self.is_attention_free:
            # Attention free
            # Note that this code assumes there
            # is only one type of attention-free block type.
            return 0 if attn_block_type else end - start
        elif self.has_noops:
            block_configs = self.hf_config.block_configs
            return sum(not bc.attention.no_op
                       for bc in block_configs[start:end])
        else:
            # Hybrid model Jamba
            layers_block_type_value = getattr(self.hf_text_config,
                                              "layers_block_type", None)
            if layers_block_type_value is not None:
                if hasattr(self.hf_text_config,
                           "model_type") and (self.hf_text_config.model_type
                                              == "zamba2"):
                    if attn_block_type:
                        return sum(t == "hybrid"
                                   for t in layers_block_type_value[start:end])
                    else:
                        return self.get_num_layers(parallel_config)
                return sum(t == block_type.value
                           for t in layers_block_type_value[start:end])

            # Hybrid model Minimax
            attn_type_list = getattr(self.hf_config, "attn_type_list", None)
            if attn_type_list:
                return sum(t == 1 for t in attn_type_list[start:end])

            # Hybrid model Qwen3Next
            layer_types_value = getattr(self.hf_config, "layer_types", None)
            if layer_types_value is not None:
                if getattr(block_type, "value", block_type) == "attention":
                    return sum(t == "full_attention"
                               for t in layer_types_value[start:end])
                elif getattr(block_type, "value",
                             block_type) == "linear_attention":
                    return sum(t == "linear_attention"
                               for t in layer_types_value[start:end])
                else:
                    return sum(t == getattr(block_type, "value", block_type)
                               for t in layer_types_value[start:end])

            if (layers_block_type_value is None and attn_type_list is None
                    and layer_types_value is None):
                raise ValueError(
                    "The model is an hybrid without a"
                    "layers_block_type or an attn_type_list, or a layer_types "
                    "in the hf_config, cannot determine the num of "
                    f"{block_type.value} layers")

    def get_mamba_chunk_size(self) -> Optional[int]:
        """
        Returns the mamba chunk size if it exists
        """
        # used by e.g. Bamba, FalconH1, Granite, PLaMo2
        chunk_size = getattr(self.hf_text_config, "mamba_chunk_size", None)
        if chunk_size is None:
            # used by e.g. Mamba2, NemotronH, Zamba
            chunk_size = getattr(self.hf_text_config, "chunk_size", None)
        return chunk_size

    def get_multimodal_config(self) -> "MultiModalConfig":
        """
        Get the multimodal configuration of the model.

        Raises:
            ValueError: If the model is not multimodal.
        """
        if self.multimodal_config is None:
            raise ValueError("The model is not multimodal.")

        return self.multimodal_config

    def try_get_generation_config(self) -> dict[str, Any]:
        """
        This method attempts to retrieve the non-default values of the
        generation config for this model.

        The generation config can contain information about special tokens, as
        well as sampling parameters. Which is why this method exists separately
        to `get_diff_sampling_param`.

        Returns:
            A dictionary containing the non-default generation config.
        """
        if self.generation_config in {"auto", "vllm"}:
            config = try_get_generation_config(
                self.hf_config_path or self.model,
                trust_remote_code=self.trust_remote_code,
                revision=self.revision,
            )
        else:
            config = try_get_generation_config(
                self.generation_config,
                trust_remote_code=self.trust_remote_code,
            )

        if config is None:
            return {}

        return config.to_diff_dict()

    def get_diff_sampling_param(self) -> dict[str, Any]:
        """
        This method returns a dictionary containing the non-default sampling
        parameters with `override_generation_config` applied.

        The default sampling parameters are:

        - vLLM's neutral defaults if `self.generation_config="vllm"`
        - the model's defaults if `self.generation_config="auto"`
        - as defined in `generation_config.json` if
            `self.generation_config="path/to/generation_config/dir"`

        Returns:
            A dictionary containing the non-default sampling parameters.
        """
        if self.generation_config == "vllm":
            config = {}
        else:
            config = self.try_get_generation_config()

        # Overriding with given generation config
        config.update(self.override_generation_config)

        available_params = [
            "repetition_penalty",
            "temperature",
            "top_k",
            "top_p",
            "min_p",
            "max_new_tokens",
        ]
        if any(p in config for p in available_params):
            diff_sampling_param = {
                p: config.get(p)
                for p in available_params if config.get(p) is not None
            }
            # Huggingface definition of max_new_tokens is equivalent
            # to vLLM's max_tokens
            if "max_new_tokens" in diff_sampling_param:
                diff_sampling_param["max_tokens"] = diff_sampling_param.pop(
                    "max_new_tokens")
        else:
            diff_sampling_param = {}

        if diff_sampling_param:
            logger.warning_once(
                "Default sampling parameters have been overridden by the "
                "model's Hugging Face generation config recommended from the "
                "model creator. If this is not intended, please relaunch "
                "vLLM instance with `--generation-config vllm`.")
        return diff_sampling_param

    @property
    def is_encoder_decoder(self) -> bool:
        """Extract the HF encoder/decoder model flag."""
        """
        For Mllama, VLLM overrides HF's is_encoder_decoder flag and sets it to
        True to enable cross-attention
        """
        return is_encoder_decoder(self.hf_config)

    @property
    def uses_mrope(self) -> bool:
        return uses_mrope(self.hf_config)

    @property
    def is_multimodal_model(self) -> bool:
        return self.multimodal_config is not None

    @property
    def is_multimodal_raw_input_only_model(self) -> bool:
        return self._model_info.supports_multimodal_raw_input_only

    @property
    def is_cross_encoder(self) -> bool:
        return (self._model_info.supports_cross_encoding
                or self.convert_type == "classify")

    @property
    def is_pp_supported(self) -> bool:
        return self._model_info.supports_pp

    @property
    def is_attention_free(self) -> bool:
        return self._model_info.is_attention_free

    @property
    def is_hybrid(self) -> bool:
        return self._model_info.is_hybrid

    @property
    def has_noops(self) -> bool:
        return self._model_info.has_noops

    @property
    def has_inner_state(self):
        return self._model_info.has_inner_state

    @property
    def is_v1_compatible(self) -> bool:
        return not self._model_info.supports_v0_only

    @property
    def use_mla(self) -> bool:
        return self.is_deepseek_mla and not envs.VLLM_MLA_DISABLE

    @property
    def is_matryoshka(self) -> bool:
        return (bool(getattr(self.hf_config, "matryoshka_dimensions", None))
                or getattr(self.hf_config, "is_matryoshka", False))

    @property
    def matryoshka_dimensions(self):
        return getattr(self.hf_config, "matryoshka_dimensions", None)

    @property
    def use_pad_token(self) -> bool:
        # cross_encoder models defaults to using pad_token.
        # `llm as reranker` models defaults to not using pad_token.
        return getattr(self.hf_config, "use_pad_token", True)

    @property
    def head_dtype(self) -> torch.dtype:
        """
        "head" refers to the last Linear layer(s) of an LLM,
        such as the lm_head in a generation model,
        or the score or classifier in a classification model.

        `head_dtype` currently only supports pooling models.\n
        - The pooling model defaults to using fp32 head,
        you can use --hf-overrides '{"head_dtype": "model"}' to disable it.
        """

        head_dtype = _get_head_dtype(config=self.hf_config,
                                     dtype=self.dtype,
                                     runner_type=self.runner_type)

        if self.runner_type != "pooling" and head_dtype != self.dtype:
            logger.warning_once(
                "`head_dtype` currently only supports pooling models."
                "fallback to model dtype [%s].", self.dtype)
            return self.dtype

        if head_dtype not in current_platform.supported_dtypes:
            logger.warning_once(
                "The current platform does not support [%s] head dtype, "
                "fallback to model dtype [%s].", head_dtype, self.dtype)
            return self.dtype

        logger.debug_once("head dtype: %s", head_dtype)
        return head_dtype

    def get_and_verify_max_len(self, max_model_len: int):
        # Consider max_model_len in tokenizer_config only when
        # pooling models use absolute position_embedding.
        tokenizer_config = None
        if (self.runner_type == "pooling" and getattr(
                self.hf_config, "position_embedding_type", "") == "absolute"):
            tokenizer_config = try_get_tokenizer_config(
                self.tokenizer,
                trust_remote_code=self.trust_remote_code,
                revision=self.tokenizer_revision)
        max_model_len = _get_and_verify_max_len(
            hf_config=self.hf_text_config,
            tokenizer_config=tokenizer_config,
            max_model_len=max_model_len,
            disable_sliding_window=self.disable_sliding_window,
            sliding_window=self.get_sliding_window(),
            spec_target_max_model_len=self.spec_target_max_model_len,
            encoder_config=self.encoder_config)
        logger.info("Using max model len %s", max_model_len)
        return max_model_len


Device = Literal["auto", "cuda", "cpu", "tpu", "xpu"]


@config
@dataclass(config=ConfigDict(arbitrary_types_allowed=True))
class DeviceConfig:
    """Configuration for the device to use for vLLM execution."""

    device: SkipValidation[Optional[Union[Device, torch.device]]] = "auto"
    """Device type for vLLM execution.
    This parameter is deprecated and will be
    removed in a future release.
    It will now be set automatically based
    on the current platform."""
    device_type: str = field(init=False)
    """Device type from the current platform. This is set in
    `__post_init__`."""

    def compute_hash(self) -> str:
        """
        WARNING: Whenever a new field is added to this config,
        ensure that it is included in the factors list if
        it affects the computation graph.

        Provide a hash that uniquely identifies all the configs
        that affect the structure of the computation
        graph from input ids/embeddings to the final hidden states,
        excluding anything before input ids/embeddings and after
        the final hidden states.
        """
        # no factors to consider.
        # the device/platform information will be summarized
        # by torch/vllm automatically.
        factors: list[Any] = []
        hash_str = hashlib.md5(str(factors).encode(),
                               usedforsecurity=False).hexdigest()
        return hash_str

    def __post_init__(self):
        if self.device == "auto":
            # Automated device type detection
            from vllm.platforms import current_platform
            self.device_type = current_platform.device_type
            if not self.device_type:
                raise RuntimeError(
                    "Failed to infer device type, please set "
                    "the environment variable `VLLM_LOGGING_LEVEL=DEBUG` "
                    "to turn on verbose logging to help debug the issue.")
        else:
            # Device type is assigned explicitly
            if isinstance(self.device, str):
                self.device_type = self.device
            elif isinstance(self.device, torch.device):
                self.device_type = self.device.type

        # Some device types require processing inputs on CPU
        if self.device_type in ["tpu"]:
            self.device = None
        else:
            # Set device with device type
            self.device = torch.device(self.device_type)


SpeculativeMethod = Literal["ngram", "eagle", "eagle3", "medusa",
                            "mlp_speculator", "draft_model", "deepseek_mtp",
                            "ernie_mtp", "qwen3_next_mtp"]


@config
@dataclass
class SpeculativeConfig:
    """Configuration for speculative decoding."""

    # General speculative decoding control
    num_speculative_tokens: SkipValidation[int] = None  # type: ignore
    """The number of speculative tokens, if provided. It will default to the
    number in the draft model config if present, otherwise, it is required."""
    model: Optional[str] = None
    """The name of the draft model, eagle head, or additional weights, if
    provided."""
    method: Optional[SpeculativeMethod] = None
    """The name of the speculative method to use. If users provide and set the
    `model` param, the speculative method type will be detected automatically
    if possible, if `model` param is not provided, the method name must be
    provided.

    If using `ngram` method, the related configuration `prompt_lookup_max` and
    `prompt_lookup_min` should be considered."""
    draft_tensor_parallel_size: Optional[int] = None
    """The degree of the tensor parallelism for the draft model. Can only be 1
    or the same as the target model's tensor parallel size."""
    disable_logprobs: bool = True
    """If set to True, token log probabilities are not returned during
    speculative decoding. If set to False, token log probabilities are returned
    according to the log probability settings in SamplingParams."""

    # Draft model configuration
    quantization: Optional[me_quant.QuantizationMethods] = None
    """Quantization method that was used to quantize the draft model weights.
    If `None`, we assume the model weights are not quantized. Note that it only
    takes effect when using the draft model-based speculative method."""
    max_model_len: Optional[int] = None
    """The maximum model length of the draft model. Used when testing the
    ability to skip speculation for some sequences."""
    revision: Optional[str] = None
    """The specific model version to use for the draft model. It can be a
    branch name, a tag name, or a commit id. If unspecified, will use the
    default version."""
    code_revision: Optional[str] = None
    """The specific revision to use for the draft model code on Hugging Face
    Hub. It can be a branch name, a tag name, or a commit id. If unspecified,
    will use the default version."""

    # Advanced control
    disable_by_batch_size: Optional[int] = None
    """Disable speculative decoding for new incoming requests when the number
    of enqueued requests is larger than this value, if provided."""

    # Ngram proposer configuration
    prompt_lookup_max: Optional[int] = None
    """Maximum size of ngram token window when using Ngram proposer, required
    when method is set to ngram."""
    prompt_lookup_min: Optional[int] = None
    """Minimum size of ngram token window when using Ngram proposer, if
    provided. Defaults to 1."""

    speculative_token_tree: Optional[str] = None
    """Specifies the tree structure for speculative token generation.
    """
    # required configuration params passed from engine
    target_model_config: SkipValidation[ModelConfig] = None  # type: ignore
    """The configuration of the target model."""
    target_parallel_config: SkipValidation[
        ParallelConfig] = None  # type: ignore
    """The parallel configuration for the target model."""
    enable_chunked_prefill: SkipValidation[bool] = None  # type: ignore
    """Whether vLLM is configured to use chunked prefill or not. Used for
    raising an error since it's not yet compatible with speculative decode."""
    disable_log_stats: SkipValidation[bool] = None  # type: ignore
    """Whether to disable the periodic printing of stage times in speculative
    decoding."""

    # params generated in the post-init stage
    draft_model_config: SkipValidation[ModelConfig] = None  # type: ignore
    """The configuration of the draft model initialized internal."""
    draft_parallel_config: SkipValidation[
        ParallelConfig] = None  # type: ignore
    """The parallel configuration for the draft model initialized internal."""

    def compute_hash(self) -> str:
        """
        WARNING: Whenever a new field is added to this config,
        ensure that it is included in the factors list if
        it affects the computation graph.

        Provide a hash that uniquely identifies all the configs
        that affect the structure of the computation
        graph from input ids/embeddings to the final hidden states,
        excluding anything before input ids/embeddings and after
        the final hidden states.
        """
        factors: list[Any] = []
        # Eagle3 affects the computation graph because it returns intermediate
        # hidden states in addition to the final hidden state.
        factors.append(self.method == "eagle3")
        hash_str = hashlib.md5(str(factors).encode(),
                               usedforsecurity=False).hexdigest()
        return hash_str

    @staticmethod
    def hf_config_override(hf_config: PretrainedConfig) -> PretrainedConfig:
        if hf_config.model_type == "deepseek_v3":
            hf_config.model_type = "deepseek_mtp"
        if hf_config.model_type == "deepseek_mtp":
            n_predict = getattr(hf_config, "num_nextn_predict_layers", None)
            hf_config.update({
                "n_predict": n_predict,
                "architectures": ["DeepSeekMTPModel"]
            })

        if hf_config.architectures[0] == "MiMoForCausalLM":
            hf_config.model_type = "mimo_mtp"
            n_predict = getattr(hf_config, "num_nextn_predict_layers", None)
            hf_config.update({
                "num_hidden_layers": 0,
                "n_predict": n_predict,
                "architectures": ["MiMoMTPModel"]
            })

        if hf_config.architectures[0] == "Glm4MoeForCausalLM":
            hf_config.model_type = "glm4_moe_mtp"
            n_predict = getattr(hf_config, "num_nextn_predict_layers", None)
            hf_config.update({
                "num_hidden_layers": 0,
                "n_predict": n_predict,
                "architectures": ["Glm4MoeMTPModel"]
            })

        if hf_config.model_type == "ernie4_5_moe":
            hf_config.model_type = "ernie_mtp"
        if hf_config.model_type == "ernie_mtp":
            n_predict = getattr(hf_config, "num_nextn_predict_layers", None)
            hf_config.update({
                "n_predict": n_predict,
                "architectures": ["ErnieMTPModel"]
            })

        if hf_config.model_type == "qwen3_next":
            hf_config.model_type = "qwen3_next_mtp"
        if hf_config.model_type == "qwen3_next_mtp":
            n_predict = getattr(hf_config, "num_nextn_predict_layers", None)
            hf_config.update({
                "n_predict": n_predict,
                "architectures": ["Qwen3NextMTP"]
            })

        return hf_config

    def __post_init__(self):

        # Note: "method" is a new parameter that helps to extend the
        # configuration of non-model-based proposers, and the "model" parameter
        # will be used to set the draft model, eagle head, or additional weight
        # when needed. If users do not specify "method", the speculative method
        # will be detected automatically if possible. If the speculative method
        # can not be detected, it will be considered as the "draft_model" by
        # default.

        if self.model is None and self.num_speculative_tokens is not None:
            # TODO(Shangming): Refactor mtp configuration logic when supporting
            # mtp acceleration for more models besides deepseek_v3
            if self.target_model_config and \
                (self.target_model_config.hf_text_config.model_type \
                        == "deepseek_v3" or
                    self.target_model_config.hf_text_config.model_type in
                        ("mimo","ernie4_5_moe", "qwen3_next")):
                # use the draft model from the same model:
                self.model = self.target_model_config.model
                # Align the quantization of draft model for cases such as
                # --quantization fp8 with a bf16 checkpoint.
                if not self.quantization:
                    self.quantization = self.target_model_config.quantization
            elif self.method in ("ngram", "[ngram]"):
                self.model = "ngram"
            else:
                raise ValueError("num_speculative_tokens was provided without "
                                 "speculative model.")

        # Automatically configure the method for ngram when "model" is used
        # instead of "method"
        if self.method is None and (self.model is not None
                                    and self.model in ("ngram", "[ngram]")):
            self.method = "ngram"

        if self.method in ("ngram", "[ngram]"):
            # Unified to "ngram" internally
            self.method = "ngram"
            # Set default values if not provided
            if (self.prompt_lookup_min is None
                    and self.prompt_lookup_max is None):
                # TODO(woosuk): Tune these values. They are arbitrarily chosen.
                self.prompt_lookup_min = 5
                self.prompt_lookup_max = 5
            elif self.prompt_lookup_min is None:
                assert self.prompt_lookup_max is not None
                self.prompt_lookup_min = self.prompt_lookup_max
            elif self.prompt_lookup_max is None:
                assert self.prompt_lookup_min is not None
                self.prompt_lookup_max = self.prompt_lookup_min

            # Validate values
            if self.prompt_lookup_min < 1:
                raise ValueError(
                    f"prompt_lookup_min={self.prompt_lookup_min} must be > 0")
            if self.prompt_lookup_max < 1:
                raise ValueError(
                    f"prompt_lookup_max={self.prompt_lookup_max} must be > 0")
            if self.prompt_lookup_min > self.prompt_lookup_max:
                raise ValueError(
                    f"prompt_lookup_min={self.prompt_lookup_min} must "
                    f"be <= prompt_lookup_max={self.prompt_lookup_max}")

            # TODO: current we still need extract vocab_size from target model
            # config, in future, we may try refactor it out, and set
            # draft related config as None here.
            self.draft_model_config = self.target_model_config
            self.draft_parallel_config = self.target_parallel_config
        else:
            self.prompt_lookup_max = 0
            self.prompt_lookup_min = 0

            if self.model is not None:
                self.draft_model_config = ModelConfig(
                    model=self.model,
                    runner="draft",
                    tokenizer=self.target_model_config.tokenizer,
                    tokenizer_mode=self.target_model_config.tokenizer_mode,
                    trust_remote_code=self.target_model_config.
                    trust_remote_code,
                    allowed_local_media_path=self.target_model_config.
                    allowed_local_media_path,
                    dtype=self.target_model_config.dtype,
                    seed=self.target_model_config.seed,
                    revision=self.revision,
                    code_revision=self.code_revision,
                    tokenizer_revision=self.target_model_config.
                    tokenizer_revision,
                    spec_target_max_model_len=self.target_model_config.
                    max_model_len,
                    quantization=self.quantization,
                    enforce_eager=self.target_model_config.enforce_eager,
                    max_seq_len_to_capture=self.target_model_config.
                    max_seq_len_to_capture,
                    max_logprobs=self.target_model_config.max_logprobs,
                    hf_overrides=SpeculativeConfig.hf_config_override,
                )

                # Automatically detect the method
                if self.method in ('eagle', 'eagle3'):
                    pass
                # examples:
                # yuhuili/EAGLE-LLaMA3-Instruct-8B
                # yuhuili/EAGLE3-LLaMA3.1-Instruct-8B
                # AngelSlim/Qwen3-8B_eagle3
                elif "eagle-" in self.draft_model_config.model.lower():
                    self.method = "eagle"
                elif "eagle3" in self.draft_model_config.model.lower():
                    self.method = "eagle3"
                elif self.draft_model_config.hf_config.model_type == "medusa":
                    self.method = "medusa"
                elif (self.draft_model_config.hf_config.model_type ==
                      "mlp_speculator"):
                    self.method = "mlp_speculator"
                elif (self.draft_model_config.hf_config.model_type
                      in ("deepseek_mtp", "mimo_mtp", "glm4_moe_mtp")):
                    self.method = "deepseek_mtp"
                    if self.num_speculative_tokens > 1:
                        logger.warning(
                                "All Deepseek MTP models only have " \
                                "one layer. Might need some code changes " \
                                "to support multiple layers."
                            )
                elif (self.draft_model_config.hf_config.model_type ==
                      "ernie_mtp"):
                    self.method = "ernie_mtp"
                    if self.num_speculative_tokens > 1:
                        logger.warning(
                                "All Ernie MTP models only have " \
                                "one layer. Might need some code changes " \
                                "to support multiple layers."
                            )
                elif (self.draft_model_config.hf_config.model_type ==
                      "qwen3_next_mtp"):
                    self.method = "qwen3_next_mtp"
                    if self.num_speculative_tokens > 1:
                        logger.warning(
                                "All Qwen3Next MTP models only have " \
                                "one layer. Might need some code changes " \
                                "to support multiple layers."
                            )
                else:
                    self.method = "draft_model"
                    raise NotImplementedError(
                        "Speculative decoding with draft model is not "
                        "supported yet. Please consider using other "
                        "speculative decoding methods such as ngram, medusa, "
                        "eagle, or deepseek_mtp.")

                # Replace hf_config for EAGLE draft_model
                if self.method in ("eagle", "eagle3"):
                    if self.enable_chunked_prefill and not envs.VLLM_USE_V1:
                        raise ValueError(
                            "Chunked prefill and EAGLE are not compatible "
                            "when using V0.")

                    from vllm.transformers_utils.configs import (
                        SpeculatorsConfig)
                    from vllm.transformers_utils.configs.eagle import (
                        EAGLEConfig)

                    if isinstance(self.draft_model_config.hf_config,
                                  (EAGLEConfig, SpeculatorsConfig)):
                        pass
                    else:
                        eagle_config = EAGLEConfig(
                            self.draft_model_config.hf_config,
                            method=self.method,
                            model_type="eagle")
                        self.draft_model_config.hf_config = eagle_config

                if (self.num_speculative_tokens is not None
                        and hasattr(self.draft_model_config.hf_config,
                                    "num_lookahead_tokens")):
                    self.draft_model_config.hf_config.num_lookahead_tokens = \
                    self.num_speculative_tokens

                n_predict = getattr(self.draft_model_config.hf_config,
                                    "n_predict", None)
                if n_predict is not None:
                    if self.num_speculative_tokens is None:
                        # Default to max value defined in draft model config.
                        self.num_speculative_tokens = n_predict
                    elif self.num_speculative_tokens > n_predict and \
                            self.num_speculative_tokens % n_predict != 0:
                        # Ensure divisibility for MTP module reuse.
                        raise ValueError(
                            f"num_speculative_tokens:{self.num_speculative_tokens}"
                            f" must be divisible by {n_predict=}")

                if self.speculative_token_tree is None:
                    # Generate chain of tokens.
                    self.speculative_token_tree = str([
                        (i + 1) * (0, )
                        for i in range(self.num_speculative_tokens)
                    ])
                else:
                    # Sort the token tree breadth-first.
                    tree_choices = ast.literal_eval(
                        self.speculative_token_tree)
                    self.speculative_token_tree = str(
                        sorted(tree_choices, key=lambda t: (len(t), t)))

                self.draft_tensor_parallel_size = \
                    SpeculativeConfig._verify_and_get_draft_tp(
                        self.target_parallel_config,
                        self.draft_tensor_parallel_size,
                        self.draft_model_config.hf_config
                )

                self.draft_model_config.max_model_len = (
                    SpeculativeConfig._maybe_override_draft_max_model_len(
                        self.max_model_len,
                        self.draft_model_config.max_model_len,
                        self.target_model_config.max_model_len,
                    ))

                self.draft_parallel_config = (
                    SpeculativeConfig.create_draft_parallel_config(
                        self.target_parallel_config,
                        self.draft_tensor_parallel_size))

    @staticmethod
    def _maybe_override_draft_max_model_len(
        speculative_max_model_len: Optional[int],
        draft_max_model_len: int,
        target_max_model_len: int,
    ) -> int:
        """Determine the max sequence len for the draft model. This is usually
        the draft_max_model_len, but may be the target_max_model_len if it is
        less than the draft_max_model_len, or may be speculative_max_model_len
        if it is specified.

        This is necessary so that sequences do not exceed the capacity of the
        draft model or the target model.

        speculative_max_model_len is mainly used for testing that sequences can
        skip speculation.
        """

        if speculative_max_model_len is not None:

            if speculative_max_model_len > draft_max_model_len:
                raise ValueError(f"{speculative_max_model_len=} cannot be "
                                 f"larger than {draft_max_model_len=}")

            if speculative_max_model_len > target_max_model_len:
                raise ValueError(f"{speculative_max_model_len=} cannot be "
                                 f"larger than {target_max_model_len=}")

            return speculative_max_model_len

        return min(
            draft_max_model_len,
            target_max_model_len,
        )

    @staticmethod
    def _verify_and_get_draft_tp(
            target_parallel_config: ParallelConfig,
            speculative_draft_tensor_parallel_size: Optional[int],
            draft_hf_config: PretrainedConfig) -> int:
        """
        Verifies and adjusts the tensor parallel size for a draft model
        specified using speculative_draft_tensor_parallel_size.
        """
        # If speculative_draft_tensor_parallel_size is unset then set it
        # appropriately else verify that it is set correctly.
        if speculative_draft_tensor_parallel_size is None:
            if draft_hf_config.model_type == "mlp_speculator":
                speculative_draft_tensor_parallel_size = 1
                if target_parallel_config.tensor_parallel_size > 1:
                    logger.warning(
                        "%s cannot currently be run with tp>1; "
                        "setting speculative_draft_tensor_parallel_size=1",
                        draft_hf_config.model_type)
            else:
                speculative_draft_tensor_parallel_size = \
                    target_parallel_config.tensor_parallel_size
        elif speculative_draft_tensor_parallel_size not in (
                1, target_parallel_config.tensor_parallel_size):
            raise ValueError(
                f"{speculative_draft_tensor_parallel_size=} cannot be "
                f"other value than 1 or target model tensor_parallel_size")
        return speculative_draft_tensor_parallel_size

    @staticmethod
    def create_draft_parallel_config(
        target_parallel_config: ParallelConfig,
        speculative_draft_tensor_parallel_size: int,
    ) -> ParallelConfig:
        """Create a parallel config for use by the draft worker.

        This is mostly a copy of the target parallel config, except the tp_size.
        """
        draft_parallel_config = ParallelConfig(
            pipeline_parallel_size=target_parallel_config.
            pipeline_parallel_size,
            tensor_parallel_size=speculative_draft_tensor_parallel_size,
            distributed_executor_backend=target_parallel_config.
            distributed_executor_backend,
            max_parallel_loading_workers=target_parallel_config.
            max_parallel_loading_workers,
            disable_custom_all_reduce=target_parallel_config.
            disable_custom_all_reduce,
            ray_workers_use_nsight=target_parallel_config.
            ray_workers_use_nsight,
            placement_group=target_parallel_config.placement_group,
        )

        return draft_parallel_config

    @model_validator(mode='after')
    def _verify_args(self) -> Self:
        if self.num_speculative_tokens is None:
            raise ValueError(
                "num_speculative_tokens must be provided with "
                "speculative model unless the draft model config contains an "
                "n_predict parameter.")

        if self.num_speculative_tokens <= 0:
            raise ValueError("Expected num_speculative_tokens to be greater "
                             f"than zero ({self.num_speculative_tokens}).")

        if self.draft_model_config:
            self.draft_model_config.verify_with_parallel_config(
                self.draft_parallel_config)

        if (self.disable_by_batch_size is not None
                and self.disable_by_batch_size < 2):
            raise ValueError("Expect the batch size threshold of disabling "
                             "speculative decoding is > 1, but got "
                             f"{self.disable_by_batch_size=}")

        eagle3_target_supported = ["llama", "qwen"]
        if self.method == "eagle3" and self.target_model_config and not any(
                supported_model in
                self.target_model_config.hf_text_config.model_type
                for supported_model in eagle3_target_supported):
            raise ValueError(
                f"Eagle3 is only supported for {eagle3_target_supported} models. "  # noqa: E501
                f"Got {self.target_model_config.hf_text_config.model_type=}")

        return self

    @property
    def num_lookahead_slots(self) -> int:
        """The number of additional slots the scheduler should allocate per
        step, in addition to the slots allocated for each known token.

        This is equal to the number of speculative tokens, as each speculative
        token must be scored.
        """
        return self.num_speculative_tokens

    def use_eagle(self) -> bool:
        return self.method in ("eagle", "eagle3", "deepseek_mtp", "ernie_mtp",
                               "qwen3_next_mtp")

    def __repr__(self) -> str:
        method = self.method
        model = None if method == "ngram" else self.draft_model_config.model
        num_spec_tokens = self.num_speculative_tokens
        return f"SpeculativeConfig({method=}, {model=}, {num_spec_tokens=})"


@config
@dataclass
<<<<<<< HEAD
=======
class MultiModalConfig:
    """Controls the behavior of multimodal models."""

    limit_per_prompt: dict[str, int] = \
        cast(dict[str, int], get_field(ModelConfig, "limit_mm_per_prompt"))
    """
    The maximum number of input items allowed per prompt for each modality.
    Defaults to 1 (V0) or 999 (V1) for each modality.

    For example, to allow up to 16 images and 2 videos per prompt:
    `{"image": 16, "video": 2}`
    """

    media_io_kwargs: dict[str, dict[str, Any]] = field(default_factory=dict)
    """Additional args passed to process media inputs, keyed by modalities.
    For example, to set num_frames for video, set
    `--media-io-kwargs '{"video": {"num_frames": 40} }'` """

    mm_processor_kwargs: Optional[dict[str, object]] = None
    """
    Overrides for the multi-modal processor obtained from
    `transformers.AutoProcessor.from_pretrained`.

    The available overrides depend on the model that is being run.

    For example, for Phi-3-Vision:
    `{"num_crops": 4}`.
    """

    mm_processor_cache_gb: float = 4
    """
    The size (in GiB) of the multi-modal processor cache, which is used to

    This cache is duplicated for each API process and engine core process,
    resulting in a total memory usage of
    `mm_processor_cache_gb * (api_server_count + data_parallel_size)`.

    Set to `0` to disable this cache completely (not recommended).
    """

    mm_processor_cache_type: MMCacheType = "lru"
    """Type of cache to use for the multi-modal preprocessor/mapper. If `shm`,
    use shared memory FIFO cache. If `lru`, use mirrored LRU cache."""

    mm_shm_cache_max_object_size_mb: int = 128
    """Size limit (in MiB) for each object stored in the multi-modal processor
    shared memory cache. Only effective when `mm_processor_cache_type` is
    `"shm"`."""

    mm_encoder_tp_mode: MMEncoderTPMode = "weights"
    """
    Indicates how to optimize multi-modal encoder inference using
    tensor parallelism (TP).

    - `"weights"`: Within the same vLLM engine, split the weights of
        each layer across TP ranks. (default TP behavior)
    - `"data"`: Within the same vLLM engine, split the batched input data
        across TP ranks to process the data in parallel, while hosting
        the full weights on each TP rank.
        This batch-level DP is not to be confused with API request-level
        DP (which is controlled by `--data-parallel-size`).
        This is only supported on a per-model basis and falls back to
        `"weights"` if the encoder does not support DP.
    """

    interleave_mm_strings: bool = False
    """
    Enable fully interleaved support for multimodal prompts.
    """

    skip_mm_profiling: bool = False
    """
    When enabled, skips multimodal memory profiling and only profiles with
    language backbone model during engine initialization.

    This reduces engine startup time but shifts the responsibility to users for
    estimating the peak memory usage of the activation of multimodal encoder and
    embedding cache.
    """

    def compute_hash(self) -> str:
        """
        WARNING: Whenever a new field is added to this config,
        ensure that it is included in the factors list if
        it affects the computation graph.

        Provide a hash that uniquely identifies all the configs
        that affect the structure of the computation
        graph from input ids/embeddings to the final hidden states,
        excluding anything before input ids/embeddings and after
        the final hidden states.
        """
        # no factors to consider.
        # this config will not affect the computation graph.
        factors: list[Any] = []
        hash_str = hashlib.md5(str(factors).encode(),
                               usedforsecurity=False).hexdigest()
        return hash_str

    def get_limit_per_prompt(self, modality: str) -> int:
        """
        Get the maximum number of input items allowed per prompt
        for the given modality.
        """
        return self.limit_per_prompt.get(
            modality,
            999 if envs.VLLM_USE_V1 else 1,
        )

    def merge_mm_processor_kwargs(
        self,
        inference_kwargs: Mapping[str, object],
    ) -> dict[str, object]:
        """
        Get the keyword arguments to pass to the multi-modal processor
        according to the extra arguments passed during inference.
        """
        kwargs = self.mm_processor_kwargs or {}
        return kwargs | dict(inference_kwargs)


@config
@dataclass
>>>>>>> 2e41f5ab
class PoolerConfig:
    """Controls the behavior of output pooling in pooling models."""

    pooling_type: Optional[str] = None
    """
    The pooling method of the pooling model. This should be a key in
    [`vllm.model_executor.layers.pooler.PoolingType`][].
    """

    ## for embeddings models
    normalize: Optional[bool] = None
    """
    Whether to normalize the embeddings outputs. Defaults to True.
    """
    dimensions: Optional[int] = None
    """
    Reduce the dimensions of embeddings if model
    support matryoshka representation. Defaults to None.
    """
    enable_chunked_processing: Optional[bool] = None
    """
    Whether to enable chunked processing for long inputs that exceed the model's
    maximum position embeddings. When enabled, long inputs will be split into
    chunks, processed separately, and then aggregated using weighted averaging.
    This allows embedding models to handle arbitrarily long text without CUDA
    errors. Defaults to False.
    """
    max_embed_len: Optional[int] = None
    """
    Maximum input length allowed for embedding generation. When set, allows
    inputs longer than max_embed_len to be accepted for embedding models.
    When an input exceeds max_embed_len, it will be handled according to 
    the original max_model_len validation logic. 
    Defaults to None (i.e. set to max_model_len).
    """

    ## for classification models
    activation: Optional[bool] = None
    """
    Whether to apply activation function to the classification outputs.
    Defaults to True.
    """
    logit_bias: Optional[float] = None
    """
    If provided, apply classification logit biases. Defaults to None.
    """

    ## for reward models
    softmax: Optional[bool] = None
    """
    Whether to apply softmax to the reward outputs.
    Defaults to True.
    """
    step_tag_id: Optional[int] = None
    """
    If set, only the score corresponding to the ``step_tag_id`` in the
    generated sentence should be returned. Otherwise, the scores for all tokens
    are returned.
    """
    returned_token_ids: Optional[list[int]] = None
    """
    A list of indices for the vocabulary dimensions to be extracted,
    such as the token IDs of ``good_token`` and ``bad_token`` in the
    ``math-shepherd-mistral-7b-prm`` model.
    """

    def compute_hash(self) -> str:
        """
        WARNING: Whenever a new field is added to this config,
        ensure that it is included in the factors list if
        it affects the computation graph.

        Provide a hash that uniquely identifies all the configs
        that affect the structure of the computation
        graph from input ids/embeddings to the final hidden states,
        excluding anything before input ids/embeddings and after
        the final hidden states.
        """
        # no factors to consider.
        # this config will not affect the computation graph.
        factors: list[Any] = []
        hash_str = hashlib.md5(str(factors).encode(),
                               usedforsecurity=False).hexdigest()
        return hash_str


_STR_DTYPE_TO_TORCH_DTYPE = {
    "half": torch.float16,
    "float16": torch.float16,
    "float": torch.float32,
    "float32": torch.float32,
    "bfloat16": torch.bfloat16,
}

# model_type -> reason
_FLOAT16_NOT_SUPPORTED_MODELS = {
    "gemma2": "Numerical instability. Please use bfloat16 or float32 instead.",
    "gemma3": "Numerical instability. Please use bfloat16 or float32 instead.",
    "gemma3_text":
    "Numerical instability. Please use bfloat16 or float32 instead.",
    "plamo2": "Numerical instability. Please use bfloat16 or float32 instead.",
    "glm4": "Numerical instability. Please use bfloat16 or float32 instead.",
}


def _is_valid_dtype(model_type: str, dtype: torch.dtype):
    if model_type in _FLOAT16_NOT_SUPPORTED_MODELS and dtype == torch.float16:  # noqa: E501, SIM103
        return False

    return True


def _check_valid_dtype(model_type: str, dtype: torch.dtype):
    if model_type in _FLOAT16_NOT_SUPPORTED_MODELS and dtype == torch.float16:
        reason = _FLOAT16_NOT_SUPPORTED_MODELS[model_type]
        raise ValueError(f"The model type {model_type!r} "
                         f"does not support float16. Reason: {reason}")

    return True


def _find_dtype(
    model_id: str,
    config: PretrainedConfig,
    *,
    revision: Optional[str],
):
    # NOTE: getattr(config, "torch_dtype", torch.float32) is not correct
    # because config.torch_dtype can be None.
    config_dtype = getattr(config, "torch_dtype", None)

    # Fallbacks for multi-modal models if the root config
    # does not define torch_dtype
    if config_dtype is None:
        config_dtype = getattr(config.get_text_config(), "torch_dtype", None)
    if config_dtype is None and hasattr(config, "vision_config"):
        config_dtype = getattr(config.vision_config, "torch_dtype", None)
    if config_dtype is None and hasattr(config, "encoder_config"):
        config_dtype = getattr(config.encoder_config, "torch_dtype", None)

    # Try to read the dtype of the weights if they are in safetensors format
    if config_dtype is None:
        repo_mt = try_get_safetensors_metadata(model_id, revision=revision)

        if repo_mt and (files_mt := repo_mt.files_metadata):
            param_dtypes: set[torch.dtype] = {
                _SAFETENSORS_TO_TORCH_DTYPE[dtype_str]
                for file_mt in files_mt.values()
                for dtype_str in file_mt.parameter_count
                if dtype_str in _SAFETENSORS_TO_TORCH_DTYPE
            }

            if param_dtypes:
                return common_broadcastable_dtype(param_dtypes)

    if config_dtype is None:
        config_dtype = torch.float32

    return config_dtype


def _resolve_auto_dtype(
    model_type: str,
    config_dtype: torch.dtype,
    *,
    is_pooling_model: bool,
):
    from vllm.platforms import current_platform

    supported_dtypes = [
        dtype for dtype in current_platform.supported_dtypes
        if _is_valid_dtype(model_type, dtype)
    ]

    if is_pooling_model and torch.float16 in supported_dtypes:
        preferred_dtype = torch.float16
    else:
        preferred_dtype = supported_dtypes[0]

    # Downcast for float32 models
    if config_dtype == torch.float32:
        config_dtype = preferred_dtype

    if config_dtype in supported_dtypes:
        return config_dtype

    # Ensure device compatibility
    device_name = current_platform.get_device_name()
    device_capability = current_platform.get_device_capability()

    if device_capability is None:
        device_str = f"{device_name!r}"
    else:
        version_str = device_capability.as_version_str()
        device_str = f"{device_name!r} (with compute capability {version_str})"

    logger.warning(
        "Your device %s doesn't support %s. "
        "Falling back to %s for compatibility.",
        device_str,
        config_dtype,
        preferred_dtype,
    )

    return preferred_dtype


def _get_and_verify_dtype(
    model_id: str,
    config: PretrainedConfig,
    dtype: Union[str, torch.dtype],
    *,
    is_pooling_model: bool,
    revision: Optional[str] = None,
) -> torch.dtype:
    config_dtype = _find_dtype(model_id, config, revision=revision)
    model_type = config.model_type

    if isinstance(dtype, str):
        dtype = dtype.lower()
        if dtype == "auto":
            # Set default dtype from model config
            torch_dtype = _resolve_auto_dtype(
                model_type,
                config_dtype,
                is_pooling_model=is_pooling_model,
            )
        else:
            if dtype not in _STR_DTYPE_TO_TORCH_DTYPE:
                raise ValueError(f"Unknown dtype: {dtype!r}")
            torch_dtype = _STR_DTYPE_TO_TORCH_DTYPE[dtype]
    elif isinstance(dtype, torch.dtype):
        torch_dtype = dtype
    else:
        raise ValueError(f"Unknown dtype: {dtype}")

    _check_valid_dtype(model_type, torch_dtype)

    if torch_dtype != config_dtype:
        if torch_dtype == torch.float32:
            # Upcasting to float32 is allowed.
            logger.info("Upcasting %s to %s.", config_dtype, torch_dtype)
        elif config_dtype == torch.float32:
            # Downcasting from float32 to float16 or bfloat16 is allowed.
            logger.info("Downcasting %s to %s.", config_dtype, torch_dtype)
        else:
            # Casting between float16 and bfloat16 is allowed with a warning.
            logger.warning("Casting %s to %s.", config_dtype, torch_dtype)

    return torch_dtype


def _get_head_dtype(config: PretrainedConfig, dtype: torch.dtype,
                    runner_type: str) -> torch.dtype:
    head_dtype: Optional[Union[str,
                               torch.dtype]] = getattr(config, "head_dtype",
                                                       None)

    if head_dtype == "model":
        return dtype
    elif isinstance(head_dtype, str):
        head_dtype = head_dtype.lower()
        if head_dtype not in _STR_DTYPE_TO_TORCH_DTYPE:
            raise ValueError(f"Unknown dtype: {head_dtype!r}")
        return _STR_DTYPE_TO_TORCH_DTYPE[head_dtype]
    elif isinstance(head_dtype, torch.dtype):
        return head_dtype
    elif head_dtype is None:
        if torch.float32 not in current_platform.supported_dtypes:
            return dtype
        if runner_type == "pooling":
            return torch.float32
        return dtype
    else:
        raise ValueError(f"Unknown dtype: {head_dtype}")


def _get_and_verify_max_len(
    hf_config: PretrainedConfig,
    tokenizer_config: Optional[dict],
    max_model_len: Optional[int],
    disable_sliding_window: bool,
    sliding_window: Optional[int],
    spec_target_max_model_len: Optional[int] = None,
    encoder_config: Optional[Any] = None,
) -> int:
    """Get and verify the model's maximum length."""
    derived_max_model_len = float("inf")
    possible_keys = [
        # OPT
        "max_position_embeddings",
        # GPT-2
        "n_positions",
        # MPT
        "max_seq_len",
        # ChatGLM2
        "seq_length",
        # Command-R
        "model_max_length",
        # Whisper
        "max_target_positions",
        # Others
        "max_sequence_length",
        "max_seq_length",
        "seq_len",
    ]
    # Choose the smallest "max_length" from the possible keys
    max_len_key = None
    for key in possible_keys:
        max_len = getattr(hf_config, key, None)
        if max_len is not None:
            max_len_key = key if max_len < derived_max_model_len \
                else max_len_key
            derived_max_model_len = min(derived_max_model_len, max_len)
    # For Command-R / Cohere, Cohere2 / Aya Vision models
    if tmp_max_len := getattr(hf_config, "model_max_length", None):
        max_len_key = "model_max_length"
        derived_max_model_len = tmp_max_len

    # If sliding window is manually disabled, max_length should be less
    # than the sliding window length in the model config.
    if (disable_sliding_window and sliding_window is not None
            and sliding_window < derived_max_model_len):
        max_len_key = "sliding_window"
        derived_max_model_len = sliding_window

    # Consider model_max_length in tokenizer_config
    if tokenizer_config:
        tokenizer_model_max_length = tokenizer_config.get(
            "model_max_length", derived_max_model_len)
        derived_max_model_len = min(derived_max_model_len,
                                    tokenizer_model_max_length)

    # If none of the keys were found in the config, use a default and
    # log a warning.
    if derived_max_model_len == float("inf"):
        if max_model_len is not None:
            # If max_model_len is specified, we use it.
            return max_model_len

        if spec_target_max_model_len is not None:
            # If this is a speculative draft model, we use the max model len
            # from the target model.
            return spec_target_max_model_len

        default_max_len = 2048
        logger.warning(
            "The model's config.json does not contain any of the following "
            "keys to determine the original maximum length of the model: "
            "%s. Assuming the model's maximum length is %d.", possible_keys,
            default_max_len)
        derived_max_model_len = default_max_len

    rope_scaling = getattr(hf_config, "rope_scaling", None)
    # NOTE(woosuk): Gemma3's max_model_len (128K) is already scaled by RoPE
    # scaling, so we skip applying the scaling factor again.
    if rope_scaling is not None and "gemma3" not in hf_config.model_type:
        # No need to consider "type" key because of patch_rope_scaling when
        # loading HF config
        rope_type = rope_scaling["rope_type"]

        if rope_type not in ("su", "longrope", "llama3"):
            if disable_sliding_window:
                # TODO(robertgshaw): Find a model that supports rope_scaling
                # with sliding window to see if this case should be allowed.
                raise NotImplementedError(
                    "Disabling sliding window is not supported for models "
                    "with rope_scaling. Please raise an issue so we can "
                    "investigate.")

            # NOTE: rope_type == "default" does not define factor
            # https://github.com/huggingface/transformers/blob/v4.45.2/src/transformers/modeling_rope_utils.py
            scaling_factor = rope_scaling.get("factor", 1.0)

            if rope_type == "yarn":
                derived_max_model_len = rope_scaling[
                    "original_max_position_embeddings"]
            derived_max_model_len *= scaling_factor

    if encoder_config and "max_seq_length" in encoder_config:
        derived_max_model_len = encoder_config["max_seq_length"]

    # If the user specified a max length, make sure it is smaller than the
    # derived length from the HF model config.
    if max_model_len is None:
        max_model_len = int(derived_max_model_len)
        if current_platform.is_tpu():
            logger.warning(
                "--max-model-len is not specified, "
                "it's currently using model's default length %s, "
                "which might be too large."
                "Please input with --max-model-len based on your "
                "request input length and output length, to avoid "
                "unnecessary degradation.", max_model_len)
    elif max_model_len > derived_max_model_len:
        # Some models might have a separate key for specifying model_max_length
        # that will be bigger than derived_max_model_len. We compare user input
        # with model_max_length and allow this override when it's smaller.
        model_max_length = getattr(hf_config, "model_max_length", None)
        if model_max_length is not None and max_model_len <= model_max_length:
            if disable_sliding_window:
                # TODO(robertgshaw): Find a model that has model_max_length
                # with sliding window to see if this case should be allowed.
                raise NotImplementedError(
                    "Disabling sliding window is not supported for models "
                    "model_max_length in the config. Please raise an issue "
                    "so we can investigate.")
        else:
            msg = (
                f"User-specified max_model_len ({max_model_len}) is greater "
                f"than the derived max_model_len ({max_len_key}="
                f"{derived_max_model_len} or model_max_length="
                f"{model_max_length} in model's config.json).")
            warning = (
                "VLLM_ALLOW_LONG_MAX_MODEL_LEN must be used with extreme "
                "caution. If the model uses relative position encoding (RoPE), "
                "positions exceeding derived_max_model_len lead to nan. If the "
                "model uses absolute position encoding, positions exceeding "
                "derived_max_model_len will cause a CUDA array out-of-bounds "
                "error.")
            if envs.VLLM_ALLOW_LONG_MAX_MODEL_LEN:
                logger.warning_once("%s %s", msg, warning)
            else:
                raise ValueError(
                    f"{msg} To allow overriding this maximum, set "
                    f"the env var VLLM_ALLOW_LONG_MAX_MODEL_LEN=1. {warning}")
    return int(max_model_len)


def get_served_model_name(model: str,
                          served_model_name: Optional[Union[str, list[str]]]):
    """
    If the input is a non-empty list, the first model_name in
    `served_model_name` is taken.
    If the input is a non-empty string, it is used directly.
    For cases where the input is either an empty string or an
    empty list, the fallback is to use `self.model`.
    """
    if not served_model_name:
        return model
    if isinstance(served_model_name, list):
        return served_model_name[0]
    return served_model_name


GuidedDecodingBackend = Literal["auto", "xgrammar", "guidance", "outlines",
                                "lm-format-enforcer"]


@config
@dataclass
class DecodingConfig:
    """Dataclass which contains the decoding strategy of the engine."""

    backend: GuidedDecodingBackend = "auto"
    """Which engine will be used for guided decoding (JSON schema / regex etc)
    by default. With "auto", we will make opinionated choices based on request
    contents and what the backend libraries currently support, so the behavior
    is subject to change in each release."""

    disable_fallback: bool = False
    """If `True`, vLLM will not fallback to a different backend on error."""

    disable_any_whitespace: bool = False
    """If `True`, the model will not generate any whitespace during guided
    decoding. This is only supported for xgrammar and guidance backends."""

    disable_additional_properties: bool = False
    """If `True`, the `guidance` backend will not use `additionalProperties`
    in the JSON schema. This is only supported for the `guidance` backend and
    is used to better align its behaviour with `outlines` and `xgrammar`."""

    reasoning_backend: str = ""
    """Select the reasoning parser depending on the model that you're using.
    This is used to parse the reasoning content into OpenAI API format."""

    def compute_hash(self) -> str:
        """
        WARNING: Whenever a new field is added to this config,
        ensure that it is included in the factors list if
        it affects the computation graph.

        Provide a hash that uniquely identifies all the configs
        that affect the structure of the computation
        graph from input ids/embeddings to the final hidden states,
        excluding anything before input ids/embeddings and after
        the final hidden states.
        """
        # no factors to consider.
        # this config will not affect the computation graph.
        factors: list[Any] = []
        hash_str = hashlib.md5(str(factors).encode(),
                               usedforsecurity=False).hexdigest()
        return hash_str

    def __post_init__(self):
        if (self.disable_any_whitespace
                and self.backend not in ("xgrammar", "guidance")):
            raise ValueError("disable_any_whitespace is only supported for "
                             "xgrammar and guidance backends.")
        if (self.disable_additional_properties and self.backend != "guidance"):
            raise ValueError("disable_additional_properties is only supported "
                             "for the guidance backend.")


DetailedTraceModules = Literal["model", "worker", "all"]


@config
@dataclass
class ObservabilityConfig:
    """Configuration for observability - metrics and tracing."""

    show_hidden_metrics_for_version: Optional[str] = None
    """Enable deprecated Prometheus metrics that have been hidden since the
    specified version. For example, if a previously deprecated metric has been
    hidden since the v0.7.0 release, you use
    `--show-hidden-metrics-for-version=0.7` as a temporary escape hatch while
    you migrate to new metrics. The metric is likely to be removed completely
    in an upcoming release."""

    @cached_property
    def show_hidden_metrics(self) -> bool:
        """Check if the hidden metrics should be shown."""
        if self.show_hidden_metrics_for_version is None:
            return False
        return version._prev_minor_version_was(
            self.show_hidden_metrics_for_version)

    otlp_traces_endpoint: Optional[str] = None
    """Target URL to which OpenTelemetry traces will be sent."""

    collect_detailed_traces: Optional[list[DetailedTraceModules]] = None
    """It makes sense to set this only if `--otlp-traces-endpoint` is set. If
    set, it will collect detailed traces for the specified modules. This
    involves use of possibly costly and or blocking operations and hence might
    have a performance impact.

    Note that collecting detailed timing information for each request can be
    expensive."""

    @cached_property
    def collect_model_forward_time(self) -> bool:
        """Whether to collect model forward time for the request."""
        return (self.collect_detailed_traces is not None
                and ("model" in self.collect_detailed_traces
                     or "all" in self.collect_detailed_traces))

    @cached_property
    def collect_model_execute_time(self) -> bool:
        """Whether to collect model execute time for the request."""
        return (self.collect_detailed_traces is not None
                and ("worker" in self.collect_detailed_traces
                     or "all" in self.collect_detailed_traces))

    def compute_hash(self) -> str:
        """
        WARNING: Whenever a new field is added to this config,
        ensure that it is included in the factors list if
        it affects the computation graph.

        Provide a hash that uniquely identifies all the configs
        that affect the structure of the computation
        graph from input ids/embeddings to the final hidden states,
        excluding anything before input ids/embeddings and after
        the final hidden states.
        """
        # no factors to consider.
        # this config will not affect the computation graph.
        factors: list[Any] = []
        hash_str = hashlib.md5(str(factors).encode(),
                               usedforsecurity=False).hexdigest()
        return hash_str

    def __post_init__(self):
        if (self.collect_detailed_traces is not None
                and len(self.collect_detailed_traces) == 1
                and "," in self.collect_detailed_traces[0]):
            self._parse_collect_detailed_traces()

        from vllm.tracing import is_otel_available, otel_import_error_traceback
        if not is_otel_available() and self.otlp_traces_endpoint is not None:
            raise ValueError(
                "OpenTelemetry is not available. Unable to configure "
                "'otlp_traces_endpoint'. Ensure OpenTelemetry packages are "
                f"installed. Original error:\n{otel_import_error_traceback}")

    def _parse_collect_detailed_traces(self):
        assert isinstance(self.collect_detailed_traces, list)
        self.collect_detailed_traces = cast(
            list[DetailedTraceModules],
            self.collect_detailed_traces[0].split(","))


@config
@dataclass(config=ConfigDict(arbitrary_types_allowed=True))
class VllmConfig:
    """Dataclass which contains all vllm-related configuration. This
    simplifies passing around the distinct configurations in the codebase.
    """

    # TODO: use default_factory once default constructing ModelConfig doesn't
    # try to download a model
    model_config: ModelConfig = None  # type: ignore
    """Model configuration."""
    cache_config: CacheConfig = field(default_factory=CacheConfig)
    """Cache configuration."""
    parallel_config: ParallelConfig = field(default_factory=ParallelConfig)
    """Parallel configuration."""
    scheduler_config: SchedulerConfig = field(default_factory=SchedulerConfig)
    """Scheduler configuration."""
    device_config: DeviceConfig = field(default_factory=DeviceConfig)
    """Device configuration."""
    load_config: LoadConfig = field(default_factory=LoadConfig)
    """Load configuration."""
    lora_config: Optional[LoRAConfig] = None
    """LoRA configuration."""
    speculative_config: Optional[SpeculativeConfig] = None
    """Speculative decoding configuration."""
    decoding_config: DecodingConfig = field(default_factory=DecodingConfig)
    """Decoding configuration."""
    observability_config: Optional[ObservabilityConfig] = None
    """Observability configuration."""
    quant_config: Optional[QuantizationConfig] = None
    """Quantization configuration."""
    compilation_config: CompilationConfig = field(
        default_factory=CompilationConfig)
    """`torch.compile` and cudagraph capture configuration for the model.

    As a shorthand, `-O<n>` can be used to directly specify the compilation
    level `n`: `-O3` is equivalent to `-O.level=3` (same as `-O='{"level":3}'`).
    Currently, -O <n> and -O=<n> are supported as well but this will likely be
    removed in favor of clearer -O<n> syntax in the future.

    NOTE: level 0 is the default level without any optimization. level 1 and 2
    are for internal testing only. level 3 is the recommended level for
    production, also default in V1.

    You can specify the full compilation config like so:
    `{"level": 3, "cudagraph_capture_sizes": [1, 2, 4, 8]}`
    """
    kv_transfer_config: Optional[KVTransferConfig] = None
    """The configurations for distributed KV cache transfer."""
    kv_events_config: Optional[KVEventsConfig] = None
    """The configurations for event publishing."""
    # some opaque config, only used to provide additional information
    # for the hash computation, mainly used for testing, debugging or out of
    # tree config registration.
    additional_config: Union[dict, SupportsHash] = field(default_factory=dict)
    """Additional config for specified platform. Different platforms may
    support different configs. Make sure the configs are valid for the platform
    you are using. Contents must be hashable."""
    instance_id: str = ""
    """The ID of the vLLM instance."""

    def compute_hash(self) -> str:
        """
        WARNING: Whenever a new field is added to this config,
        ensure that it is included in the factors list if
        it affects the computation graph.

        Provide a hash that uniquely identifies all the configs
        that affect the structure of the computation
        graph from input ids/embeddings to the final hidden states,
        excluding anything before input ids/embeddings and after
        the final hidden states.
        """
        factors: list[Any] = []

        # summarize vllm config
        vllm_factors: list[Any] = []
        from vllm import __version__
        vllm_factors.append(__version__)
        vllm_factors.append(envs.VLLM_USE_V1)
        if self.model_config:
            vllm_factors.append(self.model_config.compute_hash())
        else:
            vllm_factors.append("None")
        if self.cache_config:
            vllm_factors.append(self.cache_config.compute_hash())
        else:
            vllm_factors.append("None")
        if self.parallel_config:
            vllm_factors.append(self.parallel_config.compute_hash())
        else:
            vllm_factors.append("None")
        if self.scheduler_config:
            vllm_factors.append(self.scheduler_config.compute_hash())
        else:
            vllm_factors.append("None")
        if self.device_config:
            vllm_factors.append(self.device_config.compute_hash())
        else:
            vllm_factors.append("None")
        if self.load_config:
            vllm_factors.append(self.load_config.compute_hash())
        else:
            vllm_factors.append("None")
        if self.lora_config:
            vllm_factors.append(self.lora_config.compute_hash())
            # LoRA creates static buffers based on max_num_batched_tokens.
            # The tensor sizes and strides get captured in the torch.compile
            # graph explicitly.
            vllm_factors.append(
                str(self.scheduler_config.max_num_batched_tokens))
        else:
            vllm_factors.append("None")
        if self.speculative_config:
            vllm_factors.append(self.speculative_config.compute_hash())
        else:
            vllm_factors.append("None")
        if self.decoding_config:
            vllm_factors.append(self.decoding_config.compute_hash())
        else:
            vllm_factors.append("None")
        if self.observability_config:
            vllm_factors.append(self.observability_config.compute_hash())
        else:
            vllm_factors.append("None")
        if self.quant_config:
            pass  # should be captured by model_config.quantization
        if self.compilation_config:
            vllm_factors.append(self.compilation_config.compute_hash())
        else:
            vllm_factors.append("None")
        if self.kv_transfer_config:
            vllm_factors.append(self.kv_transfer_config.compute_hash())
        else:
            vllm_factors.append("None")
        if self.additional_config:
            if isinstance(additional_config := self.additional_config, dict):
                additional_config_hash = hashlib.md5(
                    json.dumps(additional_config, sort_keys=True).encode(),
                    usedforsecurity=False,
                ).hexdigest()
            else:
                additional_config_hash = additional_config.compute_hash()
            vllm_factors.append(additional_config_hash)
        else:
            vllm_factors.append("None")
        factors.append(vllm_factors)

        hash_str = hashlib.md5(str(factors).encode(),
                               usedforsecurity=False).hexdigest()[:10]
        return hash_str

    def pad_for_cudagraph(self, batch_size: int) -> int:
        # if batch_size > self.compilation_config.max_capture_size,
        # it should raise an IndexError.
        # the caller should make sure the batch_size is within the range,
        # i.e., batch_size <= self.compilation_config.max_capture_size
        return self.compilation_config.bs_to_padded_graph_size[batch_size]

    @staticmethod
    def _get_quantization_config(
            model_config: ModelConfig,
            load_config: LoadConfig) -> Optional[QuantizationConfig]:
        """Get the quantization config."""
        from vllm.platforms import current_platform
        if model_config.quantization is not None:
            from vllm.model_executor.model_loader.weight_utils import (
                get_quant_config)
            quant_config = get_quant_config(model_config, load_config)
            capability_tuple = current_platform.get_device_capability()

            if capability_tuple is not None:
                capability = capability_tuple.to_int()
                if capability < quant_config.get_min_capability():
                    raise ValueError(
                        f"The quantization method {model_config.quantization} "
                        "is not supported for the current GPU. Minimum "
                        f"capability: {quant_config.get_min_capability()}. "
                        f"Current capability: {capability}.")
            supported_dtypes = quant_config.get_supported_act_dtypes()
            if model_config.dtype not in supported_dtypes:
                raise ValueError(
                    f"{model_config.dtype} is not supported for quantization "
                    f"method {model_config.quantization}. Supported dtypes: "
                    f"{supported_dtypes}")
            return quant_config
        return None

    @staticmethod
    def get_quantization_config(
            model_config: ModelConfig,
            load_config: LoadConfig) -> Optional[QuantizationConfig]:
        import copy

        # For some reason, the _ version of this modifies the model_config
        # object, so using deepcopy to avoid this problem.
        return VllmConfig._get_quantization_config(copy.deepcopy(model_config),
                                                   load_config)

    def with_hf_config(
        self,
        hf_config: PretrainedConfig,
        architectures: Optional[list[str]] = None,
    ) -> "VllmConfig":
        if architectures is not None:
            hf_config = copy.deepcopy(hf_config)
            hf_config.architectures = architectures

        model_config = copy.deepcopy(self.model_config)
        model_config.hf_config = hf_config

        return replace(self, model_config=model_config)

    def __post_init__(self):
        """Verify configs are valid & consistent with each other.
        """

        self.try_verify_and_update_config()

        if self.model_config is not None:
            self.model_config.verify_async_output_proc(self.parallel_config,
                                                       self.speculative_config,
                                                       self.device_config)
            self.model_config.verify_with_parallel_config(self.parallel_config)
            self.model_config.verify_dual_chunk_attention_config(
                self.load_config)

        self.cache_config.verify_with_parallel_config(self.parallel_config)

        if self.lora_config is not None:
            self.lora_config.verify_with_cache_config(self.cache_config)
            self.lora_config.verify_with_model_config(self.model_config)

        if self.quant_config is None and self.model_config is not None:
            self.quant_config = VllmConfig._get_quantization_config(
                self.model_config, self.load_config)

        from vllm.platforms import current_platform
        if self.model_config is not None and \
            self.scheduler_config.chunked_prefill_enabled and \
            self.model_config.dtype == torch.float32 and \
            current_platform.get_device_capability() == (7, 5):
            logger.warning_once(
                "Turing devices tensor cores do not support float32 matmul. "
                "To workaround this limitation, vLLM will set 'ieee' input "
                "precision for chunked prefill triton kernels.")

        # If the user does not explicitly set a compilation level, then
        # we use the default level. The default level depends on other
        # settings (see the below code).
        if self.compilation_config.level is None:
            if envs.VLLM_USE_V1:
                if (self.model_config is not None
                        and not self.model_config.enforce_eager):
                    self.compilation_config.level = CompilationLevel.PIECEWISE
                else:
                    self.compilation_config.level = \
                            CompilationLevel.NO_COMPILATION

            else:
                # NB: Passing both --enforce-eager and a compilation level
                # in V0 means the compilation level wins out.
                self.compilation_config.level = CompilationLevel.NO_COMPILATION

        # async tp is built on top of sequence parallelism
        # and requires it to be enabled.
        if self.compilation_config.pass_config.enable_async_tp:
            self.compilation_config.pass_config.enable_sequence_parallelism = \
                True
        if self.compilation_config.pass_config.enable_sequence_parallelism:
            self.compilation_config.custom_ops.append("+rms_norm")

        if current_platform.is_cuda_alike() or current_platform.is_xpu():
            # if cudagraph_mode is not explicitly set by users, set default
            # value
            if self.compilation_config.cudagraph_mode is None:
                if envs.VLLM_USE_V1 and self.compilation_config.level \
                    == CompilationLevel.PIECEWISE:
                    self.compilation_config.cudagraph_mode = \
                        CUDAGraphMode.PIECEWISE
                else:
                    self.compilation_config.cudagraph_mode = CUDAGraphMode.NONE

            # disable cudagraph when enforce eager execution
            if self.model_config is not None and \
                    self.model_config.enforce_eager:
                logger.info("Cudagraph is disabled under eager mode")
                self.compilation_config.cudagraph_mode = CUDAGraphMode.NONE
            elif envs.VLLM_USE_V1:
                self.compilation_config.cudagraph_num_of_warmups = 1

            self._set_cudagraph_sizes()
        else:
            self.compilation_config.cudagraph_mode = CUDAGraphMode.NONE

        if self.cache_config.cpu_offload_gb > 0 and \
            self.compilation_config.level != CompilationLevel.NO_COMPILATION \
                and not envs.VLLM_USE_V1:
            logger.warning(
                "CPU offload is not supported with `torch.compile` in v0 yet."
                " Disabling `torch.compile`.")
            self.compilation_config.level = CompilationLevel.NO_COMPILATION

        if self.cache_config.kv_sharing_fast_prefill:
            if not envs.VLLM_USE_V1:
                raise NotImplementedError(
                    "Fast prefill optimization for KV sharing is not supported "
                    "in V0 currently.")

            if self.speculative_config is not None and \
                self.speculative_config.use_eagle():
                raise NotImplementedError(
                    "Fast prefill optimization for KV sharing is not "
                    "compatible with EAGLE as EAGLE requires correct logits "
                    "for all tokens while fast prefill gives incorrect logits "
                    "for prompt tokens.")

            logger.warning_once(
                "--kv-sharing-fast-prefill requires changes on model side for "
                "correctness and to realize prefill savings. ")

        if ((not envs.VLLM_USE_V1) and self.lora_config is not None
                and self.compilation_config.level
                != CompilationLevel.NO_COMPILATION):
            logger.warning(
                "LoRA for V0 is not supported with `torch.compile` yet. "
                "Disabling `torch.compile`.")
            self.compilation_config.level = CompilationLevel.NO_COMPILATION

        disable_chunked_prefill_reasons: list[str] = []

        if self.model_config:
            if self.model_config.pooler_config:
                pooling_type = self.model_config.pooler_config.pooling_type
                if pooling_type is None or pooling_type.lower() != "last":
                    disable_chunked_prefill_reasons.append(
                        "Only \"last\" pooling supports chunked "
                        "prefill and prefix caching; disabling both.")
                if not getattr(self.model_config.hf_config, "is_causal", True):
                    disable_chunked_prefill_reasons.append(
                        "Only models using causal attention supports chunked "
                        "prefill and prefix caching; disabling both.")
            elif self.model_config.is_encoder_decoder:
                self.scheduler_config.max_num_encoder_input_tokens = \
                    MULTIMODAL_REGISTRY.get_encdec_max_encoder_len(self.model_config)
                logger.debug(
                    "Encoder-decoder model detected: setting "
                    "`max_num_encoder_input_tokens` to encoder length (%s)",
                    self.scheduler_config.max_num_encoder_input_tokens)
                self.scheduler_config.disable_chunked_mm_input = True
                disable_chunked_prefill_reasons.append(
                    "Encoder-decoder models do not support chunked prefill nor"
                    " prefix caching; disabling both.")
                if (self.model_config.architecture
                        == "WhisperForConditionalGeneration"
                        and os.environ.get("VLLM_WORKER_MULTIPROC_METHOD")
                        != "spawn"):
                    logger.warning(
                        "Whisper is known to have issues with "
                        "forked workers. If startup is hanging, "
                        "try setting 'VLLM_WORKER_MULTIPROC_METHOD' "
                        "to 'spawn'.")

        if disable_chunked_prefill_reasons:
            for reason in disable_chunked_prefill_reasons:
                logger.info(reason)
            self.scheduler_config.chunked_prefill_enabled = False
            self.scheduler_config.long_prefill_token_threshold = 0

            if self.cache_config is not None:
                self.cache_config.enable_prefix_caching = False

        if (self.kv_events_config is not None
                and self.kv_events_config.enable_kv_cache_events
                and not self.cache_config.enable_prefix_caching):
            logger.warning(
                "KV cache events are on, but prefix caching is not enabled."
                "Use --enable-prefix-caching to enable.")
        if (self.kv_events_config is not None
                and self.kv_events_config.publisher != "null"
                and not self.kv_events_config.enable_kv_cache_events):
            logger.warning("KV cache events are disabled,"
                           "but the scheduler is configured to publish them."
                           "Modify KVEventsConfig.enable_kv_cache_events"
                           "to True to enable.")
        current_platform.check_and_update_config(self)

        # final check of cudagraph mode after platform-specific update
        if envs.VLLM_USE_V1 and current_platform.is_cuda_alike():
            if self.compilation_config.cudagraph_mode == CUDAGraphMode.FULL \
                and self.model_config is not None and \
                not self.model_config.disable_cascade_attn:
                logger.info("CUDAGraphMode.FULL is not supported with "
                            "cascade attention currently. Disabling cascade"
                            "attention.")
                self.model_config.disable_cascade_attn = True

            if self.compilation_config.cudagraph_mode\
                .requires_piecewise_compilation():
                assert self.compilation_config.level == \
                    CompilationLevel.PIECEWISE, \
                    "Compilation level should be CompilationLevel.PIECEWISE "\
                    "when cudagraph_mode piecewise cudagraphs is used, "\
                    f"cudagraph_mode={self.compilation_config.cudagraph_mode}"

        if not self.instance_id:
            self.instance_id = random_uuid()[:5]

        # Do this after all the updates to compilation_config.level
        if envs.VLLM_USE_V1 and \
            self.compilation_config.level == CompilationLevel.PIECEWISE:
            self.compilation_config.set_splitting_ops_for_v1()

        if (envs.VLLM_USE_V1
                and not self.scheduler_config.disable_hybrid_kv_cache_manager):
            # logger should only print warning message for hybrid models. As we
            # can't know whether the model is hybrid or not now, so we don't log
            # warning message here and will log it later.
            if not current_platform.support_hybrid_kv_cache():
                # Hybrid KV cache manager is not supported on non-GPU platforms.
                self.scheduler_config.disable_hybrid_kv_cache_manager = True
            if self.kv_transfer_config is not None:
                # Hybrid KV cache manager is not compatible with KV transfer.
                self.scheduler_config.disable_hybrid_kv_cache_manager = True
            if self.kv_events_config is not None:
                # Hybrid KV cache manager is not compatible with KV events.
                self.scheduler_config.disable_hybrid_kv_cache_manager = True
            if self.model_config is not None and \
                self.model_config.attention_chunk_size is not None:
                if self.speculative_config is not None and \
                    self.speculative_config.use_eagle():
                    # Hybrid KV cache manager is not yet supported with chunked
                    # local attention + eagle.
                    self.scheduler_config.disable_hybrid_kv_cache_manager = True
                elif \
                    not envs.VLLM_ALLOW_CHUNKED_LOCAL_ATTN_WITH_HYBRID_KV_CACHE:
                    logger.warning(
                        "There is a latency regression when using chunked local"
                        " attention with the hybrid KV cache manager. Disabling"
                        " it, by default. To enable it, set the environment "
                        "VLLM_ALLOW_CHUNKED_LOCAL_ATTN_WITH_HYBRID_KV_CACHE=1."
                    )
                    # Hybrid KV cache manager is not yet supported with chunked
                    # local attention.
                    self.scheduler_config.disable_hybrid_kv_cache_manager = True

    def update_sizes_for_sequence_parallelism(self,
                                              possible_sizes: list) -> list:
        # remove the sizes that not multiple of tp_size when
        # enable sequence parallelism
        removed_sizes = [
            size for size in possible_sizes
            if size % self.parallel_config.tensor_parallel_size != 0
        ]
        if removed_sizes:
            logger.warning(
                "Batch sizes %s are removed because they are not "
                "multiple of tp_size %d when "
                "sequence parallelism is enabled", removed_sizes,
                self.parallel_config.tensor_parallel_size)

        return [
            size for size in possible_sizes
            if size % self.parallel_config.tensor_parallel_size == 0
        ]

    def _set_cudagraph_sizes(self):
        """
        vLLM defines the default candidate list of batch sizes for CUDA graph
        capture as:

        ```python
        max_graph_size = min(max_num_seqs * 2, 512)
        # 1, 2, 4, then multiples of 8 up to max_graph_size
        cuda_graph_sizes = [1, 2, 4, 8, 16, 24, 32, 40, ..., max_graph_size]

        In the end, `vllm_config.compilation_config.cudagraph_capture_sizes`
        will be the final sizes to capture cudagraph (in descending order).

        These sizes are used to capture and reuse CUDA graphs for
        performance-critical paths (e.g., decoding). Capturing enables
        significantly faster kernel dispatch by avoiding Python overhead. The
        list is then filtered based on `max_num_batched_tokens` (e.g., 8192 on
        most GPUs), which controls the total allowed number of tokens in a
        batch. Since each sequence may have a variable number of tokens, the
        maximum usable batch size will depend on actual sequence lengths.

        Example:
            With `max_num_batched_tokens = 8192`, and typical sequences
            averaging ~32 tokens, most practical batch sizes fall below 256.
            However, the system will still allow capture sizes up to 512 if
            shape and memory permit.

        Note:
            If users explicitly specify cudagraph capture sizes in the
            compilation config, those will override this default logic.
            At runtime:

            - If batch size <= one of the `cudagraph_capture_sizes`, the closest
            padded CUDA graph will be used.
            - If batch size > largest `cudagraph_capture_sizes`, cudagraph will
            not be used.
        """

        # calculate the default `batch_size_capture_list`
        if not envs.VLLM_USE_V1:
            batch_size_capture_list = []
            if self.scheduler_config is not None and \
                self.model_config is not None and \
                    not self.model_config.enforce_eager:

                possible_sizes = [1, 2, 4] + [8 * i for i in range(1, 1025)]
                if self.parallel_config.tensor_parallel_size > 1 and \
                    self.compilation_config.pass_config.enable_sequence_parallelism:
                    possible_sizes = self.update_sizes_for_sequence_parallelism(
                        possible_sizes)

                # find the minimum size that is larger than max_num_seqs,
                # which then becomes the max_batchsize_to_capture
                larger_sizes = [
                    x for x in possible_sizes
                    if x >= self.scheduler_config.max_num_seqs
                ]
                if larger_sizes:
                    max_batchsize_to_capture = larger_sizes[0]
                else:
                    max_batchsize_to_capture = possible_sizes[-1]

                # filter out the sizes that are
                # larger than max_batchsize_to_capture
                batch_size_capture_list = [
                    size for size in possible_sizes
                    if size <= max_batchsize_to_capture
                ]
        else:
            batch_size_capture_list = []
            if self.model_config is not None and \
                not self.model_config.enforce_eager:
                cuda_graph_sizes = self.scheduler_config.cuda_graph_sizes
                if len(cuda_graph_sizes) == 1:
                    batch_size_capture_list = [1, 2, 4] + [
                        i for i in range(8, cuda_graph_sizes[0] + 1, 8)
                    ]
                elif len(cuda_graph_sizes) > 1:
                    batch_size_capture_list = sorted(cuda_graph_sizes)
                else:
                    raise TypeError(f"Invalid value for {cuda_graph_sizes=}.")
                if self.parallel_config.tensor_parallel_size > 1 and \
                    self.compilation_config.pass_config.enable_sequence_parallelism:
                    batch_size_capture_list = \
                        self.update_sizes_for_sequence_parallelism(batch_size_capture_list)
                max_num_tokens = self.scheduler_config.max_num_batched_tokens
                batch_size_capture_list = [
                    size for size in batch_size_capture_list
                    if size <= max_num_tokens
                ]

        self.compilation_config.init_with_cudagraph_sizes(
            batch_size_capture_list)

    def recalculate_max_model_len(self, max_model_len: int):
        # Can only be called in try_verify_and_update_config
        model_config = self.model_config
        max_model_len = model_config.get_and_verify_max_len(max_model_len)
        self.model_config.max_model_len = max_model_len
        self.scheduler_config.max_model_len = max_model_len

    def try_verify_and_update_config(self):
        if self.model_config is None:
            return

        # Avoid running try_verify_and_update_config multiple times
        if getattr(self.model_config, "config_updated", False):
            return
        self.model_config.config_updated = True

        architecture = self.model_config.architecture
        if architecture is None:
            return

        from vllm.model_executor.models.config import (
            MODELS_CONFIG_MAP, HybridAttentionMambaModelConfig)
        cls = MODELS_CONFIG_MAP.get(architecture, None)
        if cls is not None:
            cls.verify_and_update_config(self)

        if self.model_config.is_hybrid:
            HybridAttentionMambaModelConfig.verify_and_update_config(self)

        if self.model_config.convert_type == "classify":
            # Maybe convert ForCausalLM into ForSequenceClassification model.
            from vllm.model_executor.models.adapters import (
                SequenceClassificationConfig)
            SequenceClassificationConfig.verify_and_update_config(self)

    def __str__(self):
        return (
            f"model={self.model_config.model!r}, "
            f"speculative_config={self.speculative_config!r}, "
            f"tokenizer={self.model_config.tokenizer!r}, "
            f"skip_tokenizer_init={self.model_config.skip_tokenizer_init}, "
            f"tokenizer_mode={self.model_config.tokenizer_mode}, "
            f"revision={self.model_config.revision}, "
            f"tokenizer_revision={self.model_config.tokenizer_revision}, "
            f"trust_remote_code={self.model_config.trust_remote_code}, "
            f"dtype={self.model_config.dtype}, "
            f"max_seq_len={self.model_config.max_model_len}, "
            f"download_dir={self.load_config.download_dir!r}, "
            f"load_format={self.load_config.load_format}, "
            f"tensor_parallel_size={self.parallel_config.tensor_parallel_size}, "  # noqa
            f"pipeline_parallel_size={self.parallel_config.pipeline_parallel_size}, "  # noqa
            f"data_parallel_size={self.parallel_config.data_parallel_size}, "  # noqa
            f"disable_custom_all_reduce={self.parallel_config.disable_custom_all_reduce}, "  # noqa
            f"quantization={self.model_config.quantization}, "
            f"enforce_eager={self.model_config.enforce_eager}, "
            f"kv_cache_dtype={self.cache_config.cache_dtype}, "
            f"device_config={self.device_config.device}, "
            f"decoding_config={self.decoding_config!r}, "
            f"observability_config={self.observability_config!r}, "
            f"seed={self.model_config.seed}, "
            f"served_model_name={self.model_config.served_model_name}, "
            f"enable_prefix_caching={self.cache_config.enable_prefix_caching}, "
            f"chunked_prefill_enabled={self.scheduler_config.chunked_prefill_enabled}, "  # noqa
            f"use_async_output_proc={self.model_config.use_async_output_proc}, "
            f"pooler_config={self.model_config.pooler_config!r}, "
            f"compilation_config={self.compilation_config!r}")


_current_vllm_config: Optional[VllmConfig] = None
_current_prefix: Optional[str] = None


@contextmanager
def set_current_vllm_config(vllm_config: VllmConfig,
                            check_compile=False,
                            prefix: Optional[str] = None):
    """
    Temporarily set the current vLLM config.
    Used during model initialization.
    We save the current vLLM config in a global variable,
    so that all modules can access it, e.g. custom ops
    can access the vLLM config to determine how to dispatch.
    """
    global _current_vllm_config, _current_prefix
    old_vllm_config = _current_vllm_config
    old_prefix = _current_prefix
    from vllm.compilation.counter import compilation_counter
    num_models_seen = compilation_counter.num_models_seen
    try:
        _current_vllm_config = vllm_config
        _current_prefix = prefix
        yield
    except Exception:
        raise
    else:
        logger.debug("enabled custom ops: %s",
                     vllm_config.compilation_config.enabled_custom_ops)
        logger.debug("disabled custom ops: %s",
                     vllm_config.compilation_config.disabled_custom_ops)
        if check_compile and \
            vllm_config.compilation_config.level == CompilationLevel.PIECEWISE \
            and compilation_counter.num_models_seen == num_models_seen:
            # If the model supports compilation,
            # compilation_counter.num_models_seen should be increased
            # by at least 1.
            # If it is not increased, it means the model does not support
            # compilation (does not have @support_torch_compile decorator).
            logger.warning(
                "`torch.compile` is turned on, but the model %s"
                " does not support it. Please open an issue on GitHub"
                " if you want it to be supported.",
                vllm_config.model_config.model)
    finally:
        _current_vllm_config = old_vllm_config
        _current_prefix = old_prefix
        # Clear the compilation config cache when context changes
        get_cached_compilation_config.cache_clear()


@lru_cache(maxsize=1)
def get_cached_compilation_config():
    """Cache config to avoid repeated calls to get_current_vllm_config()"""
    return get_current_vllm_config().compilation_config


def get_current_vllm_config() -> VllmConfig:
    if _current_vllm_config is None:
        # in ci, usually when we test custom ops/modules directly,
        # we don't set the vllm config. In that case, we set a default
        # config.
        logger.warning("Current vLLM config is not set.")
        from vllm.config import VllmConfig
        return VllmConfig()
    return _current_vllm_config


def get_current_model_prefix() -> str:
    """
    Get the prefix of the model that's currently being initialized.
    """
    assert _current_prefix is not None, \
        "Current model prefix is not set. "
    return _current_prefix


def contains_object_print(text):
    """
    Check if the text looks like a printed Python object, e.g.
    contains any substring matching the pattern: "at 0xFFFFFFF>"
    We match against 0x followed by 2-16 hex chars (there's
    a max of 16 on a 64-bit system).

    Args:
        text (str): The text to check

    Returns:
        result (bool): `True` if a match is found, `False` otherwise.
    """
    pattern = r'at 0x[a-fA-F0-9]{2,16}>'
    match = re.search(pattern, text)
    return match is not None


def assert_hashable(text):
    if not contains_object_print(text):
        return True
    raise AssertionError(
        f"vLLM tried to hash some configs that may have Python objects ids "
        f"in them. This is a bug, please file an issue. "
        f"Text being hashed: {text}")


T = TypeVar("T")


def get_layers_from_vllm_config(
        vllm_config: VllmConfig,
        layer_type: type[T],
        layer_names: Optional[list[str]] = None) -> dict[str, T]:
    """
    Get layers from the vLLM config.

    Args:
        vllm_config: The vLLM config.
        layer_type: The type of the layer to get.
        layer_names: The names of the layers to get. If None, return all layers.
    """

    if layer_names is None:
        layer_names = list(
            vllm_config.compilation_config.static_forward_context.keys())

    forward_context = vllm_config.compilation_config.static_forward_context

    return {
        layer_name: forward_context[layer_name]
        for layer_name in layer_names
        if isinstance(forward_context[layer_name], layer_type)
    }


@config
@dataclass
class SpeechToTextConfig:
    """Configuration for speech-to-text models."""

    sample_rate: float = 16_000
    """Sample rate (Hz) to resample input audio to. Most speech models expect
    16kHz audio input. The input audio will be automatically resampled to this
    rate before processing."""

    max_audio_clip_s: int = 30
    """Maximum duration in seconds for a single audio clip without chunking.
    Audio longer than this will be split into smaller chunks if
    `allow_audio_chunking` evaluates to True, otherwise it will be rejected."""

    overlap_chunk_second: int = 1
    """Overlap duration in seconds between consecutive audio chunks when
    splitting long audio. This helps maintain context across chunk boundaries
    and improves transcription quality at split points."""

    min_energy_split_window_size: Optional[int] = 1600
    """Window size in samples for finding low-energy (quiet) regions to split
    audio chunks. The algorithm looks for the quietest moment within this
    window to minimize cutting through speech. Default 1600 samples ≈ 100ms
    at 16kHz. If None, no chunking will be done."""

    @property
    def allow_audio_chunking(self) -> bool:
        return self.min_energy_split_window_size is not None


def update_config(config: DataclassInstanceT,
                  overrides: dict[str, Any]) -> DataclassInstanceT:
    processed_overrides = {}
    for field_name, value in overrides.items():
        assert hasattr(
            config, field_name), f"{type(config)} has no field `{field_name}`"
        current_value = getattr(config, field_name)
        if is_dataclass(current_value) and not is_dataclass(value):
            assert isinstance(value, dict), (
                f"Overrides to {type(config)}.{field_name} must be a dict"
                f"  or {type(current_value)}, but got {type(value)}")
            value = update_config(
                current_value,  # type: ignore[type-var]
                value)
        processed_overrides[field_name] = value
    return replace(config, **processed_overrides)<|MERGE_RESOLUTION|>--- conflicted
+++ resolved
@@ -36,7 +36,8 @@
 from vllm.config.kv_transfer import KVTransferConfig
 from vllm.config.load import LoadConfig
 from vllm.config.lora import LoRAConfig
-from vllm.config.multimodal import MMEncoderTPMode, MultiModalConfig
+from vllm.config.multimodal import (MMCacheType, MMEncoderTPMode,
+                                    MultiModalConfig)
 from vllm.config.parallel import (DistributedExecutorBackend, EPLBConfig,
                                   ParallelConfig)
 from vllm.config.scheduler import SchedulerConfig, SchedulerPolicy
@@ -244,11 +245,6 @@
 
 TokenizerMode = Literal["auto", "slow", "mistral", "custom"]
 ModelDType = Literal["auto", "half", "float16", "bfloat16", "float", "float32"]
-<<<<<<< HEAD
-=======
-MMEncoderTPMode = Literal["weights", "data"]
-MMCacheType = Literal["shm", "lru"]
->>>>>>> 2e41f5ab
 
 
 class LogprobsMode(enum.Enum):
@@ -408,44 +404,6 @@
     hf_overrides: HfOverrides = field(default_factory=dict)
     """If a dictionary, contains arguments to be forwarded to the Hugging Face
     config. If a callable, it is called to update the HuggingFace config."""
-<<<<<<< HEAD
-=======
-    mm_processor_kwargs: Optional[dict[str, Any]] = None
-    """Arguments to be forwarded to the model's processor for multi-modal data,
-    e.g., image processor. Overrides for the multi-modal processor obtained
-    from `AutoProcessor.from_pretrained`. The available overrides depend on the
-    model that is being run. For example, for Phi-3-Vision: `{"num_crops": 4}`.
-    """
-    mm_processor_cache_gb: float = 4
-    """The size (in GiB) of the multi-modal processor cache, which is used to
-    avoid re-processing past multi-modal inputs.
-
-    This cache is duplicated for each API process and engine core process,
-    resulting in a total memory usage of
-    `mm_processor_cache_gb * (api_server_count + data_parallel_size)`.
-
-    Set to `0` to disable this cache completely (not recommended)."""
-    mm_processor_cache_type: MMCacheType = "lru"
-    """Type of cache to use for the multi-modal preprocessor/mapper. If `shm`,
-    use shared memory FIFO cache. If `lru`, use mirrored LRU cache."""
-    mm_shm_cache_max_object_size_mb: int = 128
-    """Size limit (in MiB) for each object stored in the multi-modal processor
-    shared memory cache. Only effective when `mm_processor_cache_type` is
-    `"shm"`."""
-    mm_encoder_tp_mode: MMEncoderTPMode = "weights"
-    """Indicates how to optimize multi-modal encoder inference using
-    tensor parallelism (TP).
-
-    - `"weights"`: Within the same vLLM engine, split the weights of
-        each layer across TP ranks. (default TP behavior)
-    - `"data"`: Within the same vLLM engine, split the batched input data
-        across TP ranks to process the data in parallel, while hosting
-        the full weights on each TP rank.
-        This batch-level DP is not to be confused with API request-level
-        DP (which is controlled by `--data-parallel-size`).
-        This is only supported on a per-model basis and falls back to
-        `"weights"` if the encoder does not support DP."""
->>>>>>> 2e41f5ab
     pooler_config: Optional["PoolerConfig"] = field(init=False)
     """Pooler config which controls the behaviour of output pooling in pooling
     models."""
@@ -494,6 +452,8 @@
     media_io_kwargs: InitVar[Optional[dict[str, dict[str, Any]]]] = None
     mm_processor_kwargs: InitVar[Optional[dict[str, Any]]] = None
     mm_processor_cache_gb: InitVar[Optional[float]] = None
+    mm_processor_cache_type: InitVar[Optional[MMCacheType]] = None
+    mm_shm_cache_max_object_size_mb: InitVar[Optional[int]] = None
     mm_encoder_tp_mode: InitVar[Optional[MMEncoderTPMode]] = None
     interleave_mm_strings: InitVar[Optional[bool]] = None
     skip_mm_profiling: InitVar[Optional[bool]] = None
@@ -531,13 +491,18 @@
         assert_hashable(str_factors)
         return hashlib.sha256(str(factors).encode()).hexdigest()
 
-    def __post_init__(self, limit_mm_per_prompt: Optional[dict[str, int]],
-                      media_io_kwargs: Optional[dict[str, dict[str, Any]]],
-                      mm_processor_kwargs: Optional[dict[str, Any]],
-                      mm_processor_cache_gb: Optional[float],
-                      mm_encoder_tp_mode: Optional[MMEncoderTPMode],
-                      interleave_mm_strings: Optional[bool],
-                      skip_mm_profiling: Optional[bool]) -> None:
+    def __post_init__(
+            self,
+            # Multimodal config init vars
+            limit_mm_per_prompt: Optional[dict[str, int]],
+            media_io_kwargs: Optional[dict[str, dict[str, Any]]],
+            mm_processor_kwargs: Optional[dict[str, Any]],
+            mm_processor_cache_gb: Optional[float],
+            mm_processor_cache_type: Optional[MMCacheType],
+            mm_shm_cache_max_object_size_mb: Optional[int],
+            mm_encoder_tp_mode: Optional[MMEncoderTPMode],
+            interleave_mm_strings: Optional[bool],
+            skip_mm_profiling: Optional[bool]) -> None:
         # Set the default seed to 0 in V1.
         # NOTE(woosuk): In V0, we set the default seed to None because the
         # driver worker shares the same process as the user process, and thus
@@ -782,6 +747,8 @@
                 media_io_kwargs=media_io_kwargs,
                 mm_processor_kwargs=mm_processor_kwargs,
                 mm_processor_cache_gb=mm_processor_cache_gb,
+                mm_processor_cache_type=mm_processor_cache_type,
+                mm_shm_cache_max_object_size_mb=mm_shm_cache_max_object_size_mb,
                 mm_encoder_tp_mode=mm_encoder_tp_mode,
                 interleave_mm_strings=interleave_mm_strings,
                 skip_mm_profiling=skip_mm_profiling,
@@ -890,33 +857,6 @@
                 ignore_pattern=["*.pt", "*.safetensors", "*.bin", "*.tensors"])
             self.tokenizer = object_storage_tokenizer.dir
 
-<<<<<<< HEAD
-=======
-    def _init_multimodal_config(self) -> Optional["MultiModalConfig"]:
-        if self._model_info.supports_multimodal:
-            if (self.mm_encoder_tp_mode == "data" and
-                    not self._model_info.supports_multimodal_encoder_tp_data):
-                logger.warning_once(
-                    "This model does not support `--mm-encoder-tp-mode data`. "
-                    "Falling back to `--mm-encoder-tp-mode weights`.")
-                self.mm_encoder_tp_mode = "weights"
-
-            return MultiModalConfig(
-                limit_per_prompt=self.limit_mm_per_prompt,
-                media_io_kwargs=self.media_io_kwargs,
-                mm_processor_kwargs=self.mm_processor_kwargs,
-                mm_processor_cache_gb=self.mm_processor_cache_gb,
-                mm_processor_cache_type=self.mm_processor_cache_type,
-                mm_shm_cache_max_object_size_mb=self.
-                mm_shm_cache_max_object_size_mb,
-                mm_encoder_tp_mode=self.mm_encoder_tp_mode,
-                interleave_mm_strings=self.interleave_mm_strings,
-                skip_mm_profiling=self.skip_mm_profiling,
-            )
-
-        return None
-
->>>>>>> 2e41f5ab
     def _get_encoder_config(self):
         return get_sentence_transformer_tokenizer_config(
             self.model, self.revision)
@@ -2437,132 +2377,6 @@
 
 @config
 @dataclass
-<<<<<<< HEAD
-=======
-class MultiModalConfig:
-    """Controls the behavior of multimodal models."""
-
-    limit_per_prompt: dict[str, int] = \
-        cast(dict[str, int], get_field(ModelConfig, "limit_mm_per_prompt"))
-    """
-    The maximum number of input items allowed per prompt for each modality.
-    Defaults to 1 (V0) or 999 (V1) for each modality.
-
-    For example, to allow up to 16 images and 2 videos per prompt:
-    `{"image": 16, "video": 2}`
-    """
-
-    media_io_kwargs: dict[str, dict[str, Any]] = field(default_factory=dict)
-    """Additional args passed to process media inputs, keyed by modalities.
-    For example, to set num_frames for video, set
-    `--media-io-kwargs '{"video": {"num_frames": 40} }'` """
-
-    mm_processor_kwargs: Optional[dict[str, object]] = None
-    """
-    Overrides for the multi-modal processor obtained from
-    `transformers.AutoProcessor.from_pretrained`.
-
-    The available overrides depend on the model that is being run.
-
-    For example, for Phi-3-Vision:
-    `{"num_crops": 4}`.
-    """
-
-    mm_processor_cache_gb: float = 4
-    """
-    The size (in GiB) of the multi-modal processor cache, which is used to
-
-    This cache is duplicated for each API process and engine core process,
-    resulting in a total memory usage of
-    `mm_processor_cache_gb * (api_server_count + data_parallel_size)`.
-
-    Set to `0` to disable this cache completely (not recommended).
-    """
-
-    mm_processor_cache_type: MMCacheType = "lru"
-    """Type of cache to use for the multi-modal preprocessor/mapper. If `shm`,
-    use shared memory FIFO cache. If `lru`, use mirrored LRU cache."""
-
-    mm_shm_cache_max_object_size_mb: int = 128
-    """Size limit (in MiB) for each object stored in the multi-modal processor
-    shared memory cache. Only effective when `mm_processor_cache_type` is
-    `"shm"`."""
-
-    mm_encoder_tp_mode: MMEncoderTPMode = "weights"
-    """
-    Indicates how to optimize multi-modal encoder inference using
-    tensor parallelism (TP).
-
-    - `"weights"`: Within the same vLLM engine, split the weights of
-        each layer across TP ranks. (default TP behavior)
-    - `"data"`: Within the same vLLM engine, split the batched input data
-        across TP ranks to process the data in parallel, while hosting
-        the full weights on each TP rank.
-        This batch-level DP is not to be confused with API request-level
-        DP (which is controlled by `--data-parallel-size`).
-        This is only supported on a per-model basis and falls back to
-        `"weights"` if the encoder does not support DP.
-    """
-
-    interleave_mm_strings: bool = False
-    """
-    Enable fully interleaved support for multimodal prompts.
-    """
-
-    skip_mm_profiling: bool = False
-    """
-    When enabled, skips multimodal memory profiling and only profiles with
-    language backbone model during engine initialization.
-
-    This reduces engine startup time but shifts the responsibility to users for
-    estimating the peak memory usage of the activation of multimodal encoder and
-    embedding cache.
-    """
-
-    def compute_hash(self) -> str:
-        """
-        WARNING: Whenever a new field is added to this config,
-        ensure that it is included in the factors list if
-        it affects the computation graph.
-
-        Provide a hash that uniquely identifies all the configs
-        that affect the structure of the computation
-        graph from input ids/embeddings to the final hidden states,
-        excluding anything before input ids/embeddings and after
-        the final hidden states.
-        """
-        # no factors to consider.
-        # this config will not affect the computation graph.
-        factors: list[Any] = []
-        hash_str = hashlib.md5(str(factors).encode(),
-                               usedforsecurity=False).hexdigest()
-        return hash_str
-
-    def get_limit_per_prompt(self, modality: str) -> int:
-        """
-        Get the maximum number of input items allowed per prompt
-        for the given modality.
-        """
-        return self.limit_per_prompt.get(
-            modality,
-            999 if envs.VLLM_USE_V1 else 1,
-        )
-
-    def merge_mm_processor_kwargs(
-        self,
-        inference_kwargs: Mapping[str, object],
-    ) -> dict[str, object]:
-        """
-        Get the keyword arguments to pass to the multi-modal processor
-        according to the extra arguments passed during inference.
-        """
-        kwargs = self.mm_processor_kwargs or {}
-        return kwargs | dict(inference_kwargs)
-
-
-@config
-@dataclass
->>>>>>> 2e41f5ab
 class PoolerConfig:
     """Controls the behavior of output pooling in pooling models."""
 
