# SPDX-License-Identifier: Apache-2.0
# SPDX-FileCopyrightText: Copyright contributors to the vLLM project

# ruff: noqa: F401
import ast
import copy
import hashlib
import inspect
import json
import os
import textwrap
from contextlib import contextmanager
from dataclasses import field, fields, is_dataclass, replace
from functools import cached_property, lru_cache
from typing import (TYPE_CHECKING, Any, Literal, Optional, Protocol, TypeVar,
                    Union, cast)

import regex as re
import torch
from pydantic import ConfigDict, SkipValidation
from pydantic.dataclasses import dataclass
from typing_extensions import runtime_checkable

import vllm.envs as envs
from vllm import version
from vllm.config.cache import (BlockSize, CacheConfig, CacheDType, MambaDType,
                               PrefixCachingHashAlgo)
from vllm.config.compilation import (CompilationConfig, CompilationLevel,
                                     CUDAGraphMode, PassConfig)
from vllm.config.device import Device, DeviceConfig
from vllm.config.kv_events import KVEventsConfig
from vllm.config.kv_transfer import KVTransferConfig
from vllm.config.load import LoadConfig
from vllm.config.lora import LoRAConfig
from vllm.config.model import (ConvertOption, HfOverrides, LogprobsMode,
                               ModelConfig, ModelDType, ModelImpl,
                               RunnerOption, TaskOption, TokenizerMode,
                               iter_architecture_defaults,
                               try_match_architecture_defaults)
from vllm.config.multimodal import (MMCacheType, MMEncoderTPMode,
                                    MultiModalConfig)
from vllm.config.observability import DetailedTraceModules, ObservabilityConfig
from vllm.config.parallel import (DistributedExecutorBackend, EPLBConfig,
                                  ParallelConfig)
from vllm.config.pooler import PoolerConfig
from vllm.config.scheduler import RunnerType, SchedulerConfig, SchedulerPolicy
from vllm.config.speculative import SpeculativeConfig
from vllm.config.speech_to_text import SpeechToTextConfig
from vllm.config.structured_outputs import StructuredOutputsConfig
from vllm.config.utils import ConfigType, config, get_attr_docs, is_init_field
from vllm.logger import init_logger
from vllm.multimodal import MULTIMODAL_REGISTRY
from vllm.transformers_utils.runai_utils import is_runai_obj_uri
from vllm.utils import random_uuid

if TYPE_CHECKING:
    from _typeshed import DataclassInstance
    from transformers.configuration_utils import PretrainedConfig

    from vllm.model_executor.layers.quantization.base_config import (
        QuantizationConfig)
else:
    DataclassInstance = Any
    PretrainedConfig = Any
    QuantizationConfig = Any
    QuantizationMethods = Any
    BaseModelLoader = Any
    LogitsProcessor = Any

logger = init_logger(__name__)
DataclassInstanceT = TypeVar("DataclassInstanceT", bound=DataclassInstance)


@runtime_checkable
class SupportsHash(Protocol):

    def compute_hash(self) -> str:
        ...


class SupportsMetricsInfo(Protocol):

    def metrics_info(self) -> dict[str, str]:
        ...


@config
@dataclass(config=ConfigDict(arbitrary_types_allowed=True))
class VllmConfig:
    """Dataclass which contains all vllm-related configuration. This
    simplifies passing around the distinct configurations in the codebase.
    """

    # TODO: use default_factory once default constructing ModelConfig doesn't
    # try to download a model
    model_config: ModelConfig = None  # type: ignore
    """Model configuration."""
    cache_config: CacheConfig = field(default_factory=CacheConfig)
    """Cache configuration."""
    parallel_config: ParallelConfig = field(default_factory=ParallelConfig)
    """Parallel configuration."""
    scheduler_config: SchedulerConfig = field(default_factory=SchedulerConfig)
    """Scheduler configuration."""
    device_config: DeviceConfig = field(default_factory=DeviceConfig)
    """Device configuration."""
    load_config: LoadConfig = field(default_factory=LoadConfig)
    """Load configuration."""
    lora_config: Optional[LoRAConfig] = None
    """LoRA configuration."""
    speculative_config: Optional[SpeculativeConfig] = None
    """Speculative decoding configuration."""
    structured_outputs_config: StructuredOutputsConfig = field(
        default_factory=StructuredOutputsConfig)
    """Structured outputs configuration."""
    observability_config: Optional[ObservabilityConfig] = None
    """Observability configuration."""
    quant_config: Optional[QuantizationConfig] = None
    """Quantization configuration."""
    compilation_config: CompilationConfig = field(
        default_factory=CompilationConfig)
    """`torch.compile` and cudagraph capture configuration for the model.

    As a shorthand, `-O<n>` can be used to directly specify the compilation
    level `n`: `-O3` is equivalent to `-O.level=3` (same as `-O='{"level":3}'`).
    Currently, -O <n> and -O=<n> are supported as well but this will likely be
    removed in favor of clearer -O<n> syntax in the future.

    NOTE: level 0 is the default level without any optimization. level 1 and 2
    are for internal testing only. level 3 is the recommended level for
    production, also default in V1.

    You can specify the full compilation config like so:
    `{"level": 3, "cudagraph_capture_sizes": [1, 2, 4, 8]}`
    """
    kv_transfer_config: Optional[KVTransferConfig] = None
    """The configurations for distributed KV cache transfer."""
    kv_events_config: Optional[KVEventsConfig] = None
    """The configurations for event publishing."""
    # some opaque config, only used to provide additional information
    # for the hash computation, mainly used for testing, debugging or out of
    # tree config registration.
    additional_config: Union[dict, SupportsHash] = field(default_factory=dict)
    """Additional config for specified platform. Different platforms may
    support different configs. Make sure the configs are valid for the platform
    you are using. Contents must be hashable."""
    instance_id: str = ""
    """The ID of the vLLM instance."""

    def compute_hash(self) -> str:
        """
        WARNING: Whenever a new field is added to this config,
        ensure that it is included in the factors list if
        it affects the computation graph.

        Provide a hash that uniquely identifies all the configs
        that affect the structure of the computation
        graph from input ids/embeddings to the final hidden states,
        excluding anything before input ids/embeddings and after
        the final hidden states.
        """
        factors: list[Any] = []

        # summarize vllm config
        vllm_factors: list[Any] = []
        from vllm import __version__
        vllm_factors.append(__version__)
        vllm_factors.append(envs.VLLM_USE_V1)
        if self.model_config:
            vllm_factors.append(self.model_config.compute_hash())
        else:
            vllm_factors.append("None")
        if self.cache_config:
            vllm_factors.append(self.cache_config.compute_hash())
        else:
            vllm_factors.append("None")
        if self.parallel_config:
            vllm_factors.append(self.parallel_config.compute_hash())
        else:
            vllm_factors.append("None")
        if self.scheduler_config:
            vllm_factors.append(self.scheduler_config.compute_hash())
        else:
            vllm_factors.append("None")
        if self.device_config:
            vllm_factors.append(self.device_config.compute_hash())
        else:
            vllm_factors.append("None")
        if self.load_config:
            vllm_factors.append(self.load_config.compute_hash())
        else:
            vllm_factors.append("None")
        if self.lora_config:
            vllm_factors.append(self.lora_config.compute_hash())
            # LoRA creates static buffers based on max_num_batched_tokens.
            # The tensor sizes and strides get captured in the torch.compile
            # graph explicitly.
            vllm_factors.append(
                str(self.scheduler_config.max_num_batched_tokens))
        else:
            vllm_factors.append("None")
        if self.speculative_config:
            vllm_factors.append(self.speculative_config.compute_hash())
        else:
            vllm_factors.append("None")
        if self.structured_outputs_config:
            vllm_factors.append(self.structured_outputs_config.compute_hash())
        else:
            vllm_factors.append("None")
        if self.observability_config:
            vllm_factors.append(self.observability_config.compute_hash())
        else:
            vllm_factors.append("None")
        if self.quant_config:
            pass  # should be captured by model_config.quantization
        if self.compilation_config:
            vllm_factors.append(self.compilation_config.compute_hash())
        else:
            vllm_factors.append("None")
        if self.kv_transfer_config:
            vllm_factors.append(self.kv_transfer_config.compute_hash())
        else:
            vllm_factors.append("None")
        if self.additional_config:
            if isinstance(additional_config := self.additional_config, dict):
                additional_config_hash = hashlib.md5(
                    json.dumps(additional_config, sort_keys=True).encode(),
                    usedforsecurity=False,
                ).hexdigest()
            else:
                additional_config_hash = additional_config.compute_hash()
            vllm_factors.append(additional_config_hash)
        else:
            vllm_factors.append("None")
        factors.append(vllm_factors)

        hash_str = hashlib.md5(str(factors).encode(),
                               usedforsecurity=False).hexdigest()[:10]
        return hash_str

    def pad_for_cudagraph(self, batch_size: int) -> int:
        # if batch_size > self.compilation_config.max_capture_size,
        # it should raise an IndexError.
        # the caller should make sure the batch_size is within the range,
        # i.e., batch_size <= self.compilation_config.max_capture_size
        return self.compilation_config.bs_to_padded_graph_size[batch_size]

    @staticmethod
    def _get_quantization_config(
            model_config: ModelConfig,
            load_config: LoadConfig) -> Optional[QuantizationConfig]:
        """Get the quantization config."""
        from vllm.platforms import current_platform
        if model_config.quantization is not None:
            from vllm.model_executor.model_loader.weight_utils import (
                get_quant_config)
            quant_config = get_quant_config(model_config, load_config)
            capability_tuple = current_platform.get_device_capability()

            if capability_tuple is not None:
                capability = capability_tuple.to_int()
                if capability < quant_config.get_min_capability():
                    raise ValueError(
                        f"The quantization method {model_config.quantization} "
                        "is not supported for the current GPU. Minimum "
                        f"capability: {quant_config.get_min_capability()}. "
                        f"Current capability: {capability}.")
            supported_dtypes = quant_config.get_supported_act_dtypes()
            if model_config.dtype not in supported_dtypes:
                raise ValueError(
                    f"{model_config.dtype} is not supported for quantization "
                    f"method {model_config.quantization}. Supported dtypes: "
                    f"{supported_dtypes}")
            return quant_config
        return None

    @staticmethod
    def get_quantization_config(
            model_config: ModelConfig,
            load_config: LoadConfig) -> Optional[QuantizationConfig]:
        import copy

        # For some reason, the _ version of this modifies the model_config
        # object, so using deepcopy to avoid this problem.
        return VllmConfig._get_quantization_config(copy.deepcopy(model_config),
                                                   load_config)

    def with_hf_config(
        self,
        hf_config: PretrainedConfig,
        architectures: Optional[list[str]] = None,
    ) -> "VllmConfig":
        if architectures is not None:
            hf_config = copy.deepcopy(hf_config)
            hf_config.architectures = architectures

        model_config = copy.deepcopy(self.model_config)
        model_config.hf_config = hf_config

        return replace(self, model_config=model_config)

    def __post_init__(self):
        """Verify configs are valid & consistent with each other.
        """

        self.try_verify_and_update_config()

        if self.model_config is not None:
            self.model_config.verify_with_parallel_config(self.parallel_config)
            self.model_config.verify_dual_chunk_attention_config(
                self.load_config)

        self.cache_config.verify_with_parallel_config(self.parallel_config)

        if self.lora_config is not None:
            self.lora_config.verify_with_cache_config(self.cache_config)
            self.lora_config.verify_with_model_config(self.model_config)

        if self.quant_config is None and self.model_config is not None:
            self.quant_config = VllmConfig._get_quantization_config(
                self.model_config, self.load_config)

        from vllm.platforms import current_platform
        if self.model_config is not None and \
            self.scheduler_config.chunked_prefill_enabled and \
            self.model_config.dtype == torch.float32 and \
            current_platform.get_device_capability() == (7, 5):
            logger.warning_once(
                "Turing devices tensor cores do not support float32 matmul. "
                "To workaround this limitation, vLLM will set 'ieee' input "
                "precision for chunked prefill triton kernels.")

        # If the user does not explicitly set a compilation level, then
        # we use the default level. The default level depends on other
        # settings (see the below code).
        if self.compilation_config.level is None:
            if envs.VLLM_USE_V1:
                if (self.model_config is not None
                        and not self.model_config.enforce_eager):
                    self.compilation_config.level = CompilationLevel.PIECEWISE
                else:
                    self.compilation_config.level = \
                            CompilationLevel.NO_COMPILATION

            else:
                # NB: Passing both --enforce-eager and a compilation level
                # in V0 means the compilation level wins out.
                self.compilation_config.level = CompilationLevel.NO_COMPILATION

        # async tp is built on top of sequence parallelism
        # and requires it to be enabled.
        if self.compilation_config.pass_config.enable_async_tp:
            self.compilation_config.pass_config.enable_sequence_parallelism = \
                True
        if self.compilation_config.pass_config.enable_sequence_parallelism:
            self.compilation_config.custom_ops.append("+rms_norm")

        if current_platform.support_static_graph_mode():
            # if cudagraph_mode is not explicitly set by users, set default
            # value
            if self.compilation_config.cudagraph_mode is None:
                if envs.VLLM_USE_V1 and self.compilation_config.level \
                    == CompilationLevel.PIECEWISE:
                    # default to full and piecewise for most models
                    self.compilation_config.cudagraph_mode = \
                        CUDAGraphMode.FULL_AND_PIECEWISE

                    # pooling model does not support full cudagraphs
                    if self.model_config is not None and \
                        self.model_config.pooler_config is not None:
                        self.compilation_config.cudagraph_mode = \
                            CUDAGraphMode.PIECEWISE
                else:
                    self.compilation_config.cudagraph_mode = CUDAGraphMode.NONE

            # disable cudagraph when enforce eager execution
            if self.model_config is not None and \
                    self.model_config.enforce_eager:
                logger.info("Cudagraph is disabled under eager mode")
                self.compilation_config.cudagraph_mode = CUDAGraphMode.NONE
            elif envs.VLLM_USE_V1:
                self.compilation_config.cudagraph_num_of_warmups = 1

            self._set_cudagraph_sizes()
        else:
            self.compilation_config.cudagraph_mode = CUDAGraphMode.NONE

        if self.cache_config.cpu_offload_gb > 0 and \
            self.compilation_config.level != CompilationLevel.NO_COMPILATION \
                and not envs.VLLM_USE_V1:
            logger.warning(
                "CPU offload is not supported with `torch.compile` in v0 yet."
                " Disabling `torch.compile`.")
            self.compilation_config.level = CompilationLevel.NO_COMPILATION

        if self.cache_config.kv_sharing_fast_prefill:
            if not envs.VLLM_USE_V1:
                raise NotImplementedError(
                    "Fast prefill optimization for KV sharing is not supported "
                    "in V0 currently.")

            if self.speculative_config is not None and \
                self.speculative_config.use_eagle():
                raise NotImplementedError(
                    "Fast prefill optimization for KV sharing is not "
                    "compatible with EAGLE as EAGLE requires correct logits "
                    "for all tokens while fast prefill gives incorrect logits "
                    "for prompt tokens.")

            logger.warning_once(
                "--kv-sharing-fast-prefill requires changes on model side for "
                "correctness and to realize prefill savings. ")

        if ((not envs.VLLM_USE_V1) and self.lora_config is not None
                and self.compilation_config.level
                != CompilationLevel.NO_COMPILATION):
            logger.warning(
                "LoRA for V0 is not supported with `torch.compile` yet. "
                "Disabling `torch.compile`.")
            self.compilation_config.level = CompilationLevel.NO_COMPILATION

        disable_chunked_prefill_reasons: list[str] = []

        if self.model_config:
            if self.model_config.pooler_config:
                pooling_type = self.model_config.pooler_config.pooling_type
                if pooling_type is None or pooling_type.lower() != "last":
                    disable_chunked_prefill_reasons.append(
                        "Only \"last\" pooling supports chunked "
                        "prefill and prefix caching; disabling both.")
                if not getattr(self.model_config.hf_config, "is_causal", True):
                    disable_chunked_prefill_reasons.append(
                        "Only models using causal attention supports chunked "
                        "prefill and prefix caching; disabling both.")
            elif self.model_config.is_encoder_decoder:
                self.scheduler_config.max_num_encoder_input_tokens = \
                    MULTIMODAL_REGISTRY.get_encdec_max_encoder_len(self.model_config)
                logger.debug(
                    "Encoder-decoder model detected: setting "
                    "`max_num_encoder_input_tokens` to encoder length (%s)",
                    self.scheduler_config.max_num_encoder_input_tokens)
                self.scheduler_config.disable_chunked_mm_input = True
                disable_chunked_prefill_reasons.append(
                    "Encoder-decoder models do not support chunked prefill nor"
                    " prefix caching; disabling both.")
                if (self.model_config.architecture
                        == "WhisperForConditionalGeneration"
                        and os.environ.get("VLLM_WORKER_MULTIPROC_METHOD")
                        != "spawn"):
                    logger.warning(
                        "Whisper is known to have issues with "
                        "forked workers. If startup is hanging, "
                        "try setting 'VLLM_WORKER_MULTIPROC_METHOD' "
                        "to 'spawn'.")

        if disable_chunked_prefill_reasons:
            for reason in disable_chunked_prefill_reasons:
                logger.info(reason)
            self.scheduler_config.chunked_prefill_enabled = False
            self.scheduler_config.long_prefill_token_threshold = 0

            if self.cache_config is not None:
                self.cache_config.enable_prefix_caching = False

        if (self.kv_events_config is not None
                and self.kv_events_config.enable_kv_cache_events
                and not self.cache_config.enable_prefix_caching):
            logger.warning(
                "KV cache events are on, but prefix caching is not enabled."
                "Use --enable-prefix-caching to enable.")
        if (self.kv_events_config is not None
                and self.kv_events_config.publisher != "null"
                and not self.kv_events_config.enable_kv_cache_events):
            logger.warning("KV cache events are disabled,"
                           "but the scheduler is configured to publish them."
                           "Modify KVEventsConfig.enable_kv_cache_events"
                           "to True to enable.")
        current_platform.check_and_update_config(self)

        # final check of cudagraph mode after platform-specific update
        if envs.VLLM_USE_V1 and current_platform.is_cuda_alike():
            if self.compilation_config.cudagraph_mode == CUDAGraphMode.FULL \
                and self.model_config is not None and \
                not self.model_config.disable_cascade_attn:
                logger.info("CUDAGraphMode.FULL is not supported with "
                            "cascade attention currently. Disabling cascade"
                            "attention.")
                self.model_config.disable_cascade_attn = True

            if self.compilation_config.cudagraph_mode\
                .requires_piecewise_compilation():
                assert self.compilation_config.level == \
                    CompilationLevel.PIECEWISE, \
                    "Compilation level should be CompilationLevel.PIECEWISE "\
                    "when cudagraph_mode piecewise cudagraphs is used, "\
                    f"cudagraph_mode={self.compilation_config.cudagraph_mode}"

        if self.parallel_config.enable_dbo:
            a2a_backend = envs.VLLM_ALL2ALL_BACKEND
            assert a2a_backend in \
                ["deepep_low_latency", "deepep_high_throughput"], \
            "Microbatching currently only supports the deepep_low_latency and "\
            f"deepep_high_throughput all2all backend. {a2a_backend} is not "\
            "supported. To fix set the VLLM_ALL2ALL_BACKEND environment "\
            "variable to deepep_low_latency or deepep_high_throughput and "\
            "install the DeepEP kernels."

        if not self.instance_id:
            self.instance_id = random_uuid()[:5]

        # Do this after all the updates to compilation_config.level
        if envs.VLLM_USE_V1 and \
            self.compilation_config.level == CompilationLevel.PIECEWISE:
            self.compilation_config.set_splitting_ops_for_v1()

        if (envs.VLLM_USE_V1
                and not self.scheduler_config.disable_hybrid_kv_cache_manager):
            # logger should only print warning message for hybrid models. As we
            # can't know whether the model is hybrid or not now, so we don't log
            # warning message here and will log it later.
            if not current_platform.support_hybrid_kv_cache():
                # Hybrid KV cache manager is not supported on non-GPU platforms.
                self.scheduler_config.disable_hybrid_kv_cache_manager = True
            if self.kv_transfer_config is not None:
                # Hybrid KV cache manager is not compatible with KV transfer.
                self.scheduler_config.disable_hybrid_kv_cache_manager = True
            if self.kv_events_config is not None:
                # Hybrid KV cache manager is not compatible with KV events.
                self.scheduler_config.disable_hybrid_kv_cache_manager = True
            if self.model_config is not None and \
                self.model_config.attention_chunk_size is not None:
                if self.speculative_config is not None and \
                    self.speculative_config.use_eagle():
                    # Hybrid KV cache manager is not yet supported with chunked
                    # local attention + eagle.
                    self.scheduler_config.disable_hybrid_kv_cache_manager = True
                elif \
                    not envs.VLLM_ALLOW_CHUNKED_LOCAL_ATTN_WITH_HYBRID_KV_CACHE:
                    logger.warning(
                        "There is a latency regression when using chunked local"
                        " attention with the hybrid KV cache manager. Disabling"
                        " it, by default. To enable it, set the environment "
                        "VLLM_ALLOW_CHUNKED_LOCAL_ATTN_WITH_HYBRID_KV_CACHE=1."
                    )
                    # Hybrid KV cache manager is not yet supported with chunked
                    # local attention.
                    self.scheduler_config.disable_hybrid_kv_cache_manager = True

<<<<<<< HEAD
        def has_blocked_weights():
            if self.quant_config is not None:
                if hasattr(self.quant_config, "weight_block_size"):
                    return self.quant_config.weight_block_size is not None
                elif hasattr(self.quant_config, "has_blocked_weights"):
                    return self.quant_config.has_blocked_weights()
            return False

        # Enable quant_fp8 CUDA ops (TODO disable in follow up)
        # On H100 the CUDA kernel is faster than
        # native implementation
        # https://github.com/vllm-project/vllm/issues/25094
        if has_blocked_weights():
            custom_ops = self.compilation_config.custom_ops
            if "none" not in custom_ops and "-quant_fp8" not in custom_ops:
                custom_ops.append("+quant_fp8")

        if envs.VLLM_DEBUG_DUMP_PATH is not None:
            self.compilation_config.debug_dump_path = \
                envs.VLLM_DEBUG_DUMP_PATH

=======
>>>>>>> 1260180c
    def update_sizes_for_sequence_parallelism(self,
                                              possible_sizes: list) -> list:
        # remove the sizes that not multiple of tp_size when
        # enable sequence parallelism
        removed_sizes = [
            size for size in possible_sizes
            if size % self.parallel_config.tensor_parallel_size != 0
        ]
        if removed_sizes:
            logger.warning(
                "Batch sizes %s are removed because they are not "
                "multiple of tp_size %d when "
                "sequence parallelism is enabled", removed_sizes,
                self.parallel_config.tensor_parallel_size)

        return [
            size for size in possible_sizes
            if size % self.parallel_config.tensor_parallel_size == 0
        ]

    def _set_cudagraph_sizes(self):
        """
        vLLM defines the default candidate list of batch sizes for CUDA graph
        capture as:

        ```python
        max_graph_size = min(max_num_seqs * 2, 512)
        # 1, 2, 4, then multiples of 8 up to max_graph_size
        cuda_graph_sizes = [1, 2, 4, 8, 16, 24, 32, 40, ..., max_graph_size]

        In the end, `vllm_config.compilation_config.cudagraph_capture_sizes`
        will be the final sizes to capture cudagraph (in descending order).

        These sizes are used to capture and reuse CUDA graphs for
        performance-critical paths (e.g., decoding). Capturing enables
        significantly faster kernel dispatch by avoiding Python overhead. The
        list is then filtered based on `max_num_batched_tokens` (e.g., 8192 on
        most GPUs), which controls the total allowed number of tokens in a
        batch. Since each sequence may have a variable number of tokens, the
        maximum usable batch size will depend on actual sequence lengths.

        Example:
            With `max_num_batched_tokens = 8192`, and typical sequences
            averaging ~32 tokens, most practical batch sizes fall below 256.
            However, the system will still allow capture sizes up to 512 if
            shape and memory permit.

        Note:
            If users explicitly specify cudagraph capture sizes in the
            compilation config, those will override this default logic.
            At runtime:

            - If batch size <= one of the `cudagraph_capture_sizes`, the closest
            padded CUDA graph will be used.
            - If batch size > largest `cudagraph_capture_sizes`, cudagraph will
            not be used.
        """

        # calculate the default `batch_size_capture_list`
        if not envs.VLLM_USE_V1:
            batch_size_capture_list = []
            if self.scheduler_config is not None and \
                self.model_config is not None and \
                    not self.model_config.enforce_eager:

                possible_sizes = [1, 2, 4] + [8 * i for i in range(1, 1025)]
                if self.parallel_config.tensor_parallel_size > 1 and \
                    self.compilation_config.pass_config.enable_sequence_parallelism:
                    possible_sizes = self.update_sizes_for_sequence_parallelism(
                        possible_sizes)

                # find the minimum size that is larger than max_num_seqs,
                # which then becomes the max_batchsize_to_capture
                larger_sizes = [
                    x for x in possible_sizes
                    if x >= self.scheduler_config.max_num_seqs
                ]
                if larger_sizes:
                    max_batchsize_to_capture = larger_sizes[0]
                else:
                    max_batchsize_to_capture = possible_sizes[-1]

                # filter out the sizes that are
                # larger than max_batchsize_to_capture
                batch_size_capture_list = [
                    size for size in possible_sizes
                    if size <= max_batchsize_to_capture
                ]
        else:
            batch_size_capture_list = []
            if self.model_config is not None and \
                not self.model_config.enforce_eager:
                cuda_graph_sizes = self.scheduler_config.cuda_graph_sizes
                if len(cuda_graph_sizes) == 1:
                    batch_size_capture_list = [1, 2, 4] + [
                        i for i in range(8, cuda_graph_sizes[0] + 1, 8)
                    ]
                elif len(cuda_graph_sizes) > 1:
                    batch_size_capture_list = sorted(cuda_graph_sizes)
                else:
                    raise TypeError(f"Invalid value for {cuda_graph_sizes=}.")
                if self.parallel_config.tensor_parallel_size > 1 and \
                    self.compilation_config.pass_config.enable_sequence_parallelism:
                    batch_size_capture_list = \
                        self.update_sizes_for_sequence_parallelism(batch_size_capture_list)
                max_num_tokens = self.scheduler_config.max_num_batched_tokens
                batch_size_capture_list = [
                    size for size in batch_size_capture_list
                    if size <= max_num_tokens
                ]

        self.compilation_config.init_with_cudagraph_sizes(
            batch_size_capture_list)

    def recalculate_max_model_len(self, max_model_len: int):
        # Can only be called in try_verify_and_update_config
        model_config = self.model_config
        max_model_len = model_config.get_and_verify_max_len(max_model_len)
        self.model_config.max_model_len = max_model_len
        self.scheduler_config.max_model_len = max_model_len

    def try_verify_and_update_config(self):
        if self.model_config is None:
            return

        # Avoid running try_verify_and_update_config multiple times
        if getattr(self.model_config, "config_updated", False):
            return
        self.model_config.config_updated = True

        architecture = self.model_config.architecture
        if architecture is None:
            return

        from vllm.model_executor.models.config import (
            MODELS_CONFIG_MAP, HybridAttentionMambaModelConfig)
        cls = MODELS_CONFIG_MAP.get(architecture, None)
        if cls is not None:
            cls.verify_and_update_config(self)

        if self.model_config.is_hybrid:
            HybridAttentionMambaModelConfig.verify_and_update_config(self)

        if self.model_config.convert_type == "classify":
            # Maybe convert ForCausalLM into ForSequenceClassification model.
            from vllm.model_executor.models.adapters import (
                SequenceClassificationConfig)
            SequenceClassificationConfig.verify_and_update_config(self)

        if hasattr(self.model_config, "model_weights") and is_runai_obj_uri(
                self.model_config.model_weights):
            if self.load_config.load_format == "auto":
                logger.info("Detected Run:ai model config. "
                            "Overriding `load_format` to 'runai_streamer'")
                self.load_config.load_format = "runai_streamer"
            elif self.load_config.load_format != "runai_streamer":
                raise ValueError(f"To load a model from S3, 'load_format' "
                                 f"must be 'runai_streamer', "
                                 f"but got '{self.load_config.load_format}'. "
                                 f"Model: {self.model_config.model}")

    def __str__(self):
        return (
            f"model={self.model_config.model!r}, "
            f"speculative_config={self.speculative_config!r}, "
            f"tokenizer={self.model_config.tokenizer!r}, "
            f"skip_tokenizer_init={self.model_config.skip_tokenizer_init}, "
            f"tokenizer_mode={self.model_config.tokenizer_mode}, "
            f"revision={self.model_config.revision}, "
            f"tokenizer_revision={self.model_config.tokenizer_revision}, "
            f"trust_remote_code={self.model_config.trust_remote_code}, "
            f"dtype={self.model_config.dtype}, "
            f"max_seq_len={self.model_config.max_model_len}, "
            f"download_dir={self.load_config.download_dir!r}, "
            f"load_format={self.load_config.load_format}, "
            f"tensor_parallel_size={self.parallel_config.tensor_parallel_size}, "  # noqa
            f"pipeline_parallel_size={self.parallel_config.pipeline_parallel_size}, "  # noqa
            f"data_parallel_size={self.parallel_config.data_parallel_size}, "  # noqa
            f"disable_custom_all_reduce={self.parallel_config.disable_custom_all_reduce}, "  # noqa
            f"quantization={self.model_config.quantization}, "
            f"enforce_eager={self.model_config.enforce_eager}, "
            f"kv_cache_dtype={self.cache_config.cache_dtype}, "
            f"device_config={self.device_config.device}, "
            f"structured_outputs_config={self.structured_outputs_config!r}, "
            f"observability_config={self.observability_config!r}, "
            f"seed={self.model_config.seed}, "
            f"served_model_name={self.model_config.served_model_name}, "
            f"enable_prefix_caching={self.cache_config.enable_prefix_caching}, "
            f"chunked_prefill_enabled={self.scheduler_config.chunked_prefill_enabled}, "  # noqa
            f"pooler_config={self.model_config.pooler_config!r}, "
            f"compilation_config={self.compilation_config!r}")


_current_vllm_config: Optional[VllmConfig] = None
_current_prefix: Optional[str] = None


@contextmanager
def set_current_vllm_config(vllm_config: VllmConfig,
                            check_compile=False,
                            prefix: Optional[str] = None):
    """
    Temporarily set the current vLLM config.
    Used during model initialization.
    We save the current vLLM config in a global variable,
    so that all modules can access it, e.g. custom ops
    can access the vLLM config to determine how to dispatch.
    """
    global _current_vllm_config, _current_prefix
    old_vllm_config = _current_vllm_config
    old_prefix = _current_prefix
    from vllm.compilation.counter import compilation_counter
    num_models_seen = compilation_counter.num_models_seen
    try:
        _current_vllm_config = vllm_config
        _current_prefix = prefix
        yield
    except Exception:
        raise
    else:
        if check_compile:
            vllm_config.compilation_config.custom_op_log_check()

        if check_compile and \
            vllm_config.compilation_config.level == CompilationLevel.PIECEWISE \
            and compilation_counter.num_models_seen == num_models_seen:
            # If the model supports compilation,
            # compilation_counter.num_models_seen should be increased
            # by at least 1.
            # If it is not increased, it means the model does not support
            # compilation (does not have @support_torch_compile decorator).
            logger.warning(
                "`torch.compile` is turned on, but the model %s"
                " does not support it. Please open an issue on GitHub"
                " if you want it to be supported.",
                vllm_config.model_config.model)
    finally:
        _current_vllm_config = old_vllm_config
        _current_prefix = old_prefix
        # Clear the compilation config cache when context changes
        get_cached_compilation_config.cache_clear()


@lru_cache(maxsize=1)
def get_cached_compilation_config():
    """Cache config to avoid repeated calls to get_current_vllm_config()"""
    return get_current_vllm_config().compilation_config


def get_current_vllm_config() -> VllmConfig:
    if _current_vllm_config is None:
        # in ci, usually when we test custom ops/modules directly,
        # we don't set the vllm config. In that case, we set a default
        # config.
        logger.warning("Current vLLM config is not set.")
        from vllm.config import VllmConfig
        return VllmConfig()
    return _current_vllm_config


def get_current_model_prefix() -> str:
    """
    Get the prefix of the model that's currently being initialized.
    """
    assert _current_prefix is not None, \
        "Current model prefix is not set. "
    return _current_prefix


T = TypeVar("T")


def get_layers_from_vllm_config(
        vllm_config: VllmConfig,
        layer_type: type[T],
        layer_names: Optional[list[str]] = None) -> dict[str, T]:
    """
    Get layers from the vLLM config.

    Args:
        vllm_config: The vLLM config.
        layer_type: The type of the layer to get.
        layer_names: The names of the layers to get. If None, return all layers.
    """

    if layer_names is None:
        layer_names = list(
            vllm_config.compilation_config.static_forward_context.keys())

    forward_context = vllm_config.compilation_config.static_forward_context

    return {
        layer_name: forward_context[layer_name]
        for layer_name in layer_names
        if isinstance(forward_context[layer_name], layer_type)
    }


def update_config(config: DataclassInstanceT,
                  overrides: dict[str, Any]) -> DataclassInstanceT:
    processed_overrides = {}
    for field_name, value in overrides.items():
        assert hasattr(
            config, field_name), f"{type(config)} has no field `{field_name}`"
        current_value = getattr(config, field_name)
        if is_dataclass(current_value) and not is_dataclass(value):
            assert isinstance(value, dict), (
                f"Overrides to {type(config)}.{field_name} must be a dict"
                f"  or {type(current_value)}, but got {type(value)}")
            value = update_config(
                current_value,  # type: ignore[type-var]
                value)
        processed_overrides[field_name] = value
    return replace(config, **processed_overrides)<|MERGE_RESOLUTION|>--- conflicted
+++ resolved
@@ -545,30 +545,10 @@
                     # local attention.
                     self.scheduler_config.disable_hybrid_kv_cache_manager = True
 
-<<<<<<< HEAD
-        def has_blocked_weights():
-            if self.quant_config is not None:
-                if hasattr(self.quant_config, "weight_block_size"):
-                    return self.quant_config.weight_block_size is not None
-                elif hasattr(self.quant_config, "has_blocked_weights"):
-                    return self.quant_config.has_blocked_weights()
-            return False
-
-        # Enable quant_fp8 CUDA ops (TODO disable in follow up)
-        # On H100 the CUDA kernel is faster than
-        # native implementation
-        # https://github.com/vllm-project/vllm/issues/25094
-        if has_blocked_weights():
-            custom_ops = self.compilation_config.custom_ops
-            if "none" not in custom_ops and "-quant_fp8" not in custom_ops:
-                custom_ops.append("+quant_fp8")
-
         if envs.VLLM_DEBUG_DUMP_PATH is not None:
             self.compilation_config.debug_dump_path = \
                 envs.VLLM_DEBUG_DUMP_PATH
 
-=======
->>>>>>> 1260180c
     def update_sizes_for_sequence_parallelism(self,
                                               possible_sizes: list) -> list:
         # remove the sizes that not multiple of tp_size when
