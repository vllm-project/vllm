# SPDX-License-Identifier: Apache-2.0
# SPDX-FileCopyrightText: Copyright contributors to the vLLM project

# ruff: noqa: F401
import ast
import copy
import enum
import hashlib
import inspect
import json
import textwrap
import uuid
import warnings
from collections.abc import Mapping
from contextlib import contextmanager
from dataclasses import MISSING, Field, field, fields, is_dataclass, replace
from functools import cached_property, lru_cache
from importlib.util import find_spec
from typing import (TYPE_CHECKING, Any, Callable, ClassVar, Literal, Optional,
                    Protocol, TypeVar, Union, cast, get_args)

import regex as re
import torch
from pydantic import (ConfigDict, SkipValidation, field_validator,
                      model_validator)
from pydantic.dataclasses import dataclass
from safetensors.torch import _TYPES as _SAFETENSORS_TO_TORCH_DTYPE
from typing_extensions import Self, assert_never, runtime_checkable

import vllm.envs as envs
from vllm import version
from vllm.config.cache import (BlockSize, CacheConfig, CacheDType, MambaDType,
                               PrefixCachingHashAlgo)
from vllm.config.compilation import (CompilationConfig, CompilationLevel,
                                     CUDAGraphMode, PassConfig)
from vllm.config.parallel import DistributedExecutorBackend, ParallelConfig
from vllm.config.scheduler import SchedulerConfig, SchedulerPolicy
from vllm.config.utils import ConfigType, config
from vllm.logger import init_logger
from vllm.model_executor.layers.quantization import QuantizationMethods
from vllm.platforms import current_platform
from vllm.transformers_utils.config import (
    ConfigFormat, get_config, get_hf_image_processor_config,
    get_hf_text_config, get_pooling_config,
    get_sentence_transformer_tokenizer_config, is_encoder_decoder,
    is_interleaved, maybe_override_with_speculators_target_model,
    try_get_generation_config, try_get_safetensors_metadata,
    try_get_tokenizer_config, uses_mrope)
from vllm.transformers_utils.s3_utils import S3Model
from vllm.transformers_utils.utils import is_s3, maybe_model_redirect
from vllm.utils import (DEFAULT_MAX_NUM_BATCHED_TOKENS, LayerBlockType,
                        LazyLoader, common_broadcastable_dtype, random_uuid)

if TYPE_CHECKING:
    from _typeshed import DataclassInstance
    from transformers.configuration_utils import PretrainedConfig

    import vllm.model_executor.layers.quantization as me_quant
    import vllm.model_executor.models as me_models
    from vllm.model_executor.layers.quantization import QuantizationMethods
    from vllm.model_executor.layers.quantization.base_config import (
        QuantizationConfig)
    from vllm.model_executor.model_loader import LoadFormats
    from vllm.model_executor.model_loader.tensorizer import TensorizerConfig
    from vllm.v1.sample.logits_processor import LogitsProcessor

    HfOverrides = Union[dict, Callable[[type], type]]
else:
    DataclassInstance = Any
    PretrainedConfig = Any
    QuantizationConfig = Any
    QuantizationMethods = Any
    BaseModelLoader = Any
    LoadFormats = Any
    TensorizerConfig = Any
    LogitsProcessor = Any
    HfOverrides = Union[dict[str, Any], Callable[[type], type]]

    me_quant = LazyLoader("model_executor", globals(),
                          "vllm.model_executor.layers.quantization")
    me_models = LazyLoader("model_executor", globals(),
                           "vllm.model_executor.models")

logger = init_logger(__name__)
DataclassInstanceT = TypeVar("DataclassInstanceT", bound=DataclassInstance)

TaskOption = Literal["auto", "generate", "embedding", "embed", "classify",
                     "score", "reward", "transcription", "draft"]

_ResolvedTask = Literal["generate", "transcription", "encode", "embed",
                        "classify", "reward", "draft"]

RunnerOption = Literal["auto", "generate", "pooling", "draft"]

RunnerType = Literal["generate", "pooling", "draft"]

ConvertOption = Literal["auto", "none", "embed", "classify", "reward"]

ConvertType = Literal["none", "embed", "classify", "reward"]

_RUNNER_TASKS: dict[RunnerType, list[TaskOption]] = {
    "generate": ["generate", "transcription"],
    "pooling": ["embedding", "embed", "classify", "score", "reward"],
    "draft": ["draft"],
}

_RUNNER_CONVERTS: dict[RunnerType, list[ConvertType]] = {
    "generate": [],
    "pooling": ["embed", "classify", "reward"],
    "draft": [],
}

# Some model suffixes are based on auto classes from Transformers:
# https://huggingface.co/docs/transformers/en/model_doc/auto
# NOTE: Items higher on this list priority over lower ones
_SUFFIX_TO_DEFAULTS: list[tuple[str, tuple[RunnerType, ConvertType]]] = [
    ("ForCausalLM", ("generate", "none")),
    ("ForConditionalGeneration", ("generate", "none")),
    ("ChatModel", ("generate", "none")),
    ("LMHeadModel", ("generate", "none")),
    ("ForTextEncoding", ("pooling", "embed")),
    ("EmbeddingModel", ("pooling", "embed")),
    ("ForSequenceClassification", ("pooling", "classify")),
    ("ForAudioClassification", ("pooling", "classify")),
    ("ForImageClassification", ("pooling", "classify")),
    ("ForVideoClassification", ("pooling", "classify")),
    ("ClassificationModel", ("pooling", "classify")),
    ("ForRewardModeling", ("pooling", "reward")),
    ("RewardModel", ("pooling", "reward")),
    # Let other `*Model`s take priority
    ("Model", ("pooling", "embed")),
]


def iter_architecture_defaults():
    yield from _SUFFIX_TO_DEFAULTS


def try_match_architecture_defaults(
    architecture: str,
    *,
    runner_type: Optional[RunnerType] = None,
    convert_type: Optional[ConvertType] = None,
) -> Optional[tuple[str, tuple[RunnerType, ConvertType]]]:
    for suffix, (default_runner_type,
                 default_convert_type) in iter_architecture_defaults():
        if ((runner_type is None or runner_type == default_runner_type) and
            (convert_type is None or convert_type == default_convert_type)
                and architecture.endswith(suffix)):
            return suffix, (default_runner_type, default_convert_type)

    return None


@runtime_checkable
class SupportsHash(Protocol):

    def compute_hash(self) -> str:
        ...


class SupportsMetricsInfo(Protocol):

    def metrics_info(self) -> dict[str, str]:
        ...


class ModelImpl(str, enum.Enum):
    AUTO = "auto"
    VLLM = "vllm"
    TRANSFORMERS = "transformers"


def get_attr_docs(cls: type[Any]) -> dict[str, str]:
    """
    Get any docstrings placed after attribute assignments in a class body.

    https://davidism.com/mit-license/
    """

    def pairwise(iterable):
        """
        Manually implement https://docs.python.org/3/library/itertools.html#itertools.pairwise

        Can be removed when Python 3.9 support is dropped.
        """
        iterator = iter(iterable)
        a = next(iterator, None)

        for b in iterator:
            yield a, b
            a = b

    try:
        cls_node = ast.parse(textwrap.dedent(inspect.getsource(cls))).body[0]
    except (OSError, KeyError, TypeError):
        # HACK: Python 3.13+ workaround - set missing __firstlineno__
        # Workaround can be removed after we upgrade to pydantic==2.12.0
        with open(inspect.getfile(cls)) as f:
            for i, line in enumerate(f):
                if f"class {cls.__name__}" in line and ":" in line:
                    cls.__firstlineno__ = i + 1
                    break
        cls_node = ast.parse(textwrap.dedent(inspect.getsource(cls))).body[0]

    if not isinstance(cls_node, ast.ClassDef):
        raise TypeError("Given object was not a class.")

    out = {}

    # Consider each pair of nodes.
    for a, b in pairwise(cls_node.body):
        # Must be an assignment then a constant string.
        if (not isinstance(a, (ast.Assign, ast.AnnAssign))
                or not isinstance(b, ast.Expr)
                or not isinstance(b.value, ast.Constant)
                or not isinstance(b.value.value, str)):
            continue

        doc = inspect.cleandoc(b.value.value)

        # An assignment can have multiple targets (a = b = v), but an
        # annotated assignment only has one target.
        targets = a.targets if isinstance(a, ast.Assign) else [a.target]

        for target in targets:
            # Must be assigning to a plain name.
            if not isinstance(target, ast.Name):
                continue

            out[target.id] = doc

    return out


def get_field(cls: ConfigType, name: str) -> Field:
    """Get the default factory field of a dataclass by name. Used for getting
    default factory fields in `EngineArgs`."""
    if not is_dataclass(cls):
        raise TypeError("The given class is not a dataclass.")
    cls_fields = {f.name: f for f in fields(cls)}
    if name not in cls_fields:
        raise ValueError(f"Field '{name}' not found in {cls.__name__}.")
    named_field: Field = cls_fields[name]
    if (default_factory := named_field.default_factory) is not MISSING:
        return field(default_factory=default_factory)
    if (default := named_field.default) is not MISSING:
        return field(default=default)
    raise ValueError(
        f"{cls.__name__}.{name} must have a default value or default factory.")


def is_init_field(cls: ConfigType, name: str) -> bool:
    return next(f for f in fields(cls) if f.name == name).init


TokenizerMode = Literal["auto", "slow", "mistral", "custom"]
ModelDType = Literal["auto", "half", "float16", "bfloat16", "float", "float32"]
<<<<<<< HEAD


class LogprobsMode(enum.Enum):
    RAW_LOGITS = "raw_logits"
    RAW_LOGPROBS = "raw_logprobs"
    PROCESSED_LOGITS = "processed_logits"
    PROCESSED_LOGPROBS = "processed_logprobs"
=======
LogprobsMode = Literal["raw_logprobs", "raw_logits", "processed_logprobs",
                       "processed_logits"]
MMEncoderTPMode = Literal["weights", "data"]
>>>>>>> ebe56a00


@config
@dataclass(config=ConfigDict(arbitrary_types_allowed=True))
class ModelConfig:
    """Configuration for the model."""

    model: str = "Qwen/Qwen3-0.6B"
    """Name or path of the Hugging Face model to use. It is also used as the
    content for `model_name` tag in metrics output when `served_model_name` is
    not specified."""
    runner: RunnerOption = "auto"
    """The type of model runner to use. Each vLLM instance only supports one
    model runner, even if the same model can be used for multiple types."""
    convert: ConvertOption = "auto"
    """Convert the model using adapters defined in
    [vllm.model_executor.models.adapters][]. The most common use case is to
    adapt a text generation model to be used for pooling tasks."""
    task: Optional[TaskOption] = None
    """[DEPRECATED] The task to use the model for. If the model supports more
    than one model runner, this is used to select which model runner to run.

    Note that the model may support other tasks using the same model runner.
    """
    tokenizer: SkipValidation[str] = None  # type: ignore
    """Name or path of the Hugging Face tokenizer to use. If unspecified, model
    name or path will be used."""
    tokenizer_mode: TokenizerMode = "auto"
    """Tokenizer mode:\n
    - "auto" will use the fast tokenizer if available.\n
    - "slow" will always use the slow tokenizer.\n
    - "mistral" will always use the tokenizer from `mistral_common`.\n
    - "custom" will use --tokenizer to select the preregistered tokenizer."""
    trust_remote_code: bool = False
    """Trust remote code (e.g., from HuggingFace) when downloading the model
    and tokenizer."""
    dtype: Union[ModelDType, torch.dtype] = "auto"
    """Data type for model weights and activations:\n
    - "auto" will use FP16 precision for FP32 and FP16 models, and BF16
    precision for BF16 models.\n
    - "half" for FP16. Recommended for AWQ quantization.\n
    - "float16" is the same as "half".\n
    - "bfloat16" for a balance between precision and range.\n
    - "float" is shorthand for FP32 precision.\n
    - "float32" for FP32 precision."""
    seed: Optional[int] = None
    """Random seed for reproducibility. Initialized to None in V0, but
    initialized to 0 in V1."""
    hf_config_path: Optional[str] = None
    """Name or path of the Hugging Face config to use. If unspecified, model
    name or path will be used."""
    allowed_local_media_path: str = ""
    """Allowing API requests to read local images or videos from directories
    specified by the server file system. This is a security risk. Should only
    be enabled in trusted environments."""
    revision: Optional[str] = None
    """The specific model version to use. It can be a branch name, a tag name,
    or a commit id. If unspecified, will use the default version."""
    code_revision: Optional[str] = None
    """The specific revision to use for the model code on the Hugging Face Hub.
    It can be a branch name, a tag name, or a commit id. If unspecified, will
    use the default version."""
    rope_scaling: dict[str, Any] = field(default_factory=dict)
    """RoPE scaling configuration. For example,
    `{"rope_type":"dynamic","factor":2.0}`."""
    rope_theta: Optional[float] = None
    """RoPE theta. Use with `rope_scaling`. In some cases, changing the RoPE
    theta improves the performance of the scaled model."""
    tokenizer_revision: Optional[str] = None
    """The specific revision to use for the tokenizer on the Hugging Face Hub.
    It can be a branch name, a tag name, or a commit id. If unspecified, will
    use the default version."""
    max_model_len: SkipValidation[int] = None  # type: ignore
    """Model context length (prompt and output). If unspecified, will be
    automatically derived from the model config.

    When passing via `--max-model-len`, supports k/m/g/K/M/G in human-readable
    format. Examples:\n
    - 1k -> 1000\n
    - 1K -> 1024\n
    - 25.6k -> 25,600"""
    spec_target_max_model_len: Optional[int] = None
    """Specify the maximum length for spec decoding draft models."""
    quantization: SkipValidation[Optional[QuantizationMethods]] = None
    """Method used to quantize the weights. If `None`, we first check the
    `quantization_config` attribute in the model config file. If that is
    `None`, we assume the model weights are not quantized and use `dtype` to
    determine the data type of the weights."""
    enforce_eager: bool = False
    """Whether to always use eager-mode PyTorch. If True, we will disable CUDA
    graph and always execute the model in eager mode. If False, we will use
    CUDA graph and eager execution in hybrid for maximal performance and
    flexibility."""
    max_seq_len_to_capture: int = 8192
    """Maximum sequence len covered by CUDA graphs. When a sequence has context
    length larger than this, we fall back to eager mode. Additionally for
    encoder-decoder models, if the sequence length of the encoder input is
    larger than this, we fall back to the eager mode."""
    max_logprobs: int = 20
    """Maximum number of log probabilities to return when `logprobs` is
    specified in `SamplingParams`. The default value comes the default for the
    OpenAI Chat Completions API. -1 means no cap, i.e. all (output_length *
    vocab_size) logprobs are allowed to be returned and it may cause OOM."""
    logprobs_mode: LogprobsMode = LogprobsMode.RAW_LOGPROBS
    """Indicates the content returned in the logprobs and prompt_logprobs.
    Supported mode:
    1) raw_logprobs, 2) processed_logprobs, 3) raw_logits, 4) processed_logits.
    Raw means the values before applying any logit processors, like bad words.
    Processed means the values after applying all processors, including
    temperature and top_k/top_p.
    """
    disable_sliding_window: bool = False
    """Whether to disable sliding window. If True, we will disable the sliding
    window functionality of the model, capping to sliding window size. If the
    model does not support sliding window, this argument is ignored."""
    disable_cascade_attn: bool = False
    """Disable cascade attention for V1. While cascade attention does not
    change the mathematical correctness, disabling it could be useful for
    preventing potential numerical issues. Note that even if this is set to
    False, cascade attention will be only used when the heuristic tells that
    it's beneficial."""
    skip_tokenizer_init: bool = False
    """Skip initialization of tokenizer and detokenizer. Expects valid
    `prompt_token_ids` and `None` for prompt from the input. The generated
    output will contain token ids."""
    enable_prompt_embeds: bool = False
    """If `True`, enables passing text embeddings as inputs via the
    `prompt_embeds` key. Note that enabling this will double the time required
    for graph compilation."""
    served_model_name: Optional[Union[str, list[str]]] = None
    """The model name(s) used in the API. If multiple names are provided, the
    server will respond to any of the provided names. The model name in the
    model field of a response will be the first name in this list. If not
    specified, the model name will be the same as the `--model` argument. Noted
    that this name(s) will also be used in `model_name` tag content of
    prometheus metrics, if multiple names provided, metrics tag will take the
    first one."""
    limit_mm_per_prompt: dict[str, int] = field(default_factory=dict)
    """Maximum number of data items per modality per prompt. Only applicable
    for multimodal models."""
    interleave_mm_strings: bool = False
    """Enable fully interleaved support for multimodal prompts, while using
    --chat-template-content-format=string. Defaults to False."""
    skip_mm_profiling: bool = False
    """When enabled, skips multimodal memory profiling and only profiles with
    language backbone model during engine initialization.
    """
    media_io_kwargs: dict[str, dict[str, Any]] = field(default_factory=dict)
    """Additional args passed to process media inputs, keyed by modalities.
    For example, to set num_frames for video, set
    `--media-io-kwargs '{"video": {"num_frames": 40} }'` """
    use_async_output_proc: bool = True
    """Whether to use async output processor."""
    config_format: Union[str, ConfigFormat] = ConfigFormat.AUTO.value
    """The format of the model config to load:\n
    - "auto" will try to load the config in hf format if available else it
    will try to load in mistral format.\n
    - "hf" will load the config in hf format.\n
    - "mistral" will load the config in mistral format."""
    hf_token: Optional[Union[bool, str]] = None
    """The token to use as HTTP bearer authorization for remote files . If
    `True`, will use the token generated when running `huggingface-cli login`
    (stored in `~/.huggingface`)."""
    hf_overrides: HfOverrides = field(default_factory=dict)
    """If a dictionary, contains arguments to be forwarded to the Hugging Face
    config. If a callable, it is called to update the HuggingFace config."""
    mm_processor_kwargs: Optional[dict[str, Any]] = None
    """Arguments to be forwarded to the model's processor for multi-modal data,
    e.g., image processor. Overrides for the multi-modal processor obtained
    from `AutoProcessor.from_pretrained`. The available overrides depend on the
    model that is being run. For example, for Phi-3-Vision: `{"num_crops": 4}`.
    """
    mm_processor_cache_gb: int = 4
    """The size (in GiB) of the multi-modal processor cache, which is used to
    avoid re-processing past multi-modal inputs.

    This cache is duplicated for each API process and engine core process,
    resulting in a total memory usage of
    `mm_processor_cache_gb * (api_server_count + data_parallel_size)`.

    Set to `0` to disable this cache completely (not recommended)."""
    mm_encoder_tp_mode: MMEncoderTPMode = "weights"
    """Indicates how to optimize multi-modal encoder inference using
    tensor parallelism (TP).

    - `"weights"`: Within the same vLLM engine, split the weights of
        each layer across TP ranks. (default TP behavior)
    - `"data"`: Within the same vLLM engine, split the batched input data
        across TP ranks to process the data in parallel, while hosting
        the full weights on each TP rank.
        This batch-level DP is not to be confused with API request-level
        DP (which is controlled by `--data-parallel-size`).
        This is only supported on a per-model basis and falls back to
        `"weights"` if the encoder does not support DP."""
    override_neuron_config: dict[str, Any] = field(default_factory=dict)
    """Initialize non-default neuron config or override default neuron config
    that are specific to Neuron devices, this argument will be used to
    configure the neuron config that can not be gathered from the vllm
    arguments. e.g. `{"cast_logits_dtype": "bfloat16"}`."""
    pooler_config: Optional["PoolerConfig"] = field(init=False)
    """Pooler config which controls the behaviour of output pooling in pooling
    models."""
    override_pooler_config: Optional[Union[dict, "PoolerConfig"]] = None
    """Initialize non-default pooling config or override default pooling config
    for the pooling model. e.g. `{"pooling_type": "mean", "normalize": false}`.
    """
    logits_processor_pattern: Optional[str] = None
    """Optional regex pattern specifying valid logits processor qualified names
    that can be passed with the `logits_processors` extra completion argument.
    Defaults to `None`, which allows no processors."""
    generation_config: str = "auto"
    """The folder path to the generation config. Defaults to `"auto"`, the
    generation config will be loaded from model path. If set to `"vllm"`, no
    generation config is loaded, vLLM defaults will be used. If set to a folder
    path, the generation config will be loaded from the specified folder path.
    If `max_new_tokens` is specified in generation config, then it sets a
    server-wide limit on the number of output tokens for all requests."""
    override_generation_config: dict[str, Any] = field(default_factory=dict)
    """Overrides or sets generation config. e.g. `{"temperature": 0.5}`. If
    used with `--generation-config auto`, the override parameters will be
    merged with the default config from the model. If used with
    `--generation-config vllm`, only the override parameters are used."""
    enable_sleep_mode: bool = False
    """Enable sleep mode for the engine (only cuda platform is supported)."""
    model_impl: Union[str, ModelImpl] = ModelImpl.AUTO.value
    """Which implementation of the model to use:\n
    - "auto" will try to use the vLLM implementation, if it exists, and fall
    back to the Transformers implementation if no vLLM implementation is
    available.\n
    - "vllm" will use the vLLM model implementation.\n
    - "transformers" will use the Transformers model implementation."""
    override_attention_dtype: Optional[str] = None
    """Override dtype for attention"""
    logits_processors: Optional[list[Union[str, type[LogitsProcessor]]]] = None
    """One or more logits processors' fully-qualified class names or class
    definitions"""

    def compute_hash(self) -> str:
        """
        WARNING: Whenever a new field is added to this config,
        ensure that it is included in the factors list if
        it affects the computation graph.

        Provide a hash that uniquely identifies all the configs
        that affect the structure of the computation
        graph from input ids/embeddings to the final hidden states,
        excluding anything before input ids/embeddings and after
        the final hidden states.
        """
        factors: list[Any] = []
        factors.append(self.model)
        factors.append(self.dtype)
        factors.append(self.quantization)
        factors.append(self.revision)
        factors.append(self.code_revision)
        factors.append(self.max_model_len)
        factors.append(self.max_logprobs)
        factors.append(self.disable_sliding_window)
        factors.append(self.trust_remote_code)
        factors.append(self.generation_config)
        factors.append(self.model_impl)
        factors.append(self.override_generation_config)
        factors.append(self.rope_scaling)
        factors.append(self.rope_theta)
        # hf_config can control how the model looks!
        factors.append(self.hf_config.to_json_string())
        str_factors = str(factors)
        assert_hashable(str_factors)
        return hashlib.sha256(str(factors).encode()).hexdigest()

    def __post_init__(self) -> None:
        # Set the default seed to 0 in V1.
        # NOTE(woosuk): In V0, we set the default seed to None because the
        # driver worker shares the same process as the user process, and thus
        # setting a seed affects the user process as well.
        # In V1, we use separate processes for workers (unless
        # VLLM_ENABLE_V1_MULTIPROCESSING=0), so setting a seed here
        # doesn't affect the user process. However, without a consistent seed,
        # different tensor parallel workers would sample different tokens,
        # leading to inconsistent results.
        if envs.VLLM_USE_V1 and self.seed is None:
            self.seed = 0
            if not envs.VLLM_ENABLE_V1_MULTIPROCESSING:
                logger.warning(
                    "The global random seed is set to %d. Since "
                    "VLLM_ENABLE_V1_MULTIPROCESSING is set to False, this may "
                    "affect the random state of the Python process that "
                    "launched vLLM.", self.seed)

        if self.runner != "draft":
            # If we're not running the draft model, check for speculators config
            # If speculators config, set model / tokenizer to be target model
            self.model, self.tokenizer = maybe_override_with_speculators_target_model(  # noqa: E501
                model=self.model,
                tokenizer=self.tokenizer,
                revision=self.revision,
                trust_remote_code=self.trust_remote_code)

        # Keep set served_model_name before maybe_model_redirect(self.model)
        self.served_model_name = get_served_model_name(self.model,
                                                       self.served_model_name)
        self.model = maybe_model_redirect(self.model)
        # The tokenizer is consistent with the model by default.
        if self.tokenizer is None:
            self.tokenizer = self.model
        if self.tokenizer_revision is None:
            self.tokenizer_revision = self.revision
        self.tokenizer = maybe_model_redirect(self.tokenizer)

        if isinstance(self.hf_config_path, str):
            self.hf_config_path = maybe_model_redirect(self.hf_config_path)

        if callable(self.hf_overrides):
            hf_overrides_kw = {}
            hf_overrides_fn = self.hf_overrides
        else:
            hf_overrides_kw = self.hf_overrides
            hf_overrides_fn = None

        if self.rope_scaling:
            hf_override: dict[str, Any] = {"rope_scaling": self.rope_scaling}
            hf_overrides_kw.update(hf_override)
            hf_overrides_str = json.dumps(hf_overrides_kw)
            msg = (
                "`--rope-scaling` will be removed in a future release. "
                f"'Please instead use `--hf-overrides '{hf_overrides_str}'`")
            warnings.warn(DeprecationWarning(msg), stacklevel=2)
        if self.rope_theta is not None:
            hf_override = {"rope_theta": self.rope_theta}
            hf_overrides_kw.update(hf_override)
            hf_overrides_str = json.dumps(hf_overrides_kw)
            msg = (
                "`--rope-theta` will be removed in a future release. "
                f"'Please instead use `--hf-overrides '{hf_overrides_str}'`")
            warnings.warn(DeprecationWarning(msg), stacklevel=2)

        self.maybe_pull_model_tokenizer_for_s3(self.model, self.tokenizer)

        if (backend := envs.VLLM_ATTENTION_BACKEND
            ) and backend == "FLASHINFER" and find_spec("flashinfer") is None:
            raise ValueError(
                "VLLM_ATTENTION_BACKEND is set to FLASHINFER, but flashinfer "
                "module was not found. See "
                "https://github.com/vllm-project/vllm/blob/main/docker/Dockerfile "  # noqa: E501
                "for instructions on how to install it.")

        from vllm.platforms import current_platform

        if (self.override_attention_dtype is not None
                and not current_platform.is_rocm()):
            warnings.warn(
                "override-attention-dtype is set but not using ROCm platform",
                stacklevel=2)

        if (self.enable_sleep_mode
                and not current_platform.is_sleep_mode_available()):
            raise ValueError(
                "Sleep mode is not supported on current platform.")

        if isinstance(self.config_format, str):
            self.config_format = ConfigFormat(self.config_format)

        hf_config = get_config(self.hf_config_path or self.model,
                               self.trust_remote_code,
                               self.revision,
                               self.code_revision,
                               self.config_format,
                               hf_overrides_kw=hf_overrides_kw,
                               hf_overrides_fn=hf_overrides_fn)

        self.hf_config = hf_config
        self.hf_text_config = get_hf_text_config(self.hf_config)
        self.attention_chunk_size = getattr(self.hf_text_config,
                                            "attention_chunk_size", None)
        self.encoder_config = self._get_encoder_config()
        self.hf_image_processor_config = get_hf_image_processor_config(
            self.model, hf_token=self.hf_token, revision=self.revision)

        architectures = self.architectures
        registry = self.registry
        is_generative_model = registry.is_text_generation_model(
            architectures, self)
        is_pooling_model = registry.is_pooling_model(architectures, self)

        def _task_to_convert(task: TaskOption) -> ConvertType:
            if task == "embedding" or task == "embed":
                return "embed"
            if task == "classify":
                return "classify"
            if task == "reward":
                return "reward"
            if task == "score":
                new_task = self._get_default_pooling_task(architectures)
                return "classify" if new_task == "classify" else "embed"

            return "none"

        if self.task is not None:
            runner: RunnerOption = "auto"
            convert: ConvertOption = "auto"
            msg_prefix = ("The 'task' option has been deprecated and will be "
                          "removed in v0.13.0 or v1.0, whichever comes first.")
            msg_hint = "Please remove this option."

            is_generative_task = self.task in _RUNNER_TASKS["generate"]
            is_pooling_task = self.task in _RUNNER_TASKS["pooling"]

            if is_generative_model and is_pooling_model:
                if is_generative_task:
                    runner = "generate"
                    convert = "auto"
                    msg_hint = ("Please replace this option with `--runner "
                                "generate` to continue using this model "
                                "as a generative model.")
                elif is_pooling_task:
                    runner = "pooling"
                    convert = "auto"
                    msg_hint = ("Please replace this option with `--runner "
                                "pooling` to continue using this model "
                                "as a pooling model.")
                else:  # task == "auto"
                    pass
            elif is_generative_model or is_pooling_model:
                if is_generative_task:
                    runner = "generate"
                    convert = "auto"
                    msg_hint = "Please remove this option"
                elif is_pooling_task:
                    runner = "pooling"
                    convert = _task_to_convert(self.task)
                    msg_hint = ("Please replace this option with `--convert "
                                f"{convert}` to continue using this model "
                                "as a pooling model.")
                else:  # task == "auto"
                    pass
            else:
                raise AssertionError("The model should be a generative or "
                                     "pooling model when task is set to "
                                     f"{self.task!r}.")

            self.runner = runner
            self.convert = convert

            msg = f"{msg_prefix} {msg_hint}"
            warnings.warn(msg, DeprecationWarning, stacklevel=2)

        self.runner_type = self._get_runner_type(architectures, self.runner)
        self.convert_type = self._get_convert_type(architectures,
                                                   self.runner_type,
                                                   self.convert)

        if self.runner_type == "generate" and not is_generative_model:
            generate_converts = _RUNNER_CONVERTS["generate"]
            if self.convert_type not in generate_converts:
                # Currently we don't have any converters for generative models
                raise ValueError(
                    "This model does not support `--runner generate`.")
        if self.runner_type == "pooling" and not is_pooling_model:
            pooling_converts = _RUNNER_CONVERTS["pooling"]
            if self.convert_type not in pooling_converts:
                convert_option = "<" + "|".join(pooling_converts) + ">"
                raise ValueError(
                    "This model does not support `--runner pooling`. "
                    f"You can pass `--convert {convert_option} to adapt "
                    "it into a pooling model.")

        self.supported_tasks = self._get_supported_tasks(
            architectures, self.runner_type, self.convert_type)

        # Note: Initialize these attributes early because transformers fallback
        # may fail to load dynamic modules in child processes
        model_info, arch = registry.inspect_model_cls(architectures, self)
        self._model_info = model_info
        self._architecture = arch
        logger.info("Resolved architecture: %s", arch)

        self.pooler_config = self._init_pooler_config()

        self.dtype = _get_and_verify_dtype(
            self.model,
            self.hf_config,
            self.dtype,
            is_pooling_model=self.runner_type == "pooling",
            revision=self.revision,
        )

        # Interleaved attention is not supported by some backends in V0
        if (not self.disable_sliding_window
                and is_interleaved(self.hf_text_config)
                and not envs.VLLM_USE_V1
                and (backend := envs.VLLM_ATTENTION_BACKEND)
                in ("XFORMERS", "FLASHINFER")):
            logger.warning_once(
                "%s has interleaved attention, which is currently not "
                "supported by the %s backend. Disabling sliding window and "
                "capping the max length to the sliding window size (%d).",
                self.hf_text_config.model_type,
                backend,
                self.hf_text_config.sliding_window,
            )
            self.disable_sliding_window = True

        self.original_max_model_len = self.max_model_len
        self.max_model_len = self.get_and_verify_max_len(self.max_model_len)
        self.multimodal_config = self._init_multimodal_config()

        if self.disable_sliding_window:
            # Set after get_and_verify_max_len to ensure that max_model_len
            # can be correctly capped to sliding window size
            self.hf_text_config.sliding_window = None

        if not self.skip_tokenizer_init:
            self._verify_tokenizer_mode()

        if (not current_platform.is_neuron() and self.override_neuron_config):
            raise ValueError(
                "`override_neuron_config` is only supported on Neuron.")

        # Avoid running try_verify_and_update_config multiple times
        self.config_updated = False

        self._verify_quantization()
        self._verify_cuda_graph()
        self._verify_bnb_config()

    @field_validator("quantization", mode="before")
    @classmethod
    def validate_quantization_before(cls, value: Any) -> Any:
        if isinstance(value, str):
            return value.lower()
        return value

    @model_validator(mode="after")
    def validate_model_config_after(self: "ModelConfig") -> "ModelConfig":
        if not isinstance(self.tokenizer, str):
            raise ValueError("tokenizer must be a string after __post_init__.")
        if not isinstance(self.max_model_len, int):
            raise ValueError(
                "max_model_len must be an integer after __post_init__.")
        return self

    def _get_transformers_backend_cls(self) -> str:
        """Determine which Transformers backend class will be used if
        `model_impl` is set to `transformers` or `auto`."""
        if getattr(self, "runner_type", self.runner) == "pooling":
            return "TransformersModel"
        if self.hf_config != self.hf_text_config:
            # If 'hf_text_config' is the same as 'hf_config'. If not, it is
            # probably a composite config, i.e. multimodal
            return "TransformersForMultimodalLM"
        return "TransformersForCausalLM"

    def using_transformers_backend(self) -> bool:
        """Check if the model is using the Transformers backend class."""
        return self.architecture == self._get_transformers_backend_cls()

    @property
    def registry(self):
        return me_models.ModelRegistry

    @property
    def architectures(self) -> list[str]:
        return getattr(self.hf_config, "architectures", [])

    @property
    def architecture(self) -> str:
        """The architecture vllm actually used."""
        return self._architecture

    def maybe_pull_model_tokenizer_for_s3(self, model: str,
                                          tokenizer: str) -> None:
        """Pull model/tokenizer from S3 to temporary directory when needed.

        Args:
            model: Model name or path
            tokenizer: Tokenizer name or path
        """
        if not (is_s3(model) or is_s3(tokenizer)):
            return

        if is_s3(model):
            s3_model = S3Model()
            s3_model.pull_files(model,
                                allow_pattern=["*.model", "*.py", "*.json"])
            self.model_weights = model
            self.model = s3_model.dir

            # If tokenizer is same as model, download to same directory
            if model == tokenizer:
                s3_model.pull_files(model,
                                    ignore_pattern=[
                                        "*.pt", "*.safetensors", "*.bin",
                                        "*.tensors"
                                    ])
                self.tokenizer = s3_model.dir
                return

        # Only download tokenizer if needed and not already handled
        if is_s3(tokenizer):
            s3_tokenizer = S3Model()
            s3_tokenizer.pull_files(
                model,
                ignore_pattern=["*.pt", "*.safetensors", "*.bin", "*.tensors"])
            self.tokenizer = s3_tokenizer.dir

    def _init_multimodal_config(self) -> Optional["MultiModalConfig"]:
        if self._model_info.supports_multimodal:
            return MultiModalConfig(
                limit_per_prompt=self.limit_mm_per_prompt,
                media_io_kwargs=self.media_io_kwargs,
                mm_processor_kwargs=self.mm_processor_kwargs,
                mm_processor_cache_gb=self.mm_processor_cache_gb,
                mm_encoder_tp_mode=self.mm_encoder_tp_mode,
                interleave_mm_strings=self.interleave_mm_strings,
                skip_mm_profiling=self.skip_mm_profiling,
            )

        return None

    def set_mm_processor_cache_gb(self, value: int) -> None:
        mm_config = self.get_multimodal_config()

        self.mm_processor_cache_gb = value
        mm_config.mm_processor_cache_gb = value

    def _get_encoder_config(self):
        return get_sentence_transformer_tokenizer_config(
            self.model, self.revision)

    def _init_pooler_config(self) -> Optional["PoolerConfig"]:
        if self.runner_type == "pooling":
            if isinstance(self.override_pooler_config, dict):
                self.override_pooler_config = PoolerConfig(
                    **self.override_pooler_config)

            pooler_config = self.override_pooler_config or PoolerConfig()

            base_config = get_pooling_config(self.model, self.revision)
            if base_config is not None:
                # Only set values that are not overridden by the user
                for k, v in base_config.items():
                    if getattr(pooler_config, k) is None:
                        setattr(pooler_config, k, v)

            default_pooling_type = self._model_info.default_pooling_type
            if pooler_config.pooling_type is None:
                pooler_config.pooling_type = default_pooling_type

            return pooler_config

        return None

    def _verify_tokenizer_mode(self) -> None:
        tokenizer_mode = cast(TokenizerMode, self.tokenizer_mode.lower())
        if tokenizer_mode not in get_args(TokenizerMode):
            raise ValueError(
                f"Unknown tokenizer mode: {self.tokenizer_mode}. Must be "
                f"one of {get_args(TokenizerMode)}.")
        self.tokenizer_mode = tokenizer_mode

    def _get_default_runner_type(
        self,
        architectures: list[str],
    ) -> RunnerType:
        registry = self.registry

        # Some Sentence Transformers models use *ForCausalLM archs
        if get_pooling_config(self.model, self.revision):
            return "pooling"

        for arch in architectures:
            if arch in registry.get_supported_archs():
                if registry.is_pooling_model(architectures, self):
                    return "pooling"
                if registry.is_text_generation_model(architectures, self):
                    return "generate"

            match = try_match_architecture_defaults(arch)
            if match:
                _, (runner_type, _) = match
                return runner_type

        return "generate"

    def _get_runner_type(
        self,
        architectures: list[str],
        runner: RunnerOption,
    ) -> RunnerType:
        if runner != "auto":
            return runner

        runner_type = self._get_default_runner_type(architectures)

        # Don't log the most common case
        if runner_type != "generate":
            logger.info(
                "Resolved `--runner auto` to `--runner %s`. "
                "Pass the value explicitly to silence this message.",
                runner_type)

        return runner_type

    def _get_default_convert_type(
        self,
        architectures: list[str],
        runner_type: RunnerType,
    ) -> ConvertType:
        registry = self.registry

        for arch in architectures:
            if arch in registry.get_supported_archs():
                if (runner_type == "generate"
                        and registry.is_text_generation_model(
                            architectures, self)):
                    return "none"
                if (runner_type == "pooling"
                        and registry.is_pooling_model(architectures, self)):
                    return "none"

            match = try_match_architecture_defaults(arch,
                                                    runner_type=runner_type)
            if match:
                _, (_, convert_type) = match
                return convert_type

        # This is to handle Sentence Transformers models that use *ForCausalLM
        # and also multi-modal pooling models which are not defined as
        # Sentence Transformers models
        if runner_type == "pooling":
            return "embed"

        return "none"

    def _get_convert_type(
        self,
        architectures: list[str],
        runner_type: RunnerType,
        convert: ConvertOption,
    ) -> ConvertType:
        if convert != "auto":
            return convert

        convert_type = self._get_default_convert_type(architectures,
                                                      runner_type)

        # Don't log the most common case
        if convert_type != "none":
            logger.info(
                "Resolved `--convert auto` to `--convert %s`. "
                "Pass the value explicitly to silence this message.",
                convert_type)

        return convert_type

    def _get_supported_generation_tasks(
        self,
        architectures: list[str],
        convert_type: ConvertType,
    ) -> list[_ResolvedTask]:
        registry = self.registry

        if registry.is_transcription_only_model(architectures, self):
            return ["transcription"]

        # TODO: Use get_supported_generation_tasks once V0 is removed
        supported_tasks = list[_ResolvedTask]()
        if (registry.is_text_generation_model(architectures, self)
                or convert_type in _RUNNER_CONVERTS["generate"]):
            supported_tasks.append("generate")

        if registry.is_transcription_model(architectures, self):
            supported_tasks.append("transcription")

        return supported_tasks

    def _get_default_pooling_task(
        self,
        architectures: list[str],
    ) -> Literal["embed", "classify", "reward"]:
        if self.registry.is_cross_encoder_model(architectures, self):
            return "classify"

        for arch in architectures:
            match = try_match_architecture_defaults(arch,
                                                    runner_type="pooling")
            if match:
                _, (_, convert_type) = match
                assert convert_type != "none"
                return convert_type

        return "embed"

    def _get_supported_pooling_tasks(
        self,
        architectures: list[str],
        convert_type: ConvertType,
    ) -> list[_ResolvedTask]:
        registry = self.registry

        # TODO: Use get_supported_pooling_tasks once V0 is removed
        supported_tasks = list[_ResolvedTask]()
        if (registry.is_pooling_model(architectures, self)
                or convert_type in _RUNNER_CONVERTS["pooling"]):
            supported_tasks.append("encode")

            extra_task = (self._get_default_pooling_task(architectures)
                          if convert_type == "none" else convert_type)
            supported_tasks.append(extra_task)

        return supported_tasks

    def _get_supported_tasks(
        self,
        architectures: list[str],
        runner_type: RunnerType,
        convert_type: ConvertType,
    ) -> list[_ResolvedTask]:
        if runner_type == "generate":
            return self._get_supported_generation_tasks(
                architectures, convert_type)
        if runner_type == "pooling":
            return self._get_supported_pooling_tasks(architectures,
                                                     convert_type)
        if runner_type == "draft":
            return ["draft"]

        assert_never(runner_type)

    def _parse_quant_hf_config(self):
        quant_cfg = getattr(self.hf_config, "quantization_config", None)
        if quant_cfg is None:
            # compressed-tensors uses a "compression_config" key
            quant_cfg = getattr(self.hf_config, "compression_config", None)

        else:
            # Set quant_method for ModelOpt models.
            producer_name = quant_cfg.get("producer", {}).get("name")
            if producer_name == "modelopt":
                quant_algo = quant_cfg.get("quantization",
                                           {}).get("quant_algo")
                if quant_algo == "FP8":
                    quant_cfg["quant_method"] = "modelopt"
                elif quant_algo == "NVFP4":
                    quant_cfg["quant_method"] = "modelopt_fp4"
                elif quant_algo is not None:
                    raise ValueError(
                        f"Unknown ModelOpt quant algo: {quant_algo}")

        return quant_cfg

    def _verify_quantization(self) -> None:
        supported_quantization = me_quant.QUANTIZATION_METHODS
        optimized_quantization_methods = [
            "fp8", "marlin", "modelopt", "gptq_marlin_24", "gptq_marlin",
            "awq_marlin", "fbgemm_fp8", "compressed-tensors", "experts_int8",
            "quark", "modelopt_fp4", "bitblas", "gptq_bitblas", "inc"
        ]
        if self.quantization is not None:
            self.quantization = cast(me_quant.QuantizationMethods,
                                     self.quantization)

        # Parse quantization method from the HF model config, if available.
        quant_cfg = self._parse_quant_hf_config()

        if quant_cfg is not None:
            # Use the community standard 'quant_method'
            quant_method = quant_cfg.get("quant_method", "").lower()

            # Normalize library names
            quant_method = quant_method.replace("compressed_tensors",
                                                "compressed-tensors")

            quant_cfg["quant_method"] = quant_method

            # Quantization methods which are overrides (i.e. they have a
            # `override_quantization_method` method) must be checked in order
            # of preference (this is particularly important for GPTQ).
            overrides = [
                "marlin",
                "bitblas",
                "gptq_marlin_24",
                "gptq_marlin",
                "gptq_bitblas",
                "awq_marlin",
                "ipex",
                "moe_wna16",
                "modelopt",
                "modelopt_fp4",
            ]
            quantization_methods = [
                q for q in supported_quantization if q not in overrides
            ]
            # Any custom overrides will be in quantization_methods so we place
            # them at the start of the list so custom overrides have preference
            # over the built in ones.
            quantization_methods = quantization_methods + overrides

            # Detect which checkpoint is it
            for name in quantization_methods:
                method = me_quant.get_quantization_config(name)
                quantization_override = method.override_quantization_method(
                    quant_cfg, self.quantization)
                if quantization_override is not None:
                    # Raise error if the override is not custom (custom would
                    # be in QUANTIZATION_METHODS but not QuantizationMethods)
                    # and hasn't been added to the overrides list.
                    if (name in get_args(me_quant.QuantizationMethods)
                            and name not in overrides):
                        raise ValueError(
                            f"Quantization method {name} is an override but "
                            "is has not been added to the `overrides` list "
                            "above. This is necessary to ensure that the "
                            "overrides are checked in order of preference.")
                    quant_method = quantization_override
                    self.quantization = quantization_override
                    break

            # Verify quantization configurations.
            if self.quantization is None:
                self.quantization = quant_method
            elif self.quantization != quant_method:
                raise ValueError(
                    "Quantization method specified in the model config "
                    f"({quant_method}) does not match the quantization "
                    f"method specified in the `quantization` argument "
                    f"({self.quantization}).")

        if self.quantization is not None:
            if self.quantization not in supported_quantization:
                raise ValueError(
                    f"Unknown quantization method: {self.quantization}. Must "
                    f"be one of {supported_quantization}.")
            from vllm.platforms import current_platform
            current_platform.verify_quantization(self.quantization)
            if self.quantization not in optimized_quantization_methods:
                logger.warning(
                    "%s quantization is not fully "
                    "optimized yet. The speed can be slower than "
                    "non-quantized models.", self.quantization)

    def _verify_cuda_graph(self) -> None:
        # The `max_seq_len_to_capture` was incorrectly
        # based on the encoder's input length (448)
        # but not the decoder's larger input length (1500).
        # This change ensures the CUDA Graph captures the correct,
        # larger sequence length, allowing it to work as intended.
        effective_max_seq_len = self.max_model_len
        if self.is_encoder_decoder:
            effective_max_seq_len = max(
                effective_max_seq_len,
                getattr(self.hf_config, "max_source_positions", 0))
        self.max_seq_len_to_capture = min(self.max_seq_len_to_capture,
                                          effective_max_seq_len)
        # CUDAGraph capture not supported for enc-dec models and mllama on ROCm
        ROCM_UNSUPPORTED_MODELS = ['mllama']
        unsupported_rocm = (self.hf_config.model_type
                            in ROCM_UNSUPPORTED_MODELS
                            or self.is_encoder_decoder)

        if (unsupported_rocm and not self.enforce_eager
                and current_platform.is_rocm()):
            logger.warning(
                "CUDA graph is not supported for %s on ROCm yet, fallback "
                "to eager mode.", self.hf_config.model_type)
            self.enforce_eager = True

    def _verify_bnb_config(self) -> None:
        """
        The current version of bitsandbytes (0.46.1) with 8-bit models does not
        yet support CUDA graph.
        # TODO Remove this when bitsandbytes supports.
        """
        is_bitsandbytes = self.quantization == "bitsandbytes"
        has_quantization_config = (getattr(self.hf_config,
                                           "quantization_config", None)
                                   is not None)
        is_8bit = (self.hf_config.quantization_config.get(
            "load_in_8bit", False) if has_quantization_config else False)
        if all([
                is_bitsandbytes,
                has_quantization_config,
                is_8bit,
                not self.enforce_eager,
        ]):
            logger.warning(
                "CUDA graph is not supported on BitsAndBytes 8bit yet, "
                "fallback to the eager mode.")

            self.enforce_eager = True

    def _verify_with_expert_parallelism(self) -> None:
        num_expert_names = [
            "moe_num_experts",  # Dbrx
            "num_experts",  # Jamba
            "n_routed_experts",  # DeepSeek
            "num_local_experts",  # Mixtral
        ]
        num_experts = 0
        for name in num_expert_names:
            num_experts = getattr(self.hf_text_config, name, 0)
            if num_experts > 0:
                break
        if num_experts < 1:
            raise ValueError(
                "Number of experts in the model must be greater than 0 "
                "when expert parallelism is enabled.")

    def verify_dual_chunk_attention_config(
        self,
        load_config: "LoadConfig",
    ) -> None:
        if hasattr(self.hf_config, "dual_chunk_attention_config"):
            # Try loading the sparse attention config
            from vllm.model_executor.model_loader.weight_utils import (
                get_sparse_attention_config)
            sparse_attn_config = get_sparse_attention_config(self, load_config)
            if sparse_attn_config:
                self.hf_config.dual_chunk_attention_config[
                    "sparse_attention_config"] = sparse_attn_config
                if "sparse_attention_enabled" not in \
                        self.hf_config.dual_chunk_attention_config:
                    self.hf_config.dual_chunk_attention_config[
                        "sparse_attention_enabled"] = True

    def verify_async_output_proc(self, parallel_config, speculative_config,
                                 device_config) -> None:
        if not self.use_async_output_proc:
            # Nothing to check
            return

        if parallel_config.pipeline_parallel_size > 1:
            self.use_async_output_proc = False
            return

        # Reminder: Please update docs/features/compatibility_matrix.md
        # If the feature combo become valid
        from vllm.platforms import current_platform
        if not current_platform.is_async_output_supported(self.enforce_eager):
            self.use_async_output_proc = False
            return

        if envs.VLLM_USE_RAY_SPMD_WORKER:
            self.use_async_output_proc = False
            return

        # Async postprocessor is not necessary for pooling models
        # since there is no token generation
        if self.runner_type == "pooling":
            self.use_async_output_proc = False

        # Reminder: Please update docs/features/compatibility_matrix.md
        # If the feature combo become valid
        if speculative_config:
            self.use_async_output_proc = False

    def verify_with_parallel_config(
        self,
        parallel_config: "ParallelConfig",
    ) -> None:

        if parallel_config.distributed_executor_backend == "external_launcher":
            assert self.seed is not None, (
                "Seed must be set when using external launcher backend to "
                "make sure sampling results are the same across workers.")

        total_num_attention_heads = getattr(self.hf_text_config,
                                            "num_attention_heads", 0)
        tensor_parallel_size = parallel_config.tensor_parallel_size
        if total_num_attention_heads % tensor_parallel_size != 0:
            raise ValueError(
                f"Total number of attention heads ({total_num_attention_heads})"
                " must be divisible by tensor parallel size "
                f"({tensor_parallel_size}).")

        if parallel_config.enable_expert_parallel:
            self._verify_with_expert_parallelism()

        pipeline_parallel_size = parallel_config.pipeline_parallel_size
        if pipeline_parallel_size > 1:
            if not self.registry.is_pp_supported_model(self.architectures,
                                                       self):
                raise NotImplementedError(
                    "Pipeline parallelism is not supported for this model. "
                    "Supported models implement the `SupportsPP` interface.")

            if self.use_async_output_proc:
                self.use_async_output_proc = False

    def get_sliding_window(self) -> Optional[int]:
        """Get the sliding window size from the HF text config if present."""
        return getattr(self.hf_text_config, "sliding_window", None)

    def get_vocab_size(self) -> int:
        return getattr(self.hf_text_config, "vocab_size", 0)

    def get_hidden_size(self) -> int:
        return getattr(self.hf_text_config, "hidden_size", 0)

    @property
    def is_deepseek_mla(self) -> bool:
        if not hasattr(self.hf_text_config, "model_type"):
            return False
        elif self.hf_text_config.model_type in \
            ('deepseek_v2', 'deepseek_v3', 'deepseek_mtp', 'kimi_k2'):
            return self.hf_text_config.kv_lora_rank is not None
        elif self.hf_text_config.model_type == 'eagle':
            # if the model is an EAGLE module, check for the
            # underlying architecture
            return self.hf_text_config.model.model_type in \
                    ('deepseek_v2', 'deepseek_v3') \
                and self.hf_text_config.kv_lora_rank is not None
        return False

    def get_head_size(self) -> int:
        # TODO remove hard code
        if self.is_deepseek_mla:
            qk_rope_head_dim = getattr(self.hf_text_config, "qk_rope_head_dim",
                                       0)
            if self.use_mla:
                return self.hf_text_config.kv_lora_rank + qk_rope_head_dim
            else:
                qk_nope_head_dim = getattr(self.hf_text_config,
                                           "qk_nope_head_dim", 0)
                if qk_rope_head_dim and qk_nope_head_dim:
                    return qk_rope_head_dim + qk_nope_head_dim

        if hasattr(self.hf_text_config,
                   "model_type") and (self.hf_text_config.model_type
                                      == "zamba2"):
            return self.hf_text_config.attention_head_dim

        if self.is_attention_free:
            return 0

        # NOTE: Some configs may set head_dim=None in the config
        if getattr(self.hf_text_config, "head_dim", None) is not None:
            return self.hf_text_config.head_dim

        # FIXME(woosuk): This may not be true for all models.
        return (self.hf_text_config.hidden_size //
                self.hf_text_config.num_attention_heads)

    def get_total_num_kv_heads(self) -> int:
        """Returns the total number of KV heads."""
        # For GPTBigCode & Falcon:
        # NOTE: for falcon, when new_decoder_architecture is True, the
        # multi_query flag is ignored and we use n_head_kv for the number of
        # KV heads.
        falcon_model_types = ["falcon", "RefinedWeb", "RefinedWebModel"]
        new_decoder_arch_falcon = (
            self.hf_config.model_type in falcon_model_types
            and getattr(self.hf_config, "new_decoder_architecture", False))
        if not new_decoder_arch_falcon and getattr(self.hf_text_config,
                                                   "multi_query", False):
            # Multi-query attention, only one KV head.
            # Currently, tensor parallelism is not supported in this case.
            return 1

        # For DBRX and MPT
        if self.hf_config.model_type == "mpt":
            if "kv_n_heads" in self.hf_config.attn_config:
                return self.hf_config.attn_config["kv_n_heads"]
            return self.hf_config.num_attention_heads
        if self.hf_config.model_type == "dbrx":
            return getattr(self.hf_config.attn_config, "kv_n_heads",
                           self.hf_config.num_attention_heads)

        if self.hf_config.model_type == "nemotron-nas":
            for block in self.hf_config.block_configs:
                if not block.attention.no_op:
                    return self.hf_config.num_attention_heads \
                        // block.attention.n_heads_in_group

            raise RuntimeError("Couldn't determine number of kv heads")

        if self.is_attention_free:
            return 0

        attributes = [
            # For Falcon:
            "n_head_kv",
            "num_kv_heads",
            # For LLaMA-2:
            "num_key_value_heads",
            # For ChatGLM:
            "multi_query_group_num",
        ]
        for attr in attributes:
            num_kv_heads = getattr(self.hf_text_config, attr, None)
            if num_kv_heads is not None:
                return num_kv_heads

        # For non-grouped-query attention models, the number of KV heads is
        # equal to the number of attention heads.
        return self.hf_text_config.num_attention_heads

    def get_num_kv_heads(self, parallel_config: "ParallelConfig") -> int:
        """Returns the number of KV heads per GPU."""
        if self.use_mla:
            # When using MLA during decode it becomes MQA
            return 1

        total_num_kv_heads = self.get_total_num_kv_heads()
        # If tensor parallelism is used, we divide the number of KV heads by
        # the tensor parallel size. We will replicate the KV heads in the
        # case where the number of KV heads is smaller than the tensor
        # parallel size so each GPU has at least one KV head.
        return max(1,
                   total_num_kv_heads // parallel_config.tensor_parallel_size)

    def get_num_attention_heads(self,
                                parallel_config: "ParallelConfig") -> int:
        num_heads = getattr(self.hf_text_config, "num_attention_heads", 0)
        return num_heads // parallel_config.tensor_parallel_size

    def get_layers_start_end_indices(
            self, parallel_config: "ParallelConfig") -> tuple[int, int]:
        from vllm.distributed.utils import get_pp_indices
        if (self.hf_text_config.model_type == "deepseek_mtp"
                or self.hf_config.model_type == "mimo_mtp"
                or self.hf_config.model_type == "glm4_moe_mtp"
                or self.hf_config.model_type == "ernie_mtp"):
            total_num_hidden_layers = getattr(self.hf_text_config,
                                              "num_nextn_predict_layers", 0)
        else:
            total_num_hidden_layers = getattr(self.hf_text_config,
                                              "num_hidden_layers", 0)
        # the layout order is: DP x PP x TP
        pp_rank = (parallel_config.rank // parallel_config.tensor_parallel_size
                   ) % parallel_config.pipeline_parallel_size
        pp_size = parallel_config.pipeline_parallel_size
        start, end = get_pp_indices(total_num_hidden_layers, pp_rank, pp_size)
        return start, end

    def get_num_layers(self, parallel_config: "ParallelConfig") -> int:
        start, end = self.get_layers_start_end_indices(parallel_config)
        return end - start

    def get_num_layers_by_block_type(
        self,
        parallel_config: "ParallelConfig",
        block_type: LayerBlockType = LayerBlockType.attention,
    ) -> int:
        # This function relies on 'layers_block_type' in hf_config,
        # for w/o this attribute, we will need to have workarounds like so
        attn_block_type = block_type == LayerBlockType.attention
        is_transformer = not self.is_hybrid and \
                            not self.has_noops and \
                            not self.is_attention_free
        start, end = self.get_layers_start_end_indices(parallel_config)

        if is_transformer:
            # Handle the basic case first
            return end - start if attn_block_type else 0
        elif self.is_attention_free:
            # Attention free
            # Note that this code assumes there
            # is only one type of attention-free block type.
            return 0 if attn_block_type else end - start
        elif self.has_noops:
            block_configs = self.hf_config.block_configs
            return sum(not bc.attention.no_op
                       for bc in block_configs[start:end])
        else:
            # Hybrid model Jamba
            layers_block_type_value = getattr(self.hf_config,
                                              "layers_block_type", None)
            if layers_block_type_value is not None:
                if hasattr(self.hf_text_config,
                           "model_type") and (self.hf_text_config.model_type
                                              == "zamba2"):
                    if attn_block_type:
                        return sum(t == "hybrid"
                                   for t in layers_block_type_value[start:end])
                    else:
                        return self.get_num_layers(parallel_config)
                return sum(t == block_type.value
                           for t in layers_block_type_value[start:end])

            # Hybrid model Minimax
            attn_type_list = getattr(self.hf_config, "attn_type_list", None)
            if attn_type_list:
                return sum(t == 1 for t in attn_type_list[start:end])

            if layers_block_type_value is None and attn_type_list is None:
                raise ValueError(
                    "The model is an hybrid without a"
                    "layers_block_type or an attn_type_list in the hf_config,"
                    "cannot determine the num of "
                    f"{block_type.value} layers")

            return sum(t == 1 for t in attn_type_list[start:end])

    def get_mamba_chunk_size(self) -> Optional[int]:
        """
        Returns the mamba chunk size if it exists
        """
        # used by e.g. Bamba, FalconH1, Granite, PLaMo2
        chunk_size = getattr(self.hf_text_config, "mamba_chunk_size", None)
        if chunk_size is None:
            # used by e.g. Mamba2, NemotronH, Zamba
            chunk_size = getattr(self.hf_text_config, "chunk_size", None)
        return chunk_size

    def get_multimodal_config(self) -> "MultiModalConfig":
        """
        Get the multimodal configuration of the model.

        Raises:
            ValueError: If the model is not multimodal.
        """
        if self.multimodal_config is None:
            raise ValueError("The model is not multimodal.")

        return self.multimodal_config

    def try_get_generation_config(self) -> dict[str, Any]:
        """
        This method attempts to retrieve the non-default values of the
        generation config for this model.

        The generation config can contain information about special tokens, as
        well as sampling parameters. Which is why this method exists separately
        to `get_diff_sampling_param`.

        Returns:
            A dictionary containing the non-default generation config.
        """
        if self.generation_config in {"auto", "vllm"}:
            config = try_get_generation_config(
                self.hf_config_path or self.model,
                trust_remote_code=self.trust_remote_code,
                revision=self.revision,
            )
        else:
            config = try_get_generation_config(
                self.generation_config,
                trust_remote_code=self.trust_remote_code,
            )

        if config is None:
            return {}

        return config.to_diff_dict()

    def get_diff_sampling_param(self) -> dict[str, Any]:
        """
        This method returns a dictionary containing the non-default sampling
        parameters with `override_generation_config` applied.

        The default sampling parameters are:

        - vLLM's neutral defaults if `self.generation_config="vllm"`
        - the model's defaults if `self.generation_config="auto"`
        - as defined in `generation_config.json` if
            `self.generation_config="path/to/generation_config/dir"`

        Returns:
            A dictionary containing the non-default sampling parameters.
        """
        if self.generation_config == "vllm":
            config = {}
        else:
            config = self.try_get_generation_config()

        # Overriding with given generation config
        config.update(self.override_generation_config)

        available_params = [
            "repetition_penalty",
            "temperature",
            "top_k",
            "top_p",
            "min_p",
            "max_new_tokens",
        ]
        if any(p in config for p in available_params):
            diff_sampling_param = {
                p: config.get(p)
                for p in available_params if config.get(p) is not None
            }
            # Huggingface definition of max_new_tokens is equivalent
            # to vLLM's max_tokens
            if "max_new_tokens" in diff_sampling_param:
                diff_sampling_param["max_tokens"] = diff_sampling_param.pop(
                    "max_new_tokens")
        else:
            diff_sampling_param = {}

        if diff_sampling_param:
            logger.warning_once(
                "Default sampling parameters have been overridden by the "
                "model's Hugging Face generation config recommended from the "
                "model creator. If this is not intended, please relaunch "
                "vLLM instance with `--generation-config vllm`.")
        return diff_sampling_param

    @property
    def is_encoder_decoder(self) -> bool:
        """Extract the HF encoder/decoder model flag."""
        """
        For Mllama, VLLM overrides HF's is_encoder_decoder flag and sets it to
        True to enable cross-attention
        Neuron needs all multimodal data to be in the decoder and does not
        need to explicitly enable cross-attention
        """
        if (current_platform.is_neuron()
                and self.hf_config.model_type == "mllama"):
            return False

        return is_encoder_decoder(self.hf_config)

    @property
    def uses_mrope(self) -> bool:
        return uses_mrope(self.hf_config)

    @property
    def is_multimodal_model(self) -> bool:
        return self.multimodal_config is not None

    @property
    def processor_return_mm_hashes(self) -> bool:
        """Whether the multi-modal processor should output hashes."""
        mm_config = self.multimodal_config
        if mm_config is None:
            return False

        return mm_config.mm_processor_cache_gb > 0

    @property
    def enable_mm_processor_cache(self) -> bool:
        """Whether the multi-modal processor cache should be enabled."""
        mm_config = self.multimodal_config
        if mm_config is None:
            return False

        return mm_config.mm_processor_cache_gb > 0

    def get_mm_input_cache_gb(self) -> int:
        mm_config = self.multimodal_config
        if mm_config is None:
            return 0

        return envs.VLLM_MM_INPUT_CACHE_GIB

    @property
    def is_cross_encoder(self) -> bool:
        return (self._model_info.supports_cross_encoding
                or self.convert_type == "classify")

    @property
    def is_pp_supported(self) -> bool:
        return self._model_info.supports_pp

    @property
    def is_multimodal_raw_input_supported(self) -> bool:
        return self._model_info.supports_multimodal_raw_input

    @property
    def is_attention_free(self) -> bool:
        return self._model_info.is_attention_free

    @property
    def is_hybrid(self) -> bool:
        return self._model_info.is_hybrid

    @property
    def has_noops(self) -> bool:
        return self._model_info.has_noops

    @property
    def has_inner_state(self):
        return self._model_info.has_inner_state

    @property
    def is_v1_compatible(self) -> bool:
        return not self._model_info.supports_v0_only

    @property
    def use_mla(self) -> bool:
        return self.is_deepseek_mla and not envs.VLLM_MLA_DISABLE

    @property
    def is_matryoshka(self) -> bool:
        return (bool(getattr(self.hf_config, "matryoshka_dimensions", None))
                or getattr(self.hf_config, "is_matryoshka", False))

    @property
    def matryoshka_dimensions(self):
        return getattr(self.hf_config, "matryoshka_dimensions", None)

    @property
    def use_pad_token(self) -> bool:
        # cross_encoder models defaults to using pad_token.
        # `llm as reranker` models defaults to not using pad_token.
        return getattr(self.hf_config, "use_pad_token", True)

    def get_and_verify_max_len(self, max_model_len: int):
        # Consider max_model_len in tokenizer_config only when
        # pooling models use absolute position_embedding.
        tokenizer_config = None
        if (self.runner_type == "pooling" and getattr(
                self.hf_config, "position_embedding_type", "") == "absolute"):
            tokenizer_config = try_get_tokenizer_config(
                self.tokenizer,
                trust_remote_code=self.trust_remote_code,
                revision=self.tokenizer_revision)
        max_model_len = _get_and_verify_max_len(
            hf_config=self.hf_text_config,
            tokenizer_config=tokenizer_config,
            max_model_len=max_model_len,
            disable_sliding_window=self.disable_sliding_window,
            sliding_window=self.get_sliding_window(),
            spec_target_max_model_len=self.spec_target_max_model_len,
            encoder_config=self.encoder_config)
        logger.info("Using max model len %s", max_model_len)
        return max_model_len


@config
@dataclass
class LoadConfig:
    """Configuration for loading the model weights."""

    load_format: Union[str, LoadFormats] = "auto"
    """The format of the model weights to load:\n
    - "auto" will try to load the weights in the safetensors format and fall
    back to the pytorch bin format if safetensors format is not available.\n
    - "pt" will load the weights in the pytorch bin format.\n
    - "safetensors" will load the weights in the safetensors format.\n
    - "npcache" will load the weights in pytorch format and store a numpy cache
    to speed up the loading.\n
    - "dummy" will initialize the weights with random values, which is mainly
    for profiling.\n
    - "tensorizer" will use CoreWeave's tensorizer library for fast weight
    loading. See the Tensorize vLLM Model script in the Examples section for
    more information.\n
    - "runai_streamer" will load the Safetensors weights using Run:ai Model
    Streamer.\n
    - "bitsandbytes" will load the weights using bitsandbytes quantization.\n
    - "sharded_state" will load weights from pre-sharded checkpoint files,
    supporting efficient loading of tensor-parallel models.\n
    - "gguf" will load weights from GGUF format files (details specified in
    https://github.com/ggml-org/ggml/blob/master/docs/gguf.md).\n
    - "mistral" will load weights from consolidated safetensors files used by
    Mistral models.
    - Other custom values can be supported via plugins."""
    download_dir: Optional[str] = None
    """Directory to download and load the weights, default to the default
    cache directory of Hugging Face."""
    model_loader_extra_config: Union[dict, TensorizerConfig] = field(
        default_factory=dict)
    """Extra config for model loader. This will be passed to the model loader
    corresponding to the chosen load_format."""
    device: Optional[str] = None
    """Device to which model weights will be loaded, default to
    device_config.device"""
    ignore_patterns: Optional[Union[list[str], str]] = None
    """The list of patterns to ignore when loading the model. Default to
    "original/**/*" to avoid repeated loading of llama's checkpoints."""
    use_tqdm_on_load: bool = True
    """Whether to enable tqdm for showing progress bar when loading model
    weights."""
    pt_load_map_location: Union[str, dict[str, str]] = "cpu"
    """
    pt_load_map_location: the map location for loading pytorch checkpoint, to
    support loading checkpoints can only be loaded on certain devices like
    "cuda", this is equivalent to {"": "cuda"}. Another supported format is
    mapping from different devices like from GPU 1 to GPU 0:
    {"cuda:1": "cuda:0"}. Note that when passed from command line, the strings
    in dictionary needs to be double quoted for json parsing. For more details,
    see original doc for `map_location` in https://pytorch.org/docs/stable/generated/torch.load.html
    """

    def compute_hash(self) -> str:
        """
        WARNING: Whenever a new field is added to this config,
        ensure that it is included in the factors list if
        it affects the computation graph.

        Provide a hash that uniquely identifies all the configs
        that affect the structure of the computation
        graph from input ids/embeddings to the final hidden states,
        excluding anything before input ids/embeddings and after
        the final hidden states.
        """
        # no factors to consider.
        # this config will not affect the computation graph.
        factors: list[Any] = []
        hash_str = hashlib.md5(str(factors).encode(),
                               usedforsecurity=False).hexdigest()
        return hash_str

    def __post_init__(self):
        self.load_format = self.load_format.lower()
        if self.ignore_patterns is not None and len(self.ignore_patterns) > 0:
            logger.info(
                "Ignoring the following patterns when downloading weights: %s",
                self.ignore_patterns)
        else:
            self.ignore_patterns = ["original/**/*"]


Device = Literal["auto", "cuda", "neuron", "cpu", "tpu", "xpu"]


@config
@dataclass(config=ConfigDict(arbitrary_types_allowed=True))
class DeviceConfig:
    """Configuration for the device to use for vLLM execution."""

    device: SkipValidation[Optional[Union[Device, torch.device]]] = "auto"
    """Device type for vLLM execution.
    This parameter is deprecated and will be
    removed in a future release.
    It will now be set automatically based
    on the current platform."""
    device_type: str = field(init=False)
    """Device type from the current platform. This is set in
    `__post_init__`."""

    def compute_hash(self) -> str:
        """
        WARNING: Whenever a new field is added to this config,
        ensure that it is included in the factors list if
        it affects the computation graph.

        Provide a hash that uniquely identifies all the configs
        that affect the structure of the computation
        graph from input ids/embeddings to the final hidden states,
        excluding anything before input ids/embeddings and after
        the final hidden states.
        """
        # no factors to consider.
        # the device/platform information will be summarized
        # by torch/vllm automatically.
        factors: list[Any] = []
        hash_str = hashlib.md5(str(factors).encode(),
                               usedforsecurity=False).hexdigest()
        return hash_str

    def __post_init__(self):
        if self.device == "auto":
            # Automated device type detection
            from vllm.platforms import current_platform
            self.device_type = current_platform.device_type
            if not self.device_type:
                raise RuntimeError(
                    "Failed to infer device type, please set "
                    "the environment variable `VLLM_LOGGING_LEVEL=DEBUG` "
                    "to turn on verbose logging to help debug the issue.")
        else:
            # Device type is assigned explicitly
            if isinstance(self.device, str):
                self.device_type = self.device
            elif isinstance(self.device, torch.device):
                self.device_type = self.device.type

        # Some device types require processing inputs on CPU
        if self.device_type in ["neuron"]:
            self.device = torch.device("cpu")
        elif self.device_type in ["tpu"]:
            self.device = None
        else:
            # Set device with device type
            self.device = torch.device(self.device_type)


SpeculativeMethod = Literal["ngram", "eagle", "eagle3", "medusa",
                            "mlp_speculator", "draft_model", "deepseek_mtp",
                            "ernie_mtp"]


@config
@dataclass
class SpeculativeConfig:
    """Configuration for speculative decoding."""

    # General speculative decoding control
    num_speculative_tokens: SkipValidation[int] = None  # type: ignore
    """The number of speculative tokens, if provided. It will default to the
    number in the draft model config if present, otherwise, it is required."""
    model: Optional[str] = None
    """The name of the draft model, eagle head, or additional weights, if
    provided."""
    method: Optional[SpeculativeMethod] = None
    """The name of the speculative method to use. If users provide and set the
    `model` param, the speculative method type will be detected automatically
    if possible, if `model` param is not provided, the method name must be
    provided.

    If using `ngram` method, the related configuration `prompt_lookup_max` and
    `prompt_lookup_min` should be considered."""
    draft_tensor_parallel_size: Optional[int] = None
    """The degree of the tensor parallelism for the draft model. Can only be 1
    or the same as the target model's tensor parallel size."""
    disable_logprobs: bool = True
    """If set to True, token log probabilities are not returned during
    speculative decoding. If set to False, token log probabilities are returned
    according to the log probability settings in SamplingParams."""

    # Draft model configuration
    quantization: Optional[me_quant.QuantizationMethods] = None
    """Quantization method that was used to quantize the draft model weights.
    If `None`, we assume the model weights are not quantized. Note that it only
    takes effect when using the draft model-based speculative method."""
    max_model_len: Optional[int] = None
    """The maximum model length of the draft model. Used when testing the
    ability to skip speculation for some sequences."""
    revision: Optional[str] = None
    """The specific model version to use for the draft model. It can be a
    branch name, a tag name, or a commit id. If unspecified, will use the
    default version."""
    code_revision: Optional[str] = None
    """The specific revision to use for the draft model code on Hugging Face
    Hub. It can be a branch name, a tag name, or a commit id. If unspecified,
    will use the default version."""

    # Advanced control
    disable_by_batch_size: Optional[int] = None
    """Disable speculative decoding for new incoming requests when the number
    of enqueued requests is larger than this value, if provided."""

    # Ngram proposer configuration
    prompt_lookup_max: Optional[int] = None
    """Maximum size of ngram token window when using Ngram proposer, required
    when method is set to ngram."""
    prompt_lookup_min: Optional[int] = None
    """Minimum size of ngram token window when using Ngram proposer, if
    provided. Defaults to 1."""

    speculative_token_tree: Optional[str] = None
    """Specifies the tree structure for speculative token generation.
    """
    # required configuration params passed from engine
    target_model_config: SkipValidation[ModelConfig] = None  # type: ignore
    """The configuration of the target model."""
    target_parallel_config: SkipValidation[
        ParallelConfig] = None  # type: ignore
    """The parallel configuration for the target model."""
    enable_chunked_prefill: SkipValidation[bool] = None  # type: ignore
    """Whether vLLM is configured to use chunked prefill or not. Used for
    raising an error since it's not yet compatible with speculative decode."""
    disable_log_stats: SkipValidation[bool] = None  # type: ignore
    """Whether to disable the periodic printing of stage times in speculative
    decoding."""

    # params generated in the post-init stage
    draft_model_config: SkipValidation[ModelConfig] = None  # type: ignore
    """The configuration of the draft model initialized internal."""
    draft_parallel_config: SkipValidation[
        ParallelConfig] = None  # type: ignore
    """The parallel configuration for the draft model initialized internal."""

    def compute_hash(self) -> str:
        """
        WARNING: Whenever a new field is added to this config,
        ensure that it is included in the factors list if
        it affects the computation graph.

        Provide a hash that uniquely identifies all the configs
        that affect the structure of the computation
        graph from input ids/embeddings to the final hidden states,
        excluding anything before input ids/embeddings and after
        the final hidden states.
        """
        factors: list[Any] = []
        # Eagle3 affects the computation graph because it returns intermediate
        # hidden states in addition to the final hidden state.
        factors.append(self.method == "eagle3")
        hash_str = hashlib.md5(str(factors).encode(),
                               usedforsecurity=False).hexdigest()
        return hash_str

    @staticmethod
    def hf_config_override(hf_config: PretrainedConfig) -> PretrainedConfig:
        if hf_config.model_type == "deepseek_v3":
            hf_config.model_type = "deepseek_mtp"
        if hf_config.model_type == "deepseek_mtp":
            n_predict = getattr(hf_config, "num_nextn_predict_layers", None)
            hf_config.update({
                "n_predict": n_predict,
                "architectures": ["DeepSeekMTPModel"]
            })

        if hf_config.architectures[0] == "MiMoForCausalLM":
            hf_config.model_type = "mimo_mtp"
            n_predict = getattr(hf_config, "num_nextn_predict_layers", None)
            hf_config.update({
                "num_hidden_layers": 0,
                "n_predict": n_predict,
                "architectures": ["MiMoMTPModel"]
            })

        if hf_config.architectures[0] == "Glm4MoeForCausalLM":
            hf_config.model_type = "glm4_moe_mtp"
            n_predict = getattr(hf_config, "num_nextn_predict_layers", None)
            hf_config.update({
                "num_hidden_layers": 0,
                "n_predict": n_predict,
                "architectures": ["Glm4MoeMTPModel"]
            })

        if hf_config.model_type == "ernie4_5_moe":
            hf_config.model_type = "ernie_mtp"
        if hf_config.model_type == "ernie_mtp":
            n_predict = getattr(hf_config, "num_nextn_predict_layers", None)
            hf_config.update({
                "n_predict": n_predict,
                "architectures": ["ErnieMTPModel"]
            })
            return hf_config

        return hf_config

    def __post_init__(self):

        # Note: "method" is a new parameter that helps to extend the
        # configuration of non-model-based proposers, and the "model" parameter
        # will be used to set the draft model, eagle head, or additional weight
        # when needed. If users do not specify "method", the speculative method
        # will be detected automatically if possible. If the speculative method
        # can not be detected, it will be considered as the "draft_model" by
        # default.

        if self.model is None and self.num_speculative_tokens is not None:
            # TODO(Shangming): Refactor mtp configuration logic when supporting
            # mtp acceleration for more models besides deepseek_v3
            if self.target_model_config and \
                (self.target_model_config.hf_text_config.model_type \
                        == "deepseek_v3" or
                    self.target_model_config.hf_text_config.model_type in
                        ("mimo","ernie4_5_moe")):
                # use the draft model from the same model:
                self.model = self.target_model_config.model
            elif self.method in ("ngram", "[ngram]"):
                self.model = "ngram"
            else:
                raise ValueError("num_speculative_tokens was provided without "
                                 "speculative model.")

        # Automatically configure the method for ngram when "model" is used
        # instead of "method"
        if self.method is None and (self.model is not None
                                    and self.model in ("ngram", "[ngram]")):
            self.method = "ngram"

        if self.method in ("ngram", "[ngram]"):
            # Unified to "ngram" internally
            self.method = "ngram"
            # Set default values if not provided
            if (self.prompt_lookup_min is None
                    and self.prompt_lookup_max is None):
                # TODO(woosuk): Tune these values. They are arbitrarily chosen.
                self.prompt_lookup_min = 5
                self.prompt_lookup_max = 5
            elif self.prompt_lookup_min is None:
                assert self.prompt_lookup_max is not None
                self.prompt_lookup_min = self.prompt_lookup_max
            elif self.prompt_lookup_max is None:
                assert self.prompt_lookup_min is not None
                self.prompt_lookup_max = self.prompt_lookup_min

            # Validate values
            if self.prompt_lookup_min < 1:
                raise ValueError(
                    f"prompt_lookup_min={self.prompt_lookup_min} must be > 0")
            if self.prompt_lookup_max < 1:
                raise ValueError(
                    f"prompt_lookup_max={self.prompt_lookup_max} must be > 0")
            if self.prompt_lookup_min > self.prompt_lookup_max:
                raise ValueError(
                    f"prompt_lookup_min={self.prompt_lookup_min} must "
                    f"be <= prompt_lookup_max={self.prompt_lookup_max}")

            # TODO: current we still need extract vocab_size from target model
            # config, in future, we may try refactor it out, and set
            # draft related config as None here.
            self.draft_model_config = self.target_model_config
            self.draft_parallel_config = self.target_parallel_config
        else:
            self.prompt_lookup_max = 0
            self.prompt_lookup_min = 0

            if self.model is not None:
                self.draft_model_config = ModelConfig(
                    model=self.model,
                    runner="draft",
                    tokenizer=self.target_model_config.tokenizer,
                    tokenizer_mode=self.target_model_config.tokenizer_mode,
                    trust_remote_code=self.target_model_config.
                    trust_remote_code,
                    allowed_local_media_path=self.target_model_config.
                    allowed_local_media_path,
                    dtype=self.target_model_config.dtype,
                    seed=self.target_model_config.seed,
                    revision=self.revision,
                    code_revision=self.code_revision,
                    tokenizer_revision=self.target_model_config.
                    tokenizer_revision,
                    spec_target_max_model_len=self.target_model_config.
                    max_model_len,
                    quantization=self.quantization,
                    enforce_eager=self.target_model_config.enforce_eager,
                    max_seq_len_to_capture=self.target_model_config.
                    max_seq_len_to_capture,
                    max_logprobs=self.target_model_config.max_logprobs,
                    hf_overrides=SpeculativeConfig.hf_config_override,
                )

                # Automatically detect the method
                if self.method in ('eagle', 'eagle3'):
                    pass
                elif "eagle-" in self.draft_model_config.model.lower() or \
                        "eagle3-" in self.draft_model_config.model.lower():
                    self.method = "eagle"
                elif self.draft_model_config.hf_config.model_type == "medusa":
                    self.method = "medusa"
                elif (self.draft_model_config.hf_config.model_type ==
                      "mlp_speculator"):
                    self.method = "mlp_speculator"
                elif (self.draft_model_config.hf_config.model_type
                      in ("deepseek_mtp", "mimo_mtp", "glm4_moe_mtp")):
                    self.method = "deepseek_mtp"
                    if self.num_speculative_tokens > 1:
                        logger.warning(
                                "All Deepseek MTP models only have " \
                                "one layer. Might need some code changes " \
                                "to support multiple layers."
                            )
                elif (self.draft_model_config.hf_config.model_type ==
                      "ernie_mtp"):
                    self.method = "ernie_mtp"
                    if self.num_speculative_tokens > 1:
                        logger.warning(
                                "All Ernie MTP models only have " \
                                "one layer. Might need some code changes " \
                                "to support multiple layers."
                            )
                else:
                    self.method = "draft_model"
                    raise NotImplementedError(
                        "Speculative decoding with draft model is not "
                        "supported yet. Please consider using other "
                        "speculative decoding methods such as ngram, medusa, "
                        "eagle, or deepseek_mtp.")

                # Replace hf_config for EAGLE draft_model
                if self.method in ("eagle", "eagle3"):
                    if self.enable_chunked_prefill and not envs.VLLM_USE_V1:
                        raise ValueError(
                            "Chunked prefill and EAGLE are not compatible "
                            "when using V0.")

                    from vllm.transformers_utils.configs import (
                        SpeculatorsConfig)
                    from vllm.transformers_utils.configs.eagle import (
                        EAGLEConfig)

                    if isinstance(self.draft_model_config.hf_config,
                                  (EAGLEConfig, SpeculatorsConfig)):
                        pass
                    else:
                        eagle_config = EAGLEConfig(
                            self.draft_model_config.hf_config,
                            method=self.method,
                            model_type="eagle")
                        self.draft_model_config.hf_config = eagle_config

                if (self.num_speculative_tokens is not None
                        and hasattr(self.draft_model_config.hf_config,
                                    "num_lookahead_tokens")):
                    self.draft_model_config.hf_config.num_lookahead_tokens = \
                    self.num_speculative_tokens

                n_predict = getattr(self.draft_model_config.hf_config,
                                    "n_predict", None)
                if n_predict is not None:
                    if self.num_speculative_tokens is None:
                        # Default to max value defined in draft model config.
                        self.num_speculative_tokens = n_predict
                    elif self.num_speculative_tokens > n_predict and \
                            self.num_speculative_tokens % n_predict != 0:
                        # Ensure divisibility for MTP module reuse.
                        raise ValueError(
                            f"num_speculative_tokens:{self.num_speculative_tokens}"
                            f" must be divisible by {n_predict=}")

                if self.speculative_token_tree is None:
                    # Generate chain of tokens.
                    self.speculative_token_tree = str([
                        (i + 1) * (0, )
                        for i in range(self.num_speculative_tokens)
                    ])
                else:
                    # Sort the token tree breadth-first.
                    tree_choices = ast.literal_eval(
                        self.speculative_token_tree)
                    self.speculative_token_tree = str(
                        sorted(tree_choices, key=lambda t: (len(t), t)))

                self.draft_tensor_parallel_size = \
                    SpeculativeConfig._verify_and_get_draft_tp(
                        self.target_parallel_config,
                        self.draft_tensor_parallel_size,
                        self.draft_model_config.hf_config
                )

                self.draft_model_config.max_model_len = (
                    SpeculativeConfig._maybe_override_draft_max_model_len(
                        self.max_model_len,
                        self.draft_model_config.max_model_len,
                        self.target_model_config.max_model_len,
                    ))

                self.draft_parallel_config = (
                    SpeculativeConfig.create_draft_parallel_config(
                        self.target_parallel_config,
                        self.draft_tensor_parallel_size))

    @staticmethod
    def _maybe_override_draft_max_model_len(
        speculative_max_model_len: Optional[int],
        draft_max_model_len: int,
        target_max_model_len: int,
    ) -> int:
        """Determine the max sequence len for the draft model. This is usually
        the draft_max_model_len, but may be the target_max_model_len if it is
        less than the draft_max_model_len, or may be speculative_max_model_len
        if it is specified.

        This is necessary so that sequences do not exceed the capacity of the
        draft model or the target model.

        speculative_max_model_len is mainly used for testing that sequences can
        skip speculation.
        """

        if speculative_max_model_len is not None:

            if speculative_max_model_len > draft_max_model_len:
                raise ValueError(f"{speculative_max_model_len=} cannot be "
                                 f"larger than {draft_max_model_len=}")

            if speculative_max_model_len > target_max_model_len:
                raise ValueError(f"{speculative_max_model_len=} cannot be "
                                 f"larger than {target_max_model_len=}")

            return speculative_max_model_len

        return min(
            draft_max_model_len,
            target_max_model_len,
        )

    @staticmethod
    def _verify_and_get_draft_tp(
            target_parallel_config: ParallelConfig,
            speculative_draft_tensor_parallel_size: Optional[int],
            draft_hf_config: PretrainedConfig) -> int:
        """
        Verifies and adjusts the tensor parallel size for a draft model
        specified using speculative_draft_tensor_parallel_size.
        """
        # If speculative_draft_tensor_parallel_size is unset then set it
        # appropriately else verify that it is set correctly.
        if speculative_draft_tensor_parallel_size is None:
            if draft_hf_config.model_type == "mlp_speculator":
                speculative_draft_tensor_parallel_size = 1
                if target_parallel_config.tensor_parallel_size > 1:
                    logger.warning(
                        "%s cannot currently be run with tp>1; "
                        "setting speculative_draft_tensor_parallel_size=1",
                        draft_hf_config.model_type)
            else:
                speculative_draft_tensor_parallel_size = \
                    target_parallel_config.tensor_parallel_size
        elif speculative_draft_tensor_parallel_size not in (
                1, target_parallel_config.tensor_parallel_size):
            raise ValueError(
                f"{speculative_draft_tensor_parallel_size=} cannot be "
                f"other value than 1 or target model tensor_parallel_size")
        return speculative_draft_tensor_parallel_size

    @staticmethod
    def create_draft_parallel_config(
        target_parallel_config: ParallelConfig,
        speculative_draft_tensor_parallel_size: int,
    ) -> ParallelConfig:
        """Create a parallel config for use by the draft worker.

        This is mostly a copy of the target parallel config, except the tp_size.
        """
        draft_parallel_config = ParallelConfig(
            pipeline_parallel_size=target_parallel_config.
            pipeline_parallel_size,
            tensor_parallel_size=speculative_draft_tensor_parallel_size,
            distributed_executor_backend=target_parallel_config.
            distributed_executor_backend,
            max_parallel_loading_workers=target_parallel_config.
            max_parallel_loading_workers,
            disable_custom_all_reduce=target_parallel_config.
            disable_custom_all_reduce,
            ray_workers_use_nsight=target_parallel_config.
            ray_workers_use_nsight,
            placement_group=target_parallel_config.placement_group,
        )

        return draft_parallel_config

    @model_validator(mode='after')
    def _verify_args(self) -> Self:
        if self.num_speculative_tokens is None:
            raise ValueError(
                "num_speculative_tokens must be provided with "
                "speculative model unless the draft model config contains an "
                "n_predict parameter.")

        if self.num_speculative_tokens <= 0:
            raise ValueError("Expected num_speculative_tokens to be greater "
                             f"than zero ({self.num_speculative_tokens}).")

        if self.draft_model_config:
            self.draft_model_config.verify_with_parallel_config(
                self.draft_parallel_config)

        if (self.disable_by_batch_size is not None
                and self.disable_by_batch_size < 2):
            raise ValueError("Expect the batch size threshold of disabling "
                             "speculative decoding is > 1, but got "
                             f"{self.disable_by_batch_size=}")

        eagle3_target_supported = ["llama", "qwen"]
        if self.method == "eagle3" and self.target_model_config and not any(
                supported_model in
                self.target_model_config.hf_text_config.model_type
                for supported_model in eagle3_target_supported):
            raise ValueError(
                f"Eagle3 is only supported for {eagle3_target_supported} models. "  # noqa: E501
                f"Got {self.target_model_config.hf_text_config.model_type=}")

        return self

    @property
    def num_lookahead_slots(self) -> int:
        """The number of additional slots the scheduler should allocate per
        step, in addition to the slots allocated for each known token.

        This is equal to the number of speculative tokens, as each speculative
        token must be scored.
        """
        return self.num_speculative_tokens

    def use_eagle(self) -> bool:
        return self.method in ("eagle", "eagle3", "deepseek_mtp", "ernie_mtp")

    def __repr__(self) -> str:
        method = self.method
        model = None if method == "ngram" else self.draft_model_config.model
        num_spec_tokens = self.num_speculative_tokens
        return f"SpeculativeConfig({method=}, {model=}, {num_spec_tokens=})"


LoRADType = Literal["auto", "float16", "bfloat16"]


@config
@dataclass(config=ConfigDict(arbitrary_types_allowed=True))
class LoRAConfig:
    """Configuration for LoRA."""

    max_lora_rank: int = 16
    """Max LoRA rank."""
    max_loras: int = 1
    """Max number of LoRAs in a single batch."""
    fully_sharded_loras: bool = False
    """By default, only half of the LoRA computation is sharded with tensor
    parallelism. Enabling this will use the fully sharded layers. At high
    sequence length, max rank or tensor parallel size, this is likely faster.
    """
    max_cpu_loras: Optional[int] = None
    """Maximum number of LoRAs to store in CPU memory. Must be >= than
    `max_loras`."""
    lora_dtype: Union[torch.dtype, LoRADType] = "auto"
    """Data type for LoRA. If auto, will default to base model dtype."""
    lora_extra_vocab_size: int = 256
    """Maximum size of extra vocabulary that can be present in a LoRA adapter
    (added to the base model vocabulary)."""
    lora_vocab_padding_size: ClassVar[int] = current_platform\
        .get_lora_vocab_padding_size()

    default_mm_loras: Optional[dict[str, str]] = None
    """Dictionary mapping specific modalities to LoRA model paths; this field
    is only applicable to multimodal models and should be leveraged when a
    model always expects a LoRA to be active when a given modality is present.
    Note that currently, if a request provides multiple additional
    modalities, each of which have their own LoRA, we do NOT apply
    default_mm_loras because we currently only support one lora adapter
    per prompt. When run in offline mode, the lora IDs for n modalities
    will be automatically assigned to 1-n with the names of the modalities
    in alphabetic order."""
    bias_enabled: bool = False
    """Enable bias for LoRA adapters."""

    def compute_hash(self) -> str:
        """
        WARNING: Whenever a new field is added to this config,
        ensure that it is included in the factors list if
        it affects the computation graph.

        Provide a hash that uniquely identifies all the configs
        that affect the structure of the computation
        graph from input ids/embeddings to the final hidden states,
        excluding anything before input ids/embeddings and after
        the final hidden states.
        """
        factors: list[Any] = []
        factors.append(self.max_lora_rank)
        factors.append(self.max_loras)
        factors.append(self.fully_sharded_loras)
        factors.append(self.lora_dtype)
        factors.append(self.lora_extra_vocab_size)
        factors.append(self.lora_vocab_padding_size)
        factors.append(self.bias_enabled)
        hash_str = hashlib.md5(str(factors).encode(),
                               usedforsecurity=False).hexdigest()
        return hash_str

    def __post_init__(self):
        # Setting the maximum rank to 512 should be able to satisfy the vast
        # majority of applications.
        possible_max_ranks = (8, 16, 32, 64, 128, 256, 320, 512)
        possible_lora_extra_vocab_size = (256, 512)
        if self.max_lora_rank not in possible_max_ranks:
            raise ValueError(
                f"max_lora_rank ({self.max_lora_rank}) must be one of "
                f"{possible_max_ranks}.")
        if self.lora_extra_vocab_size not in possible_lora_extra_vocab_size:
            raise ValueError(
                f"lora_extra_vocab_size ({self.lora_extra_vocab_size}) "
                f"must be one of {possible_lora_extra_vocab_size}.")
        if self.max_loras < 1:
            raise ValueError(f"max_loras ({self.max_loras}) must be >= 1.")
        if self.max_cpu_loras is None:
            self.max_cpu_loras = self.max_loras
        elif self.max_cpu_loras < self.max_loras:
            raise ValueError(
                f"max_cpu_loras ({self.max_cpu_loras}) must be >= "
                f"max_loras ({self.max_loras})")

    def verify_with_cache_config(self, cache_config: CacheConfig):
        if cache_config.cpu_offload_gb > 0 and not envs.VLLM_USE_V1:
            raise ValueError(
                "V0 LoRA does not support CPU offload, please use V1.")

    def verify_with_model_config(self, model_config: ModelConfig):
        if self.lora_dtype in (None, "auto"):
            self.lora_dtype = model_config.dtype
        elif isinstance(self.lora_dtype, str):
            self.lora_dtype = getattr(torch, self.lora_dtype)


@config
@dataclass
class MultiModalConfig:
    """Controls the behavior of multimodal models."""

    limit_per_prompt: dict[str, int] = \
        cast(dict[str, int], get_field(ModelConfig, "limit_mm_per_prompt"))
    """
    The maximum number of input items allowed per prompt for each modality.
    Defaults to 1 (V0) or 999 (V1) for each modality.

    For example, to allow up to 16 images and 2 videos per prompt:
    `{"image": 16, "video": 2}`
    """

    media_io_kwargs: dict[str, dict[str, Any]] = field(default_factory=dict)
    """Additional args passed to process media inputs, keyed by modalities.
    For example, to set num_frames for video, set
    `--media-io-kwargs '{"video": {"num_frames": 40} }'` """

    mm_processor_kwargs: Optional[dict[str, object]] = None
    """
    Overrides for the multi-modal processor obtained from
    `transformers.AutoProcessor.from_pretrained`.

    The available overrides depend on the model that is being run.

    For example, for Phi-3-Vision:
    `{"num_crops": 4}`.
    """

    mm_processor_cache_gb: int = 4
    """
    The size (in GiB) of the multi-modal processor cache, which is used to

    This cache is duplicated for each API process and engine core process,
    resulting in a total memory usage of
    `mm_processor_cache_gb * (api_server_count + data_parallel_size)`.

    Set to `0` to disable this cache completely (not recommended).
    """

    mm_encoder_tp_mode: MMEncoderTPMode = "weights"
    """
    Indicates how to optimize multi-modal encoder inference using
    tensor parallelism (TP).

    - `"weights"`: Within the same vLLM engine, split the weights of
        each layer across TP ranks. (default TP behavior)
    - `"data"`: Within the same vLLM engine, split the batched input data
        across TP ranks to process the data in parallel, while hosting
        the full weights on each TP rank.
        This batch-level DP is not to be confused with API request-level
        DP (which is controlled by `--data-parallel-size`).
        This is only supported on a per-model basis and falls back to
        `"weights"` if the encoder does not support DP.
    """

    interleave_mm_strings: bool = False
    """
    Enable fully interleaved support for multimodal prompts.
    """

    skip_mm_profiling: bool = False
    """
    When enabled, skips multimodal memory profiling and only profiles with
    language backbone model during engine initialization.

    This reduces engine startup time but shifts the responsibility to users for
    estimating the peak memory usage of the activation of multimodal encoder and
    embedding cache.
    """

    def compute_hash(self) -> str:
        """
        WARNING: Whenever a new field is added to this config,
        ensure that it is included in the factors list if
        it affects the computation graph.

        Provide a hash that uniquely identifies all the configs
        that affect the structure of the computation
        graph from input ids/embeddings to the final hidden states,
        excluding anything before input ids/embeddings and after
        the final hidden states.
        """
        # no factors to consider.
        # this config will not affect the computation graph.
        factors: list[Any] = []
        hash_str = hashlib.md5(str(factors).encode(),
                               usedforsecurity=False).hexdigest()
        return hash_str

    def get_limit_per_prompt(self, modality: str) -> int:
        """
        Get the maximum number of input items allowed per prompt
        for the given modality.
        """
        return self.limit_per_prompt.get(
            modality,
            999 if envs.VLLM_USE_V1 else 1,
        )

    def merge_mm_processor_kwargs(
        self,
        inference_kwargs: Mapping[str, object],
    ) -> dict[str, object]:
        """
        Get the keyword arguments to pass to the multi-modal processor
        according to the extra arguments passed during inference.
        """
        kwargs = self.mm_processor_kwargs or {}
        return kwargs | dict(inference_kwargs)


@config
@dataclass
class PoolerConfig:
    """Controls the behavior of output pooling in pooling models."""

    pooling_type: Optional[str] = None
    """
    The pooling method of the pooling model. This should be a key in
    [`vllm.model_executor.layers.pooler.PoolingType`][].
    """

    ## for embeddings models
    normalize: Optional[bool] = None
    """
    Whether to normalize the embeddings outputs.
    """
    dimensions: Optional[int] = None
    """
    Reduce the dimensions of embeddings if model
    support matryoshka representation.
    """

    ## for classification models
    activation: Optional[bool] = None
    """
    Whether to apply activation function to the classification outputs.
    """

    ## for reward models
    softmax: Optional[bool] = None
    """
    Whether to apply softmax to the reward outputs.
    """
    step_tag_id: Optional[int] = None
    """
    If set, only the score corresponding to the ``step_tag_id`` in the
    generated sentence should be returned. Otherwise, the scores for all tokens
    are returned.
    """
    returned_token_ids: Optional[list[int]] = None
    """
    A list of indices for the vocabulary dimensions to be extracted,
    such as the token IDs of ``good_token`` and ``bad_token`` in the
    ``math-shepherd-mistral-7b-prm`` model.
    """

    enable_chunked_processing: Optional[bool] = None
    """
    Whether to enable chunked processing for long inputs that exceed the model's
    maximum position embeddings. When enabled, long inputs will be split into
    chunks, processed separately, and then aggregated using weighted averaging.
    This allows embedding models to handle arbitrarily long text without CUDA
    errors. Defaults to False.
    """

    max_embed_len: Optional[int] = None
    """
    Maximum input length allowed for embedding generation. When set, allows
    inputs longer than max_embed_len to be accepted for embedding models.
    This parameter enables accepting long inputs without requiring
    VLLM_ALLOW_LONG_MAX_MODEL_LEN environment variable. When an input exceeds
    max_embed_len, it will be handled according to the original max_model_len
    validation logic. Defaults to None (i.e. set to max_model_len).
    """

    def compute_hash(self) -> str:
        """
        WARNING: Whenever a new field is added to this config,
        ensure that it is included in the factors list if
        it affects the computation graph.

        Provide a hash that uniquely identifies all the configs
        that affect the structure of the computation
        graph from input ids/embeddings to the final hidden states,
        excluding anything before input ids/embeddings and after
        the final hidden states.
        """
        # no factors to consider.
        # this config will not affect the computation graph.
        factors: list[Any] = []
        hash_str = hashlib.md5(str(factors).encode(),
                               usedforsecurity=False).hexdigest()
        return hash_str


_STR_DTYPE_TO_TORCH_DTYPE = {
    "half": torch.float16,
    "float16": torch.float16,
    "float": torch.float32,
    "float32": torch.float32,
    "bfloat16": torch.bfloat16,
}

# model_type -> reason
_FLOAT16_NOT_SUPPORTED_MODELS = {
    "gemma2": "Numerical instability. Please use bfloat16 or float32 instead.",
    "gemma3": "Numerical instability. Please use bfloat16 or float32 instead.",
    "plamo2": "Numerical instability. Please use bfloat16 or float32 instead.",
    "glm4": "Numerical instability. Please use bfloat16 or float32 instead.",
}


def _is_valid_dtype(model_type: str, dtype: torch.dtype):
    if model_type in _FLOAT16_NOT_SUPPORTED_MODELS and dtype == torch.float16:  # noqa: E501, SIM103
        return False

    return True


def _check_valid_dtype(model_type: str, dtype: torch.dtype):
    if model_type in _FLOAT16_NOT_SUPPORTED_MODELS and dtype == torch.float16:
        reason = _FLOAT16_NOT_SUPPORTED_MODELS[model_type]
        raise ValueError(f"The model type {model_type!r} "
                         f"does not support float16. Reason: {reason}")

    return True


def _find_dtype(
    model_id: str,
    config: PretrainedConfig,
    *,
    revision: Optional[str],
):
    # NOTE: getattr(config, "torch_dtype", torch.float32) is not correct
    # because config.torch_dtype can be None.
    config_dtype = getattr(config, "torch_dtype", None)

    # Fallbacks for multi-modal models if the root config
    # does not define torch_dtype
    if config_dtype is None:
        config_dtype = getattr(config.get_text_config(), "torch_dtype", None)
    if config_dtype is None and hasattr(config, "vision_config"):
        config_dtype = getattr(config.vision_config, "torch_dtype", None)
    if config_dtype is None and hasattr(config, "encoder_config"):
        config_dtype = getattr(config.encoder_config, "torch_dtype", None)

    # Try to read the dtype of the weights if they are in safetensors format
    if config_dtype is None:
        repo_mt = try_get_safetensors_metadata(model_id, revision=revision)

        if repo_mt and (files_mt := repo_mt.files_metadata):
            param_dtypes: set[torch.dtype] = {
                _SAFETENSORS_TO_TORCH_DTYPE[dtype_str]
                for file_mt in files_mt.values()
                for dtype_str in file_mt.parameter_count
                if dtype_str in _SAFETENSORS_TO_TORCH_DTYPE
            }

            if param_dtypes:
                return common_broadcastable_dtype(param_dtypes)

    if config_dtype is None:
        config_dtype = torch.float32

    return config_dtype


def _resolve_auto_dtype(
    model_type: str,
    config_dtype: torch.dtype,
    *,
    is_pooling_model: bool,
):
    from vllm.platforms import current_platform

    supported_dtypes = [
        dtype for dtype in current_platform.supported_dtypes
        if _is_valid_dtype(model_type, dtype)
    ]

    if is_pooling_model and torch.float16 in supported_dtypes:
        preferred_dtype = torch.float16
    else:
        preferred_dtype = supported_dtypes[0]

    # Downcast for float32 models
    if config_dtype == torch.float32:
        config_dtype = preferred_dtype

    if config_dtype in supported_dtypes:
        return config_dtype

    # Ensure device compatibility
    device_name = current_platform.get_device_name()
    device_capability = current_platform.get_device_capability()

    if device_capability is None:
        device_str = f"{device_name!r}"
    else:
        version_str = device_capability.as_version_str()
        device_str = f"{device_name!r} (with compute capability {version_str})"

    logger.warning(
        "Your device %s doesn't support %s. "
        "Falling back to %s for compatibility.",
        device_str,
        config_dtype,
        preferred_dtype,
    )

    return preferred_dtype


def _get_and_verify_dtype(
    model_id: str,
    config: PretrainedConfig,
    dtype: Union[str, torch.dtype],
    *,
    is_pooling_model: bool,
    revision: Optional[str] = None,
) -> torch.dtype:
    config_dtype = _find_dtype(model_id, config, revision=revision)
    model_type = config.model_type

    if isinstance(dtype, str):
        dtype = dtype.lower()
        if dtype == "auto":
            # Set default dtype from model config
            torch_dtype = _resolve_auto_dtype(
                model_type,
                config_dtype,
                is_pooling_model=is_pooling_model,
            )
        else:
            if dtype not in _STR_DTYPE_TO_TORCH_DTYPE:
                raise ValueError(f"Unknown dtype: {dtype!r}")
            torch_dtype = _STR_DTYPE_TO_TORCH_DTYPE[dtype]
    elif isinstance(dtype, torch.dtype):
        torch_dtype = dtype
    else:
        raise ValueError(f"Unknown dtype: {dtype}")

    _check_valid_dtype(model_type, torch_dtype)

    if torch_dtype != config_dtype:
        if torch_dtype == torch.float32:
            # Upcasting to float32 is allowed.
            logger.info("Upcasting %s to %s.", config_dtype, torch_dtype)
        elif config_dtype == torch.float32:
            # Downcasting from float32 to float16 or bfloat16 is allowed.
            logger.info("Downcasting %s to %s.", config_dtype, torch_dtype)
        else:
            # Casting between float16 and bfloat16 is allowed with a warning.
            logger.warning("Casting %s to %s.", config_dtype, torch_dtype)

    return torch_dtype


def _get_and_verify_max_len(
    hf_config: PretrainedConfig,
    tokenizer_config: Optional[dict],
    max_model_len: Optional[int],
    disable_sliding_window: bool,
    sliding_window: Optional[int],
    spec_target_max_model_len: Optional[int] = None,
    encoder_config: Optional[Any] = None,
) -> int:
    """Get and verify the model's maximum length."""
    derived_max_model_len = float("inf")
    possible_keys = [
        # OPT
        "max_position_embeddings",
        # GPT-2
        "n_positions",
        # MPT
        "max_seq_len",
        # ChatGLM2
        "seq_length",
        # Command-R
        "model_max_length",
        # Whisper
        "max_target_positions",
        # Others
        "max_sequence_length",
        "max_seq_length",
        "seq_len",
    ]
    # Choose the smallest "max_length" from the possible keys
    max_len_key = None
    for key in possible_keys:
        max_len = getattr(hf_config, key, None)
        if max_len is not None:
            max_len_key = key if max_len < derived_max_model_len \
                else max_len_key
            derived_max_model_len = min(derived_max_model_len, max_len)
    # For Command-R / Cohere, Cohere2 / Aya Vision models
    if tmp_max_len := getattr(hf_config, "model_max_length", None):
        max_len_key = "model_max_length"
        derived_max_model_len = tmp_max_len

    # If sliding window is manually disabled, max_length should be less
    # than the sliding window length in the model config.
    if (disable_sliding_window and sliding_window is not None
            and sliding_window < derived_max_model_len):
        max_len_key = "sliding_window"
        derived_max_model_len = sliding_window

    # Consider model_max_length in tokenizer_config
    if tokenizer_config:
        tokenizer_model_max_length = tokenizer_config.get(
            "model_max_length", derived_max_model_len)
        derived_max_model_len = min(derived_max_model_len,
                                    tokenizer_model_max_length)

    # If none of the keys were found in the config, use a default and
    # log a warning.
    if derived_max_model_len == float("inf"):
        if max_model_len is not None:
            # If max_model_len is specified, we use it.
            return max_model_len

        if spec_target_max_model_len is not None:
            # If this is a speculative draft model, we use the max model len
            # from the target model.
            return spec_target_max_model_len

        default_max_len = 2048
        logger.warning(
            "The model's config.json does not contain any of the following "
            "keys to determine the original maximum length of the model: "
            "%s. Assuming the model's maximum length is %d.", possible_keys,
            default_max_len)
        derived_max_model_len = default_max_len

    rope_scaling = getattr(hf_config, "rope_scaling", None)
    # NOTE(woosuk): Gemma3's max_model_len (128K) is already scaled by RoPE
    # scaling, so we skip applying the scaling factor again.
    if rope_scaling is not None and "gemma3" not in hf_config.model_type:
        # No need to consider "type" key because of patch_rope_scaling when
        # loading HF config
        rope_type = rope_scaling["rope_type"]

        if rope_type not in ("su", "longrope", "llama3"):
            if disable_sliding_window:
                # TODO(robertgshaw): Find a model that supports rope_scaling
                # with sliding window to see if this case should be allowed.
                raise NotImplementedError(
                    "Disabling sliding window is not supported for models "
                    "with rope_scaling. Please raise an issue so we can "
                    "investigate.")

            # NOTE: rope_type == "default" does not define factor
            # https://github.com/huggingface/transformers/blob/v4.45.2/src/transformers/modeling_rope_utils.py
            scaling_factor = rope_scaling.get("factor", 1.0)

            if rope_type == "yarn":
                derived_max_model_len = rope_scaling[
                    "original_max_position_embeddings"]
            derived_max_model_len *= scaling_factor

    if encoder_config and "max_seq_length" in encoder_config:
        derived_max_model_len = encoder_config["max_seq_length"]

    # If the user specified a max length, make sure it is smaller than the
    # derived length from the HF model config.
    if max_model_len is None:
        max_model_len = int(derived_max_model_len)
        if current_platform.is_tpu():
            logger.warning(
                "--max-model-len is not specified, "
                "it's currently using model's default length %s, "
                "which might be too large."
                "Please input with --max-model-len based on your "
                "request input length and output length, to avoid "
                "unnecessary degradation.", max_model_len)
    elif max_model_len > derived_max_model_len:
        # Some models might have a separate key for specifying model_max_length
        # that will be bigger than derived_max_model_len. We compare user input
        # with model_max_length and allow this override when it's smaller.
        model_max_length = getattr(hf_config, "model_max_length", None)
        if model_max_length is not None and max_model_len <= model_max_length:
            if disable_sliding_window:
                # TODO(robertgshaw): Find a model that has model_max_length
                # with sliding window to see if this case should be allowed.
                raise NotImplementedError(
                    "Disabling sliding window is not supported for models "
                    "model_max_length in the config. Please raise an issue "
                    "so we can investigate.")
        else:
            msg = (
                f"User-specified max_model_len ({max_model_len}) is greater "
                f"than the derived max_model_len ({max_len_key}="
                f"{derived_max_model_len} or model_max_length="
                f"{model_max_length} in model's config.json). This may lead "
                "to incorrect model outputs or CUDA errors.")
            if envs.VLLM_ALLOW_LONG_MAX_MODEL_LEN:
                logger.warning(
                    "%s Make sure the value is correct and within the "
                    "model context size.", msg)
            else:
                raise ValueError(
                    f"{msg} To allow overriding this maximum, set "
                    "the env var VLLM_ALLOW_LONG_MAX_MODEL_LEN=1")
    return int(max_model_len)


def get_served_model_name(model: str,
                          served_model_name: Optional[Union[str, list[str]]]):
    """
    If the input is a non-empty list, the first model_name in
    `served_model_name` is taken.
    If the input is a non-empty string, it is used directly.
    For cases where the input is either an empty string or an
    empty list, the fallback is to use `self.model`.
    """
    if not served_model_name:
        return model
    if isinstance(served_model_name, list):
        return served_model_name[0]
    return served_model_name


GuidedDecodingBackend = Literal["auto", "xgrammar", "guidance", "outlines"]


@config
@dataclass
class DecodingConfig:
    """Dataclass which contains the decoding strategy of the engine."""

    backend: GuidedDecodingBackend = "auto"
    """Which engine will be used for guided decoding (JSON schema / regex etc)
    by default. With "auto", we will make opinionated choices based on request
    contents and what the backend libraries currently support, so the behavior
    is subject to change in each release."""

    disable_fallback: bool = False
    """If `True`, vLLM will not fallback to a different backend on error."""

    disable_any_whitespace: bool = False
    """If `True`, the model will not generate any whitespace during guided
    decoding. This is only supported for xgrammar and guidance backends."""

    disable_additional_properties: bool = False
    """If `True`, the `guidance` backend will not use `additionalProperties`
    in the JSON schema. This is only supported for the `guidance` backend and
    is used to better align its behaviour with `outlines` and `xgrammar`."""

    reasoning_backend: str = ""
    """Select the reasoning parser depending on the model that you're using.
    This is used to parse the reasoning content into OpenAI API format."""

    def compute_hash(self) -> str:
        """
        WARNING: Whenever a new field is added to this config,
        ensure that it is included in the factors list if
        it affects the computation graph.

        Provide a hash that uniquely identifies all the configs
        that affect the structure of the computation
        graph from input ids/embeddings to the final hidden states,
        excluding anything before input ids/embeddings and after
        the final hidden states.
        """
        # no factors to consider.
        # this config will not affect the computation graph.
        factors: list[Any] = []
        hash_str = hashlib.md5(str(factors).encode(),
                               usedforsecurity=False).hexdigest()
        return hash_str

    def __post_init__(self):
        if (self.disable_any_whitespace
                and self.backend not in ("xgrammar", "guidance")):
            raise ValueError("disable_any_whitespace is only supported for "
                             "xgrammar and guidance backends.")
        if (self.disable_additional_properties and self.backend != "guidance"):
            raise ValueError("disable_additional_properties is only supported "
                             "for the guidance backend.")


DetailedTraceModules = Literal["model", "worker", "all"]


@config
@dataclass
class ObservabilityConfig:
    """Configuration for observability - metrics and tracing."""

    show_hidden_metrics_for_version: Optional[str] = None
    """Enable deprecated Prometheus metrics that have been hidden since the
    specified version. For example, if a previously deprecated metric has been
    hidden since the v0.7.0 release, you use
    `--show-hidden-metrics-for-version=0.7` as a temporary escape hatch while
    you migrate to new metrics. The metric is likely to be removed completely
    in an upcoming release."""

    @cached_property
    def show_hidden_metrics(self) -> bool:
        """Check if the hidden metrics should be shown."""
        if self.show_hidden_metrics_for_version is None:
            return False
        return version._prev_minor_version_was(
            self.show_hidden_metrics_for_version)

    otlp_traces_endpoint: Optional[str] = None
    """Target URL to which OpenTelemetry traces will be sent."""

    collect_detailed_traces: Optional[list[DetailedTraceModules]] = None
    """It makes sense to set this only if `--otlp-traces-endpoint` is set. If
    set, it will collect detailed traces for the specified modules. This
    involves use of possibly costly and or blocking operations and hence might
    have a performance impact.

    Note that collecting detailed timing information for each request can be
    expensive."""

    @cached_property
    def collect_model_forward_time(self) -> bool:
        """Whether to collect model forward time for the request."""
        return (self.collect_detailed_traces is not None
                and ("model" in self.collect_detailed_traces
                     or "all" in self.collect_detailed_traces))

    @cached_property
    def collect_model_execute_time(self) -> bool:
        """Whether to collect model execute time for the request."""
        return (self.collect_detailed_traces is not None
                and ("worker" in self.collect_detailed_traces
                     or "all" in self.collect_detailed_traces))

    def compute_hash(self) -> str:
        """
        WARNING: Whenever a new field is added to this config,
        ensure that it is included in the factors list if
        it affects the computation graph.

        Provide a hash that uniquely identifies all the configs
        that affect the structure of the computation
        graph from input ids/embeddings to the final hidden states,
        excluding anything before input ids/embeddings and after
        the final hidden states.
        """
        # no factors to consider.
        # this config will not affect the computation graph.
        factors: list[Any] = []
        hash_str = hashlib.md5(str(factors).encode(),
                               usedforsecurity=False).hexdigest()
        return hash_str

    def __post_init__(self):
        if (self.collect_detailed_traces is not None
                and len(self.collect_detailed_traces) == 1
                and "," in self.collect_detailed_traces[0]):
            self._parse_collect_detailed_traces()

        from vllm.tracing import is_otel_available, otel_import_error_traceback
        if not is_otel_available() and self.otlp_traces_endpoint is not None:
            raise ValueError(
                "OpenTelemetry is not available. Unable to configure "
                "'otlp_traces_endpoint'. Ensure OpenTelemetry packages are "
                f"installed. Original error:\n{otel_import_error_traceback}")

    def _parse_collect_detailed_traces(self):
        assert isinstance(self.collect_detailed_traces, list)
        self.collect_detailed_traces = cast(
            list[DetailedTraceModules],
            self.collect_detailed_traces[0].split(","))


KVProducer = Literal["kv_producer", "kv_both"]
KVConsumer = Literal["kv_consumer", "kv_both"]
KVRole = Literal[KVProducer, KVConsumer]


@config
@dataclass
class KVTransferConfig:
    """Configuration for distributed KV cache transfer."""

    kv_connector: Optional[str] = None
    """The KV connector for vLLM to transmit KV caches between vLLM instances.
    """

    engine_id: Optional[str] = None
    """The engine id for KV transfers."""

    kv_buffer_device: Optional[str] = "cuda"
    """The device used by kv connector to buffer the KV cache.
    Currently only support 'cuda'."""

    kv_buffer_size: float = 1e9
    """The buffer size for TorchDistributedConnector. Measured in number of
    bytes. Recommended value: 1e9 (about 1GB)."""

    kv_role: Optional[KVRole] = None
    """Whether this vLLM instance produces, consumes KV cache, or both. Choices
    are 'kv_producer', 'kv_consumer', and 'kv_both'."""

    kv_rank: Optional[int] = None
    """The rank of this vLLM instance in the KV cache transfer. Typical value:
    0 for prefill instance, 1 for decode instance.
    Currently only 1P1D is supported."""

    kv_parallel_size: int = 1
    """The number of parallel instances for KV cache transfer. For
    PyNcclConnector, this should be 2."""

    kv_ip: str = "127.0.0.1"
    """The KV connector ip, used to build distributed connection."""

    kv_port: int = 14579
    """The KV connector port, used to build distributed connection."""

    kv_connector_extra_config: dict[str, Any] = field(default_factory=dict)
    """any extra config that the connector may need."""

    kv_connector_module_path: Optional[str] = None
    """The Python module path to dynamically load the KV connector from.
    Only supported in V1."""

    def compute_hash(self) -> str:
        """
        WARNING: Whenever a new field is added to this config,
        ensure that it is included in the factors list if
        it affects the computation graph.

        Provide a hash that uniquely identifies all the configs
        that affect the structure of the computation
        graph from input ids/embeddings to the final hidden states,
        excluding anything before input ids/embeddings and after
        the final hidden states.
        """
        # no factors to consider.
        # this config will not affect the computation graph.
        factors: list[Any] = []
        hash_str = hashlib.md5(str(factors).encode(),
                               usedforsecurity=False).hexdigest()
        return hash_str

    def __post_init__(self) -> None:
        if self.engine_id is None:
            self.engine_id = str(uuid.uuid4())

        if self.kv_role is not None and self.kv_role not in get_args(KVRole):
            raise ValueError(f"Unsupported kv_role: {self.kv_role}. "
                             f"Supported roles are {get_args(KVRole)}")

        if self.kv_connector is not None and self.kv_role is None:
            raise ValueError("Please specify kv_disagg_role when kv_connector "
                             f"is set, supported roles are {get_args(KVRole)}")

    @property
    def is_kv_transfer_instance(self) -> bool:
        return self.kv_connector is not None and \
            self.kv_role in get_args(KVRole)

    @property
    def is_kv_producer(self) -> bool:
        return self.kv_connector is not None and \
            self.kv_role in get_args(KVProducer)

    @property
    def is_kv_consumer(self) -> bool:
        return self.kv_connector is not None and \
            self.kv_role in get_args(KVConsumer)

    def get_from_extra_config(self, key, default) -> Any:
        return self.kv_connector_extra_config.get(key, default)


@config
@dataclass
class KVEventsConfig:
    """Configuration for KV event publishing."""

    enable_kv_cache_events: bool = False
    """If True, enable KV cache events for tracking block storage and removal.
    Events can be published externally by zmq using the event publisher config.
    """

    publisher: str = "null"
    """The publisher to use for publishing kv events. Can be "null", "zmq".
    """

    endpoint: str = "tcp://*:5557"
    """The zmq endpoint to use for publishing kv events.
    """

    replay_endpoint: Optional[str] = None
    """The zmq endpoint to use for replaying kv events.
    """

    buffer_steps: int = 10_000
    """The number of steps to cache for replay endpoint. Will only save
    events from the last N steps for the replay endpoint.
    """

    hwm: int = 100_000
    """The zmq high water mark for the event publisher. After queueing N events,
    events will start dropping if the consumer is not keeping up.
    """

    max_queue_size: int = 100_000
    """The maximum number of events to queue while waiting for publishing.
    """

    topic: str = ""
    """The topic to use for the event publisher. Consumers can subscribe to
    this topic to receive events.
    """


@config
@dataclass(config=ConfigDict(arbitrary_types_allowed=True))
class VllmConfig:
    """Dataclass which contains all vllm-related configuration. This
    simplifies passing around the distinct configurations in the codebase.
    """

    # TODO: use default_factory once default constructing ModelConfig doesn't
    # try to download a model
    model_config: ModelConfig = None  # type: ignore
    """Model configuration."""
    cache_config: CacheConfig = field(default_factory=CacheConfig)
    """Cache configuration."""
    parallel_config: ParallelConfig = field(default_factory=ParallelConfig)
    """Parallel configuration."""
    scheduler_config: SchedulerConfig = field(default_factory=SchedulerConfig)
    """Scheduler configuration."""
    device_config: DeviceConfig = field(default_factory=DeviceConfig)
    """Device configuration."""
    load_config: LoadConfig = field(default_factory=LoadConfig)
    """Load configuration."""
    lora_config: Optional[LoRAConfig] = None
    """LoRA configuration."""
    speculative_config: Optional[SpeculativeConfig] = None
    """Speculative decoding configuration."""
    decoding_config: DecodingConfig = field(default_factory=DecodingConfig)
    """Decoding configuration."""
    observability_config: Optional[ObservabilityConfig] = None
    """Observability configuration."""
    quant_config: Optional[QuantizationConfig] = None
    """Quantization configuration."""
    compilation_config: CompilationConfig = field(
        default_factory=CompilationConfig)
    """`torch.compile` and cudagraph capture configuration for the model.

    As a shorthand, `-O<n>` can be used to directly specify the compilation
    level `n`: `-O3` is equivalent to `-O.level=3` (same as `-O='{"level":3}'`).
    Currently, -O <n> and -O=<n> are supported as well but this will likely be
    removed in favor of clearer -O<n> syntax in the future.

    NOTE: level 0 is the default level without any optimization. level 1 and 2
    are for internal testing only. level 3 is the recommended level for
    production, also default in V1.

    You can specify the full compilation config like so:
    `{"level": 3, "cudagraph_capture_sizes": [1, 2, 4, 8]}`
    """
    kv_transfer_config: Optional[KVTransferConfig] = None
    """The configurations for distributed KV cache transfer."""
    kv_events_config: Optional[KVEventsConfig] = None
    """The configurations for event publishing."""
    # some opaque config, only used to provide additional information
    # for the hash computation, mainly used for testing, debugging or out of
    # tree config registration.
    additional_config: Union[dict, SupportsHash] = field(default_factory=dict)
    """Additional config for specified platform. Different platforms may
    support different configs. Make sure the configs are valid for the platform
    you are using. Contents must be hashable."""
    instance_id: str = ""
    """The ID of the vLLM instance."""

    def compute_hash(self) -> str:
        """
        WARNING: Whenever a new field is added to this config,
        ensure that it is included in the factors list if
        it affects the computation graph.

        Provide a hash that uniquely identifies all the configs
        that affect the structure of the computation
        graph from input ids/embeddings to the final hidden states,
        excluding anything before input ids/embeddings and after
        the final hidden states.
        """
        factors: list[Any] = []

        # summarize vllm config
        vllm_factors: list[Any] = []
        from vllm import __version__
        vllm_factors.append(__version__)
        vllm_factors.append(envs.VLLM_USE_V1)
        if self.model_config:
            vllm_factors.append(self.model_config.compute_hash())
        else:
            vllm_factors.append("None")
        if self.cache_config:
            vllm_factors.append(self.cache_config.compute_hash())
        else:
            vllm_factors.append("None")
        if self.parallel_config:
            vllm_factors.append(self.parallel_config.compute_hash())
        else:
            vllm_factors.append("None")
        if self.scheduler_config:
            vllm_factors.append(self.scheduler_config.compute_hash())
        else:
            vllm_factors.append("None")
        if self.device_config:
            vllm_factors.append(self.device_config.compute_hash())
        else:
            vllm_factors.append("None")
        if self.load_config:
            vllm_factors.append(self.load_config.compute_hash())
        else:
            vllm_factors.append("None")
        if self.lora_config:
            vllm_factors.append(self.lora_config.compute_hash())
            # LoRA creates static buffers based on max_num_batched_tokens.
            # The tensor sizes and strides get captured in the torch.compile
            # graph explicitly.
            vllm_factors.append(
                str(self.scheduler_config.max_num_batched_tokens))
        else:
            vllm_factors.append("None")
        if self.speculative_config:
            vllm_factors.append(self.speculative_config.compute_hash())
        else:
            vllm_factors.append("None")
        if self.decoding_config:
            vllm_factors.append(self.decoding_config.compute_hash())
        else:
            vllm_factors.append("None")
        if self.observability_config:
            vllm_factors.append(self.observability_config.compute_hash())
        else:
            vllm_factors.append("None")
        if self.quant_config:
            pass  # should be captured by model_config.quantization
        if self.compilation_config:
            vllm_factors.append(self.compilation_config.compute_hash())
        else:
            vllm_factors.append("None")
        if self.kv_transfer_config:
            vllm_factors.append(self.kv_transfer_config.compute_hash())
        else:
            vllm_factors.append("None")
        if self.additional_config:
            if isinstance(additional_config := self.additional_config, dict):
                additional_config_hash = hashlib.md5(
                    json.dumps(additional_config, sort_keys=True).encode(),
                    usedforsecurity=False,
                ).hexdigest()
            else:
                additional_config_hash = additional_config.compute_hash()
            vllm_factors.append(additional_config_hash)
        else:
            vllm_factors.append("None")
        factors.append(vllm_factors)

        hash_str = hashlib.md5(str(factors).encode(),
                               usedforsecurity=False).hexdigest()[:10]
        return hash_str

    def pad_for_cudagraph(self, batch_size: int) -> int:
        # if batch_size > self.compilation_config.max_capture_size,
        # it should raise an IndexError.
        # the caller should make sure the batch_size is within the range,
        # i.e., batch_size <= self.compilation_config.max_capture_size
        return self.compilation_config.bs_to_padded_graph_size[batch_size]

    @staticmethod
    def _get_quantization_config(
            model_config: ModelConfig,
            load_config: LoadConfig) -> Optional[QuantizationConfig]:
        """Get the quantization config."""
        from vllm.platforms import current_platform
        if model_config.quantization is not None:
            from vllm.model_executor.model_loader.weight_utils import (
                get_quant_config)
            quant_config = get_quant_config(model_config, load_config)
            capability_tuple = current_platform.get_device_capability()

            if capability_tuple is not None:
                capability = capability_tuple.to_int()
                if capability < quant_config.get_min_capability():
                    raise ValueError(
                        f"The quantization method {model_config.quantization} "
                        "is not supported for the current GPU. Minimum "
                        f"capability: {quant_config.get_min_capability()}. "
                        f"Current capability: {capability}.")
            supported_dtypes = quant_config.get_supported_act_dtypes()
            if model_config.dtype not in supported_dtypes:
                raise ValueError(
                    f"{model_config.dtype} is not supported for quantization "
                    f"method {model_config.quantization}. Supported dtypes: "
                    f"{supported_dtypes}")
            return quant_config
        return None

    @staticmethod
    def get_quantization_config(
            model_config: ModelConfig,
            load_config: LoadConfig) -> Optional[QuantizationConfig]:
        import copy

        # For some reason, the _ version of this modifies the model_config
        # object, so using deepcopy to avoid this problem.
        return VllmConfig._get_quantization_config(copy.deepcopy(model_config),
                                                   load_config)

    def with_hf_config(
        self,
        hf_config: PretrainedConfig,
        architectures: Optional[list[str]] = None,
    ) -> "VllmConfig":
        if architectures is not None:
            hf_config = copy.deepcopy(hf_config)
            hf_config.architectures = architectures

        model_config = copy.deepcopy(self.model_config)
        model_config.hf_config = hf_config

        return replace(self, model_config=model_config)

    def __post_init__(self):
        """Verify configs are valid & consistent with each other.
        """

        self.try_verify_and_update_config()

        if self.model_config is not None:
            self.model_config.verify_async_output_proc(self.parallel_config,
                                                       self.speculative_config,
                                                       self.device_config)
            self.model_config.verify_with_parallel_config(self.parallel_config)
            self.model_config.verify_dual_chunk_attention_config(
                self.load_config)

        self.cache_config.verify_with_parallel_config(self.parallel_config)

        if self.lora_config is not None:
            self.lora_config.verify_with_cache_config(self.cache_config)
            self.lora_config.verify_with_model_config(self.model_config)

        if self.quant_config is None and self.model_config is not None:
            self.quant_config = VllmConfig._get_quantization_config(
                self.model_config, self.load_config)

        from vllm.platforms import current_platform
        if self.model_config is not None and \
            self.scheduler_config.chunked_prefill_enabled and \
            self.model_config.dtype == torch.float32 and \
            current_platform.get_device_capability() == (7, 5):
            logger.warning_once(
                "Turing devices tensor cores do not support float32 matmul. "
                "To workaround this limitation, vLLM will set 'ieee' input "
                "precision for chunked prefill triton kernels.")

        # If the user does not explicitly set a compilation level, then
        # we use the default level. The default level depends on other
        # settings (see the below code).
        if self.compilation_config.level is None:
            if envs.VLLM_USE_V1:
                if (self.model_config is not None
                        and not self.model_config.enforce_eager):
                    self.compilation_config.level = CompilationLevel.PIECEWISE
                else:
                    self.compilation_config.level = \
                            CompilationLevel.NO_COMPILATION

            else:
                # NB: Passing both --enforce-eager and a compilation level
                # in V0 means the compilation level wins out.
                self.compilation_config.level = CompilationLevel.NO_COMPILATION

        # async tp is built on top of sequence parallelism
        # and requires it to be enabled.
        if self.compilation_config.pass_config.enable_async_tp:
            self.compilation_config.pass_config.enable_sequence_parallelism = \
                True
        if self.compilation_config.pass_config.enable_sequence_parallelism:
            self.compilation_config.custom_ops.append("+rms_norm")

        if current_platform.is_cuda_alike() or current_platform.is_xpu():
            # if cudagraph_mode is not explicitly set by users, set default
            # value
            if self.compilation_config.cudagraph_mode is None:
                if envs.VLLM_USE_V1 and self.compilation_config.level \
                    == CompilationLevel.PIECEWISE:
                    self.compilation_config.cudagraph_mode = \
                        CUDAGraphMode.PIECEWISE
                else:
                    self.compilation_config.cudagraph_mode = CUDAGraphMode.NONE

            # disable cudagraph when enforce eager execution
            if self.model_config is not None and \
                    self.model_config.enforce_eager:
                logger.info("Cudagraph is disabled under eager mode")
                self.compilation_config.cudagraph_mode = CUDAGraphMode.NONE
            elif envs.VLLM_USE_V1:
                self.compilation_config.cudagraph_num_of_warmups = 1

            self._set_cudagraph_sizes()
        else:
            self.compilation_config.cudagraph_mode = CUDAGraphMode.NONE

        if self.cache_config.cpu_offload_gb > 0 and \
            self.compilation_config.level != CompilationLevel.NO_COMPILATION \
                and not envs.VLLM_USE_V1:
            logger.warning(
                "CPU offload is not supported with `torch.compile` in v0 yet."
                " Disabling `torch.compile`.")
            self.compilation_config.level = CompilationLevel.NO_COMPILATION

        if ((not envs.VLLM_USE_V1) and self.lora_config is not None
                and self.compilation_config.level
                != CompilationLevel.NO_COMPILATION):
            logger.warning(
                "LoRA for V0 is not supported with `torch.compile` yet. "
                "Disabling `torch.compile`.")
            self.compilation_config.level = CompilationLevel.NO_COMPILATION

        disable_chunked_prefill_reasons: list[str] = []

        if self.model_config and self.model_config.pooler_config:
            pooling_type = self.model_config.pooler_config.pooling_type
            if pooling_type is None or pooling_type.lower() != "last":
                disable_chunked_prefill_reasons.append(
                    "Only \"last\" pooling supports chunked "
                    "prefill and prefix caching; disabling both.")
            elif not getattr(self.model_config.hf_config, "is_causal", True):
                disable_chunked_prefill_reasons.append(
                    "Only models using causal attention supports chunked "
                    "prefill and prefix caching; disabling both.")

        if disable_chunked_prefill_reasons:
            for reason in disable_chunked_prefill_reasons:
                logger.info(reason)
            self.scheduler_config.chunked_prefill_enabled = False
            self.scheduler_config.long_prefill_token_threshold = 0

            if self.cache_config is not None:
                self.cache_config.enable_prefix_caching = False

        if (self.kv_events_config is not None
                and self.kv_events_config.enable_kv_cache_events
                and not self.cache_config.enable_prefix_caching):
            logger.warning(
                "KV cache events are on, but prefix caching is not enabled."
                "Use --enable-prefix-caching to enable.")
        if (self.kv_events_config is not None
                and self.kv_events_config.publisher != "null"
                and not self.kv_events_config.enable_kv_cache_events):
            logger.warning("KV cache events are disabled,"
                           "but the scheduler is configured to publish them."
                           "Modify KVEventsConfig.enable_kv_cache_events"
                           "to True to enable.")
        current_platform.check_and_update_config(self)

        # final check of cudagraph mode after platform-specific update
        if envs.VLLM_USE_V1 and current_platform.is_cuda_alike():
            if self.compilation_config.cudagraph_mode == CUDAGraphMode.FULL \
                and self.model_config is not None and \
                not self.model_config.disable_cascade_attn:
                logger.info("CUDAGraphMode.FULL is not supported with "
                            "cascade attention currently. Disabling cascade"
                            "attention.")
                self.model_config.disable_cascade_attn = True

            if self.compilation_config.cudagraph_mode\
                .requires_piecewise_compilation():
                assert self.compilation_config.level == \
                    CompilationLevel.PIECEWISE, \
                    "Compilation level should be CompilationLevel.PIECEWISE "\
                    "when cudagraph_mode piecewise cudagraphs is used, "\
                    f"cudagraph_mode={self.compilation_config.cudagraph_mode}"

        if not self.instance_id:
            self.instance_id = random_uuid()[:5]

        # Do this after all the updates to compilation_config.level
        if envs.VLLM_USE_V1 and \
            self.compilation_config.level == CompilationLevel.PIECEWISE:
            self.compilation_config.set_splitting_ops_for_v1()

        if (envs.VLLM_USE_V1
                and not self.scheduler_config.disable_hybrid_kv_cache_manager):
            # logger should only print warning message for hybrid models. As we
            # can't know whether the model is hybrid or not now, so we don't log
            # warning message here and will log it later.
            if not (current_platform.is_cuda() or current_platform.is_rocm()):
                # Hybrid KV cache manager is not supported on non-GPU platforms.
                self.scheduler_config.disable_hybrid_kv_cache_manager = True
            if self.kv_transfer_config is not None:
                # Hybrid KV cache manager is not compatible with KV transfer.
                self.scheduler_config.disable_hybrid_kv_cache_manager = True
            if self.kv_events_config is not None:
                # Hybrid KV cache manager is not compatible with KV events.
                self.scheduler_config.disable_hybrid_kv_cache_manager = True
            if self.model_config is not None and \
                self.model_config.attention_chunk_size is not None:
                if self.speculative_config is not None and \
                    self.speculative_config.use_eagle():
                    # Hybrid KV cache manager is not yet supported with chunked
                    # local attention + eagle.
                    self.scheduler_config.disable_hybrid_kv_cache_manager = True
                elif \
                    not envs.VLLM_ALLOW_CHUNKED_LOCAL_ATTN_WITH_HYBRID_KV_CACHE:
                    logger.warning(
                        "There is a latency regression when using chunked local"
                        " attention with the hybrid KV cache manager. Disabling"
                        " it, by default. To enable it, set the environment "
                        "VLLM_ALLOW_CHUNKED_LOCAL_ATTN_WITH_HYBRID_KV_CACHE=1."
                    )
                    # Hybrid KV cache manager is not yet supported with chunked
                    # local attention.
                    self.scheduler_config.disable_hybrid_kv_cache_manager = True

    def update_sizes_for_sequence_parallelism(self,
                                              possible_sizes: list) -> list:
        # remove the sizes that not multiple of tp_size when
        # enable sequence parallelism
        removed_sizes = [
            size for size in possible_sizes
            if size % self.parallel_config.tensor_parallel_size != 0
        ]
        if removed_sizes:
            logger.warning(
                "Batch sizes %s are removed because they are not "
                "multiple of tp_size %d when "
                "sequence parallelism is enabled", removed_sizes,
                self.parallel_config.tensor_parallel_size)

        return [
            size for size in possible_sizes
            if size % self.parallel_config.tensor_parallel_size == 0
        ]

    def _set_cudagraph_sizes(self):
        """
        cudagraph batchsize padding logic:

        `[1, 2, 4] + [8 * i for i in range(1, 1025)]` is a list of all possible
        batch sizes that cudagraph will capture.

        Depending on the engine's configuration of `max_num_seqs`, the
        candidate batch sizes to capture cudagraph will shrink to the subset
        which just cover the range of `[1, max_num_seqs]`. In the common case,
        `max_num_seqs` is 256, and the cudagraph batch sizes will be
        `[1, 2, 4, 8, 16, 24, 32, 40, ..., 256]`.

        However, if users specify the cudagraph capture sizes through
        compilation config, we will use the specified sizes instead.

        In the end, `vllm_config.compilation_config.cudagraph_capture_sizes`
        will be the final sizes to capture cudagraph (in descending order).

        During runtime, if batchsize is larger than
        `vllm_config.compilation_config.cudagraph_capture_sizes`,
        no cudagraph will be used.
        If the batch size is no larger than
        `vllm_config.compilation_config.cudagraph_capture_sizes`,
        we can quickly find the padded graph size for a given batch size by
        looking up `vllm_config.compilation_config.bs_to_padded_graph_size`.
        """

        # calculate the default `batch_size_capture_list`
        if not envs.VLLM_USE_V1:
            batch_size_capture_list = []
            if self.scheduler_config is not None and \
                self.model_config is not None and \
                    not self.model_config.enforce_eager:

                possible_sizes = [1, 2, 4] + [8 * i for i in range(1, 1025)]
                if self.parallel_config.tensor_parallel_size > 1 and \
                    self.compilation_config.pass_config.enable_sequence_parallelism:
                    possible_sizes = self.update_sizes_for_sequence_parallelism(
                        possible_sizes)

                # find the minimum size that is larger than max_num_seqs,
                # which then becomes the max_batchsize_to_capture
                larger_sizes = [
                    x for x in possible_sizes
                    if x >= self.scheduler_config.max_num_seqs
                ]
                if larger_sizes:
                    max_batchsize_to_capture = larger_sizes[0]
                else:
                    max_batchsize_to_capture = possible_sizes[-1]

                # filter out the sizes that are
                # larger than max_batchsize_to_capture
                batch_size_capture_list = [
                    size for size in possible_sizes
                    if size <= max_batchsize_to_capture
                ]
        else:
            batch_size_capture_list = []
            if self.model_config is not None and \
                not self.model_config.enforce_eager:
                cuda_graph_sizes = self.scheduler_config.cuda_graph_sizes
                if len(cuda_graph_sizes) == 1:
                    batch_size_capture_list = [1, 2, 4] + [
                        i for i in range(8, cuda_graph_sizes[0] + 1, 8)
                    ]
                elif len(cuda_graph_sizes) > 1:
                    batch_size_capture_list = sorted(cuda_graph_sizes)
                else:
                    raise TypeError(f"Invalid value for {cuda_graph_sizes=}.")
                if self.parallel_config.tensor_parallel_size > 1 and \
                    self.compilation_config.pass_config.enable_sequence_parallelism:
                    batch_size_capture_list = \
                        self.update_sizes_for_sequence_parallelism(batch_size_capture_list)
                max_num_tokens = self.scheduler_config.max_num_batched_tokens
                batch_size_capture_list = [
                    size for size in batch_size_capture_list
                    if size <= max_num_tokens
                ]

        self.compilation_config.init_with_cudagraph_sizes(
            batch_size_capture_list)

    def recalculate_max_model_len(self, max_model_len: int):
        # Can only be called in try_verify_and_update_config
        model_config = self.model_config
        max_model_len = model_config.get_and_verify_max_len(max_model_len)
        self.model_config.max_model_len = max_model_len
        self.scheduler_config.max_model_len = max_model_len

    def try_verify_and_update_config(self):
        if self.model_config is None:
            return

        # Avoid running try_verify_and_update_config multiple times
        if getattr(self.model_config, "config_updated", False):
            return
        self.model_config.config_updated = True

        architecture = self.model_config.architecture
        if architecture is None:
            return

        from vllm.model_executor.models.config import (
            MODELS_CONFIG_MAP, HybridAttentionMambaModelConfig)
        cls = MODELS_CONFIG_MAP.get(architecture, None)
        if cls is not None:
            cls.verify_and_update_config(self)

        if self.model_config.is_hybrid:
            HybridAttentionMambaModelConfig.verify_and_update_config(self)

        if self.model_config.convert_type == "classify":
            # Maybe convert ForCausalLM into ForSequenceClassification model.
            from vllm.model_executor.models.adapters import (
                SequenceClassificationConfig)
            SequenceClassificationConfig.verify_and_update_config(self)

    def __str__(self):
        return (
            f"model={self.model_config.model!r}, "
            f"speculative_config={self.speculative_config!r}, "
            f"tokenizer={self.model_config.tokenizer!r}, "
            f"skip_tokenizer_init={self.model_config.skip_tokenizer_init}, "
            f"tokenizer_mode={self.model_config.tokenizer_mode}, "
            f"revision={self.model_config.revision}, "
            f"override_neuron_config={self.model_config.override_neuron_config}, "  # noqa
            f"tokenizer_revision={self.model_config.tokenizer_revision}, "
            f"trust_remote_code={self.model_config.trust_remote_code}, "
            f"dtype={self.model_config.dtype}, "
            f"max_seq_len={self.model_config.max_model_len}, "
            f"download_dir={self.load_config.download_dir!r}, "
            f"load_format={self.load_config.load_format}, "
            f"tensor_parallel_size={self.parallel_config.tensor_parallel_size}, "  # noqa
            f"pipeline_parallel_size={self.parallel_config.pipeline_parallel_size}, "  # noqa
            f"disable_custom_all_reduce={self.parallel_config.disable_custom_all_reduce}, "  # noqa
            f"quantization={self.model_config.quantization}, "
            f"enforce_eager={self.model_config.enforce_eager}, "
            f"kv_cache_dtype={self.cache_config.cache_dtype}, "
            f"device_config={self.device_config.device}, "
            f"decoding_config={self.decoding_config!r}, "
            f"observability_config={self.observability_config!r}, "
            f"seed={self.model_config.seed}, "
            f"served_model_name={self.model_config.served_model_name}, "
            f"enable_prefix_caching={self.cache_config.enable_prefix_caching}, "
            f"chunked_prefill_enabled={self.scheduler_config.chunked_prefill_enabled}, "  # noqa
            f"use_async_output_proc={self.model_config.use_async_output_proc}, "
            f"pooler_config={self.model_config.pooler_config!r}, "
            f"compilation_config={self.compilation_config!r}")


_current_vllm_config: Optional[VllmConfig] = None
_current_prefix: Optional[str] = None


@contextmanager
def set_current_vllm_config(vllm_config: VllmConfig,
                            check_compile=False,
                            prefix: Optional[str] = None):
    """
    Temporarily set the current vLLM config.
    Used during model initialization.
    We save the current vLLM config in a global variable,
    so that all modules can access it, e.g. custom ops
    can access the vLLM config to determine how to dispatch.
    """
    global _current_vllm_config, _current_prefix
    old_vllm_config = _current_vllm_config
    old_prefix = _current_prefix
    from vllm.compilation.counter import compilation_counter
    num_models_seen = compilation_counter.num_models_seen
    try:
        _current_vllm_config = vllm_config
        _current_prefix = prefix
        yield
    except Exception:
        raise
    else:
        logger.debug("enabled custom ops: %s",
                     vllm_config.compilation_config.enabled_custom_ops)
        logger.debug("disabled custom ops: %s",
                     vllm_config.compilation_config.disabled_custom_ops)
        if check_compile and \
            vllm_config.compilation_config.level == CompilationLevel.PIECEWISE \
            and compilation_counter.num_models_seen == num_models_seen:
            # If the model supports compilation,
            # compilation_counter.num_models_seen should be increased
            # by at least 1.
            # If it is not increased, it means the model does not support
            # compilation (does not have @support_torch_compile decorator).
            logger.warning(
                "`torch.compile` is turned on, but the model %s"
                " does not support it. Please open an issue on GitHub"
                " if you want it to be supported.",
                vllm_config.model_config.model)
    finally:
        _current_vllm_config = old_vllm_config
        _current_prefix = old_prefix
        # Clear the compilation config cache when context changes
        get_cached_compilation_config.cache_clear()


@lru_cache(maxsize=1)
def get_cached_compilation_config():
    """Cache config to avoid repeated calls to get_current_vllm_config()"""
    return get_current_vllm_config().compilation_config


def get_current_vllm_config() -> VllmConfig:
    if _current_vllm_config is None:
        # in ci, usually when we test custom ops/modules directly,
        # we don't set the vllm config. In that case, we set a default
        # config.
        logger.warning("Current vLLM config is not set.")
        from vllm.config import VllmConfig
        return VllmConfig()
    return _current_vllm_config


def get_current_model_prefix() -> str:
    """
    Get the prefix of the model that's currently being initialized.
    """
    assert _current_prefix is not None, \
        "Current model prefix is not set. "
    return _current_prefix


def contains_object_print(text):
    """
    Check if the text looks like a printed Python object, e.g.
    contains any substring matching the pattern: "at 0xFFFFFFF>"
    We match against 0x followed by 2-16 hex chars (there's
    a max of 16 on a 64 bit system).

    Args:
        text (str): The text to check

    Returns:
        result (bool): `True` if a match is found, `False` otherwise.
    """
    pattern = r'at 0x[a-fA-F0-9]{2,16}>'
    match = re.search(pattern, text)
    return match is not None


def assert_hashable(text):
    if not contains_object_print(text):
        return True
    raise AssertionError(
        f"vLLM tried to hash some configs that may have Python objects ids "
        f"in them. This is a bug, please file an issue. "
        f"Text being hashed: {text}")


T = TypeVar("T")


def get_layers_from_vllm_config(
        vllm_config: VllmConfig,
        layer_type: type[T],
        layer_names: Optional[list[str]] = None) -> dict[str, T]:
    """
    Get layers from the vLLM config.

    Args:
        vllm_config: The vLLM config.
        layer_type: The type of the layer to get.
        layer_names: The names of the layers to get. If None, return all layers.
    """

    if layer_names is None:
        layer_names = list(
            vllm_config.compilation_config.static_forward_context.keys())

    forward_context = vllm_config.compilation_config.static_forward_context

    return {
        layer_name: forward_context[layer_name]
        for layer_name in layer_names
        if isinstance(forward_context[layer_name], layer_type)
    }


@config
@dataclass
class SpeechToTextConfig:
    """Configuration for speech-to-text models."""

    sample_rate: float = 16_000
    """Sample rate (Hz) to resample input audio to. Most speech models expect
    16kHz audio input. The input audio will be automatically resampled to this
    rate before processing."""

    max_audio_clip_s: int = 30
    """Maximum duration in seconds for a single audio clip without chunking.
    Audio longer than this will be split into smaller chunks if
    `allow_audio_chunking` evaluates to True, otherwise it will be rejected."""

    overlap_chunk_second: int = 1
    """Overlap duration in seconds between consecutive audio chunks when
    splitting long audio. This helps maintain context across chunk boundaries
    and improves transcription quality at split points."""

    min_energy_split_window_size: Optional[int] = 1600
    """Window size in samples for finding low-energy (quiet) regions to split
    audio chunks. The algorithm looks for the quietest moment within this
    window to minimize cutting through speech. Default 1600 samples ≈ 100ms
    at 16kHz. If None, no chunking will be done."""

    @property
    def allow_audio_chunking(self) -> bool:
        return self.min_energy_split_window_size is not None


def update_config(config: DataclassInstanceT,
                  overrides: dict[str, Any]) -> DataclassInstanceT:
    processed_overrides = {}
    for field_name, value in overrides.items():
        assert hasattr(
            config, field_name), f"{type(config)} has no field `{field_name}`"
        current_value = getattr(config, field_name)
        if is_dataclass(current_value) and not is_dataclass(value):
            assert isinstance(value, dict), (
                f"Overrides to {type(config)}.{field_name} must be a dict"
                f"  or {type(current_value)}, but got {type(value)}")
            value = update_config(
                current_value,  # type: ignore[type-var]
                value)
        processed_overrides[field_name] = value
    return replace(config, **processed_overrides)<|MERGE_RESOLUTION|>--- conflicted
+++ resolved
@@ -256,7 +256,7 @@
 
 TokenizerMode = Literal["auto", "slow", "mistral", "custom"]
 ModelDType = Literal["auto", "half", "float16", "bfloat16", "float", "float32"]
-<<<<<<< HEAD
+MMEncoderTPMode = Literal["weights", "data"]
 
 
 class LogprobsMode(enum.Enum):
@@ -264,11 +264,6 @@
     RAW_LOGPROBS = "raw_logprobs"
     PROCESSED_LOGITS = "processed_logits"
     PROCESSED_LOGPROBS = "processed_logprobs"
-=======
-LogprobsMode = Literal["raw_logprobs", "raw_logits", "processed_logprobs",
-                       "processed_logits"]
-MMEncoderTPMode = Literal["weights", "data"]
->>>>>>> ebe56a00
 
 
 @config
