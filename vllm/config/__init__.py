# SPDX-License-Identifier: Apache-2.0
# SPDX-FileCopyrightText: Copyright contributors to the vLLM project

# ruff: noqa: F401
import ast
import copy
import enum
import hashlib
import inspect
import json
import textwrap
import uuid
import warnings
from collections.abc import Mapping
from contextlib import contextmanager
from dataclasses import MISSING, Field, field, fields, is_dataclass, replace
from functools import cached_property, lru_cache
from importlib.util import find_spec
from typing import (TYPE_CHECKING, Any, Callable, ClassVar, Literal, Optional,
                    Protocol, TypeVar, Union, cast, get_args)

import regex as re
import torch
from pydantic import (ConfigDict, SkipValidation, field_validator,
                      model_validator)
from pydantic.dataclasses import dataclass
from safetensors.torch import _TYPES as _SAFETENSORS_TO_TORCH_DTYPE
from typing_extensions import Self, assert_never, runtime_checkable

import vllm.envs as envs
from vllm import version
from vllm.config.cache import (BlockSize, CacheConfig, CacheDType, MambaDType,
                               PrefixCachingHashAlgo)
from vllm.config.compilation import (CompilationConfig, CompilationLevel,
                                     CUDAGraphMode, PassConfig)
from vllm.config.parallel import (DistributedExecutorBackend, EPLBConfig,
                                  ParallelConfig)
from vllm.config.scheduler import SchedulerConfig, SchedulerPolicy
from vllm.config.utils import ConfigType, config
from vllm.logger import init_logger
from vllm.model_executor.layers.quantization import QuantizationMethods
from vllm.platforms import current_platform
from vllm.transformers_utils.config import (
    ConfigFormat, get_config, get_hf_image_processor_config,
    get_hf_text_config, get_pooling_config,
    get_sentence_transformer_tokenizer_config, is_encoder_decoder,
    is_interleaved, maybe_override_with_speculators_target_model,
    try_get_generation_config, try_get_safetensors_metadata,
    try_get_tokenizer_config, uses_mrope)
from vllm.transformers_utils.s3_utils import S3Model
from vllm.transformers_utils.utils import is_s3, maybe_model_redirect
from vllm.utils import (DEFAULT_MAX_NUM_BATCHED_TOKENS, LayerBlockType,
                        LazyLoader, common_broadcastable_dtype, random_uuid)

if TYPE_CHECKING:
    from _typeshed import DataclassInstance
    from transformers.configuration_utils import PretrainedConfig

    import vllm.model_executor.layers.quantization as me_quant
    import vllm.model_executor.models as me_models
    from vllm.model_executor.layers.quantization import QuantizationMethods
    from vllm.model_executor.layers.quantization.base_config import (
        QuantizationConfig)
    from vllm.model_executor.model_loader import LoadFormats
    from vllm.model_executor.model_loader.tensorizer import TensorizerConfig
    from vllm.v1.sample.logits_processor import LogitsProcessor

    HfOverrides = Union[dict, Callable[[type], type]]
else:
    DataclassInstance = Any
    PretrainedConfig = Any
    QuantizationConfig = Any
    QuantizationMethods = Any
    BaseModelLoader = Any
    LoadFormats = Any
    TensorizerConfig = Any
    LogitsProcessor = Any
    HfOverrides = Union[dict[str, Any], Callable[[type], type]]

    me_quant = LazyLoader("model_executor", globals(),
                          "vllm.model_executor.layers.quantization")
    me_models = LazyLoader("model_executor", globals(),
                           "vllm.model_executor.models")

logger = init_logger(__name__)
DataclassInstanceT = TypeVar("DataclassInstanceT", bound=DataclassInstance)

TaskOption = Literal["auto", "generate", "embedding", "embed", "classify",
                     "score", "reward", "transcription", "draft"]

_ResolvedTask = Literal["generate", "transcription", "encode", "embed",
                        "classify", "reward", "draft"]

RunnerOption = Literal["auto", "generate", "pooling", "draft"]

RunnerType = Literal["generate", "pooling", "draft"]

ConvertOption = Literal["auto", "none", "embed", "classify", "reward"]

ConvertType = Literal["none", "embed", "classify", "reward"]

_RUNNER_TASKS: dict[RunnerType, list[TaskOption]] = {
    "generate": ["generate", "transcription"],
    "pooling": ["embedding", "embed", "classify", "score", "reward"],
    "draft": ["draft"],
}

_RUNNER_CONVERTS: dict[RunnerType, list[ConvertType]] = {
    "generate": [],
    "pooling": ["embed", "classify", "reward"],
    "draft": [],
}

# Some model suffixes are based on auto classes from Transformers:
# https://huggingface.co/docs/transformers/en/model_doc/auto
# NOTE: Items higher on this list priority over lower ones
_SUFFIX_TO_DEFAULTS: list[tuple[str, tuple[RunnerType, ConvertType]]] = [
    ("ForCausalLM", ("generate", "none")),
    ("ForConditionalGeneration", ("generate", "none")),
    ("ChatModel", ("generate", "none")),
    ("LMHeadModel", ("generate", "none")),
    ("ForTextEncoding", ("pooling", "embed")),
    ("EmbeddingModel", ("pooling", "embed")),
    ("ForSequenceClassification", ("pooling", "classify")),
    ("ForAudioClassification", ("pooling", "classify")),
    ("ForImageClassification", ("pooling", "classify")),
    ("ForVideoClassification", ("pooling", "classify")),
    ("ClassificationModel", ("pooling", "classify")),
    ("ForRewardModeling", ("pooling", "reward")),
    ("RewardModel", ("pooling", "reward")),
    # Let other `*Model`s take priority
    ("Model", ("pooling", "embed")),
]


def iter_architecture_defaults():
    yield from _SUFFIX_TO_DEFAULTS


def try_match_architecture_defaults(
    architecture: str,
    *,
    runner_type: Optional[RunnerType] = None,
    convert_type: Optional[ConvertType] = None,
) -> Optional[tuple[str, tuple[RunnerType, ConvertType]]]:
    for suffix, (default_runner_type,
                 default_convert_type) in iter_architecture_defaults():
        if ((runner_type is None or runner_type == default_runner_type) and
            (convert_type is None or convert_type == default_convert_type)
                and architecture.endswith(suffix)):
            return suffix, (default_runner_type, default_convert_type)

    return None


@runtime_checkable
class SupportsHash(Protocol):

    def compute_hash(self) -> str:
        ...


class SupportsMetricsInfo(Protocol):

    def metrics_info(self) -> dict[str, str]:
        ...


class ModelImpl(str, enum.Enum):
    AUTO = "auto"
    VLLM = "vllm"
    TRANSFORMERS = "transformers"


def get_attr_docs(cls: type[Any]) -> dict[str, str]:
    """
    Get any docstrings placed after attribute assignments in a class body.

    https://davidism.com/mit-license/
    """

    def pairwise(iterable):
        """
        Manually implement https://docs.python.org/3/library/itertools.html#itertools.pairwise

        Can be removed when Python 3.9 support is dropped.
        """
        iterator = iter(iterable)
        a = next(iterator, None)

        for b in iterator:
            yield a, b
            a = b

    try:
        cls_node = ast.parse(textwrap.dedent(inspect.getsource(cls))).body[0]
    except (OSError, KeyError, TypeError):
        # HACK: Python 3.13+ workaround - set missing __firstlineno__
        # Workaround can be removed after we upgrade to pydantic==2.12.0
        with open(inspect.getfile(cls)) as f:
            for i, line in enumerate(f):
                if f"class {cls.__name__}" in line and ":" in line:
                    cls.__firstlineno__ = i + 1
                    break
        cls_node = ast.parse(textwrap.dedent(inspect.getsource(cls))).body[0]

    if not isinstance(cls_node, ast.ClassDef):
        raise TypeError("Given object was not a class.")

    out = {}

    # Consider each pair of nodes.
    for a, b in pairwise(cls_node.body):
        # Must be an assignment then a constant string.
        if (not isinstance(a, (ast.Assign, ast.AnnAssign))
                or not isinstance(b, ast.Expr)
                or not isinstance(b.value, ast.Constant)
                or not isinstance(b.value.value, str)):
            continue

        doc = inspect.cleandoc(b.value.value)

        # An assignment can have multiple targets (a = b = v), but an
        # annotated assignment only has one target.
        targets = a.targets if isinstance(a, ast.Assign) else [a.target]

        for target in targets:
            # Must be assigning to a plain name.
            if not isinstance(target, ast.Name):
                continue

            out[target.id] = doc

    return out


def get_field(cls: ConfigType, name: str) -> Field:
    """Get the default factory field of a dataclass by name. Used for getting
    default factory fields in `EngineArgs`."""
    if not is_dataclass(cls):
        raise TypeError("The given class is not a dataclass.")
    cls_fields = {f.name: f for f in fields(cls)}
    if name not in cls_fields:
        raise ValueError(f"Field '{name}' not found in {cls.__name__}.")
    named_field: Field = cls_fields[name]
    if (default_factory := named_field.default_factory) is not MISSING:
        return field(default_factory=default_factory)
    if (default := named_field.default) is not MISSING:
        return field(default=default)
    raise ValueError(
        f"{cls.__name__}.{name} must have a default value or default factory.")


def is_init_field(cls: ConfigType, name: str) -> bool:
    return next(f for f in fields(cls) if f.name == name).init


TokenizerMode = Literal["auto", "slow", "mistral", "custom"]
ModelDType = Literal["auto", "half", "float16", "bfloat16", "float", "float32"]
MMEncoderTPMode = Literal["weights", "data"]


class LogprobsMode(enum.Enum):
    RAW_LOGITS = "raw_logits"
    RAW_LOGPROBS = "raw_logprobs"
    PROCESSED_LOGITS = "processed_logits"
    PROCESSED_LOGPROBS = "processed_logprobs"


@config
@dataclass(config=ConfigDict(arbitrary_types_allowed=True))
class ModelConfig:
    """Configuration for the model."""

    model: str = "Qwen/Qwen3-0.6B"
    """Name or path of the Hugging Face model to use. It is also used as the
    content for `model_name` tag in metrics output when `served_model_name` is
    not specified."""
    runner: RunnerOption = "auto"
    """The type of model runner to use. Each vLLM instance only supports one
    model runner, even if the same model can be used for multiple types."""
    convert: ConvertOption = "auto"
    """Convert the model using adapters defined in
    [vllm.model_executor.models.adapters][]. The most common use case is to
    adapt a text generation model to be used for pooling tasks."""
    task: Optional[TaskOption] = None
    """[DEPRECATED] The task to use the model for. If the model supports more
    than one model runner, this is used to select which model runner to run.

    Note that the model may support other tasks using the same model runner.
    """
    tokenizer: SkipValidation[str] = None  # type: ignore
    """Name or path of the Hugging Face tokenizer to use. If unspecified, model
    name or path will be used."""
    tokenizer_mode: TokenizerMode = "auto"
    """Tokenizer mode:\n
    - "auto" will use the fast tokenizer if available.\n
    - "slow" will always use the slow tokenizer.\n
    - "mistral" will always use the tokenizer from `mistral_common`.\n
    - "custom" will use --tokenizer to select the preregistered tokenizer."""
    trust_remote_code: bool = False
    """Trust remote code (e.g., from HuggingFace) when downloading the model
    and tokenizer."""
    dtype: Union[ModelDType, torch.dtype] = "auto"
    """Data type for model weights and activations:\n
    - "auto" will use FP16 precision for FP32 and FP16 models, and BF16
    precision for BF16 models.\n
    - "half" for FP16. Recommended for AWQ quantization.\n
    - "float16" is the same as "half".\n
    - "bfloat16" for a balance between precision and range.\n
    - "float" is shorthand for FP32 precision.\n
    - "float32" for FP32 precision."""
    seed: Optional[int] = None
    """Random seed for reproducibility. Initialized to None in V0, but
    initialized to 0 in V1."""
    hf_config_path: Optional[str] = None
    """Name or path of the Hugging Face config to use. If unspecified, model
    name or path will be used."""
    allowed_local_media_path: str = ""
    """Allowing API requests to read local images or videos from directories
    specified by the server file system. This is a security risk. Should only
    be enabled in trusted environments."""
    revision: Optional[str] = None
    """The specific model version to use. It can be a branch name, a tag name,
    or a commit id. If unspecified, will use the default version."""
    code_revision: Optional[str] = None
    """The specific revision to use for the model code on the Hugging Face Hub.
    It can be a branch name, a tag name, or a commit id. If unspecified, will
    use the default version."""
    rope_scaling: dict[str, Any] = field(default_factory=dict)
    """RoPE scaling configuration. For example,
    `{"rope_type":"dynamic","factor":2.0}`."""
    rope_theta: Optional[float] = None
    """RoPE theta. Use with `rope_scaling`. In some cases, changing the RoPE
    theta improves the performance of the scaled model."""
    tokenizer_revision: Optional[str] = None
    """The specific revision to use for the tokenizer on the Hugging Face Hub.
    It can be a branch name, a tag name, or a commit id. If unspecified, will
    use the default version."""
    max_model_len: SkipValidation[int] = None  # type: ignore
    """Model context length (prompt and output). If unspecified, will be
    automatically derived from the model config.

    When passing via `--max-model-len`, supports k/m/g/K/M/G in human-readable
    format. Examples:\n
    - 1k -> 1000\n
    - 1K -> 1024\n
    - 25.6k -> 25,600"""
    spec_target_max_model_len: Optional[int] = None
    """Specify the maximum length for spec decoding draft models."""
    quantization: SkipValidation[Optional[QuantizationMethods]] = None
    """Method used to quantize the weights. If `None`, we first check the
    `quantization_config` attribute in the model config file. If that is
    `None`, we assume the model weights are not quantized and use `dtype` to
    determine the data type of the weights."""
    enforce_eager: bool = False
    """Whether to always use eager-mode PyTorch. If True, we will disable CUDA
    graph and always execute the model in eager mode. If False, we will use
    CUDA graph and eager execution in hybrid for maximal performance and
    flexibility."""
    max_seq_len_to_capture: int = 8192
    """Maximum sequence len covered by CUDA graphs. When a sequence has context
    length larger than this, we fall back to eager mode. Additionally for
    encoder-decoder models, if the sequence length of the encoder input is
    larger than this, we fall back to the eager mode."""
    max_logprobs: int = 20
    """Maximum number of log probabilities to return when `logprobs` is
    specified in `SamplingParams`. The default value comes the default for the
    OpenAI Chat Completions API. -1 means no cap, i.e. all (output_length *
    vocab_size) logprobs are allowed to be returned and it may cause OOM."""
    logprobs_mode: LogprobsMode = LogprobsMode.RAW_LOGPROBS
    """Indicates the content returned in the logprobs and prompt_logprobs.
    Supported mode:
    1) raw_logprobs, 2) processed_logprobs, 3) raw_logits, 4) processed_logits.
    Raw means the values before applying any logit processors, like bad words.
    Processed means the values after applying all processors, including
    temperature and top_k/top_p.
    """
    disable_sliding_window: bool = False
    """Whether to disable sliding window. If True, we will disable the sliding
    window functionality of the model, capping to sliding window size. If the
    model does not support sliding window, this argument is ignored."""
    disable_cascade_attn: bool = False
    """Disable cascade attention for V1. While cascade attention does not
    change the mathematical correctness, disabling it could be useful for
    preventing potential numerical issues. Note that even if this is set to
    False, cascade attention will be only used when the heuristic tells that
    it's beneficial."""
    skip_tokenizer_init: bool = False
    """Skip initialization of tokenizer and detokenizer. Expects valid
    `prompt_token_ids` and `None` for prompt from the input. The generated
    output will contain token ids."""
    enable_prompt_embeds: bool = False
    """If `True`, enables passing text embeddings as inputs via the
    `prompt_embeds` key. Note that enabling this will double the time required
    for graph compilation."""
    served_model_name: Optional[Union[str, list[str]]] = None
    """The model name(s) used in the API. If multiple names are provided, the
    server will respond to any of the provided names. The model name in the
    model field of a response will be the first name in this list. If not
    specified, the model name will be the same as the `--model` argument. Noted
    that this name(s) will also be used in `model_name` tag content of
    prometheus metrics, if multiple names provided, metrics tag will take the
    first one."""
    limit_mm_per_prompt: dict[str, int] = field(default_factory=dict)
    """Maximum number of data items per modality per prompt. Only applicable
    for multimodal models."""
    interleave_mm_strings: bool = False
    """Enable fully interleaved support for multimodal prompts, while using
    --chat-template-content-format=string. Defaults to False."""
    skip_mm_profiling: bool = False
    """When enabled, skips multimodal memory profiling and only profiles with
    language backbone model during engine initialization.
    """
    media_io_kwargs: dict[str, dict[str, Any]] = field(default_factory=dict)
    """Additional args passed to process media inputs, keyed by modalities.
    For example, to set num_frames for video, set
    `--media-io-kwargs '{"video": {"num_frames": 40} }'` """
    use_async_output_proc: bool = True
    """Whether to use async output processor."""
    config_format: Union[str, ConfigFormat] = ConfigFormat.AUTO.value
    """The format of the model config to load:\n
    - "auto" will try to load the config in hf format if available else it
    will try to load in mistral format.\n
    - "hf" will load the config in hf format.\n
    - "mistral" will load the config in mistral format."""
    hf_token: Optional[Union[bool, str]] = None
    """The token to use as HTTP bearer authorization for remote files . If
    `True`, will use the token generated when running `huggingface-cli login`
    (stored in `~/.huggingface`)."""
    hf_overrides: HfOverrides = field(default_factory=dict)
    """If a dictionary, contains arguments to be forwarded to the Hugging Face
    config. If a callable, it is called to update the HuggingFace config."""
    mm_processor_kwargs: Optional[dict[str, Any]] = None
    """Arguments to be forwarded to the model's processor for multi-modal data,
    e.g., image processor. Overrides for the multi-modal processor obtained
    from `AutoProcessor.from_pretrained`. The available overrides depend on the
    model that is being run. For example, for Phi-3-Vision: `{"num_crops": 4}`.
    """
    mm_processor_cache_gb: float = 4
    """The size (in GiB) of the multi-modal processor cache, which is used to
    avoid re-processing past multi-modal inputs.

    This cache is duplicated for each API process and engine core process,
    resulting in a total memory usage of
    `mm_processor_cache_gb * (api_server_count + data_parallel_size)`.

    Set to `0` to disable this cache completely (not recommended)."""
    mm_encoder_tp_mode: MMEncoderTPMode = "weights"
    """Indicates how to optimize multi-modal encoder inference using
    tensor parallelism (TP).

    - `"weights"`: Within the same vLLM engine, split the weights of
        each layer across TP ranks. (default TP behavior)
    - `"data"`: Within the same vLLM engine, split the batched input data
        across TP ranks to process the data in parallel, while hosting
        the full weights on each TP rank.
        This batch-level DP is not to be confused with API request-level
        DP (which is controlled by `--data-parallel-size`).
        This is only supported on a per-model basis and falls back to
        `"weights"` if the encoder does not support DP."""
    override_neuron_config: dict[str, Any] = field(default_factory=dict)
    """Initialize non-default neuron config or override default neuron config
    that are specific to Neuron devices, this argument will be used to
    configure the neuron config that can not be gathered from the vllm
    arguments. e.g. `{"cast_logits_dtype": "bfloat16"}`."""
    pooler_config: Optional["PoolerConfig"] = field(init=False)
    """Pooler config which controls the behaviour of output pooling in pooling
    models."""
    override_pooler_config: Optional[Union[dict, "PoolerConfig"]] = None
    """Initialize non-default pooling config or override default pooling config
    for the pooling model. e.g. `{"pooling_type": "mean", "normalize": false}`.
    """
    logits_processor_pattern: Optional[str] = None
    """Optional regex pattern specifying valid logits processor qualified names
    that can be passed with the `logits_processors` extra completion argument.
    Defaults to `None`, which allows no processors."""
    generation_config: str = "auto"
    """The folder path to the generation config. Defaults to `"auto"`, the
    generation config will be loaded from model path. If set to `"vllm"`, no
    generation config is loaded, vLLM defaults will be used. If set to a folder
    path, the generation config will be loaded from the specified folder path.
    If `max_new_tokens` is specified in generation config, then it sets a
    server-wide limit on the number of output tokens for all requests."""
    override_generation_config: dict[str, Any] = field(default_factory=dict)
    """Overrides or sets generation config. e.g. `{"temperature": 0.5}`. If
    used with `--generation-config auto`, the override parameters will be
    merged with the default config from the model. If used with
    `--generation-config vllm`, only the override parameters are used."""
    enable_sleep_mode: bool = False
    """Enable sleep mode for the engine (only cuda platform is supported)."""
    model_impl: Union[str, ModelImpl] = ModelImpl.AUTO.value
    """Which implementation of the model to use:\n
    - "auto" will try to use the vLLM implementation, if it exists, and fall
    back to the Transformers implementation if no vLLM implementation is
    available.\n
    - "vllm" will use the vLLM model implementation.\n
    - "transformers" will use the Transformers model implementation."""
    override_attention_dtype: Optional[str] = None
    """Override dtype for attention"""
    logits_processors: Optional[list[Union[str, type[LogitsProcessor]]]] = None
    """One or more logits processors' fully-qualified class names or class
    definitions"""

    def compute_hash(self) -> str:
        """
        WARNING: Whenever a new field is added to this config,
        ensure that it is included in the factors list if
        it affects the computation graph.

        Provide a hash that uniquely identifies all the configs
        that affect the structure of the computation
        graph from input ids/embeddings to the final hidden states,
        excluding anything before input ids/embeddings and after
        the final hidden states.
        """
        factors: list[Any] = []
        factors.append(self.model)
        factors.append(self.dtype)
        factors.append(self.quantization)
        factors.append(self.revision)
        factors.append(self.code_revision)
        factors.append(self.max_model_len)
        factors.append(self.max_logprobs)
        factors.append(self.disable_sliding_window)
        factors.append(self.trust_remote_code)
        factors.append(self.generation_config)
        factors.append(self.model_impl)
        factors.append(self.override_generation_config)
        factors.append(self.rope_scaling)
        factors.append(self.rope_theta)
        # hf_config can control how the model looks!
        factors.append(self.hf_config.to_json_string())
        str_factors = str(factors)
        assert_hashable(str_factors)
        return hashlib.sha256(str(factors).encode()).hexdigest()

    def __post_init__(self) -> None:
        # Set the default seed to 0 in V1.
        # NOTE(woosuk): In V0, we set the default seed to None because the
        # driver worker shares the same process as the user process, and thus
        # setting a seed affects the user process as well.
        # In V1, we use separate processes for workers (unless
        # VLLM_ENABLE_V1_MULTIPROCESSING=0), so setting a seed here
        # doesn't affect the user process. However, without a consistent seed,
        # different tensor parallel workers would sample different tokens,
        # leading to inconsistent results.
        if envs.VLLM_USE_V1 and self.seed is None:
            self.seed = 0
            if not envs.VLLM_ENABLE_V1_MULTIPROCESSING:
                logger.warning(
                    "The global random seed is set to %d. Since "
                    "VLLM_ENABLE_V1_MULTIPROCESSING is set to False, this may "
                    "affect the random state of the Python process that "
                    "launched vLLM.", self.seed)

        if self.runner != "draft":
            # If we're not running the draft model, check for speculators config
            # If speculators config, set model / tokenizer to be target model
            self.model, self.tokenizer = maybe_override_with_speculators_target_model(  # noqa: E501
                model=self.model,
                tokenizer=self.tokenizer,
                revision=self.revision,
                trust_remote_code=self.trust_remote_code)

        # Keep set served_model_name before maybe_model_redirect(self.model)
        self.served_model_name = get_served_model_name(self.model,
                                                       self.served_model_name)
        self.model = maybe_model_redirect(self.model)
        # The tokenizer is consistent with the model by default.
        if self.tokenizer is None:
            self.tokenizer = self.model
        if self.tokenizer_revision is None:
            self.tokenizer_revision = self.revision
        self.tokenizer = maybe_model_redirect(self.tokenizer)

        if isinstance(self.hf_config_path, str):
            self.hf_config_path = maybe_model_redirect(self.hf_config_path)

        if callable(self.hf_overrides):
            hf_overrides_kw = {}
            hf_overrides_fn = self.hf_overrides
        else:
            hf_overrides_kw = self.hf_overrides
            hf_overrides_fn = None

        if self.rope_scaling:
            hf_override: dict[str, Any] = {"rope_scaling": self.rope_scaling}
            hf_overrides_kw.update(hf_override)
            hf_overrides_str = json.dumps(hf_overrides_kw)
            msg = (
                "`--rope-scaling` will be removed in a future release. "
                f"'Please instead use `--hf-overrides '{hf_overrides_str}'`")
            warnings.warn(DeprecationWarning(msg), stacklevel=2)
        if self.rope_theta is not None:
            hf_override = {"rope_theta": self.rope_theta}
            hf_overrides_kw.update(hf_override)
            hf_overrides_str = json.dumps(hf_overrides_kw)
            msg = (
                "`--rope-theta` will be removed in a future release. "
                f"'Please instead use `--hf-overrides '{hf_overrides_str}'`")
            warnings.warn(DeprecationWarning(msg), stacklevel=2)

        self.maybe_pull_model_tokenizer_for_s3(self.model, self.tokenizer)

        if (backend := envs.VLLM_ATTENTION_BACKEND
            ) and backend == "FLASHINFER" and find_spec("flashinfer") is None:
            raise ValueError(
                "VLLM_ATTENTION_BACKEND is set to FLASHINFER, but flashinfer "
                "module was not found. See "
                "https://github.com/vllm-project/vllm/blob/main/docker/Dockerfile "  # noqa: E501
                "for instructions on how to install it.")

        from vllm.platforms import current_platform

        if (self.override_attention_dtype is not None
                and not current_platform.is_rocm()):
            warnings.warn(
                "override-attention-dtype is set but not using ROCm platform",
                stacklevel=2)

        if (self.enable_sleep_mode
                and not current_platform.is_sleep_mode_available()):
            raise ValueError(
                "Sleep mode is not supported on current platform.")

        if isinstance(self.config_format, str):
            self.config_format = ConfigFormat(self.config_format)

        hf_config = get_config(self.hf_config_path or self.model,
                               self.trust_remote_code,
                               self.revision,
                               self.code_revision,
                               self.config_format,
                               hf_overrides_kw=hf_overrides_kw,
                               hf_overrides_fn=hf_overrides_fn)

        self.hf_config = hf_config
        self.hf_text_config = get_hf_text_config(self.hf_config)
        self.attention_chunk_size = getattr(self.hf_text_config,
                                            "attention_chunk_size", None)
        self.encoder_config = self._get_encoder_config()
        self.hf_image_processor_config = get_hf_image_processor_config(
            self.model, hf_token=self.hf_token, revision=self.revision)

        architectures = self.architectures
        registry = self.registry
        is_generative_model = registry.is_text_generation_model(
            architectures, self)
        is_pooling_model = registry.is_pooling_model(architectures, self)

        def _task_to_convert(task: TaskOption) -> ConvertType:
            if task == "embedding" or task == "embed":
                return "embed"
            if task == "classify":
                return "classify"
            if task == "reward":
                return "reward"
            if task == "score":
                new_task = self._get_default_pooling_task(architectures)
                return "classify" if new_task == "classify" else "embed"

            return "none"

        if self.task is not None:
            runner: RunnerOption = "auto"
            convert: ConvertOption = "auto"
            msg_prefix = ("The 'task' option has been deprecated and will be "
                          "removed in v0.13.0 or v1.0, whichever comes first.")
            msg_hint = "Please remove this option."

            is_generative_task = self.task in _RUNNER_TASKS["generate"]
            is_pooling_task = self.task in _RUNNER_TASKS["pooling"]

            if is_generative_model and is_pooling_model:
                if is_generative_task:
                    runner = "generate"
                    convert = "auto"
                    msg_hint = ("Please replace this option with `--runner "
                                "generate` to continue using this model "
                                "as a generative model.")
                elif is_pooling_task:
                    runner = "pooling"
                    convert = "auto"
                    msg_hint = ("Please replace this option with `--runner "
                                "pooling` to continue using this model "
                                "as a pooling model.")
                else:  # task == "auto"
                    pass
            elif is_generative_model or is_pooling_model:
                if is_generative_task:
                    runner = "generate"
                    convert = "auto"
                    msg_hint = "Please remove this option"
                elif is_pooling_task:
                    runner = "pooling"
                    convert = _task_to_convert(self.task)
                    msg_hint = ("Please replace this option with `--convert "
                                f"{convert}` to continue using this model "
                                "as a pooling model.")
                else:  # task == "auto"
                    pass
            else:
                raise AssertionError("The model should be a generative or "
                                     "pooling model when task is set to "
                                     f"{self.task!r}.")

            self.runner = runner
            self.convert = convert

            msg = f"{msg_prefix} {msg_hint}"
            warnings.warn(msg, DeprecationWarning, stacklevel=2)

        self.runner_type = self._get_runner_type(architectures, self.runner)
        self.convert_type = self._get_convert_type(architectures,
                                                   self.runner_type,
                                                   self.convert)

        if self.runner_type == "generate" and not is_generative_model:
            generate_converts = _RUNNER_CONVERTS["generate"]
            if self.convert_type not in generate_converts:
                # Currently we don't have any converters for generative models
                raise ValueError(
                    "This model does not support `--runner generate`.")
        if self.runner_type == "pooling" and not is_pooling_model:
            pooling_converts = _RUNNER_CONVERTS["pooling"]
            if self.convert_type not in pooling_converts:
                convert_option = "<" + "|".join(pooling_converts) + ">"
                raise ValueError(
                    "This model does not support `--runner pooling`. "
                    f"You can pass `--convert {convert_option} to adapt "
                    "it into a pooling model.")

        self.supported_tasks = self._get_supported_tasks(
            architectures, self.runner_type, self.convert_type)

        # Note: Initialize these attributes early because transformers fallback
        # may fail to load dynamic modules in child processes
        model_info, arch = registry.inspect_model_cls(architectures, self)
        self._model_info = model_info
        self._architecture = arch
        logger.info("Resolved architecture: %s", arch)

        self.pooler_config = self._init_pooler_config()

        self.dtype = _get_and_verify_dtype(
            self.model,
            self.hf_config,
            self.dtype,
            is_pooling_model=self.runner_type == "pooling",
            revision=self.revision,
        )

        # Interleaved attention is not supported by some backends in V0
        if (not self.disable_sliding_window
                and is_interleaved(self.hf_text_config)
                and not envs.VLLM_USE_V1
                and (backend := envs.VLLM_ATTENTION_BACKEND)
                in ("XFORMERS", "FLASHINFER")):
            logger.warning_once(
                "%s has interleaved attention, which is currently not "
                "supported by the %s backend. Disabling sliding window and "
                "capping the max length to the sliding window size (%d).",
                self.hf_text_config.model_type,
                backend,
                self.hf_text_config.sliding_window,
            )
            self.disable_sliding_window = True

        self.original_max_model_len = self.max_model_len
        self.max_model_len = self.get_and_verify_max_len(self.max_model_len)
        self.multimodal_config = self._init_multimodal_config()

        if self.disable_sliding_window:
            # Set after get_and_verify_max_len to ensure that max_model_len
            # can be correctly capped to sliding window size
            self.hf_text_config.sliding_window = None

        if not self.skip_tokenizer_init:
            self._verify_tokenizer_mode()

        if (not current_platform.is_neuron() and self.override_neuron_config):
            raise ValueError(
                "`override_neuron_config` is only supported on Neuron.")

        # Avoid running try_verify_and_update_config multiple times
        self.config_updated = False

        self._verify_quantization()
        self._verify_cuda_graph()
        self._verify_bnb_config()

    @field_validator("quantization", mode="before")
    @classmethod
    def validate_quantization_before(cls, value: Any) -> Any:
        if isinstance(value, str):
            return value.lower()
        return value

    @model_validator(mode="after")
    def validate_model_config_after(self: "ModelConfig") -> "ModelConfig":
        if not isinstance(self.tokenizer, str):
            raise ValueError("tokenizer must be a string after __post_init__.")
        if not isinstance(self.max_model_len, int):
            raise ValueError(
                "max_model_len must be an integer after __post_init__.")
        return self

    def _get_transformers_backend_cls(self) -> str:
        """Determine which Transformers backend class will be used if
        `model_impl` is set to `transformers` or `auto`."""
        if getattr(self, "runner_type", self.runner) == "pooling":
            return "TransformersModel"
        if self.hf_config != self.hf_text_config:
            # If 'hf_text_config' is the same as 'hf_config'. If not, it is
            # probably a composite config, i.e. multimodal
            return "TransformersForMultimodalLM"
        return "TransformersForCausalLM"

    def using_transformers_backend(self) -> bool:
        """Check if the model is using the Transformers backend class."""
        return self.architecture == self._get_transformers_backend_cls()

    @property
    def registry(self):
        return me_models.ModelRegistry

    @property
    def architectures(self) -> list[str]:
        return getattr(self.hf_config, "architectures", [])

    @property
    def architecture(self) -> str:
        """The architecture vllm actually used."""
        return self._architecture

    def maybe_pull_model_tokenizer_for_s3(self, model: str,
                                          tokenizer: str) -> None:
        """Pull model/tokenizer from S3 to temporary directory when needed.

        Args:
            model: Model name or path
            tokenizer: Tokenizer name or path
        """
        if not (is_s3(model) or is_s3(tokenizer)):
            return

        if is_s3(model):
            s3_model = S3Model()
            s3_model.pull_files(model,
                                allow_pattern=["*.model", "*.py", "*.json"])
            self.model_weights = model
            self.model = s3_model.dir

            # If tokenizer is same as model, download to same directory
            if model == tokenizer:
                s3_model.pull_files(model,
                                    ignore_pattern=[
                                        "*.pt", "*.safetensors", "*.bin",
                                        "*.tensors"
                                    ])
                self.tokenizer = s3_model.dir
                return

        # Only download tokenizer if needed and not already handled
        if is_s3(tokenizer):
            s3_tokenizer = S3Model()
            s3_tokenizer.pull_files(
                model,
                ignore_pattern=["*.pt", "*.safetensors", "*.bin", "*.tensors"])
            self.tokenizer = s3_tokenizer.dir

    def _init_multimodal_config(self) -> Optional["MultiModalConfig"]:
        if self._model_info.supports_multimodal:
            if (self.mm_encoder_tp_mode == "data" and
                    not self._model_info.supports_multimodal_encoder_tp_data):
                logger.warning_once(
                    "This model does not support `--mm-encoder-tp-mode data`. "
                    "Falling back to `--mm-encoder-tp-mode weights`.")
                self.mm_encoder_tp_mode = "weights"

            return MultiModalConfig(
                limit_per_prompt=self.limit_mm_per_prompt,
                media_io_kwargs=self.media_io_kwargs,
                mm_processor_kwargs=self.mm_processor_kwargs,
                mm_processor_cache_gb=self.mm_processor_cache_gb,
                mm_encoder_tp_mode=self.mm_encoder_tp_mode,
                interleave_mm_strings=self.interleave_mm_strings,
                skip_mm_profiling=self.skip_mm_profiling,
            )

        return None

    def _get_encoder_config(self):
        return get_sentence_transformer_tokenizer_config(
            self.model, self.revision)

    def _init_pooler_config(self) -> Optional["PoolerConfig"]:
        if self.runner_type == "pooling":
            if isinstance(self.override_pooler_config, dict):
                self.override_pooler_config = PoolerConfig(
                    **self.override_pooler_config)

            pooler_config = self.override_pooler_config or PoolerConfig()

            base_config = get_pooling_config(self.model, self.revision)
            if base_config is not None:
                # Only set values that are not overridden by the user
                for k, v in base_config.items():
                    if getattr(pooler_config, k) is None:
                        setattr(pooler_config, k, v)

            default_pooling_type = self._model_info.default_pooling_type
            if pooler_config.pooling_type is None:
                pooler_config.pooling_type = default_pooling_type

            return pooler_config

        return None

    def _verify_tokenizer_mode(self) -> None:
        tokenizer_mode = cast(TokenizerMode, self.tokenizer_mode.lower())
        if tokenizer_mode not in get_args(TokenizerMode):
            raise ValueError(
                f"Unknown tokenizer mode: {self.tokenizer_mode}. Must be "
                f"one of {get_args(TokenizerMode)}.")
        self.tokenizer_mode = tokenizer_mode

    def _get_default_runner_type(
        self,
        architectures: list[str],
    ) -> RunnerType:
        registry = self.registry

        # Some Sentence Transformers models use *ForCausalLM archs
        if get_pooling_config(self.model, self.revision):
            return "pooling"

        for arch in architectures:
            if arch in registry.get_supported_archs():
                if registry.is_pooling_model(architectures, self):
                    return "pooling"
                if registry.is_text_generation_model(architectures, self):
                    return "generate"

            match = try_match_architecture_defaults(arch)
            if match:
                _, (runner_type, _) = match
                return runner_type

        return "generate"

    def _get_runner_type(
        self,
        architectures: list[str],
        runner: RunnerOption,
    ) -> RunnerType:
        if runner != "auto":
            return runner

        runner_type = self._get_default_runner_type(architectures)

        # Don't log the most common case
        if runner_type != "generate":
            logger.info(
                "Resolved `--runner auto` to `--runner %s`. "
                "Pass the value explicitly to silence this message.",
                runner_type)

        return runner_type

    def _get_default_convert_type(
        self,
        architectures: list[str],
        runner_type: RunnerType,
    ) -> ConvertType:
        registry = self.registry

        for arch in architectures:
            if arch in registry.get_supported_archs():
                if (runner_type == "generate"
                        and registry.is_text_generation_model(
                            architectures, self)):
                    return "none"
                if (runner_type == "pooling"
                        and registry.is_pooling_model(architectures, self)):
                    return "none"

            match = try_match_architecture_defaults(arch,
                                                    runner_type=runner_type)
            if match:
                _, (_, convert_type) = match
                return convert_type

        # This is to handle Sentence Transformers models that use *ForCausalLM
        # and also multi-modal pooling models which are not defined as
        # Sentence Transformers models
        if runner_type == "pooling":
            return "embed"

        return "none"

    def _get_convert_type(
        self,
        architectures: list[str],
        runner_type: RunnerType,
        convert: ConvertOption,
    ) -> ConvertType:
        if convert != "auto":
            return convert

        convert_type = self._get_default_convert_type(architectures,
                                                      runner_type)

        # Don't log the most common case
        if convert_type != "none":
            logger.info(
                "Resolved `--convert auto` to `--convert %s`. "
                "Pass the value explicitly to silence this message.",
                convert_type)

        return convert_type

    def _get_supported_generation_tasks(
        self,
        architectures: list[str],
        convert_type: ConvertType,
    ) -> list[_ResolvedTask]:
        registry = self.registry

        if registry.is_transcription_only_model(architectures, self):
            return ["transcription"]

        # TODO: Use get_supported_generation_tasks once V0 is removed
        supported_tasks = list[_ResolvedTask]()
        if (registry.is_text_generation_model(architectures, self)
                or convert_type in _RUNNER_CONVERTS["generate"]):
            supported_tasks.append("generate")

        if registry.is_transcription_model(architectures, self):
            supported_tasks.append("transcription")

        return supported_tasks

    def _get_default_pooling_task(
        self,
        architectures: list[str],
    ) -> Literal["embed", "classify", "reward"]:
        if self.registry.is_cross_encoder_model(architectures, self):
            return "classify"

        for arch in architectures:
            match = try_match_architecture_defaults(arch,
                                                    runner_type="pooling")
            if match:
                _, (_, convert_type) = match
                assert convert_type != "none"
                return convert_type

        return "embed"

    def _get_supported_pooling_tasks(
        self,
        architectures: list[str],
        convert_type: ConvertType,
    ) -> list[_ResolvedTask]:
        registry = self.registry

        # TODO: Use get_supported_pooling_tasks once V0 is removed
        supported_tasks = list[_ResolvedTask]()
        if (registry.is_pooling_model(architectures, self)
                or convert_type in _RUNNER_CONVERTS["pooling"]):
            supported_tasks.append("encode")

            extra_task = (self._get_default_pooling_task(architectures)
                          if convert_type == "none" else convert_type)
            supported_tasks.append(extra_task)

        return supported_tasks

    def _get_supported_tasks(
        self,
        architectures: list[str],
        runner_type: RunnerType,
        convert_type: ConvertType,
    ) -> list[_ResolvedTask]:
        if runner_type == "generate":
            return self._get_supported_generation_tasks(
                architectures, convert_type)
        if runner_type == "pooling":
            return self._get_supported_pooling_tasks(architectures,
                                                     convert_type)
        if runner_type == "draft":
            return ["draft"]

        assert_never(runner_type)

    def _parse_quant_hf_config(self):
        quant_cfg = getattr(self.hf_config, "quantization_config", None)
        if quant_cfg is None:
            # compressed-tensors uses a "compression_config" key
            quant_cfg = getattr(self.hf_config, "compression_config", None)

        else:
            # Set quant_method for ModelOpt models.
            producer_name = quant_cfg.get("producer", {}).get("name")
            if producer_name == "modelopt":
                quant_algo = quant_cfg.get("quantization",
                                           {}).get("quant_algo")
                if quant_algo == "FP8":
                    quant_cfg["quant_method"] = "modelopt"
                elif quant_algo == "NVFP4":
                    quant_cfg["quant_method"] = "modelopt_fp4"
                elif quant_algo is not None:
                    raise ValueError(
                        f"Unknown ModelOpt quant algo: {quant_algo}")

        return quant_cfg

    def _verify_quantization(self) -> None:
        supported_quantization = me_quant.QUANTIZATION_METHODS
        optimized_quantization_methods = [
            "fp8",
            "modelopt",
            "gptq_marlin_24",
            "gptq_marlin",
            "awq_marlin",
            "fbgemm_fp8",
            "compressed-tensors",
            "experts_int8",
            "quark",
            "modelopt_fp4",
            "bitblas",
            "gptq_bitblas",
            "inc",
            "petit_nvfp4",
        ]
        if self.quantization is not None:
            self.quantization = cast(me_quant.QuantizationMethods,
                                     self.quantization)

        # Parse quantization method from the HF model config, if available.
        quant_cfg = self._parse_quant_hf_config()

        if quant_cfg is not None:
            # Use the community standard 'quant_method'
            quant_method = quant_cfg.get("quant_method", "").lower()

            # Normalize library names
            quant_method = quant_method.replace("compressed_tensors",
                                                "compressed-tensors")

            quant_cfg["quant_method"] = quant_method

            # Quantization methods which are overrides (i.e. they have a
            # `override_quantization_method` method) must be checked in order
            # of preference (this is particularly important for GPTQ).
            overrides = [
                "bitblas",
                "gptq_marlin_24",
                "gptq_marlin",
                "gptq_bitblas",
                "awq_marlin",
                "ipex",
                "moe_wna16",
                "modelopt",
                "modelopt_fp4",
                "petit_nvfp4",
            ]
            quantization_methods = [
                q for q in supported_quantization if q not in overrides
            ]
            # Any custom overrides will be in quantization_methods so we place
            # them at the start of the list so custom overrides have preference
            # over the built in ones.
            quantization_methods = quantization_methods + overrides

            # Detect which checkpoint is it
            for name in quantization_methods:
                method = me_quant.get_quantization_config(name)
                quantization_override = method.override_quantization_method(
                    quant_cfg, self.quantization)
                if quantization_override is not None:
                    # Raise error if the override is not custom (custom would
                    # be in QUANTIZATION_METHODS but not QuantizationMethods)
                    # and hasn't been added to the overrides list.
                    if (name in get_args(me_quant.QuantizationMethods)
                            and name not in overrides):
                        raise ValueError(
                            f"Quantization method {name} is an override but "
                            "is has not been added to the `overrides` list "
                            "above. This is necessary to ensure that the "
                            "overrides are checked in order of preference.")
                    quant_method = quantization_override
                    self.quantization = quantization_override
                    break

            # Verify quantization configurations.
            if self.quantization is None:
                self.quantization = quant_method
            elif self.quantization != quant_method:
                raise ValueError(
                    "Quantization method specified in the model config "
                    f"({quant_method}) does not match the quantization "
                    f"method specified in the `quantization` argument "
                    f"({self.quantization}).")

        if self.quantization is not None:
            if self.quantization not in supported_quantization:
                raise ValueError(
                    f"Unknown quantization method: {self.quantization}. Must "
                    f"be one of {supported_quantization}.")
            from vllm.platforms import current_platform
            current_platform.verify_quantization(self.quantization)
            if self.quantization not in optimized_quantization_methods:
                logger.warning(
                    "%s quantization is not fully "
                    "optimized yet. The speed can be slower than "
                    "non-quantized models.", self.quantization)

    def _verify_cuda_graph(self) -> None:
        # The `max_seq_len_to_capture` was incorrectly
        # based on the encoder's input length (448)
        # but not the decoder's larger input length (1500).
        # This change ensures the CUDA Graph captures the correct,
        # larger sequence length, allowing it to work as intended.
        effective_max_seq_len = self.max_model_len
        if self.is_encoder_decoder:
            effective_max_seq_len = max(
                effective_max_seq_len,
                getattr(self.hf_config, "max_source_positions", 0))
        self.max_seq_len_to_capture = min(self.max_seq_len_to_capture,
                                          effective_max_seq_len)
        # CUDAGraph capture not supported for enc-dec models and mllama on ROCm
        ROCM_UNSUPPORTED_MODELS = ['mllama']
        unsupported_rocm = (self.hf_config.model_type
                            in ROCM_UNSUPPORTED_MODELS
                            or self.is_encoder_decoder)

        if (unsupported_rocm and not self.enforce_eager
                and current_platform.is_rocm()):
            logger.warning(
                "CUDA graph is not supported for %s on ROCm yet, fallback "
                "to eager mode.", self.hf_config.model_type)
            self.enforce_eager = True

    def _verify_bnb_config(self) -> None:
        """
        The current version of bitsandbytes (0.46.1) with 8-bit models does not
        yet support CUDA graph.
        # TODO Remove this when bitsandbytes supports.
        """
        is_bitsandbytes = self.quantization == "bitsandbytes"
        has_quantization_config = (getattr(self.hf_config,
                                           "quantization_config", None)
                                   is not None)
        is_8bit = (self.hf_config.quantization_config.get(
            "load_in_8bit", False) if has_quantization_config else False)
        if all([
                is_bitsandbytes,
                has_quantization_config,
                is_8bit,
                not self.enforce_eager,
        ]):
            logger.warning(
                "CUDA graph is not supported on BitsAndBytes 8bit yet, "
                "fallback to the eager mode.")

            self.enforce_eager = True

    def _verify_with_expert_parallelism(self) -> None:
        num_expert_names = [
            "moe_num_experts",  # Dbrx
            "num_experts",  # Jamba
            "n_routed_experts",  # DeepSeek
            "num_local_experts",  # Mixtral
        ]
        num_experts = 0
        for name in num_expert_names:
            num_experts = getattr(self.hf_text_config, name, 0)
            if num_experts > 0:
                break
        if num_experts < 1:
            raise ValueError(
                "Number of experts in the model must be greater than 0 "
                "when expert parallelism is enabled.")

    def verify_dual_chunk_attention_config(
        self,
        load_config: "LoadConfig",
    ) -> None:
        if hasattr(self.hf_config, "dual_chunk_attention_config"):
            # Try loading the sparse attention config
            from vllm.model_executor.model_loader.weight_utils import (
                get_sparse_attention_config)
            sparse_attn_config = get_sparse_attention_config(self, load_config)
            if sparse_attn_config:
                self.hf_config.dual_chunk_attention_config[
                    "sparse_attention_config"] = sparse_attn_config
                if "sparse_attention_enabled" not in \
                        self.hf_config.dual_chunk_attention_config:
                    self.hf_config.dual_chunk_attention_config[
                        "sparse_attention_enabled"] = True

    def verify_async_output_proc(self, parallel_config, speculative_config,
                                 device_config) -> None:
        if not self.use_async_output_proc:
            # Nothing to check
            return

        if parallel_config.pipeline_parallel_size > 1:
            self.use_async_output_proc = False
            return

        # Reminder: Please update docs/features/compatibility_matrix.md
        # If the feature combo become valid
        from vllm.platforms import current_platform
        if not current_platform.is_async_output_supported(self.enforce_eager):
            self.use_async_output_proc = False
            return

        if envs.VLLM_USE_RAY_SPMD_WORKER:
            self.use_async_output_proc = False
            return

        # Async postprocessor is not necessary for pooling models
        # since there is no token generation
        if self.runner_type == "pooling":
            self.use_async_output_proc = False

        # Reminder: Please update docs/features/compatibility_matrix.md
        # If the feature combo become valid
        if speculative_config:
            self.use_async_output_proc = False

    def verify_with_parallel_config(
        self,
        parallel_config: "ParallelConfig",
    ) -> None:

        if parallel_config.distributed_executor_backend == "external_launcher":
            assert self.seed is not None, (
                "Seed must be set when using external launcher backend to "
                "make sure sampling results are the same across workers.")

        total_num_attention_heads = getattr(self.hf_text_config,
                                            "num_attention_heads", 0)
        tensor_parallel_size = parallel_config.tensor_parallel_size
        if total_num_attention_heads % tensor_parallel_size != 0:
            raise ValueError(
                f"Total number of attention heads ({total_num_attention_heads})"
                " must be divisible by tensor parallel size "
                f"({tensor_parallel_size}).")

        if parallel_config.enable_expert_parallel:
            self._verify_with_expert_parallelism()

        pipeline_parallel_size = parallel_config.pipeline_parallel_size
        if pipeline_parallel_size > 1:
            if not self.registry.is_pp_supported_model(self.architectures,
                                                       self):
                raise NotImplementedError(
                    "Pipeline parallelism is not supported for this model. "
                    "Supported models implement the `SupportsPP` interface.")

            if self.use_async_output_proc:
                self.use_async_output_proc = False

    def get_sliding_window(self) -> Optional[int]:
        """Get the sliding window size from the HF text config if present."""
        return getattr(self.hf_text_config, "sliding_window", None)

    def get_vocab_size(self) -> int:
        return getattr(self.hf_text_config, "vocab_size", 0)

    def get_hidden_size(self) -> int:
        return getattr(self.hf_text_config, "hidden_size", 0)

    @property
    def is_deepseek_mla(self) -> bool:
        if not hasattr(self.hf_text_config, "model_type"):
            return False
        elif self.hf_text_config.model_type in \
            ('deepseek_v2', 'deepseek_v3', 'deepseek_mtp', 'kimi_k2'):
            return self.hf_text_config.kv_lora_rank is not None
        elif self.hf_text_config.model_type == 'eagle':
            # if the model is an EAGLE module, check for the
            # underlying architecture
            return self.hf_text_config.model.model_type in \
                    ('deepseek_v2', 'deepseek_v3') \
                and self.hf_text_config.kv_lora_rank is not None
        return False

    def get_head_size(self) -> int:
        # TODO remove hard code
        if self.is_deepseek_mla:
            qk_rope_head_dim = getattr(self.hf_text_config, "qk_rope_head_dim",
                                       0)
            if self.use_mla:
                return self.hf_text_config.kv_lora_rank + qk_rope_head_dim
            else:
                qk_nope_head_dim = getattr(self.hf_text_config,
                                           "qk_nope_head_dim", 0)
                if qk_rope_head_dim and qk_nope_head_dim:
                    return qk_rope_head_dim + qk_nope_head_dim

        if hasattr(self.hf_text_config,
                   "model_type") and (self.hf_text_config.model_type
                                      == "zamba2"):
            return self.hf_text_config.attention_head_dim

        if self.is_attention_free:
            return 0

        # NOTE: Some configs may set head_dim=None in the config
        if getattr(self.hf_text_config, "head_dim", None) is not None:
            return self.hf_text_config.head_dim

        # FIXME(woosuk): This may not be true for all models.
        return (self.hf_text_config.hidden_size //
                self.hf_text_config.num_attention_heads)

    def get_total_num_kv_heads(self) -> int:
        """Returns the total number of KV heads."""
        # For GPTBigCode & Falcon:
        # NOTE: for falcon, when new_decoder_architecture is True, the
        # multi_query flag is ignored and we use n_head_kv for the number of
        # KV heads.
        falcon_model_types = ["falcon", "RefinedWeb", "RefinedWebModel"]
        new_decoder_arch_falcon = (
            self.hf_config.model_type in falcon_model_types
            and getattr(self.hf_config, "new_decoder_architecture", False))
        if not new_decoder_arch_falcon and getattr(self.hf_text_config,
                                                   "multi_query", False):
            # Multi-query attention, only one KV head.
            # Currently, tensor parallelism is not supported in this case.
            return 1

        # For DBRX and MPT
        if self.hf_config.model_type == "mpt":
            if "kv_n_heads" in self.hf_config.attn_config:
                return self.hf_config.attn_config["kv_n_heads"]
            return self.hf_config.num_attention_heads
        if self.hf_config.model_type == "dbrx":
            return getattr(self.hf_config.attn_config, "kv_n_heads",
                           self.hf_config.num_attention_heads)

        if self.hf_config.model_type == "nemotron-nas":
            for block in self.hf_config.block_configs:
                if not block.attention.no_op:
                    return self.hf_config.num_attention_heads \
                        // block.attention.n_heads_in_group

            raise RuntimeError("Couldn't determine number of kv heads")

        if self.is_attention_free:
            return 0

        attributes = [
            # For Falcon:
            "n_head_kv",
            "num_kv_heads",
            # For LLaMA-2:
            "num_key_value_heads",
            # For ChatGLM:
            "multi_query_group_num",
        ]
        for attr in attributes:
            num_kv_heads = getattr(self.hf_text_config, attr, None)
            if num_kv_heads is not None:
                return num_kv_heads

        # For non-grouped-query attention models, the number of KV heads is
        # equal to the number of attention heads.
        return self.hf_text_config.num_attention_heads

    def get_num_kv_heads(self, parallel_config: "ParallelConfig") -> int:
        """Returns the number of KV heads per GPU."""
        if self.use_mla:
            # When using MLA during decode it becomes MQA
            return 1

        total_num_kv_heads = self.get_total_num_kv_heads()
        # If tensor parallelism is used, we divide the number of KV heads by
        # the tensor parallel size. We will replicate the KV heads in the
        # case where the number of KV heads is smaller than the tensor
        # parallel size so each GPU has at least one KV head.
        return max(1,
                   total_num_kv_heads // parallel_config.tensor_parallel_size)

    def get_num_attention_heads(self,
                                parallel_config: "ParallelConfig") -> int:
        num_heads = getattr(self.hf_text_config, "num_attention_heads", 0)
        return num_heads // parallel_config.tensor_parallel_size

    def get_layers_start_end_indices(
            self, parallel_config: "ParallelConfig") -> tuple[int, int]:
        from vllm.distributed.utils import get_pp_indices
        if (self.hf_text_config.model_type == "deepseek_mtp"
                or self.hf_config.model_type == "mimo_mtp"
                or self.hf_config.model_type == "glm4_moe_mtp"
                or self.hf_config.model_type == "ernie_mtp"):
            total_num_hidden_layers = getattr(self.hf_text_config,
                                              "num_nextn_predict_layers", 0)
        else:
            total_num_hidden_layers = getattr(self.hf_text_config,
                                              "num_hidden_layers", 0)
        # the layout order is: DP x PP x TP
        pp_rank = (parallel_config.rank // parallel_config.tensor_parallel_size
                   ) % parallel_config.pipeline_parallel_size
        pp_size = parallel_config.pipeline_parallel_size
        start, end = get_pp_indices(total_num_hidden_layers, pp_rank, pp_size)
        return start, end

    def get_num_layers(self, parallel_config: "ParallelConfig") -> int:
        start, end = self.get_layers_start_end_indices(parallel_config)
        return end - start

    def get_num_layers_by_block_type(
        self,
        parallel_config: "ParallelConfig",
        block_type: LayerBlockType = LayerBlockType.attention,
    ) -> int:
        # This function relies on 'layers_block_type' in hf_config,
        # for w/o this attribute, we will need to have workarounds like so
        attn_block_type = block_type == LayerBlockType.attention
        is_transformer = not self.is_hybrid and \
                            not self.has_noops and \
                            not self.is_attention_free
        start, end = self.get_layers_start_end_indices(parallel_config)

        if is_transformer:
            # Handle the basic case first
            return end - start if attn_block_type else 0
        elif self.is_attention_free:
            # Attention free
            # Note that this code assumes there
            # is only one type of attention-free block type.
            return 0 if attn_block_type else end - start
        elif self.has_noops:
            block_configs = self.hf_config.block_configs
            return sum(not bc.attention.no_op
                       for bc in block_configs[start:end])
        else:
            # Hybrid model Jamba
            layers_block_type_value = getattr(self.hf_config,
                                              "layers_block_type", None)
            if layers_block_type_value is not None:
                if hasattr(self.hf_text_config,
                           "model_type") and (self.hf_text_config.model_type
                                              == "zamba2"):
                    if attn_block_type:
                        return sum(t == "hybrid"
                                   for t in layers_block_type_value[start:end])
                    else:
                        return self.get_num_layers(parallel_config)
                return sum(t == block_type.value
                           for t in layers_block_type_value[start:end])

            # Hybrid model Minimax
            attn_type_list = getattr(self.hf_config, "attn_type_list", None)
            if attn_type_list:
                return sum(t == 1 for t in attn_type_list[start:end])

            if layers_block_type_value is None and attn_type_list is None:
                raise ValueError(
                    "The model is an hybrid without a"
                    "layers_block_type or an attn_type_list in the hf_config,"
                    "cannot determine the num of "
                    f"{block_type.value} layers")

            return sum(t == 1 for t in attn_type_list[start:end])

    def get_mamba_chunk_size(self) -> Optional[int]:
        """
        Returns the mamba chunk size if it exists
        """
        # used by e.g. Bamba, FalconH1, Granite, PLaMo2
        chunk_size = getattr(self.hf_text_config, "mamba_chunk_size", None)
        if chunk_size is None:
            # used by e.g. Mamba2, NemotronH, Zamba
            chunk_size = getattr(self.hf_text_config, "chunk_size", None)
        return chunk_size

    def get_multimodal_config(self) -> "MultiModalConfig":
        """
        Get the multimodal configuration of the model.

        Raises:
            ValueError: If the model is not multimodal.
        """
        if self.multimodal_config is None:
            raise ValueError("The model is not multimodal.")

        return self.multimodal_config

    def try_get_generation_config(self) -> dict[str, Any]:
        """
        This method attempts to retrieve the non-default values of the
        generation config for this model.

        The generation config can contain information about special tokens, as
        well as sampling parameters. Which is why this method exists separately
        to `get_diff_sampling_param`.

        Returns:
            A dictionary containing the non-default generation config.
        """
        if self.generation_config in {"auto", "vllm"}:
            config = try_get_generation_config(
                self.hf_config_path or self.model,
                trust_remote_code=self.trust_remote_code,
                revision=self.revision,
            )
        else:
            config = try_get_generation_config(
                self.generation_config,
                trust_remote_code=self.trust_remote_code,
            )

        if config is None:
            return {}

        return config.to_diff_dict()

    def get_diff_sampling_param(self) -> dict[str, Any]:
        """
        This method returns a dictionary containing the non-default sampling
        parameters with `override_generation_config` applied.

        The default sampling parameters are:

        - vLLM's neutral defaults if `self.generation_config="vllm"`
        - the model's defaults if `self.generation_config="auto"`
        - as defined in `generation_config.json` if
            `self.generation_config="path/to/generation_config/dir"`

        Returns:
            A dictionary containing the non-default sampling parameters.
        """
        if self.generation_config == "vllm":
            config = {}
        else:
            config = self.try_get_generation_config()

        # Overriding with given generation config
        config.update(self.override_generation_config)

        available_params = [
            "repetition_penalty",
            "temperature",
            "top_k",
            "top_p",
            "min_p",
            "max_new_tokens",
        ]
        if any(p in config for p in available_params):
            diff_sampling_param = {
                p: config.get(p)
                for p in available_params if config.get(p) is not None
            }
            # Huggingface definition of max_new_tokens is equivalent
            # to vLLM's max_tokens
            if "max_new_tokens" in diff_sampling_param:
                diff_sampling_param["max_tokens"] = diff_sampling_param.pop(
                    "max_new_tokens")
        else:
            diff_sampling_param = {}

        if diff_sampling_param:
            logger.warning_once(
                "Default sampling parameters have been overridden by the "
                "model's Hugging Face generation config recommended from the "
                "model creator. If this is not intended, please relaunch "
                "vLLM instance with `--generation-config vllm`.")
        return diff_sampling_param

    @property
    def is_encoder_decoder(self) -> bool:
        """Extract the HF encoder/decoder model flag."""
        """
        For Mllama, VLLM overrides HF's is_encoder_decoder flag and sets it to
        True to enable cross-attention
        Neuron needs all multimodal data to be in the decoder and does not
        need to explicitly enable cross-attention
        """
        if (current_platform.is_neuron()
                and self.hf_config.model_type == "mllama"):
            return False

        return is_encoder_decoder(self.hf_config)

    @property
    def uses_mrope(self) -> bool:
        return uses_mrope(self.hf_config)

    @property
    def is_multimodal_model(self) -> bool:
        return self.multimodal_config is not None

    @property
    def is_multimodal_raw_input_only_model(self) -> bool:
        return self._model_info.supports_multimodal_raw_input_only

    @property
    def is_cross_encoder(self) -> bool:
        return (self._model_info.supports_cross_encoding
                or self.convert_type == "classify")

    @property
    def is_pp_supported(self) -> bool:
        return self._model_info.supports_pp

    @property
    def is_attention_free(self) -> bool:
        return self._model_info.is_attention_free

    @property
    def is_hybrid(self) -> bool:
        return self._model_info.is_hybrid

    @property
    def has_noops(self) -> bool:
        return self._model_info.has_noops

    @property
    def has_inner_state(self):
        return self._model_info.has_inner_state

    @property
    def is_v1_compatible(self) -> bool:
        return not self._model_info.supports_v0_only

    @property
    def use_mla(self) -> bool:
        return self.is_deepseek_mla and not envs.VLLM_MLA_DISABLE

    @property
    def is_matryoshka(self) -> bool:
        return (bool(getattr(self.hf_config, "matryoshka_dimensions", None))
                or getattr(self.hf_config, "is_matryoshka", False))

    @property
    def matryoshka_dimensions(self):
        return getattr(self.hf_config, "matryoshka_dimensions", None)

    @property
    def use_pad_token(self) -> bool:
        # cross_encoder models defaults to using pad_token.
        # `llm as reranker` models defaults to not using pad_token.
        return getattr(self.hf_config, "use_pad_token", True)

    def get_and_verify_max_len(self, max_model_len: int):
        # Consider max_model_len in tokenizer_config only when
        # pooling models use absolute position_embedding.
        tokenizer_config = None
        if (self.runner_type == "pooling" and getattr(
                self.hf_config, "position_embedding_type", "") == "absolute"):
            tokenizer_config = try_get_tokenizer_config(
                self.tokenizer,
                trust_remote_code=self.trust_remote_code,
                revision=self.tokenizer_revision)
        max_model_len = _get_and_verify_max_len(
            hf_config=self.hf_text_config,
            tokenizer_config=tokenizer_config,
            max_model_len=max_model_len,
            disable_sliding_window=self.disable_sliding_window,
            sliding_window=self.get_sliding_window(),
            spec_target_max_model_len=self.spec_target_max_model_len,
            encoder_config=self.encoder_config)
        logger.info("Using max model len %s", max_model_len)
        return max_model_len


@config
@dataclass
class LoadConfig:
    """Configuration for loading the model weights."""

    load_format: Union[str, LoadFormats] = "auto"
    """The format of the model weights to load:\n
    - "auto" will try to load the weights in the safetensors format and fall
    back to the pytorch bin format if safetensors format is not available.\n
    - "pt" will load the weights in the pytorch bin format.\n
    - "safetensors" will load the weights in the safetensors format.\n
    - "npcache" will load the weights in pytorch format and store a numpy cache
    to speed up the loading.\n
    - "dummy" will initialize the weights with random values, which is mainly
    for profiling.\n
    - "tensorizer" will use CoreWeave's tensorizer library for fast weight
    loading. See the Tensorize vLLM Model script in the Examples section for
    more information.\n
    - "runai_streamer" will load the Safetensors weights using Run:ai Model
    Streamer.\n
    - "bitsandbytes" will load the weights using bitsandbytes quantization.\n
    - "sharded_state" will load weights from pre-sharded checkpoint files,
    supporting efficient loading of tensor-parallel models.\n
    - "gguf" will load weights from GGUF format files (details specified in
    https://github.com/ggml-org/ggml/blob/master/docs/gguf.md).\n
    - "mistral" will load weights from consolidated safetensors files used by
    Mistral models.
    - Other custom values can be supported via plugins."""
    download_dir: Optional[str] = None
    """Directory to download and load the weights, default to the default
    cache directory of Hugging Face."""
    model_loader_extra_config: Union[dict, TensorizerConfig] = field(
        default_factory=dict)
    """Extra config for model loader. This will be passed to the model loader
    corresponding to the chosen load_format."""
    device: Optional[str] = None
    """Device to which model weights will be loaded, default to
    device_config.device"""
    ignore_patterns: Optional[Union[list[str], str]] = None
    """The list of patterns to ignore when loading the model. Default to
    "original/**/*" to avoid repeated loading of llama's checkpoints."""
    use_tqdm_on_load: bool = True
    """Whether to enable tqdm for showing progress bar when loading model
    weights."""
    pt_load_map_location: Union[str, dict[str, str]] = "cpu"
    """
    pt_load_map_location: the map location for loading pytorch checkpoint, to
    support loading checkpoints can only be loaded on certain devices like
    "cuda", this is equivalent to {"": "cuda"}. Another supported format is
    mapping from different devices like from GPU 1 to GPU 0:
    {"cuda:1": "cuda:0"}. Note that when passed from command line, the strings
    in dictionary needs to be double quoted for json parsing. For more details,
    see original doc for `map_location` in https://pytorch.org/docs/stable/generated/torch.load.html
    """

    def compute_hash(self) -> str:
        """
        WARNING: Whenever a new field is added to this config,
        ensure that it is included in the factors list if
        it affects the computation graph.

        Provide a hash that uniquely identifies all the configs
        that affect the structure of the computation
        graph from input ids/embeddings to the final hidden states,
        excluding anything before input ids/embeddings and after
        the final hidden states.
        """
        # no factors to consider.
        # this config will not affect the computation graph.
        factors: list[Any] = []
        hash_str = hashlib.md5(str(factors).encode(),
                               usedforsecurity=False).hexdigest()
        return hash_str

    def __post_init__(self):
        self.load_format = self.load_format.lower()
        if self.ignore_patterns is not None and len(self.ignore_patterns) > 0:
            logger.info(
                "Ignoring the following patterns when downloading weights: %s",
                self.ignore_patterns)
        else:
            self.ignore_patterns = ["original/**/*"]


Device = Literal["auto", "cuda", "neuron", "cpu", "tpu", "xpu"]


@config
@dataclass(config=ConfigDict(arbitrary_types_allowed=True))
class DeviceConfig:
    """Configuration for the device to use for vLLM execution."""

    device: SkipValidation[Optional[Union[Device, torch.device]]] = "auto"
    """Device type for vLLM execution.
    This parameter is deprecated and will be
    removed in a future release.
    It will now be set automatically based
    on the current platform."""
    device_type: str = field(init=False)
    """Device type from the current platform. This is set in
    `__post_init__`."""

    def compute_hash(self) -> str:
        """
        WARNING: Whenever a new field is added to this config,
        ensure that it is included in the factors list if
        it affects the computation graph.

        Provide a hash that uniquely identifies all the configs
        that affect the structure of the computation
        graph from input ids/embeddings to the final hidden states,
        excluding anything before input ids/embeddings and after
        the final hidden states.
        """
        # no factors to consider.
        # the device/platform information will be summarized
        # by torch/vllm automatically.
        factors: list[Any] = []
        hash_str = hashlib.md5(str(factors).encode(),
                               usedforsecurity=False).hexdigest()
        return hash_str

    def __post_init__(self):
        if self.device == "auto":
            # Automated device type detection
            from vllm.platforms import current_platform
            self.device_type = current_platform.device_type
            if not self.device_type:
                raise RuntimeError(
                    "Failed to infer device type, please set "
                    "the environment variable `VLLM_LOGGING_LEVEL=DEBUG` "
                    "to turn on verbose logging to help debug the issue.")
        else:
            # Device type is assigned explicitly
            if isinstance(self.device, str):
                self.device_type = self.device
            elif isinstance(self.device, torch.device):
                self.device_type = self.device.type

        # Some device types require processing inputs on CPU
        if self.device_type in ["neuron"]:
            self.device = torch.device("cpu")
        elif self.device_type in ["tpu"]:
            self.device = None
        else:
            # Set device with device type
            self.device = torch.device(self.device_type)


SpeculativeMethod = Literal["ngram", "eagle", "eagle3", "medusa",
                            "mlp_speculator", "draft_model", "deepseek_mtp",
                            "ernie_mtp"]


@config
@dataclass
class SpeculativeConfig:
    """Configuration for speculative decoding."""

    # General speculative decoding control
    num_speculative_tokens: SkipValidation[int] = None  # type: ignore
    """The number of speculative tokens, if provided. It will default to the
    number in the draft model config if present, otherwise, it is required."""
    model: Optional[str] = None
    """The name of the draft model, eagle head, or additional weights, if
    provided."""
    method: Optional[SpeculativeMethod] = None
    """The name of the speculative method to use. If users provide and set the
    `model` param, the speculative method type will be detected automatically
    if possible, if `model` param is not provided, the method name must be
    provided.

    If using `ngram` method, the related configuration `prompt_lookup_max` and
    `prompt_lookup_min` should be considered."""
    draft_tensor_parallel_size: Optional[int] = None
    """The degree of the tensor parallelism for the draft model. Can only be 1
    or the same as the target model's tensor parallel size."""
    disable_logprobs: bool = True
    """If set to True, token log probabilities are not returned during
    speculative decoding. If set to False, token log probabilities are returned
    according to the log probability settings in SamplingParams."""

    # Draft model configuration
    quantization: Optional[me_quant.QuantizationMethods] = None
    """Quantization method that was used to quantize the draft model weights.
    If `None`, we assume the model weights are not quantized. Note that it only
    takes effect when using the draft model-based speculative method."""
    max_model_len: Optional[int] = None
    """The maximum model length of the draft model. Used when testing the
    ability to skip speculation for some sequences."""
    revision: Optional[str] = None
    """The specific model version to use for the draft model. It can be a
    branch name, a tag name, or a commit id. If unspecified, will use the
    default version."""
    code_revision: Optional[str] = None
    """The specific revision to use for the draft model code on Hugging Face
    Hub. It can be a branch name, a tag name, or a commit id. If unspecified,
    will use the default version."""

    # Advanced control
    disable_by_batch_size: Optional[int] = None
    """Disable speculative decoding for new incoming requests when the number
    of enqueued requests is larger than this value, if provided."""

    # Ngram proposer configuration
    prompt_lookup_max: Optional[int] = None
    """Maximum size of ngram token window when using Ngram proposer, required
    when method is set to ngram."""
    prompt_lookup_min: Optional[int] = None
    """Minimum size of ngram token window when using Ngram proposer, if
    provided. Defaults to 1."""

    speculative_token_tree: Optional[str] = None
    """Specifies the tree structure for speculative token generation.
    """
    # required configuration params passed from engine
    target_model_config: SkipValidation[ModelConfig] = None  # type: ignore
    """The configuration of the target model."""
    target_parallel_config: SkipValidation[
        ParallelConfig] = None  # type: ignore
    """The parallel configuration for the target model."""
    enable_chunked_prefill: SkipValidation[bool] = None  # type: ignore
    """Whether vLLM is configured to use chunked prefill or not. Used for
    raising an error since it's not yet compatible with speculative decode."""
    disable_log_stats: SkipValidation[bool] = None  # type: ignore
    """Whether to disable the periodic printing of stage times in speculative
    decoding."""

    # params generated in the post-init stage
    draft_model_config: SkipValidation[ModelConfig] = None  # type: ignore
    """The configuration of the draft model initialized internal."""
    draft_parallel_config: SkipValidation[
        ParallelConfig] = None  # type: ignore
    """The parallel configuration for the draft model initialized internal."""

    def compute_hash(self) -> str:
        """
        WARNING: Whenever a new field is added to this config,
        ensure that it is included in the factors list if
        it affects the computation graph.

        Provide a hash that uniquely identifies all the configs
        that affect the structure of the computation
        graph from input ids/embeddings to the final hidden states,
        excluding anything before input ids/embeddings and after
        the final hidden states.
        """
        factors: list[Any] = []
        # Eagle3 affects the computation graph because it returns intermediate
        # hidden states in addition to the final hidden state.
        factors.append(self.method == "eagle3")
        hash_str = hashlib.md5(str(factors).encode(),
                               usedforsecurity=False).hexdigest()
        return hash_str

    @staticmethod
    def hf_config_override(hf_config: PretrainedConfig) -> PretrainedConfig:
        if hf_config.model_type == "deepseek_v3":
            hf_config.model_type = "deepseek_mtp"
        if hf_config.model_type == "deepseek_mtp":
            n_predict = getattr(hf_config, "num_nextn_predict_layers", None)
            hf_config.update({
                "n_predict": n_predict,
                "architectures": ["DeepSeekMTPModel"]
            })

        if hf_config.architectures[0] == "MiMoForCausalLM":
            hf_config.model_type = "mimo_mtp"
            n_predict = getattr(hf_config, "num_nextn_predict_layers", None)
            hf_config.update({
                "num_hidden_layers": 0,
                "n_predict": n_predict,
                "architectures": ["MiMoMTPModel"]
            })

        if hf_config.architectures[0] == "Glm4MoeForCausalLM":
            hf_config.model_type = "glm4_moe_mtp"
            n_predict = getattr(hf_config, "num_nextn_predict_layers", None)
            hf_config.update({
                "num_hidden_layers": 0,
                "n_predict": n_predict,
                "architectures": ["Glm4MoeMTPModel"]
            })

        if hf_config.model_type == "ernie4_5_moe":
            hf_config.model_type = "ernie_mtp"
        if hf_config.model_type == "ernie_mtp":
            n_predict = getattr(hf_config, "num_nextn_predict_layers", None)
            hf_config.update({
                "n_predict": n_predict,
                "architectures": ["ErnieMTPModel"]
            })
            return hf_config

        return hf_config

    def __post_init__(self):

        # Note: "method" is a new parameter that helps to extend the
        # configuration of non-model-based proposers, and the "model" parameter
        # will be used to set the draft model, eagle head, or additional weight
        # when needed. If users do not specify "method", the speculative method
        # will be detected automatically if possible. If the speculative method
        # can not be detected, it will be considered as the "draft_model" by
        # default.

        if self.model is None and self.num_speculative_tokens is not None:
            # TODO(Shangming): Refactor mtp configuration logic when supporting
            # mtp acceleration for more models besides deepseek_v3
            if self.target_model_config and \
                (self.target_model_config.hf_text_config.model_type \
                        == "deepseek_v3" or
                    self.target_model_config.hf_text_config.model_type in
                        ("mimo","ernie4_5_moe")):
                # use the draft model from the same model:
                self.model = self.target_model_config.model
            elif self.method in ("ngram", "[ngram]"):
                self.model = "ngram"
            else:
                raise ValueError("num_speculative_tokens was provided without "
                                 "speculative model.")

        # Automatically configure the method for ngram when "model" is used
        # instead of "method"
        if self.method is None and (self.model is not None
                                    and self.model in ("ngram", "[ngram]")):
            self.method = "ngram"

        if self.method in ("ngram", "[ngram]"):
            # Unified to "ngram" internally
            self.method = "ngram"
            # Set default values if not provided
            if (self.prompt_lookup_min is None
                    and self.prompt_lookup_max is None):
                # TODO(woosuk): Tune these values. They are arbitrarily chosen.
                self.prompt_lookup_min = 5
                self.prompt_lookup_max = 5
            elif self.prompt_lookup_min is None:
                assert self.prompt_lookup_max is not None
                self.prompt_lookup_min = self.prompt_lookup_max
            elif self.prompt_lookup_max is None:
                assert self.prompt_lookup_min is not None
                self.prompt_lookup_max = self.prompt_lookup_min

            # Validate values
            if self.prompt_lookup_min < 1:
                raise ValueError(
                    f"prompt_lookup_min={self.prompt_lookup_min} must be > 0")
            if self.prompt_lookup_max < 1:
                raise ValueError(
                    f"prompt_lookup_max={self.prompt_lookup_max} must be > 0")
            if self.prompt_lookup_min > self.prompt_lookup_max:
                raise ValueError(
                    f"prompt_lookup_min={self.prompt_lookup_min} must "
                    f"be <= prompt_lookup_max={self.prompt_lookup_max}")

            # TODO: current we still need extract vocab_size from target model
            # config, in future, we may try refactor it out, and set
            # draft related config as None here.
            self.draft_model_config = self.target_model_config
            self.draft_parallel_config = self.target_parallel_config
        else:
            self.prompt_lookup_max = 0
            self.prompt_lookup_min = 0

            if self.model is not None:
                self.draft_model_config = ModelConfig(
                    model=self.model,
                    runner="draft",
                    tokenizer=self.target_model_config.tokenizer,
                    tokenizer_mode=self.target_model_config.tokenizer_mode,
                    trust_remote_code=self.target_model_config.
                    trust_remote_code,
                    allowed_local_media_path=self.target_model_config.
                    allowed_local_media_path,
                    dtype=self.target_model_config.dtype,
                    seed=self.target_model_config.seed,
                    revision=self.revision,
                    code_revision=self.code_revision,
                    tokenizer_revision=self.target_model_config.
                    tokenizer_revision,
                    spec_target_max_model_len=self.target_model_config.
                    max_model_len,
                    quantization=self.quantization,
                    enforce_eager=self.target_model_config.enforce_eager,
                    max_seq_len_to_capture=self.target_model_config.
                    max_seq_len_to_capture,
                    max_logprobs=self.target_model_config.max_logprobs,
                    hf_overrides=SpeculativeConfig.hf_config_override,
                )

                # Automatically detect the method
                if self.method in ('eagle', 'eagle3'):
                    pass
                elif "eagle-" in self.draft_model_config.model.lower() or \
                        "eagle3-" in self.draft_model_config.model.lower():
                    self.method = "eagle"
                elif self.draft_model_config.hf_config.model_type == "medusa":
                    self.method = "medusa"
                elif (self.draft_model_config.hf_config.model_type ==
                      "mlp_speculator"):
                    self.method = "mlp_speculator"
                elif (self.draft_model_config.hf_config.model_type
                      in ("deepseek_mtp", "mimo_mtp", "glm4_moe_mtp")):
                    self.method = "deepseek_mtp"
                    if self.num_speculative_tokens > 1:
                        logger.warning(
                                "All Deepseek MTP models only have " \
                                "one layer. Might need some code changes " \
                                "to support multiple layers."
                            )
                elif (self.draft_model_config.hf_config.model_type ==
                      "ernie_mtp"):
                    self.method = "ernie_mtp"
                    if self.num_speculative_tokens > 1:
                        logger.warning(
                                "All Ernie MTP models only have " \
                                "one layer. Might need some code changes " \
                                "to support multiple layers."
                            )
                else:
                    self.method = "draft_model"
                    raise NotImplementedError(
                        "Speculative decoding with draft model is not "
                        "supported yet. Please consider using other "
                        "speculative decoding methods such as ngram, medusa, "
                        "eagle, or deepseek_mtp.")

                # Replace hf_config for EAGLE draft_model
                if self.method in ("eagle", "eagle3"):
                    if self.enable_chunked_prefill and not envs.VLLM_USE_V1:
                        raise ValueError(
                            "Chunked prefill and EAGLE are not compatible "
                            "when using V0.")

                    from vllm.transformers_utils.configs import (
                        SpeculatorsConfig)
                    from vllm.transformers_utils.configs.eagle import (
                        EAGLEConfig)

                    if isinstance(self.draft_model_config.hf_config,
                                  (EAGLEConfig, SpeculatorsConfig)):
                        pass
                    else:
                        eagle_config = EAGLEConfig(
                            self.draft_model_config.hf_config,
                            method=self.method,
                            model_type="eagle")
                        self.draft_model_config.hf_config = eagle_config

                if (self.num_speculative_tokens is not None
                        and hasattr(self.draft_model_config.hf_config,
                                    "num_lookahead_tokens")):
                    self.draft_model_config.hf_config.num_lookahead_tokens = \
                    self.num_speculative_tokens

                n_predict = getattr(self.draft_model_config.hf_config,
                                    "n_predict", None)
                if n_predict is not None:
                    if self.num_speculative_tokens is None:
                        # Default to max value defined in draft model config.
                        self.num_speculative_tokens = n_predict
                    elif self.num_speculative_tokens > n_predict and \
                            self.num_speculative_tokens % n_predict != 0:
                        # Ensure divisibility for MTP module reuse.
                        raise ValueError(
                            f"num_speculative_tokens:{self.num_speculative_tokens}"
                            f" must be divisible by {n_predict=}")

                if self.speculative_token_tree is None:
                    # Generate chain of tokens.
                    self.speculative_token_tree = str([
                        (i + 1) * (0, )
                        for i in range(self.num_speculative_tokens)
                    ])
                else:
                    # Sort the token tree breadth-first.
                    tree_choices = ast.literal_eval(
                        self.speculative_token_tree)
                    self.speculative_token_tree = str(
                        sorted(tree_choices, key=lambda t: (len(t), t)))

                self.draft_tensor_parallel_size = \
                    SpeculativeConfig._verify_and_get_draft_tp(
                        self.target_parallel_config,
                        self.draft_tensor_parallel_size,
                        self.draft_model_config.hf_config
                )

                self.draft_model_config.max_model_len = (
                    SpeculativeConfig._maybe_override_draft_max_model_len(
                        self.max_model_len,
                        self.draft_model_config.max_model_len,
                        self.target_model_config.max_model_len,
                    ))

                self.draft_parallel_config = (
                    SpeculativeConfig.create_draft_parallel_config(
                        self.target_parallel_config,
                        self.draft_tensor_parallel_size))

    @staticmethod
    def _maybe_override_draft_max_model_len(
        speculative_max_model_len: Optional[int],
        draft_max_model_len: int,
        target_max_model_len: int,
    ) -> int:
        """Determine the max sequence len for the draft model. This is usually
        the draft_max_model_len, but may be the target_max_model_len if it is
        less than the draft_max_model_len, or may be speculative_max_model_len
        if it is specified.

        This is necessary so that sequences do not exceed the capacity of the
        draft model or the target model.

        speculative_max_model_len is mainly used for testing that sequences can
        skip speculation.
        """

        if speculative_max_model_len is not None:

            if speculative_max_model_len > draft_max_model_len:
                raise ValueError(f"{speculative_max_model_len=} cannot be "
                                 f"larger than {draft_max_model_len=}")

            if speculative_max_model_len > target_max_model_len:
                raise ValueError(f"{speculative_max_model_len=} cannot be "
                                 f"larger than {target_max_model_len=}")

            return speculative_max_model_len

        return min(
            draft_max_model_len,
            target_max_model_len,
        )

    @staticmethod
    def _verify_and_get_draft_tp(
            target_parallel_config: ParallelConfig,
            speculative_draft_tensor_parallel_size: Optional[int],
            draft_hf_config: PretrainedConfig) -> int:
        """
        Verifies and adjusts the tensor parallel size for a draft model
        specified using speculative_draft_tensor_parallel_size.
        """
        # If speculative_draft_tensor_parallel_size is unset then set it
        # appropriately else verify that it is set correctly.
        if speculative_draft_tensor_parallel_size is None:
            if draft_hf_config.model_type == "mlp_speculator":
                speculative_draft_tensor_parallel_size = 1
                if target_parallel_config.tensor_parallel_size > 1:
                    logger.warning(
                        "%s cannot currently be run with tp>1; "
                        "setting speculative_draft_tensor_parallel_size=1",
                        draft_hf_config.model_type)
            else:
                speculative_draft_tensor_parallel_size = \
                    target_parallel_config.tensor_parallel_size
        elif speculative_draft_tensor_parallel_size not in (
                1, target_parallel_config.tensor_parallel_size):
            raise ValueError(
                f"{speculative_draft_tensor_parallel_size=} cannot be "
                f"other value than 1 or target model tensor_parallel_size")
        return speculative_draft_tensor_parallel_size

    @staticmethod
    def create_draft_parallel_config(
        target_parallel_config: ParallelConfig,
        speculative_draft_tensor_parallel_size: int,
    ) -> ParallelConfig:
        """Create a parallel config for use by the draft worker.

        This is mostly a copy of the target parallel config, except the tp_size.
        """
        draft_parallel_config = ParallelConfig(
            pipeline_parallel_size=target_parallel_config.
            pipeline_parallel_size,
            tensor_parallel_size=speculative_draft_tensor_parallel_size,
            distributed_executor_backend=target_parallel_config.
            distributed_executor_backend,
            max_parallel_loading_workers=target_parallel_config.
            max_parallel_loading_workers,
            disable_custom_all_reduce=target_parallel_config.
            disable_custom_all_reduce,
            ray_workers_use_nsight=target_parallel_config.
            ray_workers_use_nsight,
            placement_group=target_parallel_config.placement_group,
        )

        return draft_parallel_config

    @model_validator(mode='after')
    def _verify_args(self) -> Self:
        if self.num_speculative_tokens is None:
            raise ValueError(
                "num_speculative_tokens must be provided with "
                "speculative model unless the draft model config contains an "
                "n_predict parameter.")

        if self.num_speculative_tokens <= 0:
            raise ValueError("Expected num_speculative_tokens to be greater "
                             f"than zero ({self.num_speculative_tokens}).")

        if self.draft_model_config:
            self.draft_model_config.verify_with_parallel_config(
                self.draft_parallel_config)

        if (self.disable_by_batch_size is not None
                and self.disable_by_batch_size < 2):
            raise ValueError("Expect the batch size threshold of disabling "
                             "speculative decoding is > 1, but got "
                             f"{self.disable_by_batch_size=}")

        eagle3_target_supported = ["llama", "qwen"]
        if self.method == "eagle3" and self.target_model_config and not any(
                supported_model in
                self.target_model_config.hf_text_config.model_type
                for supported_model in eagle3_target_supported):
            raise ValueError(
                f"Eagle3 is only supported for {eagle3_target_supported} models. "  # noqa: E501
                f"Got {self.target_model_config.hf_text_config.model_type=}")

        return self

    @property
    def num_lookahead_slots(self) -> int:
        """The number of additional slots the scheduler should allocate per
        step, in addition to the slots allocated for each known token.

        This is equal to the number of speculative tokens, as each speculative
        token must be scored.
        """
        return self.num_speculative_tokens

    def use_eagle(self) -> bool:
        return self.method in ("eagle", "eagle3", "deepseek_mtp", "ernie_mtp")

    def __repr__(self) -> str:
        method = self.method
        model = None if method == "ngram" else self.draft_model_config.model
        num_spec_tokens = self.num_speculative_tokens
        return f"SpeculativeConfig({method=}, {model=}, {num_spec_tokens=})"


LoRADType = Literal["auto", "float16", "bfloat16"]


@config
@dataclass(config=ConfigDict(arbitrary_types_allowed=True))
class LoRAConfig:
    """Configuration for LoRA."""

    max_lora_rank: int = 16
    """Max LoRA rank."""
    max_loras: int = 1
    """Max number of LoRAs in a single batch."""
    fully_sharded_loras: bool = False
    """By default, only half of the LoRA computation is sharded with tensor
    parallelism. Enabling this will use the fully sharded layers. At high
    sequence length, max rank or tensor parallel size, this is likely faster.
    """
    max_cpu_loras: Optional[int] = None
    """Maximum number of LoRAs to store in CPU memory. Must be >= than
    `max_loras`."""
    lora_dtype: Union[torch.dtype, LoRADType] = "auto"
    """Data type for LoRA. If auto, will default to base model dtype."""
    lora_extra_vocab_size: int = 256
    """(Deprecated) Maximum size of extra vocabulary that can be present in a 
    LoRA adapter. Will be removed in v0.12.0."""
    lora_vocab_padding_size: ClassVar[int] = current_platform\
        .get_lora_vocab_padding_size()

    default_mm_loras: Optional[dict[str, str]] = None
    """Dictionary mapping specific modalities to LoRA model paths; this field
    is only applicable to multimodal models and should be leveraged when a
    model always expects a LoRA to be active when a given modality is present.
    Note that currently, if a request provides multiple additional
    modalities, each of which have their own LoRA, we do NOT apply
    default_mm_loras because we currently only support one lora adapter
    per prompt. When run in offline mode, the lora IDs for n modalities
    will be automatically assigned to 1-n with the names of the modalities
    in alphabetic order."""
    bias_enabled: bool = False
    """Enable bias for LoRA adapters."""

    def compute_hash(self) -> str:
        """
        WARNING: Whenever a new field is added to this config,
        ensure that it is included in the factors list if
        it affects the computation graph.

        Provide a hash that uniquely identifies all the configs
        that affect the structure of the computation
        graph from input ids/embeddings to the final hidden states,
        excluding anything before input ids/embeddings and after
        the final hidden states.
        """
        factors: list[Any] = []
        factors.append(self.max_lora_rank)
        factors.append(self.max_loras)
        factors.append(self.fully_sharded_loras)
        factors.append(self.lora_dtype)
        factors.append(self.lora_extra_vocab_size)
        factors.append(self.lora_vocab_padding_size)
        factors.append(self.bias_enabled)
        hash_str = hashlib.md5(str(factors).encode(),
                               usedforsecurity=False).hexdigest()
        return hash_str

    def __post_init__(self):
        # Deprecation warning for lora_extra_vocab_size
        logger.warning(
            "`lora_extra_vocab_size` is deprecated and will be removed "
            "in v0.12.0. Additional vocabulary support for "
            "LoRA adapters is being phased out.")

        # Setting the maximum rank to 512 should be able to satisfy the vast
        # majority of applications.
        possible_max_ranks = (8, 16, 32, 64, 128, 256, 320, 512)
        possible_lora_extra_vocab_size = (256, 512)
        if self.max_lora_rank not in possible_max_ranks:
            raise ValueError(
                f"max_lora_rank ({self.max_lora_rank}) must be one of "
                f"{possible_max_ranks}.")
        if self.lora_extra_vocab_size not in possible_lora_extra_vocab_size:
            raise ValueError(
                f"lora_extra_vocab_size ({self.lora_extra_vocab_size}) "
                f"must be one of {possible_lora_extra_vocab_size}.")
        if self.max_loras < 1:
            raise ValueError(f"max_loras ({self.max_loras}) must be >= 1.")
        if self.max_cpu_loras is None:
            self.max_cpu_loras = self.max_loras
        elif self.max_cpu_loras < self.max_loras:
            raise ValueError(
                f"max_cpu_loras ({self.max_cpu_loras}) must be >= "
                f"max_loras ({self.max_loras})")

    def verify_with_cache_config(self, cache_config: CacheConfig):
        if cache_config.cpu_offload_gb > 0 and not envs.VLLM_USE_V1:
            raise ValueError(
                "V0 LoRA does not support CPU offload, please use V1.")

    def verify_with_model_config(self, model_config: ModelConfig):
        if self.lora_dtype in (None, "auto"):
            self.lora_dtype = model_config.dtype
        elif isinstance(self.lora_dtype, str):
            self.lora_dtype = getattr(torch, self.lora_dtype)


@config
@dataclass
class MultiModalConfig:
    """Controls the behavior of multimodal models."""

    limit_per_prompt: dict[str, int] = \
        cast(dict[str, int], get_field(ModelConfig, "limit_mm_per_prompt"))
    """
    The maximum number of input items allowed per prompt for each modality.
    Defaults to 1 (V0) or 999 (V1) for each modality.

    For example, to allow up to 16 images and 2 videos per prompt:
    `{"image": 16, "video": 2}`
    """

    media_io_kwargs: dict[str, dict[str, Any]] = field(default_factory=dict)
    """Additional args passed to process media inputs, keyed by modalities.
    For example, to set num_frames for video, set
    `--media-io-kwargs '{"video": {"num_frames": 40} }'` """

    mm_processor_kwargs: Optional[dict[str, object]] = None
    """
    Overrides for the multi-modal processor obtained from
    `transformers.AutoProcessor.from_pretrained`.

    The available overrides depend on the model that is being run.

    For example, for Phi-3-Vision:
    `{"num_crops": 4}`.
    """

    mm_processor_cache_gb: float = 4
    """
    The size (in GiB) of the multi-modal processor cache, which is used to

    This cache is duplicated for each API process and engine core process,
    resulting in a total memory usage of
    `mm_processor_cache_gb * (api_server_count + data_parallel_size)`.

    Set to `0` to disable this cache completely (not recommended).
    """

    mm_encoder_tp_mode: MMEncoderTPMode = "weights"
    """
    Indicates how to optimize multi-modal encoder inference using
    tensor parallelism (TP).

    - `"weights"`: Within the same vLLM engine, split the weights of
        each layer across TP ranks. (default TP behavior)
    - `"data"`: Within the same vLLM engine, split the batched input data
        across TP ranks to process the data in parallel, while hosting
        the full weights on each TP rank.
        This batch-level DP is not to be confused with API request-level
        DP (which is controlled by `--data-parallel-size`).
        This is only supported on a per-model basis and falls back to
        `"weights"` if the encoder does not support DP.
    """

    interleave_mm_strings: bool = False
    """
    Enable fully interleaved support for multimodal prompts.
    """

    skip_mm_profiling: bool = False
    """
    When enabled, skips multimodal memory profiling and only profiles with
    language backbone model during engine initialization.

    This reduces engine startup time but shifts the responsibility to users for
    estimating the peak memory usage of the activation of multimodal encoder and
    embedding cache.
    """

    def compute_hash(self) -> str:
        """
        WARNING: Whenever a new field is added to this config,
        ensure that it is included in the factors list if
        it affects the computation graph.

        Provide a hash that uniquely identifies all the configs
        that affect the structure of the computation
        graph from input ids/embeddings to the final hidden states,
        excluding anything before input ids/embeddings and after
        the final hidden states.
        """
        # no factors to consider.
        # this config will not affect the computation graph.
        factors: list[Any] = []
        hash_str = hashlib.md5(str(factors).encode(),
                               usedforsecurity=False).hexdigest()
        return hash_str

    def get_limit_per_prompt(self, modality: str) -> int:
        """
        Get the maximum number of input items allowed per prompt
        for the given modality.
        """
        return self.limit_per_prompt.get(
            modality,
            999 if envs.VLLM_USE_V1 else 1,
        )

    def merge_mm_processor_kwargs(
        self,
        inference_kwargs: Mapping[str, object],
    ) -> dict[str, object]:
        """
        Get the keyword arguments to pass to the multi-modal processor
        according to the extra arguments passed during inference.
        """
        kwargs = self.mm_processor_kwargs or {}
        return kwargs | dict(inference_kwargs)


@config
@dataclass
class PoolerConfig:
    """Controls the behavior of output pooling in pooling models."""

    pooling_type: Optional[str] = None
    """
    The pooling method of the pooling model. This should be a key in
    [`vllm.model_executor.layers.pooler.PoolingType`][].
    """

    ## for embeddings models
    normalize: Optional[bool] = None
    """
    Whether to normalize the embeddings outputs.
    """
    dimensions: Optional[int] = None
    """
    Reduce the dimensions of embeddings if model
    support matryoshka representation.
    """

    ## for classification models
    activation: Optional[bool] = None
    """
    Whether to apply activation function to the classification outputs.
    """

    ## for reward models
    softmax: Optional[bool] = None
    """
    Whether to apply softmax to the reward outputs.
    """
    step_tag_id: Optional[int] = None
    """
    If set, only the score corresponding to the ``step_tag_id`` in the
    generated sentence should be returned. Otherwise, the scores for all tokens
    are returned.
    """
    returned_token_ids: Optional[list[int]] = None
    """
    A list of indices for the vocabulary dimensions to be extracted,
    such as the token IDs of ``good_token`` and ``bad_token`` in the
    ``math-shepherd-mistral-7b-prm`` model.
    """

    enable_chunked_processing: Optional[bool] = None
    """
    Whether to enable chunked processing for long inputs that exceed the model's
    maximum position embeddings. When enabled, long inputs will be split into
    chunks, processed separately, and then aggregated using weighted averaging.
    This allows embedding models to handle arbitrarily long text without CUDA
    errors. Defaults to False.
    """

    max_embed_len: Optional[int] = None
    """
    Maximum input length allowed for embedding generation. When set, allows
    inputs longer than max_embed_len to be accepted for embedding models.
    This parameter enables accepting long inputs without requiring
    VLLM_ALLOW_LONG_MAX_MODEL_LEN environment variable. When an input exceeds
    max_embed_len, it will be handled according to the original max_model_len
    validation logic. Defaults to None (i.e. set to max_model_len).
    """

    def compute_hash(self) -> str:
        """
        WARNING: Whenever a new field is added to this config,
        ensure that it is included in the factors list if
        it affects the computation graph.

        Provide a hash that uniquely identifies all the configs
        that affect the structure of the computation
        graph from input ids/embeddings to the final hidden states,
        excluding anything before input ids/embeddings and after
        the final hidden states.
        """
        # no factors to consider.
        # this config will not affect the computation graph.
        factors: list[Any] = []
        hash_str = hashlib.md5(str(factors).encode(),
                               usedforsecurity=False).hexdigest()
        return hash_str


_STR_DTYPE_TO_TORCH_DTYPE = {
    "half": torch.float16,
    "float16": torch.float16,
    "float": torch.float32,
    "float32": torch.float32,
    "bfloat16": torch.bfloat16,
}

# model_type -> reason
_FLOAT16_NOT_SUPPORTED_MODELS = {
    "gemma2": "Numerical instability. Please use bfloat16 or float32 instead.",
    "gemma3": "Numerical instability. Please use bfloat16 or float32 instead.",
    "plamo2": "Numerical instability. Please use bfloat16 or float32 instead.",
    "glm4": "Numerical instability. Please use bfloat16 or float32 instead.",
}


def _is_valid_dtype(model_type: str, dtype: torch.dtype):
    if model_type in _FLOAT16_NOT_SUPPORTED_MODELS and dtype == torch.float16:  # noqa: E501, SIM103
        return False

    return True


def _check_valid_dtype(model_type: str, dtype: torch.dtype):
    if model_type in _FLOAT16_NOT_SUPPORTED_MODELS and dtype == torch.float16:
        reason = _FLOAT16_NOT_SUPPORTED_MODELS[model_type]
        raise ValueError(f"The model type {model_type!r} "
                         f"does not support float16. Reason: {reason}")

    return True


def _find_dtype(
    model_id: str,
    config: PretrainedConfig,
    *,
    revision: Optional[str],
):
    # NOTE: getattr(config, "torch_dtype", torch.float32) is not correct
    # because config.torch_dtype can be None.
    config_dtype = getattr(config, "torch_dtype", None)

    # Fallbacks for multi-modal models if the root config
    # does not define torch_dtype
    if config_dtype is None:
        config_dtype = getattr(config.get_text_config(), "torch_dtype", None)
    if config_dtype is None and hasattr(config, "vision_config"):
        config_dtype = getattr(config.vision_config, "torch_dtype", None)
    if config_dtype is None and hasattr(config, "encoder_config"):
        config_dtype = getattr(config.encoder_config, "torch_dtype", None)

    # Try to read the dtype of the weights if they are in safetensors format
    if config_dtype is None:
        repo_mt = try_get_safetensors_metadata(model_id, revision=revision)

        if repo_mt and (files_mt := repo_mt.files_metadata):
            param_dtypes: set[torch.dtype] = {
                _SAFETENSORS_TO_TORCH_DTYPE[dtype_str]
                for file_mt in files_mt.values()
                for dtype_str in file_mt.parameter_count
                if dtype_str in _SAFETENSORS_TO_TORCH_DTYPE
            }

            if param_dtypes:
                return common_broadcastable_dtype(param_dtypes)

    if config_dtype is None:
        config_dtype = torch.float32

    return config_dtype


def _resolve_auto_dtype(
    model_type: str,
    config_dtype: torch.dtype,
    *,
    is_pooling_model: bool,
):
    from vllm.platforms import current_platform

    supported_dtypes = [
        dtype for dtype in current_platform.supported_dtypes
        if _is_valid_dtype(model_type, dtype)
    ]

    if is_pooling_model and torch.float16 in supported_dtypes:
        preferred_dtype = torch.float16
    else:
        preferred_dtype = supported_dtypes[0]

    # Downcast for float32 models
    if config_dtype == torch.float32:
        config_dtype = preferred_dtype

    if config_dtype in supported_dtypes:
        return config_dtype

    # Ensure device compatibility
    device_name = current_platform.get_device_name()
    device_capability = current_platform.get_device_capability()

    if device_capability is None:
        device_str = f"{device_name!r}"
    else:
        version_str = device_capability.as_version_str()
        device_str = f"{device_name!r} (with compute capability {version_str})"

    logger.warning(
        "Your device %s doesn't support %s. "
        "Falling back to %s for compatibility.",
        device_str,
        config_dtype,
        preferred_dtype,
    )

    return preferred_dtype


def _get_and_verify_dtype(
    model_id: str,
    config: PretrainedConfig,
    dtype: Union[str, torch.dtype],
    *,
    is_pooling_model: bool,
    revision: Optional[str] = None,
) -> torch.dtype:
    config_dtype = _find_dtype(model_id, config, revision=revision)
    model_type = config.model_type

    if isinstance(dtype, str):
        dtype = dtype.lower()
        if dtype == "auto":
            # Set default dtype from model config
            torch_dtype = _resolve_auto_dtype(
                model_type,
                config_dtype,
                is_pooling_model=is_pooling_model,
            )
        else:
            if dtype not in _STR_DTYPE_TO_TORCH_DTYPE:
                raise ValueError(f"Unknown dtype: {dtype!r}")
            torch_dtype = _STR_DTYPE_TO_TORCH_DTYPE[dtype]
    elif isinstance(dtype, torch.dtype):
        torch_dtype = dtype
    else:
        raise ValueError(f"Unknown dtype: {dtype}")

    _check_valid_dtype(model_type, torch_dtype)

    if torch_dtype != config_dtype:
        if torch_dtype == torch.float32:
            # Upcasting to float32 is allowed.
            logger.info("Upcasting %s to %s.", config_dtype, torch_dtype)
        elif config_dtype == torch.float32:
            # Downcasting from float32 to float16 or bfloat16 is allowed.
            logger.info("Downcasting %s to %s.", config_dtype, torch_dtype)
        else:
            # Casting between float16 and bfloat16 is allowed with a warning.
            logger.warning("Casting %s to %s.", config_dtype, torch_dtype)

    return torch_dtype


def _get_and_verify_max_len(
    hf_config: PretrainedConfig,
    tokenizer_config: Optional[dict],
    max_model_len: Optional[int],
    disable_sliding_window: bool,
    sliding_window: Optional[int],
    spec_target_max_model_len: Optional[int] = None,
    encoder_config: Optional[Any] = None,
) -> int:
    """Get and verify the model's maximum length."""
    derived_max_model_len = float("inf")
    possible_keys = [
        # OPT
        "max_position_embeddings",
        # GPT-2
        "n_positions",
        # MPT
        "max_seq_len",
        # ChatGLM2
        "seq_length",
        # Command-R
        "model_max_length",
        # Whisper
        "max_target_positions",
        # Others
        "max_sequence_length",
        "max_seq_length",
        "seq_len",
    ]
    # Choose the smallest "max_length" from the possible keys
    max_len_key = None
    for key in possible_keys:
        max_len = getattr(hf_config, key, None)
        if max_len is not None:
            max_len_key = key if max_len < derived_max_model_len \
                else max_len_key
            derived_max_model_len = min(derived_max_model_len, max_len)
    # For Command-R / Cohere, Cohere2 / Aya Vision models
    if tmp_max_len := getattr(hf_config, "model_max_length", None):
        max_len_key = "model_max_length"
        derived_max_model_len = tmp_max_len

    # If sliding window is manually disabled, max_length should be less
    # than the sliding window length in the model config.
    if (disable_sliding_window and sliding_window is not None
            and sliding_window < derived_max_model_len):
        max_len_key = "sliding_window"
        derived_max_model_len = sliding_window

    # Consider model_max_length in tokenizer_config
    if tokenizer_config:
        tokenizer_model_max_length = tokenizer_config.get(
            "model_max_length", derived_max_model_len)
        derived_max_model_len = min(derived_max_model_len,
                                    tokenizer_model_max_length)

    # If none of the keys were found in the config, use a default and
    # log a warning.
    if derived_max_model_len == float("inf"):
        if max_model_len is not None:
            # If max_model_len is specified, we use it.
            return max_model_len

        if spec_target_max_model_len is not None:
            # If this is a speculative draft model, we use the max model len
            # from the target model.
            return spec_target_max_model_len

        default_max_len = 2048
        logger.warning(
            "The model's config.json does not contain any of the following "
            "keys to determine the original maximum length of the model: "
            "%s. Assuming the model's maximum length is %d.", possible_keys,
            default_max_len)
        derived_max_model_len = default_max_len

    rope_scaling = getattr(hf_config, "rope_scaling", None)
    # NOTE(woosuk): Gemma3's max_model_len (128K) is already scaled by RoPE
    # scaling, so we skip applying the scaling factor again.
    if rope_scaling is not None and "gemma3" not in hf_config.model_type:
        # No need to consider "type" key because of patch_rope_scaling when
        # loading HF config
        rope_type = rope_scaling["rope_type"]

        if rope_type not in ("su", "longrope", "llama3"):
            if disable_sliding_window:
                # TODO(robertgshaw): Find a model that supports rope_scaling
                # with sliding window to see if this case should be allowed.
                raise NotImplementedError(
                    "Disabling sliding window is not supported for models "
                    "with rope_scaling. Please raise an issue so we can "
                    "investigate.")

            # NOTE: rope_type == "default" does not define factor
            # https://github.com/huggingface/transformers/blob/v4.45.2/src/transformers/modeling_rope_utils.py
            scaling_factor = rope_scaling.get("factor", 1.0)

            if rope_type == "yarn":
                derived_max_model_len = rope_scaling[
                    "original_max_position_embeddings"]
            derived_max_model_len *= scaling_factor

    if encoder_config and "max_seq_length" in encoder_config:
        derived_max_model_len = encoder_config["max_seq_length"]

    # If the user specified a max length, make sure it is smaller than the
    # derived length from the HF model config.
    if max_model_len is None:
        max_model_len = int(derived_max_model_len)
        if current_platform.is_tpu():
            logger.warning(
                "--max-model-len is not specified, "
                "it's currently using model's default length %s, "
                "which might be too large."
                "Please input with --max-model-len based on your "
                "request input length and output length, to avoid "
                "unnecessary degradation.", max_model_len)
    elif max_model_len > derived_max_model_len:
        # Some models might have a separate key for specifying model_max_length
        # that will be bigger than derived_max_model_len. We compare user input
        # with model_max_length and allow this override when it's smaller.
        model_max_length = getattr(hf_config, "model_max_length", None)
        if model_max_length is not None and max_model_len <= model_max_length:
            if disable_sliding_window:
                # TODO(robertgshaw): Find a model that has model_max_length
                # with sliding window to see if this case should be allowed.
                raise NotImplementedError(
                    "Disabling sliding window is not supported for models "
                    "model_max_length in the config. Please raise an issue "
                    "so we can investigate.")
        else:
            msg = (
                f"User-specified max_model_len ({max_model_len}) is greater "
                f"than the derived max_model_len ({max_len_key}="
                f"{derived_max_model_len} or model_max_length="
                f"{model_max_length} in model's config.json). This may lead "
                "to incorrect model outputs or CUDA errors.")
            if envs.VLLM_ALLOW_LONG_MAX_MODEL_LEN:
                logger.warning(
                    "%s Make sure the value is correct and within the "
                    "model context size.", msg)
            else:
                raise ValueError(
                    f"{msg} To allow overriding this maximum, set "
                    "the env var VLLM_ALLOW_LONG_MAX_MODEL_LEN=1")
    return int(max_model_len)


def get_served_model_name(model: str,
                          served_model_name: Optional[Union[str, list[str]]]):
    """
    If the input is a non-empty list, the first model_name in
    `served_model_name` is taken.
    If the input is a non-empty string, it is used directly.
    For cases where the input is either an empty string or an
    empty list, the fallback is to use `self.model`.
    """
    if not served_model_name:
        return model
    if isinstance(served_model_name, list):
        return served_model_name[0]
    return served_model_name


GuidedDecodingBackend = Literal["auto", "xgrammar", "guidance", "outlines",
                                "lm-format-enforcer"]


@config
@dataclass
class DecodingConfig:
    """Dataclass which contains the decoding strategy of the engine."""

    backend: GuidedDecodingBackend = "auto"
    """Which engine will be used for guided decoding (JSON schema / regex etc)
    by default. With "auto", we will make opinionated choices based on request
    contents and what the backend libraries currently support, so the behavior
    is subject to change in each release."""

    disable_fallback: bool = False
    """If `True`, vLLM will not fallback to a different backend on error."""

    disable_any_whitespace: bool = False
    """If `True`, the model will not generate any whitespace during guided
    decoding. This is only supported for xgrammar and guidance backends."""

    disable_additional_properties: bool = False
    """If `True`, the `guidance` backend will not use `additionalProperties`
    in the JSON schema. This is only supported for the `guidance` backend and
    is used to better align its behaviour with `outlines` and `xgrammar`."""

    reasoning_backend: str = ""
    """Select the reasoning parser depending on the model that you're using.
    This is used to parse the reasoning content into OpenAI API format."""

    def compute_hash(self) -> str:
        """
        WARNING: Whenever a new field is added to this config,
        ensure that it is included in the factors list if
        it affects the computation graph.

        Provide a hash that uniquely identifies all the configs
        that affect the structure of the computation
        graph from input ids/embeddings to the final hidden states,
        excluding anything before input ids/embeddings and after
        the final hidden states.
        """
        # no factors to consider.
        # this config will not affect the computation graph.
        factors: list[Any] = []
        hash_str = hashlib.md5(str(factors).encode(),
                               usedforsecurity=False).hexdigest()
        return hash_str

    def __post_init__(self):
        if (self.disable_any_whitespace
                and self.backend not in ("xgrammar", "guidance")):
            raise ValueError("disable_any_whitespace is only supported for "
                             "xgrammar and guidance backends.")
        if (self.disable_additional_properties and self.backend != "guidance"):
            raise ValueError("disable_additional_properties is only supported "
                             "for the guidance backend.")


DetailedTraceModules = Literal["model", "worker", "all"]


@config
@dataclass
class ObservabilityConfig:
    """Configuration for observability - metrics and tracing."""

    show_hidden_metrics_for_version: Optional[str] = None
    """Enable deprecated Prometheus metrics that have been hidden since the
    specified version. For example, if a previously deprecated metric has been
    hidden since the v0.7.0 release, you use
    `--show-hidden-metrics-for-version=0.7` as a temporary escape hatch while
    you migrate to new metrics. The metric is likely to be removed completely
    in an upcoming release."""

    @cached_property
    def show_hidden_metrics(self) -> bool:
        """Check if the hidden metrics should be shown."""
        if self.show_hidden_metrics_for_version is None:
            return False
        return version._prev_minor_version_was(
            self.show_hidden_metrics_for_version)

    otlp_traces_endpoint: Optional[str] = None
    """Target URL to which OpenTelemetry traces will be sent."""

    collect_detailed_traces: Optional[list[DetailedTraceModules]] = None
    """It makes sense to set this only if `--otlp-traces-endpoint` is set. If
    set, it will collect detailed traces for the specified modules. This
    involves use of possibly costly and or blocking operations and hence might
    have a performance impact.

    Note that collecting detailed timing information for each request can be
    expensive."""

    @cached_property
    def collect_model_forward_time(self) -> bool:
        """Whether to collect model forward time for the request."""
        return (self.collect_detailed_traces is not None
                and ("model" in self.collect_detailed_traces
                     or "all" in self.collect_detailed_traces))

    @cached_property
    def collect_model_execute_time(self) -> bool:
        """Whether to collect model execute time for the request."""
        return (self.collect_detailed_traces is not None
                and ("worker" in self.collect_detailed_traces
                     or "all" in self.collect_detailed_traces))

    def compute_hash(self) -> str:
        """
        WARNING: Whenever a new field is added to this config,
        ensure that it is included in the factors list if
        it affects the computation graph.

        Provide a hash that uniquely identifies all the configs
        that affect the structure of the computation
        graph from input ids/embeddings to the final hidden states,
        excluding anything before input ids/embeddings and after
        the final hidden states.
        """
        # no factors to consider.
        # this config will not affect the computation graph.
        factors: list[Any] = []
        hash_str = hashlib.md5(str(factors).encode(),
                               usedforsecurity=False).hexdigest()
        return hash_str

    def __post_init__(self):
        if (self.collect_detailed_traces is not None
                and len(self.collect_detailed_traces) == 1
                and "," in self.collect_detailed_traces[0]):
            self._parse_collect_detailed_traces()

        from vllm.tracing import is_otel_available, otel_import_error_traceback
        if not is_otel_available() and self.otlp_traces_endpoint is not None:
            raise ValueError(
                "OpenTelemetry is not available. Unable to configure "
                "'otlp_traces_endpoint'. Ensure OpenTelemetry packages are "
                f"installed. Original error:\n{otel_import_error_traceback}")

    def _parse_collect_detailed_traces(self):
        assert isinstance(self.collect_detailed_traces, list)
        self.collect_detailed_traces = cast(
            list[DetailedTraceModules],
            self.collect_detailed_traces[0].split(","))


KVProducer = Literal["kv_producer", "kv_both"]
KVConsumer = Literal["kv_consumer", "kv_both"]
KVRole = Literal[KVProducer, KVConsumer]


@config
@dataclass
class KVTransferConfig:
    """Configuration for distributed KV cache transfer."""

    kv_connector: Optional[str] = None
    """The KV connector for vLLM to transmit KV caches between vLLM instances.
    """

    engine_id: Optional[str] = None
    """The engine id for KV transfers."""

    kv_buffer_device: Optional[str] = "cuda"
    """The device used by kv connector to buffer the KV cache.
    Currently only support 'cuda'."""

    kv_buffer_size: float = 1e9
    """The buffer size for TorchDistributedConnector. Measured in number of
    bytes. Recommended value: 1e9 (about 1GB)."""

    kv_role: Optional[KVRole] = None
    """Whether this vLLM instance produces, consumes KV cache, or both. Choices
    are 'kv_producer', 'kv_consumer', and 'kv_both'."""

    kv_rank: Optional[int] = None
    """The rank of this vLLM instance in the KV cache transfer. Typical value:
    0 for prefill instance, 1 for decode instance.
    Currently only 1P1D is supported."""

    kv_parallel_size: int = 1
    """The number of parallel instances for KV cache transfer. For
    PyNcclConnector, this should be 2."""

    kv_ip: str = "127.0.0.1"
    """The KV connector ip, used to build distributed connection."""

    kv_port: int = 14579
    """The KV connector port, used to build distributed connection."""

    kv_connector_extra_config: dict[str, Any] = field(default_factory=dict)
    """any extra config that the connector may need."""

    kv_connector_module_path: Optional[str] = None
    """The Python module path to dynamically load the KV connector from.
    Only supported in V1."""

    def compute_hash(self) -> str:
        """
        WARNING: Whenever a new field is added to this config,
        ensure that it is included in the factors list if
        it affects the computation graph.

        Provide a hash that uniquely identifies all the configs
        that affect the structure of the computation
        graph from input ids/embeddings to the final hidden states,
        excluding anything before input ids/embeddings and after
        the final hidden states.
        """
        # no factors to consider.
        # this config will not affect the computation graph.
        factors: list[Any] = []
        hash_str = hashlib.md5(str(factors).encode(),
                               usedforsecurity=False).hexdigest()
        return hash_str

    def __post_init__(self) -> None:
        if self.engine_id is None:
            self.engine_id = str(uuid.uuid4())

        if self.kv_role is not None and self.kv_role not in get_args(KVRole):
            raise ValueError(f"Unsupported kv_role: {self.kv_role}. "
                             f"Supported roles are {get_args(KVRole)}")

        if self.kv_connector is not None and self.kv_role is None:
            raise ValueError("Please specify kv_disagg_role when kv_connector "
                             f"is set, supported roles are {get_args(KVRole)}")

    @property
    def is_kv_transfer_instance(self) -> bool:
        return self.kv_connector is not None and \
            self.kv_role in get_args(KVRole)

    @property
    def is_kv_producer(self) -> bool:
        return self.kv_connector is not None and \
            self.kv_role in get_args(KVProducer)

    @property
    def is_kv_consumer(self) -> bool:
        return self.kv_connector is not None and \
            self.kv_role in get_args(KVConsumer)

    def get_from_extra_config(self, key, default) -> Any:
        return self.kv_connector_extra_config.get(key, default)


@config
@dataclass
class KVEventsConfig:
    """Configuration for KV event publishing."""

    enable_kv_cache_events: bool = False
    """If True, enable KV cache events for tracking block storage and removal.
    Events can be published externally by zmq using the event publisher config.
    """

    publisher: str = "null"
    """The publisher to use for publishing kv events. Can be "null", "zmq".
    """

    endpoint: str = "tcp://*:5557"
    """The zmq endpoint to use for publishing kv events.
    """

    replay_endpoint: Optional[str] = None
    """The zmq endpoint to use for replaying kv events.
    """

    buffer_steps: int = 10_000
    """The number of steps to cache for replay endpoint. Will only save
    events from the last N steps for the replay endpoint.
    """

    hwm: int = 100_000
    """The zmq high water mark for the event publisher. After queueing N events,
    events will start dropping if the consumer is not keeping up.
    """

    max_queue_size: int = 100_000
    """The maximum number of events to queue while waiting for publishing.
    """

    topic: str = ""
    """The topic to use for the event publisher. Consumers can subscribe to
    this topic to receive events.
    """


@config
@dataclass(config=ConfigDict(arbitrary_types_allowed=True))
class VllmConfig:
    """Dataclass which contains all vllm-related configuration. This
    simplifies passing around the distinct configurations in the codebase.
    """

    # TODO: use default_factory once default constructing ModelConfig doesn't
    # try to download a model
    model_config: ModelConfig = None  # type: ignore
    """Model configuration."""
    cache_config: CacheConfig = field(default_factory=CacheConfig)
    """Cache configuration."""
    parallel_config: ParallelConfig = field(default_factory=ParallelConfig)
    """Parallel configuration."""
    scheduler_config: SchedulerConfig = field(default_factory=SchedulerConfig)
    """Scheduler configuration."""
    device_config: DeviceConfig = field(default_factory=DeviceConfig)
    """Device configuration."""
    load_config: LoadConfig = field(default_factory=LoadConfig)
    """Load configuration."""
    lora_config: Optional[LoRAConfig] = None
    """LoRA configuration."""
    speculative_config: Optional[SpeculativeConfig] = None
    """Speculative decoding configuration."""
    decoding_config: DecodingConfig = field(default_factory=DecodingConfig)
    """Decoding configuration."""
    observability_config: Optional[ObservabilityConfig] = None
    """Observability configuration."""
    quant_config: Optional[QuantizationConfig] = None
    """Quantization configuration."""
    compilation_config: CompilationConfig = field(
        default_factory=CompilationConfig)
    """`torch.compile` and cudagraph capture configuration for the model.

    As a shorthand, `-O<n>` can be used to directly specify the compilation
    level `n`: `-O3` is equivalent to `-O.level=3` (same as `-O='{"level":3}'`).
    Currently, -O <n> and -O=<n> are supported as well but this will likely be
    removed in favor of clearer -O<n> syntax in the future.

    NOTE: level 0 is the default level without any optimization. level 1 and 2
    are for internal testing only. level 3 is the recommended level for
    production, also default in V1.

    You can specify the full compilation config like so:
    `{"level": 3, "cudagraph_capture_sizes": [1, 2, 4, 8]}`
    """
    kv_transfer_config: Optional[KVTransferConfig] = None
    """The configurations for distributed KV cache transfer."""
    kv_events_config: Optional[KVEventsConfig] = None
    """The configurations for event publishing."""
    # some opaque config, only used to provide additional information
    # for the hash computation, mainly used for testing, debugging or out of
    # tree config registration.
    additional_config: Union[dict, SupportsHash] = field(default_factory=dict)
    """Additional config for specified platform. Different platforms may
    support different configs. Make sure the configs are valid for the platform
    you are using. Contents must be hashable."""
    instance_id: str = ""
    """The ID of the vLLM instance."""

    def compute_hash(self) -> str:
        """
        WARNING: Whenever a new field is added to this config,
        ensure that it is included in the factors list if
        it affects the computation graph.

        Provide a hash that uniquely identifies all the configs
        that affect the structure of the computation
        graph from input ids/embeddings to the final hidden states,
        excluding anything before input ids/embeddings and after
        the final hidden states.
        """
        factors: list[Any] = []

        # summarize vllm config
        vllm_factors: list[Any] = []
        from vllm import __version__
        vllm_factors.append(__version__)
        vllm_factors.append(envs.VLLM_USE_V1)
        if self.model_config:
            vllm_factors.append(self.model_config.compute_hash())
        else:
            vllm_factors.append("None")
        if self.cache_config:
            vllm_factors.append(self.cache_config.compute_hash())
        else:
            vllm_factors.append("None")
        if self.parallel_config:
            vllm_factors.append(self.parallel_config.compute_hash())
        else:
            vllm_factors.append("None")
        if self.scheduler_config:
            vllm_factors.append(self.scheduler_config.compute_hash())
        else:
            vllm_factors.append("None")
        if self.device_config:
            vllm_factors.append(self.device_config.compute_hash())
        else:
            vllm_factors.append("None")
        if self.load_config:
            vllm_factors.append(self.load_config.compute_hash())
        else:
            vllm_factors.append("None")
        if self.lora_config:
            vllm_factors.append(self.lora_config.compute_hash())
            # LoRA creates static buffers based on max_num_batched_tokens.
            # The tensor sizes and strides get captured in the torch.compile
            # graph explicitly.
            vllm_factors.append(
                str(self.scheduler_config.max_num_batched_tokens))
        else:
            vllm_factors.append("None")
        if self.speculative_config:
            vllm_factors.append(self.speculative_config.compute_hash())
        else:
            vllm_factors.append("None")
        if self.decoding_config:
            vllm_factors.append(self.decoding_config.compute_hash())
        else:
            vllm_factors.append("None")
        if self.observability_config:
            vllm_factors.append(self.observability_config.compute_hash())
        else:
            vllm_factors.append("None")
        if self.quant_config:
            pass  # should be captured by model_config.quantization
        if self.compilation_config:
            vllm_factors.append(self.compilation_config.compute_hash())
        else:
            vllm_factors.append("None")
        if self.kv_transfer_config:
            vllm_factors.append(self.kv_transfer_config.compute_hash())
        else:
            vllm_factors.append("None")
        if self.additional_config:
            if isinstance(additional_config := self.additional_config, dict):
                additional_config_hash = hashlib.md5(
                    json.dumps(additional_config, sort_keys=True).encode(),
                    usedforsecurity=False,
                ).hexdigest()
            else:
                additional_config_hash = additional_config.compute_hash()
            vllm_factors.append(additional_config_hash)
        else:
            vllm_factors.append("None")
        factors.append(vllm_factors)

        hash_str = hashlib.md5(str(factors).encode(),
                               usedforsecurity=False).hexdigest()[:10]
        return hash_str

    def pad_for_cudagraph(self, batch_size: int) -> int:
        # if batch_size > self.compilation_config.max_capture_size,
        # it should raise an IndexError.
        # the caller should make sure the batch_size is within the range,
        # i.e., batch_size <= self.compilation_config.max_capture_size
        return self.compilation_config.bs_to_padded_graph_size[batch_size]

    @staticmethod
    def _get_quantization_config(
            model_config: ModelConfig,
            load_config: LoadConfig) -> Optional[QuantizationConfig]:
        """Get the quantization config."""
        from vllm.platforms import current_platform
        if model_config.quantization is not None:
            from vllm.model_executor.model_loader.weight_utils import (
                get_quant_config)
            quant_config = get_quant_config(model_config, load_config)
            capability_tuple = current_platform.get_device_capability()

            if capability_tuple is not None:
                capability = capability_tuple.to_int()
                if capability < quant_config.get_min_capability():
                    raise ValueError(
                        f"The quantization method {model_config.quantization} "
                        "is not supported for the current GPU. Minimum "
                        f"capability: {quant_config.get_min_capability()}. "
                        f"Current capability: {capability}.")
            supported_dtypes = quant_config.get_supported_act_dtypes()
            if model_config.dtype not in supported_dtypes:
                raise ValueError(
                    f"{model_config.dtype} is not supported for quantization "
                    f"method {model_config.quantization}. Supported dtypes: "
                    f"{supported_dtypes}")
            return quant_config
        return None

    @staticmethod
    def get_quantization_config(
            model_config: ModelConfig,
            load_config: LoadConfig) -> Optional[QuantizationConfig]:
        import copy

        # For some reason, the _ version of this modifies the model_config
        # object, so using deepcopy to avoid this problem.
        return VllmConfig._get_quantization_config(copy.deepcopy(model_config),
                                                   load_config)

    def with_hf_config(
        self,
        hf_config: PretrainedConfig,
        architectures: Optional[list[str]] = None,
    ) -> "VllmConfig":
        if architectures is not None:
            hf_config = copy.deepcopy(hf_config)
            hf_config.architectures = architectures

        model_config = copy.deepcopy(self.model_config)
        model_config.hf_config = hf_config

        return replace(self, model_config=model_config)

    def __post_init__(self):
        """Verify configs are valid & consistent with each other.
        """

        self.try_verify_and_update_config()

        if self.model_config is not None:
            self.model_config.verify_async_output_proc(self.parallel_config,
                                                       self.speculative_config,
                                                       self.device_config)
            self.model_config.verify_with_parallel_config(self.parallel_config)
            self.model_config.verify_dual_chunk_attention_config(
                self.load_config)

        self.cache_config.verify_with_parallel_config(self.parallel_config)

        if self.lora_config is not None:
            self.lora_config.verify_with_cache_config(self.cache_config)
            self.lora_config.verify_with_model_config(self.model_config)

        if self.quant_config is None and self.model_config is not None:
            self.quant_config = VllmConfig._get_quantization_config(
                self.model_config, self.load_config)

        from vllm.platforms import current_platform
        if self.model_config is not None and \
            self.scheduler_config.chunked_prefill_enabled and \
            self.model_config.dtype == torch.float32 and \
            current_platform.get_device_capability() == (7, 5):
            logger.warning_once(
                "Turing devices tensor cores do not support float32 matmul. "
                "To workaround this limitation, vLLM will set 'ieee' input "
                "precision for chunked prefill triton kernels.")

        # If the user does not explicitly set a compilation level, then
        # we use the default level. The default level depends on other
        # settings (see the below code).
        if self.compilation_config.level is None:
            if envs.VLLM_USE_V1:
                if (self.model_config is not None
                        and not self.model_config.enforce_eager):
                    self.compilation_config.level = CompilationLevel.PIECEWISE
                else:
                    self.compilation_config.level = \
                            CompilationLevel.NO_COMPILATION

            else:
                # NB: Passing both --enforce-eager and a compilation level
                # in V0 means the compilation level wins out.
                self.compilation_config.level = CompilationLevel.NO_COMPILATION

        # async tp is built on top of sequence parallelism
        # and requires it to be enabled.
        if self.compilation_config.pass_config.enable_async_tp:
            self.compilation_config.pass_config.enable_sequence_parallelism = \
                True
        if "+rms_norm" not in self.compilation_config.custom_ops and \
           "-rms_norm" not in self.compilation_config.custom_ops:
            self.compilation_config.custom_ops.append("+rms_norm")
<<<<<<< HEAD
        if "+silu_and_mul" not in self.compilation_config.custom_ops and \
           "-silu_and_mul" not in self.compilation_config.custom_ops:
            self.compilation_config.custom_ops.append("+silu_and_mul")
        if "+quant_fp8" not in self.compilation_config.custom_ops and \
           "-quant_fp8" not in self.compilation_config.custom_ops:
            self.compilation_config.custom_ops.append("+quant_fp8")
        if envs.VLLM_USE_V1 and self.model_config is not None and \
            not self.model_config.enforce_eager:
            # By default, V1 uses piecewise CUDA graphs. If full_cuda_graph
            # is set to True, full CUDA graphs will be used.
            self.compilation_config.cudagraph_num_of_warmups = 1
            self.compilation_config.set_splitting_ops_for_v1()
=======
>>>>>>> 0b6bf669

        if current_platform.is_cuda_alike() or current_platform.is_xpu():
            # if cudagraph_mode is not explicitly set by users, set default
            # value
            if self.compilation_config.cudagraph_mode is None:
                if envs.VLLM_USE_V1 and self.compilation_config.level \
                    == CompilationLevel.PIECEWISE:
                    self.compilation_config.cudagraph_mode = \
                        CUDAGraphMode.PIECEWISE
                else:
                    self.compilation_config.cudagraph_mode = CUDAGraphMode.NONE

            # disable cudagraph when enforce eager execution
            if self.model_config is not None and \
                    self.model_config.enforce_eager:
                logger.info("Cudagraph is disabled under eager mode")
                self.compilation_config.cudagraph_mode = CUDAGraphMode.NONE
            elif envs.VLLM_USE_V1:
                self.compilation_config.cudagraph_num_of_warmups = 1

            self._set_cudagraph_sizes()
        else:
            self.compilation_config.cudagraph_mode = CUDAGraphMode.NONE

        if self.cache_config.cpu_offload_gb > 0 and \
            self.compilation_config.level != CompilationLevel.NO_COMPILATION \
                and not envs.VLLM_USE_V1:
            logger.warning(
                "CPU offload is not supported with `torch.compile` in v0 yet."
                " Disabling `torch.compile`.")
            self.compilation_config.level = CompilationLevel.NO_COMPILATION

        if ((not envs.VLLM_USE_V1) and self.lora_config is not None
                and self.compilation_config.level
                != CompilationLevel.NO_COMPILATION):
            logger.warning(
                "LoRA for V0 is not supported with `torch.compile` yet. "
                "Disabling `torch.compile`.")
            self.compilation_config.level = CompilationLevel.NO_COMPILATION

        disable_chunked_prefill_reasons: list[str] = []

        if self.model_config and self.model_config.pooler_config:
            pooling_type = self.model_config.pooler_config.pooling_type
            if pooling_type is None or pooling_type.lower() != "last":
                disable_chunked_prefill_reasons.append(
                    "Only \"last\" pooling supports chunked "
                    "prefill and prefix caching; disabling both.")
            elif not getattr(self.model_config.hf_config, "is_causal", True):
                disable_chunked_prefill_reasons.append(
                    "Only models using causal attention supports chunked "
                    "prefill and prefix caching; disabling both.")

        if disable_chunked_prefill_reasons:
            for reason in disable_chunked_prefill_reasons:
                logger.info(reason)
            self.scheduler_config.chunked_prefill_enabled = False
            self.scheduler_config.long_prefill_token_threshold = 0

            if self.cache_config is not None:
                self.cache_config.enable_prefix_caching = False

        if (self.kv_events_config is not None
                and self.kv_events_config.enable_kv_cache_events
                and not self.cache_config.enable_prefix_caching):
            logger.warning(
                "KV cache events are on, but prefix caching is not enabled."
                "Use --enable-prefix-caching to enable.")
        if (self.kv_events_config is not None
                and self.kv_events_config.publisher != "null"
                and not self.kv_events_config.enable_kv_cache_events):
            logger.warning("KV cache events are disabled,"
                           "but the scheduler is configured to publish them."
                           "Modify KVEventsConfig.enable_kv_cache_events"
                           "to True to enable.")
        current_platform.check_and_update_config(self)

        # final check of cudagraph mode after platform-specific update
        if envs.VLLM_USE_V1 and current_platform.is_cuda_alike():
            if self.compilation_config.cudagraph_mode == CUDAGraphMode.FULL \
                and self.model_config is not None and \
                not self.model_config.disable_cascade_attn:
                logger.info("CUDAGraphMode.FULL is not supported with "
                            "cascade attention currently. Disabling cascade"
                            "attention.")
                self.model_config.disable_cascade_attn = True

            if self.compilation_config.cudagraph_mode\
                .requires_piecewise_compilation():
                assert self.compilation_config.level == \
                    CompilationLevel.PIECEWISE, \
                    "Compilation level should be CompilationLevel.PIECEWISE "\
                    "when cudagraph_mode piecewise cudagraphs is used, "\
                    f"cudagraph_mode={self.compilation_config.cudagraph_mode}"

        if not self.instance_id:
            self.instance_id = random_uuid()[:5]

        # Do this after all the updates to compilation_config.level
        if envs.VLLM_USE_V1 and \
            self.compilation_config.level == CompilationLevel.PIECEWISE:
            self.compilation_config.set_splitting_ops_for_v1()

        if (envs.VLLM_USE_V1
                and not self.scheduler_config.disable_hybrid_kv_cache_manager):
            # logger should only print warning message for hybrid models. As we
            # can't know whether the model is hybrid or not now, so we don't log
            # warning message here and will log it later.
            if not (current_platform.is_cuda() or current_platform.is_rocm()):
                # Hybrid KV cache manager is not supported on non-GPU platforms.
                self.scheduler_config.disable_hybrid_kv_cache_manager = True
            if self.kv_transfer_config is not None:
                # Hybrid KV cache manager is not compatible with KV transfer.
                self.scheduler_config.disable_hybrid_kv_cache_manager = True
            if self.kv_events_config is not None:
                # Hybrid KV cache manager is not compatible with KV events.
                self.scheduler_config.disable_hybrid_kv_cache_manager = True
            if self.model_config is not None and \
                self.model_config.attention_chunk_size is not None:
                if self.speculative_config is not None and \
                    self.speculative_config.use_eagle():
                    # Hybrid KV cache manager is not yet supported with chunked
                    # local attention + eagle.
                    self.scheduler_config.disable_hybrid_kv_cache_manager = True
                elif \
                    not envs.VLLM_ALLOW_CHUNKED_LOCAL_ATTN_WITH_HYBRID_KV_CACHE:
                    logger.warning(
                        "There is a latency regression when using chunked local"
                        " attention with the hybrid KV cache manager. Disabling"
                        " it, by default. To enable it, set the environment "
                        "VLLM_ALLOW_CHUNKED_LOCAL_ATTN_WITH_HYBRID_KV_CACHE=1."
                    )
                    # Hybrid KV cache manager is not yet supported with chunked
                    # local attention.
                    self.scheduler_config.disable_hybrid_kv_cache_manager = True

    def update_sizes_for_sequence_parallelism(self,
                                              possible_sizes: list) -> list:
        # remove the sizes that not multiple of tp_size when
        # enable sequence parallelism
        removed_sizes = [
            size for size in possible_sizes
            if size % self.parallel_config.tensor_parallel_size != 0
        ]
        if removed_sizes:
            logger.warning(
                "Batch sizes %s are removed because they are not "
                "multiple of tp_size %d when "
                "sequence parallelism is enabled", removed_sizes,
                self.parallel_config.tensor_parallel_size)

        return [
            size for size in possible_sizes
            if size % self.parallel_config.tensor_parallel_size == 0
        ]

    def _set_cudagraph_sizes(self):
        """
        cudagraph batchsize padding logic:

        `[1, 2, 4] + [8 * i for i in range(1, 1025)]` is a list of all possible
        batch sizes that cudagraph will capture.

        Depending on the engine's configuration of `max_num_seqs`, the
        candidate batch sizes to capture cudagraph will shrink to the subset
        which just cover the range of `[1, max_num_seqs]`. In the common case,
        `max_num_seqs` is 256, and the cudagraph batch sizes will be
        `[1, 2, 4, 8, 16, 24, 32, 40, ..., 256]`.

        However, if users specify the cudagraph capture sizes through
        compilation config, we will use the specified sizes instead.

        In the end, `vllm_config.compilation_config.cudagraph_capture_sizes`
        will be the final sizes to capture cudagraph (in descending order).

        During runtime, if batchsize is larger than
        `vllm_config.compilation_config.cudagraph_capture_sizes`,
        no cudagraph will be used.
        If the batch size is no larger than
        `vllm_config.compilation_config.cudagraph_capture_sizes`,
        we can quickly find the padded graph size for a given batch size by
        looking up `vllm_config.compilation_config.bs_to_padded_graph_size`.
        """

        # calculate the default `batch_size_capture_list`
        if not envs.VLLM_USE_V1:
            batch_size_capture_list = []
            if self.scheduler_config is not None and \
                self.model_config is not None and \
                    not self.model_config.enforce_eager:

                possible_sizes = [1, 2, 4] + [8 * i for i in range(1, 1025)]
                if self.parallel_config.tensor_parallel_size > 1 and \
                    self.compilation_config.pass_config.enable_sequence_parallelism:
                    possible_sizes = self.update_sizes_for_sequence_parallelism(
                        possible_sizes)

                # find the minimum size that is larger than max_num_seqs,
                # which then becomes the max_batchsize_to_capture
                larger_sizes = [
                    x for x in possible_sizes
                    if x >= self.scheduler_config.max_num_seqs
                ]
                if larger_sizes:
                    max_batchsize_to_capture = larger_sizes[0]
                else:
                    max_batchsize_to_capture = possible_sizes[-1]

                # filter out the sizes that are
                # larger than max_batchsize_to_capture
                batch_size_capture_list = [
                    size for size in possible_sizes
                    if size <= max_batchsize_to_capture
                ]
        else:
            batch_size_capture_list = []
            if self.model_config is not None and \
                not self.model_config.enforce_eager:
                cuda_graph_sizes = self.scheduler_config.cuda_graph_sizes
                if len(cuda_graph_sizes) == 1:
                    batch_size_capture_list = [1, 2, 4] + [
                        i for i in range(8, cuda_graph_sizes[0] + 1, 8)
                    ]
                elif len(cuda_graph_sizes) > 1:
                    batch_size_capture_list = sorted(cuda_graph_sizes)
                else:
                    raise TypeError(f"Invalid value for {cuda_graph_sizes=}.")
                if self.parallel_config.tensor_parallel_size > 1 and \
                    self.compilation_config.pass_config.enable_sequence_parallelism:
                    batch_size_capture_list = \
                        self.update_sizes_for_sequence_parallelism(batch_size_capture_list)
                max_num_tokens = self.scheduler_config.max_num_batched_tokens
                batch_size_capture_list = [
                    size for size in batch_size_capture_list
                    if size <= max_num_tokens
                ]

        self.compilation_config.init_with_cudagraph_sizes(
            batch_size_capture_list)

    def recalculate_max_model_len(self, max_model_len: int):
        # Can only be called in try_verify_and_update_config
        model_config = self.model_config
        max_model_len = model_config.get_and_verify_max_len(max_model_len)
        self.model_config.max_model_len = max_model_len
        self.scheduler_config.max_model_len = max_model_len

    def try_verify_and_update_config(self):
        if self.model_config is None:
            return

        # Avoid running try_verify_and_update_config multiple times
        if getattr(self.model_config, "config_updated", False):
            return
        self.model_config.config_updated = True

        architecture = self.model_config.architecture
        if architecture is None:
            return

        from vllm.model_executor.models.config import (
            MODELS_CONFIG_MAP, HybridAttentionMambaModelConfig)
        cls = MODELS_CONFIG_MAP.get(architecture, None)
        if cls is not None:
            cls.verify_and_update_config(self)

        if self.model_config.is_hybrid:
            HybridAttentionMambaModelConfig.verify_and_update_config(self)

        if self.model_config.convert_type == "classify":
            # Maybe convert ForCausalLM into ForSequenceClassification model.
            from vllm.model_executor.models.adapters import (
                SequenceClassificationConfig)
            SequenceClassificationConfig.verify_and_update_config(self)

    def __str__(self):
        return (
            f"model={self.model_config.model!r}, "
            f"speculative_config={self.speculative_config!r}, "
            f"tokenizer={self.model_config.tokenizer!r}, "
            f"skip_tokenizer_init={self.model_config.skip_tokenizer_init}, "
            f"tokenizer_mode={self.model_config.tokenizer_mode}, "
            f"revision={self.model_config.revision}, "
            f"override_neuron_config={self.model_config.override_neuron_config}, "  # noqa
            f"tokenizer_revision={self.model_config.tokenizer_revision}, "
            f"trust_remote_code={self.model_config.trust_remote_code}, "
            f"dtype={self.model_config.dtype}, "
            f"max_seq_len={self.model_config.max_model_len}, "
            f"download_dir={self.load_config.download_dir!r}, "
            f"load_format={self.load_config.load_format}, "
            f"tensor_parallel_size={self.parallel_config.tensor_parallel_size}, "  # noqa
            f"pipeline_parallel_size={self.parallel_config.pipeline_parallel_size}, "  # noqa
            f"disable_custom_all_reduce={self.parallel_config.disable_custom_all_reduce}, "  # noqa
            f"quantization={self.model_config.quantization}, "
            f"enforce_eager={self.model_config.enforce_eager}, "
            f"kv_cache_dtype={self.cache_config.cache_dtype}, "
            f"device_config={self.device_config.device}, "
            f"decoding_config={self.decoding_config!r}, "
            f"observability_config={self.observability_config!r}, "
            f"seed={self.model_config.seed}, "
            f"served_model_name={self.model_config.served_model_name}, "
            f"enable_prefix_caching={self.cache_config.enable_prefix_caching}, "
            f"chunked_prefill_enabled={self.scheduler_config.chunked_prefill_enabled}, "  # noqa
            f"use_async_output_proc={self.model_config.use_async_output_proc}, "
            f"pooler_config={self.model_config.pooler_config!r}, "
            f"compilation_config={self.compilation_config!r}")


_current_vllm_config: Optional[VllmConfig] = None
_current_prefix: Optional[str] = None


@contextmanager
def set_current_vllm_config(vllm_config: VllmConfig,
                            check_compile=False,
                            prefix: Optional[str] = None):
    """
    Temporarily set the current vLLM config.
    Used during model initialization.
    We save the current vLLM config in a global variable,
    so that all modules can access it, e.g. custom ops
    can access the vLLM config to determine how to dispatch.
    """
    global _current_vllm_config, _current_prefix
    old_vllm_config = _current_vllm_config
    old_prefix = _current_prefix
    from vllm.compilation.counter import compilation_counter
    num_models_seen = compilation_counter.num_models_seen
    try:
        _current_vllm_config = vllm_config
        _current_prefix = prefix
        yield
    except Exception:
        raise
    else:
        logger.debug("enabled custom ops: %s",
                     vllm_config.compilation_config.enabled_custom_ops)
        logger.debug("disabled custom ops: %s",
                     vllm_config.compilation_config.disabled_custom_ops)
        if check_compile and \
            vllm_config.compilation_config.level == CompilationLevel.PIECEWISE \
            and compilation_counter.num_models_seen == num_models_seen:
            # If the model supports compilation,
            # compilation_counter.num_models_seen should be increased
            # by at least 1.
            # If it is not increased, it means the model does not support
            # compilation (does not have @support_torch_compile decorator).
            logger.warning(
                "`torch.compile` is turned on, but the model %s"
                " does not support it. Please open an issue on GitHub"
                " if you want it to be supported.",
                vllm_config.model_config.model)
    finally:
        _current_vllm_config = old_vllm_config
        _current_prefix = old_prefix
        # Clear the compilation config cache when context changes
        get_cached_compilation_config.cache_clear()


@lru_cache(maxsize=1)
def get_cached_compilation_config():
    """Cache config to avoid repeated calls to get_current_vllm_config()"""
    return get_current_vllm_config().compilation_config


def get_current_vllm_config() -> VllmConfig:
    if _current_vllm_config is None:
        # in ci, usually when we test custom ops/modules directly,
        # we don't set the vllm config. In that case, we set a default
        # config.
        logger.warning("Current vLLM config is not set.")
        from vllm.config import VllmConfig
        return VllmConfig()
    return _current_vllm_config


def get_current_model_prefix() -> str:
    """
    Get the prefix of the model that's currently being initialized.
    """
    assert _current_prefix is not None, \
        "Current model prefix is not set. "
    return _current_prefix


def contains_object_print(text):
    """
    Check if the text looks like a printed Python object, e.g.
    contains any substring matching the pattern: "at 0xFFFFFFF>"
    We match against 0x followed by 2-16 hex chars (there's
    a max of 16 on a 64 bit system).

    Args:
        text (str): The text to check

    Returns:
        result (bool): `True` if a match is found, `False` otherwise.
    """
    pattern = r'at 0x[a-fA-F0-9]{2,16}>'
    match = re.search(pattern, text)
    return match is not None


def assert_hashable(text):
    if not contains_object_print(text):
        return True
    raise AssertionError(
        f"vLLM tried to hash some configs that may have Python objects ids "
        f"in them. This is a bug, please file an issue. "
        f"Text being hashed: {text}")


T = TypeVar("T")


def get_layers_from_vllm_config(
        vllm_config: VllmConfig,
        layer_type: type[T],
        layer_names: Optional[list[str]] = None) -> dict[str, T]:
    """
    Get layers from the vLLM config.

    Args:
        vllm_config: The vLLM config.
        layer_type: The type of the layer to get.
        layer_names: The names of the layers to get. If None, return all layers.
    """

    if layer_names is None:
        layer_names = list(
            vllm_config.compilation_config.static_forward_context.keys())

    forward_context = vllm_config.compilation_config.static_forward_context

    return {
        layer_name: forward_context[layer_name]
        for layer_name in layer_names
        if isinstance(forward_context[layer_name], layer_type)
    }


@config
@dataclass
class SpeechToTextConfig:
    """Configuration for speech-to-text models."""

    sample_rate: float = 16_000
    """Sample rate (Hz) to resample input audio to. Most speech models expect
    16kHz audio input. The input audio will be automatically resampled to this
    rate before processing."""

    max_audio_clip_s: int = 30
    """Maximum duration in seconds for a single audio clip without chunking.
    Audio longer than this will be split into smaller chunks if
    `allow_audio_chunking` evaluates to True, otherwise it will be rejected."""

    overlap_chunk_second: int = 1
    """Overlap duration in seconds between consecutive audio chunks when
    splitting long audio. This helps maintain context across chunk boundaries
    and improves transcription quality at split points."""

    min_energy_split_window_size: Optional[int] = 1600
    """Window size in samples for finding low-energy (quiet) regions to split
    audio chunks. The algorithm looks for the quietest moment within this
    window to minimize cutting through speech. Default 1600 samples ≈ 100ms
    at 16kHz. If None, no chunking will be done."""

    @property
    def allow_audio_chunking(self) -> bool:
        return self.min_energy_split_window_size is not None


def update_config(config: DataclassInstanceT,
                  overrides: dict[str, Any]) -> DataclassInstanceT:
    processed_overrides = {}
    for field_name, value in overrides.items():
        assert hasattr(
            config, field_name), f"{type(config)} has no field `{field_name}`"
        current_value = getattr(config, field_name)
        if is_dataclass(current_value) and not is_dataclass(value):
            assert isinstance(value, dict), (
                f"Overrides to {type(config)}.{field_name} must be a dict"
                f"  or {type(current_value)}, but got {type(value)}")
            value = update_config(
                current_value,  # type: ignore[type-var]
                value)
        processed_overrides[field_name] = value
    return replace(config, **processed_overrides)<|MERGE_RESOLUTION|>--- conflicted
+++ resolved
@@ -3612,21 +3612,6 @@
         if "+rms_norm" not in self.compilation_config.custom_ops and \
            "-rms_norm" not in self.compilation_config.custom_ops:
             self.compilation_config.custom_ops.append("+rms_norm")
-<<<<<<< HEAD
-        if "+silu_and_mul" not in self.compilation_config.custom_ops and \
-           "-silu_and_mul" not in self.compilation_config.custom_ops:
-            self.compilation_config.custom_ops.append("+silu_and_mul")
-        if "+quant_fp8" not in self.compilation_config.custom_ops and \
-           "-quant_fp8" not in self.compilation_config.custom_ops:
-            self.compilation_config.custom_ops.append("+quant_fp8")
-        if envs.VLLM_USE_V1 and self.model_config is not None and \
-            not self.model_config.enforce_eager:
-            # By default, V1 uses piecewise CUDA graphs. If full_cuda_graph
-            # is set to True, full CUDA graphs will be used.
-            self.compilation_config.cudagraph_num_of_warmups = 1
-            self.compilation_config.set_splitting_ops_for_v1()
-=======
->>>>>>> 0b6bf669
 
         if current_platform.is_cuda_alike() or current_platform.is_xpu():
             # if cudagraph_mode is not explicitly set by users, set default
