# SPDX-License-Identifier: Apache-2.0
# SPDX-FileCopyrightText: Copyright contributors to the vLLM project

# ruff: noqa: F401
import ast
import copy
import enum
import hashlib
import inspect
import json
import textwrap
import warnings
from collections.abc import Mapping
from contextlib import contextmanager
from dataclasses import MISSING, Field, field, fields, is_dataclass, replace
from functools import cached_property, lru_cache
from importlib.util import find_spec
from typing import (TYPE_CHECKING, Any, Callable, ClassVar, Literal, Optional,
                    Protocol, TypeVar, Union, cast, get_args)

import regex as re
import torch
from pydantic import (ConfigDict, SkipValidation, field_validator,
                      model_validator)
from pydantic.dataclasses import dataclass
from safetensors.torch import _TYPES as _SAFETENSORS_TO_TORCH_DTYPE
from typing_extensions import Self, assert_never, runtime_checkable

import vllm.envs as envs
from vllm import version
from vllm.config.cache import (BlockSize, CacheConfig, CacheDType, MambaDType,
                               PrefixCachingHashAlgo)
from vllm.config.compilation import (CompilationConfig, CompilationLevel,
                                     CUDAGraphMode, PassConfig)
<<<<<<< HEAD
from vllm.config.kv_transfer import KVTransferConfig
=======
from vllm.config.kv_events import KVEventsConfig
>>>>>>> 717fc00e
from vllm.config.parallel import (DistributedExecutorBackend, EPLBConfig,
                                  ParallelConfig)
from vllm.config.scheduler import SchedulerConfig, SchedulerPolicy
from vllm.config.utils import ConfigType, config
from vllm.logger import init_logger
from vllm.model_executor.layers.quantization import QuantizationMethods
from vllm.platforms import current_platform
from vllm.transformers_utils.config import (
    ConfigFormat, get_config, get_hf_image_processor_config,
    get_hf_text_config, get_pooling_config,
    get_sentence_transformer_tokenizer_config, is_encoder_decoder,
    is_interleaved, maybe_override_with_speculators_target_model,
    try_get_generation_config, try_get_safetensors_metadata,
    try_get_tokenizer_config, uses_mrope)
from vllm.transformers_utils.s3_utils import S3Model
from vllm.transformers_utils.utils import is_s3, maybe_model_redirect
from vllm.utils import (DEFAULT_MAX_NUM_BATCHED_TOKENS,
                        STR_DUAL_CHUNK_FLASH_ATTN_VAL, LayerBlockType,
                        LazyLoader, common_broadcastable_dtype, random_uuid)

if TYPE_CHECKING:
    from _typeshed import DataclassInstance
    from transformers.configuration_utils import PretrainedConfig

    import vllm.model_executor.layers.quantization as me_quant
    import vllm.model_executor.models as me_models
    from vllm.model_executor.layers.quantization import QuantizationMethods
    from vllm.model_executor.layers.quantization.base_config import (
        QuantizationConfig)
    from vllm.model_executor.model_loader import LoadFormats
    from vllm.model_executor.model_loader.tensorizer import TensorizerConfig
    from vllm.v1.sample.logits_processor import LogitsProcessor

    HfOverrides = Union[dict, Callable[[type], type]]
else:
    DataclassInstance = Any
    PretrainedConfig = Any
    QuantizationConfig = Any
    QuantizationMethods = Any
    BaseModelLoader = Any
    LoadFormats = Any
    TensorizerConfig = Any
    LogitsProcessor = Any
    HfOverrides = Union[dict[str, Any], Callable[[type], type]]

    me_quant = LazyLoader("model_executor", globals(),
                          "vllm.model_executor.layers.quantization")
    me_models = LazyLoader("model_executor", globals(),
                           "vllm.model_executor.models")

logger = init_logger(__name__)
DataclassInstanceT = TypeVar("DataclassInstanceT", bound=DataclassInstance)

TaskOption = Literal["auto", "generate", "embedding", "embed", "classify",
                     "score", "reward", "transcription", "draft"]

_ResolvedTask = Literal["generate", "transcription", "encode", "embed",
                        "classify", "reward", "draft"]

RunnerOption = Literal["auto", "generate", "pooling", "draft"]

RunnerType = Literal["generate", "pooling", "draft"]

ConvertOption = Literal["auto", "none", "embed", "classify", "reward"]

ConvertType = Literal["none", "embed", "classify", "reward"]

_RUNNER_TASKS: dict[RunnerType, list[TaskOption]] = {
    "generate": ["generate", "transcription"],
    "pooling": ["embedding", "embed", "classify", "score", "reward"],
    "draft": ["draft"],
}

_RUNNER_CONVERTS: dict[RunnerType, list[ConvertType]] = {
    "generate": [],
    "pooling": ["embed", "classify", "reward"],
    "draft": [],
}

# Some model suffixes are based on auto classes from Transformers:
# https://huggingface.co/docs/transformers/en/model_doc/auto
# NOTE: Items higher on this list priority over lower ones
_SUFFIX_TO_DEFAULTS: list[tuple[str, tuple[RunnerType, ConvertType]]] = [
    ("ForCausalLM", ("generate", "none")),
    ("ForConditionalGeneration", ("generate", "none")),
    ("ChatModel", ("generate", "none")),
    ("LMHeadModel", ("generate", "none")),
    ("ForTextEncoding", ("pooling", "embed")),
    ("EmbeddingModel", ("pooling", "embed")),
    ("ForSequenceClassification", ("pooling", "classify")),
    ("ForAudioClassification", ("pooling", "classify")),
    ("ForImageClassification", ("pooling", "classify")),
    ("ForVideoClassification", ("pooling", "classify")),
    ("ClassificationModel", ("pooling", "classify")),
    ("ForRewardModeling", ("pooling", "reward")),
    ("RewardModel", ("pooling", "reward")),
    # Let other `*Model`s take priority
    ("Model", ("pooling", "embed")),
]


def iter_architecture_defaults():
    yield from _SUFFIX_TO_DEFAULTS


def try_match_architecture_defaults(
    architecture: str,
    *,
    runner_type: Optional[RunnerType] = None,
    convert_type: Optional[ConvertType] = None,
) -> Optional[tuple[str, tuple[RunnerType, ConvertType]]]:
    for suffix, (default_runner_type,
                 default_convert_type) in iter_architecture_defaults():
        if ((runner_type is None or runner_type == default_runner_type) and
            (convert_type is None or convert_type == default_convert_type)
                and architecture.endswith(suffix)):
            return suffix, (default_runner_type, default_convert_type)

    return None


@runtime_checkable
class SupportsHash(Protocol):

    def compute_hash(self) -> str:
        ...


class SupportsMetricsInfo(Protocol):

    def metrics_info(self) -> dict[str, str]:
        ...


class ModelImpl(str, enum.Enum):
    AUTO = "auto"
    VLLM = "vllm"
    TRANSFORMERS = "transformers"
    TERRATORCH = "terratorch"


def get_attr_docs(cls: type[Any]) -> dict[str, str]:
    """
    Get any docstrings placed after attribute assignments in a class body.

    https://davidism.com/mit-license/
    """

    def pairwise(iterable):
        """
        Manually implement https://docs.python.org/3/library/itertools.html#itertools.pairwise

        Can be removed when Python 3.9 support is dropped.
        """
        iterator = iter(iterable)
        a = next(iterator, None)

        for b in iterator:
            yield a, b
            a = b

    try:
        cls_node = ast.parse(textwrap.dedent(inspect.getsource(cls))).body[0]
    except (OSError, KeyError, TypeError):
        # HACK: Python 3.13+ workaround - set missing __firstlineno__
        # Workaround can be removed after we upgrade to pydantic==2.12.0
        with open(inspect.getfile(cls)) as f:
            for i, line in enumerate(f):
                if f"class {cls.__name__}" in line and ":" in line:
                    cls.__firstlineno__ = i + 1
                    break
        cls_node = ast.parse(textwrap.dedent(inspect.getsource(cls))).body[0]

    if not isinstance(cls_node, ast.ClassDef):
        raise TypeError("Given object was not a class.")

    out = {}

    # Consider each pair of nodes.
    for a, b in pairwise(cls_node.body):
        # Must be an assignment then a constant string.
        if (not isinstance(a, (ast.Assign, ast.AnnAssign))
                or not isinstance(b, ast.Expr)
                or not isinstance(b.value, ast.Constant)
                or not isinstance(b.value.value, str)):
            continue

        doc = inspect.cleandoc(b.value.value)

        # An assignment can have multiple targets (a = b = v), but an
        # annotated assignment only has one target.
        targets = a.targets if isinstance(a, ast.Assign) else [a.target]

        for target in targets:
            # Must be assigning to a plain name.
            if not isinstance(target, ast.Name):
                continue

            out[target.id] = doc

    return out


def get_field(cls: ConfigType, name: str) -> Field:
    """Get the default factory field of a dataclass by name. Used for getting
    default factory fields in `EngineArgs`."""
    if not is_dataclass(cls):
        raise TypeError("The given class is not a dataclass.")
    cls_fields = {f.name: f for f in fields(cls)}
    if name not in cls_fields:
        raise ValueError(f"Field '{name}' not found in {cls.__name__}.")
    named_field: Field = cls_fields[name]
    if (default_factory := named_field.default_factory) is not MISSING:
        return field(default_factory=default_factory)
    if (default := named_field.default) is not MISSING:
        return field(default=default)
    raise ValueError(
        f"{cls.__name__}.{name} must have a default value or default factory.")


def is_init_field(cls: ConfigType, name: str) -> bool:
    return next(f for f in fields(cls) if f.name == name).init


TokenizerMode = Literal["auto", "slow", "mistral", "custom"]
ModelDType = Literal["auto", "half", "float16", "bfloat16", "float", "float32"]
MMEncoderTPMode = Literal["weights", "data"]


class LogprobsMode(enum.Enum):
    RAW_LOGITS = "raw_logits"
    RAW_LOGPROBS = "raw_logprobs"
    PROCESSED_LOGITS = "processed_logits"
    PROCESSED_LOGPROBS = "processed_logprobs"


@config
@dataclass(config=ConfigDict(arbitrary_types_allowed=True))
class ModelConfig:
    """Configuration for the model."""

    model: str = "Qwen/Qwen3-0.6B"
    """Name or path of the Hugging Face model to use. It is also used as the
    content for `model_name` tag in metrics output when `served_model_name` is
    not specified."""
    runner: RunnerOption = "auto"
    """The type of model runner to use. Each vLLM instance only supports one
    model runner, even if the same model can be used for multiple types."""
    convert: ConvertOption = "auto"
    """Convert the model using adapters defined in
    [vllm.model_executor.models.adapters][]. The most common use case is to
    adapt a text generation model to be used for pooling tasks."""
    task: Optional[TaskOption] = None
    """[DEPRECATED] The task to use the model for. If the model supports more
    than one model runner, this is used to select which model runner to run.

    Note that the model may support other tasks using the same model runner.
    """
    tokenizer: SkipValidation[str] = None  # type: ignore
    """Name or path of the Hugging Face tokenizer to use. If unspecified, model
    name or path will be used."""
    tokenizer_mode: TokenizerMode = "auto"
    """Tokenizer mode:\n
    - "auto" will use the fast tokenizer if available.\n
    - "slow" will always use the slow tokenizer.\n
    - "mistral" will always use the tokenizer from `mistral_common`.\n
    - "custom" will use --tokenizer to select the preregistered tokenizer."""
    trust_remote_code: bool = False
    """Trust remote code (e.g., from HuggingFace) when downloading the model
    and tokenizer."""
    dtype: Union[ModelDType, torch.dtype] = "auto"
    """Data type for model weights and activations:\n
    - "auto" will use FP16 precision for FP32 and FP16 models, and BF16
    precision for BF16 models.\n
    - "half" for FP16. Recommended for AWQ quantization.\n
    - "float16" is the same as "half".\n
    - "bfloat16" for a balance between precision and range.\n
    - "float" is shorthand for FP32 precision.\n
    - "float32" for FP32 precision."""
    seed: Optional[int] = None
    """Random seed for reproducibility. Initialized to None in V0, but
    initialized to 0 in V1."""
    hf_config_path: Optional[str] = None
    """Name or path of the Hugging Face config to use. If unspecified, model
    name or path will be used."""
    allowed_local_media_path: str = ""
    """Allowing API requests to read local images or videos from directories
    specified by the server file system. This is a security risk. Should only
    be enabled in trusted environments."""
    revision: Optional[str] = None
    """The specific model version to use. It can be a branch name, a tag name,
    or a commit id. If unspecified, will use the default version."""
    code_revision: Optional[str] = None
    """The specific revision to use for the model code on the Hugging Face Hub.
    It can be a branch name, a tag name, or a commit id. If unspecified, will
    use the default version."""
    rope_scaling: dict[str, Any] = field(default_factory=dict)
    """RoPE scaling configuration. For example,
    `{"rope_type":"dynamic","factor":2.0}`."""
    rope_theta: Optional[float] = None
    """RoPE theta. Use with `rope_scaling`. In some cases, changing the RoPE
    theta improves the performance of the scaled model."""
    tokenizer_revision: Optional[str] = None
    """The specific revision to use for the tokenizer on the Hugging Face Hub.
    It can be a branch name, a tag name, or a commit id. If unspecified, will
    use the default version."""
    max_model_len: SkipValidation[int] = None  # type: ignore
    """Model context length (prompt and output). If unspecified, will be
    automatically derived from the model config.

    When passing via `--max-model-len`, supports k/m/g/K/M/G in human-readable
    format. Examples:\n
    - 1k -> 1000\n
    - 1K -> 1024\n
    - 25.6k -> 25,600"""
    spec_target_max_model_len: Optional[int] = None
    """Specify the maximum length for spec decoding draft models."""
    quantization: SkipValidation[Optional[QuantizationMethods]] = None
    """Method used to quantize the weights. If `None`, we first check the
    `quantization_config` attribute in the model config file. If that is
    `None`, we assume the model weights are not quantized and use `dtype` to
    determine the data type of the weights."""
    enforce_eager: bool = False
    """Whether to always use eager-mode PyTorch. If True, we will disable CUDA
    graph and always execute the model in eager mode. If False, we will use
    CUDA graph and eager execution in hybrid for maximal performance and
    flexibility."""
    max_seq_len_to_capture: int = 8192
    """Maximum sequence len covered by CUDA graphs. When a sequence has context
    length larger than this, we fall back to eager mode. Additionally for
    encoder-decoder models, if the sequence length of the encoder input is
    larger than this, we fall back to the eager mode."""
    max_logprobs: int = 20
    """Maximum number of log probabilities to return when `logprobs` is
    specified in `SamplingParams`. The default value comes the default for the
    OpenAI Chat Completions API. -1 means no cap, i.e. all (output_length *
    vocab_size) logprobs are allowed to be returned and it may cause OOM."""
    logprobs_mode: LogprobsMode = LogprobsMode.RAW_LOGPROBS
    """Indicates the content returned in the logprobs and prompt_logprobs.
    Supported mode:
    1) raw_logprobs, 2) processed_logprobs, 3) raw_logits, 4) processed_logits.
    Raw means the values before applying any logit processors, like bad words.
    Processed means the values after applying all processors, including
    temperature and top_k/top_p.
    """
    disable_sliding_window: bool = False
    """Whether to disable sliding window. If True, we will disable the sliding
    window functionality of the model, capping to sliding window size. If the
    model does not support sliding window, this argument is ignored."""
    disable_cascade_attn: bool = False
    """Disable cascade attention for V1. While cascade attention does not
    change the mathematical correctness, disabling it could be useful for
    preventing potential numerical issues. Note that even if this is set to
    False, cascade attention will be only used when the heuristic tells that
    it's beneficial."""
    skip_tokenizer_init: bool = False
    """Skip initialization of tokenizer and detokenizer. Expects valid
    `prompt_token_ids` and `None` for prompt from the input. The generated
    output will contain token ids."""
    enable_prompt_embeds: bool = False
    """If `True`, enables passing text embeddings as inputs via the
    `prompt_embeds` key. Note that enabling this will double the time required
    for graph compilation."""
    served_model_name: Optional[Union[str, list[str]]] = None
    """The model name(s) used in the API. If multiple names are provided, the
    server will respond to any of the provided names. The model name in the
    model field of a response will be the first name in this list. If not
    specified, the model name will be the same as the `--model` argument. Noted
    that this name(s) will also be used in `model_name` tag content of
    prometheus metrics, if multiple names provided, metrics tag will take the
    first one."""
    limit_mm_per_prompt: dict[str, int] = field(default_factory=dict)
    """Maximum number of data items per modality per prompt. Only applicable
    for multimodal models."""
    interleave_mm_strings: bool = False
    """Enable fully interleaved support for multimodal prompts, while using
    --chat-template-content-format=string. Defaults to False."""
    skip_mm_profiling: bool = False
    """When enabled, skips multimodal memory profiling and only profiles with
    language backbone model during engine initialization.
    """
    media_io_kwargs: dict[str, dict[str, Any]] = field(default_factory=dict)
    """Additional args passed to process media inputs, keyed by modalities.
    For example, to set num_frames for video, set
    `--media-io-kwargs '{"video": {"num_frames": 40} }'` """
    use_async_output_proc: bool = True
    """Whether to use async output processor."""
    config_format: Union[str, ConfigFormat] = ConfigFormat.AUTO.value
    """The format of the model config to load:\n
    - "auto" will try to load the config in hf format if available else it
    will try to load in mistral format.\n
    - "hf" will load the config in hf format.\n
    - "mistral" will load the config in mistral format."""
    hf_token: Optional[Union[bool, str]] = None
    """The token to use as HTTP bearer authorization for remote files . If
    `True`, will use the token generated when running `huggingface-cli login`
    (stored in `~/.huggingface`)."""
    hf_overrides: HfOverrides = field(default_factory=dict)
    """If a dictionary, contains arguments to be forwarded to the Hugging Face
    config. If a callable, it is called to update the HuggingFace config."""
    mm_processor_kwargs: Optional[dict[str, Any]] = None
    """Arguments to be forwarded to the model's processor for multi-modal data,
    e.g., image processor. Overrides for the multi-modal processor obtained
    from `AutoProcessor.from_pretrained`. The available overrides depend on the
    model that is being run. For example, for Phi-3-Vision: `{"num_crops": 4}`.
    """
    mm_processor_cache_gb: float = 4
    """The size (in GiB) of the multi-modal processor cache, which is used to
    avoid re-processing past multi-modal inputs.

    This cache is duplicated for each API process and engine core process,
    resulting in a total memory usage of
    `mm_processor_cache_gb * (api_server_count + data_parallel_size)`.

    Set to `0` to disable this cache completely (not recommended)."""
    mm_encoder_tp_mode: MMEncoderTPMode = "weights"
    """Indicates how to optimize multi-modal encoder inference using
    tensor parallelism (TP).

    - `"weights"`: Within the same vLLM engine, split the weights of
        each layer across TP ranks. (default TP behavior)
    - `"data"`: Within the same vLLM engine, split the batched input data
        across TP ranks to process the data in parallel, while hosting
        the full weights on each TP rank.
        This batch-level DP is not to be confused with API request-level
        DP (which is controlled by `--data-parallel-size`).
        This is only supported on a per-model basis and falls back to
        `"weights"` if the encoder does not support DP."""
    pooler_config: Optional["PoolerConfig"] = field(init=False)
    """Pooler config which controls the behaviour of output pooling in pooling
    models."""
    override_pooler_config: Optional[Union[dict, "PoolerConfig"]] = None
    """Initialize non-default pooling config or override default pooling config
    for the pooling model. e.g. `{"pooling_type": "mean", "normalize": false}`.
    """
    logits_processor_pattern: Optional[str] = None
    """Optional regex pattern specifying valid logits processor qualified names
    that can be passed with the `logits_processors` extra completion argument.
    Defaults to `None`, which allows no processors."""
    generation_config: str = "auto"
    """The folder path to the generation config. Defaults to `"auto"`, the
    generation config will be loaded from model path. If set to `"vllm"`, no
    generation config is loaded, vLLM defaults will be used. If set to a folder
    path, the generation config will be loaded from the specified folder path.
    If `max_new_tokens` is specified in generation config, then it sets a
    server-wide limit on the number of output tokens for all requests."""
    override_generation_config: dict[str, Any] = field(default_factory=dict)
    """Overrides or sets generation config. e.g. `{"temperature": 0.5}`. If
    used with `--generation-config auto`, the override parameters will be
    merged with the default config from the model. If used with
    `--generation-config vllm`, only the override parameters are used."""
    enable_sleep_mode: bool = False
    """Enable sleep mode for the engine (only cuda platform is supported)."""
    model_impl: Union[str, ModelImpl] = ModelImpl.AUTO.value
    """Which implementation of the model to use:\n
    - "auto" will try to use the vLLM implementation, if it exists, and fall
    back to the Transformers implementation if no vLLM implementation is
    available.\n
    - "vllm" will use the vLLM model implementation.\n
    - "transformers" will use the Transformers model implementation.\n
    - "terratorch" will use the TerraTorch model implementation.
    """
    override_attention_dtype: Optional[str] = None
    """Override dtype for attention"""
    logits_processors: Optional[list[Union[str, type[LogitsProcessor]]]] = None
    """One or more logits processors' fully-qualified class names or class
    definitions"""
    io_processor_plugin: Optional[str] = None
    """IOProcessor plugin name to load at model startup"""

    def compute_hash(self) -> str:
        """
        WARNING: Whenever a new field is added to this config,
        ensure that it is included in the factors list if
        it affects the computation graph.

        Provide a hash that uniquely identifies all the configs
        that affect the structure of the computation
        graph from input ids/embeddings to the final hidden states,
        excluding anything before input ids/embeddings and after
        the final hidden states.
        """
        factors: list[Any] = []
        factors.append(self.model)
        factors.append(self.dtype)
        factors.append(self.quantization)
        factors.append(self.revision)
        factors.append(self.code_revision)
        factors.append(self.max_model_len)
        factors.append(self.max_logprobs)
        factors.append(self.disable_sliding_window)
        factors.append(self.trust_remote_code)
        factors.append(self.generation_config)
        factors.append(self.model_impl)
        factors.append(self.override_generation_config)
        factors.append(self.rope_scaling)
        factors.append(self.rope_theta)
        # hf_config can control how the model looks!
        factors.append(self.hf_config.to_json_string())
        str_factors = str(factors)
        assert_hashable(str_factors)
        return hashlib.sha256(str(factors).encode()).hexdigest()

    def __post_init__(self) -> None:
        # Set the default seed to 0 in V1.
        # NOTE(woosuk): In V0, we set the default seed to None because the
        # driver worker shares the same process as the user process, and thus
        # setting a seed affects the user process as well.
        # In V1, we use separate processes for workers (unless
        # VLLM_ENABLE_V1_MULTIPROCESSING=0), so setting a seed here
        # doesn't affect the user process. However, without a consistent seed,
        # different tensor parallel workers would sample different tokens,
        # leading to inconsistent results.
        if envs.VLLM_USE_V1 and self.seed is None:
            self.seed = 0
            if not envs.VLLM_ENABLE_V1_MULTIPROCESSING:
                logger.warning(
                    "The global random seed is set to %d. Since "
                    "VLLM_ENABLE_V1_MULTIPROCESSING is set to False, this may "
                    "affect the random state of the Python process that "
                    "launched vLLM.", self.seed)

        if self.runner != "draft":
            # If we're not running the draft model, check for speculators config
            # If speculators config, set model / tokenizer to be target model
            self.model, self.tokenizer = maybe_override_with_speculators_target_model(  # noqa: E501
                model=self.model,
                tokenizer=self.tokenizer,
                revision=self.revision,
                trust_remote_code=self.trust_remote_code)

        # Keep set served_model_name before maybe_model_redirect(self.model)
        self.served_model_name = get_served_model_name(self.model,
                                                       self.served_model_name)
        self.model = maybe_model_redirect(self.model)
        # The tokenizer is consistent with the model by default.
        if self.tokenizer is None:
            self.tokenizer = self.model
        if self.tokenizer_revision is None:
            self.tokenizer_revision = self.revision
        self.tokenizer = maybe_model_redirect(self.tokenizer)

        if isinstance(self.hf_config_path, str):
            self.hf_config_path = maybe_model_redirect(self.hf_config_path)

        if callable(self.hf_overrides):
            hf_overrides_kw = {}
            hf_overrides_fn = self.hf_overrides
        else:
            hf_overrides_kw = self.hf_overrides
            hf_overrides_fn = None

        if self.rope_scaling:
            hf_override: dict[str, Any] = {"rope_scaling": self.rope_scaling}
            hf_overrides_kw.update(hf_override)
            hf_overrides_str = json.dumps(hf_overrides_kw)
            msg = (
                "`--rope-scaling` will be removed in a future release. "
                f"'Please instead use `--hf-overrides '{hf_overrides_str}'`")
            warnings.warn(DeprecationWarning(msg), stacklevel=2)
        if self.rope_theta is not None:
            hf_override = {"rope_theta": self.rope_theta}
            hf_overrides_kw.update(hf_override)
            hf_overrides_str = json.dumps(hf_overrides_kw)
            msg = (
                "`--rope-theta` will be removed in a future release. "
                f"'Please instead use `--hf-overrides '{hf_overrides_str}'`")
            warnings.warn(DeprecationWarning(msg), stacklevel=2)

        self.maybe_pull_model_tokenizer_for_s3(self.model, self.tokenizer)

        if (backend := envs.VLLM_ATTENTION_BACKEND
            ) and backend == "FLASHINFER" and find_spec("flashinfer") is None:
            raise ValueError(
                "VLLM_ATTENTION_BACKEND is set to FLASHINFER, but flashinfer "
                "module was not found. See "
                "https://github.com/vllm-project/vllm/blob/main/docker/Dockerfile "  # noqa: E501
                "for instructions on how to install it.")

        from vllm.platforms import current_platform

        if (self.override_attention_dtype is not None
                and not current_platform.is_rocm()):
            warnings.warn(
                "override-attention-dtype is set but not using ROCm platform",
                stacklevel=2)

        if (self.enable_sleep_mode
                and not current_platform.is_sleep_mode_available()):
            raise ValueError(
                "Sleep mode is not supported on current platform.")

        if isinstance(self.config_format, str):
            self.config_format = ConfigFormat(self.config_format)

        hf_config = get_config(self.hf_config_path or self.model,
                               self.trust_remote_code,
                               self.revision,
                               self.code_revision,
                               self.config_format,
                               hf_overrides_kw=hf_overrides_kw,
                               hf_overrides_fn=hf_overrides_fn)

        self.hf_config = hf_config
        self.hf_text_config = get_hf_text_config(self.hf_config)
        self.attention_chunk_size = getattr(self.hf_text_config,
                                            "attention_chunk_size", None)
        self.encoder_config = self._get_encoder_config()
        self.hf_image_processor_config = get_hf_image_processor_config(
            self.model, hf_token=self.hf_token, revision=self.revision)

        architectures = self.architectures
        registry = self.registry
        is_generative_model = registry.is_text_generation_model(
            architectures, self)
        is_pooling_model = registry.is_pooling_model(architectures, self)

        def _task_to_convert(task: TaskOption) -> ConvertType:
            if task == "embedding" or task == "embed":
                return "embed"
            if task == "classify":
                return "classify"
            if task == "reward":
                return "reward"
            if task == "score":
                new_task = self._get_default_pooling_task(architectures)
                return "classify" if new_task == "classify" else "embed"

            return "none"

        if self.task is not None:
            runner: RunnerOption = "auto"
            convert: ConvertOption = "auto"
            msg_prefix = ("The 'task' option has been deprecated and will be "
                          "removed in v0.13.0 or v1.0, whichever comes first.")
            msg_hint = "Please remove this option."

            is_generative_task = self.task in _RUNNER_TASKS["generate"]
            is_pooling_task = self.task in _RUNNER_TASKS["pooling"]

            if is_generative_model and is_pooling_model:
                if is_generative_task:
                    runner = "generate"
                    convert = "auto"
                    msg_hint = ("Please replace this option with `--runner "
                                "generate` to continue using this model "
                                "as a generative model.")
                elif is_pooling_task:
                    runner = "pooling"
                    convert = "auto"
                    msg_hint = ("Please replace this option with `--runner "
                                "pooling` to continue using this model "
                                "as a pooling model.")
                else:  # task == "auto"
                    pass
            elif is_generative_model or is_pooling_model:
                if is_generative_task:
                    runner = "generate"
                    convert = "auto"
                    msg_hint = "Please remove this option"
                elif is_pooling_task:
                    runner = "pooling"
                    convert = _task_to_convert(self.task)
                    msg_hint = ("Please replace this option with `--convert "
                                f"{convert}` to continue using this model "
                                "as a pooling model.")
                else:  # task == "auto"
                    pass
            else:
                raise AssertionError("The model should be a generative or "
                                     "pooling model when task is set to "
                                     f"{self.task!r}.")

            self.runner = runner
            self.convert = convert

            msg = f"{msg_prefix} {msg_hint}"
            warnings.warn(msg, DeprecationWarning, stacklevel=2)

        self.runner_type = self._get_runner_type(architectures, self.runner)
        self.convert_type = self._get_convert_type(architectures,
                                                   self.runner_type,
                                                   self.convert)

        if self.runner_type == "generate" and not is_generative_model:
            generate_converts = _RUNNER_CONVERTS["generate"]
            if self.convert_type not in generate_converts:
                # Currently we don't have any converters for generative models
                raise ValueError(
                    "This model does not support `--runner generate`.")
        if self.runner_type == "pooling" and not is_pooling_model:
            pooling_converts = _RUNNER_CONVERTS["pooling"]
            if self.convert_type not in pooling_converts:
                convert_option = "<" + "|".join(pooling_converts) + ">"
                raise ValueError(
                    "This model does not support `--runner pooling`. "
                    f"You can pass `--convert {convert_option} to adapt "
                    "it into a pooling model.")

        self.supported_tasks = self._get_supported_tasks(
            architectures, self.runner_type, self.convert_type)

        # Note: Initialize these attributes early because transformers fallback
        # may fail to load dynamic modules in child processes
        model_info, arch = registry.inspect_model_cls(architectures, self)
        self._model_info = model_info
        self._architecture = arch
        logger.info("Resolved architecture: %s", arch)

        self.pooler_config = self._init_pooler_config()

        self.dtype = _get_and_verify_dtype(
            self.model,
            self.hf_config,
            self.dtype,
            is_pooling_model=self.runner_type == "pooling",
            revision=self.revision,
        )

        # Interleaved attention is not supported by some backends in V0
        if (not self.disable_sliding_window
                and is_interleaved(self.hf_text_config)
                and not envs.VLLM_USE_V1
                and (backend := envs.VLLM_ATTENTION_BACKEND)
                in ("XFORMERS", "FLASHINFER")):
            logger.warning_once(
                "%s has interleaved attention, which is currently not "
                "supported by the %s backend. Disabling sliding window and "
                "capping the max length to the sliding window size (%d).",
                self.hf_text_config.model_type,
                backend,
                self.hf_text_config.sliding_window,
            )
            self.disable_sliding_window = True

        self.original_max_model_len = self.max_model_len
        self.max_model_len = self.get_and_verify_max_len(self.max_model_len)
        self.multimodal_config = self._init_multimodal_config()

        if self.disable_sliding_window:
            # Set after get_and_verify_max_len to ensure that max_model_len
            # can be correctly capped to sliding window size
            self.hf_text_config.sliding_window = None

        if not self.skip_tokenizer_init:
            self._verify_tokenizer_mode()

        # Avoid running try_verify_and_update_config multiple times
        self.config_updated = False

        self._verify_quantization()
        self._verify_cuda_graph()
        self._verify_bnb_config()

    @field_validator("quantization", mode="before")
    @classmethod
    def validate_quantization_before(cls, value: Any) -> Any:
        if isinstance(value, str):
            return value.lower()
        return value

    @model_validator(mode="after")
    def validate_model_config_after(self: "ModelConfig") -> "ModelConfig":
        if not isinstance(self.tokenizer, str):
            raise ValueError("tokenizer must be a string after __post_init__.")
        if not isinstance(self.max_model_len, int):
            raise ValueError(
                "max_model_len must be an integer after __post_init__.")
        return self

    def _get_transformers_backend_cls(self) -> str:
        """Determine which Transformers backend class will be used if
        `model_impl` is set to `transformers` or `auto`."""
        if getattr(self, "runner_type", self.runner) == "pooling":
            return "TransformersModel"
        if self.hf_config != self.hf_text_config:
            # If 'hf_text_config' is the same as 'hf_config'. If not, it is
            # probably a composite config, i.e. multimodal
            return "TransformersForMultimodalLM"
        return "TransformersForCausalLM"

    def using_transformers_backend(self) -> bool:
        """Check if the model is using the Transformers backend class."""
        return self.architecture == self._get_transformers_backend_cls()

    @property
    def registry(self):
        return me_models.ModelRegistry

    @property
    def architectures(self) -> list[str]:
        return getattr(self.hf_config, "architectures", [])

    @property
    def architecture(self) -> str:
        """The architecture vllm actually used."""
        return self._architecture

    def maybe_pull_model_tokenizer_for_s3(self, model: str,
                                          tokenizer: str) -> None:
        """Pull model/tokenizer from S3 to temporary directory when needed.

        Args:
            model: Model name or path
            tokenizer: Tokenizer name or path
        """
        if not (is_s3(model) or is_s3(tokenizer)):
            return

        if is_s3(model):
            s3_model = S3Model()
            s3_model.pull_files(model,
                                allow_pattern=["*.model", "*.py", "*.json"])
            self.model_weights = model
            self.model = s3_model.dir

            # If tokenizer is same as model, download to same directory
            if model == tokenizer:
                s3_model.pull_files(model,
                                    ignore_pattern=[
                                        "*.pt", "*.safetensors", "*.bin",
                                        "*.tensors"
                                    ])
                self.tokenizer = s3_model.dir
                return

        # Only download tokenizer if needed and not already handled
        if is_s3(tokenizer):
            s3_tokenizer = S3Model()
            s3_tokenizer.pull_files(
                model,
                ignore_pattern=["*.pt", "*.safetensors", "*.bin", "*.tensors"])
            self.tokenizer = s3_tokenizer.dir

    def _init_multimodal_config(self) -> Optional["MultiModalConfig"]:
        if self._model_info.supports_multimodal:
            if (self.mm_encoder_tp_mode == "data" and
                    not self._model_info.supports_multimodal_encoder_tp_data):
                logger.warning_once(
                    "This model does not support `--mm-encoder-tp-mode data`. "
                    "Falling back to `--mm-encoder-tp-mode weights`.")
                self.mm_encoder_tp_mode = "weights"

            return MultiModalConfig(
                limit_per_prompt=self.limit_mm_per_prompt,
                media_io_kwargs=self.media_io_kwargs,
                mm_processor_kwargs=self.mm_processor_kwargs,
                mm_processor_cache_gb=self.mm_processor_cache_gb,
                mm_encoder_tp_mode=self.mm_encoder_tp_mode,
                interleave_mm_strings=self.interleave_mm_strings,
                skip_mm_profiling=self.skip_mm_profiling,
            )

        return None

    def _get_encoder_config(self):
        return get_sentence_transformer_tokenizer_config(
            self.model, self.revision)

    def _init_pooler_config(self) -> Optional["PoolerConfig"]:
        if self.runner_type == "pooling":
            if isinstance(self.override_pooler_config, dict):
                self.override_pooler_config = PoolerConfig(
                    **self.override_pooler_config)

            pooler_config = self.override_pooler_config or PoolerConfig()

            base_config = get_pooling_config(self.model, self.revision)
            if base_config is not None:
                # Only set values that are not overridden by the user
                for k, v in base_config.items():
                    if getattr(pooler_config, k) is None:
                        setattr(pooler_config, k, v)

            default_pooling_type = self._model_info.default_pooling_type
            if pooler_config.pooling_type is None:
                pooler_config.pooling_type = default_pooling_type

            return pooler_config

        return None

    def _verify_tokenizer_mode(self) -> None:
        tokenizer_mode = cast(TokenizerMode, self.tokenizer_mode.lower())
        if tokenizer_mode not in get_args(TokenizerMode):
            raise ValueError(
                f"Unknown tokenizer mode: {self.tokenizer_mode}. Must be "
                f"one of {get_args(TokenizerMode)}.")
        self.tokenizer_mode = tokenizer_mode

    def _get_default_runner_type(
        self,
        architectures: list[str],
    ) -> RunnerType:
        registry = self.registry

        # Some Sentence Transformers models use *ForCausalLM archs
        if get_pooling_config(self.model, self.revision):
            return "pooling"

        for arch in architectures:
            if arch in registry.get_supported_archs():
                if registry.is_pooling_model(architectures, self):
                    return "pooling"
                if registry.is_text_generation_model(architectures, self):
                    return "generate"

            match = try_match_architecture_defaults(arch)
            if match:
                _, (runner_type, _) = match
                return runner_type

        return "generate"

    def _get_runner_type(
        self,
        architectures: list[str],
        runner: RunnerOption,
    ) -> RunnerType:
        if runner != "auto":
            return runner

        runner_type = self._get_default_runner_type(architectures)

        # Don't log the most common case
        if runner_type != "generate":
            logger.info(
                "Resolved `--runner auto` to `--runner %s`. "
                "Pass the value explicitly to silence this message.",
                runner_type)

        return runner_type

    def _get_default_convert_type(
        self,
        architectures: list[str],
        runner_type: RunnerType,
    ) -> ConvertType:
        registry = self.registry

        for arch in architectures:
            if arch in registry.get_supported_archs():
                if (runner_type == "generate"
                        and registry.is_text_generation_model(
                            architectures, self)):
                    return "none"
                if (runner_type == "pooling"
                        and registry.is_pooling_model(architectures, self)):
                    return "none"

            match = try_match_architecture_defaults(arch,
                                                    runner_type=runner_type)
            if match:
                _, (_, convert_type) = match
                return convert_type

        # This is to handle Sentence Transformers models that use *ForCausalLM
        # and also multi-modal pooling models which are not defined as
        # Sentence Transformers models
        if runner_type == "pooling":
            return "embed"

        return "none"

    def _get_convert_type(
        self,
        architectures: list[str],
        runner_type: RunnerType,
        convert: ConvertOption,
    ) -> ConvertType:
        if convert != "auto":
            return convert

        convert_type = self._get_default_convert_type(architectures,
                                                      runner_type)

        # Don't log the most common case
        if convert_type != "none":
            logger.info(
                "Resolved `--convert auto` to `--convert %s`. "
                "Pass the value explicitly to silence this message.",
                convert_type)

        return convert_type

    def _get_supported_generation_tasks(
        self,
        architectures: list[str],
        convert_type: ConvertType,
    ) -> list[_ResolvedTask]:
        registry = self.registry

        if registry.is_transcription_only_model(architectures, self):
            return ["transcription"]

        # TODO: Use get_supported_generation_tasks once V0 is removed
        supported_tasks = list[_ResolvedTask]()
        if (registry.is_text_generation_model(architectures, self)
                or convert_type in _RUNNER_CONVERTS["generate"]):
            supported_tasks.append("generate")

        if registry.is_transcription_model(architectures, self):
            supported_tasks.append("transcription")

        return supported_tasks

    def _get_default_pooling_task(
        self,
        architectures: list[str],
    ) -> Literal["embed", "classify", "reward"]:
        if self.registry.is_cross_encoder_model(architectures, self):
            return "classify"

        for arch in architectures:
            match = try_match_architecture_defaults(arch,
                                                    runner_type="pooling")
            if match:
                _, (_, convert_type) = match
                assert convert_type != "none"
                return convert_type

        return "embed"

    def _get_supported_pooling_tasks(
        self,
        architectures: list[str],
        convert_type: ConvertType,
    ) -> list[_ResolvedTask]:
        registry = self.registry

        # TODO: Use get_supported_pooling_tasks once V0 is removed
        supported_tasks = list[_ResolvedTask]()
        if (registry.is_pooling_model(architectures, self)
                or convert_type in _RUNNER_CONVERTS["pooling"]):
            supported_tasks.append("encode")

            extra_task = (self._get_default_pooling_task(architectures)
                          if convert_type == "none" else convert_type)
            supported_tasks.append(extra_task)

        return supported_tasks

    def _get_supported_tasks(
        self,
        architectures: list[str],
        runner_type: RunnerType,
        convert_type: ConvertType,
    ) -> list[_ResolvedTask]:
        if runner_type == "generate":
            return self._get_supported_generation_tasks(
                architectures, convert_type)
        if runner_type == "pooling":
            return self._get_supported_pooling_tasks(architectures,
                                                     convert_type)
        if runner_type == "draft":
            return ["draft"]

        assert_never(runner_type)

    def _parse_quant_hf_config(self):
        quant_cfg = getattr(self.hf_config, "quantization_config", None)
        if quant_cfg is None:
            # compressed-tensors uses a "compression_config" key
            quant_cfg = getattr(self.hf_config, "compression_config", None)

        else:
            # Set quant_method for ModelOpt models.
            producer_name = quant_cfg.get("producer", {}).get("name")
            if producer_name == "modelopt":
                quant_algo = quant_cfg.get("quantization",
                                           {}).get("quant_algo")
                if quant_algo == "FP8":
                    quant_cfg["quant_method"] = "modelopt"
                elif quant_algo == "NVFP4":
                    quant_cfg["quant_method"] = "modelopt_fp4"
                elif quant_algo is not None:
                    raise ValueError(
                        f"Unknown ModelOpt quant algo: {quant_algo}")

        return quant_cfg

    def _verify_quantization(self) -> None:
        supported_quantization = me_quant.QUANTIZATION_METHODS
        optimized_quantization_methods = [
            "fp8",
            "modelopt",
            "gptq_marlin_24",
            "gptq_marlin",
            "awq_marlin",
            "fbgemm_fp8",
            "compressed-tensors",
            "experts_int8",
            "quark",
            "modelopt_fp4",
            "bitblas",
            "gptq_bitblas",
            "inc",
            "petit_nvfp4",
        ]
        if self.quantization is not None:
            self.quantization = cast(me_quant.QuantizationMethods,
                                     self.quantization)

        # Parse quantization method from the HF model config, if available.
        quant_cfg = self._parse_quant_hf_config()

        if quant_cfg is not None:
            # Use the community standard 'quant_method'
            quant_method = quant_cfg.get("quant_method", "").lower()

            # Normalize library names
            quant_method = quant_method.replace("compressed_tensors",
                                                "compressed-tensors")

            quant_cfg["quant_method"] = quant_method

            # Quantization methods which are overrides (i.e. they have a
            # `override_quantization_method` method) must be checked in order
            # of preference (this is particularly important for GPTQ).
            overrides = [
                "bitblas",
                "gptq_marlin_24",
                "gptq_marlin",
                "gptq_bitblas",
                "awq_marlin",
                "ipex",
                "moe_wna16",
                "modelopt",
                "modelopt_fp4",
                "petit_nvfp4",
            ]
            quantization_methods = [
                q for q in supported_quantization if q not in overrides
            ]
            # Any custom overrides will be in quantization_methods so we place
            # them at the start of the list so custom overrides have preference
            # over the built-in ones.
            quantization_methods = quantization_methods + overrides

            # Detect which checkpoint is it
            for name in quantization_methods:
                method = me_quant.get_quantization_config(name)
                quantization_override = method.override_quantization_method(
                    quant_cfg, self.quantization)
                if quantization_override is not None:
                    # Raise error if the override is not custom (custom would
                    # be in QUANTIZATION_METHODS but not QuantizationMethods)
                    # and hasn't been added to the overrides list.
                    if (name in get_args(me_quant.QuantizationMethods)
                            and name not in overrides):
                        raise ValueError(
                            f"Quantization method {name} is an override but "
                            "is has not been added to the `overrides` list "
                            "above. This is necessary to ensure that the "
                            "overrides are checked in order of preference.")
                    quant_method = quantization_override
                    self.quantization = quantization_override
                    break

            # Verify quantization configurations.
            if self.quantization is None:
                self.quantization = quant_method
            elif self.quantization != quant_method:
                raise ValueError(
                    "Quantization method specified in the model config "
                    f"({quant_method}) does not match the quantization "
                    f"method specified in the `quantization` argument "
                    f"({self.quantization}).")

        if self.quantization is not None:
            if self.quantization not in supported_quantization:
                raise ValueError(
                    f"Unknown quantization method: {self.quantization}. Must "
                    f"be one of {supported_quantization}.")
            from vllm.platforms import current_platform
            current_platform.verify_quantization(self.quantization)
            if self.quantization not in optimized_quantization_methods:
                logger.warning(
                    "%s quantization is not fully "
                    "optimized yet. The speed can be slower than "
                    "non-quantized models.", self.quantization)

    def _verify_cuda_graph(self) -> None:
        # The `max_seq_len_to_capture` was incorrectly
        # based on the encoder's input length (448)
        # but not the decoder's larger input length (1500).
        # This change ensures the CUDA Graph captures the correct,
        # larger sequence length, allowing it to work as intended.
        effective_max_seq_len = self.max_model_len
        if self.is_encoder_decoder:
            effective_max_seq_len = max(
                effective_max_seq_len,
                getattr(self.hf_config, "max_source_positions", 0))
        self.max_seq_len_to_capture = min(self.max_seq_len_to_capture,
                                          effective_max_seq_len)
        # CUDAGraph capture not supported for enc-dec models and mllama on ROCm
        ROCM_UNSUPPORTED_MODELS = ['mllama']
        unsupported_rocm = (self.hf_config.model_type
                            in ROCM_UNSUPPORTED_MODELS
                            or self.is_encoder_decoder)

        if (unsupported_rocm and not self.enforce_eager
                and current_platform.is_rocm()):
            logger.warning(
                "CUDA graph is not supported for %s on ROCm yet, fallback "
                "to eager mode.", self.hf_config.model_type)
            self.enforce_eager = True

    def _verify_bnb_config(self) -> None:
        """
        The current version of bitsandbytes (0.46.1) with 8-bit models does not
        yet support CUDA graph.
        # TODO Remove this when bitsandbytes supports.
        """
        is_bitsandbytes = self.quantization == "bitsandbytes"
        has_quantization_config = (getattr(self.hf_config,
                                           "quantization_config", None)
                                   is not None)
        is_8bit = (self.hf_config.quantization_config.get(
            "load_in_8bit", False) if has_quantization_config else False)
        if all([
                is_bitsandbytes,
                has_quantization_config,
                is_8bit,
                not self.enforce_eager,
        ]):
            logger.warning(
                "CUDA graph is not supported on BitsAndBytes 8bit yet, "
                "fallback to the eager mode.")

            self.enforce_eager = True

    def _verify_with_expert_parallelism(self) -> None:
        num_expert_names = [
            "moe_num_experts",  # Dbrx
            "num_experts",  # Jamba
            "n_routed_experts",  # DeepSeek
            "num_local_experts",  # Mixtral
        ]
        num_experts = 0
        for name in num_expert_names:
            num_experts = getattr(self.hf_text_config, name, 0)
            if num_experts > 0:
                break
        if num_experts < 1:
            raise ValueError(
                "Number of experts in the model must be greater than 0 "
                "when expert parallelism is enabled.")

    def verify_dual_chunk_attention_config(
        self,
        load_config: "LoadConfig",
    ) -> None:
        if hasattr(self.hf_config, "dual_chunk_attention_config"):
            # Try loading the sparse attention config
            from vllm.model_executor.model_loader.weight_utils import (
                get_sparse_attention_config)
            sparse_attn_config = get_sparse_attention_config(self, load_config)
            if sparse_attn_config:
                self.hf_config.dual_chunk_attention_config[
                    "sparse_attention_config"] = sparse_attn_config
                if "sparse_attention_enabled" not in \
                        self.hf_config.dual_chunk_attention_config:
                    self.hf_config.dual_chunk_attention_config[
                        "sparse_attention_enabled"] = True

            if envs.VLLM_ATTENTION_BACKEND != STR_DUAL_CHUNK_FLASH_ATTN_VAL:
                raise ValueError("please set VLLM_ATTENTION_BACKEND to "
                                 f"{STR_DUAL_CHUNK_FLASH_ATTN_VAL}")

    def verify_async_output_proc(self, parallel_config, speculative_config,
                                 device_config) -> None:
        if not self.use_async_output_proc:
            # Nothing to check
            return

        if parallel_config.pipeline_parallel_size > 1:
            self.use_async_output_proc = False
            return

        # Reminder: Please update docs/features/compatibility_matrix.md
        # If the feature combo become valid
        from vllm.platforms import current_platform
        if not current_platform.is_async_output_supported(self.enforce_eager):
            self.use_async_output_proc = False
            return

        if envs.VLLM_USE_RAY_SPMD_WORKER:
            self.use_async_output_proc = False
            return

        # Async postprocessor is not necessary for pooling models
        # since there is no token generation
        if self.runner_type == "pooling":
            self.use_async_output_proc = False

        # Reminder: Please update docs/features/compatibility_matrix.md
        # If the feature combo become valid
        if speculative_config:
            self.use_async_output_proc = False

    def verify_with_parallel_config(
        self,
        parallel_config: "ParallelConfig",
    ) -> None:

        if parallel_config.distributed_executor_backend == "external_launcher":
            assert self.seed is not None, (
                "Seed must be set when using external launcher backend to "
                "make sure sampling results are the same across workers.")

        total_num_attention_heads = getattr(self.hf_text_config,
                                            "num_attention_heads", 0)
        tensor_parallel_size = parallel_config.tensor_parallel_size
        if total_num_attention_heads % tensor_parallel_size != 0:
            raise ValueError(
                f"Total number of attention heads ({total_num_attention_heads})"
                " must be divisible by tensor parallel size "
                f"({tensor_parallel_size}).")

        if parallel_config.enable_expert_parallel:
            self._verify_with_expert_parallelism()

        pipeline_parallel_size = parallel_config.pipeline_parallel_size
        if pipeline_parallel_size > 1:
            if not self.registry.is_pp_supported_model(self.architectures,
                                                       self):
                raise NotImplementedError(
                    "Pipeline parallelism is not supported for this model. "
                    "Supported models implement the `SupportsPP` interface.")

            if self.use_async_output_proc:
                self.use_async_output_proc = False

    def get_sliding_window(self) -> Optional[int]:
        """Get the sliding window size from the HF text config if present."""
        return getattr(self.hf_text_config, "sliding_window", None)

    def get_vocab_size(self) -> int:
        return getattr(self.hf_text_config, "vocab_size", 0)

    def get_hidden_size(self) -> int:
        return getattr(self.hf_text_config, "hidden_size", 0)

    @property
    def is_deepseek_mla(self) -> bool:
        if not hasattr(self.hf_text_config, "model_type"):
            return False
        elif self.hf_text_config.model_type in \
            ('deepseek_v2', 'deepseek_v3', 'deepseek_mtp', 'kimi_k2'):
            return self.hf_text_config.kv_lora_rank is not None
        elif self.hf_text_config.model_type == 'eagle':
            # if the model is an EAGLE module, check for the
            # underlying architecture
            return self.hf_text_config.model.model_type in \
                    ('deepseek_v2', 'deepseek_v3') \
                and self.hf_text_config.kv_lora_rank is not None
        return False

    def get_head_size(self) -> int:
        # TODO remove hard code
        if self.is_deepseek_mla:
            qk_rope_head_dim = getattr(self.hf_text_config, "qk_rope_head_dim",
                                       0)
            if self.use_mla:
                return self.hf_text_config.kv_lora_rank + qk_rope_head_dim
            else:
                qk_nope_head_dim = getattr(self.hf_text_config,
                                           "qk_nope_head_dim", 0)
                if qk_rope_head_dim and qk_nope_head_dim:
                    return qk_rope_head_dim + qk_nope_head_dim

        if hasattr(self.hf_text_config,
                   "model_type") and (self.hf_text_config.model_type
                                      == "zamba2"):
            return self.hf_text_config.attention_head_dim

        if self.is_attention_free:
            return 0

        # NOTE: Some configs may set head_dim=None in the config
        if getattr(self.hf_text_config, "head_dim", None) is not None:
            return self.hf_text_config.head_dim

        # NOTE: Some models (such as PLaMo2.1) use `hidden_size_per_head`
        if getattr(self.hf_text_config, "hidden_size_per_head",
                   None) is not None:
            return self.hf_text_config.hidden_size_per_head

        # FIXME(woosuk): This may not be true for all models.
        return (self.hf_text_config.hidden_size //
                self.hf_text_config.num_attention_heads)

    def get_total_num_kv_heads(self) -> int:
        """Returns the total number of KV heads."""
        # For GPTBigCode & Falcon:
        # NOTE: for falcon, when new_decoder_architecture is True, the
        # multi_query flag is ignored and we use n_head_kv for the number of
        # KV heads.
        falcon_model_types = ["falcon", "RefinedWeb", "RefinedWebModel"]
        new_decoder_arch_falcon = (
            self.hf_config.model_type in falcon_model_types
            and getattr(self.hf_config, "new_decoder_architecture", False))
        if not new_decoder_arch_falcon and getattr(self.hf_text_config,
                                                   "multi_query", False):
            # Multi-query attention, only one KV head.
            # Currently, tensor parallelism is not supported in this case.
            return 1

        # For DBRX and MPT
        if self.hf_config.model_type == "mpt":
            if "kv_n_heads" in self.hf_config.attn_config:
                return self.hf_config.attn_config["kv_n_heads"]
            return self.hf_config.num_attention_heads
        if self.hf_config.model_type == "dbrx":
            return getattr(self.hf_config.attn_config, "kv_n_heads",
                           self.hf_config.num_attention_heads)

        if self.hf_config.model_type == "nemotron-nas":
            for block in self.hf_config.block_configs:
                if not block.attention.no_op:
                    return self.hf_config.num_attention_heads \
                        // block.attention.n_heads_in_group

            raise RuntimeError("Couldn't determine number of kv heads")

        if self.is_attention_free:
            return 0

        attributes = [
            # For Falcon:
            "n_head_kv",
            "num_kv_heads",
            # For LLaMA-2:
            "num_key_value_heads",
            # For ChatGLM:
            "multi_query_group_num",
        ]
        for attr in attributes:
            num_kv_heads = getattr(self.hf_text_config, attr, None)
            if num_kv_heads is not None:
                return num_kv_heads

        # For non-grouped-query attention models, the number of KV heads is
        # equal to the number of attention heads.
        return self.hf_text_config.num_attention_heads

    def get_num_kv_heads(self, parallel_config: "ParallelConfig") -> int:
        """Returns the number of KV heads per GPU."""
        if self.use_mla:
            # When using MLA during decode it becomes MQA
            return 1

        total_num_kv_heads = self.get_total_num_kv_heads()
        # If tensor parallelism is used, we divide the number of KV heads by
        # the tensor parallel size. We will replicate the KV heads in the
        # case where the number of KV heads is smaller than the tensor
        # parallel size so each GPU has at least one KV head.
        return max(1,
                   total_num_kv_heads // parallel_config.tensor_parallel_size)

    def get_num_attention_heads(self,
                                parallel_config: "ParallelConfig") -> int:
        num_heads = getattr(self.hf_text_config, "num_attention_heads", 0)
        return num_heads // parallel_config.tensor_parallel_size

    def get_layers_start_end_indices(
            self, parallel_config: "ParallelConfig") -> tuple[int, int]:
        from vllm.distributed.utils import get_pp_indices
        if (self.hf_text_config.model_type == "deepseek_mtp"
                or self.hf_config.model_type == "mimo_mtp"
                or self.hf_config.model_type == "glm4_moe_mtp"
                or self.hf_config.model_type == "ernie_mtp"):
            total_num_hidden_layers = getattr(self.hf_text_config,
                                              "num_nextn_predict_layers", 0)
        else:
            total_num_hidden_layers = getattr(self.hf_text_config,
                                              "num_hidden_layers", 0)
        # the layout order is: DP x PP x TP
        pp_rank = (parallel_config.rank // parallel_config.tensor_parallel_size
                   ) % parallel_config.pipeline_parallel_size
        pp_size = parallel_config.pipeline_parallel_size
        start, end = get_pp_indices(total_num_hidden_layers, pp_rank, pp_size)
        return start, end

    def get_num_layers(self, parallel_config: "ParallelConfig") -> int:
        start, end = self.get_layers_start_end_indices(parallel_config)
        return end - start

    def get_num_layers_by_block_type(
        self,
        parallel_config: "ParallelConfig",
        block_type: LayerBlockType = LayerBlockType.attention,
    ) -> int:
        # This function relies on 'layers_block_type' in hf_config,
        # for w/o this attribute, we will need to have workarounds like so
        attn_block_type = block_type == LayerBlockType.attention
        is_transformer = not self.is_hybrid and \
                            not self.has_noops and \
                            not self.is_attention_free
        start, end = self.get_layers_start_end_indices(parallel_config)

        if is_transformer:
            # Handle the basic case first
            return end - start if attn_block_type else 0
        elif self.is_attention_free:
            # Attention free
            # Note that this code assumes there
            # is only one type of attention-free block type.
            return 0 if attn_block_type else end - start
        elif self.has_noops:
            block_configs = self.hf_config.block_configs
            return sum(not bc.attention.no_op
                       for bc in block_configs[start:end])
        else:
            # Hybrid model Jamba
            layers_block_type_value = getattr(self.hf_config,
                                              "layers_block_type", None)
            if layers_block_type_value is not None:
                if hasattr(self.hf_text_config,
                           "model_type") and (self.hf_text_config.model_type
                                              == "zamba2"):
                    if attn_block_type:
                        return sum(t == "hybrid"
                                   for t in layers_block_type_value[start:end])
                    else:
                        return self.get_num_layers(parallel_config)
                return sum(t == block_type.value
                           for t in layers_block_type_value[start:end])

            # Hybrid model Minimax
            attn_type_list = getattr(self.hf_config, "attn_type_list", None)
            if attn_type_list:
                return sum(t == 1 for t in attn_type_list[start:end])

            if layers_block_type_value is None and attn_type_list is None:
                raise ValueError(
                    "The model is an hybrid without a"
                    "layers_block_type or an attn_type_list in the hf_config,"
                    "cannot determine the num of "
                    f"{block_type.value} layers")

            return sum(t == 1 for t in attn_type_list[start:end])

    def get_mamba_chunk_size(self) -> Optional[int]:
        """
        Returns the mamba chunk size if it exists
        """
        # used by e.g. Bamba, FalconH1, Granite, PLaMo2
        chunk_size = getattr(self.hf_text_config, "mamba_chunk_size", None)
        if chunk_size is None:
            # used by e.g. Mamba2, NemotronH, Zamba
            chunk_size = getattr(self.hf_text_config, "chunk_size", None)
        return chunk_size

    def get_multimodal_config(self) -> "MultiModalConfig":
        """
        Get the multimodal configuration of the model.

        Raises:
            ValueError: If the model is not multimodal.
        """
        if self.multimodal_config is None:
            raise ValueError("The model is not multimodal.")

        return self.multimodal_config

    def try_get_generation_config(self) -> dict[str, Any]:
        """
        This method attempts to retrieve the non-default values of the
        generation config for this model.

        The generation config can contain information about special tokens, as
        well as sampling parameters. Which is why this method exists separately
        to `get_diff_sampling_param`.

        Returns:
            A dictionary containing the non-default generation config.
        """
        if self.generation_config in {"auto", "vllm"}:
            config = try_get_generation_config(
                self.hf_config_path or self.model,
                trust_remote_code=self.trust_remote_code,
                revision=self.revision,
            )
        else:
            config = try_get_generation_config(
                self.generation_config,
                trust_remote_code=self.trust_remote_code,
            )

        if config is None:
            return {}

        return config.to_diff_dict()

    def get_diff_sampling_param(self) -> dict[str, Any]:
        """
        This method returns a dictionary containing the non-default sampling
        parameters with `override_generation_config` applied.

        The default sampling parameters are:

        - vLLM's neutral defaults if `self.generation_config="vllm"`
        - the model's defaults if `self.generation_config="auto"`
        - as defined in `generation_config.json` if
            `self.generation_config="path/to/generation_config/dir"`

        Returns:
            A dictionary containing the non-default sampling parameters.
        """
        if self.generation_config == "vllm":
            config = {}
        else:
            config = self.try_get_generation_config()

        # Overriding with given generation config
        config.update(self.override_generation_config)

        available_params = [
            "repetition_penalty",
            "temperature",
            "top_k",
            "top_p",
            "min_p",
            "max_new_tokens",
        ]
        if any(p in config for p in available_params):
            diff_sampling_param = {
                p: config.get(p)
                for p in available_params if config.get(p) is not None
            }
            # Huggingface definition of max_new_tokens is equivalent
            # to vLLM's max_tokens
            if "max_new_tokens" in diff_sampling_param:
                diff_sampling_param["max_tokens"] = diff_sampling_param.pop(
                    "max_new_tokens")
        else:
            diff_sampling_param = {}

        if diff_sampling_param:
            logger.warning_once(
                "Default sampling parameters have been overridden by the "
                "model's Hugging Face generation config recommended from the "
                "model creator. If this is not intended, please relaunch "
                "vLLM instance with `--generation-config vllm`.")
        return diff_sampling_param

    @property
    def is_encoder_decoder(self) -> bool:
        """Extract the HF encoder/decoder model flag."""
        """
        For Mllama, VLLM overrides HF's is_encoder_decoder flag and sets it to
        True to enable cross-attention
        """
        return is_encoder_decoder(self.hf_config)

    @property
    def uses_mrope(self) -> bool:
        return uses_mrope(self.hf_config)

    @property
    def is_multimodal_model(self) -> bool:
        return self.multimodal_config is not None

    @property
    def is_multimodal_raw_input_only_model(self) -> bool:
        return self._model_info.supports_multimodal_raw_input_only

    @property
    def is_cross_encoder(self) -> bool:
        return (self._model_info.supports_cross_encoding
                or self.convert_type == "classify")

    @property
    def is_pp_supported(self) -> bool:
        return self._model_info.supports_pp

    @property
    def is_attention_free(self) -> bool:
        return self._model_info.is_attention_free

    @property
    def is_hybrid(self) -> bool:
        return self._model_info.is_hybrid

    @property
    def has_noops(self) -> bool:
        return self._model_info.has_noops

    @property
    def has_inner_state(self):
        return self._model_info.has_inner_state

    @property
    def is_v1_compatible(self) -> bool:
        return not self._model_info.supports_v0_only

    @property
    def use_mla(self) -> bool:
        return self.is_deepseek_mla and not envs.VLLM_MLA_DISABLE

    @property
    def is_matryoshka(self) -> bool:
        return (bool(getattr(self.hf_config, "matryoshka_dimensions", None))
                or getattr(self.hf_config, "is_matryoshka", False))

    @property
    def matryoshka_dimensions(self):
        return getattr(self.hf_config, "matryoshka_dimensions", None)

    @property
    def use_pad_token(self) -> bool:
        # cross_encoder models defaults to using pad_token.
        # `llm as reranker` models defaults to not using pad_token.
        return getattr(self.hf_config, "use_pad_token", True)

    def get_and_verify_max_len(self, max_model_len: int):
        # Consider max_model_len in tokenizer_config only when
        # pooling models use absolute position_embedding.
        tokenizer_config = None
        if (self.runner_type == "pooling" and getattr(
                self.hf_config, "position_embedding_type", "") == "absolute"):
            tokenizer_config = try_get_tokenizer_config(
                self.tokenizer,
                trust_remote_code=self.trust_remote_code,
                revision=self.tokenizer_revision)
        max_model_len = _get_and_verify_max_len(
            hf_config=self.hf_text_config,
            tokenizer_config=tokenizer_config,
            max_model_len=max_model_len,
            disable_sliding_window=self.disable_sliding_window,
            sliding_window=self.get_sliding_window(),
            spec_target_max_model_len=self.spec_target_max_model_len,
            encoder_config=self.encoder_config)
        logger.info("Using max model len %s", max_model_len)
        return max_model_len


@config
@dataclass
class LoadConfig:
    """Configuration for loading the model weights."""

    load_format: Union[str, LoadFormats] = "auto"
    """The format of the model weights to load:\n
    - "auto" will try to load the weights in the safetensors format and fall
    back to the pytorch bin format if safetensors format is not available.\n
    - "pt" will load the weights in the pytorch bin format.\n
    - "safetensors" will load the weights in the safetensors format.\n
    - "npcache" will load the weights in pytorch format and store a numpy cache
    to speed up the loading.\n
    - "dummy" will initialize the weights with random values, which is mainly
    for profiling.\n
    - "tensorizer" will use CoreWeave's tensorizer library for fast weight
    loading. See the Tensorize vLLM Model script in the Examples section for
    more information.\n
    - "runai_streamer" will load the Safetensors weights using Run:ai Model
    Streamer.\n
    - "bitsandbytes" will load the weights using bitsandbytes quantization.\n
    - "sharded_state" will load weights from pre-sharded checkpoint files,
    supporting efficient loading of tensor-parallel models.\n
    - "gguf" will load weights from GGUF format files (details specified in
    https://github.com/ggml-org/ggml/blob/master/docs/gguf.md).\n
    - "mistral" will load weights from consolidated safetensors files used by
    Mistral models.
    - Other custom values can be supported via plugins."""
    download_dir: Optional[str] = None
    """Directory to download and load the weights, default to the default
    cache directory of Hugging Face."""
    model_loader_extra_config: Union[dict, TensorizerConfig] = field(
        default_factory=dict)
    """Extra config for model loader. This will be passed to the model loader
    corresponding to the chosen load_format."""
    device: Optional[str] = None
    """Device to which model weights will be loaded, default to
    device_config.device"""
    ignore_patterns: Optional[Union[list[str], str]] = None
    """The list of patterns to ignore when loading the model. Default to
    "original/**/*" to avoid repeated loading of llama's checkpoints."""
    use_tqdm_on_load: bool = True
    """Whether to enable tqdm for showing progress bar when loading model
    weights."""
    pt_load_map_location: Union[str, dict[str, str]] = "cpu"
    """
    pt_load_map_location: the map location for loading pytorch checkpoint, to
    support loading checkpoints can only be loaded on certain devices like
    "cuda", this is equivalent to {"": "cuda"}. Another supported format is
    mapping from different devices like from GPU 1 to GPU 0:
    {"cuda:1": "cuda:0"}. Note that when passed from command line, the strings
    in dictionary needs to be double quoted for json parsing. For more details,
    see original doc for `map_location` in https://pytorch.org/docs/stable/generated/torch.load.html
    """

    def compute_hash(self) -> str:
        """
        WARNING: Whenever a new field is added to this config,
        ensure that it is included in the factors list if
        it affects the computation graph.

        Provide a hash that uniquely identifies all the configs
        that affect the structure of the computation
        graph from input ids/embeddings to the final hidden states,
        excluding anything before input ids/embeddings and after
        the final hidden states.
        """
        # no factors to consider.
        # this config will not affect the computation graph.
        factors: list[Any] = []
        hash_str = hashlib.md5(str(factors).encode(),
                               usedforsecurity=False).hexdigest()
        return hash_str

    def __post_init__(self):
        self.load_format = self.load_format.lower()
        if self.ignore_patterns is not None and len(self.ignore_patterns) > 0:
            logger.info(
                "Ignoring the following patterns when downloading weights: %s",
                self.ignore_patterns)
        else:
            self.ignore_patterns = ["original/**/*"]


Device = Literal["auto", "cuda", "cpu", "tpu", "xpu"]


@config
@dataclass(config=ConfigDict(arbitrary_types_allowed=True))
class DeviceConfig:
    """Configuration for the device to use for vLLM execution."""

    device: SkipValidation[Optional[Union[Device, torch.device]]] = "auto"
    """Device type for vLLM execution.
    This parameter is deprecated and will be
    removed in a future release.
    It will now be set automatically based
    on the current platform."""
    device_type: str = field(init=False)
    """Device type from the current platform. This is set in
    `__post_init__`."""

    def compute_hash(self) -> str:
        """
        WARNING: Whenever a new field is added to this config,
        ensure that it is included in the factors list if
        it affects the computation graph.

        Provide a hash that uniquely identifies all the configs
        that affect the structure of the computation
        graph from input ids/embeddings to the final hidden states,
        excluding anything before input ids/embeddings and after
        the final hidden states.
        """
        # no factors to consider.
        # the device/platform information will be summarized
        # by torch/vllm automatically.
        factors: list[Any] = []
        hash_str = hashlib.md5(str(factors).encode(),
                               usedforsecurity=False).hexdigest()
        return hash_str

    def __post_init__(self):
        if self.device == "auto":
            # Automated device type detection
            from vllm.platforms import current_platform
            self.device_type = current_platform.device_type
            if not self.device_type:
                raise RuntimeError(
                    "Failed to infer device type, please set "
                    "the environment variable `VLLM_LOGGING_LEVEL=DEBUG` "
                    "to turn on verbose logging to help debug the issue.")
        else:
            # Device type is assigned explicitly
            if isinstance(self.device, str):
                self.device_type = self.device
            elif isinstance(self.device, torch.device):
                self.device_type = self.device.type

        # Some device types require processing inputs on CPU
        if self.device_type in ["tpu"]:
            self.device = None
        else:
            # Set device with device type
            self.device = torch.device(self.device_type)


SpeculativeMethod = Literal["ngram", "eagle", "eagle3", "medusa",
                            "mlp_speculator", "draft_model", "deepseek_mtp",
                            "ernie_mtp"]


@config
@dataclass
class SpeculativeConfig:
    """Configuration for speculative decoding."""

    # General speculative decoding control
    num_speculative_tokens: SkipValidation[int] = None  # type: ignore
    """The number of speculative tokens, if provided. It will default to the
    number in the draft model config if present, otherwise, it is required."""
    model: Optional[str] = None
    """The name of the draft model, eagle head, or additional weights, if
    provided."""
    method: Optional[SpeculativeMethod] = None
    """The name of the speculative method to use. If users provide and set the
    `model` param, the speculative method type will be detected automatically
    if possible, if `model` param is not provided, the method name must be
    provided.

    If using `ngram` method, the related configuration `prompt_lookup_max` and
    `prompt_lookup_min` should be considered."""
    draft_tensor_parallel_size: Optional[int] = None
    """The degree of the tensor parallelism for the draft model. Can only be 1
    or the same as the target model's tensor parallel size."""
    disable_logprobs: bool = True
    """If set to True, token log probabilities are not returned during
    speculative decoding. If set to False, token log probabilities are returned
    according to the log probability settings in SamplingParams."""

    # Draft model configuration
    quantization: Optional[me_quant.QuantizationMethods] = None
    """Quantization method that was used to quantize the draft model weights.
    If `None`, we assume the model weights are not quantized. Note that it only
    takes effect when using the draft model-based speculative method."""
    max_model_len: Optional[int] = None
    """The maximum model length of the draft model. Used when testing the
    ability to skip speculation for some sequences."""
    revision: Optional[str] = None
    """The specific model version to use for the draft model. It can be a
    branch name, a tag name, or a commit id. If unspecified, will use the
    default version."""
    code_revision: Optional[str] = None
    """The specific revision to use for the draft model code on Hugging Face
    Hub. It can be a branch name, a tag name, or a commit id. If unspecified,
    will use the default version."""

    # Advanced control
    disable_by_batch_size: Optional[int] = None
    """Disable speculative decoding for new incoming requests when the number
    of enqueued requests is larger than this value, if provided."""

    # Ngram proposer configuration
    prompt_lookup_max: Optional[int] = None
    """Maximum size of ngram token window when using Ngram proposer, required
    when method is set to ngram."""
    prompt_lookup_min: Optional[int] = None
    """Minimum size of ngram token window when using Ngram proposer, if
    provided. Defaults to 1."""

    speculative_token_tree: Optional[str] = None
    """Specifies the tree structure for speculative token generation.
    """
    # required configuration params passed from engine
    target_model_config: SkipValidation[ModelConfig] = None  # type: ignore
    """The configuration of the target model."""
    target_parallel_config: SkipValidation[
        ParallelConfig] = None  # type: ignore
    """The parallel configuration for the target model."""
    enable_chunked_prefill: SkipValidation[bool] = None  # type: ignore
    """Whether vLLM is configured to use chunked prefill or not. Used for
    raising an error since it's not yet compatible with speculative decode."""
    disable_log_stats: SkipValidation[bool] = None  # type: ignore
    """Whether to disable the periodic printing of stage times in speculative
    decoding."""

    # params generated in the post-init stage
    draft_model_config: SkipValidation[ModelConfig] = None  # type: ignore
    """The configuration of the draft model initialized internal."""
    draft_parallel_config: SkipValidation[
        ParallelConfig] = None  # type: ignore
    """The parallel configuration for the draft model initialized internal."""

    def compute_hash(self) -> str:
        """
        WARNING: Whenever a new field is added to this config,
        ensure that it is included in the factors list if
        it affects the computation graph.

        Provide a hash that uniquely identifies all the configs
        that affect the structure of the computation
        graph from input ids/embeddings to the final hidden states,
        excluding anything before input ids/embeddings and after
        the final hidden states.
        """
        factors: list[Any] = []
        # Eagle3 affects the computation graph because it returns intermediate
        # hidden states in addition to the final hidden state.
        factors.append(self.method == "eagle3")
        hash_str = hashlib.md5(str(factors).encode(),
                               usedforsecurity=False).hexdigest()
        return hash_str

    @staticmethod
    def hf_config_override(hf_config: PretrainedConfig) -> PretrainedConfig:
        if hf_config.model_type == "deepseek_v3":
            hf_config.model_type = "deepseek_mtp"
        if hf_config.model_type == "deepseek_mtp":
            n_predict = getattr(hf_config, "num_nextn_predict_layers", None)
            hf_config.update({
                "n_predict": n_predict,
                "architectures": ["DeepSeekMTPModel"]
            })

        if hf_config.architectures[0] == "MiMoForCausalLM":
            hf_config.model_type = "mimo_mtp"
            n_predict = getattr(hf_config, "num_nextn_predict_layers", None)
            hf_config.update({
                "num_hidden_layers": 0,
                "n_predict": n_predict,
                "architectures": ["MiMoMTPModel"]
            })

        if hf_config.architectures[0] == "Glm4MoeForCausalLM":
            hf_config.model_type = "glm4_moe_mtp"
            n_predict = getattr(hf_config, "num_nextn_predict_layers", None)
            hf_config.update({
                "num_hidden_layers": 0,
                "n_predict": n_predict,
                "architectures": ["Glm4MoeMTPModel"]
            })

        if hf_config.model_type == "ernie4_5_moe":
            hf_config.model_type = "ernie_mtp"
        if hf_config.model_type == "ernie_mtp":
            n_predict = getattr(hf_config, "num_nextn_predict_layers", None)
            hf_config.update({
                "n_predict": n_predict,
                "architectures": ["ErnieMTPModel"]
            })
            return hf_config

        return hf_config

    def __post_init__(self):

        # Note: "method" is a new parameter that helps to extend the
        # configuration of non-model-based proposers, and the "model" parameter
        # will be used to set the draft model, eagle head, or additional weight
        # when needed. If users do not specify "method", the speculative method
        # will be detected automatically if possible. If the speculative method
        # can not be detected, it will be considered as the "draft_model" by
        # default.

        if self.model is None and self.num_speculative_tokens is not None:
            # TODO(Shangming): Refactor mtp configuration logic when supporting
            # mtp acceleration for more models besides deepseek_v3
            if self.target_model_config and \
                (self.target_model_config.hf_text_config.model_type \
                        == "deepseek_v3" or
                    self.target_model_config.hf_text_config.model_type in
                        ("mimo","ernie4_5_moe")):
                # use the draft model from the same model:
                self.model = self.target_model_config.model
            elif self.method in ("ngram", "[ngram]"):
                self.model = "ngram"
            else:
                raise ValueError("num_speculative_tokens was provided without "
                                 "speculative model.")

        # Automatically configure the method for ngram when "model" is used
        # instead of "method"
        if self.method is None and (self.model is not None
                                    and self.model in ("ngram", "[ngram]")):
            self.method = "ngram"

        if self.method in ("ngram", "[ngram]"):
            # Unified to "ngram" internally
            self.method = "ngram"
            # Set default values if not provided
            if (self.prompt_lookup_min is None
                    and self.prompt_lookup_max is None):
                # TODO(woosuk): Tune these values. They are arbitrarily chosen.
                self.prompt_lookup_min = 5
                self.prompt_lookup_max = 5
            elif self.prompt_lookup_min is None:
                assert self.prompt_lookup_max is not None
                self.prompt_lookup_min = self.prompt_lookup_max
            elif self.prompt_lookup_max is None:
                assert self.prompt_lookup_min is not None
                self.prompt_lookup_max = self.prompt_lookup_min

            # Validate values
            if self.prompt_lookup_min < 1:
                raise ValueError(
                    f"prompt_lookup_min={self.prompt_lookup_min} must be > 0")
            if self.prompt_lookup_max < 1:
                raise ValueError(
                    f"prompt_lookup_max={self.prompt_lookup_max} must be > 0")
            if self.prompt_lookup_min > self.prompt_lookup_max:
                raise ValueError(
                    f"prompt_lookup_min={self.prompt_lookup_min} must "
                    f"be <= prompt_lookup_max={self.prompt_lookup_max}")

            # TODO: current we still need extract vocab_size from target model
            # config, in future, we may try refactor it out, and set
            # draft related config as None here.
            self.draft_model_config = self.target_model_config
            self.draft_parallel_config = self.target_parallel_config
        else:
            self.prompt_lookup_max = 0
            self.prompt_lookup_min = 0

            if self.model is not None:
                self.draft_model_config = ModelConfig(
                    model=self.model,
                    runner="draft",
                    tokenizer=self.target_model_config.tokenizer,
                    tokenizer_mode=self.target_model_config.tokenizer_mode,
                    trust_remote_code=self.target_model_config.
                    trust_remote_code,
                    allowed_local_media_path=self.target_model_config.
                    allowed_local_media_path,
                    dtype=self.target_model_config.dtype,
                    seed=self.target_model_config.seed,
                    revision=self.revision,
                    code_revision=self.code_revision,
                    tokenizer_revision=self.target_model_config.
                    tokenizer_revision,
                    spec_target_max_model_len=self.target_model_config.
                    max_model_len,
                    quantization=self.quantization,
                    enforce_eager=self.target_model_config.enforce_eager,
                    max_seq_len_to_capture=self.target_model_config.
                    max_seq_len_to_capture,
                    max_logprobs=self.target_model_config.max_logprobs,
                    hf_overrides=SpeculativeConfig.hf_config_override,
                )

                # Automatically detect the method
                if self.method in ('eagle', 'eagle3'):
                    pass
                elif "eagle-" in self.draft_model_config.model.lower() or \
                        "eagle3-" in self.draft_model_config.model.lower():
                    self.method = "eagle"
                elif self.draft_model_config.hf_config.model_type == "medusa":
                    self.method = "medusa"
                elif (self.draft_model_config.hf_config.model_type ==
                      "mlp_speculator"):
                    self.method = "mlp_speculator"
                elif (self.draft_model_config.hf_config.model_type
                      in ("deepseek_mtp", "mimo_mtp", "glm4_moe_mtp")):
                    self.method = "deepseek_mtp"
                    if self.num_speculative_tokens > 1:
                        logger.warning(
                                "All Deepseek MTP models only have " \
                                "one layer. Might need some code changes " \
                                "to support multiple layers."
                            )
                elif (self.draft_model_config.hf_config.model_type ==
                      "ernie_mtp"):
                    self.method = "ernie_mtp"
                    if self.num_speculative_tokens > 1:
                        logger.warning(
                                "All Ernie MTP models only have " \
                                "one layer. Might need some code changes " \
                                "to support multiple layers."
                            )
                else:
                    self.method = "draft_model"
                    raise NotImplementedError(
                        "Speculative decoding with draft model is not "
                        "supported yet. Please consider using other "
                        "speculative decoding methods such as ngram, medusa, "
                        "eagle, or deepseek_mtp.")

                # Replace hf_config for EAGLE draft_model
                if self.method in ("eagle", "eagle3"):
                    if self.enable_chunked_prefill and not envs.VLLM_USE_V1:
                        raise ValueError(
                            "Chunked prefill and EAGLE are not compatible "
                            "when using V0.")

                    from vllm.transformers_utils.configs import (
                        SpeculatorsConfig)
                    from vllm.transformers_utils.configs.eagle import (
                        EAGLEConfig)

                    if isinstance(self.draft_model_config.hf_config,
                                  (EAGLEConfig, SpeculatorsConfig)):
                        pass
                    else:
                        eagle_config = EAGLEConfig(
                            self.draft_model_config.hf_config,
                            method=self.method,
                            model_type="eagle")
                        self.draft_model_config.hf_config = eagle_config

                if (self.num_speculative_tokens is not None
                        and hasattr(self.draft_model_config.hf_config,
                                    "num_lookahead_tokens")):
                    self.draft_model_config.hf_config.num_lookahead_tokens = \
                    self.num_speculative_tokens

                n_predict = getattr(self.draft_model_config.hf_config,
                                    "n_predict", None)
                if n_predict is not None:
                    if self.num_speculative_tokens is None:
                        # Default to max value defined in draft model config.
                        self.num_speculative_tokens = n_predict
                    elif self.num_speculative_tokens > n_predict and \
                            self.num_speculative_tokens % n_predict != 0:
                        # Ensure divisibility for MTP module reuse.
                        raise ValueError(
                            f"num_speculative_tokens:{self.num_speculative_tokens}"
                            f" must be divisible by {n_predict=}")

                if self.speculative_token_tree is None:
                    # Generate chain of tokens.
                    self.speculative_token_tree = str([
                        (i + 1) * (0, )
                        for i in range(self.num_speculative_tokens)
                    ])
                else:
                    # Sort the token tree breadth-first.
                    tree_choices = ast.literal_eval(
                        self.speculative_token_tree)
                    self.speculative_token_tree = str(
                        sorted(tree_choices, key=lambda t: (len(t), t)))

                self.draft_tensor_parallel_size = \
                    SpeculativeConfig._verify_and_get_draft_tp(
                        self.target_parallel_config,
                        self.draft_tensor_parallel_size,
                        self.draft_model_config.hf_config
                )

                self.draft_model_config.max_model_len = (
                    SpeculativeConfig._maybe_override_draft_max_model_len(
                        self.max_model_len,
                        self.draft_model_config.max_model_len,
                        self.target_model_config.max_model_len,
                    ))

                self.draft_parallel_config = (
                    SpeculativeConfig.create_draft_parallel_config(
                        self.target_parallel_config,
                        self.draft_tensor_parallel_size))

    @staticmethod
    def _maybe_override_draft_max_model_len(
        speculative_max_model_len: Optional[int],
        draft_max_model_len: int,
        target_max_model_len: int,
    ) -> int:
        """Determine the max sequence len for the draft model. This is usually
        the draft_max_model_len, but may be the target_max_model_len if it is
        less than the draft_max_model_len, or may be speculative_max_model_len
        if it is specified.

        This is necessary so that sequences do not exceed the capacity of the
        draft model or the target model.

        speculative_max_model_len is mainly used for testing that sequences can
        skip speculation.
        """

        if speculative_max_model_len is not None:

            if speculative_max_model_len > draft_max_model_len:
                raise ValueError(f"{speculative_max_model_len=} cannot be "
                                 f"larger than {draft_max_model_len=}")

            if speculative_max_model_len > target_max_model_len:
                raise ValueError(f"{speculative_max_model_len=} cannot be "
                                 f"larger than {target_max_model_len=}")

            return speculative_max_model_len

        return min(
            draft_max_model_len,
            target_max_model_len,
        )

    @staticmethod
    def _verify_and_get_draft_tp(
            target_parallel_config: ParallelConfig,
            speculative_draft_tensor_parallel_size: Optional[int],
            draft_hf_config: PretrainedConfig) -> int:
        """
        Verifies and adjusts the tensor parallel size for a draft model
        specified using speculative_draft_tensor_parallel_size.
        """
        # If speculative_draft_tensor_parallel_size is unset then set it
        # appropriately else verify that it is set correctly.
        if speculative_draft_tensor_parallel_size is None:
            if draft_hf_config.model_type == "mlp_speculator":
                speculative_draft_tensor_parallel_size = 1
                if target_parallel_config.tensor_parallel_size > 1:
                    logger.warning(
                        "%s cannot currently be run with tp>1; "
                        "setting speculative_draft_tensor_parallel_size=1",
                        draft_hf_config.model_type)
            else:
                speculative_draft_tensor_parallel_size = \
                    target_parallel_config.tensor_parallel_size
        elif speculative_draft_tensor_parallel_size not in (
                1, target_parallel_config.tensor_parallel_size):
            raise ValueError(
                f"{speculative_draft_tensor_parallel_size=} cannot be "
                f"other value than 1 or target model tensor_parallel_size")
        return speculative_draft_tensor_parallel_size

    @staticmethod
    def create_draft_parallel_config(
        target_parallel_config: ParallelConfig,
        speculative_draft_tensor_parallel_size: int,
    ) -> ParallelConfig:
        """Create a parallel config for use by the draft worker.

        This is mostly a copy of the target parallel config, except the tp_size.
        """
        draft_parallel_config = ParallelConfig(
            pipeline_parallel_size=target_parallel_config.
            pipeline_parallel_size,
            tensor_parallel_size=speculative_draft_tensor_parallel_size,
            distributed_executor_backend=target_parallel_config.
            distributed_executor_backend,
            max_parallel_loading_workers=target_parallel_config.
            max_parallel_loading_workers,
            disable_custom_all_reduce=target_parallel_config.
            disable_custom_all_reduce,
            ray_workers_use_nsight=target_parallel_config.
            ray_workers_use_nsight,
            placement_group=target_parallel_config.placement_group,
        )

        return draft_parallel_config

    @model_validator(mode='after')
    def _verify_args(self) -> Self:
        if self.num_speculative_tokens is None:
            raise ValueError(
                "num_speculative_tokens must be provided with "
                "speculative model unless the draft model config contains an "
                "n_predict parameter.")

        if self.num_speculative_tokens <= 0:
            raise ValueError("Expected num_speculative_tokens to be greater "
                             f"than zero ({self.num_speculative_tokens}).")

        if self.draft_model_config:
            self.draft_model_config.verify_with_parallel_config(
                self.draft_parallel_config)

        if (self.disable_by_batch_size is not None
                and self.disable_by_batch_size < 2):
            raise ValueError("Expect the batch size threshold of disabling "
                             "speculative decoding is > 1, but got "
                             f"{self.disable_by_batch_size=}")

        eagle3_target_supported = ["llama", "qwen"]
        if self.method == "eagle3" and self.target_model_config and not any(
                supported_model in
                self.target_model_config.hf_text_config.model_type
                for supported_model in eagle3_target_supported):
            raise ValueError(
                f"Eagle3 is only supported for {eagle3_target_supported} models. "  # noqa: E501
                f"Got {self.target_model_config.hf_text_config.model_type=}")

        return self

    @property
    def num_lookahead_slots(self) -> int:
        """The number of additional slots the scheduler should allocate per
        step, in addition to the slots allocated for each known token.

        This is equal to the number of speculative tokens, as each speculative
        token must be scored.
        """
        return self.num_speculative_tokens

    def use_eagle(self) -> bool:
        return self.method in ("eagle", "eagle3", "deepseek_mtp", "ernie_mtp")

    def __repr__(self) -> str:
        method = self.method
        model = None if method == "ngram" else self.draft_model_config.model
        num_spec_tokens = self.num_speculative_tokens
        return f"SpeculativeConfig({method=}, {model=}, {num_spec_tokens=})"


LoRADType = Literal["auto", "float16", "bfloat16"]


@config
@dataclass(config=ConfigDict(arbitrary_types_allowed=True))
class LoRAConfig:
    """Configuration for LoRA."""

    max_lora_rank: int = 16
    """Max LoRA rank."""
    max_loras: int = 1
    """Max number of LoRAs in a single batch."""
    fully_sharded_loras: bool = False
    """By default, only half of the LoRA computation is sharded with tensor
    parallelism. Enabling this will use the fully sharded layers. At high
    sequence length, max rank or tensor parallel size, this is likely faster.
    """
    max_cpu_loras: Optional[int] = None
    """Maximum number of LoRAs to store in CPU memory. Must be >= than
    `max_loras`."""
    lora_dtype: Union[torch.dtype, LoRADType] = "auto"
    """Data type for LoRA. If auto, will default to base model dtype."""
    lora_extra_vocab_size: int = 256
    """(Deprecated) Maximum size of extra vocabulary that can be present in a 
    LoRA adapter. Will be removed in v0.12.0."""
    lora_vocab_padding_size: ClassVar[int] = current_platform\
        .get_lora_vocab_padding_size()
    default_mm_loras: Optional[dict[str, str]] = None
    """Dictionary mapping specific modalities to LoRA model paths; this field
    is only applicable to multimodal models and should be leveraged when a
    model always expects a LoRA to be active when a given modality is present.
    Note that currently, if a request provides multiple additional
    modalities, each of which have their own LoRA, we do NOT apply
    default_mm_loras because we currently only support one lora adapter
    per prompt. When run in offline mode, the lora IDs for n modalities
    will be automatically assigned to 1-n with the names of the modalities
    in alphabetic order."""
    bias_enabled: bool = False
    """[DEPRECATED] Enable bias for LoRA adapters. This option will be
    removed in v0.12.0."""

    def compute_hash(self) -> str:
        """
        WARNING: Whenever a new field is added to this config,
        ensure that it is included in the factors list if
        it affects the computation graph.

        Provide a hash that uniquely identifies all the configs
        that affect the structure of the computation
        graph from input ids/embeddings to the final hidden states,
        excluding anything before input ids/embeddings and after
        the final hidden states.
        """
        factors: list[Any] = []
        factors.append(self.max_lora_rank)
        factors.append(self.max_loras)
        factors.append(self.fully_sharded_loras)
        factors.append(self.lora_dtype)
        factors.append(self.lora_extra_vocab_size)
        factors.append(self.lora_vocab_padding_size)
        factors.append(self.bias_enabled)
        hash_str = hashlib.md5(str(factors).encode(),
                               usedforsecurity=False).hexdigest()
        return hash_str

    def __post_init__(self):
        # Deprecation warning for lora_extra_vocab_size
        logger.warning(
            "`lora_extra_vocab_size` is deprecated and will be removed "
            "in v0.12.0. Additional vocabulary support for "
            "LoRA adapters is being phased out.")

        # Deprecation warning for enable_lora_bias
        if self.bias_enabled:
            logger.warning("`enable_lora_bias` is deprecated "
                           "and will be removed in v0.12.0.")

        # Setting the maximum rank to 512 should be able to satisfy the vast
        # majority of applications.
        possible_max_ranks = (8, 16, 32, 64, 128, 256, 320, 512)
        possible_lora_extra_vocab_size = (256, 512)
        if self.max_lora_rank not in possible_max_ranks:
            raise ValueError(
                f"max_lora_rank ({self.max_lora_rank}) must be one of "
                f"{possible_max_ranks}.")
        if self.lora_extra_vocab_size not in possible_lora_extra_vocab_size:
            raise ValueError(
                f"lora_extra_vocab_size ({self.lora_extra_vocab_size}) "
                f"must be one of {possible_lora_extra_vocab_size}.")
        if self.max_loras < 1:
            raise ValueError(f"max_loras ({self.max_loras}) must be >= 1.")
        if self.max_cpu_loras is None:
            self.max_cpu_loras = self.max_loras
        elif self.max_cpu_loras < self.max_loras:
            raise ValueError(
                f"max_cpu_loras ({self.max_cpu_loras}) must be >= "
                f"max_loras ({self.max_loras})")

    def verify_with_cache_config(self, cache_config: CacheConfig):
        if cache_config.cpu_offload_gb > 0 and not envs.VLLM_USE_V1:
            raise ValueError(
                "V0 LoRA does not support CPU offload, please use V1.")

    def verify_with_model_config(self, model_config: ModelConfig):
        if self.lora_dtype in (None, "auto"):
            self.lora_dtype = model_config.dtype
        elif isinstance(self.lora_dtype, str):
            self.lora_dtype = getattr(torch, self.lora_dtype)


@config
@dataclass
class MultiModalConfig:
    """Controls the behavior of multimodal models."""

    limit_per_prompt: dict[str, int] = \
        cast(dict[str, int], get_field(ModelConfig, "limit_mm_per_prompt"))
    """
    The maximum number of input items allowed per prompt for each modality.
    Defaults to 1 (V0) or 999 (V1) for each modality.

    For example, to allow up to 16 images and 2 videos per prompt:
    `{"image": 16, "video": 2}`
    """

    media_io_kwargs: dict[str, dict[str, Any]] = field(default_factory=dict)
    """Additional args passed to process media inputs, keyed by modalities.
    For example, to set num_frames for video, set
    `--media-io-kwargs '{"video": {"num_frames": 40} }'` """

    mm_processor_kwargs: Optional[dict[str, object]] = None
    """
    Overrides for the multi-modal processor obtained from
    `transformers.AutoProcessor.from_pretrained`.

    The available overrides depend on the model that is being run.

    For example, for Phi-3-Vision:
    `{"num_crops": 4}`.
    """

    mm_processor_cache_gb: float = 4
    """
    The size (in GiB) of the multi-modal processor cache, which is used to

    This cache is duplicated for each API process and engine core process,
    resulting in a total memory usage of
    `mm_processor_cache_gb * (api_server_count + data_parallel_size)`.

    Set to `0` to disable this cache completely (not recommended).
    """

    mm_encoder_tp_mode: MMEncoderTPMode = "weights"
    """
    Indicates how to optimize multi-modal encoder inference using
    tensor parallelism (TP).

    - `"weights"`: Within the same vLLM engine, split the weights of
        each layer across TP ranks. (default TP behavior)
    - `"data"`: Within the same vLLM engine, split the batched input data
        across TP ranks to process the data in parallel, while hosting
        the full weights on each TP rank.
        This batch-level DP is not to be confused with API request-level
        DP (which is controlled by `--data-parallel-size`).
        This is only supported on a per-model basis and falls back to
        `"weights"` if the encoder does not support DP.
    """

    interleave_mm_strings: bool = False
    """
    Enable fully interleaved support for multimodal prompts.
    """

    skip_mm_profiling: bool = False
    """
    When enabled, skips multimodal memory profiling and only profiles with
    language backbone model during engine initialization.

    This reduces engine startup time but shifts the responsibility to users for
    estimating the peak memory usage of the activation of multimodal encoder and
    embedding cache.
    """

    def compute_hash(self) -> str:
        """
        WARNING: Whenever a new field is added to this config,
        ensure that it is included in the factors list if
        it affects the computation graph.

        Provide a hash that uniquely identifies all the configs
        that affect the structure of the computation
        graph from input ids/embeddings to the final hidden states,
        excluding anything before input ids/embeddings and after
        the final hidden states.
        """
        # no factors to consider.
        # this config will not affect the computation graph.
        factors: list[Any] = []
        hash_str = hashlib.md5(str(factors).encode(),
                               usedforsecurity=False).hexdigest()
        return hash_str

    def get_limit_per_prompt(self, modality: str) -> int:
        """
        Get the maximum number of input items allowed per prompt
        for the given modality.
        """
        return self.limit_per_prompt.get(
            modality,
            999 if envs.VLLM_USE_V1 else 1,
        )

    def merge_mm_processor_kwargs(
        self,
        inference_kwargs: Mapping[str, object],
    ) -> dict[str, object]:
        """
        Get the keyword arguments to pass to the multi-modal processor
        according to the extra arguments passed during inference.
        """
        kwargs = self.mm_processor_kwargs or {}
        return kwargs | dict(inference_kwargs)


@config
@dataclass
class PoolerConfig:
    """Controls the behavior of output pooling in pooling models."""

    pooling_type: Optional[str] = None
    """
    The pooling method of the pooling model. This should be a key in
    [`vllm.model_executor.layers.pooler.PoolingType`][].
    """

    ## for embeddings models
    normalize: Optional[bool] = None
    """
    Whether to normalize the embeddings outputs. Defaults to True.
    """
    dimensions: Optional[int] = None
    """
    Reduce the dimensions of embeddings if model
    support matryoshka representation. Defaults to None.
    """
    enable_chunked_processing: Optional[bool] = None
    """
    Whether to enable chunked processing for long inputs that exceed the model's
    maximum position embeddings. When enabled, long inputs will be split into
    chunks, processed separately, and then aggregated using weighted averaging.
    This allows embedding models to handle arbitrarily long text without CUDA
    errors. Defaults to False.
    """
    max_embed_len: Optional[int] = None
    """
    Maximum input length allowed for embedding generation. When set, allows
    inputs longer than max_embed_len to be accepted for embedding models.
    When an input exceeds max_embed_len, it will be handled according to 
    the original max_model_len validation logic. 
    Defaults to None (i.e. set to max_model_len).
    """

    ## for classification models
    activation: Optional[bool] = None
    """
    Whether to apply activation function to the classification outputs.
    Defaults to True.
    """
    logit_bias: Optional[float] = None
    """
    If provided, apply classification logit biases. Defaults to None.
    """

    ## for reward models
    softmax: Optional[bool] = None
    """
    Whether to apply softmax to the reward outputs.
    Defaults to True.
    """
    step_tag_id: Optional[int] = None
    """
    If set, only the score corresponding to the ``step_tag_id`` in the
    generated sentence should be returned. Otherwise, the scores for all tokens
    are returned.
    """
    returned_token_ids: Optional[list[int]] = None
    """
    A list of indices for the vocabulary dimensions to be extracted,
    such as the token IDs of ``good_token`` and ``bad_token`` in the
    ``math-shepherd-mistral-7b-prm`` model.
    """

    def compute_hash(self) -> str:
        """
        WARNING: Whenever a new field is added to this config,
        ensure that it is included in the factors list if
        it affects the computation graph.

        Provide a hash that uniquely identifies all the configs
        that affect the structure of the computation
        graph from input ids/embeddings to the final hidden states,
        excluding anything before input ids/embeddings and after
        the final hidden states.
        """
        # no factors to consider.
        # this config will not affect the computation graph.
        factors: list[Any] = []
        hash_str = hashlib.md5(str(factors).encode(),
                               usedforsecurity=False).hexdigest()
        return hash_str


_STR_DTYPE_TO_TORCH_DTYPE = {
    "half": torch.float16,
    "float16": torch.float16,
    "float": torch.float32,
    "float32": torch.float32,
    "bfloat16": torch.bfloat16,
}

# model_type -> reason
_FLOAT16_NOT_SUPPORTED_MODELS = {
    "gemma2": "Numerical instability. Please use bfloat16 or float32 instead.",
    "gemma3": "Numerical instability. Please use bfloat16 or float32 instead.",
    "gemma3_text":
    "Numerical instability. Please use bfloat16 or float32 instead.",
    "plamo2": "Numerical instability. Please use bfloat16 or float32 instead.",
    "glm4": "Numerical instability. Please use bfloat16 or float32 instead.",
}


def _is_valid_dtype(model_type: str, dtype: torch.dtype):
    if model_type in _FLOAT16_NOT_SUPPORTED_MODELS and dtype == torch.float16:  # noqa: E501, SIM103
        return False

    return True


def _check_valid_dtype(model_type: str, dtype: torch.dtype):
    if model_type in _FLOAT16_NOT_SUPPORTED_MODELS and dtype == torch.float16:
        reason = _FLOAT16_NOT_SUPPORTED_MODELS[model_type]
        raise ValueError(f"The model type {model_type!r} "
                         f"does not support float16. Reason: {reason}")

    return True


def _find_dtype(
    model_id: str,
    config: PretrainedConfig,
    *,
    revision: Optional[str],
):
    # NOTE: getattr(config, "torch_dtype", torch.float32) is not correct
    # because config.torch_dtype can be None.
    config_dtype = getattr(config, "torch_dtype", None)

    # Fallbacks for multi-modal models if the root config
    # does not define torch_dtype
    if config_dtype is None:
        config_dtype = getattr(config.get_text_config(), "torch_dtype", None)
    if config_dtype is None and hasattr(config, "vision_config"):
        config_dtype = getattr(config.vision_config, "torch_dtype", None)
    if config_dtype is None and hasattr(config, "encoder_config"):
        config_dtype = getattr(config.encoder_config, "torch_dtype", None)

    # Try to read the dtype of the weights if they are in safetensors format
    if config_dtype is None:
        repo_mt = try_get_safetensors_metadata(model_id, revision=revision)

        if repo_mt and (files_mt := repo_mt.files_metadata):
            param_dtypes: set[torch.dtype] = {
                _SAFETENSORS_TO_TORCH_DTYPE[dtype_str]
                for file_mt in files_mt.values()
                for dtype_str in file_mt.parameter_count
                if dtype_str in _SAFETENSORS_TO_TORCH_DTYPE
            }

            if param_dtypes:
                return common_broadcastable_dtype(param_dtypes)

    if config_dtype is None:
        config_dtype = torch.float32

    return config_dtype


def _resolve_auto_dtype(
    model_type: str,
    config_dtype: torch.dtype,
    *,
    is_pooling_model: bool,
):
    from vllm.platforms import current_platform

    supported_dtypes = [
        dtype for dtype in current_platform.supported_dtypes
        if _is_valid_dtype(model_type, dtype)
    ]

    if is_pooling_model and torch.float16 in supported_dtypes:
        preferred_dtype = torch.float16
    else:
        preferred_dtype = supported_dtypes[0]

    # Downcast for float32 models
    if config_dtype == torch.float32:
        config_dtype = preferred_dtype

    if config_dtype in supported_dtypes:
        return config_dtype

    # Ensure device compatibility
    device_name = current_platform.get_device_name()
    device_capability = current_platform.get_device_capability()

    if device_capability is None:
        device_str = f"{device_name!r}"
    else:
        version_str = device_capability.as_version_str()
        device_str = f"{device_name!r} (with compute capability {version_str})"

    logger.warning(
        "Your device %s doesn't support %s. "
        "Falling back to %s for compatibility.",
        device_str,
        config_dtype,
        preferred_dtype,
    )

    return preferred_dtype


def _get_and_verify_dtype(
    model_id: str,
    config: PretrainedConfig,
    dtype: Union[str, torch.dtype],
    *,
    is_pooling_model: bool,
    revision: Optional[str] = None,
) -> torch.dtype:
    config_dtype = _find_dtype(model_id, config, revision=revision)
    model_type = config.model_type

    if isinstance(dtype, str):
        dtype = dtype.lower()
        if dtype == "auto":
            # Set default dtype from model config
            torch_dtype = _resolve_auto_dtype(
                model_type,
                config_dtype,
                is_pooling_model=is_pooling_model,
            )
        else:
            if dtype not in _STR_DTYPE_TO_TORCH_DTYPE:
                raise ValueError(f"Unknown dtype: {dtype!r}")
            torch_dtype = _STR_DTYPE_TO_TORCH_DTYPE[dtype]
    elif isinstance(dtype, torch.dtype):
        torch_dtype = dtype
    else:
        raise ValueError(f"Unknown dtype: {dtype}")

    _check_valid_dtype(model_type, torch_dtype)

    if torch_dtype != config_dtype:
        if torch_dtype == torch.float32:
            # Upcasting to float32 is allowed.
            logger.info("Upcasting %s to %s.", config_dtype, torch_dtype)
        elif config_dtype == torch.float32:
            # Downcasting from float32 to float16 or bfloat16 is allowed.
            logger.info("Downcasting %s to %s.", config_dtype, torch_dtype)
        else:
            # Casting between float16 and bfloat16 is allowed with a warning.
            logger.warning("Casting %s to %s.", config_dtype, torch_dtype)

    return torch_dtype


def _get_and_verify_max_len(
    hf_config: PretrainedConfig,
    tokenizer_config: Optional[dict],
    max_model_len: Optional[int],
    disable_sliding_window: bool,
    sliding_window: Optional[int],
    spec_target_max_model_len: Optional[int] = None,
    encoder_config: Optional[Any] = None,
) -> int:
    """Get and verify the model's maximum length."""
    derived_max_model_len = float("inf")
    possible_keys = [
        # OPT
        "max_position_embeddings",
        # GPT-2
        "n_positions",
        # MPT
        "max_seq_len",
        # ChatGLM2
        "seq_length",
        # Command-R
        "model_max_length",
        # Whisper
        "max_target_positions",
        # Others
        "max_sequence_length",
        "max_seq_length",
        "seq_len",
    ]
    # Choose the smallest "max_length" from the possible keys
    max_len_key = None
    for key in possible_keys:
        max_len = getattr(hf_config, key, None)
        if max_len is not None:
            max_len_key = key if max_len < derived_max_model_len \
                else max_len_key
            derived_max_model_len = min(derived_max_model_len, max_len)
    # For Command-R / Cohere, Cohere2 / Aya Vision models
    if tmp_max_len := getattr(hf_config, "model_max_length", None):
        max_len_key = "model_max_length"
        derived_max_model_len = tmp_max_len

    # If sliding window is manually disabled, max_length should be less
    # than the sliding window length in the model config.
    if (disable_sliding_window and sliding_window is not None
            and sliding_window < derived_max_model_len):
        max_len_key = "sliding_window"
        derived_max_model_len = sliding_window

    # Consider model_max_length in tokenizer_config
    if tokenizer_config:
        tokenizer_model_max_length = tokenizer_config.get(
            "model_max_length", derived_max_model_len)
        derived_max_model_len = min(derived_max_model_len,
                                    tokenizer_model_max_length)

    # If none of the keys were found in the config, use a default and
    # log a warning.
    if derived_max_model_len == float("inf"):
        if max_model_len is not None:
            # If max_model_len is specified, we use it.
            return max_model_len

        if spec_target_max_model_len is not None:
            # If this is a speculative draft model, we use the max model len
            # from the target model.
            return spec_target_max_model_len

        default_max_len = 2048
        logger.warning(
            "The model's config.json does not contain any of the following "
            "keys to determine the original maximum length of the model: "
            "%s. Assuming the model's maximum length is %d.", possible_keys,
            default_max_len)
        derived_max_model_len = default_max_len

    rope_scaling = getattr(hf_config, "rope_scaling", None)
    # NOTE(woosuk): Gemma3's max_model_len (128K) is already scaled by RoPE
    # scaling, so we skip applying the scaling factor again.
    if rope_scaling is not None and "gemma3" not in hf_config.model_type:
        # No need to consider "type" key because of patch_rope_scaling when
        # loading HF config
        rope_type = rope_scaling["rope_type"]

        if rope_type not in ("su", "longrope", "llama3"):
            if disable_sliding_window:
                # TODO(robertgshaw): Find a model that supports rope_scaling
                # with sliding window to see if this case should be allowed.
                raise NotImplementedError(
                    "Disabling sliding window is not supported for models "
                    "with rope_scaling. Please raise an issue so we can "
                    "investigate.")

            # NOTE: rope_type == "default" does not define factor
            # https://github.com/huggingface/transformers/blob/v4.45.2/src/transformers/modeling_rope_utils.py
            scaling_factor = rope_scaling.get("factor", 1.0)

            if rope_type == "yarn":
                derived_max_model_len = rope_scaling[
                    "original_max_position_embeddings"]
            derived_max_model_len *= scaling_factor

    if encoder_config and "max_seq_length" in encoder_config:
        derived_max_model_len = encoder_config["max_seq_length"]

    # If the user specified a max length, make sure it is smaller than the
    # derived length from the HF model config.
    if max_model_len is None:
        max_model_len = int(derived_max_model_len)
        if current_platform.is_tpu():
            logger.warning(
                "--max-model-len is not specified, "
                "it's currently using model's default length %s, "
                "which might be too large."
                "Please input with --max-model-len based on your "
                "request input length and output length, to avoid "
                "unnecessary degradation.", max_model_len)
    elif max_model_len > derived_max_model_len:
        # Some models might have a separate key for specifying model_max_length
        # that will be bigger than derived_max_model_len. We compare user input
        # with model_max_length and allow this override when it's smaller.
        model_max_length = getattr(hf_config, "model_max_length", None)
        if model_max_length is not None and max_model_len <= model_max_length:
            if disable_sliding_window:
                # TODO(robertgshaw): Find a model that has model_max_length
                # with sliding window to see if this case should be allowed.
                raise NotImplementedError(
                    "Disabling sliding window is not supported for models "
                    "model_max_length in the config. Please raise an issue "
                    "so we can investigate.")
        else:
            msg = (
                f"User-specified max_model_len ({max_model_len}) is greater "
                f"than the derived max_model_len ({max_len_key}="
                f"{derived_max_model_len} or model_max_length="
                f"{model_max_length} in model's config.json).")
            warning = (
                "VLLM_ALLOW_LONG_MAX_MODEL_LEN must be used with extreme "
                "caution. If the model uses relative position encoding (RoPE), "
                "positions exceeding derived_max_model_len lead to nan. If the "
                "model uses absolute position encoding, positions exceeding "
                "derived_max_model_len will cause a CUDA array out-of-bounds "
                "error.")
            if envs.VLLM_ALLOW_LONG_MAX_MODEL_LEN:
                logger.warning_once("%s %s", msg, warning)
            else:
                raise ValueError(
                    f"{msg} To allow overriding this maximum, set "
                    f"the env var VLLM_ALLOW_LONG_MAX_MODEL_LEN=1. {warning}")
    return int(max_model_len)


def get_served_model_name(model: str,
                          served_model_name: Optional[Union[str, list[str]]]):
    """
    If the input is a non-empty list, the first model_name in
    `served_model_name` is taken.
    If the input is a non-empty string, it is used directly.
    For cases where the input is either an empty string or an
    empty list, the fallback is to use `self.model`.
    """
    if not served_model_name:
        return model
    if isinstance(served_model_name, list):
        return served_model_name[0]
    return served_model_name


GuidedDecodingBackend = Literal["auto", "xgrammar", "guidance", "outlines",
                                "lm-format-enforcer"]


@config
@dataclass
class DecodingConfig:
    """Dataclass which contains the decoding strategy of the engine."""

    backend: GuidedDecodingBackend = "auto"
    """Which engine will be used for guided decoding (JSON schema / regex etc)
    by default. With "auto", we will make opinionated choices based on request
    contents and what the backend libraries currently support, so the behavior
    is subject to change in each release."""

    disable_fallback: bool = False
    """If `True`, vLLM will not fallback to a different backend on error."""

    disable_any_whitespace: bool = False
    """If `True`, the model will not generate any whitespace during guided
    decoding. This is only supported for xgrammar and guidance backends."""

    disable_additional_properties: bool = False
    """If `True`, the `guidance` backend will not use `additionalProperties`
    in the JSON schema. This is only supported for the `guidance` backend and
    is used to better align its behaviour with `outlines` and `xgrammar`."""

    reasoning_backend: str = ""
    """Select the reasoning parser depending on the model that you're using.
    This is used to parse the reasoning content into OpenAI API format."""

    def compute_hash(self) -> str:
        """
        WARNING: Whenever a new field is added to this config,
        ensure that it is included in the factors list if
        it affects the computation graph.

        Provide a hash that uniquely identifies all the configs
        that affect the structure of the computation
        graph from input ids/embeddings to the final hidden states,
        excluding anything before input ids/embeddings and after
        the final hidden states.
        """
        # no factors to consider.
        # this config will not affect the computation graph.
        factors: list[Any] = []
        hash_str = hashlib.md5(str(factors).encode(),
                               usedforsecurity=False).hexdigest()
        return hash_str

    def __post_init__(self):
        if (self.disable_any_whitespace
                and self.backend not in ("xgrammar", "guidance")):
            raise ValueError("disable_any_whitespace is only supported for "
                             "xgrammar and guidance backends.")
        if (self.disable_additional_properties and self.backend != "guidance"):
            raise ValueError("disable_additional_properties is only supported "
                             "for the guidance backend.")


DetailedTraceModules = Literal["model", "worker", "all"]


@config
@dataclass
class ObservabilityConfig:
    """Configuration for observability - metrics and tracing."""

    show_hidden_metrics_for_version: Optional[str] = None
    """Enable deprecated Prometheus metrics that have been hidden since the
    specified version. For example, if a previously deprecated metric has been
    hidden since the v0.7.0 release, you use
    `--show-hidden-metrics-for-version=0.7` as a temporary escape hatch while
    you migrate to new metrics. The metric is likely to be removed completely
    in an upcoming release."""

    @cached_property
    def show_hidden_metrics(self) -> bool:
        """Check if the hidden metrics should be shown."""
        if self.show_hidden_metrics_for_version is None:
            return False
        return version._prev_minor_version_was(
            self.show_hidden_metrics_for_version)

    otlp_traces_endpoint: Optional[str] = None
    """Target URL to which OpenTelemetry traces will be sent."""

    collect_detailed_traces: Optional[list[DetailedTraceModules]] = None
    """It makes sense to set this only if `--otlp-traces-endpoint` is set. If
    set, it will collect detailed traces for the specified modules. This
    involves use of possibly costly and or blocking operations and hence might
    have a performance impact.

    Note that collecting detailed timing information for each request can be
    expensive."""

    @cached_property
    def collect_model_forward_time(self) -> bool:
        """Whether to collect model forward time for the request."""
        return (self.collect_detailed_traces is not None
                and ("model" in self.collect_detailed_traces
                     or "all" in self.collect_detailed_traces))

    @cached_property
    def collect_model_execute_time(self) -> bool:
        """Whether to collect model execute time for the request."""
        return (self.collect_detailed_traces is not None
                and ("worker" in self.collect_detailed_traces
                     or "all" in self.collect_detailed_traces))

    def compute_hash(self) -> str:
        """
        WARNING: Whenever a new field is added to this config,
        ensure that it is included in the factors list if
        it affects the computation graph.

        Provide a hash that uniquely identifies all the configs
        that affect the structure of the computation
        graph from input ids/embeddings to the final hidden states,
        excluding anything before input ids/embeddings and after
        the final hidden states.
        """
        # no factors to consider.
        # this config will not affect the computation graph.
        factors: list[Any] = []
        hash_str = hashlib.md5(str(factors).encode(),
                               usedforsecurity=False).hexdigest()
        return hash_str

    def __post_init__(self):
        if (self.collect_detailed_traces is not None
                and len(self.collect_detailed_traces) == 1
                and "," in self.collect_detailed_traces[0]):
            self._parse_collect_detailed_traces()

        from vllm.tracing import is_otel_available, otel_import_error_traceback
        if not is_otel_available() and self.otlp_traces_endpoint is not None:
            raise ValueError(
                "OpenTelemetry is not available. Unable to configure "
                "'otlp_traces_endpoint'. Ensure OpenTelemetry packages are "
                f"installed. Original error:\n{otel_import_error_traceback}")

    def _parse_collect_detailed_traces(self):
        assert isinstance(self.collect_detailed_traces, list)
        self.collect_detailed_traces = cast(
            list[DetailedTraceModules],
            self.collect_detailed_traces[0].split(","))


@config
@dataclass(config=ConfigDict(arbitrary_types_allowed=True))
class VllmConfig:
    """Dataclass which contains all vllm-related configuration. This
    simplifies passing around the distinct configurations in the codebase.
    """

    # TODO: use default_factory once default constructing ModelConfig doesn't
    # try to download a model
    model_config: ModelConfig = None  # type: ignore
    """Model configuration."""
    cache_config: CacheConfig = field(default_factory=CacheConfig)
    """Cache configuration."""
    parallel_config: ParallelConfig = field(default_factory=ParallelConfig)
    """Parallel configuration."""
    scheduler_config: SchedulerConfig = field(default_factory=SchedulerConfig)
    """Scheduler configuration."""
    device_config: DeviceConfig = field(default_factory=DeviceConfig)
    """Device configuration."""
    load_config: LoadConfig = field(default_factory=LoadConfig)
    """Load configuration."""
    lora_config: Optional[LoRAConfig] = None
    """LoRA configuration."""
    speculative_config: Optional[SpeculativeConfig] = None
    """Speculative decoding configuration."""
    decoding_config: DecodingConfig = field(default_factory=DecodingConfig)
    """Decoding configuration."""
    observability_config: Optional[ObservabilityConfig] = None
    """Observability configuration."""
    quant_config: Optional[QuantizationConfig] = None
    """Quantization configuration."""
    compilation_config: CompilationConfig = field(
        default_factory=CompilationConfig)
    """`torch.compile` and cudagraph capture configuration for the model.

    As a shorthand, `-O<n>` can be used to directly specify the compilation
    level `n`: `-O3` is equivalent to `-O.level=3` (same as `-O='{"level":3}'`).
    Currently, -O <n> and -O=<n> are supported as well but this will likely be
    removed in favor of clearer -O<n> syntax in the future.

    NOTE: level 0 is the default level without any optimization. level 1 and 2
    are for internal testing only. level 3 is the recommended level for
    production, also default in V1.

    You can specify the full compilation config like so:
    `{"level": 3, "cudagraph_capture_sizes": [1, 2, 4, 8]}`
    """
    kv_transfer_config: Optional[KVTransferConfig] = None
    """The configurations for distributed KV cache transfer."""
    kv_events_config: Optional[KVEventsConfig] = None
    """The configurations for event publishing."""
    # some opaque config, only used to provide additional information
    # for the hash computation, mainly used for testing, debugging or out of
    # tree config registration.
    additional_config: Union[dict, SupportsHash] = field(default_factory=dict)
    """Additional config for specified platform. Different platforms may
    support different configs. Make sure the configs are valid for the platform
    you are using. Contents must be hashable."""
    instance_id: str = ""
    """The ID of the vLLM instance."""

    def compute_hash(self) -> str:
        """
        WARNING: Whenever a new field is added to this config,
        ensure that it is included in the factors list if
        it affects the computation graph.

        Provide a hash that uniquely identifies all the configs
        that affect the structure of the computation
        graph from input ids/embeddings to the final hidden states,
        excluding anything before input ids/embeddings and after
        the final hidden states.
        """
        factors: list[Any] = []

        # summarize vllm config
        vllm_factors: list[Any] = []
        from vllm import __version__
        vllm_factors.append(__version__)
        vllm_factors.append(envs.VLLM_USE_V1)
        if self.model_config:
            vllm_factors.append(self.model_config.compute_hash())
        else:
            vllm_factors.append("None")
        if self.cache_config:
            vllm_factors.append(self.cache_config.compute_hash())
        else:
            vllm_factors.append("None")
        if self.parallel_config:
            vllm_factors.append(self.parallel_config.compute_hash())
        else:
            vllm_factors.append("None")
        if self.scheduler_config:
            vllm_factors.append(self.scheduler_config.compute_hash())
        else:
            vllm_factors.append("None")
        if self.device_config:
            vllm_factors.append(self.device_config.compute_hash())
        else:
            vllm_factors.append("None")
        if self.load_config:
            vllm_factors.append(self.load_config.compute_hash())
        else:
            vllm_factors.append("None")
        if self.lora_config:
            vllm_factors.append(self.lora_config.compute_hash())
            # LoRA creates static buffers based on max_num_batched_tokens.
            # The tensor sizes and strides get captured in the torch.compile
            # graph explicitly.
            vllm_factors.append(
                str(self.scheduler_config.max_num_batched_tokens))
        else:
            vllm_factors.append("None")
        if self.speculative_config:
            vllm_factors.append(self.speculative_config.compute_hash())
        else:
            vllm_factors.append("None")
        if self.decoding_config:
            vllm_factors.append(self.decoding_config.compute_hash())
        else:
            vllm_factors.append("None")
        if self.observability_config:
            vllm_factors.append(self.observability_config.compute_hash())
        else:
            vllm_factors.append("None")
        if self.quant_config:
            pass  # should be captured by model_config.quantization
        if self.compilation_config:
            vllm_factors.append(self.compilation_config.compute_hash())
        else:
            vllm_factors.append("None")
        if self.kv_transfer_config:
            vllm_factors.append(self.kv_transfer_config.compute_hash())
        else:
            vllm_factors.append("None")
        if self.additional_config:
            if isinstance(additional_config := self.additional_config, dict):
                additional_config_hash = hashlib.md5(
                    json.dumps(additional_config, sort_keys=True).encode(),
                    usedforsecurity=False,
                ).hexdigest()
            else:
                additional_config_hash = additional_config.compute_hash()
            vllm_factors.append(additional_config_hash)
        else:
            vllm_factors.append("None")
        factors.append(vllm_factors)

        hash_str = hashlib.md5(str(factors).encode(),
                               usedforsecurity=False).hexdigest()[:10]
        return hash_str

    def pad_for_cudagraph(self, batch_size: int) -> int:
        # if batch_size > self.compilation_config.max_capture_size,
        # it should raise an IndexError.
        # the caller should make sure the batch_size is within the range,
        # i.e., batch_size <= self.compilation_config.max_capture_size
        return self.compilation_config.bs_to_padded_graph_size[batch_size]

    @staticmethod
    def _get_quantization_config(
            model_config: ModelConfig,
            load_config: LoadConfig) -> Optional[QuantizationConfig]:
        """Get the quantization config."""
        from vllm.platforms import current_platform
        if model_config.quantization is not None:
            from vllm.model_executor.model_loader.weight_utils import (
                get_quant_config)
            quant_config = get_quant_config(model_config, load_config)
            capability_tuple = current_platform.get_device_capability()

            if capability_tuple is not None:
                capability = capability_tuple.to_int()
                if capability < quant_config.get_min_capability():
                    raise ValueError(
                        f"The quantization method {model_config.quantization} "
                        "is not supported for the current GPU. Minimum "
                        f"capability: {quant_config.get_min_capability()}. "
                        f"Current capability: {capability}.")
            supported_dtypes = quant_config.get_supported_act_dtypes()
            if model_config.dtype not in supported_dtypes:
                raise ValueError(
                    f"{model_config.dtype} is not supported for quantization "
                    f"method {model_config.quantization}. Supported dtypes: "
                    f"{supported_dtypes}")
            return quant_config
        return None

    @staticmethod
    def get_quantization_config(
            model_config: ModelConfig,
            load_config: LoadConfig) -> Optional[QuantizationConfig]:
        import copy

        # For some reason, the _ version of this modifies the model_config
        # object, so using deepcopy to avoid this problem.
        return VllmConfig._get_quantization_config(copy.deepcopy(model_config),
                                                   load_config)

    def with_hf_config(
        self,
        hf_config: PretrainedConfig,
        architectures: Optional[list[str]] = None,
    ) -> "VllmConfig":
        if architectures is not None:
            hf_config = copy.deepcopy(hf_config)
            hf_config.architectures = architectures

        model_config = copy.deepcopy(self.model_config)
        model_config.hf_config = hf_config

        return replace(self, model_config=model_config)

    def __post_init__(self):
        """Verify configs are valid & consistent with each other.
        """

        self.try_verify_and_update_config()

        if self.model_config is not None:
            self.model_config.verify_async_output_proc(self.parallel_config,
                                                       self.speculative_config,
                                                       self.device_config)
            self.model_config.verify_with_parallel_config(self.parallel_config)
            self.model_config.verify_dual_chunk_attention_config(
                self.load_config)

        self.cache_config.verify_with_parallel_config(self.parallel_config)

        if self.lora_config is not None:
            self.lora_config.verify_with_cache_config(self.cache_config)
            self.lora_config.verify_with_model_config(self.model_config)

        if self.quant_config is None and self.model_config is not None:
            self.quant_config = VllmConfig._get_quantization_config(
                self.model_config, self.load_config)

        from vllm.platforms import current_platform
        if self.model_config is not None and \
            self.scheduler_config.chunked_prefill_enabled and \
            self.model_config.dtype == torch.float32 and \
            current_platform.get_device_capability() == (7, 5):
            logger.warning_once(
                "Turing devices tensor cores do not support float32 matmul. "
                "To workaround this limitation, vLLM will set 'ieee' input "
                "precision for chunked prefill triton kernels.")

        # If the user does not explicitly set a compilation level, then
        # we use the default level. The default level depends on other
        # settings (see the below code).
        if self.compilation_config.level is None:
            if envs.VLLM_USE_V1:
                if (self.model_config is not None
                        and not self.model_config.enforce_eager):
                    self.compilation_config.level = CompilationLevel.PIECEWISE
                else:
                    self.compilation_config.level = \
                            CompilationLevel.NO_COMPILATION

            else:
                # NB: Passing both --enforce-eager and a compilation level
                # in V0 means the compilation level wins out.
                self.compilation_config.level = CompilationLevel.NO_COMPILATION

        # async tp is built on top of sequence parallelism
        # and requires it to be enabled.
        if self.compilation_config.pass_config.enable_async_tp:
            self.compilation_config.pass_config.enable_sequence_parallelism = \
                True
        if self.compilation_config.pass_config.enable_sequence_parallelism:
            self.compilation_config.custom_ops.append("+rms_norm")

        if current_platform.is_cuda_alike() or current_platform.is_xpu():
            # if cudagraph_mode is not explicitly set by users, set default
            # value
            if self.compilation_config.cudagraph_mode is None:
                if envs.VLLM_USE_V1 and self.compilation_config.level \
                    == CompilationLevel.PIECEWISE:
                    self.compilation_config.cudagraph_mode = \
                        CUDAGraphMode.PIECEWISE
                else:
                    self.compilation_config.cudagraph_mode = CUDAGraphMode.NONE

            # disable cudagraph when enforce eager execution
            if self.model_config is not None and \
                    self.model_config.enforce_eager:
                logger.info("Cudagraph is disabled under eager mode")
                self.compilation_config.cudagraph_mode = CUDAGraphMode.NONE
            elif envs.VLLM_USE_V1:
                self.compilation_config.cudagraph_num_of_warmups = 1

            self._set_cudagraph_sizes()
        else:
            self.compilation_config.cudagraph_mode = CUDAGraphMode.NONE

        if self.cache_config.cpu_offload_gb > 0 and \
            self.compilation_config.level != CompilationLevel.NO_COMPILATION \
                and not envs.VLLM_USE_V1:
            logger.warning(
                "CPU offload is not supported with `torch.compile` in v0 yet."
                " Disabling `torch.compile`.")
            self.compilation_config.level = CompilationLevel.NO_COMPILATION

        if self.cache_config.kv_sharing_fast_prefill:
            if not envs.VLLM_USE_V1:
                raise NotImplementedError(
                    "Fast prefill optimization for KV sharing is not supported "
                    "in V0 currently.")

            if self.speculative_config is not None and \
                self.speculative_config.use_eagle():
                raise NotImplementedError(
                    "Fast prefill optimization for KV sharing is not "
                    "compatible with EAGLE as EAGLE requires correct logits "
                    "for all tokens while fast prefill gives incorrect logits "
                    "for prompt tokens.")

            logger.warning_once(
                "--kv-sharing-fast-prefill requires changes on model side for "
                "correctness and to realize prefill savings. ")

        if ((not envs.VLLM_USE_V1) and self.lora_config is not None
                and self.compilation_config.level
                != CompilationLevel.NO_COMPILATION):
            logger.warning(
                "LoRA for V0 is not supported with `torch.compile` yet. "
                "Disabling `torch.compile`.")
            self.compilation_config.level = CompilationLevel.NO_COMPILATION

        disable_chunked_prefill_reasons: list[str] = []

        if self.model_config and self.model_config.pooler_config:
            pooling_type = self.model_config.pooler_config.pooling_type
            if pooling_type is None or pooling_type.lower() != "last":
                disable_chunked_prefill_reasons.append(
                    "Only \"last\" pooling supports chunked "
                    "prefill and prefix caching; disabling both.")
            elif not getattr(self.model_config.hf_config, "is_causal", True):
                disable_chunked_prefill_reasons.append(
                    "Only models using causal attention supports chunked "
                    "prefill and prefix caching; disabling both.")

        if disable_chunked_prefill_reasons:
            for reason in disable_chunked_prefill_reasons:
                logger.info(reason)
            self.scheduler_config.chunked_prefill_enabled = False
            self.scheduler_config.long_prefill_token_threshold = 0

            if self.cache_config is not None:
                self.cache_config.enable_prefix_caching = False

        if (self.kv_events_config is not None
                and self.kv_events_config.enable_kv_cache_events
                and not self.cache_config.enable_prefix_caching):
            logger.warning(
                "KV cache events are on, but prefix caching is not enabled."
                "Use --enable-prefix-caching to enable.")
        if (self.kv_events_config is not None
                and self.kv_events_config.publisher != "null"
                and not self.kv_events_config.enable_kv_cache_events):
            logger.warning("KV cache events are disabled,"
                           "but the scheduler is configured to publish them."
                           "Modify KVEventsConfig.enable_kv_cache_events"
                           "to True to enable.")
        current_platform.check_and_update_config(self)

        # final check of cudagraph mode after platform-specific update
        if envs.VLLM_USE_V1 and current_platform.is_cuda_alike():
            if self.compilation_config.cudagraph_mode == CUDAGraphMode.FULL \
                and self.model_config is not None and \
                not self.model_config.disable_cascade_attn:
                logger.info("CUDAGraphMode.FULL is not supported with "
                            "cascade attention currently. Disabling cascade"
                            "attention.")
                self.model_config.disable_cascade_attn = True

            if self.compilation_config.cudagraph_mode\
                .requires_piecewise_compilation():
                assert self.compilation_config.level == \
                    CompilationLevel.PIECEWISE, \
                    "Compilation level should be CompilationLevel.PIECEWISE "\
                    "when cudagraph_mode piecewise cudagraphs is used, "\
                    f"cudagraph_mode={self.compilation_config.cudagraph_mode}"

        if not self.instance_id:
            self.instance_id = random_uuid()[:5]

        # Do this after all the updates to compilation_config.level
        if envs.VLLM_USE_V1 and \
            self.compilation_config.level == CompilationLevel.PIECEWISE:
            self.compilation_config.set_splitting_ops_for_v1()

        if (envs.VLLM_USE_V1
                and not self.scheduler_config.disable_hybrid_kv_cache_manager):
            # logger should only print warning message for hybrid models. As we
            # can't know whether the model is hybrid or not now, so we don't log
            # warning message here and will log it later.
            if not (current_platform.is_cuda() or current_platform.is_rocm()):
                # Hybrid KV cache manager is not supported on non-GPU platforms.
                self.scheduler_config.disable_hybrid_kv_cache_manager = True
            if self.kv_transfer_config is not None:
                # Hybrid KV cache manager is not compatible with KV transfer.
                self.scheduler_config.disable_hybrid_kv_cache_manager = True
            if self.kv_events_config is not None:
                # Hybrid KV cache manager is not compatible with KV events.
                self.scheduler_config.disable_hybrid_kv_cache_manager = True
            if self.model_config is not None and \
                self.model_config.attention_chunk_size is not None:
                if self.speculative_config is not None and \
                    self.speculative_config.use_eagle():
                    # Hybrid KV cache manager is not yet supported with chunked
                    # local attention + eagle.
                    self.scheduler_config.disable_hybrid_kv_cache_manager = True
                elif \
                    not envs.VLLM_ALLOW_CHUNKED_LOCAL_ATTN_WITH_HYBRID_KV_CACHE:
                    logger.warning(
                        "There is a latency regression when using chunked local"
                        " attention with the hybrid KV cache manager. Disabling"
                        " it, by default. To enable it, set the environment "
                        "VLLM_ALLOW_CHUNKED_LOCAL_ATTN_WITH_HYBRID_KV_CACHE=1."
                    )
                    # Hybrid KV cache manager is not yet supported with chunked
                    # local attention.
                    self.scheduler_config.disable_hybrid_kv_cache_manager = True

    def update_sizes_for_sequence_parallelism(self,
                                              possible_sizes: list) -> list:
        # remove the sizes that not multiple of tp_size when
        # enable sequence parallelism
        removed_sizes = [
            size for size in possible_sizes
            if size % self.parallel_config.tensor_parallel_size != 0
        ]
        if removed_sizes:
            logger.warning(
                "Batch sizes %s are removed because they are not "
                "multiple of tp_size %d when "
                "sequence parallelism is enabled", removed_sizes,
                self.parallel_config.tensor_parallel_size)

        return [
            size for size in possible_sizes
            if size % self.parallel_config.tensor_parallel_size == 0
        ]

    def _set_cudagraph_sizes(self):
        """
        cudagraph batchsize padding logic:

        `[1, 2, 4] + [8 * i for i in range(1, 1025)]` is a list of all possible
        batch sizes that cudagraph will capture.

        Depending on the engine's configuration of `max_num_seqs`, the
        candidate batch sizes to capture cudagraph will shrink to the subset
        which just cover the range of `[1, max_num_seqs]`. In the common case,
        `max_num_seqs` is 256, and the cudagraph batch sizes will be
        `[1, 2, 4, 8, 16, 24, 32, 40, ..., 256]`.

        However, if users specify the cudagraph capture sizes through
        compilation config, we will use the specified sizes instead.

        In the end, `vllm_config.compilation_config.cudagraph_capture_sizes`
        will be the final sizes to capture cudagraph (in descending order).

        During runtime, if batchsize is larger than
        `vllm_config.compilation_config.cudagraph_capture_sizes`,
        no cudagraph will be used.
        If the batch size is no larger than
        `vllm_config.compilation_config.cudagraph_capture_sizes`,
        we can quickly find the padded graph size for a given batch size by
        looking up `vllm_config.compilation_config.bs_to_padded_graph_size`.
        """

        # calculate the default `batch_size_capture_list`
        if not envs.VLLM_USE_V1:
            batch_size_capture_list = []
            if self.scheduler_config is not None and \
                self.model_config is not None and \
                    not self.model_config.enforce_eager:

                possible_sizes = [1, 2, 4] + [8 * i for i in range(1, 1025)]
                if self.parallel_config.tensor_parallel_size > 1 and \
                    self.compilation_config.pass_config.enable_sequence_parallelism:
                    possible_sizes = self.update_sizes_for_sequence_parallelism(
                        possible_sizes)

                # find the minimum size that is larger than max_num_seqs,
                # which then becomes the max_batchsize_to_capture
                larger_sizes = [
                    x for x in possible_sizes
                    if x >= self.scheduler_config.max_num_seqs
                ]
                if larger_sizes:
                    max_batchsize_to_capture = larger_sizes[0]
                else:
                    max_batchsize_to_capture = possible_sizes[-1]

                # filter out the sizes that are
                # larger than max_batchsize_to_capture
                batch_size_capture_list = [
                    size for size in possible_sizes
                    if size <= max_batchsize_to_capture
                ]
        else:
            batch_size_capture_list = []
            if self.model_config is not None and \
                not self.model_config.enforce_eager:
                cuda_graph_sizes = self.scheduler_config.cuda_graph_sizes
                if len(cuda_graph_sizes) == 1:
                    batch_size_capture_list = [1, 2, 4] + [
                        i for i in range(8, cuda_graph_sizes[0] + 1, 8)
                    ]
                elif len(cuda_graph_sizes) > 1:
                    batch_size_capture_list = sorted(cuda_graph_sizes)
                else:
                    raise TypeError(f"Invalid value for {cuda_graph_sizes=}.")
                if self.parallel_config.tensor_parallel_size > 1 and \
                    self.compilation_config.pass_config.enable_sequence_parallelism:
                    batch_size_capture_list = \
                        self.update_sizes_for_sequence_parallelism(batch_size_capture_list)
                max_num_tokens = self.scheduler_config.max_num_batched_tokens
                batch_size_capture_list = [
                    size for size in batch_size_capture_list
                    if size <= max_num_tokens
                ]

        self.compilation_config.init_with_cudagraph_sizes(
            batch_size_capture_list)

    def recalculate_max_model_len(self, max_model_len: int):
        # Can only be called in try_verify_and_update_config
        model_config = self.model_config
        max_model_len = model_config.get_and_verify_max_len(max_model_len)
        self.model_config.max_model_len = max_model_len
        self.scheduler_config.max_model_len = max_model_len

    def try_verify_and_update_config(self):
        if self.model_config is None:
            return

        # Avoid running try_verify_and_update_config multiple times
        if getattr(self.model_config, "config_updated", False):
            return
        self.model_config.config_updated = True

        architecture = self.model_config.architecture
        if architecture is None:
            return

        from vllm.model_executor.models.config import (
            MODELS_CONFIG_MAP, HybridAttentionMambaModelConfig)
        cls = MODELS_CONFIG_MAP.get(architecture, None)
        if cls is not None:
            cls.verify_and_update_config(self)

        if self.model_config.is_hybrid:
            HybridAttentionMambaModelConfig.verify_and_update_config(self)

        if self.model_config.convert_type == "classify":
            # Maybe convert ForCausalLM into ForSequenceClassification model.
            from vllm.model_executor.models.adapters import (
                SequenceClassificationConfig)
            SequenceClassificationConfig.verify_and_update_config(self)

    def __str__(self):
        return (
            f"model={self.model_config.model!r}, "
            f"speculative_config={self.speculative_config!r}, "
            f"tokenizer={self.model_config.tokenizer!r}, "
            f"skip_tokenizer_init={self.model_config.skip_tokenizer_init}, "
            f"tokenizer_mode={self.model_config.tokenizer_mode}, "
            f"revision={self.model_config.revision}, "
            f"tokenizer_revision={self.model_config.tokenizer_revision}, "
            f"trust_remote_code={self.model_config.trust_remote_code}, "
            f"dtype={self.model_config.dtype}, "
            f"max_seq_len={self.model_config.max_model_len}, "
            f"download_dir={self.load_config.download_dir!r}, "
            f"load_format={self.load_config.load_format}, "
            f"tensor_parallel_size={self.parallel_config.tensor_parallel_size}, "  # noqa
            f"pipeline_parallel_size={self.parallel_config.pipeline_parallel_size}, "  # noqa
            f"disable_custom_all_reduce={self.parallel_config.disable_custom_all_reduce}, "  # noqa
            f"quantization={self.model_config.quantization}, "
            f"enforce_eager={self.model_config.enforce_eager}, "
            f"kv_cache_dtype={self.cache_config.cache_dtype}, "
            f"device_config={self.device_config.device}, "
            f"decoding_config={self.decoding_config!r}, "
            f"observability_config={self.observability_config!r}, "
            f"seed={self.model_config.seed}, "
            f"served_model_name={self.model_config.served_model_name}, "
            f"enable_prefix_caching={self.cache_config.enable_prefix_caching}, "
            f"chunked_prefill_enabled={self.scheduler_config.chunked_prefill_enabled}, "  # noqa
            f"use_async_output_proc={self.model_config.use_async_output_proc}, "
            f"pooler_config={self.model_config.pooler_config!r}, "
            f"compilation_config={self.compilation_config!r}")


_current_vllm_config: Optional[VllmConfig] = None
_current_prefix: Optional[str] = None


@contextmanager
def set_current_vllm_config(vllm_config: VllmConfig,
                            check_compile=False,
                            prefix: Optional[str] = None):
    """
    Temporarily set the current vLLM config.
    Used during model initialization.
    We save the current vLLM config in a global variable,
    so that all modules can access it, e.g. custom ops
    can access the vLLM config to determine how to dispatch.
    """
    global _current_vllm_config, _current_prefix
    old_vllm_config = _current_vllm_config
    old_prefix = _current_prefix
    from vllm.compilation.counter import compilation_counter
    num_models_seen = compilation_counter.num_models_seen
    try:
        _current_vllm_config = vllm_config
        _current_prefix = prefix
        yield
    except Exception:
        raise
    else:
        logger.debug("enabled custom ops: %s",
                     vllm_config.compilation_config.enabled_custom_ops)
        logger.debug("disabled custom ops: %s",
                     vllm_config.compilation_config.disabled_custom_ops)
        if check_compile and \
            vllm_config.compilation_config.level == CompilationLevel.PIECEWISE \
            and compilation_counter.num_models_seen == num_models_seen:
            # If the model supports compilation,
            # compilation_counter.num_models_seen should be increased
            # by at least 1.
            # If it is not increased, it means the model does not support
            # compilation (does not have @support_torch_compile decorator).
            logger.warning(
                "`torch.compile` is turned on, but the model %s"
                " does not support it. Please open an issue on GitHub"
                " if you want it to be supported.",
                vllm_config.model_config.model)
    finally:
        _current_vllm_config = old_vllm_config
        _current_prefix = old_prefix
        # Clear the compilation config cache when context changes
        get_cached_compilation_config.cache_clear()


@lru_cache(maxsize=1)
def get_cached_compilation_config():
    """Cache config to avoid repeated calls to get_current_vllm_config()"""
    return get_current_vllm_config().compilation_config


def get_current_vllm_config() -> VllmConfig:
    if _current_vllm_config is None:
        # in ci, usually when we test custom ops/modules directly,
        # we don't set the vllm config. In that case, we set a default
        # config.
        logger.warning("Current vLLM config is not set.")
        from vllm.config import VllmConfig
        return VllmConfig()
    return _current_vllm_config


def get_current_model_prefix() -> str:
    """
    Get the prefix of the model that's currently being initialized.
    """
    assert _current_prefix is not None, \
        "Current model prefix is not set. "
    return _current_prefix


def contains_object_print(text):
    """
    Check if the text looks like a printed Python object, e.g.
    contains any substring matching the pattern: "at 0xFFFFFFF>"
    We match against 0x followed by 2-16 hex chars (there's
    a max of 16 on a 64 bit system).

    Args:
        text (str): The text to check

    Returns:
        result (bool): `True` if a match is found, `False` otherwise.
    """
    pattern = r'at 0x[a-fA-F0-9]{2,16}>'
    match = re.search(pattern, text)
    return match is not None


def assert_hashable(text):
    if not contains_object_print(text):
        return True
    raise AssertionError(
        f"vLLM tried to hash some configs that may have Python objects ids "
        f"in them. This is a bug, please file an issue. "
        f"Text being hashed: {text}")


T = TypeVar("T")


def get_layers_from_vllm_config(
        vllm_config: VllmConfig,
        layer_type: type[T],
        layer_names: Optional[list[str]] = None) -> dict[str, T]:
    """
    Get layers from the vLLM config.

    Args:
        vllm_config: The vLLM config.
        layer_type: The type of the layer to get.
        layer_names: The names of the layers to get. If None, return all layers.
    """

    if layer_names is None:
        layer_names = list(
            vllm_config.compilation_config.static_forward_context.keys())

    forward_context = vllm_config.compilation_config.static_forward_context

    return {
        layer_name: forward_context[layer_name]
        for layer_name in layer_names
        if isinstance(forward_context[layer_name], layer_type)
    }


@config
@dataclass
class SpeechToTextConfig:
    """Configuration for speech-to-text models."""

    sample_rate: float = 16_000
    """Sample rate (Hz) to resample input audio to. Most speech models expect
    16kHz audio input. The input audio will be automatically resampled to this
    rate before processing."""

    max_audio_clip_s: int = 30
    """Maximum duration in seconds for a single audio clip without chunking.
    Audio longer than this will be split into smaller chunks if
    `allow_audio_chunking` evaluates to True, otherwise it will be rejected."""

    overlap_chunk_second: int = 1
    """Overlap duration in seconds between consecutive audio chunks when
    splitting long audio. This helps maintain context across chunk boundaries
    and improves transcription quality at split points."""

    min_energy_split_window_size: Optional[int] = 1600
    """Window size in samples for finding low-energy (quiet) regions to split
    audio chunks. The algorithm looks for the quietest moment within this
    window to minimize cutting through speech. Default 1600 samples ≈ 100ms
    at 16kHz. If None, no chunking will be done."""

    @property
    def allow_audio_chunking(self) -> bool:
        return self.min_energy_split_window_size is not None


def update_config(config: DataclassInstanceT,
                  overrides: dict[str, Any]) -> DataclassInstanceT:
    processed_overrides = {}
    for field_name, value in overrides.items():
        assert hasattr(
            config, field_name), f"{type(config)} has no field `{field_name}`"
        current_value = getattr(config, field_name)
        if is_dataclass(current_value) and not is_dataclass(value):
            assert isinstance(value, dict), (
                f"Overrides to {type(config)}.{field_name} must be a dict"
                f"  or {type(current_value)}, but got {type(value)}")
            value = update_config(
                current_value,  # type: ignore[type-var]
                value)
        processed_overrides[field_name] = value
    return replace(config, **processed_overrides)<|MERGE_RESOLUTION|>--- conflicted
+++ resolved
@@ -32,11 +32,8 @@
                                PrefixCachingHashAlgo)
 from vllm.config.compilation import (CompilationConfig, CompilationLevel,
                                      CUDAGraphMode, PassConfig)
-<<<<<<< HEAD
+from vllm.config.kv_events import KVEventsConfig
 from vllm.config.kv_transfer import KVTransferConfig
-=======
-from vllm.config.kv_events import KVEventsConfig
->>>>>>> 717fc00e
 from vllm.config.parallel import (DistributedExecutorBackend, EPLBConfig,
                                   ParallelConfig)
 from vllm.config.scheduler import SchedulerConfig, SchedulerPolicy
