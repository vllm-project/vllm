# SPDX-License-Identifier: Apache-2.0
# SPDX-FileCopyrightText: Copyright contributors to the vLLM project

# ruff: noqa: F401
import ast
import copy
import enum
import hashlib
import inspect
import json
import textwrap
import uuid
import warnings
from collections.abc import Mapping
from contextlib import contextmanager
from dataclasses import MISSING, Field, field, fields, is_dataclass, replace
from functools import cached_property, lru_cache
from importlib.util import find_spec
from typing import (TYPE_CHECKING, Any, Callable, ClassVar, Literal, Optional,
                    Protocol, TypeVar, Union, cast, get_args)

import regex as re
import torch
from pydantic import (ConfigDict, SkipValidation, field_validator,
                      model_validator)
from pydantic.dataclasses import dataclass
from safetensors.torch import _TYPES as _SAFETENSORS_TO_TORCH_DTYPE
from typing_extensions import Self, assert_never, runtime_checkable

import vllm.envs as envs
from vllm import version
from vllm.config.cache import (BlockSize, CacheConfig, CacheDType, MambaDType,
                               PrefixCachingHashAlgo)
from vllm.config.compilation import (CompilationConfig, CompilationLevel,
                                     CUDAGraphMode, PassConfig)
from vllm.config.kv_events import KVEventsConfig
from vllm.config.parallel import (DistributedExecutorBackend, EPLBConfig,
                                  ParallelConfig)
from vllm.config.scheduler import SchedulerConfig, SchedulerPolicy
from vllm.config.utils import ConfigType, config
from vllm.logger import init_logger
from vllm.model_executor.layers.quantization import QuantizationMethods
from vllm.platforms import current_platform
from vllm.transformers_utils.config import (
    ConfigFormat, get_config, get_hf_image_processor_config,
    get_hf_text_config, get_pooling_config,
    get_sentence_transformer_tokenizer_config, is_encoder_decoder,
    is_interleaved, maybe_override_with_speculators_target_model,
    try_get_generation_config, try_get_safetensors_metadata,
    try_get_tokenizer_config, uses_mrope)
from vllm.transformers_utils.s3_utils import S3Model
from vllm.transformers_utils.utils import is_s3, maybe_model_redirect
from vllm.utils import (DEFAULT_MAX_NUM_BATCHED_TOKENS,
                        STR_DUAL_CHUNK_FLASH_ATTN_VAL, LayerBlockType,
                        LazyLoader, common_broadcastable_dtype, random_uuid)

if TYPE_CHECKING:
    from _typeshed import DataclassInstance
    from transformers.configuration_utils import PretrainedConfig

    import vllm.model_executor.layers.quantization as me_quant
    import vllm.model_executor.models as me_models
    from vllm.model_executor.layers.quantization import QuantizationMethods
    from vllm.model_executor.layers.quantization.base_config import (
        QuantizationConfig)
    from vllm.model_executor.model_loader import LoadFormats
    from vllm.model_executor.model_loader.tensorizer import TensorizerConfig
    from vllm.v1.sample.logits_processor import LogitsProcessor

    HfOverrides = Union[dict, Callable[[type], type]]
else:
    DataclassInstance = Any
    PretrainedConfig = Any
    QuantizationConfig = Any
    QuantizationMethods = Any
    BaseModelLoader = Any
    LoadFormats = Any
    TensorizerConfig = Any
    LogitsProcessor = Any
    HfOverrides = Union[dict[str, Any], Callable[[type], type]]

    me_quant = LazyLoader("model_executor", globals(),
                          "vllm.model_executor.layers.quantization")
    me_models = LazyLoader("model_executor", globals(),
                           "vllm.model_executor.models")

logger = init_logger(__name__)
DataclassInstanceT = TypeVar("DataclassInstanceT", bound=DataclassInstance)

TaskOption = Literal["auto", "generate", "embedding", "embed", "classify",
                     "score", "reward", "transcription", "draft"]

_ResolvedTask = Literal["generate", "transcription", "encode", "embed",
                        "classify", "reward", "draft"]

RunnerOption = Literal["auto", "generate", "pooling", "draft"]

RunnerType = Literal["generate", "pooling", "draft"]

ConvertOption = Literal["auto", "none", "embed", "classify", "reward"]

ConvertType = Literal["none", "embed", "classify", "reward"]

_RUNNER_TASKS: dict[RunnerType, list[TaskOption]] = {
    "generate": ["generate", "transcription"],
    "pooling": ["embedding", "embed", "classify", "score", "reward"],
    "draft": ["draft"],
}

_RUNNER_CONVERTS: dict[RunnerType, list[ConvertType]] = {
    "generate": [],
    "pooling": ["embed", "classify", "reward"],
    "draft": [],
}

# Some model suffixes are based on auto classes from Transformers:
# https://huggingface.co/docs/transformers/en/model_doc/auto
# NOTE: Items higher on this list priority over lower ones
_SUFFIX_TO_DEFAULTS: list[tuple[str, tuple[RunnerType, ConvertType]]] = [
    ("ForCausalLM", ("generate", "none")),
    ("ForConditionalGeneration", ("generate", "none")),
    ("ChatModel", ("generate", "none")),
    ("LMHeadModel", ("generate", "none")),
    ("ForTextEncoding", ("pooling", "embed")),
    ("EmbeddingModel", ("pooling", "embed")),
    ("ForSequenceClassification", ("pooling", "classify")),
    ("ForAudioClassification", ("pooling", "classify")),
    ("ForImageClassification", ("pooling", "classify")),
    ("ForVideoClassification", ("pooling", "classify")),
    ("ClassificationModel", ("pooling", "classify")),
    ("ForRewardModeling", ("pooling", "reward")),
    ("RewardModel", ("pooling", "reward")),
    # Let other `*Model`s take priority
    ("Model", ("pooling", "embed")),
]


def iter_architecture_defaults():
    yield from _SUFFIX_TO_DEFAULTS


def try_match_architecture_defaults(
    architecture: str,
    *,
    runner_type: Optional[RunnerType] = None,
    convert_type: Optional[ConvertType] = None,
) -> Optional[tuple[str, tuple[RunnerType, ConvertType]]]:
    for suffix, (default_runner_type,
                 default_convert_type) in iter_architecture_defaults():
        if ((runner_type is None or runner_type == default_runner_type) and
            (convert_type is None or convert_type == default_convert_type)
                and architecture.endswith(suffix)):
            return suffix, (default_runner_type, default_convert_type)

    return None


@runtime_checkable
class SupportsHash(Protocol):

    def compute_hash(self) -> str:
        ...


class SupportsMetricsInfo(Protocol):

    def metrics_info(self) -> dict[str, str]:
        ...


class ModelImpl(str, enum.Enum):
    AUTO = "auto"
    VLLM = "vllm"
    TRANSFORMERS = "transformers"
    TERRATORCH = "terratorch"


def get_attr_docs(cls: type[Any]) -> dict[str, str]:
    """
    Get any docstrings placed after attribute assignments in a class body.

    https://davidism.com/mit-license/
    """

    def pairwise(iterable):
        """
        Manually implement https://docs.python.org/3/library/itertools.html#itertools.pairwise

        Can be removed when Python 3.9 support is dropped.
        """
        iterator = iter(iterable)
        a = next(iterator, None)

        for b in iterator:
            yield a, b
            a = b

    try:
        cls_node = ast.parse(textwrap.dedent(inspect.getsource(cls))).body[0]
    except (OSError, KeyError, TypeError):
        # HACK: Python 3.13+ workaround - set missing __firstlineno__
        # Workaround can be removed after we upgrade to pydantic==2.12.0
        with open(inspect.getfile(cls)) as f:
            for i, line in enumerate(f):
                if f"class {cls.__name__}" in line and ":" in line:
                    cls.__firstlineno__ = i + 1
                    break
        cls_node = ast.parse(textwrap.dedent(inspect.getsource(cls))).body[0]

    if not isinstance(cls_node, ast.ClassDef):
        raise TypeError("Given object was not a class.")

    out = {}

    # Consider each pair of nodes.
    for a, b in pairwise(cls_node.body):
        # Must be an assignment then a constant string.
        if (not isinstance(a, (ast.Assign, ast.AnnAssign))
                or not isinstance(b, ast.Expr)
                or not isinstance(b.value, ast.Constant)
                or not isinstance(b.value.value, str)):
            continue

        doc = inspect.cleandoc(b.value.value)

        # An assignment can have multiple targets (a = b = v), but an
        # annotated assignment only has one target.
        targets = a.targets if isinstance(a, ast.Assign) else [a.target]

        for target in targets:
            # Must be assigning to a plain name.
            if not isinstance(target, ast.Name):
                continue

            out[target.id] = doc

    return out


def get_field(cls: ConfigType, name: str) -> Field:
    """Get the default factory field of a dataclass by name. Used for getting
    default factory fields in `EngineArgs`."""
    if not is_dataclass(cls):
        raise TypeError("The given class is not a dataclass.")
    cls_fields = {f.name: f for f in fields(cls)}
    if name not in cls_fields:
        raise ValueError(f"Field '{name}' not found in {cls.__name__}.")
    named_field: Field = cls_fields[name]
    if (default_factory := named_field.default_factory) is not MISSING:
        return field(default_factory=default_factory)
    if (default := named_field.default) is not MISSING:
        return field(default=default)
    raise ValueError(
        f"{cls.__name__}.{name} must have a default value or default factory.")


def is_init_field(cls: ConfigType, name: str) -> bool:
    return next(f for f in fields(cls) if f.name == name).init


TokenizerMode = Literal["auto", "slow", "mistral", "custom"]
ModelDType = Literal["auto", "half", "float16", "bfloat16", "float", "float32"]
MMEncoderTPMode = Literal["weights", "data"]


class LogprobsMode(enum.Enum):
    RAW_LOGITS = "raw_logits"
    RAW_LOGPROBS = "raw_logprobs"
    PROCESSED_LOGITS = "processed_logits"
    PROCESSED_LOGPROBS = "processed_logprobs"


@config
@dataclass(config=ConfigDict(arbitrary_types_allowed=True))
class ModelConfig:
    """Configuration for the model."""

    model: str = "Qwen/Qwen3-0.6B"
    """Name or path of the Hugging Face model to use. It is also used as the
    content for `model_name` tag in metrics output when `served_model_name` is
    not specified."""
    runner: RunnerOption = "auto"
    """The type of model runner to use. Each vLLM instance only supports one
    model runner, even if the same model can be used for multiple types."""
    convert: ConvertOption = "auto"
    """Convert the model using adapters defined in
    [vllm.model_executor.models.adapters][]. The most common use case is to
    adapt a text generation model to be used for pooling tasks."""
    task: Optional[TaskOption] = None
    """[DEPRECATED] The task to use the model for. If the model supports more
    than one model runner, this is used to select which model runner to run.

    Note that the model may support other tasks using the same model runner.
    """
    tokenizer: SkipValidation[str] = None  # type: ignore
    """Name or path of the Hugging Face tokenizer to use. If unspecified, model
    name or path will be used."""
    tokenizer_mode: TokenizerMode = "auto"
    """Tokenizer mode:\n
    - "auto" will use the fast tokenizer if available.\n
    - "slow" will always use the slow tokenizer.\n
    - "mistral" will always use the tokenizer from `mistral_common`.\n
    - "custom" will use --tokenizer to select the preregistered tokenizer."""
    trust_remote_code: bool = False
    """Trust remote code (e.g., from HuggingFace) when downloading the model
    and tokenizer."""
    dtype: Union[ModelDType, torch.dtype] = "auto"
    """Data type for model weights and activations:\n
    - "auto" will use FP16 precision for FP32 and FP16 models, and BF16
    precision for BF16 models.\n
    - "half" for FP16. Recommended for AWQ quantization.\n
    - "float16" is the same as "half".\n
    - "bfloat16" for a balance between precision and range.\n
    - "float" is shorthand for FP32 precision.\n
    - "float32" for FP32 precision."""
    seed: Optional[int] = None
    """Random seed for reproducibility. Initialized to None in V0, but
    initialized to 0 in V1."""
    hf_config_path: Optional[str] = None
    """Name or path of the Hugging Face config to use. If unspecified, model
    name or path will be used."""
    allowed_local_media_path: str = ""
    """Allowing API requests to read local images or videos from directories
    specified by the server file system. This is a security risk. Should only
    be enabled in trusted environments."""
    revision: Optional[str] = None
    """The specific model version to use. It can be a branch name, a tag name,
    or a commit id. If unspecified, will use the default version."""
    code_revision: Optional[str] = None
    """The specific revision to use for the model code on the Hugging Face Hub.
    It can be a branch name, a tag name, or a commit id. If unspecified, will
    use the default version."""
    rope_scaling: dict[str, Any] = field(default_factory=dict)
    """RoPE scaling configuration. For example,
    `{"rope_type":"dynamic","factor":2.0}`."""
    rope_theta: Optional[float] = None
    """RoPE theta. Use with `rope_scaling`. In some cases, changing the RoPE
    theta improves the performance of the scaled model."""
    tokenizer_revision: Optional[str] = None
    """The specific revision to use for the tokenizer on the Hugging Face Hub.
    It can be a branch name, a tag name, or a commit id. If unspecified, will
    use the default version."""
    max_model_len: SkipValidation[int] = None  # type: ignore
    """Model context length (prompt and output). If unspecified, will be
    automatically derived from the model config.

    When passing via `--max-model-len`, supports k/m/g/K/M/G in human-readable
    format. Examples:\n
    - 1k -> 1000\n
    - 1K -> 1024\n
    - 25.6k -> 25,600"""
    spec_target_max_model_len: Optional[int] = None
    """Specify the maximum length for spec decoding draft models."""
    quantization: SkipValidation[Optional[QuantizationMethods]] = None
    """Method used to quantize the weights. If `None`, we first check the
    `quantization_config` attribute in the model config file. If that is
    `None`, we assume the model weights are not quantized and use `dtype` to
    determine the data type of the weights."""
    enforce_eager: bool = False
    """Whether to always use eager-mode PyTorch. If True, we will disable CUDA
    graph and always execute the model in eager mode. If False, we will use
    CUDA graph and eager execution in hybrid for maximal performance and
    flexibility."""
    max_seq_len_to_capture: int = 8192
    """Maximum sequence len covered by CUDA graphs. When a sequence has context
    length larger than this, we fall back to eager mode. Additionally for
    encoder-decoder models, if the sequence length of the encoder input is
    larger than this, we fall back to the eager mode."""
    max_logprobs: int = 20
    """Maximum number of log probabilities to return when `logprobs` is
    specified in `SamplingParams`. The default value comes the default for the
    OpenAI Chat Completions API. -1 means no cap, i.e. all (output_length *
    vocab_size) logprobs are allowed to be returned and it may cause OOM."""
    logprobs_mode: LogprobsMode = LogprobsMode.RAW_LOGPROBS
    """Indicates the content returned in the logprobs and prompt_logprobs.
    Supported mode:
    1) raw_logprobs, 2) processed_logprobs, 3) raw_logits, 4) processed_logits.
    Raw means the values before applying any logit processors, like bad words.
    Processed means the values after applying all processors, including
    temperature and top_k/top_p.
    """
    disable_sliding_window: bool = False
    """Whether to disable sliding window. If True, we will disable the sliding
    window functionality of the model, capping to sliding window size. If the
    model does not support sliding window, this argument is ignored."""
    disable_cascade_attn: bool = False
    """Disable cascade attention for V1. While cascade attention does not
    change the mathematical correctness, disabling it could be useful for
    preventing potential numerical issues. Note that even if this is set to
    False, cascade attention will be only used when the heuristic tells that
    it's beneficial."""
    skip_tokenizer_init: bool = False
    """Skip initialization of tokenizer and detokenizer. Expects valid
    `prompt_token_ids` and `None` for prompt from the input. The generated
    output will contain token ids."""
    enable_prompt_embeds: bool = False
    """If `True`, enables passing text embeddings as inputs via the
    `prompt_embeds` key. Note that enabling this will double the time required
    for graph compilation."""
    served_model_name: Optional[Union[str, list[str]]] = None
    """The model name(s) used in the API. If multiple names are provided, the
    server will respond to any of the provided names. The model name in the
    model field of a response will be the first name in this list. If not
    specified, the model name will be the same as the `--model` argument. Noted
    that this name(s) will also be used in `model_name` tag content of
    prometheus metrics, if multiple names provided, metrics tag will take the
    first one."""
    limit_mm_per_prompt: dict[str, int] = field(default_factory=dict)
    """Maximum number of data items per modality per prompt. Only applicable
    for multimodal models."""
    interleave_mm_strings: bool = False
    """Enable fully interleaved support for multimodal prompts, while using
    --chat-template-content-format=string. Defaults to False."""
    skip_mm_profiling: bool = False
    """When enabled, skips multimodal memory profiling and only profiles with
    language backbone model during engine initialization.
    """
    media_io_kwargs: dict[str, dict[str, Any]] = field(default_factory=dict)
    """Additional args passed to process media inputs, keyed by modalities.
    For example, to set num_frames for video, set
    `--media-io-kwargs '{"video": {"num_frames": 40} }'` """
    use_async_output_proc: bool = True
    """Whether to use async output processor."""
    config_format: Union[str, ConfigFormat] = ConfigFormat.AUTO.value
    """The format of the model config to load:\n
    - "auto" will try to load the config in hf format if available else it
    will try to load in mistral format.\n
    - "hf" will load the config in hf format.\n
    - "mistral" will load the config in mistral format."""
    hf_token: Optional[Union[bool, str]] = None
    """The token to use as HTTP bearer authorization for remote files . If
    `True`, will use the token generated when running `huggingface-cli login`
    (stored in `~/.huggingface`)."""
    hf_overrides: HfOverrides = field(default_factory=dict)
    """If a dictionary, contains arguments to be forwarded to the Hugging Face
    config. If a callable, it is called to update the HuggingFace config."""
    mm_processor_kwargs: Optional[dict[str, Any]] = None
    """Arguments to be forwarded to the model's processor for multi-modal data,
    e.g., image processor. Overrides for the multi-modal processor obtained
    from `AutoProcessor.from_pretrained`. The available overrides depend on the
    model that is being run. For example, for Phi-3-Vision: `{"num_crops": 4}`.
    """
    mm_processor_cache_gb: float = 4
    """The size (in GiB) of the multi-modal processor cache, which is used to
    avoid re-processing past multi-modal inputs.

    This cache is duplicated for each API process and engine core process,
    resulting in a total memory usage of
    `mm_processor_cache_gb * (api_server_count + data_parallel_size)`.

    Set to `0` to disable this cache completely (not recommended)."""
    mm_encoder_tp_mode: MMEncoderTPMode = "weights"
    """Indicates how to optimize multi-modal encoder inference using
    tensor parallelism (TP).

    - `"weights"`: Within the same vLLM engine, split the weights of
        each layer across TP ranks. (default TP behavior)
    - `"data"`: Within the same vLLM engine, split the batched input data
        across TP ranks to process the data in parallel, while hosting
        the full weights on each TP rank.
        This batch-level DP is not to be confused with API request-level
        DP (which is controlled by `--data-parallel-size`).
        This is only supported on a per-model basis and falls back to
        `"weights"` if the encoder does not support DP."""
    pooler_config: Optional["PoolerConfig"] = field(init=False)
    """Pooler config which controls the behaviour of output pooling in pooling
    models."""
    override_pooler_config: Optional[Union[dict, "PoolerConfig"]] = None
    """Initialize non-default pooling config or override default pooling config
    for the pooling model. e.g. `{"pooling_type": "mean", "normalize": false}`.
    """
    logits_processor_pattern: Optional[str] = None
    """Optional regex pattern specifying valid logits processor qualified names
    that can be passed with the `logits_processors` extra completion argument.
    Defaults to `None`, which allows no processors."""
    generation_config: str = "auto"
    """The folder path to the generation config. Defaults to `"auto"`, the
    generation config will be loaded from model path. If set to `"vllm"`, no
    generation config is loaded, vLLM defaults will be used. If set to a folder
    path, the generation config will be loaded from the specified folder path.
    If `max_new_tokens` is specified in generation config, then it sets a
    server-wide limit on the number of output tokens for all requests."""
    override_generation_config: dict[str, Any] = field(default_factory=dict)
    """Overrides or sets generation config. e.g. `{"temperature": 0.5}`. If
    used with `--generation-config auto`, the override parameters will be
    merged with the default config from the model. If used with
    `--generation-config vllm`, only the override parameters are used."""
    enable_sleep_mode: bool = False
    """Enable sleep mode for the engine (only cuda platform is supported)."""
    model_impl: Union[str, ModelImpl] = ModelImpl.AUTO.value
    """Which implementation of the model to use:\n
    - "auto" will try to use the vLLM implementation, if it exists, and fall
    back to the Transformers implementation if no vLLM implementation is
    available.\n
    - "vllm" will use the vLLM model implementation.\n
    - "transformers" will use the Transformers model implementation.\n
    - "terratorch" will use the TerraTorch model implementation.
    """
    override_attention_dtype: Optional[str] = None
    """Override dtype for attention"""
    logits_processors: Optional[list[Union[str, type[LogitsProcessor]]]] = None
    """One or more logits processors' fully-qualified class names or class
    definitions"""
    io_processor_plugin: Optional[str] = None
    """IOProcessor plugin name to load at model startup"""

    def compute_hash(self) -> str:
        """
        WARNING: Whenever a new field is added to this config,
        ensure that it is included in the factors list if
        it affects the computation graph.

        Provide a hash that uniquely identifies all the configs
        that affect the structure of the computation
        graph from input ids/embeddings to the final hidden states,
        excluding anything before input ids/embeddings and after
        the final hidden states.
        """
        factors: list[Any] = []
        factors.append(self.model)
        factors.append(self.dtype)
        factors.append(self.quantization)
        factors.append(self.revision)
        factors.append(self.code_revision)
        factors.append(self.max_model_len)
        factors.append(self.max_logprobs)
        factors.append(self.disable_sliding_window)
        factors.append(self.trust_remote_code)
        factors.append(self.generation_config)
        factors.append(self.model_impl)
        factors.append(self.override_generation_config)
        factors.append(self.rope_scaling)
        factors.append(self.rope_theta)
        # hf_config can control how the model looks!
        factors.append(self.hf_config.to_json_string())
        str_factors = str(factors)
        assert_hashable(str_factors)
        return hashlib.sha256(str(factors).encode()).hexdigest()

    def __post_init__(self) -> None:
        # Set the default seed to 0 in V1.
        # NOTE(woosuk): In V0, we set the default seed to None because the
        # driver worker shares the same process as the user process, and thus
        # setting a seed affects the user process as well.
        # In V1, we use separate processes for workers (unless
        # VLLM_ENABLE_V1_MULTIPROCESSING=0), so setting a seed here
        # doesn't affect the user process. However, without a consistent seed,
        # different tensor parallel workers would sample different tokens,
        # leading to inconsistent results.
        if envs.VLLM_USE_V1 and self.seed is None:
            self.seed = 0
            if not envs.VLLM_ENABLE_V1_MULTIPROCESSING:
                logger.warning(
                    "The global random seed is set to %d. Since "
                    "VLLM_ENABLE_V1_MULTIPROCESSING is set to False, this may "
                    "affect the random state of the Python process that "
                    "launched vLLM.", self.seed)

        if self.runner != "draft":
            # If we're not running the draft model, check for speculators config
            # If speculators config, set model / tokenizer to be target model
            self.model, self.tokenizer = maybe_override_with_speculators_target_model(  # noqa: E501
                model=self.model,
                tokenizer=self.tokenizer,
                revision=self.revision,
                trust_remote_code=self.trust_remote_code)

        # Keep set served_model_name before maybe_model_redirect(self.model)
        self.served_model_name = get_served_model_name(self.model,
                                                       self.served_model_name)
        self.model = maybe_model_redirect(self.model)
        # The tokenizer is consistent with the model by default.
        if self.tokenizer is None:
            self.tokenizer = self.model
        if self.tokenizer_revision is None:
            self.tokenizer_revision = self.revision
        self.tokenizer = maybe_model_redirect(self.tokenizer)

        if isinstance(self.hf_config_path, str):
            self.hf_config_path = maybe_model_redirect(self.hf_config_path)

        if callable(self.hf_overrides):
            hf_overrides_kw = {}
            hf_overrides_fn = self.hf_overrides
        else:
            hf_overrides_kw = self.hf_overrides
            hf_overrides_fn = None

        if self.rope_scaling:
            hf_override: dict[str, Any] = {"rope_scaling": self.rope_scaling}
            hf_overrides_kw.update(hf_override)
            hf_overrides_str = json.dumps(hf_overrides_kw)
            msg = (
                "`--rope-scaling` will be removed in a future release. "
                f"'Please instead use `--hf-overrides '{hf_overrides_str}'`")
            warnings.warn(DeprecationWarning(msg), stacklevel=2)
        if self.rope_theta is not None:
            hf_override = {"rope_theta": self.rope_theta}
            hf_overrides_kw.update(hf_override)
            hf_overrides_str = json.dumps(hf_overrides_kw)
            msg = (
                "`--rope-theta` will be removed in a future release. "
                f"'Please instead use `--hf-overrides '{hf_overrides_str}'`")
            warnings.warn(DeprecationWarning(msg), stacklevel=2)

        self.maybe_pull_model_tokenizer_for_s3(self.model, self.tokenizer)

        if (backend := envs.VLLM_ATTENTION_BACKEND
            ) and backend == "FLASHINFER" and find_spec("flashinfer") is None:
            raise ValueError(
                "VLLM_ATTENTION_BACKEND is set to FLASHINFER, but flashinfer "
                "module was not found. See "
                "https://github.com/vllm-project/vllm/blob/main/docker/Dockerfile "  # noqa: E501
                "for instructions on how to install it.")

        from vllm.platforms import current_platform

        if (self.override_attention_dtype is not None
                and not current_platform.is_rocm()):
            warnings.warn(
                "override-attention-dtype is set but not using ROCm platform",
                stacklevel=2)

        if (self.enable_sleep_mode
                and not current_platform.is_sleep_mode_available()):
            raise ValueError(
                "Sleep mode is not supported on current platform.")

        if isinstance(self.config_format, str):
            self.config_format = ConfigFormat(self.config_format)

        hf_config = get_config(self.hf_config_path or self.model,
                               self.trust_remote_code,
                               self.revision,
                               self.code_revision,
                               self.config_format,
                               hf_overrides_kw=hf_overrides_kw,
                               hf_overrides_fn=hf_overrides_fn)

        self.hf_config = hf_config
        self.hf_text_config = get_hf_text_config(self.hf_config)
        self.attention_chunk_size = getattr(self.hf_text_config,
                                            "attention_chunk_size", None)
        self.encoder_config = self._get_encoder_config()
        self.hf_image_processor_config = get_hf_image_processor_config(
            self.model, hf_token=self.hf_token, revision=self.revision)

        architectures = self.architectures
        registry = self.registry
        is_generative_model = registry.is_text_generation_model(
            architectures, self)
        is_pooling_model = registry.is_pooling_model(architectures, self)

        def _task_to_convert(task: TaskOption) -> ConvertType:
            if task == "embedding" or task == "embed":
                return "embed"
            if task == "classify":
                return "classify"
            if task == "reward":
                return "reward"
            if task == "score":
                new_task = self._get_default_pooling_task(architectures)
                return "classify" if new_task == "classify" else "embed"

            return "none"

        if self.task is not None:
            runner: RunnerOption = "auto"
            convert: ConvertOption = "auto"
            msg_prefix = ("The 'task' option has been deprecated and will be "
                          "removed in v0.13.0 or v1.0, whichever comes first.")
            msg_hint = "Please remove this option."

            is_generative_task = self.task in _RUNNER_TASKS["generate"]
            is_pooling_task = self.task in _RUNNER_TASKS["pooling"]

            if is_generative_model and is_pooling_model:
                if is_generative_task:
                    runner = "generate"
                    convert = "auto"
                    msg_hint = ("Please replace this option with `--runner "
                                "generate` to continue using this model "
                                "as a generative model.")
                elif is_pooling_task:
                    runner = "pooling"
                    convert = "auto"
                    msg_hint = ("Please replace this option with `--runner "
                                "pooling` to continue using this model "
                                "as a pooling model.")
                else:  # task == "auto"
                    pass
            elif is_generative_model or is_pooling_model:
                if is_generative_task:
                    runner = "generate"
                    convert = "auto"
                    msg_hint = "Please remove this option"
                elif is_pooling_task:
                    runner = "pooling"
                    convert = _task_to_convert(self.task)
                    msg_hint = ("Please replace this option with `--convert "
                                f"{convert}` to continue using this model "
                                "as a pooling model.")
                else:  # task == "auto"
                    pass
            else:
                raise AssertionError("The model should be a generative or "
                                     "pooling model when task is set to "
                                     f"{self.task!r}.")

            self.runner = runner
            self.convert = convert

            msg = f"{msg_prefix} {msg_hint}"
            warnings.warn(msg, DeprecationWarning, stacklevel=2)

        self.runner_type = self._get_runner_type(architectures, self.runner)
        self.convert_type = self._get_convert_type(architectures,
                                                   self.runner_type,
                                                   self.convert)

        if self.runner_type == "generate" and not is_generative_model:
            generate_converts = _RUNNER_CONVERTS["generate"]
            if self.convert_type not in generate_converts:
                # Currently we don't have any converters for generative models
                raise ValueError(
                    "This model does not support `--runner generate`.")
        if self.runner_type == "pooling" and not is_pooling_model:
            pooling_converts = _RUNNER_CONVERTS["pooling"]
            if self.convert_type not in pooling_converts:
                convert_option = "<" + "|".join(pooling_converts) + ">"
                raise ValueError(
                    "This model does not support `--runner pooling`. "
                    f"You can pass `--convert {convert_option} to adapt "
                    "it into a pooling model.")

        self.supported_tasks = self._get_supported_tasks(
            architectures, self.runner_type, self.convert_type)

        # Note: Initialize these attributes early because transformers fallback
        # may fail to load dynamic modules in child processes
        model_info, arch = registry.inspect_model_cls(architectures, self)
        self._model_info = model_info
        self._architecture = arch
        logger.info("Resolved architecture: %s", arch)

        self.pooler_config = self._init_pooler_config()

        self.dtype = _get_and_verify_dtype(
            self.model,
            self.hf_config,
            self.dtype,
            is_pooling_model=self.runner_type == "pooling",
            revision=self.revision,
        )

        # Interleaved attention is not supported by some backends in V0
        if (not self.disable_sliding_window
                and is_interleaved(self.hf_text_config)
                and not envs.VLLM_USE_V1
                and (backend := envs.VLLM_ATTENTION_BACKEND)
                in ("XFORMERS", "FLASHINFER")):
            logger.warning_once(
                "%s has interleaved attention, which is currently not "
                "supported by the %s backend. Disabling sliding window and "
                "capping the max length to the sliding window size (%d).",
                self.hf_text_config.model_type,
                backend,
                self.hf_text_config.sliding_window,
            )
            self.disable_sliding_window = True

        self.original_max_model_len = self.max_model_len
        self.max_model_len = self.get_and_verify_max_len(self.max_model_len)
        self.multimodal_config = self._init_multimodal_config()

        if self.disable_sliding_window:
            # Set after get_and_verify_max_len to ensure that max_model_len
            # can be correctly capped to sliding window size
            self.hf_text_config.sliding_window = None

        if not self.skip_tokenizer_init:
            self._verify_tokenizer_mode()

        # Avoid running try_verify_and_update_config multiple times
        self.config_updated = False

        self._verify_quantization()
        self._verify_cuda_graph()
        self._verify_bnb_config()

    @field_validator("quantization", mode="before")
    @classmethod
    def validate_quantization_before(cls, value: Any) -> Any:
        if isinstance(value, str):
            return value.lower()
        return value

    @model_validator(mode="after")
    def validate_model_config_after(self: "ModelConfig") -> "ModelConfig":
        if not isinstance(self.tokenizer, str):
            raise ValueError("tokenizer must be a string after __post_init__.")
        if not isinstance(self.max_model_len, int):
            raise ValueError(
                "max_model_len must be an integer after __post_init__.")
        return self

    def _get_transformers_backend_cls(self) -> str:
        """Determine which Transformers backend class will be used if
        `model_impl` is set to `transformers` or `auto`."""
        if getattr(self, "runner_type", self.runner) == "pooling":
            return "TransformersModel"
        if self.hf_config != self.hf_text_config:
            # If 'hf_text_config' is the same as 'hf_config'. If not, it is
            # probably a composite config, i.e. multimodal
            return "TransformersForMultimodalLM"
        return "TransformersForCausalLM"

    def using_transformers_backend(self) -> bool:
        """Check if the model is using the Transformers backend class."""
        return self.architecture == self._get_transformers_backend_cls()

    @property
    def registry(self):
        return me_models.ModelRegistry

    @property
    def architectures(self) -> list[str]:
        return getattr(self.hf_config, "architectures", [])

    @property
    def architecture(self) -> str:
        """The architecture vllm actually used."""
        return self._architecture

    def maybe_pull_model_tokenizer_for_s3(self, model: str,
                                          tokenizer: str) -> None:
        """Pull model/tokenizer from S3 to temporary directory when needed.

        Args:
            model: Model name or path
            tokenizer: Tokenizer name or path
        """
        if not (is_s3(model) or is_s3(tokenizer)):
            return

        if is_s3(model):
            s3_model = S3Model()
            s3_model.pull_files(model,
                                allow_pattern=["*.model", "*.py", "*.json"])
            self.model_weights = model
            self.model = s3_model.dir

            # If tokenizer is same as model, download to same directory
            if model == tokenizer:
                s3_model.pull_files(model,
                                    ignore_pattern=[
                                        "*.pt", "*.safetensors", "*.bin",
                                        "*.tensors"
                                    ])
                self.tokenizer = s3_model.dir
                return

        # Only download tokenizer if needed and not already handled
        if is_s3(tokenizer):
            s3_tokenizer = S3Model()
            s3_tokenizer.pull_files(
                model,
                ignore_pattern=["*.pt", "*.safetensors", "*.bin", "*.tensors"])
            self.tokenizer = s3_tokenizer.dir

    def _init_multimodal_config(self) -> Optional["MultiModalConfig"]:
        if self._model_info.supports_multimodal:
            if (self.mm_encoder_tp_mode == "data" and
                    not self._model_info.supports_multimodal_encoder_tp_data):
                logger.warning_once(
                    "This model does not support `--mm-encoder-tp-mode data`. "
                    "Falling back to `--mm-encoder-tp-mode weights`.")
                self.mm_encoder_tp_mode = "weights"

            return MultiModalConfig(
                limit_per_prompt=self.limit_mm_per_prompt,
                media_io_kwargs=self.media_io_kwargs,
                mm_processor_kwargs=self.mm_processor_kwargs,
                mm_processor_cache_gb=self.mm_processor_cache_gb,
                mm_encoder_tp_mode=self.mm_encoder_tp_mode,
                interleave_mm_strings=self.interleave_mm_strings,
                skip_mm_profiling=self.skip_mm_profiling,
            )

        return None

    def _get_encoder_config(self):
        return get_sentence_transformer_tokenizer_config(
            self.model, self.revision)

    def _init_pooler_config(self) -> Optional["PoolerConfig"]:
        if self.runner_type == "pooling":
            if isinstance(self.override_pooler_config, dict):
                self.override_pooler_config = PoolerConfig(
                    **self.override_pooler_config)

            pooler_config = self.override_pooler_config or PoolerConfig()

            base_config = get_pooling_config(self.model, self.revision)
            if base_config is not None:
                # Only set values that are not overridden by the user
                for k, v in base_config.items():
                    if getattr(pooler_config, k) is None:
                        setattr(pooler_config, k, v)

            default_pooling_type = self._model_info.default_pooling_type
            if pooler_config.pooling_type is None:
                pooler_config.pooling_type = default_pooling_type

            return pooler_config

        return None

    def _verify_tokenizer_mode(self) -> None:
        tokenizer_mode = cast(TokenizerMode, self.tokenizer_mode.lower())
        if tokenizer_mode not in get_args(TokenizerMode):
            raise ValueError(
                f"Unknown tokenizer mode: {self.tokenizer_mode}. Must be "
                f"one of {get_args(TokenizerMode)}.")
        self.tokenizer_mode = tokenizer_mode

    def _get_default_runner_type(
        self,
        architectures: list[str],
    ) -> RunnerType:
        registry = self.registry

        # Some Sentence Transformers models use *ForCausalLM archs
        if get_pooling_config(self.model, self.revision):
            return "pooling"

        for arch in architectures:
            if arch in registry.get_supported_archs():
                if registry.is_pooling_model(architectures, self):
                    return "pooling"
                if registry.is_text_generation_model(architectures, self):
                    return "generate"

            match = try_match_architecture_defaults(arch)
            if match:
                _, (runner_type, _) = match
                return runner_type

        return "generate"

    def _get_runner_type(
        self,
        architectures: list[str],
        runner: RunnerOption,
    ) -> RunnerType:
        if runner != "auto":
            return runner

        runner_type = self._get_default_runner_type(architectures)

        # Don't log the most common case
        if runner_type != "generate":
            logger.info(
                "Resolved `--runner auto` to `--runner %s`. "
                "Pass the value explicitly to silence this message.",
                runner_type)

        return runner_type

    def _get_default_convert_type(
        self,
        architectures: list[str],
        runner_type: RunnerType,
    ) -> ConvertType:
        registry = self.registry

        for arch in architectures:
            if arch in registry.get_supported_archs():
                if (runner_type == "generate"
                        and registry.is_text_generation_model(
                            architectures, self)):
                    return "none"
                if (runner_type == "pooling"
                        and registry.is_pooling_model(architectures, self)):
                    return "none"

            match = try_match_architecture_defaults(arch,
                                                    runner_type=runner_type)
            if match:
                _, (_, convert_type) = match
                return convert_type

        # This is to handle Sentence Transformers models that use *ForCausalLM
        # and also multi-modal pooling models which are not defined as
        # Sentence Transformers models
        if runner_type == "pooling":
            return "embed"

        return "none"

    def _get_convert_type(
        self,
        architectures: list[str],
        runner_type: RunnerType,
        convert: ConvertOption,
    ) -> ConvertType:
        if convert != "auto":
            return convert

        convert_type = self._get_default_convert_type(architectures,
                                                      runner_type)

        # Don't log the most common case
        if convert_type != "none":
            logger.info(
                "Resolved `--convert auto` to `--convert %s`. "
                "Pass the value explicitly to silence this message.",
                convert_type)

        return convert_type

    def _get_supported_generation_tasks(
        self,
        architectures: list[str],
        convert_type: ConvertType,
    ) -> list[_ResolvedTask]:
        registry = self.registry

        if registry.is_transcription_only_model(architectures, self):
            return ["transcription"]

        # TODO: Use get_supported_generation_tasks once V0 is removed
        supported_tasks = list[_ResolvedTask]()
        if (registry.is_text_generation_model(architectures, self)
                or convert_type in _RUNNER_CONVERTS["generate"]):
            supported_tasks.append("generate")

        if registry.is_transcription_model(architectures, self):
            supported_tasks.append("transcription")

        return supported_tasks

    def _get_default_pooling_task(
        self,
        architectures: list[str],
    ) -> Literal["embed", "classify", "reward"]:
        if self.registry.is_cross_encoder_model(architectures, self):
            return "classify"

        for arch in architectures:
            match = try_match_architecture_defaults(arch,
                                                    runner_type="pooling")
            if match:
                _, (_, convert_type) = match
                assert convert_type != "none"
                return convert_type

        return "embed"

    def _get_supported_pooling_tasks(
        self,
        architectures: list[str],
        convert_type: ConvertType,
    ) -> list[_ResolvedTask]:
        registry = self.registry

        # TODO: Use get_supported_pooling_tasks once V0 is removed
        supported_tasks = list[_ResolvedTask]()
        if (registry.is_pooling_model(architectures, self)
                or convert_type in _RUNNER_CONVERTS["pooling"]):
            supported_tasks.append("encode")

            extra_task = (self._get_default_pooling_task(architectures)
                          if convert_type == "none" else convert_type)
            supported_tasks.append(extra_task)

        return supported_tasks

    def _get_supported_tasks(
        self,
        architectures: list[str],
        runner_type: RunnerType,
        convert_type: ConvertType,
    ) -> list[_ResolvedTask]:
        if runner_type == "generate":
            return self._get_supported_generation_tasks(
                architectures, convert_type)
        if runner_type == "pooling":
            return self._get_supported_pooling_tasks(architectures,
                                                     convert_type)
        if runner_type == "draft":
            return ["draft"]

        assert_never(runner_type)

    def _parse_quant_hf_config(self):
        quant_cfg = getattr(self.hf_config, "quantization_config", None)
        if quant_cfg is None:
            # compressed-tensors uses a "compression_config" key
            quant_cfg = getattr(self.hf_config, "compression_config", None)

        else:
            # Set quant_method for ModelOpt models.
            producer_name = quant_cfg.get("producer", {}).get("name")
            if producer_name == "modelopt":
                quant_algo = quant_cfg.get("quantization",
                                           {}).get("quant_algo")
                if quant_algo == "FP8":
                    quant_cfg["quant_method"] = "modelopt"
                elif quant_algo == "NVFP4":
                    quant_cfg["quant_method"] = "modelopt_fp4"
                elif quant_algo is not None:
                    raise ValueError(
                        f"Unknown ModelOpt quant algo: {quant_algo}")

        return quant_cfg

    def _verify_quantization(self) -> None:
        supported_quantization = me_quant.QUANTIZATION_METHODS
        optimized_quantization_methods = [
            "fp8",
            "modelopt",
            "gptq_marlin_24",
            "gptq_marlin",
            "awq_marlin",
            "fbgemm_fp8",
            "compressed-tensors",
            "experts_int8",
            "quark",
            "modelopt_fp4",
            "bitblas",
            "gptq_bitblas",
            "inc",
            "petit_nvfp4",
        ]
        if self.quantization is not None:
            self.quantization = cast(me_quant.QuantizationMethods,
                                     self.quantization)

        # Parse quantization method from the HF model config, if available.
        quant_cfg = self._parse_quant_hf_config()

        if quant_cfg is not None:
            # Use the community standard 'quant_method'
            quant_method = quant_cfg.get("quant_method", "").lower()

            # Normalize library names
            quant_method = quant_method.replace("compressed_tensors",
                                                "compressed-tensors")

            quant_cfg["quant_method"] = quant_method

            # Quantization methods which are overrides (i.e. they have a
            # `override_quantization_method` method) must be checked in order
            # of preference (this is particularly important for GPTQ).
            overrides = [
                "bitblas",
                "gptq_marlin_24",
                "gptq_marlin",
                "gptq_bitblas",
                "awq_marlin",
                "ipex",
                "moe_wna16",
                "modelopt",
                "modelopt_fp4",
                "petit_nvfp4",
            ]
            quantization_methods = [
                q for q in supported_quantization if q not in overrides
            ]
            # Any custom overrides will be in quantization_methods so we place
            # them at the start of the list so custom overrides have preference
            # over the built-in ones.
            quantization_methods = quantization_methods + overrides

            # Detect which checkpoint is it
            for name in quantization_methods:
                method = me_quant.get_quantization_config(name)
                quantization_override = method.override_quantization_method(
                    quant_cfg, self.quantization)
                if quantization_override is not None:
                    # Raise error if the override is not custom (custom would
                    # be in QUANTIZATION_METHODS but not QuantizationMethods)
                    # and hasn't been added to the overrides list.
                    if (name in get_args(me_quant.QuantizationMethods)
                            and name not in overrides):
                        raise ValueError(
                            f"Quantization method {name} is an override but "
                            "is has not been added to the `overrides` list "
                            "above. This is necessary to ensure that the "
                            "overrides are checked in order of preference.")
                    quant_method = quantization_override
                    self.quantization = quantization_override
                    break

            # Verify quantization configurations.
            if self.quantization is None:
                self.quantization = quant_method
            elif self.quantization != quant_method:
                raise ValueError(
                    "Quantization method specified in the model config "
                    f"({quant_method}) does not match the quantization "
                    f"method specified in the `quantization` argument "
                    f"({self.quantization}).")

        if self.quantization is not None:
            if self.quantization not in supported_quantization:
                raise ValueError(
                    f"Unknown quantization method: {self.quantization}. Must "
                    f"be one of {supported_quantization}.")
            from vllm.platforms import current_platform
            current_platform.verify_quantization(self.quantization)
            if self.quantization not in optimized_quantization_methods:
                logger.warning(
                    "%s quantization is not fully "
                    "optimized yet. The speed can be slower than "
                    "non-quantized models.", self.quantization)

    def _verify_cuda_graph(self) -> None:
        # The `max_seq_len_to_capture` was incorrectly
        # based on the encoder's input length (448)
        # but not the decoder's larger input length (1500).
        # This change ensures the CUDA Graph captures the correct,
        # larger sequence length, allowing it to work as intended.
        effective_max_seq_len = self.max_model_len
        if self.is_encoder_decoder:
            effective_max_seq_len = max(
                effective_max_seq_len,
                getattr(self.hf_config, "max_source_positions", 0))
        self.max_seq_len_to_capture = min(self.max_seq_len_to_capture,
                                          effective_max_seq_len)
        # CUDAGraph capture not supported for enc-dec models and mllama on ROCm
        ROCM_UNSUPPORTED_MODELS = ['mllama']
        unsupported_rocm = (self.hf_config.model_type
                            in ROCM_UNSUPPORTED_MODELS
                            or self.is_encoder_decoder)

        if (unsupported_rocm and not self.enforce_eager
                and current_platform.is_rocm()):
            logger.warning(
                "CUDA graph is not supported for %s on ROCm yet, fallback "
                "to eager mode.", self.hf_config.model_type)
            self.enforce_eager = True

    def _verify_bnb_config(self) -> None:
        """
        The current version of bitsandbytes (0.46.1) with 8-bit models does not
        yet support CUDA graph.
        # TODO Remove this when bitsandbytes supports.
        """
        is_bitsandbytes = self.quantization == "bitsandbytes"
        has_quantization_config = (getattr(self.hf_config,
                                           "quantization_config", None)
                                   is not None)
        is_8bit = (self.hf_config.quantization_config.get(
            "load_in_8bit", False) if has_quantization_config else False)
        if all([
                is_bitsandbytes,
                has_quantization_config,
                is_8bit,
                not self.enforce_eager,
        ]):
            logger.warning(
                "CUDA graph is not supported on BitsAndBytes 8bit yet, "
                "fallback to the eager mode.")

            self.enforce_eager = True

    def _verify_with_expert_parallelism(self) -> None:
        num_expert_names = [
            "moe_num_experts",  # Dbrx
            "num_experts",  # Jamba
            "n_routed_experts",  # DeepSeek
            "num_local_experts",  # Mixtral
        ]
        num_experts = 0
        for name in num_expert_names:
            num_experts = getattr(self.hf_text_config, name, 0)
            if num_experts > 0:
                break
        if num_experts < 1:
            raise ValueError(
                "Number of experts in the model must be greater than 0 "
                "when expert parallelism is enabled.")

    def verify_dual_chunk_attention_config(
        self,
        load_config: "LoadConfig",
    ) -> None:
        if hasattr(self.hf_config, "dual_chunk_attention_config"):
            # Try loading the sparse attention config
            from vllm.model_executor.model_loader.weight_utils import (
                get_sparse_attention_config)
            sparse_attn_config = get_sparse_attention_config(self, load_config)
            if sparse_attn_config:
                self.hf_config.dual_chunk_attention_config[
                    "sparse_attention_config"] = sparse_attn_config
                if "sparse_attention_enabled" not in \
                        self.hf_config.dual_chunk_attention_config:
                    self.hf_config.dual_chunk_attention_config[
                        "sparse_attention_enabled"] = True

            if envs.VLLM_ATTENTION_BACKEND != STR_DUAL_CHUNK_FLASH_ATTN_VAL:
                raise ValueError("please set VLLM_ATTENTION_BACKEND to "
                                 f"{STR_DUAL_CHUNK_FLASH_ATTN_VAL}")

    def verify_async_output_proc(self, parallel_config, speculative_config,
                                 device_config) -> None:
        if not self.use_async_output_proc:
            # Nothing to check
            return

        if parallel_config.pipeline_parallel_size > 1:
            self.use_async_output_proc = False
            return

        # Reminder: Please update docs/features/compatibility_matrix.md
        # If the feature combo become valid
        from vllm.platforms import current_platform
        if not current_platform.is_async_output_supported(self.enforce_eager):
            self.use_async_output_proc = False
            return

        if envs.VLLM_USE_RAY_SPMD_WORKER:
            self.use_async_output_proc = False
            return

        # Async postprocessor is not necessary for pooling models
        # since there is no token generation
        if self.runner_type == "pooling":
            self.use_async_output_proc = False

        # Reminder: Please update docs/features/compatibility_matrix.md
        # If the feature combo become valid
        if speculative_config:
            self.use_async_output_proc = False

    def verify_with_parallel_config(
        self,
        parallel_config: "ParallelConfig",
    ) -> None:

        if parallel_config.distributed_executor_backend == "external_launcher":
            assert self.seed is not None, (
                "Seed must be set when using external launcher backend to "
                "make sure sampling results are the same across workers.")

        total_num_attention_heads = getattr(self.hf_text_config,
                                            "num_attention_heads", 0)
        tensor_parallel_size = parallel_config.tensor_parallel_size
        if total_num_attention_heads % tensor_parallel_size != 0:
            raise ValueError(
                f"Total number of attention heads ({total_num_attention_heads})"
                " must be divisible by tensor parallel size "
                f"({tensor_parallel_size}).")

        if parallel_config.enable_expert_parallel:
            self._verify_with_expert_parallelism()

        pipeline_parallel_size = parallel_config.pipeline_parallel_size
        if pipeline_parallel_size > 1:
            if not self.registry.is_pp_supported_model(self.architectures,
                                                       self):
                raise NotImplementedError(
                    "Pipeline parallelism is not supported for this model. "
                    "Supported models implement the `SupportsPP` interface.")

            if self.use_async_output_proc:
                self.use_async_output_proc = False

    def get_sliding_window(self) -> Optional[int]:
        """Get the sliding window size from the HF text config if present."""
        return getattr(self.hf_text_config, "sliding_window", None)

    def get_vocab_size(self) -> int:
        return getattr(self.hf_text_config, "vocab_size", 0)

    def get_hidden_size(self) -> int:
        return getattr(self.hf_text_config, "hidden_size", 0)

    @property
    def is_deepseek_mla(self) -> bool:
        if not hasattr(self.hf_text_config, "model_type"):
            return False
        elif self.hf_text_config.model_type in \
            ('deepseek_v2', 'deepseek_v3', 'deepseek_mtp', 'kimi_k2'):
            return self.hf_text_config.kv_lora_rank is not None
        elif self.hf_text_config.model_type == 'eagle':
            # if the model is an EAGLE module, check for the
            # underlying architecture
            return self.hf_text_config.model.model_type in \
                    ('deepseek_v2', 'deepseek_v3') \
                and self.hf_text_config.kv_lora_rank is not None
        return False

    def get_head_size(self) -> int:
        # TODO remove hard code
        if self.is_deepseek_mla:
            qk_rope_head_dim = getattr(self.hf_text_config, "qk_rope_head_dim",
                                       0)
            if self.use_mla:
                return self.hf_text_config.kv_lora_rank + qk_rope_head_dim
            else:
                qk_nope_head_dim = getattr(self.hf_text_config,
                                           "qk_nope_head_dim", 0)
                if qk_rope_head_dim and qk_nope_head_dim:
                    return qk_rope_head_dim + qk_nope_head_dim

        if hasattr(self.hf_text_config,
                   "model_type") and (self.hf_text_config.model_type
                                      == "zamba2"):
            return self.hf_text_config.attention_head_dim

        if self.is_attention_free:
            return 0

        # NOTE: Some configs may set head_dim=None in the config
        if getattr(self.hf_text_config, "head_dim", None) is not None:
            return self.hf_text_config.head_dim

        # NOTE: Some models (such as PLaMo2.1) use `hidden_size_per_head`
        if getattr(self.hf_text_config, "hidden_size_per_head",
                   None) is not None:
            return self.hf_text_config.hidden_size_per_head

        # FIXME(woosuk): This may not be true for all models.
        return (self.hf_text_config.hidden_size //
                self.hf_text_config.num_attention_heads)

    def get_total_num_kv_heads(self) -> int:
        """Returns the total number of KV heads."""
        # For GPTBigCode & Falcon:
        # NOTE: for falcon, when new_decoder_architecture is True, the
        # multi_query flag is ignored and we use n_head_kv for the number of
        # KV heads.
        falcon_model_types = ["falcon", "RefinedWeb", "RefinedWebModel"]
        new_decoder_arch_falcon = (
            self.hf_config.model_type in falcon_model_types
            and getattr(self.hf_config, "new_decoder_architecture", False))
        if not new_decoder_arch_falcon and getattr(self.hf_text_config,
                                                   "multi_query", False):
            # Multi-query attention, only one KV head.
            # Currently, tensor parallelism is not supported in this case.
            return 1

        # For DBRX and MPT
        if self.hf_config.model_type == "mpt":
            if "kv_n_heads" in self.hf_config.attn_config:
                return self.hf_config.attn_config["kv_n_heads"]
            return self.hf_config.num_attention_heads
        if self.hf_config.model_type == "dbrx":
            return getattr(self.hf_config.attn_config, "kv_n_heads",
                           self.hf_config.num_attention_heads)

        if self.hf_config.model_type == "nemotron-nas":
            for block in self.hf_config.block_configs:
                if not block.attention.no_op:
                    return self.hf_config.num_attention_heads \
                        // block.attention.n_heads_in_group

            raise RuntimeError("Couldn't determine number of kv heads")

        if self.is_attention_free:
            return 0

        attributes = [
            # For Falcon:
            "n_head_kv",
            "num_kv_heads",
            # For LLaMA-2:
            "num_key_value_heads",
            # For ChatGLM:
            "multi_query_group_num",
        ]
        for attr in attributes:
            num_kv_heads = getattr(self.hf_text_config, attr, None)
            if num_kv_heads is not None:
                return num_kv_heads

        # For non-grouped-query attention models, the number of KV heads is
        # equal to the number of attention heads.
        return self.hf_text_config.num_attention_heads

    def get_num_kv_heads(self, parallel_config: "ParallelConfig") -> int:
        """Returns the number of KV heads per GPU."""
        if self.use_mla:
            # When using MLA during decode it becomes MQA
            return 1

        total_num_kv_heads = self.get_total_num_kv_heads()
        # If tensor parallelism is used, we divide the number of KV heads by
        # the tensor parallel size. We will replicate the KV heads in the
        # case where the number of KV heads is smaller than the tensor
        # parallel size so each GPU has at least one KV head.
        return max(1,
                   total_num_kv_heads // parallel_config.tensor_parallel_size)

    def get_num_attention_heads(self,
                                parallel_config: "ParallelConfig") -> int:
        num_heads = getattr(self.hf_text_config, "num_attention_heads", 0)
        return num_heads // parallel_config.tensor_parallel_size

    def get_layers_start_end_indices(
            self, parallel_config: "ParallelConfig") -> tuple[int, int]:
        from vllm.distributed.utils import get_pp_indices
        if (self.hf_text_config.model_type == "deepseek_mtp"
                or self.hf_config.model_type == "mimo_mtp"
                or self.hf_config.model_type == "glm4_moe_mtp"
                or self.hf_config.model_type == "ernie_mtp"):
            total_num_hidden_layers = getattr(self.hf_text_config,
                                              "num_nextn_predict_layers", 0)
        else:
            total_num_hidden_layers = getattr(self.hf_text_config,
                                              "num_hidden_layers", 0)
        # the layout order is: DP x PP x TP
        pp_rank = (parallel_config.rank // parallel_config.tensor_parallel_size
                   ) % parallel_config.pipeline_parallel_size
        pp_size = parallel_config.pipeline_parallel_size
        start, end = get_pp_indices(total_num_hidden_layers, pp_rank, pp_size)
        return start, end

    def get_num_layers(self, parallel_config: "ParallelConfig") -> int:
        start, end = self.get_layers_start_end_indices(parallel_config)
        return end - start

    def get_num_layers_by_block_type(
        self,
        parallel_config: "ParallelConfig",
        block_type: LayerBlockType = LayerBlockType.attention,
    ) -> int:
        # This function relies on 'layers_block_type' in hf_config,
        # for w/o this attribute, we will need to have workarounds like so
        attn_block_type = block_type == LayerBlockType.attention
        is_transformer = not self.is_hybrid and \
                            not self.has_noops and \
                            not self.is_attention_free
        start, end = self.get_layers_start_end_indices(parallel_config)

        if is_transformer:
            # Handle the basic case first
            return end - start if attn_block_type else 0
        elif self.is_attention_free:
            # Attention free
            # Note that this code assumes there
            # is only one type of attention-free block type.
            return 0 if attn_block_type else end - start
        elif self.has_noops:
            block_configs = self.hf_config.block_configs
            return sum(not bc.attention.no_op
                       for bc in block_configs[start:end])
        else:
            # Hybrid model Jamba
            layers_block_type_value = getattr(self.hf_config,
                                              "layers_block_type", None)
            if layers_block_type_value is not None:
                if hasattr(self.hf_text_config,
                           "model_type") and (self.hf_text_config.model_type
                                              == "zamba2"):
                    if attn_block_type:
                        return sum(t == "hybrid"
                                   for t in layers_block_type_value[start:end])
                    else:
                        return self.get_num_layers(parallel_config)
                return sum(t == block_type.value
                           for t in layers_block_type_value[start:end])

            # Hybrid model Minimax
            attn_type_list = getattr(self.hf_config, "attn_type_list", None)
            if attn_type_list:
                return sum(t == 1 for t in attn_type_list[start:end])

            if layers_block_type_value is None and attn_type_list is None:
                raise ValueError(
                    "The model is an hybrid without a"
                    "layers_block_type or an attn_type_list in the hf_config,"
                    "cannot determine the num of "
                    f"{block_type.value} layers")

            return sum(t == 1 for t in attn_type_list[start:end])

    def get_mamba_chunk_size(self) -> Optional[int]:
        """
        Returns the mamba chunk size if it exists
        """
        # used by e.g. Bamba, FalconH1, Granite, PLaMo2
        chunk_size = getattr(self.hf_text_config, "mamba_chunk_size", None)
        if chunk_size is None:
            # used by e.g. Mamba2, NemotronH, Zamba
            chunk_size = getattr(self.hf_text_config, "chunk_size", None)
        return chunk_size

    def get_multimodal_config(self) -> "MultiModalConfig":
        """
        Get the multimodal configuration of the model.

        Raises:
            ValueError: If the model is not multimodal.
        """
        if self.multimodal_config is None:
            raise ValueError("The model is not multimodal.")

        return self.multimodal_config

    def try_get_generation_config(self) -> dict[str, Any]:
        """
        This method attempts to retrieve the non-default values of the
        generation config for this model.

        The generation config can contain information about special tokens, as
        well as sampling parameters. Which is why this method exists separately
        to `get_diff_sampling_param`.

        Returns:
            A dictionary containing the non-default generation config.
        """
        if self.generation_config in {"auto", "vllm"}:
            config = try_get_generation_config(
                self.hf_config_path or self.model,
                trust_remote_code=self.trust_remote_code,
                revision=self.revision,
            )
        else:
            config = try_get_generation_config(
                self.generation_config,
                trust_remote_code=self.trust_remote_code,
            )

        if config is None:
            return {}

        return config.to_diff_dict()

    def get_diff_sampling_param(self) -> dict[str, Any]:
        """
        This method returns a dictionary containing the non-default sampling
        parameters with `override_generation_config` applied.

        The default sampling parameters are:

        - vLLM's neutral defaults if `self.generation_config="vllm"`
        - the model's defaults if `self.generation_config="auto"`
        - as defined in `generation_config.json` if
            `self.generation_config="path/to/generation_config/dir"`

        Returns:
            A dictionary containing the non-default sampling parameters.
        """
        if self.generation_config == "vllm":
            config = {}
        else:
            config = self.try_get_generation_config()

        # Overriding with given generation config
        config.update(self.override_generation_config)

        available_params = [
            "repetition_penalty",
            "temperature",
            "top_k",
            "top_p",
            "min_p",
            "max_new_tokens",
        ]
        if any(p in config for p in available_params):
            diff_sampling_param = {
                p: config.get(p)
                for p in available_params if config.get(p) is not None
            }
            # Huggingface definition of max_new_tokens is equivalent
            # to vLLM's max_tokens
            if "max_new_tokens" in diff_sampling_param:
                diff_sampling_param["max_tokens"] = diff_sampling_param.pop(
                    "max_new_tokens")
        else:
            diff_sampling_param = {}

        if diff_sampling_param:
            logger.warning_once(
                "Default sampling parameters have been overridden by the "
                "model's Hugging Face generation config recommended from the "
                "model creator. If this is not intended, please relaunch "
                "vLLM instance with `--generation-config vllm`.")
        return diff_sampling_param

    @property
    def is_encoder_decoder(self) -> bool:
        """Extract the HF encoder/decoder model flag."""
        """
        For Mllama, VLLM overrides HF's is_encoder_decoder flag and sets it to
        True to enable cross-attention
        """
        return is_encoder_decoder(self.hf_config)

    @property
    def uses_mrope(self) -> bool:
        return uses_mrope(self.hf_config)

    @property
    def is_multimodal_model(self) -> bool:
        return self.multimodal_config is not None

    @property
    def is_multimodal_raw_input_only_model(self) -> bool:
        return self._model_info.supports_multimodal_raw_input_only

    @property
    def is_cross_encoder(self) -> bool:
        return (self._model_info.supports_cross_encoding
                or self.convert_type == "classify")

    @property
    def is_pp_supported(self) -> bool:
        return self._model_info.supports_pp

    @property
    def is_attention_free(self) -> bool:
        return self._model_info.is_attention_free

    @property
    def is_hybrid(self) -> bool:
        return self._model_info.is_hybrid

    @property
    def has_noops(self) -> bool:
        return self._model_info.has_noops

    @property
    def has_inner_state(self):
        return self._model_info.has_inner_state

    @property
    def is_v1_compatible(self) -> bool:
        return not self._model_info.supports_v0_only

    @property
    def use_mla(self) -> bool:
        return self.is_deepseek_mla and not envs.VLLM_MLA_DISABLE

    @property
    def is_matryoshka(self) -> bool:
        return (bool(getattr(self.hf_config, "matryoshka_dimensions", None))
                or getattr(self.hf_config, "is_matryoshka", False))

    @property
    def matryoshka_dimensions(self):
        return getattr(self.hf_config, "matryoshka_dimensions", None)

    @property
    def use_pad_token(self) -> bool:
        # cross_encoder models defaults to using pad_token.
        # `llm as reranker` models defaults to not using pad_token.
        return getattr(self.hf_config, "use_pad_token", True)

    def get_and_verify_max_len(self, max_model_len: int):
        # Consider max_model_len in tokenizer_config only when
        # pooling models use absolute position_embedding.
        tokenizer_config = None
        if (self.runner_type == "pooling" and getattr(
                self.hf_config, "position_embedding_type", "") == "absolute"):
            tokenizer_config = try_get_tokenizer_config(
                self.tokenizer,
                trust_remote_code=self.trust_remote_code,
                revision=self.tokenizer_revision)
        max_model_len = _get_and_verify_max_len(
            hf_config=self.hf_text_config,
            tokenizer_config=tokenizer_config,
            max_model_len=max_model_len,
            disable_sliding_window=self.disable_sliding_window,
            sliding_window=self.get_sliding_window(),
            spec_target_max_model_len=self.spec_target_max_model_len,
            encoder_config=self.encoder_config)
        logger.info("Using max model len %s", max_model_len)
        return max_model_len


@config
@dataclass
class LoadConfig:
    """Configuration for loading the model weights."""

    load_format: Union[str, LoadFormats] = "auto"
    """The format of the model weights to load:\n
    - "auto" will try to load the weights in the safetensors format and fall
    back to the pytorch bin format if safetensors format is not available.\n
    - "pt" will load the weights in the pytorch bin format.\n
    - "safetensors" will load the weights in the safetensors format.\n
    - "npcache" will load the weights in pytorch format and store a numpy cache
    to speed up the loading.\n
    - "dummy" will initialize the weights with random values, which is mainly
    for profiling.\n
    - "tensorizer" will use CoreWeave's tensorizer library for fast weight
    loading. See the Tensorize vLLM Model script in the Examples section for
    more information.\n
    - "runai_streamer" will load the Safetensors weights using Run:ai Model
    Streamer.\n
    - "bitsandbytes" will load the weights using bitsandbytes quantization.\n
    - "sharded_state" will load weights from pre-sharded checkpoint files,
    supporting efficient loading of tensor-parallel models.\n
    - "gguf" will load weights from GGUF format files (details specified in
    https://github.com/ggml-org/ggml/blob/master/docs/gguf.md).\n
    - "mistral" will load weights from consolidated safetensors files used by
    Mistral models.
    - Other custom values can be supported via plugins."""
    download_dir: Optional[str] = None
    """Directory to download and load the weights, default to the default
    cache directory of Hugging Face."""
    model_loader_extra_config: Union[dict, TensorizerConfig] = field(
        default_factory=dict)
    """Extra config for model loader. This will be passed to the model loader
    corresponding to the chosen load_format."""
    device: Optional[str] = None
    """Device to which model weights will be loaded, default to
    device_config.device"""
    ignore_patterns: Optional[Union[list[str], str]] = None
    """The list of patterns to ignore when loading the model. Default to
    "original/**/*" to avoid repeated loading of llama's checkpoints."""
    use_tqdm_on_load: bool = True
    """Whether to enable tqdm for showing progress bar when loading model
    weights."""
    pt_load_map_location: Union[str, dict[str, str]] = "cpu"
    """
    pt_load_map_location: the map location for loading pytorch checkpoint, to
    support loading checkpoints can only be loaded on certain devices like
    "cuda", this is equivalent to {"": "cuda"}. Another supported format is
    mapping from different devices like from GPU 1 to GPU 0:
    {"cuda:1": "cuda:0"}. Note that when passed from command line, the strings
    in dictionary needs to be double quoted for json parsing. For more details,
    see original doc for `map_location` in https://pytorch.org/docs/stable/generated/torch.load.html
    """

    def compute_hash(self) -> str:
        """
        WARNING: Whenever a new field is added to this config,
        ensure that it is included in the factors list if
        it affects the computation graph.

        Provide a hash that uniquely identifies all the configs
        that affect the structure of the computation
        graph from input ids/embeddings to the final hidden states,
        excluding anything before input ids/embeddings and after
        the final hidden states.
        """
        # no factors to consider.
        # this config will not affect the computation graph.
        factors: list[Any] = []
        hash_str = hashlib.md5(str(factors).encode(),
                               usedforsecurity=False).hexdigest()
        return hash_str

    def __post_init__(self):
        self.load_format = self.load_format.lower()
        if self.ignore_patterns is not None and len(self.ignore_patterns) > 0:
            logger.info(
                "Ignoring the following patterns when downloading weights: %s",
                self.ignore_patterns)
        else:
            self.ignore_patterns = ["original/**/*"]


Device = Literal["auto", "cuda", "cpu", "tpu", "xpu"]


@config
@dataclass(config=ConfigDict(arbitrary_types_allowed=True))
class DeviceConfig:
    """Configuration for the device to use for vLLM execution."""

    device: SkipValidation[Optional[Union[Device, torch.device]]] = "auto"
    """Device type for vLLM execution.
    This parameter is deprecated and will be
    removed in a future release.
    It will now be set automatically based
    on the current platform."""
    device_type: str = field(init=False)
    """Device type from the current platform. This is set in
    `__post_init__`."""

    def compute_hash(self) -> str:
        """
        WARNING: Whenever a new field is added to this config,
        ensure that it is included in the factors list if
        it affects the computation graph.

        Provide a hash that uniquely identifies all the configs
        that affect the structure of the computation
        graph from input ids/embeddings to the final hidden states,
        excluding anything before input ids/embeddings and after
        the final hidden states.
        """
        # no factors to consider.
        # the device/platform information will be summarized
        # by torch/vllm automatically.
        factors: list[Any] = []
        hash_str = hashlib.md5(str(factors).encode(),
                               usedforsecurity=False).hexdigest()
        return hash_str

    def __post_init__(self):
        if self.device == "auto":
            # Automated device type detection
            from vllm.platforms import current_platform
            self.device_type = current_platform.device_type
            if not self.device_type:
                raise RuntimeError(
                    "Failed to infer device type, please set "
                    "the environment variable `VLLM_LOGGING_LEVEL=DEBUG` "
                    "to turn on verbose logging to help debug the issue.")
        else:
            # Device type is assigned explicitly
            if isinstance(self.device, str):
                self.device_type = self.device
            elif isinstance(self.device, torch.device):
                self.device_type = self.device.type

        # Some device types require processing inputs on CPU
        if self.device_type in ["tpu"]:
            self.device = None
        else:
            # Set device with device type
            self.device = torch.device(self.device_type)


SpeculativeMethod = Literal["ngram", "eagle", "eagle3", "medusa",
                            "mlp_speculator", "draft_model", "deepseek_mtp",
                            "ernie_mtp"]


@config
@dataclass
class SpeculativeConfig:
    """Configuration for speculative decoding."""

    # General speculative decoding control
    num_speculative_tokens: SkipValidation[int] = None  # type: ignore
    """The number of speculative tokens, if provided. It will default to the
    number in the draft model config if present, otherwise, it is required."""
    model: Optional[str] = None
    """The name of the draft model, eagle head, or additional weights, if
    provided."""
    method: Optional[SpeculativeMethod] = None
    """The name of the speculative method to use. If users provide and set the
    `model` param, the speculative method type will be detected automatically
    if possible, if `model` param is not provided, the method name must be
    provided.

    If using `ngram` method, the related configuration `prompt_lookup_max` and
    `prompt_lookup_min` should be considered."""
    draft_tensor_parallel_size: Optional[int] = None
    """The degree of the tensor parallelism for the draft model. Can only be 1
    or the same as the target model's tensor parallel size."""
    disable_logprobs: bool = True
    """If set to True, token log probabilities are not returned during
    speculative decoding. If set to False, token log probabilities are returned
    according to the log probability settings in SamplingParams."""

    # Draft model configuration
    quantization: Optional[me_quant.QuantizationMethods] = None
    """Quantization method that was used to quantize the draft model weights.
    If `None`, we assume the model weights are not quantized. Note that it only
    takes effect when using the draft model-based speculative method."""
    max_model_len: Optional[int] = None
    """The maximum model length of the draft model. Used when testing the
    ability to skip speculation for some sequences."""
    revision: Optional[str] = None
    """The specific model version to use for the draft model. It can be a
    branch name, a tag name, or a commit id. If unspecified, will use the
    default version."""
    code_revision: Optional[str] = None
    """The specific revision to use for the draft model code on Hugging Face
    Hub. It can be a branch name, a tag name, or a commit id. If unspecified,
    will use the default version."""

    # Advanced control
    disable_by_batch_size: Optional[int] = None
    """Disable speculative decoding for new incoming requests when the number
    of enqueued requests is larger than this value, if provided."""

    # Ngram proposer configuration
    prompt_lookup_max: Optional[int] = None
    """Maximum size of ngram token window when using Ngram proposer, required
    when method is set to ngram."""
    prompt_lookup_min: Optional[int] = None
    """Minimum size of ngram token window when using Ngram proposer, if
    provided. Defaults to 1."""

    speculative_token_tree: Optional[str] = None
    """Specifies the tree structure for speculative token generation.
    """
    # required configuration params passed from engine
    target_model_config: SkipValidation[ModelConfig] = None  # type: ignore
    """The configuration of the target model."""
    target_parallel_config: SkipValidation[
        ParallelConfig] = None  # type: ignore
    """The parallel configuration for the target model."""
    enable_chunked_prefill: SkipValidation[bool] = None  # type: ignore
    """Whether vLLM is configured to use chunked prefill or not. Used for
    raising an error since it's not yet compatible with speculative decode."""
    disable_log_stats: SkipValidation[bool] = None  # type: ignore
    """Whether to disable the periodic printing of stage times in speculative
    decoding."""

    # params generated in the post-init stage
    draft_model_config: SkipValidation[ModelConfig] = None  # type: ignore
    """The configuration of the draft model initialized internal."""
    draft_parallel_config: SkipValidation[
        ParallelConfig] = None  # type: ignore
    """The parallel configuration for the draft model initialized internal."""

    def compute_hash(self) -> str:
        """
        WARNING: Whenever a new field is added to this config,
        ensure that it is included in the factors list if
        it affects the computation graph.

        Provide a hash that uniquely identifies all the configs
        that affect the structure of the computation
        graph from input ids/embeddings to the final hidden states,
        excluding anything before input ids/embeddings and after
        the final hidden states.
        """
        factors: list[Any] = []
        # Eagle3 affects the computation graph because it returns intermediate
        # hidden states in addition to the final hidden state.
        factors.append(self.method == "eagle3")
        hash_str = hashlib.md5(str(factors).encode(),
                               usedforsecurity=False).hexdigest()
        return hash_str

    @staticmethod
    def hf_config_override(hf_config: PretrainedConfig) -> PretrainedConfig:
        if hf_config.model_type == "deepseek_v3":
            hf_config.model_type = "deepseek_mtp"
        if hf_config.model_type == "deepseek_mtp":
            n_predict = getattr(hf_config, "num_nextn_predict_layers", None)
            hf_config.update({
                "n_predict": n_predict,
                "architectures": ["DeepSeekMTPModel"]
            })

        if hf_config.architectures[0] == "MiMoForCausalLM":
            hf_config.model_type = "mimo_mtp"
            n_predict = getattr(hf_config, "num_nextn_predict_layers", None)
            hf_config.update({
                "num_hidden_layers": 0,
                "n_predict": n_predict,
                "architectures": ["MiMoMTPModel"]
            })

        if hf_config.architectures[0] == "Glm4MoeForCausalLM":
            hf_config.model_type = "glm4_moe_mtp"
            n_predict = getattr(hf_config, "num_nextn_predict_layers", None)
            hf_config.update({
                "num_hidden_layers": 0,
                "n_predict": n_predict,
                "architectures": ["Glm4MoeMTPModel"]
            })

        if hf_config.model_type == "ernie4_5_moe":
            hf_config.model_type = "ernie_mtp"
        if hf_config.model_type == "ernie_mtp":
            n_predict = getattr(hf_config, "num_nextn_predict_layers", None)
            hf_config.update({
                "n_predict": n_predict,
                "architectures": ["ErnieMTPModel"]
            })
            return hf_config

        return hf_config

    def __post_init__(self):

        # Note: "method" is a new parameter that helps to extend the
        # configuration of non-model-based proposers, and the "model" parameter
        # will be used to set the draft model, eagle head, or additional weight
        # when needed. If users do not specify "method", the speculative method
        # will be detected automatically if possible. If the speculative method
        # can not be detected, it will be considered as the "draft_model" by
        # default.

        if self.model is None and self.num_speculative_tokens is not None:
            # TODO(Shangming): Refactor mtp configuration logic when supporting
            # mtp acceleration for more models besides deepseek_v3
            if self.target_model_config and \
                (self.target_model_config.hf_text_config.model_type \
                        == "deepseek_v3" or
                    self.target_model_config.hf_text_config.model_type in
                        ("mimo","ernie4_5_moe")):
                # use the draft model from the same model:
                self.model = self.target_model_config.model
            elif self.method in ("ngram", "[ngram]"):
                self.model = "ngram"
            else:
                raise ValueError("num_speculative_tokens was provided without "
                                 "speculative model.")

        # Automatically configure the method for ngram when "model" is used
        # instead of "method"
        if self.method is None and (self.model is not None
                                    and self.model in ("ngram", "[ngram]")):
            self.method = "ngram"

        if self.method in ("ngram", "[ngram]"):
            # Unified to "ngram" internally
            self.method = "ngram"
            # Set default values if not provided
            if (self.prompt_lookup_min is None
                    and self.prompt_lookup_max is None):
                # TODO(woosuk): Tune these values. They are arbitrarily chosen.
                self.prompt_lookup_min = 5
                self.prompt_lookup_max = 5
            elif self.prompt_lookup_min is None:
                assert self.prompt_lookup_max is not None
                self.prompt_lookup_min = self.prompt_lookup_max
            elif self.prompt_lookup_max is None:
                assert self.prompt_lookup_min is not None
                self.prompt_lookup_max = self.prompt_lookup_min

            # Validate values
            if self.prompt_lookup_min < 1:
                raise ValueError(
                    f"prompt_lookup_min={self.prompt_lookup_min} must be > 0")
            if self.prompt_lookup_max < 1:
                raise ValueError(
                    f"prompt_lookup_max={self.prompt_lookup_max} must be > 0")
            if self.prompt_lookup_min > self.prompt_lookup_max:
                raise ValueError(
                    f"prompt_lookup_min={self.prompt_lookup_min} must "
                    f"be <= prompt_lookup_max={self.prompt_lookup_max}")

            # TODO: current we still need extract vocab_size from target model
            # config, in future, we may try refactor it out, and set
            # draft related config as None here.
            self.draft_model_config = self.target_model_config
            self.draft_parallel_config = self.target_parallel_config
        else:
            self.prompt_lookup_max = 0
            self.prompt_lookup_min = 0

            if self.model is not None:
                self.draft_model_config = ModelConfig(
                    model=self.model,
                    runner="draft",
                    tokenizer=self.target_model_config.tokenizer,
                    tokenizer_mode=self.target_model_config.tokenizer_mode,
                    trust_remote_code=self.target_model_config.
                    trust_remote_code,
                    allowed_local_media_path=self.target_model_config.
                    allowed_local_media_path,
                    dtype=self.target_model_config.dtype,
                    seed=self.target_model_config.seed,
                    revision=self.revision,
                    code_revision=self.code_revision,
                    tokenizer_revision=self.target_model_config.
                    tokenizer_revision,
                    spec_target_max_model_len=self.target_model_config.
                    max_model_len,
                    quantization=self.quantization,
                    enforce_eager=self.target_model_config.enforce_eager,
                    max_seq_len_to_capture=self.target_model_config.
                    max_seq_len_to_capture,
                    max_logprobs=self.target_model_config.max_logprobs,
                    hf_overrides=SpeculativeConfig.hf_config_override,
                )

                # Automatically detect the method
                if self.method in ('eagle', 'eagle3'):
                    pass
                elif "eagle-" in self.draft_model_config.model.lower() or \
                        "eagle3-" in self.draft_model_config.model.lower():
                    self.method = "eagle"
                elif self.draft_model_config.hf_config.model_type == "medusa":
                    self.method = "medusa"
                elif (self.draft_model_config.hf_config.model_type ==
                      "mlp_speculator"):
                    self.method = "mlp_speculator"
                elif (self.draft_model_config.hf_config.model_type
                      in ("deepseek_mtp", "mimo_mtp", "glm4_moe_mtp")):
                    self.method = "deepseek_mtp"
                    if self.num_speculative_tokens > 1:
                        logger.warning(
                                "All Deepseek MTP models only have " \
                                "one layer. Might need some code changes " \
                                "to support multiple layers."
                            )
                elif (self.draft_model_config.hf_config.model_type ==
                      "ernie_mtp"):
                    self.method = "ernie_mtp"
                    if self.num_speculative_tokens > 1:
                        logger.warning(
                                "All Ernie MTP models only have " \
                                "one layer. Might need some code changes " \
                                "to support multiple layers."
                            )
                else:
                    self.method = "draft_model"
                    raise NotImplementedError(
                        "Speculative decoding with draft model is not "
                        "supported yet. Please consider using other "
                        "speculative decoding methods such as ngram, medusa, "
                        "eagle, or deepseek_mtp.")

                # Replace hf_config for EAGLE draft_model
                if self.method in ("eagle", "eagle3"):
                    if self.enable_chunked_prefill and not envs.VLLM_USE_V1:
                        raise ValueError(
                            "Chunked prefill and EAGLE are not compatible "
                            "when using V0.")

                    from vllm.transformers_utils.configs import (
                        SpeculatorsConfig)
                    from vllm.transformers_utils.configs.eagle import (
                        EAGLEConfig)

                    if isinstance(self.draft_model_config.hf_config,
                                  (EAGLEConfig, SpeculatorsConfig)):
                        pass
                    else:
                        eagle_config = EAGLEConfig(
                            self.draft_model_config.hf_config,
                            method=self.method,
                            model_type="eagle")
                        self.draft_model_config.hf_config = eagle_config

                if (self.num_speculative_tokens is not None
                        and hasattr(self.draft_model_config.hf_config,
                                    "num_lookahead_tokens")):
                    self.draft_model_config.hf_config.num_lookahead_tokens = \
                    self.num_speculative_tokens

                n_predict = getattr(self.draft_model_config.hf_config,
                                    "n_predict", None)
                if n_predict is not None:
                    if self.num_speculative_tokens is None:
                        # Default to max value defined in draft model config.
                        self.num_speculative_tokens = n_predict
                    elif self.num_speculative_tokens > n_predict and \
                            self.num_speculative_tokens % n_predict != 0:
                        # Ensure divisibility for MTP module reuse.
                        raise ValueError(
                            f"num_speculative_tokens:{self.num_speculative_tokens}"
                            f" must be divisible by {n_predict=}")

                if self.speculative_token_tree is None:
                    # Generate chain of tokens.
                    self.speculative_token_tree = str([
                        (i + 1) * (0, )
                        for i in range(self.num_speculative_tokens)
                    ])
                else:
                    # Sort the token tree breadth-first.
                    tree_choices = ast.literal_eval(
                        self.speculative_token_tree)
                    self.speculative_token_tree = str(
                        sorted(tree_choices, key=lambda t: (len(t), t)))

                self.draft_tensor_parallel_size = \
                    SpeculativeConfig._verify_and_get_draft_tp(
                        self.target_parallel_config,
                        self.draft_tensor_parallel_size,
                        self.draft_model_config.hf_config
                )

                self.draft_model_config.max_model_len = (
                    SpeculativeConfig._maybe_override_draft_max_model_len(
                        self.max_model_len,
                        self.draft_model_config.max_model_len,
                        self.target_model_config.max_model_len,
                    ))

                self.draft_parallel_config = (
                    SpeculativeConfig.create_draft_parallel_config(
                        self.target_parallel_config,
                        self.draft_tensor_parallel_size))

    @staticmethod
    def _maybe_override_draft_max_model_len(
        speculative_max_model_len: Optional[int],
        draft_max_model_len: int,
        target_max_model_len: int,
    ) -> int:
        """Determine the max sequence len for the draft model. This is usually
        the draft_max_model_len, but may be the target_max_model_len if it is
        less than the draft_max_model_len, or may be speculative_max_model_len
        if it is specified.

        This is necessary so that sequences do not exceed the capacity of the
        draft model or the target model.

        speculative_max_model_len is mainly used for testing that sequences can
        skip speculation.
        """

        if speculative_max_model_len is not None:

            if speculative_max_model_len > draft_max_model_len:
                raise ValueError(f"{speculative_max_model_len=} cannot be "
                                 f"larger than {draft_max_model_len=}")

            if speculative_max_model_len > target_max_model_len:
                raise ValueError(f"{speculative_max_model_len=} cannot be "
                                 f"larger than {target_max_model_len=}")

            return speculative_max_model_len

        return min(
            draft_max_model_len,
            target_max_model_len,
        )

    @staticmethod
    def _verify_and_get_draft_tp(
            target_parallel_config: ParallelConfig,
            speculative_draft_tensor_parallel_size: Optional[int],
            draft_hf_config: PretrainedConfig) -> int:
        """
        Verifies and adjusts the tensor parallel size for a draft model
        specified using speculative_draft_tensor_parallel_size.
        """
        # If speculative_draft_tensor_parallel_size is unset then set it
        # appropriately else verify that it is set correctly.
        if speculative_draft_tensor_parallel_size is None:
            if draft_hf_config.model_type == "mlp_speculator":
                speculative_draft_tensor_parallel_size = 1
                if target_parallel_config.tensor_parallel_size > 1:
                    logger.warning(
                        "%s cannot currently be run with tp>1; "
                        "setting speculative_draft_tensor_parallel_size=1",
                        draft_hf_config.model_type)
            else:
                speculative_draft_tensor_parallel_size = \
                    target_parallel_config.tensor_parallel_size
        elif speculative_draft_tensor_parallel_size not in (
                1, target_parallel_config.tensor_parallel_size):
            raise ValueError(
                f"{speculative_draft_tensor_parallel_size=} cannot be "
                f"other value than 1 or target model tensor_parallel_size")
        return speculative_draft_tensor_parallel_size

    @staticmethod
    def create_draft_parallel_config(
        target_parallel_config: ParallelConfig,
        speculative_draft_tensor_parallel_size: int,
    ) -> ParallelConfig:
        """Create a parallel config for use by the draft worker.

        This is mostly a copy of the target parallel config, except the tp_size.
        """
        draft_parallel_config = ParallelConfig(
            pipeline_parallel_size=target_parallel_config.
            pipeline_parallel_size,
            tensor_parallel_size=speculative_draft_tensor_parallel_size,
            distributed_executor_backend=target_parallel_config.
            distributed_executor_backend,
            max_parallel_loading_workers=target_parallel_config.
            max_parallel_loading_workers,
            disable_custom_all_reduce=target_parallel_config.
            disable_custom_all_reduce,
            ray_workers_use_nsight=target_parallel_config.
            ray_workers_use_nsight,
            placement_group=target_parallel_config.placement_group,
        )

        return draft_parallel_config

    @model_validator(mode='after')
    def _verify_args(self) -> Self:
        if self.num_speculative_tokens is None:
            raise ValueError(
                "num_speculative_tokens must be provided with "
                "speculative model unless the draft model config contains an "
                "n_predict parameter.")

        if self.num_speculative_tokens <= 0:
            raise ValueError("Expected num_speculative_tokens to be greater "
                             f"than zero ({self.num_speculative_tokens}).")

        if self.draft_model_config:
            self.draft_model_config.verify_with_parallel_config(
                self.draft_parallel_config)

        if (self.disable_by_batch_size is not None
                and self.disable_by_batch_size < 2):
            raise ValueError("Expect the batch size threshold of disabling "
                             "speculative decoding is > 1, but got "
                             f"{self.disable_by_batch_size=}")

        eagle3_target_supported = ["llama", "qwen"]
        if self.method == "eagle3" and self.target_model_config and not any(
                supported_model in
                self.target_model_config.hf_text_config.model_type
                for supported_model in eagle3_target_supported):
            raise ValueError(
                f"Eagle3 is only supported for {eagle3_target_supported} models. "  # noqa: E501
                f"Got {self.target_model_config.hf_text_config.model_type=}")

        return self

    @property
    def num_lookahead_slots(self) -> int:
        """The number of additional slots the scheduler should allocate per
        step, in addition to the slots allocated for each known token.

        This is equal to the number of speculative tokens, as each speculative
        token must be scored.
        """
        return self.num_speculative_tokens

    def use_eagle(self) -> bool:
        return self.method in ("eagle", "eagle3", "deepseek_mtp", "ernie_mtp")

    def __repr__(self) -> str:
        method = self.method
        model = None if method == "ngram" else self.draft_model_config.model
        num_spec_tokens = self.num_speculative_tokens
        return f"SpeculativeConfig({method=}, {model=}, {num_spec_tokens=})"


LoRADType = Literal["auto", "float16", "bfloat16"]


@config
@dataclass(config=ConfigDict(arbitrary_types_allowed=True))
class LoRAConfig:
    """Configuration for LoRA."""

    max_lora_rank: int = 16
    """Max LoRA rank."""
    max_loras: int = 1
    """Max number of LoRAs in a single batch."""
    fully_sharded_loras: bool = False
    """By default, only half of the LoRA computation is sharded with tensor
    parallelism. Enabling this will use the fully sharded layers. At high
    sequence length, max rank or tensor parallel size, this is likely faster.
    """
    max_cpu_loras: Optional[int] = None
    """Maximum number of LoRAs to store in CPU memory. Must be >= than
    `max_loras`."""
    lora_dtype: Union[torch.dtype, LoRADType] = "auto"
    """Data type for LoRA. If auto, will default to base model dtype."""
    lora_extra_vocab_size: int = 256
    """(Deprecated) Maximum size of extra vocabulary that can be present in a 
    LoRA adapter. Will be removed in v0.12.0."""
    lora_vocab_padding_size: ClassVar[int] = current_platform\
        .get_lora_vocab_padding_size()
    default_mm_loras: Optional[dict[str, str]] = None
    """Dictionary mapping specific modalities to LoRA model paths; this field
    is only applicable to multimodal models and should be leveraged when a
    model always expects a LoRA to be active when a given modality is present.
    Note that currently, if a request provides multiple additional
    modalities, each of which have their own LoRA, we do NOT apply
    default_mm_loras because we currently only support one lora adapter
    per prompt. When run in offline mode, the lora IDs for n modalities
    will be automatically assigned to 1-n with the names of the modalities
    in alphabetic order."""
    bias_enabled: bool = False
<<<<<<< HEAD
    """Enable bias for LoRA adapters."""
    activated_lora_enabled: bool = False
    """Enable Activated LoRA."""
=======
    """[DEPRECATED] Enable bias for LoRA adapters. This option will be
    removed in v0.12.0."""
>>>>>>> 8d7f39b4

    def compute_hash(self) -> str:
        """
        WARNING: Whenever a new field is added to this config,
        ensure that it is included in the factors list if
        it affects the computation graph.

        Provide a hash that uniquely identifies all the configs
        that affect the structure of the computation
        graph from input ids/embeddings to the final hidden states,
        excluding anything before input ids/embeddings and after
        the final hidden states.
        """
        factors: list[Any] = []
        factors.append(self.max_lora_rank)
        factors.append(self.max_loras)
        factors.append(self.fully_sharded_loras)
        factors.append(self.lora_dtype)
        factors.append(self.lora_extra_vocab_size)
        factors.append(self.lora_vocab_padding_size)
        factors.append(self.bias_enabled)
        hash_str = hashlib.md5(str(factors).encode(),
                               usedforsecurity=False).hexdigest()
        return hash_str

    def __post_init__(self):
        # Deprecation warning for lora_extra_vocab_size
        logger.warning(
            "`lora_extra_vocab_size` is deprecated and will be removed "
            "in v0.12.0. Additional vocabulary support for "
            "LoRA adapters is being phased out.")

        # Deprecation warning for enable_lora_bias
        if self.bias_enabled:
            logger.warning("`enable_lora_bias` is deprecated "
                           "and will be removed in v0.12.0.")

        # Setting the maximum rank to 512 should be able to satisfy the vast
        # majority of applications.
        possible_max_ranks = (8, 16, 32, 64, 128, 256, 320, 512)
        possible_lora_extra_vocab_size = (256, 512)
        if self.max_lora_rank not in possible_max_ranks:
            raise ValueError(
                f"max_lora_rank ({self.max_lora_rank}) must be one of "
                f"{possible_max_ranks}.")
        if self.lora_extra_vocab_size not in possible_lora_extra_vocab_size:
            raise ValueError(
                f"lora_extra_vocab_size ({self.lora_extra_vocab_size}) "
                f"must be one of {possible_lora_extra_vocab_size}.")
        if self.max_loras < 1:
            raise ValueError(f"max_loras ({self.max_loras}) must be >= 1.")
        if self.max_cpu_loras is None:
            self.max_cpu_loras = self.max_loras
        elif self.max_cpu_loras < self.max_loras:
            raise ValueError(
                f"max_cpu_loras ({self.max_cpu_loras}) must be >= "
                f"max_loras ({self.max_loras})")

    def verify_with_cache_config(self, cache_config: CacheConfig):
        if cache_config.cpu_offload_gb > 0 and not envs.VLLM_USE_V1:
            raise ValueError(
                "V0 LoRA does not support CPU offload, please use V1.")

    def verify_with_model_config(self, model_config: ModelConfig):
        if self.lora_dtype in (None, "auto"):
            self.lora_dtype = model_config.dtype
        elif isinstance(self.lora_dtype, str):
            self.lora_dtype = getattr(torch, self.lora_dtype)


@config
@dataclass
class MultiModalConfig:
    """Controls the behavior of multimodal models."""

    limit_per_prompt: dict[str, int] = \
        cast(dict[str, int], get_field(ModelConfig, "limit_mm_per_prompt"))
    """
    The maximum number of input items allowed per prompt for each modality.
    Defaults to 1 (V0) or 999 (V1) for each modality.

    For example, to allow up to 16 images and 2 videos per prompt:
    `{"image": 16, "video": 2}`
    """

    media_io_kwargs: dict[str, dict[str, Any]] = field(default_factory=dict)
    """Additional args passed to process media inputs, keyed by modalities.
    For example, to set num_frames for video, set
    `--media-io-kwargs '{"video": {"num_frames": 40} }'` """

    mm_processor_kwargs: Optional[dict[str, object]] = None
    """
    Overrides for the multi-modal processor obtained from
    `transformers.AutoProcessor.from_pretrained`.

    The available overrides depend on the model that is being run.

    For example, for Phi-3-Vision:
    `{"num_crops": 4}`.
    """

    mm_processor_cache_gb: float = 4
    """
    The size (in GiB) of the multi-modal processor cache, which is used to

    This cache is duplicated for each API process and engine core process,
    resulting in a total memory usage of
    `mm_processor_cache_gb * (api_server_count + data_parallel_size)`.

    Set to `0` to disable this cache completely (not recommended).
    """

    mm_encoder_tp_mode: MMEncoderTPMode = "weights"
    """
    Indicates how to optimize multi-modal encoder inference using
    tensor parallelism (TP).

    - `"weights"`: Within the same vLLM engine, split the weights of
        each layer across TP ranks. (default TP behavior)
    - `"data"`: Within the same vLLM engine, split the batched input data
        across TP ranks to process the data in parallel, while hosting
        the full weights on each TP rank.
        This batch-level DP is not to be confused with API request-level
        DP (which is controlled by `--data-parallel-size`).
        This is only supported on a per-model basis and falls back to
        `"weights"` if the encoder does not support DP.
    """

    interleave_mm_strings: bool = False
    """
    Enable fully interleaved support for multimodal prompts.
    """

    skip_mm_profiling: bool = False
    """
    When enabled, skips multimodal memory profiling and only profiles with
    language backbone model during engine initialization.

    This reduces engine startup time but shifts the responsibility to users for
    estimating the peak memory usage of the activation of multimodal encoder and
    embedding cache.
    """

    def compute_hash(self) -> str:
        """
        WARNING: Whenever a new field is added to this config,
        ensure that it is included in the factors list if
        it affects the computation graph.

        Provide a hash that uniquely identifies all the configs
        that affect the structure of the computation
        graph from input ids/embeddings to the final hidden states,
        excluding anything before input ids/embeddings and after
        the final hidden states.
        """
        # no factors to consider.
        # this config will not affect the computation graph.
        factors: list[Any] = []
        hash_str = hashlib.md5(str(factors).encode(),
                               usedforsecurity=False).hexdigest()
        return hash_str

    def get_limit_per_prompt(self, modality: str) -> int:
        """
        Get the maximum number of input items allowed per prompt
        for the given modality.
        """
        return self.limit_per_prompt.get(
            modality,
            999 if envs.VLLM_USE_V1 else 1,
        )

    def merge_mm_processor_kwargs(
        self,
        inference_kwargs: Mapping[str, object],
    ) -> dict[str, object]:
        """
        Get the keyword arguments to pass to the multi-modal processor
        according to the extra arguments passed during inference.
        """
        kwargs = self.mm_processor_kwargs or {}
        return kwargs | dict(inference_kwargs)


@config
@dataclass
class PoolerConfig:
    """Controls the behavior of output pooling in pooling models."""

    pooling_type: Optional[str] = None
    """
    The pooling method of the pooling model. This should be a key in
    [`vllm.model_executor.layers.pooler.PoolingType`][].
    """

    ## for embeddings models
    normalize: Optional[bool] = None
    """
    Whether to normalize the embeddings outputs. Defaults to True.
    """
    dimensions: Optional[int] = None
    """
    Reduce the dimensions of embeddings if model
    support matryoshka representation. Defaults to None.
    """
    enable_chunked_processing: Optional[bool] = None
    """
    Whether to enable chunked processing for long inputs that exceed the model's
    maximum position embeddings. When enabled, long inputs will be split into
    chunks, processed separately, and then aggregated using weighted averaging.
    This allows embedding models to handle arbitrarily long text without CUDA
    errors. Defaults to False.
    """
    max_embed_len: Optional[int] = None
    """
    Maximum input length allowed for embedding generation. When set, allows
    inputs longer than max_embed_len to be accepted for embedding models.
    When an input exceeds max_embed_len, it will be handled according to 
    the original max_model_len validation logic. 
    Defaults to None (i.e. set to max_model_len).
    """

    ## for classification models
    activation: Optional[bool] = None
    """
    Whether to apply activation function to the classification outputs.
    Defaults to True.
    """
    logit_bias: Optional[float] = None
    """
    If provided, apply classification logit biases. Defaults to None.
    """

    ## for reward models
    softmax: Optional[bool] = None
    """
    Whether to apply softmax to the reward outputs.
    Defaults to True.
    """
    step_tag_id: Optional[int] = None
    """
    If set, only the score corresponding to the ``step_tag_id`` in the
    generated sentence should be returned. Otherwise, the scores for all tokens
    are returned.
    """
    returned_token_ids: Optional[list[int]] = None
    """
    A list of indices for the vocabulary dimensions to be extracted,
    such as the token IDs of ``good_token`` and ``bad_token`` in the
    ``math-shepherd-mistral-7b-prm`` model.
    """

    def compute_hash(self) -> str:
        """
        WARNING: Whenever a new field is added to this config,
        ensure that it is included in the factors list if
        it affects the computation graph.

        Provide a hash that uniquely identifies all the configs
        that affect the structure of the computation
        graph from input ids/embeddings to the final hidden states,
        excluding anything before input ids/embeddings and after
        the final hidden states.
        """
        # no factors to consider.
        # this config will not affect the computation graph.
        factors: list[Any] = []
        hash_str = hashlib.md5(str(factors).encode(),
                               usedforsecurity=False).hexdigest()
        return hash_str


_STR_DTYPE_TO_TORCH_DTYPE = {
    "half": torch.float16,
    "float16": torch.float16,
    "float": torch.float32,
    "float32": torch.float32,
    "bfloat16": torch.bfloat16,
}

# model_type -> reason
_FLOAT16_NOT_SUPPORTED_MODELS = {
    "gemma2": "Numerical instability. Please use bfloat16 or float32 instead.",
    "gemma3": "Numerical instability. Please use bfloat16 or float32 instead.",
    "gemma3_text":
    "Numerical instability. Please use bfloat16 or float32 instead.",
    "plamo2": "Numerical instability. Please use bfloat16 or float32 instead.",
    "glm4": "Numerical instability. Please use bfloat16 or float32 instead.",
}


def _is_valid_dtype(model_type: str, dtype: torch.dtype):
    if model_type in _FLOAT16_NOT_SUPPORTED_MODELS and dtype == torch.float16:  # noqa: E501, SIM103
        return False

    return True


def _check_valid_dtype(model_type: str, dtype: torch.dtype):
    if model_type in _FLOAT16_NOT_SUPPORTED_MODELS and dtype == torch.float16:
        reason = _FLOAT16_NOT_SUPPORTED_MODELS[model_type]
        raise ValueError(f"The model type {model_type!r} "
                         f"does not support float16. Reason: {reason}")

    return True


def _find_dtype(
    model_id: str,
    config: PretrainedConfig,
    *,
    revision: Optional[str],
):
    # NOTE: getattr(config, "torch_dtype", torch.float32) is not correct
    # because config.torch_dtype can be None.
    config_dtype = getattr(config, "torch_dtype", None)

    # Fallbacks for multi-modal models if the root config
    # does not define torch_dtype
    if config_dtype is None:
        config_dtype = getattr(config.get_text_config(), "torch_dtype", None)
    if config_dtype is None and hasattr(config, "vision_config"):
        config_dtype = getattr(config.vision_config, "torch_dtype", None)
    if config_dtype is None and hasattr(config, "encoder_config"):
        config_dtype = getattr(config.encoder_config, "torch_dtype", None)

    # Try to read the dtype of the weights if they are in safetensors format
    if config_dtype is None:
        repo_mt = try_get_safetensors_metadata(model_id, revision=revision)

        if repo_mt and (files_mt := repo_mt.files_metadata):
            param_dtypes: set[torch.dtype] = {
                _SAFETENSORS_TO_TORCH_DTYPE[dtype_str]
                for file_mt in files_mt.values()
                for dtype_str in file_mt.parameter_count
                if dtype_str in _SAFETENSORS_TO_TORCH_DTYPE
            }

            if param_dtypes:
                return common_broadcastable_dtype(param_dtypes)

    if config_dtype is None:
        config_dtype = torch.float32

    return config_dtype


def _resolve_auto_dtype(
    model_type: str,
    config_dtype: torch.dtype,
    *,
    is_pooling_model: bool,
):
    from vllm.platforms import current_platform

    supported_dtypes = [
        dtype for dtype in current_platform.supported_dtypes
        if _is_valid_dtype(model_type, dtype)
    ]

    if is_pooling_model and torch.float16 in supported_dtypes:
        preferred_dtype = torch.float16
    else:
        preferred_dtype = supported_dtypes[0]

    # Downcast for float32 models
    if config_dtype == torch.float32:
        config_dtype = preferred_dtype

    if config_dtype in supported_dtypes:
        return config_dtype

    # Ensure device compatibility
    device_name = current_platform.get_device_name()
    device_capability = current_platform.get_device_capability()

    if device_capability is None:
        device_str = f"{device_name!r}"
    else:
        version_str = device_capability.as_version_str()
        device_str = f"{device_name!r} (with compute capability {version_str})"

    logger.warning(
        "Your device %s doesn't support %s. "
        "Falling back to %s for compatibility.",
        device_str,
        config_dtype,
        preferred_dtype,
    )

    return preferred_dtype


def _get_and_verify_dtype(
    model_id: str,
    config: PretrainedConfig,
    dtype: Union[str, torch.dtype],
    *,
    is_pooling_model: bool,
    revision: Optional[str] = None,
) -> torch.dtype:
    config_dtype = _find_dtype(model_id, config, revision=revision)
    model_type = config.model_type

    if isinstance(dtype, str):
        dtype = dtype.lower()
        if dtype == "auto":
            # Set default dtype from model config
            torch_dtype = _resolve_auto_dtype(
                model_type,
                config_dtype,
                is_pooling_model=is_pooling_model,
            )
        else:
            if dtype not in _STR_DTYPE_TO_TORCH_DTYPE:
                raise ValueError(f"Unknown dtype: {dtype!r}")
            torch_dtype = _STR_DTYPE_TO_TORCH_DTYPE[dtype]
    elif isinstance(dtype, torch.dtype):
        torch_dtype = dtype
    else:
        raise ValueError(f"Unknown dtype: {dtype}")

    _check_valid_dtype(model_type, torch_dtype)

    if torch_dtype != config_dtype:
        if torch_dtype == torch.float32:
            # Upcasting to float32 is allowed.
            logger.info("Upcasting %s to %s.", config_dtype, torch_dtype)
        elif config_dtype == torch.float32:
            # Downcasting from float32 to float16 or bfloat16 is allowed.
            logger.info("Downcasting %s to %s.", config_dtype, torch_dtype)
        else:
            # Casting between float16 and bfloat16 is allowed with a warning.
            logger.warning("Casting %s to %s.", config_dtype, torch_dtype)

    return torch_dtype


def _get_and_verify_max_len(
    hf_config: PretrainedConfig,
    tokenizer_config: Optional[dict],
    max_model_len: Optional[int],
    disable_sliding_window: bool,
    sliding_window: Optional[int],
    spec_target_max_model_len: Optional[int] = None,
    encoder_config: Optional[Any] = None,
) -> int:
    """Get and verify the model's maximum length."""
    derived_max_model_len = float("inf")
    possible_keys = [
        # OPT
        "max_position_embeddings",
        # GPT-2
        "n_positions",
        # MPT
        "max_seq_len",
        # ChatGLM2
        "seq_length",
        # Command-R
        "model_max_length",
        # Whisper
        "max_target_positions",
        # Others
        "max_sequence_length",
        "max_seq_length",
        "seq_len",
    ]
    # Choose the smallest "max_length" from the possible keys
    max_len_key = None
    for key in possible_keys:
        max_len = getattr(hf_config, key, None)
        if max_len is not None:
            max_len_key = key if max_len < derived_max_model_len \
                else max_len_key
            derived_max_model_len = min(derived_max_model_len, max_len)
    # For Command-R / Cohere, Cohere2 / Aya Vision models
    if tmp_max_len := getattr(hf_config, "model_max_length", None):
        max_len_key = "model_max_length"
        derived_max_model_len = tmp_max_len

    # If sliding window is manually disabled, max_length should be less
    # than the sliding window length in the model config.
    if (disable_sliding_window and sliding_window is not None
            and sliding_window < derived_max_model_len):
        max_len_key = "sliding_window"
        derived_max_model_len = sliding_window

    # Consider model_max_length in tokenizer_config
    if tokenizer_config:
        tokenizer_model_max_length = tokenizer_config.get(
            "model_max_length", derived_max_model_len)
        derived_max_model_len = min(derived_max_model_len,
                                    tokenizer_model_max_length)

    # If none of the keys were found in the config, use a default and
    # log a warning.
    if derived_max_model_len == float("inf"):
        if max_model_len is not None:
            # If max_model_len is specified, we use it.
            return max_model_len

        if spec_target_max_model_len is not None:
            # If this is a speculative draft model, we use the max model len
            # from the target model.
            return spec_target_max_model_len

        default_max_len = 2048
        logger.warning(
            "The model's config.json does not contain any of the following "
            "keys to determine the original maximum length of the model: "
            "%s. Assuming the model's maximum length is %d.", possible_keys,
            default_max_len)
        derived_max_model_len = default_max_len

    rope_scaling = getattr(hf_config, "rope_scaling", None)
    # NOTE(woosuk): Gemma3's max_model_len (128K) is already scaled by RoPE
    # scaling, so we skip applying the scaling factor again.
    if rope_scaling is not None and "gemma3" not in hf_config.model_type:
        # No need to consider "type" key because of patch_rope_scaling when
        # loading HF config
        rope_type = rope_scaling["rope_type"]

        if rope_type not in ("su", "longrope", "llama3"):
            if disable_sliding_window:
                # TODO(robertgshaw): Find a model that supports rope_scaling
                # with sliding window to see if this case should be allowed.
                raise NotImplementedError(
                    "Disabling sliding window is not supported for models "
                    "with rope_scaling. Please raise an issue so we can "
                    "investigate.")

            # NOTE: rope_type == "default" does not define factor
            # https://github.com/huggingface/transformers/blob/v4.45.2/src/transformers/modeling_rope_utils.py
            scaling_factor = rope_scaling.get("factor", 1.0)

            if rope_type == "yarn":
                derived_max_model_len = rope_scaling[
                    "original_max_position_embeddings"]
            derived_max_model_len *= scaling_factor

    if encoder_config and "max_seq_length" in encoder_config:
        derived_max_model_len = encoder_config["max_seq_length"]

    # If the user specified a max length, make sure it is smaller than the
    # derived length from the HF model config.
    if max_model_len is None:
        max_model_len = int(derived_max_model_len)
        if current_platform.is_tpu():
            logger.warning(
                "--max-model-len is not specified, "
                "it's currently using model's default length %s, "
                "which might be too large."
                "Please input with --max-model-len based on your "
                "request input length and output length, to avoid "
                "unnecessary degradation.", max_model_len)
    elif max_model_len > derived_max_model_len:
        # Some models might have a separate key for specifying model_max_length
        # that will be bigger than derived_max_model_len. We compare user input
        # with model_max_length and allow this override when it's smaller.
        model_max_length = getattr(hf_config, "model_max_length", None)
        if model_max_length is not None and max_model_len <= model_max_length:
            if disable_sliding_window:
                # TODO(robertgshaw): Find a model that has model_max_length
                # with sliding window to see if this case should be allowed.
                raise NotImplementedError(
                    "Disabling sliding window is not supported for models "
                    "model_max_length in the config. Please raise an issue "
                    "so we can investigate.")
        else:
            msg = (
                f"User-specified max_model_len ({max_model_len}) is greater "
                f"than the derived max_model_len ({max_len_key}="
                f"{derived_max_model_len} or model_max_length="
                f"{model_max_length} in model's config.json).")
            warning = (
                "VLLM_ALLOW_LONG_MAX_MODEL_LEN must be used with extreme "
                "caution. If the model uses relative position encoding (RoPE), "
                "positions exceeding derived_max_model_len lead to nan. If the "
                "model uses absolute position encoding, positions exceeding "
                "derived_max_model_len will cause a CUDA array out-of-bounds "
                "error.")
            if envs.VLLM_ALLOW_LONG_MAX_MODEL_LEN:
                logger.warning_once("%s %s", msg, warning)
            else:
                raise ValueError(
                    f"{msg} To allow overriding this maximum, set "
                    f"the env var VLLM_ALLOW_LONG_MAX_MODEL_LEN=1. {warning}")
    return int(max_model_len)


def get_served_model_name(model: str,
                          served_model_name: Optional[Union[str, list[str]]]):
    """
    If the input is a non-empty list, the first model_name in
    `served_model_name` is taken.
    If the input is a non-empty string, it is used directly.
    For cases where the input is either an empty string or an
    empty list, the fallback is to use `self.model`.
    """
    if not served_model_name:
        return model
    if isinstance(served_model_name, list):
        return served_model_name[0]
    return served_model_name


GuidedDecodingBackend = Literal["auto", "xgrammar", "guidance", "outlines",
                                "lm-format-enforcer"]


@config
@dataclass
class DecodingConfig:
    """Dataclass which contains the decoding strategy of the engine."""

    backend: GuidedDecodingBackend = "auto"
    """Which engine will be used for guided decoding (JSON schema / regex etc)
    by default. With "auto", we will make opinionated choices based on request
    contents and what the backend libraries currently support, so the behavior
    is subject to change in each release."""

    disable_fallback: bool = False
    """If `True`, vLLM will not fallback to a different backend on error."""

    disable_any_whitespace: bool = False
    """If `True`, the model will not generate any whitespace during guided
    decoding. This is only supported for xgrammar and guidance backends."""

    disable_additional_properties: bool = False
    """If `True`, the `guidance` backend will not use `additionalProperties`
    in the JSON schema. This is only supported for the `guidance` backend and
    is used to better align its behaviour with `outlines` and `xgrammar`."""

    reasoning_backend: str = ""
    """Select the reasoning parser depending on the model that you're using.
    This is used to parse the reasoning content into OpenAI API format."""

    def compute_hash(self) -> str:
        """
        WARNING: Whenever a new field is added to this config,
        ensure that it is included in the factors list if
        it affects the computation graph.

        Provide a hash that uniquely identifies all the configs
        that affect the structure of the computation
        graph from input ids/embeddings to the final hidden states,
        excluding anything before input ids/embeddings and after
        the final hidden states.
        """
        # no factors to consider.
        # this config will not affect the computation graph.
        factors: list[Any] = []
        hash_str = hashlib.md5(str(factors).encode(),
                               usedforsecurity=False).hexdigest()
        return hash_str

    def __post_init__(self):
        if (self.disable_any_whitespace
                and self.backend not in ("xgrammar", "guidance")):
            raise ValueError("disable_any_whitespace is only supported for "
                             "xgrammar and guidance backends.")
        if (self.disable_additional_properties and self.backend != "guidance"):
            raise ValueError("disable_additional_properties is only supported "
                             "for the guidance backend.")


DetailedTraceModules = Literal["model", "worker", "all"]


@config
@dataclass
class ObservabilityConfig:
    """Configuration for observability - metrics and tracing."""

    show_hidden_metrics_for_version: Optional[str] = None
    """Enable deprecated Prometheus metrics that have been hidden since the
    specified version. For example, if a previously deprecated metric has been
    hidden since the v0.7.0 release, you use
    `--show-hidden-metrics-for-version=0.7` as a temporary escape hatch while
    you migrate to new metrics. The metric is likely to be removed completely
    in an upcoming release."""

    @cached_property
    def show_hidden_metrics(self) -> bool:
        """Check if the hidden metrics should be shown."""
        if self.show_hidden_metrics_for_version is None:
            return False
        return version._prev_minor_version_was(
            self.show_hidden_metrics_for_version)

    otlp_traces_endpoint: Optional[str] = None
    """Target URL to which OpenTelemetry traces will be sent."""

    collect_detailed_traces: Optional[list[DetailedTraceModules]] = None
    """It makes sense to set this only if `--otlp-traces-endpoint` is set. If
    set, it will collect detailed traces for the specified modules. This
    involves use of possibly costly and or blocking operations and hence might
    have a performance impact.

    Note that collecting detailed timing information for each request can be
    expensive."""

    @cached_property
    def collect_model_forward_time(self) -> bool:
        """Whether to collect model forward time for the request."""
        return (self.collect_detailed_traces is not None
                and ("model" in self.collect_detailed_traces
                     or "all" in self.collect_detailed_traces))

    @cached_property
    def collect_model_execute_time(self) -> bool:
        """Whether to collect model execute time for the request."""
        return (self.collect_detailed_traces is not None
                and ("worker" in self.collect_detailed_traces
                     or "all" in self.collect_detailed_traces))

    def compute_hash(self) -> str:
        """
        WARNING: Whenever a new field is added to this config,
        ensure that it is included in the factors list if
        it affects the computation graph.

        Provide a hash that uniquely identifies all the configs
        that affect the structure of the computation
        graph from input ids/embeddings to the final hidden states,
        excluding anything before input ids/embeddings and after
        the final hidden states.
        """
        # no factors to consider.
        # this config will not affect the computation graph.
        factors: list[Any] = []
        hash_str = hashlib.md5(str(factors).encode(),
                               usedforsecurity=False).hexdigest()
        return hash_str

    def __post_init__(self):
        if (self.collect_detailed_traces is not None
                and len(self.collect_detailed_traces) == 1
                and "," in self.collect_detailed_traces[0]):
            self._parse_collect_detailed_traces()

        from vllm.tracing import is_otel_available, otel_import_error_traceback
        if not is_otel_available() and self.otlp_traces_endpoint is not None:
            raise ValueError(
                "OpenTelemetry is not available. Unable to configure "
                "'otlp_traces_endpoint'. Ensure OpenTelemetry packages are "
                f"installed. Original error:\n{otel_import_error_traceback}")

    def _parse_collect_detailed_traces(self):
        assert isinstance(self.collect_detailed_traces, list)
        self.collect_detailed_traces = cast(
            list[DetailedTraceModules],
            self.collect_detailed_traces[0].split(","))


KVProducer = Literal["kv_producer", "kv_both"]
KVConsumer = Literal["kv_consumer", "kv_both"]
KVRole = Literal[KVProducer, KVConsumer]


@config
@dataclass
class KVTransferConfig:
    """Configuration for distributed KV cache transfer."""

    kv_connector: Optional[str] = None
    """The KV connector for vLLM to transmit KV caches between vLLM instances.
    """

    engine_id: Optional[str] = None
    """The engine id for KV transfers."""

    kv_buffer_device: Optional[str] = "cuda"
    """The device used by kv connector to buffer the KV cache.
    Currently only support 'cuda'."""

    kv_buffer_size: float = 1e9
    """The buffer size for TorchDistributedConnector. Measured in number of
    bytes. Recommended value: 1e9 (about 1GB)."""

    kv_role: Optional[KVRole] = None
    """Whether this vLLM instance produces, consumes KV cache, or both. Choices
    are 'kv_producer', 'kv_consumer', and 'kv_both'."""

    kv_rank: Optional[int] = None
    """The rank of this vLLM instance in the KV cache transfer. Typical value:
    0 for prefill instance, 1 for decode instance.
    Currently only 1P1D is supported."""

    kv_parallel_size: int = 1
    """The number of parallel instances for KV cache transfer. For
    P2pNcclConnector, this should be 2."""

    kv_ip: str = "127.0.0.1"
    """The KV connector ip, used to build distributed connection."""

    kv_port: int = 14579
    """The KV connector port, used to build distributed connection."""

    kv_connector_extra_config: dict[str, Any] = field(default_factory=dict)
    """any extra config that the connector may need."""

    kv_connector_module_path: Optional[str] = None
    """The Python module path to dynamically load the KV connector from.
    Only supported in V1."""

    def compute_hash(self) -> str:
        """
        WARNING: Whenever a new field is added to this config,
        ensure that it is included in the factors list if
        it affects the computation graph.

        Provide a hash that uniquely identifies all the configs
        that affect the structure of the computation
        graph from input ids/embeddings to the final hidden states,
        excluding anything before input ids/embeddings and after
        the final hidden states.
        """
        # no factors to consider.
        # this config will not affect the computation graph.
        factors: list[Any] = []
        hash_str = hashlib.md5(str(factors).encode(),
                               usedforsecurity=False).hexdigest()
        return hash_str

    def __post_init__(self) -> None:
        if self.engine_id is None:
            self.engine_id = str(uuid.uuid4())

        if self.kv_role is not None and self.kv_role not in get_args(KVRole):
            raise ValueError(f"Unsupported kv_role: {self.kv_role}. "
                             f"Supported roles are {get_args(KVRole)}")

        if self.kv_connector is not None and self.kv_role is None:
            raise ValueError("Please specify kv_disagg_role when kv_connector "
                             f"is set, supported roles are {get_args(KVRole)}")

    @property
    def is_kv_transfer_instance(self) -> bool:
        return self.kv_connector is not None and \
            self.kv_role in get_args(KVRole)

    @property
    def is_kv_producer(self) -> bool:
        return self.kv_connector is not None and \
            self.kv_role in get_args(KVProducer)

    @property
    def is_kv_consumer(self) -> bool:
        return self.kv_connector is not None and \
            self.kv_role in get_args(KVConsumer)

    def get_from_extra_config(self, key, default) -> Any:
        return self.kv_connector_extra_config.get(key, default)


@config
@dataclass(config=ConfigDict(arbitrary_types_allowed=True))
class VllmConfig:
    """Dataclass which contains all vllm-related configuration. This
    simplifies passing around the distinct configurations in the codebase.
    """

    # TODO: use default_factory once default constructing ModelConfig doesn't
    # try to download a model
    model_config: ModelConfig = None  # type: ignore
    """Model configuration."""
    cache_config: CacheConfig = field(default_factory=CacheConfig)
    """Cache configuration."""
    parallel_config: ParallelConfig = field(default_factory=ParallelConfig)
    """Parallel configuration."""
    scheduler_config: SchedulerConfig = field(default_factory=SchedulerConfig)
    """Scheduler configuration."""
    device_config: DeviceConfig = field(default_factory=DeviceConfig)
    """Device configuration."""
    load_config: LoadConfig = field(default_factory=LoadConfig)
    """Load configuration."""
    lora_config: Optional[LoRAConfig] = None
    """LoRA configuration."""
    speculative_config: Optional[SpeculativeConfig] = None
    """Speculative decoding configuration."""
    decoding_config: DecodingConfig = field(default_factory=DecodingConfig)
    """Decoding configuration."""
    observability_config: Optional[ObservabilityConfig] = None
    """Observability configuration."""
    quant_config: Optional[QuantizationConfig] = None
    """Quantization configuration."""
    compilation_config: CompilationConfig = field(
        default_factory=CompilationConfig)
    """`torch.compile` and cudagraph capture configuration for the model.

    As a shorthand, `-O<n>` can be used to directly specify the compilation
    level `n`: `-O3` is equivalent to `-O.level=3` (same as `-O='{"level":3}'`).
    Currently, -O <n> and -O=<n> are supported as well but this will likely be
    removed in favor of clearer -O<n> syntax in the future.

    NOTE: level 0 is the default level without any optimization. level 1 and 2
    are for internal testing only. level 3 is the recommended level for
    production, also default in V1.

    You can specify the full compilation config like so:
    `{"level": 3, "cudagraph_capture_sizes": [1, 2, 4, 8]}`
    """
    kv_transfer_config: Optional[KVTransferConfig] = None
    """The configurations for distributed KV cache transfer."""
    kv_events_config: Optional[KVEventsConfig] = None
    """The configurations for event publishing."""
    # some opaque config, only used to provide additional information
    # for the hash computation, mainly used for testing, debugging or out of
    # tree config registration.
    additional_config: Union[dict, SupportsHash] = field(default_factory=dict)
    """Additional config for specified platform. Different platforms may
    support different configs. Make sure the configs are valid for the platform
    you are using. Contents must be hashable."""
    instance_id: str = ""
    """The ID of the vLLM instance."""

    def compute_hash(self) -> str:
        """
        WARNING: Whenever a new field is added to this config,
        ensure that it is included in the factors list if
        it affects the computation graph.

        Provide a hash that uniquely identifies all the configs
        that affect the structure of the computation
        graph from input ids/embeddings to the final hidden states,
        excluding anything before input ids/embeddings and after
        the final hidden states.
        """
        factors: list[Any] = []

        # summarize vllm config
        vllm_factors: list[Any] = []
        from vllm import __version__
        vllm_factors.append(__version__)
        vllm_factors.append(envs.VLLM_USE_V1)
        if self.model_config:
            vllm_factors.append(self.model_config.compute_hash())
        else:
            vllm_factors.append("None")
        if self.cache_config:
            vllm_factors.append(self.cache_config.compute_hash())
        else:
            vllm_factors.append("None")
        if self.parallel_config:
            vllm_factors.append(self.parallel_config.compute_hash())
        else:
            vllm_factors.append("None")
        if self.scheduler_config:
            vllm_factors.append(self.scheduler_config.compute_hash())
        else:
            vllm_factors.append("None")
        if self.device_config:
            vllm_factors.append(self.device_config.compute_hash())
        else:
            vllm_factors.append("None")
        if self.load_config:
            vllm_factors.append(self.load_config.compute_hash())
        else:
            vllm_factors.append("None")
        if self.lora_config:
            vllm_factors.append(self.lora_config.compute_hash())
            # LoRA creates static buffers based on max_num_batched_tokens.
            # The tensor sizes and strides get captured in the torch.compile
            # graph explicitly.
            vllm_factors.append(
                str(self.scheduler_config.max_num_batched_tokens))
        else:
            vllm_factors.append("None")
        if self.speculative_config:
            vllm_factors.append(self.speculative_config.compute_hash())
        else:
            vllm_factors.append("None")
        if self.decoding_config:
            vllm_factors.append(self.decoding_config.compute_hash())
        else:
            vllm_factors.append("None")
        if self.observability_config:
            vllm_factors.append(self.observability_config.compute_hash())
        else:
            vllm_factors.append("None")
        if self.quant_config:
            pass  # should be captured by model_config.quantization
        if self.compilation_config:
            vllm_factors.append(self.compilation_config.compute_hash())
        else:
            vllm_factors.append("None")
        if self.kv_transfer_config:
            vllm_factors.append(self.kv_transfer_config.compute_hash())
        else:
            vllm_factors.append("None")
        if self.additional_config:
            if isinstance(additional_config := self.additional_config, dict):
                additional_config_hash = hashlib.md5(
                    json.dumps(additional_config, sort_keys=True).encode(),
                    usedforsecurity=False,
                ).hexdigest()
            else:
                additional_config_hash = additional_config.compute_hash()
            vllm_factors.append(additional_config_hash)
        else:
            vllm_factors.append("None")
        factors.append(vllm_factors)

        hash_str = hashlib.md5(str(factors).encode(),
                               usedforsecurity=False).hexdigest()[:10]
        return hash_str

    def pad_for_cudagraph(self, batch_size: int) -> int:
        # if batch_size > self.compilation_config.max_capture_size,
        # it should raise an IndexError.
        # the caller should make sure the batch_size is within the range,
        # i.e., batch_size <= self.compilation_config.max_capture_size
        return self.compilation_config.bs_to_padded_graph_size[batch_size]

    @staticmethod
    def _get_quantization_config(
            model_config: ModelConfig,
            load_config: LoadConfig) -> Optional[QuantizationConfig]:
        """Get the quantization config."""
        from vllm.platforms import current_platform
        if model_config.quantization is not None:
            from vllm.model_executor.model_loader.weight_utils import (
                get_quant_config)
            quant_config = get_quant_config(model_config, load_config)
            capability_tuple = current_platform.get_device_capability()

            if capability_tuple is not None:
                capability = capability_tuple.to_int()
                if capability < quant_config.get_min_capability():
                    raise ValueError(
                        f"The quantization method {model_config.quantization} "
                        "is not supported for the current GPU. Minimum "
                        f"capability: {quant_config.get_min_capability()}. "
                        f"Current capability: {capability}.")
            supported_dtypes = quant_config.get_supported_act_dtypes()
            if model_config.dtype not in supported_dtypes:
                raise ValueError(
                    f"{model_config.dtype} is not supported for quantization "
                    f"method {model_config.quantization}. Supported dtypes: "
                    f"{supported_dtypes}")
            return quant_config
        return None

    @staticmethod
    def get_quantization_config(
            model_config: ModelConfig,
            load_config: LoadConfig) -> Optional[QuantizationConfig]:
        import copy

        # For some reason, the _ version of this modifies the model_config
        # object, so using deepcopy to avoid this problem.
        return VllmConfig._get_quantization_config(copy.deepcopy(model_config),
                                                   load_config)

    def with_hf_config(
        self,
        hf_config: PretrainedConfig,
        architectures: Optional[list[str]] = None,
    ) -> "VllmConfig":
        if architectures is not None:
            hf_config = copy.deepcopy(hf_config)
            hf_config.architectures = architectures

        model_config = copy.deepcopy(self.model_config)
        model_config.hf_config = hf_config

        return replace(self, model_config=model_config)

    def __post_init__(self):
        """Verify configs are valid & consistent with each other.
        """

        self.try_verify_and_update_config()

        if self.model_config is not None:
            self.model_config.verify_async_output_proc(self.parallel_config,
                                                       self.speculative_config,
                                                       self.device_config)
            self.model_config.verify_with_parallel_config(self.parallel_config)
            self.model_config.verify_dual_chunk_attention_config(
                self.load_config)

        self.cache_config.verify_with_parallel_config(self.parallel_config)

        if self.lora_config is not None:
            self.lora_config.verify_with_cache_config(self.cache_config)
            self.lora_config.verify_with_model_config(self.model_config)

        if self.quant_config is None and self.model_config is not None:
            self.quant_config = VllmConfig._get_quantization_config(
                self.model_config, self.load_config)

        from vllm.platforms import current_platform
        if self.model_config is not None and \
            self.scheduler_config.chunked_prefill_enabled and \
            self.model_config.dtype == torch.float32 and \
            current_platform.get_device_capability() == (7, 5):
            logger.warning_once(
                "Turing devices tensor cores do not support float32 matmul. "
                "To workaround this limitation, vLLM will set 'ieee' input "
                "precision for chunked prefill triton kernels.")

        # If the user does not explicitly set a compilation level, then
        # we use the default level. The default level depends on other
        # settings (see the below code).
        if self.compilation_config.level is None:
            if envs.VLLM_USE_V1:
                if (self.model_config is not None
                        and not self.model_config.enforce_eager):
                    self.compilation_config.level = CompilationLevel.PIECEWISE
                else:
                    self.compilation_config.level = \
                            CompilationLevel.NO_COMPILATION

            else:
                # NB: Passing both --enforce-eager and a compilation level
                # in V0 means the compilation level wins out.
                self.compilation_config.level = CompilationLevel.NO_COMPILATION

        # async tp is built on top of sequence parallelism
        # and requires it to be enabled.
        if self.compilation_config.pass_config.enable_async_tp:
            self.compilation_config.pass_config.enable_sequence_parallelism = \
                True
        if self.compilation_config.pass_config.enable_sequence_parallelism:
            self.compilation_config.custom_ops.append("+rms_norm")

        if current_platform.is_cuda_alike() or current_platform.is_xpu():
            # if cudagraph_mode is not explicitly set by users, set default
            # value
            if self.compilation_config.cudagraph_mode is None:
                if envs.VLLM_USE_V1 and self.compilation_config.level \
                    == CompilationLevel.PIECEWISE:
                    self.compilation_config.cudagraph_mode = \
                        CUDAGraphMode.PIECEWISE
                else:
                    self.compilation_config.cudagraph_mode = CUDAGraphMode.NONE

            # disable cudagraph when enforce eager execution
            if self.model_config is not None and \
                    self.model_config.enforce_eager:
                logger.info("Cudagraph is disabled under eager mode")
                self.compilation_config.cudagraph_mode = CUDAGraphMode.NONE
            elif envs.VLLM_USE_V1:
                self.compilation_config.cudagraph_num_of_warmups = 1

            self._set_cudagraph_sizes()
        else:
            self.compilation_config.cudagraph_mode = CUDAGraphMode.NONE

        if self.cache_config.cpu_offload_gb > 0 and \
            self.compilation_config.level != CompilationLevel.NO_COMPILATION \
                and not envs.VLLM_USE_V1:
            logger.warning(
                "CPU offload is not supported with `torch.compile` in v0 yet."
                " Disabling `torch.compile`.")
            self.compilation_config.level = CompilationLevel.NO_COMPILATION

        if self.cache_config.kv_sharing_fast_prefill:
            if not envs.VLLM_USE_V1:
                raise NotImplementedError(
                    "Fast prefill optimization for KV sharing is not supported "
                    "in V0 currently.")

            if self.speculative_config is not None and \
                self.speculative_config.use_eagle():
                raise NotImplementedError(
                    "Fast prefill optimization for KV sharing is not "
                    "compatible with EAGLE as EAGLE requires correct logits "
                    "for all tokens while fast prefill gives incorrect logits "
                    "for prompt tokens.")

            logger.warning_once(
                "--kv-sharing-fast-prefill requires changes on model side for "
                "correctness and to realize prefill savings. ")

        if ((not envs.VLLM_USE_V1) and self.lora_config is not None
                and self.compilation_config.level
                != CompilationLevel.NO_COMPILATION):
            logger.warning(
                "LoRA for V0 is not supported with `torch.compile` yet. "
                "Disabling `torch.compile`.")
            self.compilation_config.level = CompilationLevel.NO_COMPILATION

        disable_chunked_prefill_reasons: list[str] = []

        if self.model_config and self.model_config.pooler_config:
            pooling_type = self.model_config.pooler_config.pooling_type
            if pooling_type is None or pooling_type.lower() != "last":
                disable_chunked_prefill_reasons.append(
                    "Only \"last\" pooling supports chunked "
                    "prefill and prefix caching; disabling both.")
            elif not getattr(self.model_config.hf_config, "is_causal", True):
                disable_chunked_prefill_reasons.append(
                    "Only models using causal attention supports chunked "
                    "prefill and prefix caching; disabling both.")

        if disable_chunked_prefill_reasons:
            for reason in disable_chunked_prefill_reasons:
                logger.info(reason)
            self.scheduler_config.chunked_prefill_enabled = False
            self.scheduler_config.long_prefill_token_threshold = 0

            if self.cache_config is not None:
                self.cache_config.enable_prefix_caching = False

        if (self.kv_events_config is not None
                and self.kv_events_config.enable_kv_cache_events
                and not self.cache_config.enable_prefix_caching):
            logger.warning(
                "KV cache events are on, but prefix caching is not enabled."
                "Use --enable-prefix-caching to enable.")
        if (self.kv_events_config is not None
                and self.kv_events_config.publisher != "null"
                and not self.kv_events_config.enable_kv_cache_events):
            logger.warning("KV cache events are disabled,"
                           "but the scheduler is configured to publish them."
                           "Modify KVEventsConfig.enable_kv_cache_events"
                           "to True to enable.")
        current_platform.check_and_update_config(self)

        # final check of cudagraph mode after platform-specific update
        if envs.VLLM_USE_V1 and current_platform.is_cuda_alike():
            if self.compilation_config.cudagraph_mode == CUDAGraphMode.FULL \
                and self.model_config is not None and \
                not self.model_config.disable_cascade_attn:
                logger.info("CUDAGraphMode.FULL is not supported with "
                            "cascade attention currently. Disabling cascade"
                            "attention.")
                self.model_config.disable_cascade_attn = True

            if self.compilation_config.cudagraph_mode\
                .requires_piecewise_compilation():
                assert self.compilation_config.level == \
                    CompilationLevel.PIECEWISE, \
                    "Compilation level should be CompilationLevel.PIECEWISE "\
                    "when cudagraph_mode piecewise cudagraphs is used, "\
                    f"cudagraph_mode={self.compilation_config.cudagraph_mode}"

        if not self.instance_id:
            self.instance_id = random_uuid()[:5]

        # Do this after all the updates to compilation_config.level
        if envs.VLLM_USE_V1 and \
            self.compilation_config.level == CompilationLevel.PIECEWISE:
            self.compilation_config.set_splitting_ops_for_v1()

        if (envs.VLLM_USE_V1
                and not self.scheduler_config.disable_hybrid_kv_cache_manager):
            # logger should only print warning message for hybrid models. As we
            # can't know whether the model is hybrid or not now, so we don't log
            # warning message here and will log it later.
            if not (current_platform.is_cuda() or current_platform.is_rocm()):
                # Hybrid KV cache manager is not supported on non-GPU platforms.
                self.scheduler_config.disable_hybrid_kv_cache_manager = True
            if self.kv_transfer_config is not None:
                # Hybrid KV cache manager is not compatible with KV transfer.
                self.scheduler_config.disable_hybrid_kv_cache_manager = True
            if self.kv_events_config is not None:
                # Hybrid KV cache manager is not compatible with KV events.
                self.scheduler_config.disable_hybrid_kv_cache_manager = True
            if self.model_config is not None and \
                self.model_config.attention_chunk_size is not None:
                if self.speculative_config is not None and \
                    self.speculative_config.use_eagle():
                    # Hybrid KV cache manager is not yet supported with chunked
                    # local attention + eagle.
                    self.scheduler_config.disable_hybrid_kv_cache_manager = True
                elif \
                    not envs.VLLM_ALLOW_CHUNKED_LOCAL_ATTN_WITH_HYBRID_KV_CACHE:
                    logger.warning(
                        "There is a latency regression when using chunked local"
                        " attention with the hybrid KV cache manager. Disabling"
                        " it, by default. To enable it, set the environment "
                        "VLLM_ALLOW_CHUNKED_LOCAL_ATTN_WITH_HYBRID_KV_CACHE=1."
                    )
                    # Hybrid KV cache manager is not yet supported with chunked
                    # local attention.
                    self.scheduler_config.disable_hybrid_kv_cache_manager = True

    def update_sizes_for_sequence_parallelism(self,
                                              possible_sizes: list) -> list:
        # remove the sizes that not multiple of tp_size when
        # enable sequence parallelism
        removed_sizes = [
            size for size in possible_sizes
            if size % self.parallel_config.tensor_parallel_size != 0
        ]
        if removed_sizes:
            logger.warning(
                "Batch sizes %s are removed because they are not "
                "multiple of tp_size %d when "
                "sequence parallelism is enabled", removed_sizes,
                self.parallel_config.tensor_parallel_size)

        return [
            size for size in possible_sizes
            if size % self.parallel_config.tensor_parallel_size == 0
        ]

    def _set_cudagraph_sizes(self):
        """
        cudagraph batchsize padding logic:

        `[1, 2, 4] + [8 * i for i in range(1, 1025)]` is a list of all possible
        batch sizes that cudagraph will capture.

        Depending on the engine's configuration of `max_num_seqs`, the
        candidate batch sizes to capture cudagraph will shrink to the subset
        which just cover the range of `[1, max_num_seqs]`. In the common case,
        `max_num_seqs` is 256, and the cudagraph batch sizes will be
        `[1, 2, 4, 8, 16, 24, 32, 40, ..., 256]`.

        However, if users specify the cudagraph capture sizes through
        compilation config, we will use the specified sizes instead.

        In the end, `vllm_config.compilation_config.cudagraph_capture_sizes`
        will be the final sizes to capture cudagraph (in descending order).

        During runtime, if batchsize is larger than
        `vllm_config.compilation_config.cudagraph_capture_sizes`,
        no cudagraph will be used.
        If the batch size is no larger than
        `vllm_config.compilation_config.cudagraph_capture_sizes`,
        we can quickly find the padded graph size for a given batch size by
        looking up `vllm_config.compilation_config.bs_to_padded_graph_size`.
        """

        # calculate the default `batch_size_capture_list`
        if not envs.VLLM_USE_V1:
            batch_size_capture_list = []
            if self.scheduler_config is not None and \
                self.model_config is not None and \
                    not self.model_config.enforce_eager:

                possible_sizes = [1, 2, 4] + [8 * i for i in range(1, 1025)]
                if self.parallel_config.tensor_parallel_size > 1 and \
                    self.compilation_config.pass_config.enable_sequence_parallelism:
                    possible_sizes = self.update_sizes_for_sequence_parallelism(
                        possible_sizes)

                # find the minimum size that is larger than max_num_seqs,
                # which then becomes the max_batchsize_to_capture
                larger_sizes = [
                    x for x in possible_sizes
                    if x >= self.scheduler_config.max_num_seqs
                ]
                if larger_sizes:
                    max_batchsize_to_capture = larger_sizes[0]
                else:
                    max_batchsize_to_capture = possible_sizes[-1]

                # filter out the sizes that are
                # larger than max_batchsize_to_capture
                batch_size_capture_list = [
                    size for size in possible_sizes
                    if size <= max_batchsize_to_capture
                ]
        else:
            batch_size_capture_list = []
            if self.model_config is not None and \
                not self.model_config.enforce_eager:
                cuda_graph_sizes = self.scheduler_config.cuda_graph_sizes
                if len(cuda_graph_sizes) == 1:
                    batch_size_capture_list = [1, 2, 4] + [
                        i for i in range(8, cuda_graph_sizes[0] + 1, 8)
                    ]
                elif len(cuda_graph_sizes) > 1:
                    batch_size_capture_list = sorted(cuda_graph_sizes)
                else:
                    raise TypeError(f"Invalid value for {cuda_graph_sizes=}.")
                if self.parallel_config.tensor_parallel_size > 1 and \
                    self.compilation_config.pass_config.enable_sequence_parallelism:
                    batch_size_capture_list = \
                        self.update_sizes_for_sequence_parallelism(batch_size_capture_list)
                max_num_tokens = self.scheduler_config.max_num_batched_tokens
                batch_size_capture_list = [
                    size for size in batch_size_capture_list
                    if size <= max_num_tokens
                ]

        self.compilation_config.init_with_cudagraph_sizes(
            batch_size_capture_list)

    def recalculate_max_model_len(self, max_model_len: int):
        # Can only be called in try_verify_and_update_config
        model_config = self.model_config
        max_model_len = model_config.get_and_verify_max_len(max_model_len)
        self.model_config.max_model_len = max_model_len
        self.scheduler_config.max_model_len = max_model_len

    def try_verify_and_update_config(self):
        if self.model_config is None:
            return

        # Avoid running try_verify_and_update_config multiple times
        if getattr(self.model_config, "config_updated", False):
            return
        self.model_config.config_updated = True

        architecture = self.model_config.architecture
        if architecture is None:
            return

        from vllm.model_executor.models.config import (
            MODELS_CONFIG_MAP, HybridAttentionMambaModelConfig)
        cls = MODELS_CONFIG_MAP.get(architecture, None)
        if cls is not None:
            cls.verify_and_update_config(self)

        if self.model_config.is_hybrid:
            HybridAttentionMambaModelConfig.verify_and_update_config(self)

        if self.model_config.convert_type == "classify":
            # Maybe convert ForCausalLM into ForSequenceClassification model.
            from vllm.model_executor.models.adapters import (
                SequenceClassificationConfig)
            SequenceClassificationConfig.verify_and_update_config(self)

    def __str__(self):
        return (
            f"model={self.model_config.model!r}, "
            f"speculative_config={self.speculative_config!r}, "
            f"tokenizer={self.model_config.tokenizer!r}, "
            f"skip_tokenizer_init={self.model_config.skip_tokenizer_init}, "
            f"tokenizer_mode={self.model_config.tokenizer_mode}, "
            f"revision={self.model_config.revision}, "
            f"tokenizer_revision={self.model_config.tokenizer_revision}, "
            f"trust_remote_code={self.model_config.trust_remote_code}, "
            f"dtype={self.model_config.dtype}, "
            f"max_seq_len={self.model_config.max_model_len}, "
            f"download_dir={self.load_config.download_dir!r}, "
            f"load_format={self.load_config.load_format}, "
            f"tensor_parallel_size={self.parallel_config.tensor_parallel_size}, "  # noqa
            f"pipeline_parallel_size={self.parallel_config.pipeline_parallel_size}, "  # noqa
            f"disable_custom_all_reduce={self.parallel_config.disable_custom_all_reduce}, "  # noqa
            f"quantization={self.model_config.quantization}, "
            f"enforce_eager={self.model_config.enforce_eager}, "
            f"kv_cache_dtype={self.cache_config.cache_dtype}, "
            f"device_config={self.device_config.device}, "
            f"decoding_config={self.decoding_config!r}, "
            f"observability_config={self.observability_config!r}, "
            f"seed={self.model_config.seed}, "
            f"served_model_name={self.model_config.served_model_name}, "
            f"enable_prefix_caching={self.cache_config.enable_prefix_caching}, "
            f"chunked_prefill_enabled={self.scheduler_config.chunked_prefill_enabled}, "  # noqa
            f"use_async_output_proc={self.model_config.use_async_output_proc}, "
            f"pooler_config={self.model_config.pooler_config!r}, "
            f"compilation_config={self.compilation_config!r}")


_current_vllm_config: Optional[VllmConfig] = None
_current_prefix: Optional[str] = None


@contextmanager
def set_current_vllm_config(vllm_config: VllmConfig,
                            check_compile=False,
                            prefix: Optional[str] = None):
    """
    Temporarily set the current vLLM config.
    Used during model initialization.
    We save the current vLLM config in a global variable,
    so that all modules can access it, e.g. custom ops
    can access the vLLM config to determine how to dispatch.
    """
    global _current_vllm_config, _current_prefix
    old_vllm_config = _current_vllm_config
    old_prefix = _current_prefix
    from vllm.compilation.counter import compilation_counter
    num_models_seen = compilation_counter.num_models_seen
    try:
        _current_vllm_config = vllm_config
        _current_prefix = prefix
        yield
    except Exception:
        raise
    else:
        logger.debug("enabled custom ops: %s",
                     vllm_config.compilation_config.enabled_custom_ops)
        logger.debug("disabled custom ops: %s",
                     vllm_config.compilation_config.disabled_custom_ops)
        if check_compile and \
            vllm_config.compilation_config.level == CompilationLevel.PIECEWISE \
            and compilation_counter.num_models_seen == num_models_seen:
            # If the model supports compilation,
            # compilation_counter.num_models_seen should be increased
            # by at least 1.
            # If it is not increased, it means the model does not support
            # compilation (does not have @support_torch_compile decorator).
            logger.warning(
                "`torch.compile` is turned on, but the model %s"
                " does not support it. Please open an issue on GitHub"
                " if you want it to be supported.",
                vllm_config.model_config.model)
    finally:
        _current_vllm_config = old_vllm_config
        _current_prefix = old_prefix
        # Clear the compilation config cache when context changes
        get_cached_compilation_config.cache_clear()


@lru_cache(maxsize=1)
def get_cached_compilation_config():
    """Cache config to avoid repeated calls to get_current_vllm_config()"""
    return get_current_vllm_config().compilation_config


def get_current_vllm_config() -> VllmConfig:
    if _current_vllm_config is None:
        # in ci, usually when we test custom ops/modules directly,
        # we don't set the vllm config. In that case, we set a default
        # config.
        logger.warning("Current vLLM config is not set.")
        from vllm.config import VllmConfig
        return VllmConfig()
    return _current_vllm_config


def get_current_model_prefix() -> str:
    """
    Get the prefix of the model that's currently being initialized.
    """
    assert _current_prefix is not None, \
        "Current model prefix is not set. "
    return _current_prefix


def contains_object_print(text):
    """
    Check if the text looks like a printed Python object, e.g.
    contains any substring matching the pattern: "at 0xFFFFFFF>"
    We match against 0x followed by 2-16 hex chars (there's
    a max of 16 on a 64 bit system).

    Args:
        text (str): The text to check

    Returns:
        result (bool): `True` if a match is found, `False` otherwise.
    """
    pattern = r'at 0x[a-fA-F0-9]{2,16}>'
    match = re.search(pattern, text)
    return match is not None


def assert_hashable(text):
    if not contains_object_print(text):
        return True
    raise AssertionError(
        f"vLLM tried to hash some configs that may have Python objects ids "
        f"in them. This is a bug, please file an issue. "
        f"Text being hashed: {text}")


T = TypeVar("T")


def get_layers_from_vllm_config(
        vllm_config: VllmConfig,
        layer_type: type[T],
        layer_names: Optional[list[str]] = None) -> dict[str, T]:
    """
    Get layers from the vLLM config.

    Args:
        vllm_config: The vLLM config.
        layer_type: The type of the layer to get.
        layer_names: The names of the layers to get. If None, return all layers.
    """

    if layer_names is None:
        layer_names = list(
            vllm_config.compilation_config.static_forward_context.keys())

    forward_context = vllm_config.compilation_config.static_forward_context

    return {
        layer_name: forward_context[layer_name]
        for layer_name in layer_names
        if isinstance(forward_context[layer_name], layer_type)
    }


@config
@dataclass
class SpeechToTextConfig:
    """Configuration for speech-to-text models."""

    sample_rate: float = 16_000
    """Sample rate (Hz) to resample input audio to. Most speech models expect
    16kHz audio input. The input audio will be automatically resampled to this
    rate before processing."""

    max_audio_clip_s: int = 30
    """Maximum duration in seconds for a single audio clip without chunking.
    Audio longer than this will be split into smaller chunks if
    `allow_audio_chunking` evaluates to True, otherwise it will be rejected."""

    overlap_chunk_second: int = 1
    """Overlap duration in seconds between consecutive audio chunks when
    splitting long audio. This helps maintain context across chunk boundaries
    and improves transcription quality at split points."""

    min_energy_split_window_size: Optional[int] = 1600
    """Window size in samples for finding low-energy (quiet) regions to split
    audio chunks. The algorithm looks for the quietest moment within this
    window to minimize cutting through speech. Default 1600 samples ≈ 100ms
    at 16kHz. If None, no chunking will be done."""

    @property
    def allow_audio_chunking(self) -> bool:
        return self.min_energy_split_window_size is not None


def update_config(config: DataclassInstanceT,
                  overrides: dict[str, Any]) -> DataclassInstanceT:
    processed_overrides = {}
    for field_name, value in overrides.items():
        assert hasattr(
            config, field_name), f"{type(config)} has no field `{field_name}`"
        current_value = getattr(config, field_name)
        if is_dataclass(current_value) and not is_dataclass(value):
            assert isinstance(value, dict), (
                f"Overrides to {type(config)}.{field_name} must be a dict"
                f"  or {type(current_value)}, but got {type(value)}")
            value = update_config(
                current_value,  # type: ignore[type-var]
                value)
        processed_overrides[field_name] = value
    return replace(config, **processed_overrides)<|MERGE_RESOLUTION|>--- conflicted
+++ resolved
@@ -2453,14 +2453,10 @@
     will be automatically assigned to 1-n with the names of the modalities
     in alphabetic order."""
     bias_enabled: bool = False
-<<<<<<< HEAD
-    """Enable bias for LoRA adapters."""
+    """[DEPRECATED] Enable bias for LoRA adapters. This option will be
+    removed in v0.12.0."""
     activated_lora_enabled: bool = False
     """Enable Activated LoRA."""
-=======
-    """[DEPRECATED] Enable bias for LoRA adapters. This option will be
-    removed in v0.12.0."""
->>>>>>> 8d7f39b4
 
     def compute_hash(self) -> str:
         """
