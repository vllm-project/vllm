# SPDX-License-Identifier: Apache-2.0
# SPDX-FileCopyrightText: Copyright contributors to the vLLM project

# ruff: noqa: F401
import ast
import copy
import enum
import hashlib
import inspect
import json
import textwrap
import uuid
import warnings
from collections.abc import Mapping
from contextlib import contextmanager
from dataclasses import MISSING, Field, field, fields, is_dataclass, replace
from functools import cached_property, lru_cache
from importlib.util import find_spec
from typing import (TYPE_CHECKING, Any, Callable, ClassVar, Literal, Optional,
                    Protocol, TypeVar, Union, cast, get_args)

import regex as re
import torch
from pydantic import (ConfigDict, SkipValidation, field_validator,
                      model_validator)
from pydantic.dataclasses import dataclass
from safetensors.torch import _TYPES as _SAFETENSORS_TO_TORCH_DTYPE
from typing_extensions import Self, assert_never, runtime_checkable

import vllm.envs as envs
from vllm import version
from vllm.config.cache import (BlockSize, CacheConfig, CacheDType, MambaDType,
                               PrefixCachingHashAlgo)
from vllm.config.compilation import (CompilationConfig, CompilationLevel,
                                     CUDAGraphMode, PassConfig)
from vllm.config.parallel import (DistributedExecutorBackend, EPLBConfig,
                                  ParallelConfig)
from vllm.config.scheduler import SchedulerConfig, SchedulerPolicy
from vllm.config.utils import ConfigType, config
from vllm.logger import init_logger
from vllm.model_executor.layers.quantization import QuantizationMethods
from vllm.platforms import current_platform
from vllm.transformers_utils.config import (
    ConfigFormat, get_config, get_hf_image_processor_config,
    get_hf_text_config, get_pooling_config,
    get_sentence_transformer_tokenizer_config, is_encoder_decoder,
    is_interleaved, maybe_override_with_speculators_target_model,
    try_get_generation_config, try_get_safetensors_metadata,
    try_get_tokenizer_config, uses_mrope)
from vllm.transformers_utils.s3_utils import S3Model
from vllm.transformers_utils.utils import is_s3, maybe_model_redirect
from vllm.utils import (DEFAULT_MAX_NUM_BATCHED_TOKENS, LayerBlockType,
                        LazyLoader, common_broadcastable_dtype, random_uuid)

if TYPE_CHECKING:
    from _typeshed import DataclassInstance
    from transformers.configuration_utils import PretrainedConfig

    import vllm.model_executor.layers.quantization as me_quant
    import vllm.model_executor.models as me_models
    from vllm.model_executor.layers.quantization import QuantizationMethods
    from vllm.model_executor.layers.quantization.base_config import (
        QuantizationConfig)
    from vllm.model_executor.model_loader import LoadFormats
    from vllm.model_executor.model_loader.tensorizer import TensorizerConfig
    from vllm.v1.sample.logits_processor import LogitsProcessor

    HfOverrides = Union[dict, Callable[[type], type]]
else:
    DataclassInstance = Any
    PretrainedConfig = Any
    QuantizationConfig = Any
    QuantizationMethods = Any
    BaseModelLoader = Any
    LoadFormats = Any
    TensorizerConfig = Any
    LogitsProcessor = Any
    HfOverrides = Union[dict[str, Any], Callable[[type], type]]

    me_quant = LazyLoader("model_executor", globals(),
                          "vllm.model_executor.layers.quantization")
    me_models = LazyLoader("model_executor", globals(),
                           "vllm.model_executor.models")

logger = init_logger(__name__)
DataclassInstanceT = TypeVar("DataclassInstanceT", bound=DataclassInstance)

TaskOption = Literal["auto", "generate", "embedding", "embed", "classify",
                     "score", "reward", "transcription", "draft"]

_ResolvedTask = Literal["generate", "transcription", "encode", "embed",
                        "classify", "reward", "draft"]

RunnerOption = Literal["auto", "generate", "pooling", "draft"]

RunnerType = Literal["generate", "pooling", "draft"]

ConvertOption = Literal["auto", "none", "embed", "classify", "reward"]

ConvertType = Literal["none", "embed", "classify", "reward"]

_RUNNER_TASKS: dict[RunnerType, list[TaskOption]] = {
    "generate": ["generate", "transcription"],
    "pooling": ["embedding", "embed", "classify", "score", "reward"],
    "draft": ["draft"],
}

_RUNNER_CONVERTS: dict[RunnerType, list[ConvertType]] = {
    "generate": [],
    "pooling": ["embed", "classify", "reward"],
    "draft": [],
}

# Some model suffixes are based on auto classes from Transformers:
# https://huggingface.co/docs/transformers/en/model_doc/auto
# NOTE: Items higher on this list priority over lower ones
_SUFFIX_TO_DEFAULTS: list[tuple[str, tuple[RunnerType, ConvertType]]] = [
    ("ForCausalLM", ("generate", "none")),
    ("ForConditionalGeneration", ("generate", "none")),
    ("ChatModel", ("generate", "none")),
    ("LMHeadModel", ("generate", "none")),
    ("ForTextEncoding", ("pooling", "embed")),
    ("EmbeddingModel", ("pooling", "embed")),
    ("ForSequenceClassification", ("pooling", "classify")),
    ("ForAudioClassification", ("pooling", "classify")),
    ("ForImageClassification", ("pooling", "classify")),
    ("ForVideoClassification", ("pooling", "classify")),
    ("ClassificationModel", ("pooling", "classify")),
    ("ForRewardModeling", ("pooling", "reward")),
    ("RewardModel", ("pooling", "reward")),
    # Let other `*Model`s take priority
    ("Model", ("pooling", "embed")),
]


def iter_architecture_defaults():
    yield from _SUFFIX_TO_DEFAULTS


def try_match_architecture_defaults(
    architecture: str,
    *,
    runner_type: Optional[RunnerType] = None,
    convert_type: Optional[ConvertType] = None,
) -> Optional[tuple[str, tuple[RunnerType, ConvertType]]]:
    for suffix, (default_runner_type,
                 default_convert_type) in iter_architecture_defaults():
        if ((runner_type is None or runner_type == default_runner_type) and
            (convert_type is None or convert_type == default_convert_type)
                and architecture.endswith(suffix)):
            return suffix, (default_runner_type, default_convert_type)

    return None


@runtime_checkable
class SupportsHash(Protocol):

    def compute_hash(self) -> str:
        ...


class SupportsMetricsInfo(Protocol):

    def metrics_info(self) -> dict[str, str]:
        ...


class ModelImpl(str, enum.Enum):
    AUTO = "auto"
    VLLM = "vllm"
    TRANSFORMERS = "transformers"


def get_attr_docs(cls: type[Any]) -> dict[str, str]:
    """
    Get any docstrings placed after attribute assignments in a class body.

    https://davidism.com/mit-license/
    """

    def pairwise(iterable):
        """
        Manually implement https://docs.python.org/3/library/itertools.html#itertools.pairwise

        Can be removed when Python 3.9 support is dropped.
        """
        iterator = iter(iterable)
        a = next(iterator, None)

        for b in iterator:
            yield a, b
            a = b

    try:
        cls_node = ast.parse(textwrap.dedent(inspect.getsource(cls))).body[0]
    except (OSError, KeyError, TypeError):
        # HACK: Python 3.13+ workaround - set missing __firstlineno__
        # Workaround can be removed after we upgrade to pydantic==2.12.0
        with open(inspect.getfile(cls)) as f:
            for i, line in enumerate(f):
                if f"class {cls.__name__}" in line and ":" in line:
                    cls.__firstlineno__ = i + 1
                    break
        cls_node = ast.parse(textwrap.dedent(inspect.getsource(cls))).body[0]

    if not isinstance(cls_node, ast.ClassDef):
        raise TypeError("Given object was not a class.")

    out = {}

    # Consider each pair of nodes.
    for a, b in pairwise(cls_node.body):
        # Must be an assignment then a constant string.
        if (not isinstance(a, (ast.Assign, ast.AnnAssign))
                or not isinstance(b, ast.Expr)
                or not isinstance(b.value, ast.Constant)
                or not isinstance(b.value.value, str)):
            continue

        doc = inspect.cleandoc(b.value.value)

        # An assignment can have multiple targets (a = b = v), but an
        # annotated assignment only has one target.
        targets = a.targets if isinstance(a, ast.Assign) else [a.target]

        for target in targets:
            # Must be assigning to a plain name.
            if not isinstance(target, ast.Name):
                continue

            out[target.id] = doc

    return out


def get_field(cls: ConfigType, name: str) -> Field:
    """Get the default factory field of a dataclass by name. Used for getting
    default factory fields in `EngineArgs`."""
    if not is_dataclass(cls):
        raise TypeError("The given class is not a dataclass.")
    cls_fields = {f.name: f for f in fields(cls)}
    if name not in cls_fields:
        raise ValueError(f"Field '{name}' not found in {cls.__name__}.")
    named_field: Field = cls_fields[name]
    if (default_factory := named_field.default_factory) is not MISSING:
        return field(default_factory=default_factory)
    if (default := named_field.default) is not MISSING:
        return field(default=default)
    raise ValueError(
        f"{cls.__name__}.{name} must have a default value or default factory.")


def is_init_field(cls: ConfigType, name: str) -> bool:
    return next(f for f in fields(cls) if f.name == name).init


TokenizerMode = Literal["auto", "slow", "mistral", "custom"]
ModelDType = Literal["auto", "half", "float16", "bfloat16", "float", "float32"]
MMEncoderTPMode = Literal["weights", "data"]


class LogprobsMode(enum.Enum):
    RAW_LOGITS = "raw_logits"
    RAW_LOGPROBS = "raw_logprobs"
    PROCESSED_LOGITS = "processed_logits"
    PROCESSED_LOGPROBS = "processed_logprobs"


@config
@dataclass(config=ConfigDict(arbitrary_types_allowed=True))
class ModelConfig:
    """Configuration for the model."""

    model: str = "Qwen/Qwen3-0.6B"
    """Name or path of the Hugging Face model to use. It is also used as the
    content for `model_name` tag in metrics output when `served_model_name` is
    not specified."""
    runner: RunnerOption = "auto"
    """The type of model runner to use. Each vLLM instance only supports one
    model runner, even if the same model can be used for multiple types."""
    convert: ConvertOption = "auto"
    """Convert the model using adapters defined in
    [vllm.model_executor.models.adapters][]. The most common use case is to
    adapt a text generation model to be used for pooling tasks."""
    task: Optional[TaskOption] = None
    """[DEPRECATED] The task to use the model for. If the model supports more
    than one model runner, this is used to select which model runner to run.

    Note that the model may support other tasks using the same model runner.
    """
    tokenizer: SkipValidation[str] = None  # type: ignore
    """Name or path of the Hugging Face tokenizer to use. If unspecified, model
    name or path will be used."""
    tokenizer_mode: TokenizerMode = "auto"
    """Tokenizer mode:\n
    - "auto" will use the fast tokenizer if available.\n
    - "slow" will always use the slow tokenizer.\n
    - "mistral" will always use the tokenizer from `mistral_common`.\n
    - "custom" will use --tokenizer to select the preregistered tokenizer."""
    trust_remote_code: bool = False
    """Trust remote code (e.g., from HuggingFace) when downloading the model
    and tokenizer."""
    dtype: Union[ModelDType, torch.dtype] = "auto"
    """Data type for model weights and activations:\n
    - "auto" will use FP16 precision for FP32 and FP16 models, and BF16
    precision for BF16 models.\n
    - "half" for FP16. Recommended for AWQ quantization.\n
    - "float16" is the same as "half".\n
    - "bfloat16" for a balance between precision and range.\n
    - "float" is shorthand for FP32 precision.\n
    - "float32" for FP32 precision."""
    seed: Optional[int] = None
    """Random seed for reproducibility. Initialized to None in V0, but
    initialized to 0 in V1."""
    hf_config_path: Optional[str] = None
    """Name or path of the Hugging Face config to use. If unspecified, model
    name or path will be used."""
    allowed_local_media_path: str = ""
    """Allowing API requests to read local images or videos from directories
    specified by the server file system. This is a security risk. Should only
    be enabled in trusted environments."""
    revision: Optional[str] = None
    """The specific model version to use. It can be a branch name, a tag name,
    or a commit id. If unspecified, will use the default version."""
    code_revision: Optional[str] = None
    """The specific revision to use for the model code on the Hugging Face Hub.
    It can be a branch name, a tag name, or a commit id. If unspecified, will
    use the default version."""
    rope_scaling: dict[str, Any] = field(default_factory=dict)
    """RoPE scaling configuration. For example,
    `{"rope_type":"dynamic","factor":2.0}`."""
    rope_theta: Optional[float] = None
    """RoPE theta. Use with `rope_scaling`. In some cases, changing the RoPE
    theta improves the performance of the scaled model."""
    tokenizer_revision: Optional[str] = None
    """The specific revision to use for the tokenizer on the Hugging Face Hub.
    It can be a branch name, a tag name, or a commit id. If unspecified, will
    use the default version."""
    max_model_len: SkipValidation[int] = None  # type: ignore
    """Model context length (prompt and output). If unspecified, will be
    automatically derived from the model config.

    When passing via `--max-model-len`, supports k/m/g/K/M/G in human-readable
    format. Examples:\n
    - 1k -> 1000\n
    - 1K -> 1024\n
    - 25.6k -> 25,600"""
    spec_target_max_model_len: Optional[int] = None
    """Specify the maximum length for spec decoding draft models."""
    quantization: SkipValidation[Optional[QuantizationMethods]] = None
    """Method used to quantize the weights. If `None`, we first check the
    `quantization_config` attribute in the model config file. If that is
    `None`, we assume the model weights are not quantized and use `dtype` to
    determine the data type of the weights."""
    enforce_eager: bool = False
    """Whether to always use eager-mode PyTorch. If True, we will disable CUDA
    graph and always execute the model in eager mode. If False, we will use
    CUDA graph and eager execution in hybrid for maximal performance and
    flexibility."""
    max_seq_len_to_capture: int = 8192
    """Maximum sequence len covered by CUDA graphs. When a sequence has context
    length larger than this, we fall back to eager mode. Additionally for
    encoder-decoder models, if the sequence length of the encoder input is
    larger than this, we fall back to the eager mode."""
    max_logprobs: int = 20
    """Maximum number of log probabilities to return when `logprobs` is
    specified in `SamplingParams`. The default value comes the default for the
    OpenAI Chat Completions API. -1 means no cap, i.e. all (output_length *
    vocab_size) logprobs are allowed to be returned and it may cause OOM."""
    logprobs_mode: LogprobsMode = LogprobsMode.RAW_LOGPROBS
    """Indicates the content returned in the logprobs and prompt_logprobs.
    Supported mode:
    1) raw_logprobs, 2) processed_logprobs, 3) raw_logits, 4) processed_logits.
    Raw means the values before applying any logit processors, like bad words.
    Processed means the values after applying all processors, including
    temperature and top_k/top_p.
    """
    disable_sliding_window: bool = False
    """Whether to disable sliding window. If True, we will disable the sliding
    window functionality of the model, capping to sliding window size. If the
    model does not support sliding window, this argument is ignored."""
    disable_cascade_attn: bool = False
    """Disable cascade attention for V1. While cascade attention does not
    change the mathematical correctness, disabling it could be useful for
    preventing potential numerical issues. Note that even if this is set to
    False, cascade attention will be only used when the heuristic tells that
    it's beneficial."""
    skip_tokenizer_init: bool = False
    """Skip initialization of tokenizer and detokenizer. Expects valid
    `prompt_token_ids` and `None` for prompt from the input. The generated
    output will contain token ids."""
    enable_prompt_embeds: bool = False
    """If `True`, enables passing text embeddings as inputs via the
    `prompt_embeds` key. Note that enabling this will double the time required
    for graph compilation."""
    served_model_name: Optional[Union[str, list[str]]] = None
    """The model name(s) used in the API. If multiple names are provided, the
    server will respond to any of the provided names. The model name in the
    model field of a response will be the first name in this list. If not
    specified, the model name will be the same as the `--model` argument. Noted
    that this name(s) will also be used in `model_name` tag content of
    prometheus metrics, if multiple names provided, metrics tag will take the
    first one."""
    limit_mm_per_prompt: dict[str, int] = field(default_factory=dict)
    """Maximum number of data items per modality per prompt. Only applicable
    for multimodal models."""
    interleave_mm_strings: bool = False
    """Enable fully interleaved support for multimodal prompts, while using
    --chat-template-content-format=string. Defaults to False."""
    skip_mm_profiling: bool = False
    """When enabled, skips multimodal memory profiling and only profiles with
    language backbone model during engine initialization.
    """
    media_io_kwargs: dict[str, dict[str, Any]] = field(default_factory=dict)
    """Additional args passed to process media inputs, keyed by modalities.
    For example, to set num_frames for video, set
    `--media-io-kwargs '{"video": {"num_frames": 40} }'` """
    use_async_output_proc: bool = True
    """Whether to use async output processor."""
    config_format: Union[str, ConfigFormat] = ConfigFormat.AUTO.value
    """The format of the model config to load:\n
    - "auto" will try to load the config in hf format if available else it
    will try to load in mistral format.\n
    - "hf" will load the config in hf format.\n
    - "mistral" will load the config in mistral format."""
    hf_token: Optional[Union[bool, str]] = None
    """The token to use as HTTP bearer authorization for remote files . If
    `True`, will use the token generated when running `huggingface-cli login`
    (stored in `~/.huggingface`)."""
    hf_overrides: HfOverrides = field(default_factory=dict)
    """If a dictionary, contains arguments to be forwarded to the Hugging Face
    config. If a callable, it is called to update the HuggingFace config."""
    mm_processor_kwargs: Optional[dict[str, Any]] = None
    """Arguments to be forwarded to the model's processor for multi-modal data,
    e.g., image processor. Overrides for the multi-modal processor obtained
    from `AutoProcessor.from_pretrained`. The available overrides depend on the
    model that is being run. For example, for Phi-3-Vision: `{"num_crops": 4}`.
    """
    mm_processor_cache_gb: float = 4
    """The size (in GiB) of the multi-modal processor cache, which is used to
    avoid re-processing past multi-modal inputs.

    This cache is duplicated for each API process and engine core process,
    resulting in a total memory usage of
    `mm_processor_cache_gb * (api_server_count + data_parallel_size)`.

    Set to `0` to disable this cache completely (not recommended)."""
    mm_encoder_tp_mode: MMEncoderTPMode = "weights"
    """Indicates how to optimize multi-modal encoder inference using
    tensor parallelism (TP).

    - `"weights"`: Within the same vLLM engine, split the weights of
        each layer across TP ranks. (default TP behavior)
    - `"data"`: Within the same vLLM engine, split the batched input data
        across TP ranks to process the data in parallel, while hosting
        the full weights on each TP rank.
        This batch-level DP is not to be confused with API request-level
        DP (which is controlled by `--data-parallel-size`).
        This is only supported on a per-model basis and falls back to
        `"weights"` if the encoder does not support DP."""
    override_neuron_config: dict[str, Any] = field(default_factory=dict)
    """Initialize non-default neuron config or override default neuron config
    that are specific to Neuron devices, this argument will be used to
    configure the neuron config that can not be gathered from the vllm
    arguments. e.g. `{"cast_logits_dtype": "bfloat16"}`."""
    pooler_config: Optional["PoolerConfig"] = field(init=False)
    """Pooler config which controls the behaviour of output pooling in pooling
    models."""
    override_pooler_config: Optional[Union[dict, "PoolerConfig"]] = None
    """Initialize non-default pooling config or override default pooling config
    for the pooling model. e.g. `{"pooling_type": "mean", "normalize": false}`.
    """
    logits_processor_pattern: Optional[str] = None
    """Optional regex pattern specifying valid logits processor qualified names
    that can be passed with the `logits_processors` extra completion argument.
    Defaults to `None`, which allows no processors."""
    generation_config: str = "auto"
    """The folder path to the generation config. Defaults to `"auto"`, the
    generation config will be loaded from model path. If set to `"vllm"`, no
    generation config is loaded, vLLM defaults will be used. If set to a folder
    path, the generation config will be loaded from the specified folder path.
    If `max_new_tokens` is specified in generation config, then it sets a
    server-wide limit on the number of output tokens for all requests."""
    override_generation_config: dict[str, Any] = field(default_factory=dict)
    """Overrides or sets generation config. e.g. `{"temperature": 0.5}`. If
    used with `--generation-config auto`, the override parameters will be
    merged with the default config from the model. If used with
    `--generation-config vllm`, only the override parameters are used."""
    enable_sleep_mode: bool = False
    """Enable sleep mode for the engine (only cuda platform is supported)."""
    model_impl: Union[str, ModelImpl] = ModelImpl.AUTO.value
    """Which implementation of the model to use:\n
    - "auto" will try to use the vLLM implementation, if it exists, and fall
    back to the Transformers implementation if no vLLM implementation is
    available.\n
    - "vllm" will use the vLLM model implementation.\n
    - "transformers" will use the Transformers model implementation."""
    override_attention_dtype: Optional[str] = None
    """Override dtype for attention"""
    logits_processors: Optional[list[Union[str, type[LogitsProcessor]]]] = None
    """One or more logits processors' fully-qualified class names or class
    definitions"""
<<<<<<< HEAD
    enable_nano_batch_split: bool = False
    """Enable splitting the input batch into nano-batches for intra-device
    parallelism"""
    max_num_nano_batches: int = 2
    """Maximum number of nano-batches to split the input batch into"""
    min_nano_split_tokens: int = 1024
    """Minimum number of tokens to split the input batch"""
=======
    io_processor_plugin: Optional[str] = None
    """IOProcessor plugin name to load at model startup"""
>>>>>>> a0e0efd6

    def compute_hash(self) -> str:
        """
        WARNING: Whenever a new field is added to this config,
        ensure that it is included in the factors list if
        it affects the computation graph.

        Provide a hash that uniquely identifies all the configs
        that affect the structure of the computation
        graph from input ids/embeddings to the final hidden states,
        excluding anything before input ids/embeddings and after
        the final hidden states.
        """
        factors: list[Any] = []
        factors.append(self.model)
        factors.append(self.dtype)
        factors.append(self.quantization)
        factors.append(self.revision)
        factors.append(self.code_revision)
        factors.append(self.max_model_len)
        factors.append(self.max_logprobs)
        factors.append(self.disable_sliding_window)
        factors.append(self.trust_remote_code)
        factors.append(self.generation_config)
        factors.append(self.model_impl)
        factors.append(self.override_generation_config)
        factors.append(self.rope_scaling)
        factors.append(self.rope_theta)
        factors.append(self.enable_nano_batch_split)
        factors.append(self.max_num_nano_batches)
        factors.append(self.min_nano_split_tokens)
        # hf_config can control how the model looks!
        factors.append(self.hf_config.to_json_string())
        str_factors = str(factors)
        assert_hashable(str_factors)
        return hashlib.sha256(str(factors).encode()).hexdigest()

    def __post_init__(self) -> None:
        # Set the default seed to 0 in V1.
        # NOTE(woosuk): In V0, we set the default seed to None because the
        # driver worker shares the same process as the user process, and thus
        # setting a seed affects the user process as well.
        # In V1, we use separate processes for workers (unless
        # VLLM_ENABLE_V1_MULTIPROCESSING=0), so setting a seed here
        # doesn't affect the user process. However, without a consistent seed,
        # different tensor parallel workers would sample different tokens,
        # leading to inconsistent results.
        if envs.VLLM_USE_V1 and self.seed is None:
            self.seed = 0
            if not envs.VLLM_ENABLE_V1_MULTIPROCESSING:
                logger.warning(
                    "The global random seed is set to %d. Since "
                    "VLLM_ENABLE_V1_MULTIPROCESSING is set to False, this may "
                    "affect the random state of the Python process that "
                    "launched vLLM.", self.seed)

        if self.runner != "draft":
            # If we're not running the draft model, check for speculators config
            # If speculators config, set model / tokenizer to be target model
            self.model, self.tokenizer = maybe_override_with_speculators_target_model(  # noqa: E501
                model=self.model,
                tokenizer=self.tokenizer,
                revision=self.revision,
                trust_remote_code=self.trust_remote_code)

        # Keep set served_model_name before maybe_model_redirect(self.model)
        self.served_model_name = get_served_model_name(self.model,
                                                       self.served_model_name)
        self.model = maybe_model_redirect(self.model)
        # The tokenizer is consistent with the model by default.
        if self.tokenizer is None:
            self.tokenizer = self.model
        if self.tokenizer_revision is None:
            self.tokenizer_revision = self.revision
        self.tokenizer = maybe_model_redirect(self.tokenizer)

        if isinstance(self.hf_config_path, str):
            self.hf_config_path = maybe_model_redirect(self.hf_config_path)

        if callable(self.hf_overrides):
            hf_overrides_kw = {}
            hf_overrides_fn = self.hf_overrides
        else:
            hf_overrides_kw = self.hf_overrides
            hf_overrides_fn = None

        if self.rope_scaling:
            hf_override: dict[str, Any] = {"rope_scaling": self.rope_scaling}
            hf_overrides_kw.update(hf_override)
            hf_overrides_str = json.dumps(hf_overrides_kw)
            msg = (
                "`--rope-scaling` will be removed in a future release. "
                f"'Please instead use `--hf-overrides '{hf_overrides_str}'`")
            warnings.warn(DeprecationWarning(msg), stacklevel=2)
        if self.rope_theta is not None:
            hf_override = {"rope_theta": self.rope_theta}
            hf_overrides_kw.update(hf_override)
            hf_overrides_str = json.dumps(hf_overrides_kw)
            msg = (
                "`--rope-theta` will be removed in a future release. "
                f"'Please instead use `--hf-overrides '{hf_overrides_str}'`")
            warnings.warn(DeprecationWarning(msg), stacklevel=2)

        self.maybe_pull_model_tokenizer_for_s3(self.model, self.tokenizer)

        if (backend := envs.VLLM_ATTENTION_BACKEND
            ) and backend == "FLASHINFER" and find_spec("flashinfer") is None:
            raise ValueError(
                "VLLM_ATTENTION_BACKEND is set to FLASHINFER, but flashinfer "
                "module was not found. See "
                "https://github.com/vllm-project/vllm/blob/main/docker/Dockerfile "  # noqa: E501
                "for instructions on how to install it.")

        from vllm.platforms import current_platform

        if (self.override_attention_dtype is not None
                and not current_platform.is_rocm()):
            warnings.warn(
                "override-attention-dtype is set but not using ROCm platform",
                stacklevel=2)

        if (self.enable_sleep_mode
                and not current_platform.is_sleep_mode_available()):
            raise ValueError(
                "Sleep mode is not supported on current platform.")

        if isinstance(self.config_format, str):
            self.config_format = ConfigFormat(self.config_format)

        hf_config = get_config(self.hf_config_path or self.model,
                               self.trust_remote_code,
                               self.revision,
                               self.code_revision,
                               self.config_format,
                               hf_overrides_kw=hf_overrides_kw,
                               hf_overrides_fn=hf_overrides_fn)

        self.hf_config = hf_config
        self.hf_text_config = get_hf_text_config(self.hf_config)
        self.attention_chunk_size = getattr(self.hf_text_config,
                                            "attention_chunk_size", None)
        self.encoder_config = self._get_encoder_config()
        self.hf_image_processor_config = get_hf_image_processor_config(
            self.model, hf_token=self.hf_token, revision=self.revision)

        architectures = self.architectures
        registry = self.registry
        is_generative_model = registry.is_text_generation_model(
            architectures, self)
        is_pooling_model = registry.is_pooling_model(architectures, self)

        def _task_to_convert(task: TaskOption) -> ConvertType:
            if task == "embedding" or task == "embed":
                return "embed"
            if task == "classify":
                return "classify"
            if task == "reward":
                return "reward"
            if task == "score":
                new_task = self._get_default_pooling_task(architectures)
                return "classify" if new_task == "classify" else "embed"

            return "none"

        if self.task is not None:
            runner: RunnerOption = "auto"
            convert: ConvertOption = "auto"
            msg_prefix = ("The 'task' option has been deprecated and will be "
                          "removed in v0.13.0 or v1.0, whichever comes first.")
            msg_hint = "Please remove this option."

            is_generative_task = self.task in _RUNNER_TASKS["generate"]
            is_pooling_task = self.task in _RUNNER_TASKS["pooling"]

            if is_generative_model and is_pooling_model:
                if is_generative_task:
                    runner = "generate"
                    convert = "auto"
                    msg_hint = ("Please replace this option with `--runner "
                                "generate` to continue using this model "
                                "as a generative model.")
                elif is_pooling_task:
                    runner = "pooling"
                    convert = "auto"
                    msg_hint = ("Please replace this option with `--runner "
                                "pooling` to continue using this model "
                                "as a pooling model.")
                else:  # task == "auto"
                    pass
            elif is_generative_model or is_pooling_model:
                if is_generative_task:
                    runner = "generate"
                    convert = "auto"
                    msg_hint = "Please remove this option"
                elif is_pooling_task:
                    runner = "pooling"
                    convert = _task_to_convert(self.task)
                    msg_hint = ("Please replace this option with `--convert "
                                f"{convert}` to continue using this model "
                                "as a pooling model.")
                else:  # task == "auto"
                    pass
            else:
                raise AssertionError("The model should be a generative or "
                                     "pooling model when task is set to "
                                     f"{self.task!r}.")

            self.runner = runner
            self.convert = convert

            msg = f"{msg_prefix} {msg_hint}"
            warnings.warn(msg, DeprecationWarning, stacklevel=2)

        self.runner_type = self._get_runner_type(architectures, self.runner)
        self.convert_type = self._get_convert_type(architectures,
                                                   self.runner_type,
                                                   self.convert)

        if self.runner_type == "generate" and not is_generative_model:
            generate_converts = _RUNNER_CONVERTS["generate"]
            if self.convert_type not in generate_converts:
                # Currently we don't have any converters for generative models
                raise ValueError(
                    "This model does not support `--runner generate`.")
        if self.runner_type == "pooling" and not is_pooling_model:
            pooling_converts = _RUNNER_CONVERTS["pooling"]
            if self.convert_type not in pooling_converts:
                convert_option = "<" + "|".join(pooling_converts) + ">"
                raise ValueError(
                    "This model does not support `--runner pooling`. "
                    f"You can pass `--convert {convert_option} to adapt "
                    "it into a pooling model.")

        self.supported_tasks = self._get_supported_tasks(
            architectures, self.runner_type, self.convert_type)

        # Note: Initialize these attributes early because transformers fallback
        # may fail to load dynamic modules in child processes
        model_info, arch = registry.inspect_model_cls(architectures, self)
        self._model_info = model_info
        self._architecture = arch
        logger.info("Resolved architecture: %s", arch)

        self.pooler_config = self._init_pooler_config()

        self.dtype = _get_and_verify_dtype(
            self.model,
            self.hf_config,
            self.dtype,
            is_pooling_model=self.runner_type == "pooling",
            revision=self.revision,
        )

        # Interleaved attention is not supported by some backends in V0
        if (not self.disable_sliding_window
                and is_interleaved(self.hf_text_config)
                and not envs.VLLM_USE_V1
                and (backend := envs.VLLM_ATTENTION_BACKEND)
                in ("XFORMERS", "FLASHINFER")):
            logger.warning_once(
                "%s has interleaved attention, which is currently not "
                "supported by the %s backend. Disabling sliding window and "
                "capping the max length to the sliding window size (%d).",
                self.hf_text_config.model_type,
                backend,
                self.hf_text_config.sliding_window,
            )
            self.disable_sliding_window = True

        self.original_max_model_len = self.max_model_len
        self.max_model_len = self.get_and_verify_max_len(self.max_model_len)
        self.multimodal_config = self._init_multimodal_config()

        if self.disable_sliding_window:
            # Set after get_and_verify_max_len to ensure that max_model_len
            # can be correctly capped to sliding window size
            self.hf_text_config.sliding_window = None

        if not self.skip_tokenizer_init:
            self._verify_tokenizer_mode()

        if (not current_platform.is_neuron() and self.override_neuron_config):
            raise ValueError(
                "`override_neuron_config` is only supported on Neuron.")

        # Avoid running try_verify_and_update_config multiple times
        self.config_updated = False

        self._verify_quantization()
        self._verify_cuda_graph()
        self._verify_bnb_config()

    @field_validator("quantization", mode="before")
    @classmethod
    def validate_quantization_before(cls, value: Any) -> Any:
        if isinstance(value, str):
            return value.lower()
        return value

    @model_validator(mode="after")
    def validate_model_config_after(self: "ModelConfig") -> "ModelConfig":
        if not isinstance(self.tokenizer, str):
            raise ValueError("tokenizer must be a string after __post_init__.")
        if not isinstance(self.max_model_len, int):
            raise ValueError(
                "max_model_len must be an integer after __post_init__.")
        return self

    def _get_transformers_backend_cls(self) -> str:
        """Determine which Transformers backend class will be used if
        `model_impl` is set to `transformers` or `auto`."""
        if getattr(self, "runner_type", self.runner) == "pooling":
            return "TransformersModel"
        if self.hf_config != self.hf_text_config:
            # If 'hf_text_config' is the same as 'hf_config'. If not, it is
            # probably a composite config, i.e. multimodal
            return "TransformersForMultimodalLM"
        return "TransformersForCausalLM"

    def using_transformers_backend(self) -> bool:
        """Check if the model is using the Transformers backend class."""
        return self.architecture == self._get_transformers_backend_cls()

    @property
    def registry(self):
        return me_models.ModelRegistry

    @property
    def architectures(self) -> list[str]:
        return getattr(self.hf_config, "architectures", [])

    @property
    def architecture(self) -> str:
        """The architecture vllm actually used."""
        return self._architecture

    def maybe_pull_model_tokenizer_for_s3(self, model: str,
                                          tokenizer: str) -> None:
        """Pull model/tokenizer from S3 to temporary directory when needed.

        Args:
            model: Model name or path
            tokenizer: Tokenizer name or path
        """
        if not (is_s3(model) or is_s3(tokenizer)):
            return

        if is_s3(model):
            s3_model = S3Model()
            s3_model.pull_files(model,
                                allow_pattern=["*.model", "*.py", "*.json"])
            self.model_weights = model
            self.model = s3_model.dir

            # If tokenizer is same as model, download to same directory
            if model == tokenizer:
                s3_model.pull_files(model,
                                    ignore_pattern=[
                                        "*.pt", "*.safetensors", "*.bin",
                                        "*.tensors"
                                    ])
                self.tokenizer = s3_model.dir
                return

        # Only download tokenizer if needed and not already handled
        if is_s3(tokenizer):
            s3_tokenizer = S3Model()
            s3_tokenizer.pull_files(
                model,
                ignore_pattern=["*.pt", "*.safetensors", "*.bin", "*.tensors"])
            self.tokenizer = s3_tokenizer.dir

    def _init_multimodal_config(self) -> Optional["MultiModalConfig"]:
        if self._model_info.supports_multimodal:
            if (self.mm_encoder_tp_mode == "data" and
                    not self._model_info.supports_multimodal_encoder_tp_data):
                logger.warning_once(
                    "This model does not support `--mm-encoder-tp-mode data`. "
                    "Falling back to `--mm-encoder-tp-mode weights`.")
                self.mm_encoder_tp_mode = "weights"

            return MultiModalConfig(
                limit_per_prompt=self.limit_mm_per_prompt,
                media_io_kwargs=self.media_io_kwargs,
                mm_processor_kwargs=self.mm_processor_kwargs,
                mm_processor_cache_gb=self.mm_processor_cache_gb,
                mm_encoder_tp_mode=self.mm_encoder_tp_mode,
                interleave_mm_strings=self.interleave_mm_strings,
                skip_mm_profiling=self.skip_mm_profiling,
            )

        return None

    def _get_encoder_config(self):
        return get_sentence_transformer_tokenizer_config(
            self.model, self.revision)

    def _init_pooler_config(self) -> Optional["PoolerConfig"]:
        if self.runner_type == "pooling":
            if isinstance(self.override_pooler_config, dict):
                self.override_pooler_config = PoolerConfig(
                    **self.override_pooler_config)

            pooler_config = self.override_pooler_config or PoolerConfig()

            base_config = get_pooling_config(self.model, self.revision)
            if base_config is not None:
                # Only set values that are not overridden by the user
                for k, v in base_config.items():
                    if getattr(pooler_config, k) is None:
                        setattr(pooler_config, k, v)

            default_pooling_type = self._model_info.default_pooling_type
            if pooler_config.pooling_type is None:
                pooler_config.pooling_type = default_pooling_type

            return pooler_config

        return None

    def _verify_tokenizer_mode(self) -> None:
        tokenizer_mode = cast(TokenizerMode, self.tokenizer_mode.lower())
        if tokenizer_mode not in get_args(TokenizerMode):
            raise ValueError(
                f"Unknown tokenizer mode: {self.tokenizer_mode}. Must be "
                f"one of {get_args(TokenizerMode)}.")
        self.tokenizer_mode = tokenizer_mode

    def _get_default_runner_type(
        self,
        architectures: list[str],
    ) -> RunnerType:
        registry = self.registry

        # Some Sentence Transformers models use *ForCausalLM archs
        if get_pooling_config(self.model, self.revision):
            return "pooling"

        for arch in architectures:
            if arch in registry.get_supported_archs():
                if registry.is_pooling_model(architectures, self):
                    return "pooling"
                if registry.is_text_generation_model(architectures, self):
                    return "generate"

            match = try_match_architecture_defaults(arch)
            if match:
                _, (runner_type, _) = match
                return runner_type

        return "generate"

    def _get_runner_type(
        self,
        architectures: list[str],
        runner: RunnerOption,
    ) -> RunnerType:
        if runner != "auto":
            return runner

        runner_type = self._get_default_runner_type(architectures)

        # Don't log the most common case
        if runner_type != "generate":
            logger.info(
                "Resolved `--runner auto` to `--runner %s`. "
                "Pass the value explicitly to silence this message.",
                runner_type)

        return runner_type

    def _get_default_convert_type(
        self,
        architectures: list[str],
        runner_type: RunnerType,
    ) -> ConvertType:
        registry = self.registry

        for arch in architectures:
            if arch in registry.get_supported_archs():
                if (runner_type == "generate"
                        and registry.is_text_generation_model(
                            architectures, self)):
                    return "none"
                if (runner_type == "pooling"
                        and registry.is_pooling_model(architectures, self)):
                    return "none"

            match = try_match_architecture_defaults(arch,
                                                    runner_type=runner_type)
            if match:
                _, (_, convert_type) = match
                return convert_type

        # This is to handle Sentence Transformers models that use *ForCausalLM
        # and also multi-modal pooling models which are not defined as
        # Sentence Transformers models
        if runner_type == "pooling":
            return "embed"

        return "none"

    def _get_convert_type(
        self,
        architectures: list[str],
        runner_type: RunnerType,
        convert: ConvertOption,
    ) -> ConvertType:
        if convert != "auto":
            return convert

        convert_type = self._get_default_convert_type(architectures,
                                                      runner_type)

        # Don't log the most common case
        if convert_type != "none":
            logger.info(
                "Resolved `--convert auto` to `--convert %s`. "
                "Pass the value explicitly to silence this message.",
                convert_type)

        return convert_type

    def _get_supported_generation_tasks(
        self,
        architectures: list[str],
        convert_type: ConvertType,
    ) -> list[_ResolvedTask]:
        registry = self.registry

        if registry.is_transcription_only_model(architectures, self):
            return ["transcription"]

        # TODO: Use get_supported_generation_tasks once V0 is removed
        supported_tasks = list[_ResolvedTask]()
        if (registry.is_text_generation_model(architectures, self)
                or convert_type in _RUNNER_CONVERTS["generate"]):
            supported_tasks.append("generate")

        if registry.is_transcription_model(architectures, self):
            supported_tasks.append("transcription")

        return supported_tasks

    def _get_default_pooling_task(
        self,
        architectures: list[str],
    ) -> Literal["embed", "classify", "reward"]:
        if self.registry.is_cross_encoder_model(architectures, self):
            return "classify"

        for arch in architectures:
            match = try_match_architecture_defaults(arch,
                                                    runner_type="pooling")
            if match:
                _, (_, convert_type) = match
                assert convert_type != "none"
                return convert_type

        return "embed"

    def _get_supported_pooling_tasks(
        self,
        architectures: list[str],
        convert_type: ConvertType,
    ) -> list[_ResolvedTask]:
        registry = self.registry

        # TODO: Use get_supported_pooling_tasks once V0 is removed
        supported_tasks = list[_ResolvedTask]()
        if (registry.is_pooling_model(architectures, self)
                or convert_type in _RUNNER_CONVERTS["pooling"]):
            supported_tasks.append("encode")

            extra_task = (self._get_default_pooling_task(architectures)
                          if convert_type == "none" else convert_type)
            supported_tasks.append(extra_task)

        return supported_tasks

    def _get_supported_tasks(
        self,
        architectures: list[str],
        runner_type: RunnerType,
        convert_type: ConvertType,
    ) -> list[_ResolvedTask]:
        if runner_type == "generate":
            return self._get_supported_generation_tasks(
                architectures, convert_type)
        if runner_type == "pooling":
            return self._get_supported_pooling_tasks(architectures,
                                                     convert_type)
        if runner_type == "draft":
            return ["draft"]

        assert_never(runner_type)

    def _parse_quant_hf_config(self):
        quant_cfg = getattr(self.hf_config, "quantization_config", None)
        if quant_cfg is None:
            # compressed-tensors uses a "compression_config" key
            quant_cfg = getattr(self.hf_config, "compression_config", None)

        else:
            # Set quant_method for ModelOpt models.
            producer_name = quant_cfg.get("producer", {}).get("name")
            if producer_name == "modelopt":
                quant_algo = quant_cfg.get("quantization",
                                           {}).get("quant_algo")
                if quant_algo == "FP8":
                    quant_cfg["quant_method"] = "modelopt"
                elif quant_algo == "NVFP4":
                    quant_cfg["quant_method"] = "modelopt_fp4"
                elif quant_algo is not None:
                    raise ValueError(
                        f"Unknown ModelOpt quant algo: {quant_algo}")

        return quant_cfg

    def _verify_quantization(self) -> None:
        supported_quantization = me_quant.QUANTIZATION_METHODS
        optimized_quantization_methods = [
            "fp8",
            "modelopt",
            "gptq_marlin_24",
            "gptq_marlin",
            "awq_marlin",
            "fbgemm_fp8",
            "compressed-tensors",
            "experts_int8",
            "quark",
            "modelopt_fp4",
            "bitblas",
            "gptq_bitblas",
            "inc",
            "petit_nvfp4",
        ]
        if self.quantization is not None:
            self.quantization = cast(me_quant.QuantizationMethods,
                                     self.quantization)

        # Parse quantization method from the HF model config, if available.
        quant_cfg = self._parse_quant_hf_config()

        if quant_cfg is not None:
            # Use the community standard 'quant_method'
            quant_method = quant_cfg.get("quant_method", "").lower()

            # Normalize library names
            quant_method = quant_method.replace("compressed_tensors",
                                                "compressed-tensors")

            quant_cfg["quant_method"] = quant_method

            # Quantization methods which are overrides (i.e. they have a
            # `override_quantization_method` method) must be checked in order
            # of preference (this is particularly important for GPTQ).
            overrides = [
                "bitblas",
                "gptq_marlin_24",
                "gptq_marlin",
                "gptq_bitblas",
                "awq_marlin",
                "ipex",
                "moe_wna16",
                "modelopt",
                "modelopt_fp4",
                "petit_nvfp4",
            ]
            quantization_methods = [
                q for q in supported_quantization if q not in overrides
            ]
            # Any custom overrides will be in quantization_methods so we place
            # them at the start of the list so custom overrides have preference
            # over the built in ones.
            quantization_methods = quantization_methods + overrides

            # Detect which checkpoint is it
            for name in quantization_methods:
                method = me_quant.get_quantization_config(name)
                quantization_override = method.override_quantization_method(
                    quant_cfg, self.quantization)
                if quantization_override is not None:
                    # Raise error if the override is not custom (custom would
                    # be in QUANTIZATION_METHODS but not QuantizationMethods)
                    # and hasn't been added to the overrides list.
                    if (name in get_args(me_quant.QuantizationMethods)
                            and name not in overrides):
                        raise ValueError(
                            f"Quantization method {name} is an override but "
                            "is has not been added to the `overrides` list "
                            "above. This is necessary to ensure that the "
                            "overrides are checked in order of preference.")
                    quant_method = quantization_override
                    self.quantization = quantization_override
                    break

            # Verify quantization configurations.
            if self.quantization is None:
                self.quantization = quant_method
            elif self.quantization != quant_method:
                raise ValueError(
                    "Quantization method specified in the model config "
                    f"({quant_method}) does not match the quantization "
                    f"method specified in the `quantization` argument "
                    f"({self.quantization}).")

        if self.quantization is not None:
            if self.quantization not in supported_quantization:
                raise ValueError(
                    f"Unknown quantization method: {self.quantization}. Must "
                    f"be one of {supported_quantization}.")
            from vllm.platforms import current_platform
            current_platform.verify_quantization(self.quantization)
            if self.quantization not in optimized_quantization_methods:
                logger.warning(
                    "%s quantization is not fully "
                    "optimized yet. The speed can be slower than "
                    "non-quantized models.", self.quantization)

    def _verify_cuda_graph(self) -> None:
        # The `max_seq_len_to_capture` was incorrectly
        # based on the encoder's input length (448)
        # but not the decoder's larger input length (1500).
        # This change ensures the CUDA Graph captures the correct,
        # larger sequence length, allowing it to work as intended.
        effective_max_seq_len = self.max_model_len
        if self.is_encoder_decoder:
            effective_max_seq_len = max(
                effective_max_seq_len,
                getattr(self.hf_config, "max_source_positions", 0))
        self.max_seq_len_to_capture = min(self.max_seq_len_to_capture,
                                          effective_max_seq_len)
        # CUDAGraph capture not supported for enc-dec models and mllama on ROCm
        ROCM_UNSUPPORTED_MODELS = ['mllama']
        unsupported_rocm = (self.hf_config.model_type
                            in ROCM_UNSUPPORTED_MODELS
                            or self.is_encoder_decoder)

        if (unsupported_rocm and not self.enforce_eager
                and current_platform.is_rocm()):
            logger.warning(
                "CUDA graph is not supported for %s on ROCm yet, fallback "
                "to eager mode.", self.hf_config.model_type)
            self.enforce_eager = True

    def _verify_bnb_config(self) -> None:
        """
        The current version of bitsandbytes (0.46.1) with 8-bit models does not
        yet support CUDA graph.
        # TODO Remove this when bitsandbytes supports.
        """
        is_bitsandbytes = self.quantization == "bitsandbytes"
        has_quantization_config = (getattr(self.hf_config,
                                           "quantization_config", None)
                                   is not None)
        is_8bit = (self.hf_config.quantization_config.get(
            "load_in_8bit", False) if has_quantization_config else False)
        if all([
                is_bitsandbytes,
                has_quantization_config,
                is_8bit,
                not self.enforce_eager,
        ]):
            logger.warning(
                "CUDA graph is not supported on BitsAndBytes 8bit yet, "
                "fallback to the eager mode.")

            self.enforce_eager = True

    def _verify_with_expert_parallelism(self) -> None:
        num_expert_names = [
            "moe_num_experts",  # Dbrx
            "num_experts",  # Jamba
            "n_routed_experts",  # DeepSeek
            "num_local_experts",  # Mixtral
        ]
        num_experts = 0
        for name in num_expert_names:
            num_experts = getattr(self.hf_text_config, name, 0)
            if num_experts > 0:
                break
        if num_experts < 1:
            raise ValueError(
                "Number of experts in the model must be greater than 0 "
                "when expert parallelism is enabled.")

    def verify_dual_chunk_attention_config(
        self,
        load_config: "LoadConfig",
    ) -> None:
        if hasattr(self.hf_config, "dual_chunk_attention_config"):
            # Try loading the sparse attention config
            from vllm.model_executor.model_loader.weight_utils import (
                get_sparse_attention_config)
            sparse_attn_config = get_sparse_attention_config(self, load_config)
            if sparse_attn_config:
                self.hf_config.dual_chunk_attention_config[
                    "sparse_attention_config"] = sparse_attn_config
                if "sparse_attention_enabled" not in \
                        self.hf_config.dual_chunk_attention_config:
                    self.hf_config.dual_chunk_attention_config[
                        "sparse_attention_enabled"] = True

    def verify_async_output_proc(self, parallel_config, speculative_config,
                                 device_config) -> None:
        if not self.use_async_output_proc:
            # Nothing to check
            return

        if parallel_config.pipeline_parallel_size > 1:
            self.use_async_output_proc = False
            return

        # Reminder: Please update docs/features/compatibility_matrix.md
        # If the feature combo become valid
        from vllm.platforms import current_platform
        if not current_platform.is_async_output_supported(self.enforce_eager):
            self.use_async_output_proc = False
            return

        if envs.VLLM_USE_RAY_SPMD_WORKER:
            self.use_async_output_proc = False
            return

        # Async postprocessor is not necessary for pooling models
        # since there is no token generation
        if self.runner_type == "pooling":
            self.use_async_output_proc = False

        # Reminder: Please update docs/features/compatibility_matrix.md
        # If the feature combo become valid
        if speculative_config:
            self.use_async_output_proc = False

    def verify_with_parallel_config(
        self,
        parallel_config: "ParallelConfig",
    ) -> None:

        if parallel_config.distributed_executor_backend == "external_launcher":
            assert self.seed is not None, (
                "Seed must be set when using external launcher backend to "
                "make sure sampling results are the same across workers.")

        total_num_attention_heads = getattr(self.hf_text_config,
                                            "num_attention_heads", 0)
        tensor_parallel_size = parallel_config.tensor_parallel_size
        if total_num_attention_heads % tensor_parallel_size != 0:
            raise ValueError(
                f"Total number of attention heads ({total_num_attention_heads})"
                " must be divisible by tensor parallel size "
                f"({tensor_parallel_size}).")

        if parallel_config.enable_expert_parallel:
            self._verify_with_expert_parallelism()

        pipeline_parallel_size = parallel_config.pipeline_parallel_size
        if pipeline_parallel_size > 1:
            if not self.registry.is_pp_supported_model(self.architectures,
                                                       self):
                raise NotImplementedError(
                    "Pipeline parallelism is not supported for this model. "
                    "Supported models implement the `SupportsPP` interface.")

            if self.use_async_output_proc:
                self.use_async_output_proc = False

    def get_sliding_window(self) -> Optional[int]:
        """Get the sliding window size from the HF text config if present."""
        return getattr(self.hf_text_config, "sliding_window", None)

    def get_vocab_size(self) -> int:
        return getattr(self.hf_text_config, "vocab_size", 0)

    def get_hidden_size(self) -> int:
        return getattr(self.hf_text_config, "hidden_size", 0)

    @property
    def is_deepseek_mla(self) -> bool:
        if not hasattr(self.hf_text_config, "model_type"):
            return False
        elif self.hf_text_config.model_type in \
            ('deepseek_v2', 'deepseek_v3', 'deepseek_mtp', 'kimi_k2'):
            return self.hf_text_config.kv_lora_rank is not None
        elif self.hf_text_config.model_type == 'eagle':
            # if the model is an EAGLE module, check for the
            # underlying architecture
            return self.hf_text_config.model.model_type in \
                    ('deepseek_v2', 'deepseek_v3') \
                and self.hf_text_config.kv_lora_rank is not None
        return False

    def get_head_size(self) -> int:
        # TODO remove hard code
        if self.is_deepseek_mla:
            qk_rope_head_dim = getattr(self.hf_text_config, "qk_rope_head_dim",
                                       0)
            if self.use_mla:
                return self.hf_text_config.kv_lora_rank + qk_rope_head_dim
            else:
                qk_nope_head_dim = getattr(self.hf_text_config,
                                           "qk_nope_head_dim", 0)
                if qk_rope_head_dim and qk_nope_head_dim:
                    return qk_rope_head_dim + qk_nope_head_dim

        if hasattr(self.hf_text_config,
                   "model_type") and (self.hf_text_config.model_type
                                      == "zamba2"):
            return self.hf_text_config.attention_head_dim

        if self.is_attention_free:
            return 0

        # NOTE: Some configs may set head_dim=None in the config
        if getattr(self.hf_text_config, "head_dim", None) is not None:
            return self.hf_text_config.head_dim

        # FIXME(woosuk): This may not be true for all models.
        return (self.hf_text_config.hidden_size //
                self.hf_text_config.num_attention_heads)

    def get_total_num_kv_heads(self) -> int:
        """Returns the total number of KV heads."""
        # For GPTBigCode & Falcon:
        # NOTE: for falcon, when new_decoder_architecture is True, the
        # multi_query flag is ignored and we use n_head_kv for the number of
        # KV heads.
        falcon_model_types = ["falcon", "RefinedWeb", "RefinedWebModel"]
        new_decoder_arch_falcon = (
            self.hf_config.model_type in falcon_model_types
            and getattr(self.hf_config, "new_decoder_architecture", False))
        if not new_decoder_arch_falcon and getattr(self.hf_text_config,
                                                   "multi_query", False):
            # Multi-query attention, only one KV head.
            # Currently, tensor parallelism is not supported in this case.
            return 1

        # For DBRX and MPT
        if self.hf_config.model_type == "mpt":
            if "kv_n_heads" in self.hf_config.attn_config:
                return self.hf_config.attn_config["kv_n_heads"]
            return self.hf_config.num_attention_heads
        if self.hf_config.model_type == "dbrx":
            return getattr(self.hf_config.attn_config, "kv_n_heads",
                           self.hf_config.num_attention_heads)

        if self.hf_config.model_type == "nemotron-nas":
            for block in self.hf_config.block_configs:
                if not block.attention.no_op:
                    return self.hf_config.num_attention_heads \
                        // block.attention.n_heads_in_group

            raise RuntimeError("Couldn't determine number of kv heads")

        if self.is_attention_free:
            return 0

        attributes = [
            # For Falcon:
            "n_head_kv",
            "num_kv_heads",
            # For LLaMA-2:
            "num_key_value_heads",
            # For ChatGLM:
            "multi_query_group_num",
        ]
        for attr in attributes:
            num_kv_heads = getattr(self.hf_text_config, attr, None)
            if num_kv_heads is not None:
                return num_kv_heads

        # For non-grouped-query attention models, the number of KV heads is
        # equal to the number of attention heads.
        return self.hf_text_config.num_attention_heads

    def get_num_kv_heads(self, parallel_config: "ParallelConfig") -> int:
        """Returns the number of KV heads per GPU."""
        if self.use_mla:
            # When using MLA during decode it becomes MQA
            return 1

        total_num_kv_heads = self.get_total_num_kv_heads()
        # If tensor parallelism is used, we divide the number of KV heads by
        # the tensor parallel size. We will replicate the KV heads in the
        # case where the number of KV heads is smaller than the tensor
        # parallel size so each GPU has at least one KV head.
        return max(1,
                   total_num_kv_heads // parallel_config.tensor_parallel_size)

    def get_num_attention_heads(self,
                                parallel_config: "ParallelConfig") -> int:
        num_heads = getattr(self.hf_text_config, "num_attention_heads", 0)
        return num_heads // parallel_config.tensor_parallel_size

    def get_layers_start_end_indices(
            self, parallel_config: "ParallelConfig") -> tuple[int, int]:
        from vllm.distributed.utils import get_pp_indices
        if (self.hf_text_config.model_type == "deepseek_mtp"
                or self.hf_config.model_type == "mimo_mtp"
                or self.hf_config.model_type == "glm4_moe_mtp"
                or self.hf_config.model_type == "ernie_mtp"):
            total_num_hidden_layers = getattr(self.hf_text_config,
                                              "num_nextn_predict_layers", 0)
        else:
            total_num_hidden_layers = getattr(self.hf_text_config,
                                              "num_hidden_layers", 0)
        # the layout order is: DP x PP x TP
        pp_rank = (parallel_config.rank // parallel_config.tensor_parallel_size
                   ) % parallel_config.pipeline_parallel_size
        pp_size = parallel_config.pipeline_parallel_size
        start, end = get_pp_indices(total_num_hidden_layers, pp_rank, pp_size)
        return start, end

    def get_num_layers(self, parallel_config: "ParallelConfig") -> int:
        start, end = self.get_layers_start_end_indices(parallel_config)
        return end - start

    def get_num_layers_by_block_type(
        self,
        parallel_config: "ParallelConfig",
        block_type: LayerBlockType = LayerBlockType.attention,
    ) -> int:
        # This function relies on 'layers_block_type' in hf_config,
        # for w/o this attribute, we will need to have workarounds like so
        attn_block_type = block_type == LayerBlockType.attention
        is_transformer = not self.is_hybrid and \
                            not self.has_noops and \
                            not self.is_attention_free
        start, end = self.get_layers_start_end_indices(parallel_config)

        if is_transformer:
            # Handle the basic case first
            return end - start if attn_block_type else 0
        elif self.is_attention_free:
            # Attention free
            # Note that this code assumes there
            # is only one type of attention-free block type.
            return 0 if attn_block_type else end - start
        elif self.has_noops:
            block_configs = self.hf_config.block_configs
            return sum(not bc.attention.no_op
                       for bc in block_configs[start:end])
        else:
            # Hybrid model Jamba
            layers_block_type_value = getattr(self.hf_config,
                                              "layers_block_type", None)
            if layers_block_type_value is not None:
                if hasattr(self.hf_text_config,
                           "model_type") and (self.hf_text_config.model_type
                                              == "zamba2"):
                    if attn_block_type:
                        return sum(t == "hybrid"
                                   for t in layers_block_type_value[start:end])
                    else:
                        return self.get_num_layers(parallel_config)
                return sum(t == block_type.value
                           for t in layers_block_type_value[start:end])

            # Hybrid model Minimax
            attn_type_list = getattr(self.hf_config, "attn_type_list", None)
            if attn_type_list:
                return sum(t == 1 for t in attn_type_list[start:end])

            if layers_block_type_value is None and attn_type_list is None:
                raise ValueError(
                    "The model is an hybrid without a"
                    "layers_block_type or an attn_type_list in the hf_config,"
                    "cannot determine the num of "
                    f"{block_type.value} layers")

            return sum(t == 1 for t in attn_type_list[start:end])

    def get_mamba_chunk_size(self) -> Optional[int]:
        """
        Returns the mamba chunk size if it exists
        """
        # used by e.g. Bamba, FalconH1, Granite, PLaMo2
        chunk_size = getattr(self.hf_text_config, "mamba_chunk_size", None)
        if chunk_size is None:
            # used by e.g. Mamba2, NemotronH, Zamba
            chunk_size = getattr(self.hf_text_config, "chunk_size", None)
        return chunk_size

    def get_multimodal_config(self) -> "MultiModalConfig":
        """
        Get the multimodal configuration of the model.

        Raises:
            ValueError: If the model is not multimodal.
        """
        if self.multimodal_config is None:
            raise ValueError("The model is not multimodal.")

        return self.multimodal_config

    def try_get_generation_config(self) -> dict[str, Any]:
        """
        This method attempts to retrieve the non-default values of the
        generation config for this model.

        The generation config can contain information about special tokens, as
        well as sampling parameters. Which is why this method exists separately
        to `get_diff_sampling_param`.

        Returns:
            A dictionary containing the non-default generation config.
        """
        if self.generation_config in {"auto", "vllm"}:
            config = try_get_generation_config(
                self.hf_config_path or self.model,
                trust_remote_code=self.trust_remote_code,
                revision=self.revision,
            )
        else:
            config = try_get_generation_config(
                self.generation_config,
                trust_remote_code=self.trust_remote_code,
            )

        if config is None:
            return {}

        return config.to_diff_dict()

    def get_diff_sampling_param(self) -> dict[str, Any]:
        """
        This method returns a dictionary containing the non-default sampling
        parameters with `override_generation_config` applied.

        The default sampling parameters are:

        - vLLM's neutral defaults if `self.generation_config="vllm"`
        - the model's defaults if `self.generation_config="auto"`
        - as defined in `generation_config.json` if
            `self.generation_config="path/to/generation_config/dir"`

        Returns:
            A dictionary containing the non-default sampling parameters.
        """
        if self.generation_config == "vllm":
            config = {}
        else:
            config = self.try_get_generation_config()

        # Overriding with given generation config
        config.update(self.override_generation_config)

        available_params = [
            "repetition_penalty",
            "temperature",
            "top_k",
            "top_p",
            "min_p",
            "max_new_tokens",
        ]
        if any(p in config for p in available_params):
            diff_sampling_param = {
                p: config.get(p)
                for p in available_params if config.get(p) is not None
            }
            # Huggingface definition of max_new_tokens is equivalent
            # to vLLM's max_tokens
            if "max_new_tokens" in diff_sampling_param:
                diff_sampling_param["max_tokens"] = diff_sampling_param.pop(
                    "max_new_tokens")
        else:
            diff_sampling_param = {}

        if diff_sampling_param:
            logger.warning_once(
                "Default sampling parameters have been overridden by the "
                "model's Hugging Face generation config recommended from the "
                "model creator. If this is not intended, please relaunch "
                "vLLM instance with `--generation-config vllm`.")
        return diff_sampling_param

    @property
    def is_encoder_decoder(self) -> bool:
        """Extract the HF encoder/decoder model flag."""
        """
        For Mllama, VLLM overrides HF's is_encoder_decoder flag and sets it to
        True to enable cross-attention
        Neuron needs all multimodal data to be in the decoder and does not
        need to explicitly enable cross-attention
        """
        if (current_platform.is_neuron()
                and self.hf_config.model_type == "mllama"):
            return False

        return is_encoder_decoder(self.hf_config)

    @property
    def uses_mrope(self) -> bool:
        return uses_mrope(self.hf_config)

    @property
    def is_multimodal_model(self) -> bool:
        return self.multimodal_config is not None

    @property
    def is_multimodal_raw_input_only_model(self) -> bool:
        return self._model_info.supports_multimodal_raw_input_only

    @property
    def is_cross_encoder(self) -> bool:
        return (self._model_info.supports_cross_encoding
                or self.convert_type == "classify")

    @property
    def is_pp_supported(self) -> bool:
        return self._model_info.supports_pp

    @property
    def is_attention_free(self) -> bool:
        return self._model_info.is_attention_free

    @property
    def is_hybrid(self) -> bool:
        return self._model_info.is_hybrid

    @property
    def has_noops(self) -> bool:
        return self._model_info.has_noops

    @property
    def has_inner_state(self):
        return self._model_info.has_inner_state

    @property
    def is_v1_compatible(self) -> bool:
        return not self._model_info.supports_v0_only

    @property
    def use_mla(self) -> bool:
        return self.is_deepseek_mla and not envs.VLLM_MLA_DISABLE

    @property
    def is_matryoshka(self) -> bool:
        return (bool(getattr(self.hf_config, "matryoshka_dimensions", None))
                or getattr(self.hf_config, "is_matryoshka", False))

    @property
    def matryoshka_dimensions(self):
        return getattr(self.hf_config, "matryoshka_dimensions", None)

    @property
    def use_pad_token(self) -> bool:
        # cross_encoder models defaults to using pad_token.
        # `llm as reranker` models defaults to not using pad_token.
        return getattr(self.hf_config, "use_pad_token", True)

    def get_and_verify_max_len(self, max_model_len: int):
        # Consider max_model_len in tokenizer_config only when
        # pooling models use absolute position_embedding.
        tokenizer_config = None
        if (self.runner_type == "pooling" and getattr(
                self.hf_config, "position_embedding_type", "") == "absolute"):
            tokenizer_config = try_get_tokenizer_config(
                self.tokenizer,
                trust_remote_code=self.trust_remote_code,
                revision=self.tokenizer_revision)
        max_model_len = _get_and_verify_max_len(
            hf_config=self.hf_text_config,
            tokenizer_config=tokenizer_config,
            max_model_len=max_model_len,
            disable_sliding_window=self.disable_sliding_window,
            sliding_window=self.get_sliding_window(),
            spec_target_max_model_len=self.spec_target_max_model_len,
            encoder_config=self.encoder_config)
        logger.info("Using max model len %s", max_model_len)
        return max_model_len


@config
@dataclass
class LoadConfig:
    """Configuration for loading the model weights."""

    load_format: Union[str, LoadFormats] = "auto"
    """The format of the model weights to load:\n
    - "auto" will try to load the weights in the safetensors format and fall
    back to the pytorch bin format if safetensors format is not available.\n
    - "pt" will load the weights in the pytorch bin format.\n
    - "safetensors" will load the weights in the safetensors format.\n
    - "npcache" will load the weights in pytorch format and store a numpy cache
    to speed up the loading.\n
    - "dummy" will initialize the weights with random values, which is mainly
    for profiling.\n
    - "tensorizer" will use CoreWeave's tensorizer library for fast weight
    loading. See the Tensorize vLLM Model script in the Examples section for
    more information.\n
    - "runai_streamer" will load the Safetensors weights using Run:ai Model
    Streamer.\n
    - "bitsandbytes" will load the weights using bitsandbytes quantization.\n
    - "sharded_state" will load weights from pre-sharded checkpoint files,
    supporting efficient loading of tensor-parallel models.\n
    - "gguf" will load weights from GGUF format files (details specified in
    https://github.com/ggml-org/ggml/blob/master/docs/gguf.md).\n
    - "mistral" will load weights from consolidated safetensors files used by
    Mistral models.
    - Other custom values can be supported via plugins."""
    download_dir: Optional[str] = None
    """Directory to download and load the weights, default to the default
    cache directory of Hugging Face."""
    model_loader_extra_config: Union[dict, TensorizerConfig] = field(
        default_factory=dict)
    """Extra config for model loader. This will be passed to the model loader
    corresponding to the chosen load_format."""
    device: Optional[str] = None
    """Device to which model weights will be loaded, default to
    device_config.device"""
    ignore_patterns: Optional[Union[list[str], str]] = None
    """The list of patterns to ignore when loading the model. Default to
    "original/**/*" to avoid repeated loading of llama's checkpoints."""
    use_tqdm_on_load: bool = True
    """Whether to enable tqdm for showing progress bar when loading model
    weights."""
    pt_load_map_location: Union[str, dict[str, str]] = "cpu"
    """
    pt_load_map_location: the map location for loading pytorch checkpoint, to
    support loading checkpoints can only be loaded on certain devices like
    "cuda", this is equivalent to {"": "cuda"}. Another supported format is
    mapping from different devices like from GPU 1 to GPU 0:
    {"cuda:1": "cuda:0"}. Note that when passed from command line, the strings
    in dictionary needs to be double quoted for json parsing. For more details,
    see original doc for `map_location` in https://pytorch.org/docs/stable/generated/torch.load.html
    """

    def compute_hash(self) -> str:
        """
        WARNING: Whenever a new field is added to this config,
        ensure that it is included in the factors list if
        it affects the computation graph.

        Provide a hash that uniquely identifies all the configs
        that affect the structure of the computation
        graph from input ids/embeddings to the final hidden states,
        excluding anything before input ids/embeddings and after
        the final hidden states.
        """
        # no factors to consider.
        # this config will not affect the computation graph.
        factors: list[Any] = []
        hash_str = hashlib.md5(str(factors).encode(),
                               usedforsecurity=False).hexdigest()
        return hash_str

    def __post_init__(self):
        self.load_format = self.load_format.lower()
        if self.ignore_patterns is not None and len(self.ignore_patterns) > 0:
            logger.info(
                "Ignoring the following patterns when downloading weights: %s",
                self.ignore_patterns)
        else:
            self.ignore_patterns = ["original/**/*"]


Device = Literal["auto", "cuda", "neuron", "cpu", "tpu", "xpu"]


@config
@dataclass(config=ConfigDict(arbitrary_types_allowed=True))
class DeviceConfig:
    """Configuration for the device to use for vLLM execution."""

    device: SkipValidation[Optional[Union[Device, torch.device]]] = "auto"
    """Device type for vLLM execution.
    This parameter is deprecated and will be
    removed in a future release.
    It will now be set automatically based
    on the current platform."""
    device_type: str = field(init=False)
    """Device type from the current platform. This is set in
    `__post_init__`."""

    def compute_hash(self) -> str:
        """
        WARNING: Whenever a new field is added to this config,
        ensure that it is included in the factors list if
        it affects the computation graph.

        Provide a hash that uniquely identifies all the configs
        that affect the structure of the computation
        graph from input ids/embeddings to the final hidden states,
        excluding anything before input ids/embeddings and after
        the final hidden states.
        """
        # no factors to consider.
        # the device/platform information will be summarized
        # by torch/vllm automatically.
        factors: list[Any] = []
        hash_str = hashlib.md5(str(factors).encode(),
                               usedforsecurity=False).hexdigest()
        return hash_str

    def __post_init__(self):
        if self.device == "auto":
            # Automated device type detection
            from vllm.platforms import current_platform
            self.device_type = current_platform.device_type
            if not self.device_type:
                raise RuntimeError(
                    "Failed to infer device type, please set "
                    "the environment variable `VLLM_LOGGING_LEVEL=DEBUG` "
                    "to turn on verbose logging to help debug the issue.")
        else:
            # Device type is assigned explicitly
            if isinstance(self.device, str):
                self.device_type = self.device
            elif isinstance(self.device, torch.device):
                self.device_type = self.device.type

        # Some device types require processing inputs on CPU
        if self.device_type in ["neuron"]:
            self.device = torch.device("cpu")
        elif self.device_type in ["tpu"]:
            self.device = None
        else:
            # Set device with device type
            self.device = torch.device(self.device_type)


SpeculativeMethod = Literal["ngram", "eagle", "eagle3", "medusa",
                            "mlp_speculator", "draft_model", "deepseek_mtp",
                            "ernie_mtp"]


@config
@dataclass
class SpeculativeConfig:
    """Configuration for speculative decoding."""

    # General speculative decoding control
    num_speculative_tokens: SkipValidation[int] = None  # type: ignore
    """The number of speculative tokens, if provided. It will default to the
    number in the draft model config if present, otherwise, it is required."""
    model: Optional[str] = None
    """The name of the draft model, eagle head, or additional weights, if
    provided."""
    method: Optional[SpeculativeMethod] = None
    """The name of the speculative method to use. If users provide and set the
    `model` param, the speculative method type will be detected automatically
    if possible, if `model` param is not provided, the method name must be
    provided.

    If using `ngram` method, the related configuration `prompt_lookup_max` and
    `prompt_lookup_min` should be considered."""
    draft_tensor_parallel_size: Optional[int] = None
    """The degree of the tensor parallelism for the draft model. Can only be 1
    or the same as the target model's tensor parallel size."""
    disable_logprobs: bool = True
    """If set to True, token log probabilities are not returned during
    speculative decoding. If set to False, token log probabilities are returned
    according to the log probability settings in SamplingParams."""

    # Draft model configuration
    quantization: Optional[me_quant.QuantizationMethods] = None
    """Quantization method that was used to quantize the draft model weights.
    If `None`, we assume the model weights are not quantized. Note that it only
    takes effect when using the draft model-based speculative method."""
    max_model_len: Optional[int] = None
    """The maximum model length of the draft model. Used when testing the
    ability to skip speculation for some sequences."""
    revision: Optional[str] = None
    """The specific model version to use for the draft model. It can be a
    branch name, a tag name, or a commit id. If unspecified, will use the
    default version."""
    code_revision: Optional[str] = None
    """The specific revision to use for the draft model code on Hugging Face
    Hub. It can be a branch name, a tag name, or a commit id. If unspecified,
    will use the default version."""

    # Advanced control
    disable_by_batch_size: Optional[int] = None
    """Disable speculative decoding for new incoming requests when the number
    of enqueued requests is larger than this value, if provided."""

    # Ngram proposer configuration
    prompt_lookup_max: Optional[int] = None
    """Maximum size of ngram token window when using Ngram proposer, required
    when method is set to ngram."""
    prompt_lookup_min: Optional[int] = None
    """Minimum size of ngram token window when using Ngram proposer, if
    provided. Defaults to 1."""

    speculative_token_tree: Optional[str] = None
    """Specifies the tree structure for speculative token generation.
    """
    # required configuration params passed from engine
    target_model_config: SkipValidation[ModelConfig] = None  # type: ignore
    """The configuration of the target model."""
    target_parallel_config: SkipValidation[
        ParallelConfig] = None  # type: ignore
    """The parallel configuration for the target model."""
    enable_chunked_prefill: SkipValidation[bool] = None  # type: ignore
    """Whether vLLM is configured to use chunked prefill or not. Used for
    raising an error since it's not yet compatible with speculative decode."""
    disable_log_stats: SkipValidation[bool] = None  # type: ignore
    """Whether to disable the periodic printing of stage times in speculative
    decoding."""

    # params generated in the post-init stage
    draft_model_config: SkipValidation[ModelConfig] = None  # type: ignore
    """The configuration of the draft model initialized internal."""
    draft_parallel_config: SkipValidation[
        ParallelConfig] = None  # type: ignore
    """The parallel configuration for the draft model initialized internal."""

    def compute_hash(self) -> str:
        """
        WARNING: Whenever a new field is added to this config,
        ensure that it is included in the factors list if
        it affects the computation graph.

        Provide a hash that uniquely identifies all the configs
        that affect the structure of the computation
        graph from input ids/embeddings to the final hidden states,
        excluding anything before input ids/embeddings and after
        the final hidden states.
        """
        factors: list[Any] = []
        # Eagle3 affects the computation graph because it returns intermediate
        # hidden states in addition to the final hidden state.
        factors.append(self.method == "eagle3")
        hash_str = hashlib.md5(str(factors).encode(),
                               usedforsecurity=False).hexdigest()
        return hash_str

    @staticmethod
    def hf_config_override(hf_config: PretrainedConfig) -> PretrainedConfig:
        if hf_config.model_type == "deepseek_v3":
            hf_config.model_type = "deepseek_mtp"
        if hf_config.model_type == "deepseek_mtp":
            n_predict = getattr(hf_config, "num_nextn_predict_layers", None)
            hf_config.update({
                "n_predict": n_predict,
                "architectures": ["DeepSeekMTPModel"]
            })

        if hf_config.architectures[0] == "MiMoForCausalLM":
            hf_config.model_type = "mimo_mtp"
            n_predict = getattr(hf_config, "num_nextn_predict_layers", None)
            hf_config.update({
                "num_hidden_layers": 0,
                "n_predict": n_predict,
                "architectures": ["MiMoMTPModel"]
            })

        if hf_config.architectures[0] == "Glm4MoeForCausalLM":
            hf_config.model_type = "glm4_moe_mtp"
            n_predict = getattr(hf_config, "num_nextn_predict_layers", None)
            hf_config.update({
                "num_hidden_layers": 0,
                "n_predict": n_predict,
                "architectures": ["Glm4MoeMTPModel"]
            })

        if hf_config.model_type == "ernie4_5_moe":
            hf_config.model_type = "ernie_mtp"
        if hf_config.model_type == "ernie_mtp":
            n_predict = getattr(hf_config, "num_nextn_predict_layers", None)
            hf_config.update({
                "n_predict": n_predict,
                "architectures": ["ErnieMTPModel"]
            })
            return hf_config

        return hf_config

    def __post_init__(self):

        # Note: "method" is a new parameter that helps to extend the
        # configuration of non-model-based proposers, and the "model" parameter
        # will be used to set the draft model, eagle head, or additional weight
        # when needed. If users do not specify "method", the speculative method
        # will be detected automatically if possible. If the speculative method
        # can not be detected, it will be considered as the "draft_model" by
        # default.

        if self.model is None and self.num_speculative_tokens is not None:
            # TODO(Shangming): Refactor mtp configuration logic when supporting
            # mtp acceleration for more models besides deepseek_v3
            if self.target_model_config and \
                (self.target_model_config.hf_text_config.model_type \
                        == "deepseek_v3" or
                    self.target_model_config.hf_text_config.model_type in
                        ("mimo","ernie4_5_moe")):
                # use the draft model from the same model:
                self.model = self.target_model_config.model
            elif self.method in ("ngram", "[ngram]"):
                self.model = "ngram"
            else:
                raise ValueError("num_speculative_tokens was provided without "
                                 "speculative model.")

        # Automatically configure the method for ngram when "model" is used
        # instead of "method"
        if self.method is None and (self.model is not None
                                    and self.model in ("ngram", "[ngram]")):
            self.method = "ngram"

        if self.method in ("ngram", "[ngram]"):
            # Unified to "ngram" internally
            self.method = "ngram"
            # Set default values if not provided
            if (self.prompt_lookup_min is None
                    and self.prompt_lookup_max is None):
                # TODO(woosuk): Tune these values. They are arbitrarily chosen.
                self.prompt_lookup_min = 5
                self.prompt_lookup_max = 5
            elif self.prompt_lookup_min is None:
                assert self.prompt_lookup_max is not None
                self.prompt_lookup_min = self.prompt_lookup_max
            elif self.prompt_lookup_max is None:
                assert self.prompt_lookup_min is not None
                self.prompt_lookup_max = self.prompt_lookup_min

            # Validate values
            if self.prompt_lookup_min < 1:
                raise ValueError(
                    f"prompt_lookup_min={self.prompt_lookup_min} must be > 0")
            if self.prompt_lookup_max < 1:
                raise ValueError(
                    f"prompt_lookup_max={self.prompt_lookup_max} must be > 0")
            if self.prompt_lookup_min > self.prompt_lookup_max:
                raise ValueError(
                    f"prompt_lookup_min={self.prompt_lookup_min} must "
                    f"be <= prompt_lookup_max={self.prompt_lookup_max}")

            # TODO: current we still need extract vocab_size from target model
            # config, in future, we may try refactor it out, and set
            # draft related config as None here.
            self.draft_model_config = self.target_model_config
            self.draft_parallel_config = self.target_parallel_config
        else:
            self.prompt_lookup_max = 0
            self.prompt_lookup_min = 0

            if self.model is not None:
                self.draft_model_config = ModelConfig(
                    model=self.model,
                    runner="draft",
                    tokenizer=self.target_model_config.tokenizer,
                    tokenizer_mode=self.target_model_config.tokenizer_mode,
                    trust_remote_code=self.target_model_config.
                    trust_remote_code,
                    allowed_local_media_path=self.target_model_config.
                    allowed_local_media_path,
                    dtype=self.target_model_config.dtype,
                    seed=self.target_model_config.seed,
                    revision=self.revision,
                    code_revision=self.code_revision,
                    tokenizer_revision=self.target_model_config.
                    tokenizer_revision,
                    spec_target_max_model_len=self.target_model_config.
                    max_model_len,
                    quantization=self.quantization,
                    enforce_eager=self.target_model_config.enforce_eager,
                    max_seq_len_to_capture=self.target_model_config.
                    max_seq_len_to_capture,
                    max_logprobs=self.target_model_config.max_logprobs,
                    hf_overrides=SpeculativeConfig.hf_config_override,
                )

                # Automatically detect the method
                if self.method in ('eagle', 'eagle3'):
                    pass
                elif "eagle-" in self.draft_model_config.model.lower() or \
                        "eagle3-" in self.draft_model_config.model.lower():
                    self.method = "eagle"
                elif self.draft_model_config.hf_config.model_type == "medusa":
                    self.method = "medusa"
                elif (self.draft_model_config.hf_config.model_type ==
                      "mlp_speculator"):
                    self.method = "mlp_speculator"
                elif (self.draft_model_config.hf_config.model_type
                      in ("deepseek_mtp", "mimo_mtp", "glm4_moe_mtp")):
                    self.method = "deepseek_mtp"
                    if self.num_speculative_tokens > 1:
                        logger.warning(
                                "All Deepseek MTP models only have " \
                                "one layer. Might need some code changes " \
                                "to support multiple layers."
                            )
                elif (self.draft_model_config.hf_config.model_type ==
                      "ernie_mtp"):
                    self.method = "ernie_mtp"
                    if self.num_speculative_tokens > 1:
                        logger.warning(
                                "All Ernie MTP models only have " \
                                "one layer. Might need some code changes " \
                                "to support multiple layers."
                            )
                else:
                    self.method = "draft_model"
                    raise NotImplementedError(
                        "Speculative decoding with draft model is not "
                        "supported yet. Please consider using other "
                        "speculative decoding methods such as ngram, medusa, "
                        "eagle, or deepseek_mtp.")

                # Replace hf_config for EAGLE draft_model
                if self.method in ("eagle", "eagle3"):
                    if self.enable_chunked_prefill and not envs.VLLM_USE_V1:
                        raise ValueError(
                            "Chunked prefill and EAGLE are not compatible "
                            "when using V0.")

                    from vllm.transformers_utils.configs import (
                        SpeculatorsConfig)
                    from vllm.transformers_utils.configs.eagle import (
                        EAGLEConfig)

                    if isinstance(self.draft_model_config.hf_config,
                                  (EAGLEConfig, SpeculatorsConfig)):
                        pass
                    else:
                        eagle_config = EAGLEConfig(
                            self.draft_model_config.hf_config,
                            method=self.method,
                            model_type="eagle")
                        self.draft_model_config.hf_config = eagle_config

                if (self.num_speculative_tokens is not None
                        and hasattr(self.draft_model_config.hf_config,
                                    "num_lookahead_tokens")):
                    self.draft_model_config.hf_config.num_lookahead_tokens = \
                    self.num_speculative_tokens

                n_predict = getattr(self.draft_model_config.hf_config,
                                    "n_predict", None)
                if n_predict is not None:
                    if self.num_speculative_tokens is None:
                        # Default to max value defined in draft model config.
                        self.num_speculative_tokens = n_predict
                    elif self.num_speculative_tokens > n_predict and \
                            self.num_speculative_tokens % n_predict != 0:
                        # Ensure divisibility for MTP module reuse.
                        raise ValueError(
                            f"num_speculative_tokens:{self.num_speculative_tokens}"
                            f" must be divisible by {n_predict=}")

                if self.speculative_token_tree is None:
                    # Generate chain of tokens.
                    self.speculative_token_tree = str([
                        (i + 1) * (0, )
                        for i in range(self.num_speculative_tokens)
                    ])
                else:
                    # Sort the token tree breadth-first.
                    tree_choices = ast.literal_eval(
                        self.speculative_token_tree)
                    self.speculative_token_tree = str(
                        sorted(tree_choices, key=lambda t: (len(t), t)))

                self.draft_tensor_parallel_size = \
                    SpeculativeConfig._verify_and_get_draft_tp(
                        self.target_parallel_config,
                        self.draft_tensor_parallel_size,
                        self.draft_model_config.hf_config
                )

                self.draft_model_config.max_model_len = (
                    SpeculativeConfig._maybe_override_draft_max_model_len(
                        self.max_model_len,
                        self.draft_model_config.max_model_len,
                        self.target_model_config.max_model_len,
                    ))

                self.draft_parallel_config = (
                    SpeculativeConfig.create_draft_parallel_config(
                        self.target_parallel_config,
                        self.draft_tensor_parallel_size))

    @staticmethod
    def _maybe_override_draft_max_model_len(
        speculative_max_model_len: Optional[int],
        draft_max_model_len: int,
        target_max_model_len: int,
    ) -> int:
        """Determine the max sequence len for the draft model. This is usually
        the draft_max_model_len, but may be the target_max_model_len if it is
        less than the draft_max_model_len, or may be speculative_max_model_len
        if it is specified.

        This is necessary so that sequences do not exceed the capacity of the
        draft model or the target model.

        speculative_max_model_len is mainly used for testing that sequences can
        skip speculation.
        """

        if speculative_max_model_len is not None:

            if speculative_max_model_len > draft_max_model_len:
                raise ValueError(f"{speculative_max_model_len=} cannot be "
                                 f"larger than {draft_max_model_len=}")

            if speculative_max_model_len > target_max_model_len:
                raise ValueError(f"{speculative_max_model_len=} cannot be "
                                 f"larger than {target_max_model_len=}")

            return speculative_max_model_len

        return min(
            draft_max_model_len,
            target_max_model_len,
        )

    @staticmethod
    def _verify_and_get_draft_tp(
            target_parallel_config: ParallelConfig,
            speculative_draft_tensor_parallel_size: Optional[int],
            draft_hf_config: PretrainedConfig) -> int:
        """
        Verifies and adjusts the tensor parallel size for a draft model
        specified using speculative_draft_tensor_parallel_size.
        """
        # If speculative_draft_tensor_parallel_size is unset then set it
        # appropriately else verify that it is set correctly.
        if speculative_draft_tensor_parallel_size is None:
            if draft_hf_config.model_type == "mlp_speculator":
                speculative_draft_tensor_parallel_size = 1
                if target_parallel_config.tensor_parallel_size > 1:
                    logger.warning(
                        "%s cannot currently be run with tp>1; "
                        "setting speculative_draft_tensor_parallel_size=1",
                        draft_hf_config.model_type)
            else:
                speculative_draft_tensor_parallel_size = \
                    target_parallel_config.tensor_parallel_size
        elif speculative_draft_tensor_parallel_size not in (
                1, target_parallel_config.tensor_parallel_size):
            raise ValueError(
                f"{speculative_draft_tensor_parallel_size=} cannot be "
                f"other value than 1 or target model tensor_parallel_size")
        return speculative_draft_tensor_parallel_size

    @staticmethod
    def create_draft_parallel_config(
        target_parallel_config: ParallelConfig,
        speculative_draft_tensor_parallel_size: int,
    ) -> ParallelConfig:
        """Create a parallel config for use by the draft worker.

        This is mostly a copy of the target parallel config, except the tp_size.
        """
        draft_parallel_config = ParallelConfig(
            pipeline_parallel_size=target_parallel_config.
            pipeline_parallel_size,
            tensor_parallel_size=speculative_draft_tensor_parallel_size,
            distributed_executor_backend=target_parallel_config.
            distributed_executor_backend,
            max_parallel_loading_workers=target_parallel_config.
            max_parallel_loading_workers,
            disable_custom_all_reduce=target_parallel_config.
            disable_custom_all_reduce,
            ray_workers_use_nsight=target_parallel_config.
            ray_workers_use_nsight,
            placement_group=target_parallel_config.placement_group,
        )

        return draft_parallel_config

    @model_validator(mode='after')
    def _verify_args(self) -> Self:
        if self.num_speculative_tokens is None:
            raise ValueError(
                "num_speculative_tokens must be provided with "
                "speculative model unless the draft model config contains an "
                "n_predict parameter.")

        if self.num_speculative_tokens <= 0:
            raise ValueError("Expected num_speculative_tokens to be greater "
                             f"than zero ({self.num_speculative_tokens}).")

        if self.draft_model_config:
            self.draft_model_config.verify_with_parallel_config(
                self.draft_parallel_config)

        if (self.disable_by_batch_size is not None
                and self.disable_by_batch_size < 2):
            raise ValueError("Expect the batch size threshold of disabling "
                             "speculative decoding is > 1, but got "
                             f"{self.disable_by_batch_size=}")

        eagle3_target_supported = ["llama", "qwen"]
        if self.method == "eagle3" and self.target_model_config and not any(
                supported_model in
                self.target_model_config.hf_text_config.model_type
                for supported_model in eagle3_target_supported):
            raise ValueError(
                f"Eagle3 is only supported for {eagle3_target_supported} models. "  # noqa: E501
                f"Got {self.target_model_config.hf_text_config.model_type=}")

        return self

    @property
    def num_lookahead_slots(self) -> int:
        """The number of additional slots the scheduler should allocate per
        step, in addition to the slots allocated for each known token.

        This is equal to the number of speculative tokens, as each speculative
        token must be scored.
        """
        return self.num_speculative_tokens

    def use_eagle(self) -> bool:
        return self.method in ("eagle", "eagle3", "deepseek_mtp", "ernie_mtp")

    def __repr__(self) -> str:
        method = self.method
        model = None if method == "ngram" else self.draft_model_config.model
        num_spec_tokens = self.num_speculative_tokens
        return f"SpeculativeConfig({method=}, {model=}, {num_spec_tokens=})"


LoRADType = Literal["auto", "float16", "bfloat16"]


@config
@dataclass(config=ConfigDict(arbitrary_types_allowed=True))
class LoRAConfig:
    """Configuration for LoRA."""

    max_lora_rank: int = 16
    """Max LoRA rank."""
    max_loras: int = 1
    """Max number of LoRAs in a single batch."""
    fully_sharded_loras: bool = False
    """By default, only half of the LoRA computation is sharded with tensor
    parallelism. Enabling this will use the fully sharded layers. At high
    sequence length, max rank or tensor parallel size, this is likely faster.
    """
    max_cpu_loras: Optional[int] = None
    """Maximum number of LoRAs to store in CPU memory. Must be >= than
    `max_loras`."""
    lora_dtype: Union[torch.dtype, LoRADType] = "auto"
    """Data type for LoRA. If auto, will default to base model dtype."""
    lora_extra_vocab_size: int = 256
    """(Deprecated) Maximum size of extra vocabulary that can be present in a 
    LoRA adapter. Will be removed in v0.12.0."""
    lora_vocab_padding_size: ClassVar[int] = current_platform\
        .get_lora_vocab_padding_size()

    default_mm_loras: Optional[dict[str, str]] = None
    """Dictionary mapping specific modalities to LoRA model paths; this field
    is only applicable to multimodal models and should be leveraged when a
    model always expects a LoRA to be active when a given modality is present.
    Note that currently, if a request provides multiple additional
    modalities, each of which have their own LoRA, we do NOT apply
    default_mm_loras because we currently only support one lora adapter
    per prompt. When run in offline mode, the lora IDs for n modalities
    will be automatically assigned to 1-n with the names of the modalities
    in alphabetic order."""
    bias_enabled: bool = False
    """Enable bias for LoRA adapters."""

    def compute_hash(self) -> str:
        """
        WARNING: Whenever a new field is added to this config,
        ensure that it is included in the factors list if
        it affects the computation graph.

        Provide a hash that uniquely identifies all the configs
        that affect the structure of the computation
        graph from input ids/embeddings to the final hidden states,
        excluding anything before input ids/embeddings and after
        the final hidden states.
        """
        factors: list[Any] = []
        factors.append(self.max_lora_rank)
        factors.append(self.max_loras)
        factors.append(self.fully_sharded_loras)
        factors.append(self.lora_dtype)
        factors.append(self.lora_extra_vocab_size)
        factors.append(self.lora_vocab_padding_size)
        factors.append(self.bias_enabled)
        hash_str = hashlib.md5(str(factors).encode(),
                               usedforsecurity=False).hexdigest()
        return hash_str

    def __post_init__(self):
        # Deprecation warning for lora_extra_vocab_size
        logger.warning(
            "`lora_extra_vocab_size` is deprecated and will be removed "
            "in v0.12.0. Additional vocabulary support for "
            "LoRA adapters is being phased out.")

        # Setting the maximum rank to 512 should be able to satisfy the vast
        # majority of applications.
        possible_max_ranks = (8, 16, 32, 64, 128, 256, 320, 512)
        possible_lora_extra_vocab_size = (256, 512)
        if self.max_lora_rank not in possible_max_ranks:
            raise ValueError(
                f"max_lora_rank ({self.max_lora_rank}) must be one of "
                f"{possible_max_ranks}.")
        if self.lora_extra_vocab_size not in possible_lora_extra_vocab_size:
            raise ValueError(
                f"lora_extra_vocab_size ({self.lora_extra_vocab_size}) "
                f"must be one of {possible_lora_extra_vocab_size}.")
        if self.max_loras < 1:
            raise ValueError(f"max_loras ({self.max_loras}) must be >= 1.")
        if self.max_cpu_loras is None:
            self.max_cpu_loras = self.max_loras
        elif self.max_cpu_loras < self.max_loras:
            raise ValueError(
                f"max_cpu_loras ({self.max_cpu_loras}) must be >= "
                f"max_loras ({self.max_loras})")

    def verify_with_cache_config(self, cache_config: CacheConfig):
        if cache_config.cpu_offload_gb > 0 and not envs.VLLM_USE_V1:
            raise ValueError(
                "V0 LoRA does not support CPU offload, please use V1.")

    def verify_with_model_config(self, model_config: ModelConfig):
        if self.lora_dtype in (None, "auto"):
            self.lora_dtype = model_config.dtype
        elif isinstance(self.lora_dtype, str):
            self.lora_dtype = getattr(torch, self.lora_dtype)


@config
@dataclass
class MultiModalConfig:
    """Controls the behavior of multimodal models."""

    limit_per_prompt: dict[str, int] = \
        cast(dict[str, int], get_field(ModelConfig, "limit_mm_per_prompt"))
    """
    The maximum number of input items allowed per prompt for each modality.
    Defaults to 1 (V0) or 999 (V1) for each modality.

    For example, to allow up to 16 images and 2 videos per prompt:
    `{"image": 16, "video": 2}`
    """

    media_io_kwargs: dict[str, dict[str, Any]] = field(default_factory=dict)
    """Additional args passed to process media inputs, keyed by modalities.
    For example, to set num_frames for video, set
    `--media-io-kwargs '{"video": {"num_frames": 40} }'` """

    mm_processor_kwargs: Optional[dict[str, object]] = None
    """
    Overrides for the multi-modal processor obtained from
    `transformers.AutoProcessor.from_pretrained`.

    The available overrides depend on the model that is being run.

    For example, for Phi-3-Vision:
    `{"num_crops": 4}`.
    """

    mm_processor_cache_gb: float = 4
    """
    The size (in GiB) of the multi-modal processor cache, which is used to

    This cache is duplicated for each API process and engine core process,
    resulting in a total memory usage of
    `mm_processor_cache_gb * (api_server_count + data_parallel_size)`.

    Set to `0` to disable this cache completely (not recommended).
    """

    mm_encoder_tp_mode: MMEncoderTPMode = "weights"
    """
    Indicates how to optimize multi-modal encoder inference using
    tensor parallelism (TP).

    - `"weights"`: Within the same vLLM engine, split the weights of
        each layer across TP ranks. (default TP behavior)
    - `"data"`: Within the same vLLM engine, split the batched input data
        across TP ranks to process the data in parallel, while hosting
        the full weights on each TP rank.
        This batch-level DP is not to be confused with API request-level
        DP (which is controlled by `--data-parallel-size`).
        This is only supported on a per-model basis and falls back to
        `"weights"` if the encoder does not support DP.
    """

    interleave_mm_strings: bool = False
    """
    Enable fully interleaved support for multimodal prompts.
    """

    skip_mm_profiling: bool = False
    """
    When enabled, skips multimodal memory profiling and only profiles with
    language backbone model during engine initialization.

    This reduces engine startup time but shifts the responsibility to users for
    estimating the peak memory usage of the activation of multimodal encoder and
    embedding cache.
    """

    def compute_hash(self) -> str:
        """
        WARNING: Whenever a new field is added to this config,
        ensure that it is included in the factors list if
        it affects the computation graph.

        Provide a hash that uniquely identifies all the configs
        that affect the structure of the computation
        graph from input ids/embeddings to the final hidden states,
        excluding anything before input ids/embeddings and after
        the final hidden states.
        """
        # no factors to consider.
        # this config will not affect the computation graph.
        factors: list[Any] = []
        hash_str = hashlib.md5(str(factors).encode(),
                               usedforsecurity=False).hexdigest()
        return hash_str

    def get_limit_per_prompt(self, modality: str) -> int:
        """
        Get the maximum number of input items allowed per prompt
        for the given modality.
        """
        return self.limit_per_prompt.get(
            modality,
            999 if envs.VLLM_USE_V1 else 1,
        )

    def merge_mm_processor_kwargs(
        self,
        inference_kwargs: Mapping[str, object],
    ) -> dict[str, object]:
        """
        Get the keyword arguments to pass to the multi-modal processor
        according to the extra arguments passed during inference.
        """
        kwargs = self.mm_processor_kwargs or {}
        return kwargs | dict(inference_kwargs)


@config
@dataclass
class PoolerConfig:
    """Controls the behavior of output pooling in pooling models."""

    pooling_type: Optional[str] = None
    """
    The pooling method of the pooling model. This should be a key in
    [`vllm.model_executor.layers.pooler.PoolingType`][].
    """

    ## for embeddings models
    normalize: Optional[bool] = None
    """
    Whether to normalize the embeddings outputs.
    """
    dimensions: Optional[int] = None
    """
    Reduce the dimensions of embeddings if model
    support matryoshka representation.
    """

    ## for classification models
    activation: Optional[bool] = None
    """
    Whether to apply activation function to the classification outputs.
    """

    ## for reward models
    softmax: Optional[bool] = None
    """
    Whether to apply softmax to the reward outputs.
    """
    step_tag_id: Optional[int] = None
    """
    If set, only the score corresponding to the ``step_tag_id`` in the
    generated sentence should be returned. Otherwise, the scores for all tokens
    are returned.
    """
    returned_token_ids: Optional[list[int]] = None
    """
    A list of indices for the vocabulary dimensions to be extracted,
    such as the token IDs of ``good_token`` and ``bad_token`` in the
    ``math-shepherd-mistral-7b-prm`` model.
    """

    enable_chunked_processing: Optional[bool] = None
    """
    Whether to enable chunked processing for long inputs that exceed the model's
    maximum position embeddings. When enabled, long inputs will be split into
    chunks, processed separately, and then aggregated using weighted averaging.
    This allows embedding models to handle arbitrarily long text without CUDA
    errors. Defaults to False.
    """

    max_embed_len: Optional[int] = None
    """
    Maximum input length allowed for embedding generation. When set, allows
    inputs longer than max_embed_len to be accepted for embedding models.
    This parameter enables accepting long inputs without requiring
    VLLM_ALLOW_LONG_MAX_MODEL_LEN environment variable. When an input exceeds
    max_embed_len, it will be handled according to the original max_model_len
    validation logic. Defaults to None (i.e. set to max_model_len).
    """

    def compute_hash(self) -> str:
        """
        WARNING: Whenever a new field is added to this config,
        ensure that it is included in the factors list if
        it affects the computation graph.

        Provide a hash that uniquely identifies all the configs
        that affect the structure of the computation
        graph from input ids/embeddings to the final hidden states,
        excluding anything before input ids/embeddings and after
        the final hidden states.
        """
        # no factors to consider.
        # this config will not affect the computation graph.
        factors: list[Any] = []
        hash_str = hashlib.md5(str(factors).encode(),
                               usedforsecurity=False).hexdigest()
        return hash_str


_STR_DTYPE_TO_TORCH_DTYPE = {
    "half": torch.float16,
    "float16": torch.float16,
    "float": torch.float32,
    "float32": torch.float32,
    "bfloat16": torch.bfloat16,
}

# model_type -> reason
_FLOAT16_NOT_SUPPORTED_MODELS = {
    "gemma2": "Numerical instability. Please use bfloat16 or float32 instead.",
    "gemma3": "Numerical instability. Please use bfloat16 or float32 instead.",
    "plamo2": "Numerical instability. Please use bfloat16 or float32 instead.",
    "glm4": "Numerical instability. Please use bfloat16 or float32 instead.",
}


def _is_valid_dtype(model_type: str, dtype: torch.dtype):
    if model_type in _FLOAT16_NOT_SUPPORTED_MODELS and dtype == torch.float16:  # noqa: E501, SIM103
        return False

    return True


def _check_valid_dtype(model_type: str, dtype: torch.dtype):
    if model_type in _FLOAT16_NOT_SUPPORTED_MODELS and dtype == torch.float16:
        reason = _FLOAT16_NOT_SUPPORTED_MODELS[model_type]
        raise ValueError(f"The model type {model_type!r} "
                         f"does not support float16. Reason: {reason}")

    return True


def _find_dtype(
    model_id: str,
    config: PretrainedConfig,
    *,
    revision: Optional[str],
):
    # NOTE: getattr(config, "torch_dtype", torch.float32) is not correct
    # because config.torch_dtype can be None.
    config_dtype = getattr(config, "torch_dtype", None)

    # Fallbacks for multi-modal models if the root config
    # does not define torch_dtype
    if config_dtype is None:
        config_dtype = getattr(config.get_text_config(), "torch_dtype", None)
    if config_dtype is None and hasattr(config, "vision_config"):
        config_dtype = getattr(config.vision_config, "torch_dtype", None)
    if config_dtype is None and hasattr(config, "encoder_config"):
        config_dtype = getattr(config.encoder_config, "torch_dtype", None)

    # Try to read the dtype of the weights if they are in safetensors format
    if config_dtype is None:
        repo_mt = try_get_safetensors_metadata(model_id, revision=revision)

        if repo_mt and (files_mt := repo_mt.files_metadata):
            param_dtypes: set[torch.dtype] = {
                _SAFETENSORS_TO_TORCH_DTYPE[dtype_str]
                for file_mt in files_mt.values()
                for dtype_str in file_mt.parameter_count
                if dtype_str in _SAFETENSORS_TO_TORCH_DTYPE
            }

            if param_dtypes:
                return common_broadcastable_dtype(param_dtypes)

    if config_dtype is None:
        config_dtype = torch.float32

    return config_dtype


def _resolve_auto_dtype(
    model_type: str,
    config_dtype: torch.dtype,
    *,
    is_pooling_model: bool,
):
    from vllm.platforms import current_platform

    supported_dtypes = [
        dtype for dtype in current_platform.supported_dtypes
        if _is_valid_dtype(model_type, dtype)
    ]

    if is_pooling_model and torch.float16 in supported_dtypes:
        preferred_dtype = torch.float16
    else:
        preferred_dtype = supported_dtypes[0]

    # Downcast for float32 models
    if config_dtype == torch.float32:
        config_dtype = preferred_dtype

    if config_dtype in supported_dtypes:
        return config_dtype

    # Ensure device compatibility
    device_name = current_platform.get_device_name()
    device_capability = current_platform.get_device_capability()

    if device_capability is None:
        device_str = f"{device_name!r}"
    else:
        version_str = device_capability.as_version_str()
        device_str = f"{device_name!r} (with compute capability {version_str})"

    logger.warning(
        "Your device %s doesn't support %s. "
        "Falling back to %s for compatibility.",
        device_str,
        config_dtype,
        preferred_dtype,
    )

    return preferred_dtype


def _get_and_verify_dtype(
    model_id: str,
    config: PretrainedConfig,
    dtype: Union[str, torch.dtype],
    *,
    is_pooling_model: bool,
    revision: Optional[str] = None,
) -> torch.dtype:
    config_dtype = _find_dtype(model_id, config, revision=revision)
    model_type = config.model_type

    if isinstance(dtype, str):
        dtype = dtype.lower()
        if dtype == "auto":
            # Set default dtype from model config
            torch_dtype = _resolve_auto_dtype(
                model_type,
                config_dtype,
                is_pooling_model=is_pooling_model,
            )
        else:
            if dtype not in _STR_DTYPE_TO_TORCH_DTYPE:
                raise ValueError(f"Unknown dtype: {dtype!r}")
            torch_dtype = _STR_DTYPE_TO_TORCH_DTYPE[dtype]
    elif isinstance(dtype, torch.dtype):
        torch_dtype = dtype
    else:
        raise ValueError(f"Unknown dtype: {dtype}")

    _check_valid_dtype(model_type, torch_dtype)

    if torch_dtype != config_dtype:
        if torch_dtype == torch.float32:
            # Upcasting to float32 is allowed.
            logger.info("Upcasting %s to %s.", config_dtype, torch_dtype)
        elif config_dtype == torch.float32:
            # Downcasting from float32 to float16 or bfloat16 is allowed.
            logger.info("Downcasting %s to %s.", config_dtype, torch_dtype)
        else:
            # Casting between float16 and bfloat16 is allowed with a warning.
            logger.warning("Casting %s to %s.", config_dtype, torch_dtype)

    return torch_dtype


def _get_and_verify_max_len(
    hf_config: PretrainedConfig,
    tokenizer_config: Optional[dict],
    max_model_len: Optional[int],
    disable_sliding_window: bool,
    sliding_window: Optional[int],
    spec_target_max_model_len: Optional[int] = None,
    encoder_config: Optional[Any] = None,
) -> int:
    """Get and verify the model's maximum length."""
    derived_max_model_len = float("inf")
    possible_keys = [
        # OPT
        "max_position_embeddings",
        # GPT-2
        "n_positions",
        # MPT
        "max_seq_len",
        # ChatGLM2
        "seq_length",
        # Command-R
        "model_max_length",
        # Whisper
        "max_target_positions",
        # Others
        "max_sequence_length",
        "max_seq_length",
        "seq_len",
    ]
    # Choose the smallest "max_length" from the possible keys
    max_len_key = None
    for key in possible_keys:
        max_len = getattr(hf_config, key, None)
        if max_len is not None:
            max_len_key = key if max_len < derived_max_model_len \
                else max_len_key
            derived_max_model_len = min(derived_max_model_len, max_len)
    # For Command-R / Cohere, Cohere2 / Aya Vision models
    if tmp_max_len := getattr(hf_config, "model_max_length", None):
        max_len_key = "model_max_length"
        derived_max_model_len = tmp_max_len

    # If sliding window is manually disabled, max_length should be less
    # than the sliding window length in the model config.
    if (disable_sliding_window and sliding_window is not None
            and sliding_window < derived_max_model_len):
        max_len_key = "sliding_window"
        derived_max_model_len = sliding_window

    # Consider model_max_length in tokenizer_config
    if tokenizer_config:
        tokenizer_model_max_length = tokenizer_config.get(
            "model_max_length", derived_max_model_len)
        derived_max_model_len = min(derived_max_model_len,
                                    tokenizer_model_max_length)

    # If none of the keys were found in the config, use a default and
    # log a warning.
    if derived_max_model_len == float("inf"):
        if max_model_len is not None:
            # If max_model_len is specified, we use it.
            return max_model_len

        if spec_target_max_model_len is not None:
            # If this is a speculative draft model, we use the max model len
            # from the target model.
            return spec_target_max_model_len

        default_max_len = 2048
        logger.warning(
            "The model's config.json does not contain any of the following "
            "keys to determine the original maximum length of the model: "
            "%s. Assuming the model's maximum length is %d.", possible_keys,
            default_max_len)
        derived_max_model_len = default_max_len

    rope_scaling = getattr(hf_config, "rope_scaling", None)
    # NOTE(woosuk): Gemma3's max_model_len (128K) is already scaled by RoPE
    # scaling, so we skip applying the scaling factor again.
    if rope_scaling is not None and "gemma3" not in hf_config.model_type:
        # No need to consider "type" key because of patch_rope_scaling when
        # loading HF config
        rope_type = rope_scaling["rope_type"]

        if rope_type not in ("su", "longrope", "llama3"):
            if disable_sliding_window:
                # TODO(robertgshaw): Find a model that supports rope_scaling
                # with sliding window to see if this case should be allowed.
                raise NotImplementedError(
                    "Disabling sliding window is not supported for models "
                    "with rope_scaling. Please raise an issue so we can "
                    "investigate.")

            # NOTE: rope_type == "default" does not define factor
            # https://github.com/huggingface/transformers/blob/v4.45.2/src/transformers/modeling_rope_utils.py
            scaling_factor = rope_scaling.get("factor", 1.0)

            if rope_type == "yarn":
                derived_max_model_len = rope_scaling[
                    "original_max_position_embeddings"]
            derived_max_model_len *= scaling_factor

    if encoder_config and "max_seq_length" in encoder_config:
        derived_max_model_len = encoder_config["max_seq_length"]

    # If the user specified a max length, make sure it is smaller than the
    # derived length from the HF model config.
    if max_model_len is None:
        max_model_len = int(derived_max_model_len)
        if current_platform.is_tpu():
            logger.warning(
                "--max-model-len is not specified, "
                "it's currently using model's default length %s, "
                "which might be too large."
                "Please input with --max-model-len based on your "
                "request input length and output length, to avoid "
                "unnecessary degradation.", max_model_len)
    elif max_model_len > derived_max_model_len:
        # Some models might have a separate key for specifying model_max_length
        # that will be bigger than derived_max_model_len. We compare user input
        # with model_max_length and allow this override when it's smaller.
        model_max_length = getattr(hf_config, "model_max_length", None)
        if model_max_length is not None and max_model_len <= model_max_length:
            if disable_sliding_window:
                # TODO(robertgshaw): Find a model that has model_max_length
                # with sliding window to see if this case should be allowed.
                raise NotImplementedError(
                    "Disabling sliding window is not supported for models "
                    "model_max_length in the config. Please raise an issue "
                    "so we can investigate.")
        else:
            msg = (
                f"User-specified max_model_len ({max_model_len}) is greater "
                f"than the derived max_model_len ({max_len_key}="
                f"{derived_max_model_len} or model_max_length="
                f"{model_max_length} in model's config.json).")
            warning = (
                "VLLM_ALLOW_LONG_MAX_MODEL_LEN must be used with extreme "
                "caution. If the model uses relative position encoding (RoPE), "
                "positions exceeding derived_max_model_len lead to nan. If the "
                "model uses absolute position encoding, positions exceeding "
                "derived_max_model_len will cause a CUDA array out-of-bounds "
                "error.")
            if envs.VLLM_ALLOW_LONG_MAX_MODEL_LEN:
                logger.warning_once("%s %s", msg, warning)
            else:
                raise ValueError(
                    f"{msg} To allow overriding this maximum, set "
                    f"the env var VLLM_ALLOW_LONG_MAX_MODEL_LEN=1. {warning}")
    return int(max_model_len)


def get_served_model_name(model: str,
                          served_model_name: Optional[Union[str, list[str]]]):
    """
    If the input is a non-empty list, the first model_name in
    `served_model_name` is taken.
    If the input is a non-empty string, it is used directly.
    For cases where the input is either an empty string or an
    empty list, the fallback is to use `self.model`.
    """
    if not served_model_name:
        return model
    if isinstance(served_model_name, list):
        return served_model_name[0]
    return served_model_name


GuidedDecodingBackend = Literal["auto", "xgrammar", "guidance", "outlines",
                                "lm-format-enforcer"]


@config
@dataclass
class DecodingConfig:
    """Dataclass which contains the decoding strategy of the engine."""

    backend: GuidedDecodingBackend = "auto"
    """Which engine will be used for guided decoding (JSON schema / regex etc)
    by default. With "auto", we will make opinionated choices based on request
    contents and what the backend libraries currently support, so the behavior
    is subject to change in each release."""

    disable_fallback: bool = False
    """If `True`, vLLM will not fallback to a different backend on error."""

    disable_any_whitespace: bool = False
    """If `True`, the model will not generate any whitespace during guided
    decoding. This is only supported for xgrammar and guidance backends."""

    disable_additional_properties: bool = False
    """If `True`, the `guidance` backend will not use `additionalProperties`
    in the JSON schema. This is only supported for the `guidance` backend and
    is used to better align its behaviour with `outlines` and `xgrammar`."""

    reasoning_backend: str = ""
    """Select the reasoning parser depending on the model that you're using.
    This is used to parse the reasoning content into OpenAI API format."""

    def compute_hash(self) -> str:
        """
        WARNING: Whenever a new field is added to this config,
        ensure that it is included in the factors list if
        it affects the computation graph.

        Provide a hash that uniquely identifies all the configs
        that affect the structure of the computation
        graph from input ids/embeddings to the final hidden states,
        excluding anything before input ids/embeddings and after
        the final hidden states.
        """
        # no factors to consider.
        # this config will not affect the computation graph.
        factors: list[Any] = []
        hash_str = hashlib.md5(str(factors).encode(),
                               usedforsecurity=False).hexdigest()
        return hash_str

    def __post_init__(self):
        if (self.disable_any_whitespace
                and self.backend not in ("xgrammar", "guidance")):
            raise ValueError("disable_any_whitespace is only supported for "
                             "xgrammar and guidance backends.")
        if (self.disable_additional_properties and self.backend != "guidance"):
            raise ValueError("disable_additional_properties is only supported "
                             "for the guidance backend.")


DetailedTraceModules = Literal["model", "worker", "all"]


@config
@dataclass
class ObservabilityConfig:
    """Configuration for observability - metrics and tracing."""

    show_hidden_metrics_for_version: Optional[str] = None
    """Enable deprecated Prometheus metrics that have been hidden since the
    specified version. For example, if a previously deprecated metric has been
    hidden since the v0.7.0 release, you use
    `--show-hidden-metrics-for-version=0.7` as a temporary escape hatch while
    you migrate to new metrics. The metric is likely to be removed completely
    in an upcoming release."""

    @cached_property
    def show_hidden_metrics(self) -> bool:
        """Check if the hidden metrics should be shown."""
        if self.show_hidden_metrics_for_version is None:
            return False
        return version._prev_minor_version_was(
            self.show_hidden_metrics_for_version)

    otlp_traces_endpoint: Optional[str] = None
    """Target URL to which OpenTelemetry traces will be sent."""

    collect_detailed_traces: Optional[list[DetailedTraceModules]] = None
    """It makes sense to set this only if `--otlp-traces-endpoint` is set. If
    set, it will collect detailed traces for the specified modules. This
    involves use of possibly costly and or blocking operations and hence might
    have a performance impact.

    Note that collecting detailed timing information for each request can be
    expensive."""

    @cached_property
    def collect_model_forward_time(self) -> bool:
        """Whether to collect model forward time for the request."""
        return (self.collect_detailed_traces is not None
                and ("model" in self.collect_detailed_traces
                     or "all" in self.collect_detailed_traces))

    @cached_property
    def collect_model_execute_time(self) -> bool:
        """Whether to collect model execute time for the request."""
        return (self.collect_detailed_traces is not None
                and ("worker" in self.collect_detailed_traces
                     or "all" in self.collect_detailed_traces))

    def compute_hash(self) -> str:
        """
        WARNING: Whenever a new field is added to this config,
        ensure that it is included in the factors list if
        it affects the computation graph.

        Provide a hash that uniquely identifies all the configs
        that affect the structure of the computation
        graph from input ids/embeddings to the final hidden states,
        excluding anything before input ids/embeddings and after
        the final hidden states.
        """
        # no factors to consider.
        # this config will not affect the computation graph.
        factors: list[Any] = []
        hash_str = hashlib.md5(str(factors).encode(),
                               usedforsecurity=False).hexdigest()
        return hash_str

    def __post_init__(self):
        if (self.collect_detailed_traces is not None
                and len(self.collect_detailed_traces) == 1
                and "," in self.collect_detailed_traces[0]):
            self._parse_collect_detailed_traces()

        from vllm.tracing import is_otel_available, otel_import_error_traceback
        if not is_otel_available() and self.otlp_traces_endpoint is not None:
            raise ValueError(
                "OpenTelemetry is not available. Unable to configure "
                "'otlp_traces_endpoint'. Ensure OpenTelemetry packages are "
                f"installed. Original error:\n{otel_import_error_traceback}")

    def _parse_collect_detailed_traces(self):
        assert isinstance(self.collect_detailed_traces, list)
        self.collect_detailed_traces = cast(
            list[DetailedTraceModules],
            self.collect_detailed_traces[0].split(","))


KVProducer = Literal["kv_producer", "kv_both"]
KVConsumer = Literal["kv_consumer", "kv_both"]
KVRole = Literal[KVProducer, KVConsumer]


@config
@dataclass
class KVTransferConfig:
    """Configuration for distributed KV cache transfer."""

    kv_connector: Optional[str] = None
    """The KV connector for vLLM to transmit KV caches between vLLM instances.
    """

    engine_id: Optional[str] = None
    """The engine id for KV transfers."""

    kv_buffer_device: Optional[str] = "cuda"
    """The device used by kv connector to buffer the KV cache.
    Currently only support 'cuda'."""

    kv_buffer_size: float = 1e9
    """The buffer size for TorchDistributedConnector. Measured in number of
    bytes. Recommended value: 1e9 (about 1GB)."""

    kv_role: Optional[KVRole] = None
    """Whether this vLLM instance produces, consumes KV cache, or both. Choices
    are 'kv_producer', 'kv_consumer', and 'kv_both'."""

    kv_rank: Optional[int] = None
    """The rank of this vLLM instance in the KV cache transfer. Typical value:
    0 for prefill instance, 1 for decode instance.
    Currently only 1P1D is supported."""

    kv_parallel_size: int = 1
    """The number of parallel instances for KV cache transfer. For
    PyNcclConnector, this should be 2."""

    kv_ip: str = "127.0.0.1"
    """The KV connector ip, used to build distributed connection."""

    kv_port: int = 14579
    """The KV connector port, used to build distributed connection."""

    kv_connector_extra_config: dict[str, Any] = field(default_factory=dict)
    """any extra config that the connector may need."""

    kv_connector_module_path: Optional[str] = None
    """The Python module path to dynamically load the KV connector from.
    Only supported in V1."""

    def compute_hash(self) -> str:
        """
        WARNING: Whenever a new field is added to this config,
        ensure that it is included in the factors list if
        it affects the computation graph.

        Provide a hash that uniquely identifies all the configs
        that affect the structure of the computation
        graph from input ids/embeddings to the final hidden states,
        excluding anything before input ids/embeddings and after
        the final hidden states.
        """
        # no factors to consider.
        # this config will not affect the computation graph.
        factors: list[Any] = []
        hash_str = hashlib.md5(str(factors).encode(),
                               usedforsecurity=False).hexdigest()
        return hash_str

    def __post_init__(self) -> None:
        if self.engine_id is None:
            self.engine_id = str(uuid.uuid4())

        if self.kv_role is not None and self.kv_role not in get_args(KVRole):
            raise ValueError(f"Unsupported kv_role: {self.kv_role}. "
                             f"Supported roles are {get_args(KVRole)}")

        if self.kv_connector is not None and self.kv_role is None:
            raise ValueError("Please specify kv_disagg_role when kv_connector "
                             f"is set, supported roles are {get_args(KVRole)}")

    @property
    def is_kv_transfer_instance(self) -> bool:
        return self.kv_connector is not None and \
            self.kv_role in get_args(KVRole)

    @property
    def is_kv_producer(self) -> bool:
        return self.kv_connector is not None and \
            self.kv_role in get_args(KVProducer)

    @property
    def is_kv_consumer(self) -> bool:
        return self.kv_connector is not None and \
            self.kv_role in get_args(KVConsumer)

    def get_from_extra_config(self, key, default) -> Any:
        return self.kv_connector_extra_config.get(key, default)


@config
@dataclass
class KVEventsConfig:
    """Configuration for KV event publishing."""

    enable_kv_cache_events: bool = False
    """If True, enable KV cache events for tracking block storage and removal.
    Events can be published externally by zmq using the event publisher config.
    """

    publisher: str = "null"
    """The publisher to use for publishing kv events. Can be "null", "zmq".
    """

    endpoint: str = "tcp://*:5557"
    """The zmq endpoint to use for publishing kv events.
    """

    replay_endpoint: Optional[str] = None
    """The zmq endpoint to use for replaying kv events.
    """

    buffer_steps: int = 10_000
    """The number of steps to cache for replay endpoint. Will only save
    events from the last N steps for the replay endpoint.
    """

    hwm: int = 100_000
    """The zmq high water mark for the event publisher. After queueing N events,
    events will start dropping if the consumer is not keeping up.
    """

    max_queue_size: int = 100_000
    """The maximum number of events to queue while waiting for publishing.
    """

    topic: str = ""
    """The topic to use for the event publisher. Consumers can subscribe to
    this topic to receive events.
    """


@config
@dataclass(config=ConfigDict(arbitrary_types_allowed=True))
class VllmConfig:
    """Dataclass which contains all vllm-related configuration. This
    simplifies passing around the distinct configurations in the codebase.
    """

    # TODO: use default_factory once default constructing ModelConfig doesn't
    # try to download a model
    model_config: ModelConfig = None  # type: ignore
    """Model configuration."""
    cache_config: CacheConfig = field(default_factory=CacheConfig)
    """Cache configuration."""
    parallel_config: ParallelConfig = field(default_factory=ParallelConfig)
    """Parallel configuration."""
    scheduler_config: SchedulerConfig = field(default_factory=SchedulerConfig)
    """Scheduler configuration."""
    device_config: DeviceConfig = field(default_factory=DeviceConfig)
    """Device configuration."""
    load_config: LoadConfig = field(default_factory=LoadConfig)
    """Load configuration."""
    lora_config: Optional[LoRAConfig] = None
    """LoRA configuration."""
    speculative_config: Optional[SpeculativeConfig] = None
    """Speculative decoding configuration."""
    decoding_config: DecodingConfig = field(default_factory=DecodingConfig)
    """Decoding configuration."""
    observability_config: Optional[ObservabilityConfig] = None
    """Observability configuration."""
    quant_config: Optional[QuantizationConfig] = None
    """Quantization configuration."""
    compilation_config: CompilationConfig = field(
        default_factory=CompilationConfig)
    """`torch.compile` and cudagraph capture configuration for the model.

    As a shorthand, `-O<n>` can be used to directly specify the compilation
    level `n`: `-O3` is equivalent to `-O.level=3` (same as `-O='{"level":3}'`).
    Currently, -O <n> and -O=<n> are supported as well but this will likely be
    removed in favor of clearer -O<n> syntax in the future.

    NOTE: level 0 is the default level without any optimization. level 1 and 2
    are for internal testing only. level 3 is the recommended level for
    production, also default in V1.

    You can specify the full compilation config like so:
    `{"level": 3, "cudagraph_capture_sizes": [1, 2, 4, 8]}`
    """
    kv_transfer_config: Optional[KVTransferConfig] = None
    """The configurations for distributed KV cache transfer."""
    kv_events_config: Optional[KVEventsConfig] = None
    """The configurations for event publishing."""
    # some opaque config, only used to provide additional information
    # for the hash computation, mainly used for testing, debugging or out of
    # tree config registration.
    additional_config: Union[dict, SupportsHash] = field(default_factory=dict)
    """Additional config for specified platform. Different platforms may
    support different configs. Make sure the configs are valid for the platform
    you are using. Contents must be hashable."""
    instance_id: str = ""
    """The ID of the vLLM instance."""

    def compute_hash(self) -> str:
        """
        WARNING: Whenever a new field is added to this config,
        ensure that it is included in the factors list if
        it affects the computation graph.

        Provide a hash that uniquely identifies all the configs
        that affect the structure of the computation
        graph from input ids/embeddings to the final hidden states,
        excluding anything before input ids/embeddings and after
        the final hidden states.
        """
        factors: list[Any] = []

        # summarize vllm config
        vllm_factors: list[Any] = []
        from vllm import __version__
        vllm_factors.append(__version__)
        vllm_factors.append(envs.VLLM_USE_V1)
        if self.model_config:
            vllm_factors.append(self.model_config.compute_hash())
        else:
            vllm_factors.append("None")
        if self.cache_config:
            vllm_factors.append(self.cache_config.compute_hash())
        else:
            vllm_factors.append("None")
        if self.parallel_config:
            vllm_factors.append(self.parallel_config.compute_hash())
        else:
            vllm_factors.append("None")
        if self.scheduler_config:
            vllm_factors.append(self.scheduler_config.compute_hash())
        else:
            vllm_factors.append("None")
        if self.device_config:
            vllm_factors.append(self.device_config.compute_hash())
        else:
            vllm_factors.append("None")
        if self.load_config:
            vllm_factors.append(self.load_config.compute_hash())
        else:
            vllm_factors.append("None")
        if self.lora_config:
            vllm_factors.append(self.lora_config.compute_hash())
            # LoRA creates static buffers based on max_num_batched_tokens.
            # The tensor sizes and strides get captured in the torch.compile
            # graph explicitly.
            vllm_factors.append(
                str(self.scheduler_config.max_num_batched_tokens))
        else:
            vllm_factors.append("None")
        if self.speculative_config:
            vllm_factors.append(self.speculative_config.compute_hash())
        else:
            vllm_factors.append("None")
        if self.decoding_config:
            vllm_factors.append(self.decoding_config.compute_hash())
        else:
            vllm_factors.append("None")
        if self.observability_config:
            vllm_factors.append(self.observability_config.compute_hash())
        else:
            vllm_factors.append("None")
        if self.quant_config:
            pass  # should be captured by model_config.quantization
        if self.compilation_config:
            vllm_factors.append(self.compilation_config.compute_hash())
        else:
            vllm_factors.append("None")
        if self.kv_transfer_config:
            vllm_factors.append(self.kv_transfer_config.compute_hash())
        else:
            vllm_factors.append("None")
        if self.additional_config:
            if isinstance(additional_config := self.additional_config, dict):
                additional_config_hash = hashlib.md5(
                    json.dumps(additional_config, sort_keys=True).encode(),
                    usedforsecurity=False,
                ).hexdigest()
            else:
                additional_config_hash = additional_config.compute_hash()
            vllm_factors.append(additional_config_hash)
        else:
            vllm_factors.append("None")
        factors.append(vllm_factors)

        hash_str = hashlib.md5(str(factors).encode(),
                               usedforsecurity=False).hexdigest()[:10]
        return hash_str

    def pad_for_cudagraph(self, batch_size: int) -> int:
        # if batch_size > self.compilation_config.max_capture_size,
        # it should raise an IndexError.
        # the caller should make sure the batch_size is within the range,
        # i.e., batch_size <= self.compilation_config.max_capture_size
        return self.compilation_config.bs_to_padded_graph_size[batch_size]

    @staticmethod
    def _get_quantization_config(
            model_config: ModelConfig,
            load_config: LoadConfig) -> Optional[QuantizationConfig]:
        """Get the quantization config."""
        from vllm.platforms import current_platform
        if model_config.quantization is not None:
            from vllm.model_executor.model_loader.weight_utils import (
                get_quant_config)
            quant_config = get_quant_config(model_config, load_config)
            capability_tuple = current_platform.get_device_capability()

            if capability_tuple is not None:
                capability = capability_tuple.to_int()
                if capability < quant_config.get_min_capability():
                    raise ValueError(
                        f"The quantization method {model_config.quantization} "
                        "is not supported for the current GPU. Minimum "
                        f"capability: {quant_config.get_min_capability()}. "
                        f"Current capability: {capability}.")
            supported_dtypes = quant_config.get_supported_act_dtypes()
            if model_config.dtype not in supported_dtypes:
                raise ValueError(
                    f"{model_config.dtype} is not supported for quantization "
                    f"method {model_config.quantization}. Supported dtypes: "
                    f"{supported_dtypes}")
            return quant_config
        return None

    @staticmethod
    def get_quantization_config(
            model_config: ModelConfig,
            load_config: LoadConfig) -> Optional[QuantizationConfig]:
        import copy

        # For some reason, the _ version of this modifies the model_config
        # object, so using deepcopy to avoid this problem.
        return VllmConfig._get_quantization_config(copy.deepcopy(model_config),
                                                   load_config)

    def with_hf_config(
        self,
        hf_config: PretrainedConfig,
        architectures: Optional[list[str]] = None,
    ) -> "VllmConfig":
        if architectures is not None:
            hf_config = copy.deepcopy(hf_config)
            hf_config.architectures = architectures

        model_config = copy.deepcopy(self.model_config)
        model_config.hf_config = hf_config

        return replace(self, model_config=model_config)

    def __post_init__(self):
        """Verify configs are valid & consistent with each other.
        """

        self.try_verify_and_update_config()

        if self.model_config is not None:
            self.model_config.verify_async_output_proc(self.parallel_config,
                                                       self.speculative_config,
                                                       self.device_config)
            self.model_config.verify_with_parallel_config(self.parallel_config)
            self.model_config.verify_dual_chunk_attention_config(
                self.load_config)

        self.cache_config.verify_with_parallel_config(self.parallel_config)

        if self.lora_config is not None:
            self.lora_config.verify_with_cache_config(self.cache_config)
            self.lora_config.verify_with_model_config(self.model_config)

        if self.quant_config is None and self.model_config is not None:
            self.quant_config = VllmConfig._get_quantization_config(
                self.model_config, self.load_config)

        from vllm.platforms import current_platform
        if self.model_config is not None and \
            self.scheduler_config.chunked_prefill_enabled and \
            self.model_config.dtype == torch.float32 and \
            current_platform.get_device_capability() == (7, 5):
            logger.warning_once(
                "Turing devices tensor cores do not support float32 matmul. "
                "To workaround this limitation, vLLM will set 'ieee' input "
                "precision for chunked prefill triton kernels.")

        if self.model_config.enable_nano_batch_split:
            if self.model_config.enforce_eager:
                logger.info("nano batch split is not supported with "
                            "enforce_eager. Disabling nano batch split.")
                self.model_config.enable_nano_batch_split = False
            elif self.compilation_config.use_cudagraph:
                logger.info("nano batch split is currently not supported with "
                            "cudagraph. Disabling nano batch split.")
                self.model_config.enable_nano_batch_split = False
            elif self.compilation_config.full_cuda_graph:
                logger.info("full_cuda_graph is not supported with "
                            "nano batch split. Disabling nano batch split.")
                self.model_config.enable_nano_batch_split = False
            elif self.compilation_config.splitting_ops:
                logger.info("splitting_ops is not supported with "
                            "nano batch split. Disabling nano batch split.")
                self.model_config.enable_nano_batch_split = False
            else:
                self.compilation_config.splitting_ops = ["vllm.all_reduce"]
        # If the user does not explicitly set a compilation level, then
        # we use the default level. The default level depends on other
        # settings (see the below code).
        if self.compilation_config.level is None:
            if envs.VLLM_USE_V1:
                if (self.model_config is not None
                        and not self.model_config.enforce_eager):
                    self.compilation_config.level = CompilationLevel.PIECEWISE
                else:
                    self.compilation_config.level = \
                            CompilationLevel.NO_COMPILATION

            else:
                # NB: Passing both --enforce-eager and a compilation level
                # in V0 means the compilation level wins out.
                self.compilation_config.level = CompilationLevel.NO_COMPILATION

        # async tp is built on top of sequence parallelism
        # and requires it to be enabled.
        if self.compilation_config.pass_config.enable_async_tp:
            self.compilation_config.pass_config.enable_sequence_parallelism = \
                True
        if self.compilation_config.pass_config.enable_sequence_parallelism:
            self.compilation_config.custom_ops.append("+rms_norm")

        if current_platform.is_cuda_alike() or current_platform.is_xpu():
            # if cudagraph_mode is not explicitly set by users, set default
            # value
            if self.compilation_config.cudagraph_mode is None:
                if envs.VLLM_USE_V1 and self.compilation_config.level \
                    == CompilationLevel.PIECEWISE:
                    self.compilation_config.cudagraph_mode = \
                        CUDAGraphMode.PIECEWISE
                else:
                    self.compilation_config.cudagraph_mode = CUDAGraphMode.NONE

            # disable cudagraph when enforce eager execution
            if self.model_config is not None and \
                    self.model_config.enforce_eager:
                logger.info("Cudagraph is disabled under eager mode")
                self.compilation_config.cudagraph_mode = CUDAGraphMode.NONE
            elif envs.VLLM_USE_V1:
                self.compilation_config.cudagraph_num_of_warmups = 1

            self._set_cudagraph_sizes()
        else:
            self.compilation_config.cudagraph_mode = CUDAGraphMode.NONE

        if self.cache_config.cpu_offload_gb > 0 and \
            self.compilation_config.level != CompilationLevel.NO_COMPILATION \
                and not envs.VLLM_USE_V1:
            logger.warning(
                "CPU offload is not supported with `torch.compile` in v0 yet."
                " Disabling `torch.compile`.")
            self.compilation_config.level = CompilationLevel.NO_COMPILATION

        if ((not envs.VLLM_USE_V1) and self.lora_config is not None
                and self.compilation_config.level
                != CompilationLevel.NO_COMPILATION):
            logger.warning(
                "LoRA for V0 is not supported with `torch.compile` yet. "
                "Disabling `torch.compile`.")
            self.compilation_config.level = CompilationLevel.NO_COMPILATION

        disable_chunked_prefill_reasons: list[str] = []

        if self.model_config and self.model_config.pooler_config:
            pooling_type = self.model_config.pooler_config.pooling_type
            if pooling_type is None or pooling_type.lower() != "last":
                disable_chunked_prefill_reasons.append(
                    "Only \"last\" pooling supports chunked "
                    "prefill and prefix caching; disabling both.")
            elif not getattr(self.model_config.hf_config, "is_causal", True):
                disable_chunked_prefill_reasons.append(
                    "Only models using causal attention supports chunked "
                    "prefill and prefix caching; disabling both.")

        if disable_chunked_prefill_reasons:
            for reason in disable_chunked_prefill_reasons:
                logger.info(reason)
            self.scheduler_config.chunked_prefill_enabled = False
            self.scheduler_config.long_prefill_token_threshold = 0

            if self.cache_config is not None:
                self.cache_config.enable_prefix_caching = False

        if (self.kv_events_config is not None
                and self.kv_events_config.enable_kv_cache_events
                and not self.cache_config.enable_prefix_caching):
            logger.warning(
                "KV cache events are on, but prefix caching is not enabled."
                "Use --enable-prefix-caching to enable.")
        if (self.kv_events_config is not None
                and self.kv_events_config.publisher != "null"
                and not self.kv_events_config.enable_kv_cache_events):
            logger.warning("KV cache events are disabled,"
                           "but the scheduler is configured to publish them."
                           "Modify KVEventsConfig.enable_kv_cache_events"
                           "to True to enable.")
        current_platform.check_and_update_config(self)

        # final check of cudagraph mode after platform-specific update
        if envs.VLLM_USE_V1 and current_platform.is_cuda_alike():
            if self.compilation_config.cudagraph_mode == CUDAGraphMode.FULL \
                and self.model_config is not None and \
                not self.model_config.disable_cascade_attn:
                logger.info("CUDAGraphMode.FULL is not supported with "
                            "cascade attention currently. Disabling cascade"
                            "attention.")
                self.model_config.disable_cascade_attn = True

            if self.compilation_config.cudagraph_mode\
                .requires_piecewise_compilation():
                assert self.compilation_config.level == \
                    CompilationLevel.PIECEWISE, \
                    "Compilation level should be CompilationLevel.PIECEWISE "\
                    "when cudagraph_mode piecewise cudagraphs is used, "\
                    f"cudagraph_mode={self.compilation_config.cudagraph_mode}"

        if not self.instance_id:
            self.instance_id = random_uuid()[:5]

        # Do this after all the updates to compilation_config.level
        if envs.VLLM_USE_V1 and \
            self.compilation_config.level == CompilationLevel.PIECEWISE:
            self.compilation_config.set_splitting_ops_for_v1()

        if (envs.VLLM_USE_V1
                and not self.scheduler_config.disable_hybrid_kv_cache_manager):
            # logger should only print warning message for hybrid models. As we
            # can't know whether the model is hybrid or not now, so we don't log
            # warning message here and will log it later.
            if not (current_platform.is_cuda() or current_platform.is_rocm()):
                # Hybrid KV cache manager is not supported on non-GPU platforms.
                self.scheduler_config.disable_hybrid_kv_cache_manager = True
            if self.kv_transfer_config is not None:
                # Hybrid KV cache manager is not compatible with KV transfer.
                self.scheduler_config.disable_hybrid_kv_cache_manager = True
            if self.kv_events_config is not None:
                # Hybrid KV cache manager is not compatible with KV events.
                self.scheduler_config.disable_hybrid_kv_cache_manager = True
            if self.model_config is not None and \
                self.model_config.attention_chunk_size is not None:
                if self.speculative_config is not None and \
                    self.speculative_config.use_eagle():
                    # Hybrid KV cache manager is not yet supported with chunked
                    # local attention + eagle.
                    self.scheduler_config.disable_hybrid_kv_cache_manager = True
                elif \
                    not envs.VLLM_ALLOW_CHUNKED_LOCAL_ATTN_WITH_HYBRID_KV_CACHE:
                    logger.warning(
                        "There is a latency regression when using chunked local"
                        " attention with the hybrid KV cache manager. Disabling"
                        " it, by default. To enable it, set the environment "
                        "VLLM_ALLOW_CHUNKED_LOCAL_ATTN_WITH_HYBRID_KV_CACHE=1."
                    )
                    # Hybrid KV cache manager is not yet supported with chunked
                    # local attention.
                    self.scheduler_config.disable_hybrid_kv_cache_manager = True

    def update_sizes_for_sequence_parallelism(self,
                                              possible_sizes: list) -> list:
        # remove the sizes that not multiple of tp_size when
        # enable sequence parallelism
        removed_sizes = [
            size for size in possible_sizes
            if size % self.parallel_config.tensor_parallel_size != 0
        ]
        if removed_sizes:
            logger.warning(
                "Batch sizes %s are removed because they are not "
                "multiple of tp_size %d when "
                "sequence parallelism is enabled", removed_sizes,
                self.parallel_config.tensor_parallel_size)

        return [
            size for size in possible_sizes
            if size % self.parallel_config.tensor_parallel_size == 0
        ]

    def _set_cudagraph_sizes(self):
        """
        cudagraph batchsize padding logic:

        `[1, 2, 4] + [8 * i for i in range(1, 1025)]` is a list of all possible
        batch sizes that cudagraph will capture.

        Depending on the engine's configuration of `max_num_seqs`, the
        candidate batch sizes to capture cudagraph will shrink to the subset
        which just cover the range of `[1, max_num_seqs]`. In the common case,
        `max_num_seqs` is 256, and the cudagraph batch sizes will be
        `[1, 2, 4, 8, 16, 24, 32, 40, ..., 256]`.

        However, if users specify the cudagraph capture sizes through
        compilation config, we will use the specified sizes instead.

        In the end, `vllm_config.compilation_config.cudagraph_capture_sizes`
        will be the final sizes to capture cudagraph (in descending order).

        During runtime, if batchsize is larger than
        `vllm_config.compilation_config.cudagraph_capture_sizes`,
        no cudagraph will be used.
        If the batch size is no larger than
        `vllm_config.compilation_config.cudagraph_capture_sizes`,
        we can quickly find the padded graph size for a given batch size by
        looking up `vllm_config.compilation_config.bs_to_padded_graph_size`.
        """

        # calculate the default `batch_size_capture_list`
        if not envs.VLLM_USE_V1:
            batch_size_capture_list = []
            if self.scheduler_config is not None and \
                self.model_config is not None and \
                    not self.model_config.enforce_eager:

                possible_sizes = [1, 2, 4] + [8 * i for i in range(1, 1025)]
                if self.parallel_config.tensor_parallel_size > 1 and \
                    self.compilation_config.pass_config.enable_sequence_parallelism:
                    possible_sizes = self.update_sizes_for_sequence_parallelism(
                        possible_sizes)

                # find the minimum size that is larger than max_num_seqs,
                # which then becomes the max_batchsize_to_capture
                larger_sizes = [
                    x for x in possible_sizes
                    if x >= self.scheduler_config.max_num_seqs
                ]
                if larger_sizes:
                    max_batchsize_to_capture = larger_sizes[0]
                else:
                    max_batchsize_to_capture = possible_sizes[-1]

                # filter out the sizes that are
                # larger than max_batchsize_to_capture
                batch_size_capture_list = [
                    size for size in possible_sizes
                    if size <= max_batchsize_to_capture
                ]
        else:
            batch_size_capture_list = []
            if self.model_config is not None and \
                not self.model_config.enforce_eager:
                cuda_graph_sizes = self.scheduler_config.cuda_graph_sizes
                if len(cuda_graph_sizes) == 1:
                    batch_size_capture_list = [1, 2, 4] + [
                        i for i in range(8, cuda_graph_sizes[0] + 1, 8)
                    ]
                elif len(cuda_graph_sizes) > 1:
                    batch_size_capture_list = sorted(cuda_graph_sizes)
                else:
                    raise TypeError(f"Invalid value for {cuda_graph_sizes=}.")
                if self.parallel_config.tensor_parallel_size > 1 and \
                    self.compilation_config.pass_config.enable_sequence_parallelism:
                    batch_size_capture_list = \
                        self.update_sizes_for_sequence_parallelism(batch_size_capture_list)
                max_num_tokens = self.scheduler_config.max_num_batched_tokens
                batch_size_capture_list = [
                    size for size in batch_size_capture_list
                    if size <= max_num_tokens
                ]

        self.compilation_config.init_with_cudagraph_sizes(
            batch_size_capture_list)

    def recalculate_max_model_len(self, max_model_len: int):
        # Can only be called in try_verify_and_update_config
        model_config = self.model_config
        max_model_len = model_config.get_and_verify_max_len(max_model_len)
        self.model_config.max_model_len = max_model_len
        self.scheduler_config.max_model_len = max_model_len

    def try_verify_and_update_config(self):
        if self.model_config is None:
            return

        # Avoid running try_verify_and_update_config multiple times
        if getattr(self.model_config, "config_updated", False):
            return
        self.model_config.config_updated = True

        architecture = self.model_config.architecture
        if architecture is None:
            return

        from vllm.model_executor.models.config import (
            MODELS_CONFIG_MAP, HybridAttentionMambaModelConfig)
        cls = MODELS_CONFIG_MAP.get(architecture, None)
        if cls is not None:
            cls.verify_and_update_config(self)

        if self.model_config.is_hybrid:
            HybridAttentionMambaModelConfig.verify_and_update_config(self)

        if self.model_config.convert_type == "classify":
            # Maybe convert ForCausalLM into ForSequenceClassification model.
            from vllm.model_executor.models.adapters import (
                SequenceClassificationConfig)
            SequenceClassificationConfig.verify_and_update_config(self)

    def __str__(self):
        return (
            f"model={self.model_config.model!r}, "
            f"speculative_config={self.speculative_config!r}, "
            f"tokenizer={self.model_config.tokenizer!r}, "
            f"skip_tokenizer_init={self.model_config.skip_tokenizer_init}, "
            f"tokenizer_mode={self.model_config.tokenizer_mode}, "
            f"revision={self.model_config.revision}, "
            f"override_neuron_config={self.model_config.override_neuron_config}, "  # noqa
            f"tokenizer_revision={self.model_config.tokenizer_revision}, "
            f"trust_remote_code={self.model_config.trust_remote_code}, "
            f"dtype={self.model_config.dtype}, "
            f"max_seq_len={self.model_config.max_model_len}, "
            f"download_dir={self.load_config.download_dir!r}, "
            f"load_format={self.load_config.load_format}, "
            f"tensor_parallel_size={self.parallel_config.tensor_parallel_size}, "  # noqa
            f"pipeline_parallel_size={self.parallel_config.pipeline_parallel_size}, "  # noqa
            f"disable_custom_all_reduce={self.parallel_config.disable_custom_all_reduce}, "  # noqa
            f"quantization={self.model_config.quantization}, "
            f"enforce_eager={self.model_config.enforce_eager}, "
            f"kv_cache_dtype={self.cache_config.cache_dtype}, "
            f"device_config={self.device_config.device}, "
            f"decoding_config={self.decoding_config!r}, "
            f"observability_config={self.observability_config!r}, "
            f"seed={self.model_config.seed}, "
            f"served_model_name={self.model_config.served_model_name}, "
            f"enable_prefix_caching={self.cache_config.enable_prefix_caching}, "
            f"chunked_prefill_enabled={self.scheduler_config.chunked_prefill_enabled}, "  # noqa
            f"use_async_output_proc={self.model_config.use_async_output_proc}, "
            f"pooler_config={self.model_config.pooler_config!r}, "
            f"compilation_config={self.compilation_config!r}")


_current_vllm_config: Optional[VllmConfig] = None
_current_prefix: Optional[str] = None


@contextmanager
def set_current_vllm_config(vllm_config: VllmConfig,
                            check_compile=False,
                            prefix: Optional[str] = None):
    """
    Temporarily set the current vLLM config.
    Used during model initialization.
    We save the current vLLM config in a global variable,
    so that all modules can access it, e.g. custom ops
    can access the vLLM config to determine how to dispatch.
    """
    global _current_vllm_config, _current_prefix
    old_vllm_config = _current_vllm_config
    old_prefix = _current_prefix
    from vllm.compilation.counter import compilation_counter
    num_models_seen = compilation_counter.num_models_seen
    try:
        _current_vllm_config = vllm_config
        _current_prefix = prefix
        yield
    except Exception:
        raise
    else:
        logger.debug("enabled custom ops: %s",
                     vllm_config.compilation_config.enabled_custom_ops)
        logger.debug("disabled custom ops: %s",
                     vllm_config.compilation_config.disabled_custom_ops)
        if check_compile and \
            vllm_config.compilation_config.level == CompilationLevel.PIECEWISE \
            and compilation_counter.num_models_seen == num_models_seen:
            # If the model supports compilation,
            # compilation_counter.num_models_seen should be increased
            # by at least 1.
            # If it is not increased, it means the model does not support
            # compilation (does not have @support_torch_compile decorator).
            logger.warning(
                "`torch.compile` is turned on, but the model %s"
                " does not support it. Please open an issue on GitHub"
                " if you want it to be supported.",
                vllm_config.model_config.model)
    finally:
        _current_vllm_config = old_vllm_config
        _current_prefix = old_prefix
        # Clear the compilation config cache when context changes
        get_cached_compilation_config.cache_clear()


@lru_cache(maxsize=1)
def get_cached_compilation_config():
    """Cache config to avoid repeated calls to get_current_vllm_config()"""
    return get_current_vllm_config().compilation_config


def get_current_vllm_config() -> VllmConfig:
    if _current_vllm_config is None:
        # in ci, usually when we test custom ops/modules directly,
        # we don't set the vllm config. In that case, we set a default
        # config.
        logger.warning("Current vLLM config is not set.")
        from vllm.config import VllmConfig
        return VllmConfig()
    return _current_vllm_config


def get_current_model_prefix() -> str:
    """
    Get the prefix of the model that's currently being initialized.
    """
    assert _current_prefix is not None, \
        "Current model prefix is not set. "
    return _current_prefix


def contains_object_print(text):
    """
    Check if the text looks like a printed Python object, e.g.
    contains any substring matching the pattern: "at 0xFFFFFFF>"
    We match against 0x followed by 2-16 hex chars (there's
    a max of 16 on a 64 bit system).

    Args:
        text (str): The text to check

    Returns:
        result (bool): `True` if a match is found, `False` otherwise.
    """
    pattern = r'at 0x[a-fA-F0-9]{2,16}>'
    match = re.search(pattern, text)
    return match is not None


def assert_hashable(text):
    if not contains_object_print(text):
        return True
    raise AssertionError(
        f"vLLM tried to hash some configs that may have Python objects ids "
        f"in them. This is a bug, please file an issue. "
        f"Text being hashed: {text}")


T = TypeVar("T")


def get_layers_from_vllm_config(
        vllm_config: VllmConfig,
        layer_type: type[T],
        layer_names: Optional[list[str]] = None) -> dict[str, T]:
    """
    Get layers from the vLLM config.

    Args:
        vllm_config: The vLLM config.
        layer_type: The type of the layer to get.
        layer_names: The names of the layers to get. If None, return all layers.
    """

    if layer_names is None:
        layer_names = list(
            vllm_config.compilation_config.static_forward_context.keys())

    forward_context = vllm_config.compilation_config.static_forward_context

    return {
        layer_name: forward_context[layer_name]
        for layer_name in layer_names
        if isinstance(forward_context[layer_name], layer_type)
    }


@config
@dataclass
class SpeechToTextConfig:
    """Configuration for speech-to-text models."""

    sample_rate: float = 16_000
    """Sample rate (Hz) to resample input audio to. Most speech models expect
    16kHz audio input. The input audio will be automatically resampled to this
    rate before processing."""

    max_audio_clip_s: int = 30
    """Maximum duration in seconds for a single audio clip without chunking.
    Audio longer than this will be split into smaller chunks if
    `allow_audio_chunking` evaluates to True, otherwise it will be rejected."""

    overlap_chunk_second: int = 1
    """Overlap duration in seconds between consecutive audio chunks when
    splitting long audio. This helps maintain context across chunk boundaries
    and improves transcription quality at split points."""

    min_energy_split_window_size: Optional[int] = 1600
    """Window size in samples for finding low-energy (quiet) regions to split
    audio chunks. The algorithm looks for the quietest moment within this
    window to minimize cutting through speech. Default 1600 samples ≈ 100ms
    at 16kHz. If None, no chunking will be done."""

    @property
    def allow_audio_chunking(self) -> bool:
        return self.min_energy_split_window_size is not None


def update_config(config: DataclassInstanceT,
                  overrides: dict[str, Any]) -> DataclassInstanceT:
    processed_overrides = {}
    for field_name, value in overrides.items():
        assert hasattr(
            config, field_name), f"{type(config)} has no field `{field_name}`"
        current_value = getattr(config, field_name)
        if is_dataclass(current_value) and not is_dataclass(value):
            assert isinstance(value, dict), (
                f"Overrides to {type(config)}.{field_name} must be a dict"
                f"  or {type(current_value)}, but got {type(value)}")
            value = update_config(
                current_value,  # type: ignore[type-var]
                value)
        processed_overrides[field_name] = value
    return replace(config, **processed_overrides)<|MERGE_RESOLUTION|>--- conflicted
+++ resolved
@@ -501,7 +501,8 @@
     logits_processors: Optional[list[Union[str, type[LogitsProcessor]]]] = None
     """One or more logits processors' fully-qualified class names or class
     definitions"""
-<<<<<<< HEAD
+    io_processor_plugin: Optional[str] = None
+    """IOProcessor plugin name to load at model startup"""
     enable_nano_batch_split: bool = False
     """Enable splitting the input batch into nano-batches for intra-device
     parallelism"""
@@ -509,10 +510,6 @@
     """Maximum number of nano-batches to split the input batch into"""
     min_nano_split_tokens: int = 1024
     """Minimum number of tokens to split the input batch"""
-=======
-    io_processor_plugin: Optional[str] = None
-    """IOProcessor plugin name to load at model startup"""
->>>>>>> a0e0efd6
 
     def compute_hash(self) -> str:
         """
