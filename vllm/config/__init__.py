--- conflicted
+++ resolved
@@ -3547,7 +3547,6 @@
                 True
         if self.compilation_config.pass_config.enable_sequence_parallelism:
             self.compilation_config.custom_ops.append("+rms_norm")
-<<<<<<< HEAD
         if envs.VLLM_USE_V1 and self.model_config is not None and \
             not self.model_config.enforce_eager:
             # By default, V1 uses piecewise CUDA graphs. If full_cuda_graph
@@ -3559,8 +3558,6 @@
                 self.compilation_config.custom_ops.append("+silu_and_mul")
             self.compilation_config.cudagraph_num_of_warmups = 1
             self.compilation_config.set_splitting_ops_for_v1()
-=======
->>>>>>> 89657a55
 
         if current_platform.is_cuda_alike():
             # if cudagraph_mode is not explicitly set by users, set default
