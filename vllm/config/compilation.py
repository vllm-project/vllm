# SPDX-License-Identifier: Apache-2.0
# SPDX-FileCopyrightText: Copyright contributors to the vLLM project

import enum
import hashlib
from collections import Counter
from collections.abc import Callable
from dataclasses import asdict, field
from pathlib import Path
from typing import TYPE_CHECKING, Any, ClassVar, Literal

from pydantic import Field, TypeAdapter, field_validator
from pydantic.dataclasses import dataclass

import vllm.envs as envs
from vllm.compilation.inductor_pass import CallableInductorPass, InductorPass
from vllm.config.utils import config
from vllm.logger import init_logger
from vllm.platforms import current_platform
from vllm.utils.import_utils import resolve_obj_by_qualname
from vllm.utils.math_utils import round_up
from vllm.utils.torch_utils import is_torch_equal_or_newer

if TYPE_CHECKING:
    from vllm.config import VllmConfig
else:
    VllmConfig = object

logger = init_logger(__name__)


class CompilationMode(enum.IntEnum):
    """The compilation approach used for torch.compile-based compilation of the
    model."""

    NONE = 0
    """No torch.compile compilation is applied, model runs in fully eager pytorch mode.
    The model runs as-is."""
    STOCK_TORCH_COMPILE = 1
    """The standard `torch.compile` compilation pipeline."""
    DYNAMO_TRACE_ONCE = 2
    """Single Dynamo trace through the model, avoiding recompilation."""
    VLLM_COMPILE = 3
    """Custom vLLM Inductor-based backend with caching, piecewise compilation,
    shape specialization, and custom passes."""


class CUDAGraphMode(enum.Enum):
    """Constants for the cudagraph mode in CompilationConfig.
    Meanwhile, the subset enum `NONE`, `PIECEWISE` and `FULL` are also
    treated as concrete runtime mode for cudagraph runtime dispatching.
    """

    NONE = 0
    PIECEWISE = 1
    FULL = 2
    FULL_DECODE_ONLY = (FULL, NONE)
    FULL_AND_PIECEWISE = (FULL, PIECEWISE)

    def decode_mode(self) -> "CUDAGraphMode":
        return CUDAGraphMode(self.value[0]) if self.separate_routine() else self

    def mixed_mode(self) -> "CUDAGraphMode":
        return CUDAGraphMode(self.value[1]) if self.separate_routine() else self

    def has_mode(self, mode: "CUDAGraphMode") -> bool:
        assert not mode.separate_routine()
        if self.separate_routine():
            return mode.value in self.value
        return self == mode

    def requires_piecewise_compilation(self) -> bool:
        return self.has_mode(CUDAGraphMode.PIECEWISE)

    def max_cudagraph_mode(self) -> "CUDAGraphMode":
        return CUDAGraphMode(max(self.value)) if self.separate_routine() else self

    def has_full_cudagraphs(self) -> bool:
        return self.max_cudagraph_mode() == CUDAGraphMode.FULL

    def has_piecewise_cudagraphs(self) -> bool:
        return self.requires_piecewise_compilation()

    def separate_routine(self) -> bool:
        return isinstance(self.value, tuple)

    def valid_runtime_modes(self) -> bool:
        return self in [CUDAGraphMode.NONE, CUDAGraphMode.PIECEWISE, CUDAGraphMode.FULL]

    def __str__(self) -> str:
        return self.name


@config
@dataclass
class PassConfig:
    """Configuration for custom Inductor passes.

    This is separate from general `CompilationConfig` so that inductor passes
    don't all have access to full configuration - that would create a cycle as
    the `PassManager` is set as a property of config.

    This dataclass is only meant to be within the vllm config.
    If used outside of the vllm config, some fields may be left in an
    improper state.
    """

    enable_fusion: bool = Field(default=None)
    """Whether to enable the custom fusion (RMSNorm/SiluMul+quant) pass."""
    enable_attn_fusion: bool = Field(default=None)
    """Whether to enable the custom attention+quant fusion pass."""
    enable_noop: bool = Field(default=None)
    """Whether to enable the custom no-op elimination pass."""
    enable_sequence_parallelism: bool = Field(default=None)
    """Whether to enable sequence parallelism."""
    enable_async_tp: bool = Field(default=None)
    """Whether to enable async TP."""
    enable_fi_allreduce_fusion: bool = Field(default=None)
    """Whether to enable flashinfer allreduce fusion."""
    fi_allreduce_fusion_max_size_mb: float | None = None
    """The threshold of the communicated tensor sizes under which
    vllm should use flashinfer fused allreduce. Specified as a
    float in MB.
    Unspecified will fallback to default values
    which are compute capability and world size dependent.
        FI_ALLREDUCE_FUSION_MAX_SIZE_MB = {
            90: {
                2: 64,  # 64MB
                4: 2,  # 2MB
                8: 1,  # 1MB
            },
            100: {
                2: 64,  # 64MB
                4: 32,  # 32MB
                8: 1,  # 1MB
            },
        }, where key is the device capability"""
    enable_qk_norm_rope_fusion: bool = False
    """Whether to enable the fused Q/K RMSNorm + RoPE pass."""

    # TODO(luka) better pass enabling system.

    def flashinfer_max_size(self, world_size: int) -> int | None:
        """
        Returns the max communication size in bytes for flashinfer
        allreduce fusion for the given world size. Returns None if world size
        is not supported by configs as it's not supported by flashinfer.
        """

        MiB = 1024 * 1024
        max_size_mb = self.fi_allreduce_fusion_max_size_mb
        if max_size_mb is None:
            max_size_mb = self.default_fi_allreduce_fusion_max_size_mb().get(world_size)

        return int(max_size_mb * MiB) if max_size_mb is not None else None

    @staticmethod
    def default_fi_allreduce_fusion_max_size_mb() -> dict[int, float]:
        from vllm.compilation.collective_fusion import FI_ALLREDUCE_FUSION_MAX_SIZE_MB
        from vllm.platforms import current_platform

        if not current_platform.is_cuda():
            return {}
        return FI_ALLREDUCE_FUSION_MAX_SIZE_MB.get(
            current_platform.get_device_capability().to_int(), {}
        )

    def uuid(self):
        """
        Produces a hash unique to the pass configuration.
        Any new fields that affect compilation should be added to the hash.
        Any future fields that don't affect compilation should be excluded.
        """
        return InductorPass.hash_dict(asdict(self))

    def __post_init__(self) -> None:
        if not self.enable_noop:
            if self.enable_fusion:
                logger.warning_once(
                    "Fusion enabled but reshape elimination disabled. "
                    "RMSNorm/SiluMul + quant (fp8) fusion might not work"
                )
            if self.enable_attn_fusion:
                logger.warning_once(
                    "Fusion enabled but reshape elimination disabled. "
                    "Attention + quant (fp8) fusion might not work"
                )
            if self.enable_fi_allreduce_fusion:
                logger.warning_once(
                    "Fusion enabled but reshape elimination disabled. "
                    "Allreduce + rms norm + quant (fp8) fusion might not work"
                )
        if self.enable_qk_norm_rope_fusion and not current_platform.is_cuda_alike():
            logger.warning_once(
                "QK Norm + RoPE fusion enabled but the current platform is not "
                "CUDA or ROCm. The fusion will be disabled."
            )
            self.enable_qk_norm_rope_fusion = False


@config
@dataclass
class CompilationConfig:
    """Configuration for compilation.

    This dataclass is only meant to be within the vllm config.
    If used outside of the vllm config, some fields will be left in
    an improper state.

    It has three parts:

    - Top-level Compilation control:
        - [`mode`][vllm.config.CompilationConfig.mode]
        - [`debug_dump_path`][vllm.config.CompilationConfig.debug_dump_path]
        - [`cache_dir`][vllm.config.CompilationConfig.cache_dir]
        - [`backend`][vllm.config.CompilationConfig.backend]
        - [`custom_ops`][vllm.config.CompilationConfig.custom_ops]
        - [`splitting_ops`][vllm.config.CompilationConfig.splitting_ops]
        - [`compile_mm_encoder`][vllm.config.CompilationConfig.compile_mm_encoder]
    - CudaGraph capture:
        - [`cudagraph_mode`][vllm.config.CompilationConfig.cudagraph_mode]
        - [`cudagraph_capture_sizes`]
        [vllm.config.CompilationConfig.cudagraph_capture_sizes]
        - [`max_cudagraph_capture_size`]
        [vllm.config.CompilationConfig.max_cudagraph_capture_size]
        - [`cudagraph_num_of_warmups`]
        [vllm.config.CompilationConfig.cudagraph_num_of_warmups]
        - [`cudagraph_copy_inputs`]
        [vllm.config.CompilationConfig.cudagraph_copy_inputs]
    - Inductor compilation:
        - [`use_inductor`][vllm.config.CompilationConfig.use_inductor]
        - [`compile_sizes`][vllm.config.CompilationConfig.compile_sizes]
        - [`inductor_compile_config`]
        [vllm.config.CompilationConfig.inductor_compile_config]
        - [`inductor_passes`][vllm.config.CompilationConfig.inductor_passes]
        - custom inductor passes

    Why we have different sizes for cudagraph and inductor:
    - cudagraph: a cudagraph captured for a specific size can only be used
        for the same size. We need to capture all the sizes we want to use.
    - inductor: a graph compiled by inductor for a general shape can be used
        for different sizes. Inductor can also compile for specific sizes,
        where it can have more information to optimize the graph with fully
        static shapes. However, we find the general shape compilation is
        sufficient for most cases. It might be beneficial to compile for
        certain small batchsizes, where inductor is good at optimizing.
    """

    # Top-level Compilation control
    level: int = Field(default=None)
    """
    Level is deprecated and will be removed in the next release,
    either 0.12.0 or 0.11.2 whichever is soonest.
    Please use mode. Currently all levels are mapped to mode.
    """
    # Top-level Compilation control
    mode: int = Field(default=None)
    """The compilation approach used for torch.compile-based compilation of the
    model.

    - None: If None, we will select the default compilation mode.
      For V1 engine this is 3.
    - 0: NONE: No torch.compile compilation is applied, model runs in fully
         eager pytorch mode. The model runs as-is.
    - 1: STOCK_TORCH_COMPILE: The standard `torch.compile` compilation pipeline.
    - 2: DYNAMO_TRACE_ONCE: Single Dynamo trace through the model, avoiding
         recompilation by removing guards.
         Requires no dynamic-shape-dependent control-flow.
    - 3: VLLM_COMPILE: Custom vLLM Inductor-based backend with caching,
         piecewise compilation, shape specialization, and custom passes."""
    debug_dump_path: Path | None = None
    """The path to dump the debug information."""
    cache_dir: str = ""
    """The directory to store the compiled graph, to accelerate Inductor
    compilation. By default, it will use model-related information to generate
    a cache directory."""
    compile_cache_save_format: Literal["binary", "unpacked"] = field(
        default_factory=lambda: envs.VLLM_COMPILE_CACHE_SAVE_FORMAT
    )
    """Format for saving torch compile cache:\n
    - "binary": saves as binary file (multiprocess safe)\n
    - "unpacked": saves as directory structure for inspection/debugging
    (NOT multiprocess safe)\n
    Defaults to `VLLM_COMPILE_CACHE_SAVE_FORMAT` if not specified.
    """
    backend: str = ""
    """The backend for compilation. It needs to be a string:

    - "" (empty string): use the default backend ("inductor" on CUDA-alike
    platforms).
    - "eager"/"openxla"/...: use the specified backend registered in PyTorch.
    - "full.module.name": a qualified name which can be used to import the

    backend function.
    We use string to avoid serialization issues when using compilation in a
    distributed setting. When the compilation mode is 1 or 2, the backend is
    used for the compilation directly (it sees the whole graph). When the
    compilation mode is 3, the backend is used for the piecewise compilation
    (it sees a part of the graph). The backend can not be custom for compilation
    mode 3, i.e. the backend must be either eager or inductor. Furthermore,
    compilation is only piecewise if splitting ops is set accordingly and
    use_inductor_graph_partition is off. Note that the default options for
    splitting ops are sufficient for piecewise compilation.
    """
    custom_ops: list[str] = field(default_factory=list)
    """Fine-grained control over which custom ops to enable/disable. Use 'all'
    to enable all, 'none' to disable all. Also specify a list of custom op
    names to enable (prefixed with a '+'), or disable (prefixed with a '-').
    Examples:

    - 'all,-op1' to enable all except op1
    - 'none,+op1,+op2' to enable only op1 and op2

    By default, all custom ops are enabled when running without Inductor and
    disabled when running with Inductor: mode>=VLLM_COMPILE and use_inductor=True.
    Inductor generates (fused) Triton kernels for disabled custom ops."""
    splitting_ops: list[str] | None = None
    """A list of ops to exclude from cudagraphs, used in piecewise compilation.

    The behavior depends on use_inductor_graph_partition:

    - When use_inductor_graph_partition=False (default):
        These ops are used for Dynamo FX-level graph splitting. The graph is
        split at these ops before Inductor compilation, creating separate
        subgraphs for cudagraph capture.

    - When use_inductor_graph_partition=True:
        These ops are used to register Inductor partition rules. The graph
        partitioning happens at Inductor codegen time after all passes and
        fusions are finished, allowing compilation and custom passes to operate
        on the full graph while still excluding these ops from cudagraphs.

    If None, defaults to attention ops for piecewise cudagraphs.
    If empty list [], no ops are excluded (suitable for full cudagraphs)."""
    compile_mm_encoder: bool = False
    """Whether or not to compile the multimodal encoder.
    Currently, this only works for `Qwen2_5_vl` on selected platforms. 
    Disabled by default until more models are supported/tested to work."""

    # Inductor capture
    use_inductor: bool | None = None
    """
    Whether to use inductor compilation.

    This flag is deprecated and will be removed in the next release 0.12.0.
    Please use the 'backend' option instead.

    - False: inductor compilation is not used. graph runs in eager
        (custom_ops enabled by default).
    - True: inductor compilation is used (custom_ops disabled by default).
        One graph for symbolic shape and one graph per size in compile_sizes
        are compiled using configurations in inductor_compile_config.

    This setting is ignored if mode<VLLM_COMPILE.

    For future compatibility:
    If use_inductor is True, backend="inductor" otherwise backend="eager".
    """
    compile_sizes: list[int | str] | None = None
    """Sizes to compile for inductor. In addition
    to integers, it also supports "cudagraph_capture_sizes" to
    specify the sizes for cudagraph capture."""
    inductor_compile_config: dict = field(default_factory=dict)
    """Additional configurations for inductor.
    - None: use default configurations."""
    inductor_passes: dict[str, str] = field(default_factory=dict)
    """Additional passes for inductor. It is a dictionary
    from pass name to pass function qualified name. We use function
    name because the config uses JSON format. If we pass the config
    from Python, functions can also be passed directly via Python object
    constructor, e.g. `CompilationConfig(inductor_passes={"a": func})`."""

    # CudaGraph compilation
    cudagraph_mode: CUDAGraphMode = Field(default=None)
    """
    The mode of the cudagraph:

    - NONE, no cudagraph capture.
    - PIECEWISE.
    - FULL.
    - FULL_DECODE_ONLY.
    - FULL_AND_PIECEWISE. (v1 default)

    PIECEWISE mode build piecewise cudagraph only, keeping the cudagraph
    incompatible ops (i.e. some attention ops) outside the cudagraph
    for general flexibility.

    FULL mode: Capture full cudagraph for all batches. Can be good for small
    models or workloads with small prompts; not supported by many backends.
    Generally for performance FULL_AND_PIECEWISE is better.

    FULL_DECODE_ONLY mode: Capture full cudagraph for decode batches only.
    Mixed prefill-decode batches are run without cudagraphs. Can be good for
    decode instances in a P/D setup where prefill is not as important so we
    can save some memory.

    FULL_AND_PIECEWISE mode: Capture full cudagraph for decode batches and
    piecewise cudagraph for prefill and mixed prefill-decode batches.
    This is the most performant mode for most models and is the default.

    Currently, the cudagraph mode is only used for the v1 engine.
    Note that the cudagraph logic is generally orthogonal to the
    compilation logic. While piecewise cudagraphs require piecewise
    compilation (mode=VLLM_COMPILE and non-empty splitting_ops), full
    cudagraphs are supported with and without compilation.

    Warning: This flag is new and subject to change in addition
    more modes may be added.
    """
    cudagraph_num_of_warmups: int = 0
    """Number of warmup runs for cudagraph.
    It means the first several runs will be treated as warmup runs.
    Only after that, the execution will be recorded, and the recorded
    cudagraph will be used for subsequent runs."""
    cudagraph_capture_sizes: list[int] | None = None
    """Sizes to capture cudagraph.
    - None (default): capture sizes are inferred from vllm config.
    - list[int]: capture sizes are specified as given."""
    cudagraph_copy_inputs: bool = False
    """Whether to copy input tensors for
    cudagraph. If the caller can guarantee that the same input buffers
    are always used, it can set this to False. Otherwise, it should
    set this to True, and the compiler will copy the input to an
    internally managed buffer. Default is False.
    Note that this flag is only effective when cudagraph_mode is PIECEWISE.
    """
    cudagraph_specialize_lora: bool = True
    """Whether to create separate cuda graphs for cases with and without active
    LoRA adapters. When set to False, the LoRA-enabled cuda graph will be used
    for all cases, incurring the overhead of running LoRA ops even when no
    adapters are active. Setting this to True will remove this overhead at the
    cost of increased startup time and slightly higher memory usage.
    When `enable_lora` is False, this option has no effect.
    """

    use_inductor_graph_partition: bool = Field(default=None)
    """Use inductor graph partition to split the graph at cudagraph_unsafe ops.
    This partition happens at inductor codegen time after all passes and fusions
    are finished. It generates a single `call` function which wraps
    cudagraph-safe ops into partition functions and leave cudagraph-unsafe ops
    outside the partition functions. For a graph with N cudagraph-unsafe ops
    (e.g., Attention), there would be N+1 partitions. To mark an op as
    cudagraph unsafe, we can add `tags=(torch._C.Tag.cudagraph_unsafe)` when
    register the custom op.

    This config supports both full cudagraph and piecewise cudagraph without
    compiling twice. For piecewise cudagraph, it applies vLLM CUDAGraph wrapper
    to each partition. For N+1 partitions, there would be N+1
    CUDAGraph wrapper instances.

    For full CUDAGraph, we always apply a single CUDAGraph wrapper outside the
    inductor `call` function in the model runner. The top-level full cudagraph
    capture ignores all partitioning.
    """

    pass_config: PassConfig = field(default_factory=PassConfig)
    """Custom inductor passes, see PassConfig for more details"""

    max_cudagraph_capture_size: int | None = field(default=None)
    """The maximum cudagraph capture size.

    If cudagraph_capture_sizes is specified, this will be set to the largest
    size in that list (or checked for consistency if specified). If
    cudagraph_capture_sizes is not specified, the list of sizes is generated
    automatically following the pattern:

        [1, 2, 4] + list(range(8, 256, 8)) + list(
        range(256, max_cudagraph_capture_size + 1, 16))

    If not specified, max_cudagraph_capture_size is set to min(max_num_seqs*2,
    512) by default. This voids OOM in tight memory scenarios with small
    max_num_seqs, and prevents capture of many large graphs (>512) that would
    greatly increase startup time with limited performance benefit.
    """
    local_cache_dir: str = field(default=None, init=False)  # type: ignore
    """local cache dir for each rank"""
    bs_to_padded_graph_size: list[int] = field(
        default=None,  # type: ignore
        init=False,
    )
    """optimization:
    Intuitively, bs_to_padded_graph_size should be dict[int, int].
    since we know all keys are in a range [0, max_cudagraph_capture_size],
    we can optimize it to list[int] for better lookup performance."""

    # keep track of enabled and disabled custom ops
    enabled_custom_ops: Counter[str] = field(default_factory=Counter, init=False)
    """custom ops that are enabled"""
    disabled_custom_ops: Counter[str] = field(default_factory=Counter, init=False)
    """custom ops that are disabled"""
    traced_files: set[str] = field(default_factory=set, init=False)
    """files that are traced for compilation"""
    compilation_time: float = field(default=0.0, init=False)
    """time taken for compilation"""

    static_forward_context: dict[str, Any] = field(default_factory=dict, init=False)
    """Per-model forward context
    Map from layer name to layer objects that need to be accessed outside
    model code, e.g., Attention, FusedMOE when dp_size>1."""

    # Attention ops; used for piecewise cudagraphs
    # Use PyTorch operator format: "namespace::name"
    _attention_ops: ClassVar[list[str]] = [
        "vllm::unified_attention",
        "vllm::unified_attention_with_output",
        "vllm::unified_mla_attention",
        "vllm::unified_mla_attention_with_output",
        "vllm::mamba_mixer2",
        "vllm::mamba_mixer",
        "vllm::short_conv",
        "vllm::linear_attention",
        "vllm::plamo2_mamba_mixer",
        "vllm::gdn_attention_core",
        "vllm::kda_attention",
        "vllm::sparse_attn_indexer",
    ]

    def compute_hash(self) -> str:
        """
        WARNING: Whenever a new field is added to this config,
        ensure that it is included in the factors list if
        it affects the computation graph.

        Provide a hash that uniquely identifies all the configs
        that affect the structure of the computation
        graph from input ids/embeddings to the final hidden states,
        excluding anything before input ids/embeddings and after
        the final hidden states.
        """
        factors: list[Any] = []
        factors.append(self.mode)
        factors.append(self.backend)
        factors.append(self.custom_ops)
        factors.append(self.splitting_ops)
        factors.append(self.use_inductor)
        factors.append(self.use_inductor_graph_partition)
        factors.append(self.inductor_compile_config)
        factors.append(self.inductor_passes)
        factors.append(self.pass_config.uuid())
        factors.append(self.compile_cache_save_format)
        return hashlib.sha256(str(factors).encode()).hexdigest()

    def __repr__(self) -> str:
        exclude = {
            "static_forward_context": True,
            "enabled_custom_ops": True,
            "disabled_custom_ops": True,
            "compilation_time": True,
            "bs_to_padded_graph_size": True,
            "traced_files": True,
            "inductor_compile_config": {
                "post_grad_custom_post_pass": True,
            },
        }

        # exclude default attr in pass_config
        pass_config_exclude = {}
        for attr, default_val in vars(PassConfig()).items():
            if getattr(self.pass_config, attr) == default_val:
                pass_config_exclude[attr] = True
        if pass_config_exclude:
            exclude["pass_config"] = pass_config_exclude

        config = TypeAdapter(CompilationConfig).dump_python(
            self, exclude=exclude, exclude_unset=True
        )

        return str(config)

    __str__ = __repr__

    @field_validator("mode", mode="before")
    @classmethod
    def validate_mode_before(cls, value: Any) -> Any:
        """
        Enable parsing the `mode` field from string mode names.
        Accepts both integers (0-3) and string names, like NONE, STOCK_TORCH_COMPILE,
        DYNAMO_TRACE_ONCE, VLLM_COMPILE.
        """
        if isinstance(value, str):
            # Convert string mode name to integer value
            mode_name = value.upper()

            if mode_name not in CompilationMode.__members__:
                raise ValueError(
                    f"Invalid compilation mode: {value}. "
                    f"Valid modes are: {', '.join(CompilationMode.__members__.keys())}"
                )

            return CompilationMode[mode_name]
        return value

    @field_validator("cudagraph_mode", mode="before")
    @classmethod
    def validate_cudagraph_mode_before(cls, value: Any) -> Any:
        """Enable parsing of the `cudagraph_mode` enum type from string."""
        if isinstance(value, str):
            return CUDAGraphMode[value.upper()]
        return value

    @field_validator("pass_config", mode="before")
    @classmethod
    def validate_pass_config_before(cls, value: Any) -> Any:
        """Enable parsing of the `pass_config` field from a dictionary."""
        if isinstance(value, dict):
            return PassConfig(**value)
        return value

    @field_validator("compile_cache_save_format")
    @classmethod
    def validate_compile_cache_save_format(cls, value: str) -> str:
        if value not in ("binary", "unpacked"):
            raise ValueError(
                f"compile_cache_save_format must be 'binary' or 'unpacked', "
                f"got: {value}"
            )
        return value

    def __post_init__(self) -> None:
        if self.level is not None:
            logger.warning(
                "Level is deprecated and will be removed in the next release,"
                "either 0.12.0 or 0.11.2 whichever is soonest."
                "Use mode instead."
                "If both level and mode are given,"
                "only mode will be used."
            )
            if self.mode is None:
                self.mode = self.level

        count_none = self.custom_ops.count("none")
        count_all = self.custom_ops.count("all")
        assert count_none + count_all <= 1, "Can only specify 'none' or 'all'"

        # TODO(zou3519/luka): There are 2 issues with auto-functionalization V2:
        # 1. A bug in PyTorch, fixed in 2.7:
        #    https://github.com/pytorch/pytorch/issues/147924
        # 2. Custom passes (fusion) rely on auto-functionalization V1 and don't
        #    work with V2. Addressing this will take extra engineering effort
        #    and it is not yet a priority. RFC here:
        #    https://github.com/vllm-project/vllm/issues/14703

        if is_torch_equal_or_newer("2.6"):
            KEY = "enable_auto_functionalized_v2"
            if KEY not in self.inductor_compile_config:
                self.inductor_compile_config[KEY] = False

        for k, v in self.inductor_passes.items():
            if not isinstance(v, str):
                assert callable(v), f"pass {k} should be callable or a qualified name"
                self.inductor_compile_config[k] = (
                    v if isinstance(v, InductorPass) else CallableInductorPass(v)
                )
                continue

            # resolve function from qualified name
            names = v.split(".")
            module = ".".join(names[:-1])
            func_name = names[-1]
            func = __import__(module).__dict__[func_name]
            self.inductor_compile_config[k] = (
                func if isinstance(func, InductorPass) else CallableInductorPass(func)
            )

        if self.pass_config.enable_qk_norm_rope_fusion:
            # TODO(zhuhaoran): support rope native forward match and remove this.
            # Linked issue: https://github.com/vllm-project/vllm/issues/28042
            self.custom_ops.append("+rotary_embedding")

        if (
            is_torch_equal_or_newer("2.9.0.dev")
            and "combo_kernels" not in self.inductor_compile_config
            and "benchmark_combo_kernel" not in self.inductor_compile_config
        ):
            # use horizontal fusion, which is useful for fusing qk-norm and
            # qk-rope when query and key have different shapes.
            self.inductor_compile_config["combo_kernels"] = True
            self.inductor_compile_config["benchmark_combo_kernel"] = True

        if self.use_inductor_graph_partition and not is_torch_equal_or_newer(
            "2.9.0.dev"
        ):
            raise ValueError(
                "use_inductor_graph_partition is only "
                "supported with torch>=2.9.0.dev. Set "
                "use_inductor_graph_partition=False instead."
            )

        for op in self.custom_ops:
            if op[0] not in {"+", "-"} and op not in {"all", "none"}:
                raise ValueError(
                    f"Invalid syntax '{op}' for custom op, "
                    "must be 'all', 'none', '+op' or '-op' "
                    "(where 'op' is the registered op name)"
                )

        # Currently only eager and inductor backend are supported.
        # for piecewise compilation. Custom backends are not suppported for
        # piecewise compilation. Update when more backends are supported.
        if self.mode == CompilationMode.VLLM_COMPILE and self.backend not in [
            "",
            "eager",
            "inductor",
        ]:
            raise ValueError(
                f"Invalid backend for piecewise compilation: {self.backend}"
            )

        if self.use_inductor is not None:
            logger.warning_once(
                "The 'use_inductor' flag is deprecated and will be "
                "removed in the next release (v0.12.0). "
                "Please use the 'backend' option instead.",
            )
            self.backend = "inductor" if self.use_inductor else "eager"

        if self.backend == "":
            self.backend = current_platform.simple_compile_backend

    def init_backend(self, vllm_config: "VllmConfig") -> str | Callable:
        """
        Initialize the backend for the compilation config from a vllm config.
        Arguments:
            vllm_config: The vllm config to initialize the backend from.
        Returns:
            The backend for the compilation config.
        """
        if self.mode is None:
            raise ValueError(
                "No compilation mode is set. This method should only be \
                called via vllm config where the level is set if none is \
                provided."
            )
        if self.mode == CompilationMode.NONE:
            raise ValueError("No compilation mode is set.")

        from torch._dynamo.backends.registry import list_backends

        torch_backends = list_backends(exclude_tags=tuple())
        if self.mode in [
            CompilationMode.STOCK_TORCH_COMPILE,
            CompilationMode.DYNAMO_TRACE_ONCE,
        ]:
            if self.backend in torch_backends:
                return self.backend
            return resolve_obj_by_qualname(self.backend)

        assert self.mode == CompilationMode.VLLM_COMPILE
        if self.backend not in ["eager", "inductor"]:
            raise ValueError(
                f"Invalid backend for piecewise compilation: {self.backend}"
            )

        from vllm.compilation.backends import VllmBackend

        # TODO[@lucaskabela]: See if we can forward prefix
        # https://github.com/vllm-project/vllm/issues/27045
        return VllmBackend(vllm_config)

    def post_init_cudagraph_sizes(self) -> None:
        """To complete the initialization after cudagraph related
        configs are set. This includes:
        - initialize compile_sizes
        - pre-compute the mapping bs_to_padded_graph_size
        """

        computed_compile_sizes = []
        if self.compile_sizes is not None:
            # de-duplicate the sizes provided by the config
            self.compile_sizes = list(set(self.compile_sizes))
            for x in self.compile_sizes:
                if isinstance(x, str):
                    assert x == "cudagraph_capture_sizes", (
                        "Unrecognized size type in compile_sizes, "
                        f"expect 'cudagraph_capture_sizes', got {x}"
                    )
                    computed_compile_sizes.extend(self.cudagraph_capture_sizes)
                else:
                    assert isinstance(x, int)
                    computed_compile_sizes.append(x)
        self.compile_sizes = computed_compile_sizes  # type: ignore

        # make sure the sizes are in ascending order
        self.cudagraph_capture_sizes.sort()
        if self.cudagraph_capture_sizes:
            assert self.cudagraph_capture_sizes[-1] == self.max_cudagraph_capture_size

        # May get recomputed in the model runner if adjustment is needed for spec-decode
        self.compute_bs_to_padded_graph_size()

    def set_splitting_ops_for_v1(self):
        # NOTE: this function needs to be called only when mode is
        # CompilationMode.VLLM_COMPILE
        assert self.mode == CompilationMode.VLLM_COMPILE, (
            "set_splitting_ops_for_v1 should only be called when "
            "mode is CompilationMode.VLLM_COMPILE"
        )

        if self.use_inductor_graph_partition:
            self.set_splitting_ops_for_inductor_graph_partition()
            return

        if self.pass_config.enable_attn_fusion:
            # here use_inductor_graph_partition is False
            self.set_splitting_ops_for_attn_fusion()
            return

        if self.splitting_ops is None:
            # NOTE: When using full cudagraph, instead of setting an empty
            # list and capture the full cudagraph inside the flattened fx
            # graph, we keep the piecewise fx graph structure but capture
            # the full cudagraph outside the fx graph. This reduces some
            # cpu overhead when the runtime batch_size is not cudagraph
            # captured. see https://github.com/vllm-project/vllm/pull/20059
            # for details. Make a copy to avoid mutating the class-level
            # list via reference.
            self.splitting_ops = list(self._attention_ops)
        elif len(self.splitting_ops) == 0:
            logger.warning_once("Using piecewise compilation with empty splitting_ops")
            if self.cudagraph_mode == CUDAGraphMode.PIECEWISE:
                logger.warning_once(
                    "Piecewise compilation with empty splitting_ops do not"
                    "contains piecewise cudagraph. Setting cudagraph_"
                    "mode to NONE. Hint: If you are using attention backends "
                    "that support cudagraph, consider manually setting "
                    "cudagraph_mode to FULL or FULL_DECODE_ONLY to enable "
                    "full cudagraphs."
                )
                self.cudagraph_mode = CUDAGraphMode.NONE
            elif self.cudagraph_mode == CUDAGraphMode.FULL_AND_PIECEWISE:
                logger.warning_once(
                    "Piecewise compilation with empty splitting_ops do not "
                    "contains piecewise cudagraph. Setting cudagraph_mode "
                    "to FULL."
                )
                self.cudagraph_mode = CUDAGraphMode.FULL
            self.splitting_ops = []

    def set_splitting_ops_for_inductor_graph_partition(self):
        assert self.use_inductor_graph_partition
        if self.splitting_ops is None:
            self.splitting_ops = list(self._attention_ops)

    def set_splitting_ops_for_attn_fusion(self):
        assert self.pass_config.enable_attn_fusion
        if self.splitting_ops is None:
            self.splitting_ops = []
            if self.cudagraph_mode.has_piecewise_cudagraphs():
                logger.warning_once(
                    "enable_attn_fusion is incompatible with piecewise "
                    "cudagraph when use_inductor_graph_partition is off. "
                    "In this case, splitting_ops will be set to empty "
                    "list, and cudagraph_mode will be set to FULL. "
                    "Please ensure you are using attention backends that "
                    "support cudagraph or set cudagraph_mode to NONE "
                    "explicitly if encountering any problems."
                )
                self.cudagraph_mode = CUDAGraphMode.FULL

        assert not self.splitting_ops_contain_attention(), (
            "attention ops should not be in splitting_ops "
            "when enable_attn_fusion is True"
        )

    def splitting_ops_contain_attention(self) -> bool:
        return self.splitting_ops is not None and all(
            op in self.splitting_ops for op in self._attention_ops
        )

    def is_attention_compiled_piecewise(self) -> bool:
        if not self.splitting_ops_contain_attention():
            return False

        if not self.use_inductor_graph_partition:
            # Dynamo-level FX split case
            return self.mode == CompilationMode.VLLM_COMPILE

        # Inductor partition case
        return self.backend == "inductor" and self.mode != CompilationMode.NONE

    def custom_op_log_check(self):
        """
        This method logs the enabled/disabled custom ops and checks that the
        passed custom_ops field only contains relevant ops.
        It is called at the end of set_current_vllm_config,
        after the custom ops have been instantiated.
        """

        if len(self.enabled_custom_ops) + len(self.disabled_custom_ops) == 0:
            logger.debug("No custom ops found in model.")
            return

        logger.debug("enabled custom ops: %s", self.enabled_custom_ops)
        logger.debug("disabled custom ops: %s", self.disabled_custom_ops)

        all_ops_in_model = self.enabled_custom_ops | self.disabled_custom_ops
        for op in self.custom_ops:
            if op in {"all", "none"}:
                continue

            assert op[0] in {"+", "-"}, (
                "Invalid custom op syntax (should be checked during init)"
            )

            # check if op name exists in model
            op_name = op[1:]
            if op_name not in all_ops_in_model:
                from vllm.model_executor.custom_op import CustomOp

                # Does op exist at all or is it just not present in this model?
                # Note: Only imported op classes appear in the registry.
                missing_str = (
                    "doesn't exist (or wasn't imported/registered)"
                    if op_name not in CustomOp.op_registry
                    else "not present in model"
                )

                enable_str = "enabling" if op[0] == "+" else "disabling"
                logger.warning_once(
                    "Op '%s' %s, %s with '%s' has no effect",
                    op_name,
                    missing_str,
                    enable_str,
                    op,
                )

<<<<<<< HEAD
    def is_custom_op_enabled(self, op: str) -> bool:
        """
        Determine if a custom op is enabled.

        Args:
            op: The name of the op.

        Returns:
            A flag indicating if the op is enabled.
        """
        if "all" in self.custom_ops:
            return f"-{op}" not in self.custom_ops

        assert "none" in self.custom_ops
        return f"+{op}" in self.custom_ops
=======
    def adjust_cudagraph_sizes_for_spec_decode(
        self, uniform_decode_query_len: int, tensor_parallel_size: int
    ):
        multiple_of = uniform_decode_query_len
        if tensor_parallel_size > 1:
            multiple_of = max(uniform_decode_query_len, tensor_parallel_size)
            if (
                multiple_of % uniform_decode_query_len != 0
                or multiple_of % tensor_parallel_size != 0
            ):
                raise ValueError(
                    f"Can't determine cudagraph shapes that are both a "
                    f"multiple of {uniform_decode_query_len} "
                    f"(num_speculative_tokens + 1) required by spec-decode "
                    f"and {tensor_parallel_size} (tensor_parallel_size) "
                    f"required by sequence parallelism please adjust "
                    f"num_speculative_tokens or disable sequence parallelism"
                )

        if not self.cudagraph_capture_sizes or multiple_of <= 1:
            return

        assert self.max_cudagraph_capture_size is not None
        rounded_sizes = sorted(
            set(
                round_up(size, multiple_of)
                for size in self.cudagraph_capture_sizes
                if round_up(size, multiple_of) <= self.max_cudagraph_capture_size
            )
        )

        if len(rounded_sizes) == 0:
            logger.warning(
                "No valid cudagraph sizes after rounding to multiple of "
                " num_speculative_tokens + 1 (%d); please adjust num_speculative_tokens"
                " or max_cudagraph_capture_size (or cudagraph_capture_sizes)",
                multiple_of,
            )
            return

        self.max_cudagraph_capture_size = rounded_sizes[-1]
        self.cudagraph_capture_sizes = rounded_sizes

        # Recompute after adjusting the cudagraph sizes
        self.compute_bs_to_padded_graph_size()

    def compute_bs_to_padded_graph_size(self):
        # pre-compute the mapping from batch size to padded graph size
        self.bs_to_padded_graph_size = [
            0 for i in range(self.max_cudagraph_capture_size + 1)
        ]
        for end, start in zip(
            self.cudagraph_capture_sizes + [self.max_cudagraph_capture_size + 1],
            [0] + self.cudagraph_capture_sizes,
        ):
            for bs in range(start, end):
                if bs == start:
                    self.bs_to_padded_graph_size[bs] = start
                else:
                    self.bs_to_padded_graph_size[bs] = end
>>>>>>> f8b19c0f
<|MERGE_RESOLUTION|>--- conflicted
+++ resolved
@@ -924,7 +924,6 @@
                     op,
                 )
 
-<<<<<<< HEAD
     def is_custom_op_enabled(self, op: str) -> bool:
         """
         Determine if a custom op is enabled.
@@ -940,7 +939,7 @@
 
         assert "none" in self.custom_ops
         return f"+{op}" in self.custom_ops
-=======
+
     def adjust_cudagraph_sizes_for_spec_decode(
         self, uniform_decode_query_len: int, tensor_parallel_size: int
     ):
@@ -1000,5 +999,4 @@
                 if bs == start:
                     self.bs_to_padded_graph_size[bs] = start
                 else:
-                    self.bs_to_padded_graph_size[bs] = end
->>>>>>> f8b19c0f
+                    self.bs_to_padded_graph_size[bs] = end